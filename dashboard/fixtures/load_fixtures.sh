--- conflicted
+++ resolved
@@ -2,9 +2,6 @@
 set -e
 clickhouse-client --host $CLICKHOUSE_HOST --database tensorzero --query "INSERT INTO JsonInference FORMAT CSV" < json_inference_examples.csv
 clickhouse-client --host $CLICKHOUSE_HOST --database tensorzero --query "INSERT INTO BooleanMetricFeedback FORMAT CSV" < boolean_metric_feedback_examples.csv
-<<<<<<< HEAD
 clickhouse-client --host $CLICKHOUSE_HOST --database tensorzero --query "INSERT INTO FloatMetricFeedback FORMAT CSV" < float_metric_feedback_examples.csv
 clickhouse-client --host $CLICKHOUSE_HOST --database tensorzero --query "INSERT INTO DemonstrationFeedback FORMAT CSV" < demonstration_feedback_examples.csv
-=======
-echo "Fixtures loaded; this container will now exit with status 0"
->>>>>>> 617e5aea
+echo "Fixtures loaded; this container will now exit with status 0"