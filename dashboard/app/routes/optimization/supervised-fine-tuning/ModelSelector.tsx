import type { Control } from "react-hook-form";
import { FormField, FormItem, FormLabel } from "~/components/ui/form";
import {
  Select,
  SelectContent,
  SelectItem,
  SelectTrigger,
  SelectValue,
} from "~/components/ui/select";
import type { SFTFormValues } from "./types";
import { ModelOptionSchema, type ModelOption } from "./model_options";
import type { ProviderConfigSchema } from "~/utils/config/models";
import { z } from "zod";
import { useMemo, useState } from "react";
import {
  Popover,
  PopoverContent,
  PopoverTrigger,
} from "~/components/ui/popover";
import { Button } from "~/components/ui/button";
import { Check, ChevronsUpDown } from "lucide-react";
import {
  Command,
  CommandEmpty,
  CommandGroup,
  CommandInput,
  CommandItem,
  CommandList,
} from "~/components/ui/command";
import { cn } from "~/utils/common";

type ProviderType = z.infer<typeof ProviderConfigSchema>["type"];

type ModelSelectorProps = {
  control: Control<SFTFormValues>;
  models: ModelOption[];
};

function formatProvider(provider: ProviderType): {
  name: string;
  className: string;
} {
  switch (provider) {
    case "anthropic":
      return {
        name: "Anthropic",
        className:
          "bg-green-100 text-green-800 dark:bg-green-900 dark:text-green-300",
      };
    case "aws_bedrock":
      return {
        name: "AWS Bedrock",
        className:
          "bg-yellow-100 text-yellow-800 dark:bg-yellow-900 dark:text-yellow-300",
      };
    case "azure":
      return {
        name: "Azure",
        className:
          "bg-blue-100 text-blue-800 dark:bg-blue-900 dark:text-blue-300",
      };
    case "dummy":
      return {
        name: "Dummy",
        className:
          "bg-gray-100 text-gray-800 dark:bg-gray-900 dark:text-gray-300",
      };
    case "fireworks":
      return {
        name: "Fireworks",
        className:
          "bg-orange-100 text-orange-800 dark:bg-orange-900 dark:text-orange-300",
      };
    case "gcp_vertex_anthropic":
      return {
        name: "GCP Vertex AI (Anthropic)",
        className: "bg-red-100 text-red-800 dark:bg-red-900 dark:text-red-300",
      };
    case "gcp_vertex_gemini":
      return {
        name: "GCP Vertex AI (Gemini)",
        className: "bg-red-100 text-red-800 dark:bg-red-900 dark:text-red-300",
      };
    case "google_ai_studio_gemini":
      return {
        name: "Google AI Studio",
        className: "bg-red-100 text-red-800 dark:bg-red-900 dark:text-red-300",
      };
    case "hyperbolic":
      return {
        name: "Hyperbolic",
        className: "bg-red-100 text-red-800 dark:bg-red-900 dark:text-red-300",
      };
    case "mistral":
      return {
        name: "Mistral",
        className:
          "bg-purple-100 text-purple-800 dark:bg-purple-900 dark:text-purple-300",
      };
    case "openai":
      return {
        name: "OpenAI",
        className:
          "bg-blue-100 text-blue-800 dark:bg-blue-900 dark:text-blue-300",
      };
    case "together":
      return {
        name: "Together",
        className:
          "bg-indigo-100 text-indigo-800 dark:bg-indigo-900 dark:text-indigo-300",
      };
    case "vllm":
      return {
        name: "vLLM",
        className:
          "bg-cyan-100 text-cyan-800 dark:bg-cyan-900 dark:text-cyan-300",
      };
    case "xai":
      return {
        name: "xAI",
        className:
          "bg-pink-100 text-pink-800 dark:bg-pink-900 dark:text-pink-300",
      };
  }
}

export function ModelSelector({
  control,
  models: initialModels,
}: {
  control: Control<SFTFormValues>;
  models: ModelOption[];
}) {
  const [open, setOpen] = useState(false);
  const [inputValue, setInputValue] = useState("");
  const [currentModels, setCurrentModels] = useState(initialModels);

  const handleInputChange = (input: string) => {
    setInputValue(input);

    if (input) {
      const newModels = [...initialModels];

      // Pick all providers from the schema
      // TODO: remove mistral filter once we support it.
      const providers = (
        ModelOptionSchema.shape.provider.options as ModelOption["provider"][]
      ).filter((provider) => provider !== "mistral");

      providers.forEach((provider) => {
        const modelExists = initialModels.some(
          (m) =>
            m.displayName.toLowerCase() === input.toLowerCase() &&
            m.provider === provider,
        );

        if (!modelExists) {
          newModels.push({
            displayName: `Other: ${input}`,
            name: input,
            provider: provider,
          });
        }
      });

      if (newModels.length > initialModels.length) {
        setCurrentModels(newModels);
      } else {
        setCurrentModels(initialModels);
      }
    } else {
      setCurrentModels(initialModels);
    }
  };

  const isOtherModel = (model: ModelOption) =>
    !initialModels.some(
      (m) =>
        m.displayName === model.displayName && m.provider === model.provider,
    );

  return (
    <FormField
      control={control}
      name="model"
      render={({ field }) => (
        <FormItem>
          <FormLabel>Model</FormLabel>
<<<<<<< HEAD
          <div className="grid md:grid-cols-2 gap-x-8">
            <div className="w-full space-y-2">
              <Popover open={open} onOpenChange={setOpen}>
                <PopoverTrigger className="bg-gray-50 border-gray-200" asChild>
                  <Button
                    variant="outline"
                    role="combobox"
                    aria-expanded={open}
                    className="w-full justify-between font-normal"
                  >
                    <div>
                      {field.value?.displayName ?? "Select a model..."}
                      {field.value?.provider && (
                        <span
                          className={`ml-2 inline-flex items-center rounded-full px-2 py-0.5 text-xs font-medium ${
                            formatProvider(field.value.provider).className
                          }`}
                        >
                          {formatProvider(field.value.provider).name}
                        </span>
                      )}
=======
          <div className="grid gap-x-8 gap-y-2 md:grid-cols-2">
            <Select
              onValueChange={(value: string) => {
                const selectedModel = models.find(
                  (model) => model.displayName === value,
                );
                if (selectedModel) {
                  field.onChange(selectedModel);
                }
              }}
              defaultValue={field.value?.displayName}
            >
              <SelectTrigger>
                <SelectValue placeholder="Select a model" />
              </SelectTrigger>
              <SelectContent>
                {models.map((model) => (
                  <SelectItem key={model.displayName} value={model.displayName}>
                    <div className="flex w-full items-center justify-between">
                      <span>{model.displayName}</span>
                      <span
                        className={`ml-2 inline-flex items-center rounded-full px-2 py-0.5 text-xs font-medium ${
                          formatProvider(model.provider).className
                        }`}
                      >
                        {formatProvider(model.provider).name}
                      </span>
>>>>>>> aa6ed4de
                    </div>
                    <ChevronsUpDown className="ml-2 h-4 w-4 shrink-0 opacity-50" />
                  </Button>
                </PopoverTrigger>
                <PopoverContent
                  className="p-0 w-[var(--radix-popover-trigger-width)]"
                  align="start"
                >
                  <Command>
                    <CommandInput
                      placeholder="Search models..."
                      value={inputValue}
                      onValueChange={handleInputChange}
                      className="h-9"
                    />
                    <CommandList>
                      <CommandEmpty className="py-2 px-4 text-sm">
                        No model found.
                      </CommandEmpty>
                      <CommandGroup>
                        {currentModels.map((model) => (
                          <CommandItem
                            key={`${model.provider}::${model.displayName}`}
                            value={`${model.provider}::${model.displayName}`}
                            onSelect={() => {
                              field.onChange(model);
                              setInputValue("");
                              setOpen(false);
                            }}
                            className="flex items-center justify-between"
                          >
                            <div className="flex items-center">
                              <Check
                                className={cn(
                                  "mr-2 h-4 w-4",
                                  field.value?.displayName ===
                                    model.displayName &&
                                    field.value?.provider === model.provider
                                    ? "opacity-100"
                                    : "opacity-0",
                                )}
                              />
                              <span>{model.displayName}</span>
                            </div>
                            <span
                              className={`ml-2 inline-flex items-center rounded-full px-2 py-0.5 text-xs font-medium ${
                                formatProvider(model.provider).className
                              }`}
                            >
                              {formatProvider(model.provider).name}
                            </span>
                          </CommandItem>
                        ))}
                      </CommandGroup>
                    </CommandList>
                  </Command>
                </PopoverContent>
              </Popover>
            </div>
          </div>
        </FormItem>
      )}
    />
  );
}<|MERGE_RESOLUTION|>--- conflicted
+++ resolved
@@ -1,17 +1,10 @@
 import type { Control } from "react-hook-form";
 import { FormField, FormItem, FormLabel } from "~/components/ui/form";
-import {
-  Select,
-  SelectContent,
-  SelectItem,
-  SelectTrigger,
-  SelectValue,
-} from "~/components/ui/select";
 import type { SFTFormValues } from "./types";
 import { ModelOptionSchema, type ModelOption } from "./model_options";
 import type { ProviderConfigSchema } from "~/utils/config/models";
 import { z } from "zod";
-import { useMemo, useState } from "react";
+import { useState } from "react";
 import {
   Popover,
   PopoverContent,
@@ -31,11 +24,6 @@
 
 type ProviderType = z.infer<typeof ProviderConfigSchema>["type"];
 
-type ModelSelectorProps = {
-  control: Control<SFTFormValues>;
-  models: ModelOption[];
-};
-
 function formatProvider(provider: ProviderType): {
   name: string;
   className: string;
@@ -173,12 +161,6 @@
     }
   };
 
-  const isOtherModel = (model: ModelOption) =>
-    !initialModels.some(
-      (m) =>
-        m.displayName === model.displayName && m.provider === model.provider,
-    );
-
   return (
     <FormField
       control={control}
@@ -186,11 +168,10 @@
       render={({ field }) => (
         <FormItem>
           <FormLabel>Model</FormLabel>
-<<<<<<< HEAD
-          <div className="grid md:grid-cols-2 gap-x-8">
+          <div className="grid gap-x-8 md:grid-cols-2">
             <div className="w-full space-y-2">
               <Popover open={open} onOpenChange={setOpen}>
-                <PopoverTrigger className="bg-gray-50 border-gray-200" asChild>
+                <PopoverTrigger className="border-gray-200 bg-gray-50" asChild>
                   <Button
                     variant="outline"
                     role="combobox"
@@ -208,41 +189,12 @@
                           {formatProvider(field.value.provider).name}
                         </span>
                       )}
-=======
-          <div className="grid gap-x-8 gap-y-2 md:grid-cols-2">
-            <Select
-              onValueChange={(value: string) => {
-                const selectedModel = models.find(
-                  (model) => model.displayName === value,
-                );
-                if (selectedModel) {
-                  field.onChange(selectedModel);
-                }
-              }}
-              defaultValue={field.value?.displayName}
-            >
-              <SelectTrigger>
-                <SelectValue placeholder="Select a model" />
-              </SelectTrigger>
-              <SelectContent>
-                {models.map((model) => (
-                  <SelectItem key={model.displayName} value={model.displayName}>
-                    <div className="flex w-full items-center justify-between">
-                      <span>{model.displayName}</span>
-                      <span
-                        className={`ml-2 inline-flex items-center rounded-full px-2 py-0.5 text-xs font-medium ${
-                          formatProvider(model.provider).className
-                        }`}
-                      >
-                        {formatProvider(model.provider).name}
-                      </span>
->>>>>>> aa6ed4de
                     </div>
                     <ChevronsUpDown className="ml-2 h-4 w-4 shrink-0 opacity-50" />
                   </Button>
                 </PopoverTrigger>
                 <PopoverContent
-                  className="p-0 w-[var(--radix-popover-trigger-width)]"
+                  className="w-[var(--radix-popover-trigger-width)] p-0"
                   align="start"
                 >
                   <Command>
@@ -253,7 +205,7 @@
                       className="h-9"
                     />
                     <CommandList>
-                      <CommandEmpty className="py-2 px-4 text-sm">
+                      <CommandEmpty className="px-4 py-2 text-sm">
                         No model found.
                       </CommandEmpty>
                       <CommandGroup>
