import type { Control } from "react-hook-form";
import { FormField, FormItem, FormLabel } from "~/components/ui/form";
import type { SFTFormValues } from "./types";
<<<<<<< HEAD
import type { ModelOption } from "./model_options";
import { ModelBadges } from "~/components/model/ModelBadges";

type ModelSelectorProps = {
  control: Control<SFTFormValues>;
  models: ModelOption[];
};

export function ModelSelector({ control, models }: ModelSelectorProps) {
=======
import { ModelOptionSchema, type ModelOption } from "./model_options";
import type { ProviderConfigSchema } from "~/utils/config/models";
import { z } from "zod";
import { useState } from "react";
import {
  Popover,
  PopoverContent,
  PopoverTrigger,
} from "~/components/ui/popover";
import { Button } from "~/components/ui/button";
import { Check, ChevronsUpDown } from "lucide-react";
import {
  Command,
  CommandEmpty,
  CommandGroup,
  CommandInput,
  CommandItem,
  CommandList,
} from "~/components/ui/command";
import { cn } from "~/utils/common";

type ProviderType = z.infer<typeof ProviderConfigSchema>["type"];

function formatProvider(provider: ProviderType): {
  name: string;
  className: string;
} {
  switch (provider) {
    case "anthropic":
      return {
        name: "Anthropic",
        className:
          "bg-green-100 text-green-800 dark:bg-green-900 dark:text-green-300",
      };
    case "aws_bedrock":
      return {
        name: "AWS Bedrock",
        className:
          "bg-yellow-100 text-yellow-800 dark:bg-yellow-900 dark:text-yellow-300",
      };
    case "azure":
      return {
        name: "Azure",
        className:
          "bg-blue-100 text-blue-800 dark:bg-blue-900 dark:text-blue-300",
      };
    case "dummy":
      return {
        name: "Dummy",
        className:
          "bg-gray-100 text-gray-800 dark:bg-gray-900 dark:text-gray-300",
      };
    case "fireworks":
      return {
        name: "Fireworks",
        className:
          "bg-orange-100 text-orange-800 dark:bg-orange-900 dark:text-orange-300",
      };
    case "gcp_vertex_anthropic":
      return {
        name: "GCP Vertex AI (Anthropic)",
        className: "bg-red-100 text-red-800 dark:bg-red-900 dark:text-red-300",
      };
    case "gcp_vertex_gemini":
      return {
        name: "GCP Vertex AI (Gemini)",
        className: "bg-red-100 text-red-800 dark:bg-red-900 dark:text-red-300",
      };
    case "google_ai_studio_gemini":
      return {
        name: "Google AI Studio",
        className: "bg-red-100 text-red-800 dark:bg-red-900 dark:text-red-300",
      };
    case "hyperbolic":
      return {
        name: "Hyperbolic",
        className: "bg-red-100 text-red-800 dark:bg-red-900 dark:text-red-300",
      };
    case "mistral":
      return {
        name: "Mistral",
        className:
          "bg-purple-100 text-purple-800 dark:bg-purple-900 dark:text-purple-300",
      };
    case "openai":
      return {
        name: "OpenAI",
        className:
          "bg-blue-100 text-blue-800 dark:bg-blue-900 dark:text-blue-300",
      };
    case "together":
      return {
        name: "Together",
        className:
          "bg-indigo-100 text-indigo-800 dark:bg-indigo-900 dark:text-indigo-300",
      };
    case "vllm":
      return {
        name: "vLLM",
        className:
          "bg-cyan-100 text-cyan-800 dark:bg-cyan-900 dark:text-cyan-300",
      };
    case "xai":
      return {
        name: "xAI",
        className:
          "bg-pink-100 text-pink-800 dark:bg-pink-900 dark:text-pink-300",
      };
  }
}

export function ModelSelector({
  control,
  models: initialModels,
}: {
  control: Control<SFTFormValues>;
  models: ModelOption[];
}) {
  const [open, setOpen] = useState(false);
  const [inputValue, setInputValue] = useState("");
  const [currentModels, setCurrentModels] = useState(initialModels);

  const handleInputChange = (input: string) => {
    setInputValue(input);

    if (input) {
      const newModels = [...initialModels];

      // Pick all providers from the schema
      // TODO: remove mistral filter once we support it.
      const providers = (
        ModelOptionSchema.shape.provider.options as ModelOption["provider"][]
      ).filter((provider) => provider !== "mistral");

      providers.forEach((provider) => {
        const modelExists = initialModels.some(
          (m) =>
            m.displayName.toLowerCase() === input.toLowerCase() &&
            m.provider === provider,
        );

        if (!modelExists) {
          newModels.push({
            displayName: `Other: ${input}`,
            name: input,
            provider: provider,
          });
        }
      });

      if (newModels.length > initialModels.length) {
        setCurrentModels(newModels);
      } else {
        setCurrentModels(initialModels);
      }
    } else {
      setCurrentModels(initialModels);
    }
  };

>>>>>>> dc42d2eb
  return (
    <FormField
      control={control}
      name="model"
      render={({ field }) => (
        <FormItem>
          <FormLabel>Model</FormLabel>
<<<<<<< HEAD
          <div className="grid gap-x-8 gap-y-2 md:grid-cols-2">
            <Select
              onValueChange={(value: string) => {
                const selectedModel = models.find(
                  (model) => model.displayName === value,
                );
                if (selectedModel) {
                  field.onChange(selectedModel);
                }
              }}
              defaultValue={field.value?.displayName}
            >
              <SelectTrigger>
                <SelectValue placeholder="Select a model" />
              </SelectTrigger>
              <SelectContent>
                {models.map((model) => (
                  <SelectItem key={model.displayName} value={model.displayName}>
                    <div className="flex w-full items-center justify-between">
                      <span>{model.displayName}</span>
                      <div className="ml-2">
                        <ModelBadges provider={model.provider} />
                      </div>
=======
          <div className="grid gap-x-8 md:grid-cols-2">
            <div className="w-full space-y-2">
              <Popover open={open} onOpenChange={setOpen}>
                <PopoverTrigger className="border-gray-200 bg-gray-50" asChild>
                  <Button
                    variant="outline"
                    role="combobox"
                    aria-expanded={open}
                    className="w-full justify-between font-normal"
                  >
                    <div>
                      {field.value?.displayName ?? "Select a model..."}
                      {field.value?.provider && (
                        <span
                          className={`ml-2 inline-flex items-center rounded-full px-2 py-0.5 text-xs font-medium ${
                            formatProvider(field.value.provider).className
                          }`}
                        >
                          {formatProvider(field.value.provider).name}
                        </span>
                      )}
>>>>>>> dc42d2eb
                    </div>
                    <ChevronsUpDown className="ml-2 h-4 w-4 shrink-0 opacity-50" />
                  </Button>
                </PopoverTrigger>
                <PopoverContent
                  className="w-[var(--radix-popover-trigger-width)] p-0"
                  align="start"
                >
                  <Command>
                    <CommandInput
                      placeholder="Search models..."
                      value={inputValue}
                      onValueChange={handleInputChange}
                      className="h-9"
                    />
                    <CommandList>
                      <CommandEmpty className="px-4 py-2 text-sm">
                        No model found.
                      </CommandEmpty>
                      <CommandGroup>
                        {currentModels.map((model) => (
                          <CommandItem
                            key={`${model.provider}::${model.displayName}`}
                            value={`${model.provider}::${model.displayName}`}
                            onSelect={() => {
                              field.onChange(model);
                              setInputValue("");
                              setOpen(false);
                            }}
                            className="flex items-center justify-between"
                          >
                            <div className="flex items-center">
                              <Check
                                className={cn(
                                  "mr-2 h-4 w-4",
                                  field.value?.displayName ===
                                    model.displayName &&
                                    field.value?.provider === model.provider
                                    ? "opacity-100"
                                    : "opacity-0",
                                )}
                              />
                              <span>{model.displayName}</span>
                            </div>
                            <span
                              className={`ml-2 inline-flex items-center rounded-full px-2 py-0.5 text-xs font-medium ${
                                formatProvider(model.provider).className
                              }`}
                            >
                              {formatProvider(model.provider).name}
                            </span>
                          </CommandItem>
                        ))}
                      </CommandGroup>
                    </CommandList>
                  </Command>
                </PopoverContent>
              </Popover>
            </div>
          </div>
        </FormItem>
      )}
    />
  );
}<|MERGE_RESOLUTION|>--- conflicted
+++ resolved
@@ -1,20 +1,8 @@
 import type { Control } from "react-hook-form";
 import { FormField, FormItem, FormLabel } from "~/components/ui/form";
 import type { SFTFormValues } from "./types";
-<<<<<<< HEAD
-import type { ModelOption } from "./model_options";
 import { ModelBadges } from "~/components/model/ModelBadges";
-
-type ModelSelectorProps = {
-  control: Control<SFTFormValues>;
-  models: ModelOption[];
-};
-
-export function ModelSelector({ control, models }: ModelSelectorProps) {
-=======
 import { ModelOptionSchema, type ModelOption } from "./model_options";
-import type { ProviderConfigSchema } from "~/utils/config/models";
-import { z } from "zod";
 import { useState } from "react";
 import {
   Popover,
@@ -32,96 +20,6 @@
   CommandList,
 } from "~/components/ui/command";
 import { cn } from "~/utils/common";
-
-type ProviderType = z.infer<typeof ProviderConfigSchema>["type"];
-
-function formatProvider(provider: ProviderType): {
-  name: string;
-  className: string;
-} {
-  switch (provider) {
-    case "anthropic":
-      return {
-        name: "Anthropic",
-        className:
-          "bg-green-100 text-green-800 dark:bg-green-900 dark:text-green-300",
-      };
-    case "aws_bedrock":
-      return {
-        name: "AWS Bedrock",
-        className:
-          "bg-yellow-100 text-yellow-800 dark:bg-yellow-900 dark:text-yellow-300",
-      };
-    case "azure":
-      return {
-        name: "Azure",
-        className:
-          "bg-blue-100 text-blue-800 dark:bg-blue-900 dark:text-blue-300",
-      };
-    case "dummy":
-      return {
-        name: "Dummy",
-        className:
-          "bg-gray-100 text-gray-800 dark:bg-gray-900 dark:text-gray-300",
-      };
-    case "fireworks":
-      return {
-        name: "Fireworks",
-        className:
-          "bg-orange-100 text-orange-800 dark:bg-orange-900 dark:text-orange-300",
-      };
-    case "gcp_vertex_anthropic":
-      return {
-        name: "GCP Vertex AI (Anthropic)",
-        className: "bg-red-100 text-red-800 dark:bg-red-900 dark:text-red-300",
-      };
-    case "gcp_vertex_gemini":
-      return {
-        name: "GCP Vertex AI (Gemini)",
-        className: "bg-red-100 text-red-800 dark:bg-red-900 dark:text-red-300",
-      };
-    case "google_ai_studio_gemini":
-      return {
-        name: "Google AI Studio",
-        className: "bg-red-100 text-red-800 dark:bg-red-900 dark:text-red-300",
-      };
-    case "hyperbolic":
-      return {
-        name: "Hyperbolic",
-        className: "bg-red-100 text-red-800 dark:bg-red-900 dark:text-red-300",
-      };
-    case "mistral":
-      return {
-        name: "Mistral",
-        className:
-          "bg-purple-100 text-purple-800 dark:bg-purple-900 dark:text-purple-300",
-      };
-    case "openai":
-      return {
-        name: "OpenAI",
-        className:
-          "bg-blue-100 text-blue-800 dark:bg-blue-900 dark:text-blue-300",
-      };
-    case "together":
-      return {
-        name: "Together",
-        className:
-          "bg-indigo-100 text-indigo-800 dark:bg-indigo-900 dark:text-indigo-300",
-      };
-    case "vllm":
-      return {
-        name: "vLLM",
-        className:
-          "bg-cyan-100 text-cyan-800 dark:bg-cyan-900 dark:text-cyan-300",
-      };
-    case "xai":
-      return {
-        name: "xAI",
-        className:
-          "bg-pink-100 text-pink-800 dark:bg-pink-900 dark:text-pink-300",
-      };
-  }
-}
 
 export function ModelSelector({
   control,
@@ -172,7 +70,6 @@
     }
   };
 
->>>>>>> dc42d2eb
   return (
     <FormField
       control={control}
@@ -180,31 +77,6 @@
       render={({ field }) => (
         <FormItem>
           <FormLabel>Model</FormLabel>
-<<<<<<< HEAD
-          <div className="grid gap-x-8 gap-y-2 md:grid-cols-2">
-            <Select
-              onValueChange={(value: string) => {
-                const selectedModel = models.find(
-                  (model) => model.displayName === value,
-                );
-                if (selectedModel) {
-                  field.onChange(selectedModel);
-                }
-              }}
-              defaultValue={field.value?.displayName}
-            >
-              <SelectTrigger>
-                <SelectValue placeholder="Select a model" />
-              </SelectTrigger>
-              <SelectContent>
-                {models.map((model) => (
-                  <SelectItem key={model.displayName} value={model.displayName}>
-                    <div className="flex w-full items-center justify-between">
-                      <span>{model.displayName}</span>
-                      <div className="ml-2">
-                        <ModelBadges provider={model.provider} />
-                      </div>
-=======
           <div className="grid gap-x-8 md:grid-cols-2">
             <div className="w-full space-y-2">
               <Popover open={open} onOpenChange={setOpen}>
@@ -218,15 +90,10 @@
                     <div>
                       {field.value?.displayName ?? "Select a model..."}
                       {field.value?.provider && (
-                        <span
-                          className={`ml-2 inline-flex items-center rounded-full px-2 py-0.5 text-xs font-medium ${
-                            formatProvider(field.value.provider).className
-                          }`}
-                        >
-                          {formatProvider(field.value.provider).name}
+                        <span className="ml-2">
+                          <ModelBadges provider={field.value.provider} />
                         </span>
                       )}
->>>>>>> dc42d2eb
                     </div>
                     <ChevronsUpDown className="ml-2 h-4 w-4 shrink-0 opacity-50" />
                   </Button>
@@ -271,13 +138,7 @@
                               />
                               <span>{model.displayName}</span>
                             </div>
-                            <span
-                              className={`ml-2 inline-flex items-center rounded-full px-2 py-0.5 text-xs font-medium ${
-                                formatProvider(model.provider).className
-                              }`}
-                            >
-                              {formatProvider(model.provider).name}
-                            </span>
+                            <ModelBadges provider={model.provider} />
                           </CommandItem>
                         ))}
                       </CommandGroup>
