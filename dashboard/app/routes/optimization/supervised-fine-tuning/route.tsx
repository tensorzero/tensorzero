import { data, useFetcher, type MetaFunction } from "react-router";
import { useEffect, useState } from "react";
import {
  type SFTFormValues,
  SFTFormValuesSchema,
  SFTFormValuesResolver,
} from "./types";
import { v7 as uuid } from "uuid";
import type {
  SFTJob,
  SFTJobStatus,
} from "~/utils/supervised_fine_tuning/common";
import { models } from "./model_options";
import { useRevalidator } from "react-router";
import { useForm, useWatch } from "react-hook-form";
import { redirect } from "react-router";
import { launch_sft_job } from "~/utils/supervised_fine_tuning/client";
import type { ChatCompletionConfig } from "~/utils/config/variant";
import { useConfig } from "~/context/config";
import { FunctionSelector } from "./FunctionSelector";
import { MetricSelector } from "./MetricSelector";
import { VariantSelector } from "./VariantSelector";
import {
  dump_model_config,
  get_fine_tuned_model_config,
  type ProviderType,
} from "~/utils/config/models";
import { ModelSelector } from "./ModelSelector";
import { AdvancedParametersAccordion } from "./AdvancedParametersAccordion";
import { Button } from "~/components/ui/button";
import { Textarea } from "~/components/ui/textarea";
import { Form } from "~/components/ui/form";
import type { Route } from "./+types/route";
// The following import would be needed for type-safe fetching of counts
// import type { Route as CuratedInferencesCount } from "../../api/curated_inferences/+types/count.route";
import type { CountsData } from "../../api/curated_inferences/count.route";
import type { Config } from "~/utils/config";
import { ProgressIndicator, type ProgressInfo } from "./ProgressIndicator";

export const meta: MetaFunction = () => {
  return [
    { title: "TensorZero Supervised Fine-Tuning Dashboard" },
    {
      name: "description",
      content: "Supervised Fine-Tuning Optimization Dashboard",
    },
  ];
};

// Mutable store mapping job IDs to their info
export const jobStore: { [jobId: string]: SFTJob } = {};

// TODO: remove once we're happy
function get_progress_fixture(provider: ProviderType): LoaderData {
  // 25% chance of returning an error
  if (Math.random() < 0.25) {
    return {
      status: "running",
      result: undefined,
      modelProvider: provider,
      progressInfo: {
        provider: "error",
        data: {
          message: "Simulated error occurred during fine-tuning",
        },
        jobUrl:
          provider === "openai"
            ? "https://platform.openai.com/finetune/ftjob-abc123"
            : "https://fireworks.ai/dashboard/fine-tuning/ftjob-abc123",
      },
    };
  }

  switch (provider) {
    case "openai":
      return {
        status: "running",
        result: undefined,
        modelProvider: "openai",
        progressInfo: {
          jobUrl: "https://platform.openai.com/finetune/ftjob-abc123",
          provider: "openai",
          data: {
            object: "fine_tuning.job",
            id: "ftjob-abc123",
            model: "davinci-002",
            created_at: 1692661014,
            finished_at: 1692661190,
            fine_tuned_model: "ft:davinci-002:my-org:custom_suffix:7q8mpxmy",
            organization_id: "org-123",
            result_files: ["file-abc123"],
            status: "succeeded",
            validation_file: null,
            training_file: "file-abc123",
            hyperparameters: {
              n_epochs: 4,
              batch_size: 1,
              learning_rate_multiplier: 1.0,
            },
            trained_tokens: 5768,
            integrations: [],
            seed: 0,
            estimated_finish: 0,
            method: {
              type: "supervised",
              supervised: {
                hyperparameters: {
                  n_epochs: 4,
                  batch_size: 1,
                  learning_rate_multiplier: 1.0,
                },
              },
            },
          },
          estimatedCompletionTimestamp: Math.floor(Date.now()) + 300000,
        },
      };
    case "fireworks":
      return {
        status: "running",
        modelProvider: "fireworks",
        result: undefined,
        progressInfo: {
          provider: "fireworks",
          data: {
            state: "PENDING",
            modelId: "",
            baseModel: "accounts/fireworks/models/llama-v3p1-8b-instruct",
            batchSize: 16,
            createTime: "2024-12-28T15:16:43.649092Z",
            createdBy: "viraj@tensorzero.com",
            dataset:
              "accounts/viraj-ebfe5a/datasets/01940dd7-4f65-716a-a257-6da73412fe87",
            evaluationSplit: 0.2,
            evaluation: false,
            evaluationDataset: "",
            learningRate: 0.0001,
            loraRank: 8,
            loraTargetModules: [],
            maskToken: "",
            microBatchSize: 0,
            name: "accounts/viraj-ebfe5a/fineTuningJobs/ed8f3dead9d74b7fbe0623f039d151e3",
            padToken: "",
            status: {
              code: "OK",
              message: "",
            },
          },
          jobUrl: "https://fireworks.ai/dashboard/fine-tuning/ftjob-abc123",
        },
      };
    default:
      throw new Error(`Unknown provider: ${provider}`);
  }
}
interface LoaderData {
  status: SFTJobStatus;
  result: string | undefined;
  modelProvider: ProviderType | undefined;
  progressInfo: ProgressInfo | undefined;
}

// If there is a job_id in the URL, grab it from the job store and pull it.
export async function loader({
  params,
}: Route.LoaderArgs): Promise<LoaderData | { status: "error"; error: string }> {
  // for debugging ProgressIndicator without starting a real job
  // return get_progress_fixture("openai");
  const job_id = params.job_id;

  if (!job_id) {
    return {
      status: "idle",
      result: undefined,
      modelProvider: undefined,
      progressInfo: undefined,
    };
  }

  const storedJob = jobStore[job_id];
  if (!storedJob) {
    throw new Response(JSON.stringify({ error: "Job not found" }), {
      status: 404,
    });
  }
  if (storedJob.status() === "completed" || storedJob.status() === "error") {
    return {
      status: storedJob.status(),
      result: storedJob.result(),
      modelProvider: storedJob.provider(),
      progressInfo: storedJob.progress_info(),
    };
  }

  // Poll for updates
  const updatedJob = await storedJob.poll();
  jobStore[job_id] = updatedJob;

  const result = updatedJob.result();
  const status = updatedJob.status();
  const modelProvider = updatedJob.provider();
  const progressInfo = updatedJob.progress_info();
  const loaderData = {
    status,
    result,
    modelProvider,
    progressInfo,
  };
  console.log(loaderData);

  return {
    status,
    result,
    modelProvider,
    progressInfo,
  };
}

// The action actually launches the fine-tuning job.
export async function action({ request }: Route.ActionArgs) {
  const formData = await request.formData();
  const serializedFormData = formData.get("data");
  if (!serializedFormData || typeof serializedFormData !== "string") {
    throw new Error("Form data must be provided");
  }

  const jsonData = JSON.parse(serializedFormData);
  const validatedData = SFTFormValuesSchema.parse(jsonData);
  let job;
  try {
    job = await launch_sft_job(validatedData);
  } catch (error) {
    const errors = {
      message:
        error instanceof Error
          ? error.message
          : "Unknown error occurred while launching fine-tuning job",
    };
    return data({ errors }, { status: 500 });
  }
  jobStore[validatedData.jobId] = job;

  return redirect(
    `/optimization/supervised-fine-tuning/${validatedData.jobId}`,
  );
}

// Renders the fine-tuning form and status info.
export default function SupervisedFineTuning({
  loaderData,
}: Route.ComponentProps) {
  const config = useConfig();
  if (loaderData.status === "error") {
    return (
      <div className="text-red-500 text-sm">
        Error: {(loaderData as { error: string }).error}
      </div>
    );
  }
  const { status, result, modelProvider, progressInfo } = loaderData;
  const revalidator = useRevalidator();

  const [submissionPhase, setSubmissionPhase] = useState<
    "idle" | "submitting" | "pending" | "complete"
  >("idle");

  // If running, periodically poll for updates on the job
  useEffect(() => {
    if (status === "running") {
      setSubmissionPhase("pending");
      const interval = setInterval(() => {
        revalidator.revalidate();
      }, 10000);
      return () => clearInterval(interval);
    }
  }, [status, revalidator]);

  const finalResult =
    result && modelProvider
      ? dump_model_config(get_fine_tuned_model_config(result, modelProvider))
      : null;
  if (finalResult && submissionPhase !== "complete") {
    setSubmissionPhase("complete");
  }

  return (
    <div className="container mx-auto px-4 py-8">
      <main>
        <h2 className="mb-4 text-2xl font-semibold">Supervised Fine-Tuning</h2>
        <div className="mb-6 h-px w-full bg-gray-200"></div>
        {status === "idle" && (
          <FineTuningForm
            config={config}
            submissionPhase={submissionPhase}
            setSubmissionPhase={setSubmissionPhase}
          />
        )}

<<<<<<< HEAD
=======
        {status !== "idle" && (
          <div className="mt-4 rounded-lg bg-gray-100 p-4">
            <div className="mb-2 font-medium">
              Loader Data (Last Updated: {new Date().toLocaleTimeString()})
            </div>
            <Textarea
              value={JSON.stringify(loaderData, null, 2)}
              className="h-48 w-full resize-none border-none bg-transparent focus:ring-0"
              readOnly
            />
          </div>
        )}

>>>>>>> 2bce9fd3
        {finalResult && (
          <div className="mt-4 rounded-lg bg-gray-100 p-4">
            <div className="mb-2 font-medium">Configuration</div>
            <Textarea
              value={finalResult}
              className="h-48 w-full resize-none border-none bg-transparent focus:ring-0"
              readOnly
            />
          </div>
        )}

        {status !== "idle" && <ProgressIndicator progressInfo={progressInfo} />}
      </main>
    </div>
  );
}

function FineTuningForm({
  config,
  submissionPhase,
  setSubmissionPhase,
}: {
  config: Config;
  submissionPhase: "idle" | "submitting" | "pending" | "complete";
  setSubmissionPhase: (
    phase: "idle" | "submitting" | "pending" | "complete",
  ) => void;
}) {
  const form = useForm<SFTFormValues>({
    defaultValues: {
      function: "",
      metric: "",
      validationSplitPercent: 20,
      maxSamples: 100000,
      threshold: 0.5,
      jobId: uuid(),
    },
    resolver: SFTFormValuesResolver,
    mode: "onChange",
  });

  const {
    handleSubmit,
    formState: { errors },
  } = form;

  // Separate fetchers for counts and form submission
  const countFetcher = useFetcher();
  const formFetcher = useFetcher();

  const watchedValues = useWatch({
    control: form.control,
    name: ["function", "metric", "threshold"],
  });

  // Use formFetcher for submission errors
  const errorsOnSubmit = formFetcher.data?.errors;
  useEffect(() => {
    if (errorsOnSubmit) {
      setSubmissionPhase("idle");
    }
  }, [errorsOnSubmit, setSubmissionPhase]);

  const [counts, setCounts] = useState<CountsData>({
    inferenceCount: null,
    feedbackCount: null,
    curatedInferenceCount: null,
  });

  // Update counts only from countFetcher
  useEffect(() => {
    if (countFetcher.data && !countFetcher.data.errors) {
      setCounts(countFetcher.data as CountsData);
    }
  }, [countFetcher.data]);

  // Handle count fetching with countFetcher
  useEffect(() => {
    const [functionName, metricName, threshold] = watchedValues;

    if (functionName) {
      const params = new URLSearchParams();
      params.set("function", functionName);
      if (metricName) params.set("metric", metricName);
      if (threshold) params.set("threshold", String(threshold));

      countFetcher.load(`/api/curated_inferences/count?${params}`);
    }
  }, [watchedValues]);

  // Form submission using formFetcher
  const onSubmit = async (data: SFTFormValues) => {
    try {
      const submitData = new FormData();
      submitData.append("data", JSON.stringify(data));

      formFetcher.submit(submitData, { method: "POST" });
      setSubmissionPhase("submitting");
    } catch (error) {
      console.error("Submission error (likely a bug):", error);
    }
  };

  const getChatCompletionVariantsForFunction = (): Record<
    string,
    ChatCompletionConfig
  > => {
    const selectedFunction = form.getValues("function");

    if (!selectedFunction || !config?.functions[selectedFunction]) {
      return {};
    }

    const functionConfig = config.functions[selectedFunction];
    return Object.fromEntries(
      Object.entries(functionConfig.variants || {}).filter(
        (entry): entry is [string, ChatCompletionConfig] =>
          entry[1].type === "chat_completion",
      ),
    );
  };

  // Sets the max samples limit based on the number of curatedInferences (if available) or inferences (if available)
  // This means it will change when the function is selected or the metric is changed to something that actually curates inferences (i.e. not None)
  useEffect(() => {
    if (counts.curatedInferenceCount !== null) {
      form.setValue(
        "maxSamples",
        Math.min(100000, counts.curatedInferenceCount),
      );
    } else if (counts.inferenceCount !== null) {
      form.setValue("maxSamples", Math.min(100000, counts.inferenceCount));
    }
  }, [counts.curatedInferenceCount, counts.inferenceCount, form]);

  function getButtonText() {
    switch (submissionPhase) {
      case "submitting":
        return "Submitting...";
      case "pending":
        return "Pending...";
      case "complete":
        return "Complete";
      default:
        return "Start Fine-tuning Job";
    }
  }

  return (
    <div className="mt-8">
      <Form {...form}>
        <form
          onSubmit={(e) => {
            handleSubmit(onSubmit)(e);
          }}
          className="space-y-6"
        >
          <div className="space-y-6">
            <FunctionSelector
              control={form.control}
              inferenceCount={counts.inferenceCount}
              config={config}
            />
            {errors.function && (
              <p className="text-sm text-red-500">{errors.function.message}</p>
            )}

            <MetricSelector
              control={form.control}
              feedbackCount={counts.feedbackCount}
              curatedInferenceCount={counts.curatedInferenceCount}
              config={config}
            />
            {errors.metric && (
              <p className="text-sm text-red-500">{errors.metric.message}</p>
            )}

            <VariantSelector
              control={form.control}
              chatCompletionVariants={getChatCompletionVariantsForFunction()}
            />

            <ModelSelector control={form.control} models={models} />

            <AdvancedParametersAccordion
              control={form.control}
              maxSamplesLimit={counts.inferenceCount ?? undefined}
            />
          </div>

          <Button type="submit" disabled={submissionPhase !== "idle"}>
            {getButtonText()}
          </Button>
          {errorsOnSubmit && (
            <p className="text-red-500 text-sm">{errorsOnSubmit.message}</p>
          )}
        </form>
      </Form>
    </div>
  );
}<|MERGE_RESOLUTION|>--- conflicted
+++ resolved
@@ -252,7 +252,7 @@
   const config = useConfig();
   if (loaderData.status === "error") {
     return (
-      <div className="text-red-500 text-sm">
+      <div className="text-sm text-red-500">
         Error: {(loaderData as { error: string }).error}
       </div>
     );
@@ -296,22 +296,6 @@
           />
         )}
 
-<<<<<<< HEAD
-=======
-        {status !== "idle" && (
-          <div className="mt-4 rounded-lg bg-gray-100 p-4">
-            <div className="mb-2 font-medium">
-              Loader Data (Last Updated: {new Date().toLocaleTimeString()})
-            </div>
-            <Textarea
-              value={JSON.stringify(loaderData, null, 2)}
-              className="h-48 w-full resize-none border-none bg-transparent focus:ring-0"
-              readOnly
-            />
-          </div>
-        )}
-
->>>>>>> 2bce9fd3
         {finalResult && (
           <div className="mt-4 rounded-lg bg-gray-100 p-4">
             <div className="mb-2 font-medium">Configuration</div>
@@ -506,7 +490,7 @@
             {getButtonText()}
           </Button>
           {errorsOnSubmit && (
-            <p className="text-red-500 text-sm">{errorsOnSubmit.message}</p>
+            <p className="text-sm text-red-500">{errorsOnSubmit.message}</p>
           )}
         </form>
       </Form>
