import { useFetcher, type MetaFunction } from "react-router";
import { useEffect, useState } from "react";
import {
  type SFTFormValues,
  SFTFormValuesSchema,
  SFTFormValuesResolver,
} from "./types";
import { v7 as uuid } from "uuid";
import type { SFTJob } from "~/utils/fine_tuning/common";
import { models } from "./model_options";
import { useRevalidator } from "react-router";
import { useForm } from "react-hook-form";
import { redirect } from "react-router";
import { launch_sft_job } from "~/utils/fine_tuning/client";
import type { ChatCompletionConfig } from "~/utils/config/variant";
import { useConfig } from "~/context/config";
import { FunctionSelector } from "./FunctionSelector";
import { MetricSelector } from "./MetricSelector";
import { VariantSelector } from "./VariantSelector";
import {
  dump_model_config,
  get_fine_tuned_model_config,
} from "~/utils/config/models";
import { ModelSelector } from "./ModelSelector";
import { AdvancedParametersAccordion } from "./AdvancedParametersAccordion";
import { Button } from "~/components/ui/button";
import { Textarea } from "~/components/ui/textarea";
import { Form } from "~/components/ui/form";
import type { Route } from "./+types/route";
import type { Config } from "~/utils/config";

export const meta: MetaFunction = () => {
  return [
    { title: "TensorZero Fine-Tuning Dashboard" },
    { name: "description", content: "Fine-Tuning Optimization Dashboard" },
  ];
};

// Mutable store mapping job IDs to their info
export const jobStore: { [jobId: string]: SFTJob } = {};

// If there is a job_id in the URL, grab it from the job store and pull it.
export async function loader({ params }: Route.LoaderArgs) {
  const job_id = params.job_id;

  if (!job_id) {
    return { status: "idle" };
  }

  const storedJob = jobStore[job_id];
  if (!storedJob) {
    throw new Response(JSON.stringify({ error: "Job not found" }), {
      status: 404,
    });
  }
  if (storedJob.status() === "completed" || storedJob.status() === "error") {
    return {
      status: storedJob.status(),
      result: storedJob.result(),
      modelProvider: storedJob.provider(),
    };
  }

  try {
    // Poll for updates
    const updatedJob = await storedJob.poll();
    jobStore[job_id] = updatedJob;

    const result = updatedJob.result();
    // TODO (Viraj, important!): fix the status here.
    const status = updatedJob.status();
    const modelProvider = updatedJob.provider();

    return {
      status,
      result,
      modelProvider,
    };
  } catch (error) {
    return {
      status: "error",
      error: error instanceof Error ? error.message : "Unknown error",
    };
  }
}

// The action actually launches the fine-tuning job.
export async function action({ request }: Route.ActionArgs) {
  const formData = await request.formData();
  const serializedFormData = formData.get("data");
  if (!serializedFormData || typeof serializedFormData !== "string") {
    throw new Error("Form data must be provided");
  }

  const jsonData = JSON.parse(serializedFormData);
  const validatedData = SFTFormValuesSchema.parse(jsonData);

  const job = await launch_sft_job(validatedData);
  jobStore[validatedData.jobId] = job;

  return redirect(`/optimization/fine-tuning/${validatedData.jobId}`);
}

// Renders the fine-tuning form and status info.
export default function FineTuning({ loaderData }: Route.ComponentProps) {
  const config = useConfig();
  const { status, result, modelProvider } = loaderData;
  const revalidator = useRevalidator();

  // If running, periodically poll for updates on the job
  useEffect(() => {
    if (status === "running") {
      setSubmissionPhase("pending");
      setIsSubmitted(true);
      const interval = setInterval(() => {
        revalidator.revalidate();
      }, 10000);
      return () => clearInterval(interval);
    }
  }, [status, revalidator]);

  const [isSubmitted, setIsSubmitted] = useState(false);
  const [submissionPhase, setSubmissionPhase] = useState<
    "idle" | "submitting" | "pending" | "complete"
  >("idle");
  const finalResult = result
    ? dump_model_config(get_fine_tuned_model_config(result, modelProvider))
    : null;
  if (finalResult && submissionPhase !== "complete") {
    setSubmissionPhase("complete");
  }

  return (
    <div className="min-h-screen bg-gray-50">
      <main className="p-4">
        <h2 className="scroll-m-20 border-b pb-2 text-3xl font-semibold tracking-tight first:mt-0">
          Fine-Tuning
        </h2>
        {status === "idle" && (
          <FineTuningForm
            config={config}
            submissionPhase={submissionPhase}
            setSubmissionPhase={setSubmissionPhase}
            isSubmitted={isSubmitted}
          />
        )}

        {loaderData && (
          <div className="p-4 bg-gray-100 rounded-lg mt-4">
            <div className="mb-2 font-medium">
              Loader Data (Last Updated: {new Date().toLocaleTimeString()})
            </div>
            <Textarea
              value={JSON.stringify(loaderData, null, 2)}
              className="w-full h-48 resize-none bg-transparent border-none focus:ring-0"
              readOnly
            />
          </div>
        )}

        {finalResult && (
          <div className="p-4 bg-gray-100 rounded-lg">
            <div className="mb-2 font-medium">Configuration</div>
            <Textarea
              value={finalResult}
              className="w-full h-48 resize-none bg-transparent border-none focus:ring-0"
              readOnly
            />
          </div>
        )}
      </main>
    </div>
  );
}

function FineTuningForm({
  config,
  submissionPhase,
  setSubmissionPhase,
}: {
  config: Config;
  submissionPhase: "idle" | "submitting" | "pending" | "complete";
  setSubmissionPhase: (
    phase: "idle" | "submitting" | "pending" | "complete",
  ) => void;
  isSubmitted: boolean;
}) {
  const form = useForm<SFTFormValues>({
    defaultValues: {
      function: "",
      metric: "",
      validationSplitPercent: 20,
      maxSamples: 100000,
      threshold: 0.5,
    },
    resolver: SFTFormValuesResolver,
  });
  const fetcher = useFetcher();

  const [counts, setCounts] = useState<{
    inferenceCount: number | null;
    feedbackCount: number | null;
    curatedInferenceCount: number | null;
  }>({
    inferenceCount: null,
    feedbackCount: null,
    curatedInferenceCount: null,
  });

  const fetchCounts = async (
    functionName?: string,
    metricName?: string,
    threshold?: number,
  ) => {
    const params = new URLSearchParams();
    if (functionName) params.set("function", functionName);
    if (metricName) params.set("metric", metricName);
    if (threshold) params.set("threshold", String(threshold));

    const response = await fetch(`/api/curated_inferences/count?${params}`);
    const data = await response.json();
    setCounts(data);
  };

  const handleFunctionChange = (value: string) => {
    fetchCounts(
      value,
      form.getValues("metric") || undefined,
      form.getValues("threshold") || undefined,
    );
  };

  const handleMetricChange = (value: string) => {
    fetchCounts(
      form.getValues("function") || undefined,
      value,
      form.getValues("threshold") || undefined,
    );
  };

  const handleThresholdChange = (value: number) => {
    fetchCounts(
      form.getValues("function") || undefined,
      form.getValues("metric") || undefined,
      value,
    );
  };

  const getChatCompletionVariantsForFunction = (): Record<
    string,
    ChatCompletionConfig
  > => {
    const selectedFunction = form.getValues("function");

    if (!selectedFunction || !config?.functions[selectedFunction]) {
      return {};
    }

    const functionConfig = config.functions[selectedFunction];
    return Object.fromEntries(
      Object.entries(functionConfig.variants || {}).filter(
        (entry): entry is [string, ChatCompletionConfig] =>
          entry[1].type === "chat_completion",
      ),
    );
  };

  useEffect(() => {
    if (counts.inferenceCount !== null) {
      form.setValue("maxSamples", Math.min(100000, counts.inferenceCount));
    }
  }, [counts.inferenceCount, form]);

  function getButtonText() {
    switch (submissionPhase) {
      case "submitting":
        return "Submitting...";
      case "pending":
        return "Pending...";
      case "complete":
        return "Complete";
      default:
        return "Start Fine-tuning Job";
    }
  }

  async function onSubmit(data: SFTFormValues) {
    try {
      const formData = {
        ...data,
        jobId: uuid(),
      };

      const submitData = new FormData();
      submitData.append("data", JSON.stringify(formData));

      // Try using fetcher.submit synchronously
      fetcher.submit(submitData, {
        method: "POST",
      });

      setSubmissionPhase("submitting");
    } catch (error) {
      console.error("Submission error:", error);
    }
  }
  return (
<<<<<<< HEAD
    <div className="min-h-screen bg-gray-50">
      <main className="p-4">
        <h2 className="scroll-m-20 border-b pb-2 text-3xl font-semibold tracking-tight first:mt-0">
          Fine-Tuning
        </h2>

        <div className="mt-8">
          <Form {...form}>
            <form
              onSubmit={(e) => {
                e.preventDefault();

                // Try calling onSubmit directly with current values
                const values = form.getValues();
                onSubmit(values);
              }}
              className="space-y-6"
            >
              <div className="space-y-6">
                <FunctionSelector
                  control={form.control}
                  inferenceCount={counts.inferenceCount}
                  config={config}
                  onFunctionChange={handleFunctionChange}
                />

                <MetricSelector
                  control={form.control}
                  feedbackCount={counts.feedbackCount}
                  curatedInferenceCount={counts.curatedInferenceCount}
                  config={config}
                  onMetricChange={handleMetricChange}
                  onThresholdChange={handleThresholdChange}
                />

                <VariantSelector
                  control={form.control}
                  chatCompletionVariants={getChatCompletionVariantsForFunction()}
                />

                <ModelSelector control={form.control} models={models} />

                <AdvancedParametersAccordion control={form.control} />
              </div>

              <div className="space-y-4">
                <Button
                  type="submit"
                  disabled={
                    !form.watch("function") ||
                    !form.watch("metric") ||
                    !form.watch("model") ||
                    !form.watch("variant") ||
                    form.formState.isSubmitting ||
                    isSubmitted
                  }
                >
                  {getButtonText()}
                </Button>

                {loaderData && (
                  <div className="p-4 bg-gray-100 rounded-lg mt-4">
                    <div className="mb-2 font-medium">
                      Loader Data (Last Updated:{" "}
                      {new Date().toLocaleTimeString()})
                    </div>
                    <Textarea
                      value={JSON.stringify(loaderData, null, 2)}
                      className="w-full h-48 resize-none bg-transparent border-none focus:ring-0"
                      readOnly
                    />
                  </div>
                )}

                {finalResult && (
                  <div className="p-4 bg-gray-100 rounded-lg">
                    <div className="mb-2 font-medium">Configuration</div>
                    <Textarea
                      value={finalResult}
                      className="w-full h-48 resize-none bg-transparent border-none focus:ring-0"
                      readOnly
                    />
                  </div>
                )}
              </div>
            </form>
          </Form>
        </div>
      </main>
=======
    <div className="mt-8">
      <Form {...form}>
        <form
          onSubmit={(e) => {
            e.preventDefault();

            // Try calling onSubmit directly with current values
            const values = form.getValues();
            onSubmit(values);
          }}
          className="space-y-6"
        >
          <div className="space-y-6">
            <FunctionSelector
              control={form.control}
              inferenceCount={counts.inferenceCount}
              config={config}
              onFunctionChange={handleFunctionChange}
            />

            <MetricSelector
              control={form.control}
              feedbackCount={counts.feedbackCount}
              curatedInferenceCount={counts.curatedInferenceCount}
              config={config}
              onMetricChange={handleMetricChange}
            />

            <VariantSelector
              control={form.control}
              chatCompletionVariants={getChatCompletionVariantsForFunction()}
            />

            <ModelSelector control={form.control} models={models} />

            <AdvancedParametersAccordion control={form.control} />
          </div>

          <div className="space-y-4">
            <Button type="submit" disabled={submissionPhase !== "idle"}>
              {getButtonText()}
            </Button>
          </div>
        </form>
      </Form>
>>>>>>> 617e5aea
    </div>
  );
}<|MERGE_RESOLUTION|>--- conflicted
+++ resolved
@@ -305,97 +305,6 @@
     }
   }
   return (
-<<<<<<< HEAD
-    <div className="min-h-screen bg-gray-50">
-      <main className="p-4">
-        <h2 className="scroll-m-20 border-b pb-2 text-3xl font-semibold tracking-tight first:mt-0">
-          Fine-Tuning
-        </h2>
-
-        <div className="mt-8">
-          <Form {...form}>
-            <form
-              onSubmit={(e) => {
-                e.preventDefault();
-
-                // Try calling onSubmit directly with current values
-                const values = form.getValues();
-                onSubmit(values);
-              }}
-              className="space-y-6"
-            >
-              <div className="space-y-6">
-                <FunctionSelector
-                  control={form.control}
-                  inferenceCount={counts.inferenceCount}
-                  config={config}
-                  onFunctionChange={handleFunctionChange}
-                />
-
-                <MetricSelector
-                  control={form.control}
-                  feedbackCount={counts.feedbackCount}
-                  curatedInferenceCount={counts.curatedInferenceCount}
-                  config={config}
-                  onMetricChange={handleMetricChange}
-                  onThresholdChange={handleThresholdChange}
-                />
-
-                <VariantSelector
-                  control={form.control}
-                  chatCompletionVariants={getChatCompletionVariantsForFunction()}
-                />
-
-                <ModelSelector control={form.control} models={models} />
-
-                <AdvancedParametersAccordion control={form.control} />
-              </div>
-
-              <div className="space-y-4">
-                <Button
-                  type="submit"
-                  disabled={
-                    !form.watch("function") ||
-                    !form.watch("metric") ||
-                    !form.watch("model") ||
-                    !form.watch("variant") ||
-                    form.formState.isSubmitting ||
-                    isSubmitted
-                  }
-                >
-                  {getButtonText()}
-                </Button>
-
-                {loaderData && (
-                  <div className="p-4 bg-gray-100 rounded-lg mt-4">
-                    <div className="mb-2 font-medium">
-                      Loader Data (Last Updated:{" "}
-                      {new Date().toLocaleTimeString()})
-                    </div>
-                    <Textarea
-                      value={JSON.stringify(loaderData, null, 2)}
-                      className="w-full h-48 resize-none bg-transparent border-none focus:ring-0"
-                      readOnly
-                    />
-                  </div>
-                )}
-
-                {finalResult && (
-                  <div className="p-4 bg-gray-100 rounded-lg">
-                    <div className="mb-2 font-medium">Configuration</div>
-                    <Textarea
-                      value={finalResult}
-                      className="w-full h-48 resize-none bg-transparent border-none focus:ring-0"
-                      readOnly
-                    />
-                  </div>
-                )}
-              </div>
-            </form>
-          </Form>
-        </div>
-      </main>
-=======
     <div className="mt-8">
       <Form {...form}>
         <form
@@ -422,6 +331,7 @@
               curatedInferenceCount={counts.curatedInferenceCount}
               config={config}
               onMetricChange={handleMetricChange}
+              onThresholdChange={handleThresholdChange}
             />
 
             <VariantSelector
@@ -441,7 +351,6 @@
           </div>
         </form>
       </Form>
->>>>>>> 617e5aea
     </div>
   );
 }