--- conflicted
+++ resolved
@@ -28,16 +28,12 @@
 import { get_template_env, type ChatCompletionConfig } from "../config/variant";
 import { z } from "zod";
 import { SFTJob, type SFTJobStatus } from "./common";
-<<<<<<< HEAD
-import type { ProviderType } from "../config/models";
 import { getCuratedInferences } from "../clickhouse/curation";
 import type {
   ContentBlockOutput,
   JsonInferenceOutput,
 } from "../clickhouse/common";
 import type { ParsedInferenceExample } from "../clickhouse/curation";
-=======
->>>>>>> 2df83bd0
 export const FIREWORKS_API_URL = "https://api.fireworks.ai";
 export const FIREWORKS_API_KEY = process.env.FIREWORKS_API_KEY || logError();
 export const FIREWORKS_ACCOUNT_ID =
