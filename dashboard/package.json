--- conflicted
+++ resolved
@@ -39,18 +39,12 @@
     "globals": "^15.11.0",
     "postcss": "^8.4.38",
     "tailwindcss": "^3.4.4",
-<<<<<<< HEAD
     "typescript": "^5.6.3",
+    "typescript-eslint": "^8.12.2",
     "vite": "^5.1.0",
     "vite-plugin-wasm": "^3.3.0",
-    "vite-tsconfig-paths": "^4.2.1"
-=======
-    "typescript": "^5.1.6",
-    "typescript-eslint": "^8.12.2",
-    "vite": "^5.1.0",
     "vite-tsconfig-paths": "^4.2.1",
     "vitest": "^2.1.3"
->>>>>>> 2f3de10b
   },
   "engines": {
     "node": ">=20.0.0"
