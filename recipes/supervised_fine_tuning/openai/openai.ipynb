{
 "cells": [
  {
   "cell_type": "markdown",
   "metadata": {},
   "source": [
    "# OpenAI Supervised Fine-Tuning\n",
    "\n",
    "This recipe allows TensorZero users to fine-tune OpenAI models using their own data.\n",
    "Since TensorZero automatically logs all inferences and feedback, it is straightforward to fine-tune a model using your own data and any prompt you want.\n"
   ]
  },
  {
   "cell_type": "markdown",
   "metadata": {},
   "source": [
    "To get started:\n",
    "\n",
    "- Set the `CLICKHOUSE_URL` environment variable. For example: `CLICKHOUSE_URL=\"http://localhost:8123/tensorzero\"`\n",
    "- Set the `OPENAI_API_KEY` environment variable.\n",
    "- Update the following parameters:\n"
   ]
  },
  {
   "cell_type": "code",
   "execution_count": null,
   "metadata": {},
   "outputs": [],
   "source": [
    "CONFIG_PATH = \"../../../examples/haiku-hidden-preferences/config/tensorzero.toml\"\n",
    "\n",
    "FUNCTION_NAME = \"write_haiku\"\n",
    "\n",
    "METRIC_NAME = \"haiku_score\"\n",
    "\n",
    "# The name of the variant to use to grab the templates used for fine-tuning\n",
    "TEMPLATE_VARIANT_NAME = \"initial_prompt_gpt4o_mini\"\n",
    "\n",
    "# If the metric is a float metric, you can set the threshold to filter the data\n",
    "FLOAT_METRIC_THRESHOLD = 0.5\n",
    "\n",
    "# Fraction of the data to use for validation\n",
    "VAL_FRACTION = 0.2\n",
    "\n",
    "# Maximum number of samples to use for fine-tuning\n",
    "MAX_SAMPLES = 100_000\n",
    "\n",
    "# The name of the model to fine-tune (supported models: https://platform.openai.com/docs/guides/fine-tuning)\n",
    "MODEL_NAME = \"gpt-4o-mini-2024-07-18\""
   ]
  },
  {
   "cell_type": "code",
   "execution_count": null,
   "metadata": {},
   "outputs": [],
   "source": [
    "import json\n",
    "import os\n",
    "import tempfile\n",
    "import time\n",
    "from pathlib import Path\n",
    "from pprint import pprint\n",
    "from typing import Any, Dict, List\n",
    "\n",
    "import numpy as np\n",
    "import openai\n",
    "import pandas as pd\n",
    "import toml\n",
    "from clickhouse_connect import get_client\n",
    "from IPython.display import clear_output\n",
    "from minijinja import Environment"
   ]
  },
  {
   "cell_type": "markdown",
   "metadata": {},
   "source": [
    "Load the TensorZero configuration file.\n"
   ]
  },
  {
   "cell_type": "code",
   "execution_count": null,
   "metadata": {},
   "outputs": [],
   "source": [
    "config_path = Path(CONFIG_PATH)\n",
    "\n",
    "assert config_path.exists(), f\"{CONFIG_PATH} does not exist\"\n",
    "assert config_path.is_file(), f\"{CONFIG_PATH} is not a file\"\n",
    "\n",
    "with config_path.open(\"r\") as f:\n",
    "    config = toml.load(f)"
   ]
  },
  {
   "cell_type": "markdown",
   "metadata": {},
   "source": [
    "Retrieve the metric configuration.\n"
   ]
  },
  {
   "cell_type": "code",
   "execution_count": null,
   "metadata": {},
   "outputs": [],
   "source": [
    "assert \"metrics\" in config, \"No `[metrics]` section found in config\"\n",
    "assert (\n",
    "    METRIC_NAME in config[\"metrics\"]\n",
    "), f\"No metric named `{METRIC_NAME}` found in config\"\n",
    "\n",
    "metric = config[\"metrics\"][METRIC_NAME]\n",
    "\n",
    "metric"
   ]
  },
  {
   "cell_type": "markdown",
   "metadata": {},
   "source": [
    "Retrieve the configuration for the variant with the templates we'll use for fine-tuning.\n"
   ]
  },
  {
   "cell_type": "code",
   "execution_count": null,
   "metadata": {},
   "outputs": [],
   "source": [
    "assert \"functions\" in config, \"No `[functions]` section found in config\"\n",
    "assert (\n",
    "    FUNCTION_NAME in config[\"functions\"]\n",
    "), f\"No function named `{FUNCTION_NAME}` found in config\"\n",
    "assert (\n",
    "    \"variants\" in config[\"functions\"][FUNCTION_NAME]\n",
    "), f\"No variants section found for function `{FUNCTION_NAME}`\"\n",
    "assert (\n",
    "    TEMPLATE_VARIANT_NAME in config[\"functions\"][FUNCTION_NAME][\"variants\"]\n",
    "), f\"No variant named `{TEMPLATE_VARIANT_NAME}` found in function `{FUNCTION_NAME}`\"\n",
    "\n",
    "function_type = config[\"functions\"][FUNCTION_NAME][\"type\"]\n",
    "variant = config[\"functions\"][FUNCTION_NAME][\"variants\"][TEMPLATE_VARIANT_NAME]\n",
    "\n",
    "variant"
   ]
  },
  {
   "cell_type": "markdown",
   "metadata": {},
   "source": [
    "Retrieve the system, user, and assistant templates in the variant (if any), and initialize a minijinja environment with them.\n"
   ]
  },
  {
   "cell_type": "code",
   "execution_count": null,
   "metadata": {},
   "outputs": [],
   "source": [
    "templates = {}\n",
    "\n",
    "if \"assistant_template\" in variant:\n",
    "    assistant_template_path = config_path.parent / variant[\"assistant_template\"]\n",
    "    with assistant_template_path.open(\"r\") as f:\n",
    "        templates[\"assistant\"] = f.read()\n",
    "\n",
    "if \"system_template\" in variant:\n",
    "    system_template_path = config_path.parent / variant[\"system_template\"]\n",
    "    with system_template_path.open(\"r\") as f:\n",
    "        templates[\"system\"] = f.read()\n",
    "\n",
    "if \"user_template\" in variant:\n",
    "    user_template_path = config_path.parent / variant[\"user_template\"]\n",
    "    with user_template_path.open(\"r\") as f:\n",
    "        templates[\"user\"] = f.read()\n",
    "\n",
    "env = Environment(templates=templates)"
   ]
  },
  {
   "cell_type": "markdown",
   "metadata": {},
   "source": [
    "Initialize the ClickHouse client.\n"
   ]
  },
  {
   "cell_type": "code",
   "execution_count": null,
   "metadata": {},
   "outputs": [],
   "source": [
<<<<<<< HEAD
    "assert \"CLICKHOUSE_URL\" in os.environ, \"CLICKHOUSE_URL environment variable not set\"\n",
    "\n",
    "clickhouse_client = get_client(dsn=os.environ[\"CLICKHOUSE_URL\"])"
=======
    "assert (\n",
    "    \"CLICKHOUSE_NATIVE_URL\" in os.environ\n",
    "), \"CLICKHOUSE_NATIVE_URL environment variable not set\"\n",
    "CLICKHOUSE_NATIVE_URL = os.getenv(\"CLICKHOUSE_NATIVE_URL\")\n",
    "clickhouse_client = Client.from_url(CLICKHOUSE_NATIVE_URL)"
>>>>>>> 325c2a31
   ]
  },
  {
   "cell_type": "markdown",
   "metadata": {},
   "source": [
    "Determine the ClickHouse table name for the metric.\n"
   ]
  },
  {
   "cell_type": "code",
   "execution_count": null,
   "metadata": {},
   "outputs": [],
   "source": [
    "feedback_table_name = {\n",
    "    \"float\": \"FloatMetricFeedback\",\n",
    "    \"boolean\": \"BooleanMetricFeedback\",\n",
    "}.get(metric[\"type\"])\n",
    "\n",
    "if feedback_table_name is None:\n",
    "    raise ValueError(f\"Unsupported metric type: {metric['type']}\")"
   ]
  },
  {
   "cell_type": "markdown",
   "metadata": {},
   "source": [
    "Determine the correct join key to use for the metric on the inference table.\n"
   ]
  },
  {
   "cell_type": "code",
   "execution_count": null,
   "metadata": {},
   "outputs": [],
   "source": [
    "inference_join_key = {\n",
    "    \"episode\": \"episode_id\",\n",
    "    \"inference\": \"id\",\n",
    "}.get(metric[\"level\"])\n",
    "\n",
    "if inference_join_key is None:\n",
    "    raise ValueError(f\"Unsupported metric level: {metric['level']}\")"
   ]
  },
  {
   "cell_type": "markdown",
   "metadata": {},
   "source": [
    "Query the inferences and feedback from ClickHouse.\n",
    "\n",
    "If the metric is a float metric, we need to filter the data based on the threshold.\n"
   ]
  },
  {
   "cell_type": "code",
   "execution_count": null,
   "metadata": {},
   "outputs": [],
   "source": [
    "assert \"optimize\" in metric, \"Metric is missing the `optimize` field\"\n",
    "\n",
    "threshold = FLOAT_METRIC_THRESHOLD if metric[\"type\"] == \"float\" else 0.5\n",
    "comparison_operator = \">=\" if metric[\"optimize\"] == \"max\" else \"<=\"\n",
    "\n",
    "query = f\"\"\"\n",
    "SELECT \n",
    "    i.variant_name, \n",
    "    i.input, \n",
    "    i.output, \n",
    "    f.value,\n",
    "    i.episode_id\n",
    "FROM \n",
    "    Inference i\n",
    "JOIN \n",
    "    (SELECT\n",
    "        target_id,\n",
    "        value,\n",
    "        ROW_NUMBER() OVER (PARTITION BY target_id ORDER BY timestamp DESC) as rn\n",
    "    FROM \n",
    "        {feedback_table_name}\n",
    "    WHERE\n",
    "        metric_name = %(metric_name)s\n",
    "        AND value {comparison_operator} %(threshold)s\n",
    "    ) f ON i.{inference_join_key} = f.target_id and f.rn = 1\n",
    "WHERE \n",
    "    i.function_name = %(function_name)s\n",
    "LIMIT %(max_samples)s\n",
    "\"\"\"\n",
    "\n",
    "params = {\n",
    "    \"function_name\": FUNCTION_NAME,\n",
    "    \"metric_name\": METRIC_NAME,\n",
    "    \"comparison_operator\": comparison_operator,\n",
    "    \"threshold\": threshold,\n",
    "    \"max_samples\": MAX_SAMPLES,\n",
    "}\n",
    "\n",
    "df = clickhouse_client.query_df(query, params)\n",
    "\n",
    "df.head()"
   ]
  },
  {
   "cell_type": "markdown",
   "metadata": {},
   "source": [
    "Render the inputs using the templates.\n"
   ]
  },
  {
   "cell_type": "code",
   "execution_count": null,
   "metadata": {},
   "outputs": [],
   "source": [
    "def render_message(content: List[Dict[str, Any]], role: str) -> str:\n",
    "    assert role in [\"user\", \"assistant\"], f\"Invalid role: {role}\"\n",
    "\n",
    "    if len(content) != 1:\n",
    "        raise ValueError(f\"Message must have exactly one content block: {content}\")\n",
    "\n",
    "    if content[0][\"type\"] != \"text\":\n",
    "        raise ValueError(f\"Content block must be of type text: {content}\")\n",
    "\n",
    "    content = content[0][\"value\"]\n",
    "\n",
    "    if isinstance(content, str):\n",
    "        return content\n",
    "    else:\n",
    "        return env.render_template(role, **content)\n",
    "\n",
    "\n",
    "def sample_to_openai_messages(sample) -> List[Dict[str, str]]:\n",
    "    function_input = json.loads(sample[\"input\"])\n",
    "\n",
    "    rendered_messages = []\n",
    "\n",
    "    # Add the system message to the rendered messages\n",
    "    # If there is data passed in or a system template there must be a system message\n",
    "    system = function_input.get(\"system\", {})\n",
    "    if len(system) > 0 or system_template_path:\n",
    "        if system_template_path:\n",
    "            system_message = env.render_template(\"system\", **system)\n",
    "            rendered_messages.append({\"role\": \"system\", \"content\": system_message})\n",
    "        else:\n",
    "            rendered_messages.append({\"role\": \"system\", \"content\": system})\n",
    "\n",
    "    # Add the input messages to the rendered messages\n",
    "    for message in function_input[\"messages\"]:\n",
    "        rendered_message = render_message(message[\"content\"], message[\"role\"])\n",
    "        rendered_messages.append({\"role\": message[\"role\"], \"content\": rendered_message})\n",
    "\n",
    "    # Add the output to the messages\n",
    "    output = json.loads(sample[\"output\"])\n",
    "\n",
    "    if function_type == \"chat\":\n",
    "        if len(output) != 1:\n",
    "            raise ValueError(f\"Output {output} must have exactly one content block.\")\n",
    "\n",
    "        if output[0][\"type\"] != \"text\":\n",
    "            raise ValueError(f\"Output {output} must be a text block.\")\n",
    "\n",
    "        rendered_messages.append({\"role\": \"assistant\", \"content\": output[0][\"text\"]})\n",
    "    elif function_type == \"json\":\n",
    "        rendered_messages.append({\"role\": \"assistant\", \"content\": output[\"raw\"]})\n",
    "    else:\n",
    "        raise ValueError(f\"Unsupported function type: {function_type}\")\n",
    "\n",
    "    return {\"messages\": rendered_messages}\n",
    "\n",
    "\n",
    "df[\"openai_messages\"] = df.apply(sample_to_openai_messages, axis=1)\n",
    "\n",
    "df.head()"
   ]
  },
  {
   "cell_type": "markdown",
   "metadata": {},
   "source": [
    "Split the data into training and validation sets for fine-tuning.\n"
   ]
  },
  {
   "cell_type": "code",
   "execution_count": null,
   "metadata": {},
   "outputs": [],
   "source": [
    "# Get unique episode_ids\n",
    "unique_episode_ids = df[\"episode_id\"].unique()\n",
    "\n",
    "# Shuffle the unique episode_ids\n",
    "np.random.seed(42)\n",
    "np.random.shuffle(unique_episode_ids)\n",
    "\n",
    "# Calculate the split index for episode_ids\n",
    "split_index = int(len(unique_episode_ids) * (1 - VAL_FRACTION))\n",
    "\n",
    "# Split the episode_ids into training and validation sets\n",
    "train_episode_ids = unique_episode_ids[:split_index]\n",
    "val_episode_ids = unique_episode_ids[split_index:]\n",
    "\n",
    "# Create training and validation DataFrames based on episode_ids\n",
    "train_df = df[df[\"episode_id\"].isin(train_episode_ids)]\n",
    "val_df = df[df[\"episode_id\"].isin(val_episode_ids)]\n",
    "\n",
    "print(f\"Training set size: {len(train_df)}\")\n",
    "print(f\"Validation set size: {len(val_df)}\")\n",
    "print(f\"Actual validation fraction: {len(val_df) / len(df):.2f}\")"
   ]
  },
  {
   "cell_type": "markdown",
   "metadata": {},
   "source": [
    "Upload the training and validation datasets to OpenAI.\n"
   ]
  },
  {
   "cell_type": "code",
   "execution_count": null,
   "metadata": {},
   "outputs": [],
   "source": [
    "def upload_dataset_to_openai(df: pd.DataFrame, openai_client: openai.OpenAI) -> str:\n",
    "    with tempfile.NamedTemporaryFile(mode=\"w\", suffix=\".jsonl\", delete=False) as f:\n",
    "        # Write the openai_messages to the temporary file\n",
    "        for item in df[\"openai_messages\"]:\n",
    "            json.dump(item, f)\n",
    "            f.write(\"\\n\")\n",
    "        f.flush()\n",
    "\n",
    "        # Upload the file to OpenAI\n",
    "        with open(f.name, \"rb\") as file:\n",
    "            file_object = openai_client.files.create(file=file, purpose=\"fine-tune\")\n",
    "\n",
    "        return file_object.id\n",
    "\n",
    "\n",
    "openai_client = openai.OpenAI()\n",
    "\n",
    "train_file_object_id = upload_dataset_to_openai(train_df, openai_client)\n",
    "val_file_object_id = upload_dataset_to_openai(val_df, openai_client)"
   ]
  },
  {
   "cell_type": "markdown",
   "metadata": {},
   "source": [
    "Launch the fine-tuning job.\n"
   ]
  },
  {
   "cell_type": "code",
   "execution_count": null,
   "metadata": {},
   "outputs": [],
   "source": [
    "fine_tuning_job = openai_client.fine_tuning.jobs.create(\n",
    "    training_file=train_file_object_id,\n",
    "    validation_file=val_file_object_id,\n",
    "    model=MODEL_NAME,\n",
    ")"
   ]
  },
  {
   "cell_type": "markdown",
   "metadata": {},
   "source": [
    "Wait for the fine-tuning job to complete.\n",
    "\n",
    "This cell will take a while to run.\n"
   ]
  },
  {
   "cell_type": "code",
   "execution_count": null,
   "metadata": {},
   "outputs": [],
   "source": [
    "while True:\n",
    "    clear_output(wait=True)\n",
    "\n",
    "    try:\n",
    "        job_status = openai_client.fine_tuning.jobs.retrieve(fine_tuning_job.id)\n",
    "        pprint(job_status.to_dict())\n",
    "        if job_status.status in (\"succeeded\", \"failed\", \"cancelled\"):\n",
    "            break\n",
    "    except Exception as e:\n",
    "        print(f\"Error: {e}\")\n",
    "\n",
    "    time.sleep(10)"
   ]
  },
  {
   "cell_type": "markdown",
   "metadata": {},
   "source": [
    "Once the fine-tuning job is complete, you can add the fine-tuned model to your config file.\n"
   ]
  },
  {
   "cell_type": "code",
   "execution_count": null,
   "metadata": {},
   "outputs": [],
   "source": [
    "fine_tuned_model = job_status.fine_tuned_model\n",
    "model_config = {\n",
    "    \"models\": {\n",
    "        fine_tuned_model: {\n",
    "            \"routing\": [\"openai\"],\n",
    "            \"providers\": {\"openai\": {\"type\": \"openai\", \"model_name\": fine_tuned_model}},\n",
    "        }\n",
    "    }\n",
    "}\n",
    "\n",
    "print(toml.dumps(model_config))"
   ]
  },
  {
   "cell_type": "markdown",
   "metadata": {},
   "source": [
    "Finally, add a new variant to your function to use the fine-tuned model.\n"
   ]
  },
  {
   "cell_type": "code",
   "execution_count": null,
   "metadata": {},
   "outputs": [],
   "source": [
    "variant_config = {\n",
    "    \"type\": \"chat_completion\",\n",
    "    \"weight\": 0,\n",
    "    \"model\": fine_tuned_model,\n",
    "}\n",
    "\n",
    "system_template = variant.get(\"system_template\")\n",
    "if system_template:\n",
    "    variant_config[\"system_template\"] = system_template\n",
    "\n",
    "user_template = variant.get(\"user_template\")\n",
    "if user_template:\n",
    "    variant_config[\"user_template\"] = user_template\n",
    "\n",
    "assistant_template = variant.get(\"assistant_template\")\n",
    "if assistant_template:\n",
    "    variant_config[\"assistant_template\"] = assistant_template\n",
    "\n",
    "full_variant_config = {\n",
    "    \"functions\": {FUNCTION_NAME: {\"variants\": {fine_tuned_model: variant_config}}}\n",
    "}\n",
    "\n",
    "print(toml.dumps(full_variant_config))"
   ]
  },
  {
   "cell_type": "markdown",
   "metadata": {},
   "source": [
    "You're all set!\n",
    "\n",
    "You can change the weight to enable a gradual rollout of the new model.\n",
    "\n",
    "You might also add other parameters (e.g. `max_tokens`, `temperature`) to the variant section in the config file.\n"
   ]
  }
 ],
 "metadata": {
  "kernelspec": {
   "display_name": ".venv",
   "language": "python",
   "name": "python3"
  },
  "language_info": {
   "codemirror_mode": {
    "name": "ipython",
    "version": 3
   },
   "file_extension": ".py",
   "mimetype": "text/x-python",
   "name": "python",
   "nbconvert_exporter": "python",
   "pygments_lexer": "ipython3"
  }
 },
 "nbformat": 4,
 "nbformat_minor": 2
}<|MERGE_RESOLUTION|>--- conflicted
+++ resolved
@@ -193,17 +193,9 @@
    "metadata": {},
    "outputs": [],
    "source": [
-<<<<<<< HEAD
     "assert \"CLICKHOUSE_URL\" in os.environ, \"CLICKHOUSE_URL environment variable not set\"\n",
     "\n",
     "clickhouse_client = get_client(dsn=os.environ[\"CLICKHOUSE_URL\"])"
-=======
-    "assert (\n",
-    "    \"CLICKHOUSE_NATIVE_URL\" in os.environ\n",
-    "), \"CLICKHOUSE_NATIVE_URL environment variable not set\"\n",
-    "CLICKHOUSE_NATIVE_URL = os.getenv(\"CLICKHOUSE_NATIVE_URL\")\n",
-    "clickhouse_client = Client.from_url(CLICKHOUSE_NATIVE_URL)"
->>>>>>> 325c2a31
    ]
   },
   {
