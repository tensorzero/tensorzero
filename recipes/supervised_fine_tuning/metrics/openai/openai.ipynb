--- conflicted
+++ resolved
@@ -3,7 +3,7 @@
   {
    "cell_type": "code",
    "execution_count": null,
-   "id": "3feb90ae",
+   "id": "0d073432",
    "metadata": {},
    "outputs": [],
    "source": [
@@ -11,9 +11,29 @@
    ]
   },
   {
-   "cell_type": "code",
-   "execution_count": null,
-   "id": "30cfaa82",
+   "cell_type": "markdown",
+   "metadata": {},
+   "source": [
+    "# OpenAI Supervised Fine-Tuning\n",
+    "\n",
+    "This recipe allows TensorZero users to fine-tune OpenAI models using their own data.\n",
+    "Since TensorZero automatically logs all inferences and feedback, it is straightforward to fine-tune a model using your own data and any prompt you want.\n"
+   ]
+  },
+  {
+   "cell_type": "markdown",
+   "metadata": {},
+   "source": [
+    "To get started:\n",
+    "\n",
+    "- Set the `TENSORZERO_CLICKHOUSE_URL` environment variable. For example: `TENSORZERO_CLICKHOUSE_URL=\"http://chuser:chpassword@localhost:8123/tensorzero\"`\n",
+    "- Set the `OPENAI_API_KEY` environment variable.\n",
+    "- Update the following parameters:\n"
+   ]
+  },
+  {
+   "cell_type": "code",
+   "execution_count": null,
    "metadata": {},
    "outputs": [],
    "source": [
@@ -45,29 +65,9 @@
   {
    "cell_type": "code",
    "execution_count": null,
-   "id": "de69c091",
-   "metadata": {},
-   "outputs": [],
-   "source": [
-<<<<<<< HEAD
-    "# Add the `recipes/` directory to the Python path so we can import the `estimate_prompt_length` function\n",
-    "import os\n",
-    "import sys\n",
-    "\n",
-    "tensorzero_path = os.path.abspath(os.path.join(os.getcwd(), \"../../../../\"))\n",
-    "if tensorzero_path not in sys.path:\n",
-    "    sys.path.append(tensorzero_path)"
-   ]
-  },
-  {
-   "cell_type": "code",
-   "execution_count": null,
-   "id": "370486e3",
-   "metadata": {},
-   "outputs": [],
-   "source": [
-=======
->>>>>>> 69e29277
+   "metadata": {},
+   "outputs": [],
+   "source": [
     "import json\n",
     "import os\n",
     "import tempfile\n",
@@ -87,7 +87,6 @@
   },
   {
    "cell_type": "markdown",
-   "id": "77526e77",
    "metadata": {},
    "source": [
     "Load the TensorZero configuration file.\n"
@@ -96,7 +95,6 @@
   {
    "cell_type": "code",
    "execution_count": null,
-   "id": "197338bd",
    "metadata": {},
    "outputs": [],
    "source": [
@@ -111,7 +109,6 @@
   },
   {
    "cell_type": "markdown",
-   "id": "01bf75d0",
    "metadata": {},
    "source": [
     "Retrieve the metric configuration.\n"
@@ -120,7 +117,6 @@
   {
    "cell_type": "code",
    "execution_count": null,
-   "id": "4a2a07bd",
    "metadata": {},
    "outputs": [],
    "source": [
@@ -136,7 +132,6 @@
   },
   {
    "cell_type": "markdown",
-   "id": "1b92d683",
    "metadata": {},
    "source": [
     "Retrieve the configuration for the variant with the templates we'll use for fine-tuning.\n"
@@ -145,7 +140,6 @@
   {
    "cell_type": "code",
    "execution_count": null,
-   "id": "52d2d90d",
    "metadata": {},
    "outputs": [],
    "source": [
@@ -168,7 +162,6 @@
   },
   {
    "cell_type": "markdown",
-   "id": "e8431bea",
    "metadata": {},
    "source": [
     "Retrieve the system, user, and assistant templates in the variant (if any), and initialize a minijinja environment with them.\n"
@@ -177,7 +170,6 @@
   {
    "cell_type": "code",
    "execution_count": null,
-   "id": "d2550897",
    "metadata": {},
    "outputs": [],
    "source": [
@@ -203,7 +195,6 @@
   },
   {
    "cell_type": "markdown",
-   "id": "31eb5f3c",
    "metadata": {},
    "source": [
     "Initialize the ClickHouse client.\n"
@@ -212,7 +203,6 @@
   {
    "cell_type": "code",
    "execution_count": null,
-   "id": "cc510d73",
    "metadata": {},
    "outputs": [],
    "source": [
@@ -225,7 +215,6 @@
   },
   {
    "cell_type": "markdown",
-   "id": "7d9f7ea7",
    "metadata": {},
    "source": [
     "Determine the ClickHouse table name for the function.\n"
@@ -234,7 +223,6 @@
   {
    "cell_type": "code",
    "execution_count": null,
-   "id": "5a394d9d",
    "metadata": {},
    "outputs": [],
    "source": [
@@ -248,7 +236,6 @@
   },
   {
    "cell_type": "markdown",
-   "id": "a6718c6d",
    "metadata": {},
    "source": [
     "Determine the ClickHouse table name for the metric.\n"
@@ -257,7 +244,6 @@
   {
    "cell_type": "code",
    "execution_count": null,
-   "id": "d96035fd",
    "metadata": {},
    "outputs": [],
    "source": [
@@ -272,7 +258,6 @@
   },
   {
    "cell_type": "markdown",
-   "id": "3b539b70",
    "metadata": {},
    "source": [
     "Determine the correct join key to use for the metric on the inference table.\n"
@@ -281,7 +266,6 @@
   {
    "cell_type": "code",
    "execution_count": null,
-   "id": "2f61af38",
    "metadata": {},
    "outputs": [],
    "source": [
@@ -296,7 +280,6 @@
   },
   {
    "cell_type": "markdown",
-   "id": "5ac7a1a0",
    "metadata": {},
    "source": [
     "Query the inferences and feedback from ClickHouse.\n",
@@ -307,7 +290,6 @@
   {
    "cell_type": "code",
    "execution_count": null,
-   "id": "4c0027cd",
    "metadata": {},
    "outputs": [],
    "source": [
@@ -356,7 +338,6 @@
   },
   {
    "cell_type": "markdown",
-   "id": "073bd1b6",
    "metadata": {},
    "source": [
     "Render the inputs using the templates.\n"
@@ -365,7 +346,6 @@
   {
    "cell_type": "code",
    "execution_count": null,
-   "id": "e13b9446",
    "metadata": {},
    "outputs": [],
    "source": [
@@ -432,56 +412,14 @@
   },
   {
    "cell_type": "markdown",
-   "id": "c868acb5",
-   "metadata": {},
-   "source": [
-<<<<<<< HEAD
-    "Check the messages format and size."
-   ]
-  },
-  {
-   "cell_type": "code",
-   "execution_count": null,
-   "id": "11546490",
-   "metadata": {},
-   "outputs": [],
-   "source": [
-    "# Check the messages format\n",
-    "df[\"estimated_prompt_length\"] = df[\"openai_messages\"].apply(\n",
-    "    lambda entry: estimate_prompt_length(entry[\"messages\"])\n",
-    ")\n",
-    "\n",
-    "num_examples_exceeding_MAX_TOKENS_PER_EXAMPLE = (\n",
-    "    df[\"estimated_prompt_length\"] > MAX_TOKENS_PER_EXAMPLE\n",
-    ").sum()\n",
-    "\n",
-    "if num_examples_exceeding_MAX_TOKENS_PER_EXAMPLE > 0:\n",
-    "    print(f\"\"\"\n",
-    "    Warning: Potential datapoint truncation\n",
-    "\n",
-    "    As of 2025-02-01, the maximum context length for fine-tuning is 65,536 tokens.\n",
-    "    Please confirm the latest figures in the OpenAI docs: https://platform.openai.com/docs/guides/fine-tuning\n",
-    "    Your dataset has {num_examples_exceeding_MAX_TOKENS_PER_EXAMPLE} entries that exceed this length (longest: {MAX_TOKENS_PER_EXAMPLE}).\n",
-    "    \"\"\")\n",
-    "\n",
-    "print(f\"Average Prompt Length: {df['estimated_prompt_length'].mean():.1f}\")\n",
-    "print(f\"Max Prompt Length: {df['estimated_prompt_length'].max():.0f}\")"
-   ]
-  },
-  {
-   "cell_type": "markdown",
-   "id": "6de7a235",
-   "metadata": {},
-   "source": [
-=======
->>>>>>> 69e29277
+   "metadata": {},
+   "source": [
     "Split the data into training and validation sets for fine-tuning.\n"
    ]
   },
   {
    "cell_type": "code",
    "execution_count": null,
-   "id": "94046d94",
    "metadata": {},
    "outputs": [],
    "source": [
@@ -510,7 +448,6 @@
   },
   {
    "cell_type": "markdown",
-   "id": "167422cb",
    "metadata": {},
    "source": [
     "Upload the training and validation datasets to OpenAI.\n"
@@ -519,7 +456,6 @@
   {
    "cell_type": "code",
    "execution_count": null,
-   "id": "79e8fe30",
    "metadata": {},
    "outputs": [],
    "source": [
@@ -546,7 +482,6 @@
   },
   {
    "cell_type": "markdown",
-   "id": "ebf1825e",
    "metadata": {},
    "source": [
     "Launch the fine-tuning job.\n"
@@ -555,7 +490,6 @@
   {
    "cell_type": "code",
    "execution_count": null,
-   "id": "a0e6bc05",
    "metadata": {},
    "outputs": [],
    "source": [
@@ -568,7 +502,6 @@
   },
   {
    "cell_type": "markdown",
-   "id": "e46585c6",
    "metadata": {},
    "source": [
     "Wait for the fine-tuning job to complete.\n",
@@ -579,7 +512,6 @@
   {
    "cell_type": "code",
    "execution_count": null,
-   "id": "c3aea53f",
    "metadata": {},
    "outputs": [],
    "source": [
@@ -599,7 +531,6 @@
   },
   {
    "cell_type": "markdown",
-   "id": "512fe118",
    "metadata": {},
    "source": [
     "Once the fine-tuning job is complete, you can add the fine-tuned model to your config file.\n"
@@ -608,7 +539,6 @@
   {
    "cell_type": "code",
    "execution_count": null,
-   "id": "ab67afa4",
    "metadata": {},
    "outputs": [],
    "source": [
@@ -627,7 +557,6 @@
   },
   {
    "cell_type": "markdown",
-   "id": "cfb0a093",
    "metadata": {},
    "source": [
     "Finally, add a new variant to your function to use the fine-tuned model.\n"
@@ -636,7 +565,6 @@
   {
    "cell_type": "code",
    "execution_count": null,
-   "id": "1de9e8c6",
    "metadata": {},
    "outputs": [],
    "source": [
@@ -667,7 +595,6 @@
   },
   {
    "cell_type": "markdown",
-   "id": "e0f1862a",
    "metadata": {},
    "source": [
     "You're all set!\n",
@@ -683,8 +610,19 @@
    "cell_metadata_filter": "-all",
    "formats": "ipynb,py:percent",
    "main_language": "python"
+  },
+  "language_info": {
+   "codemirror_mode": {
+    "name": "ipython",
+    "version": 3
+   },
+   "file_extension": ".py",
+   "mimetype": "text/x-python",
+   "name": "python",
+   "nbconvert_exporter": "python",
+   "pygments_lexer": "ipython3"
   }
  },
  "nbformat": 4,
- "nbformat_minor": 5
+ "nbformat_minor": 4
 }