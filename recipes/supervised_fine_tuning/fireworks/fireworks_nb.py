--- conflicted
+++ resolved
@@ -129,13 +129,9 @@
 # %%
 optimization_config = FireworksSFTConfig(
     model=MODEL_NAME,
-<<<<<<< HEAD
-    account_id=account_id,
     # As of December 16th 2025 Fireworks does not support serverless LoRA; deploy manually after training.
     # Leave this as False to fine-tune only.
     deploy_after_training=False,
-=======
->>>>>>> 3feddeb5
 )
 
 job_handle = t0.experimental_launch_optimization(
