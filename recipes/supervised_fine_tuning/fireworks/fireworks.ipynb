--- conflicted
+++ resolved
@@ -223,13 +223,9 @@
    "source": [
     "optimization_config = FireworksSFTConfig(\n",
     "    model=MODEL_NAME,\n",
-<<<<<<< HEAD
-    "    account_id=account_id,\n",
     "    # As of December 16th 2025 Fireworks does not support serverless LoRA; deploy manually after training.\n",
     "    # Leave this as False to fine-tune only.\n",
     "    deploy_after_training=False,\n",
-=======
->>>>>>> 3feddeb5
     ")\n",
     "\n",
     "job_handle = t0.experimental_launch_optimization(\n",
