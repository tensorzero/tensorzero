//! Together Supervised Fine-Tuning (SFT) optimizer implementation

use async_trait::async_trait;
use std::{borrow::Cow, collections::HashMap, fmt::Display, io::Write};

use futures::future::try_join_all;
use reqwest::multipart::{Form, Part};
use secrecy::{ExposeSecret, SecretString};
use serde::{Deserialize, Serialize};
use std::sync::Arc;
use tokio::try_join;
use url::Url;

use tensorzero_core::{
    config::{Config, TimeoutsConfig},
    db::clickhouse::ClickHouseConnectionInfo,
    endpoints::inference::InferenceCredentials,
    error::{DisplayOrDebugGateway, Error, ErrorDetails, IMPOSSIBLE_ERROR_MESSAGE},
    http::TensorzeroHttpClient,
    inference::types::ContentBlock,
    model::{UninitializedModelConfig, UninitializedModelProvider, UninitializedProviderConfig},
    model_table::{ProviderKind, ProviderTypeDefaultCredentials, TogetherKind},
    optimization::{
        OptimizationJobInfo, OptimizerOutput,
        together_sft::{
            TogetherBatchSize, TogetherLRScheduler, TogetherSFTConfig, TogetherSFTJobHandle,
            TogetherTrainingMethod, TogetherTrainingType,
        },
    },
    providers::{
        helpers::UrlParseErrExt,
<<<<<<< HEAD
        openai::{
            tensorzero_to_openai_assistant_message, OpenAIMessagesConfig, OpenAIRequestMessage,
            OpenAITool,
        },
        together::{prepare_together_messages, TogetherCredentials, PROVIDER_TYPE},
=======
        openai::tensorzero_to_openai_assistant_message,
        openai::{OpenAIMessagesConfig, OpenAIRequestMessage, OpenAITool},
        together::prepare_together_messages,
        together::{PROVIDER_TYPE, TogetherCredentials},
>>>>>>> c33bae01
    },
    stored_inference::{LazyRenderedSample, RenderedSample},
};

use crate::{JobHandle, Optimizer};

#[derive(Debug, Deserialize)]
pub struct TogetherCreateJobResponse {
    id: String,
}

#[derive(Debug, Deserialize)]
struct TogetherJobResponse {
    status: TogetherJobStatus,
    token_count: Option<u64>,
    model_output_name: Option<String>,
}

#[derive(Debug, Deserialize, Serialize)]
#[serde(rename_all = "snake_case")]
pub enum TogetherJobStatus {
    Pending,
    Queued,
    Running,
    Compressing,
    Uploading,
    CancelRequested,
    UserError,
    Cancelled,
    Error,
    Completed,
}

impl Display for TogetherJobStatus {
    fn fmt(&self, f: &mut std::fmt::Formatter<'_>) -> std::fmt::Result {
        self.serialize(f)
    }
}

#[derive(Debug, Serialize)]
struct TogetherCreateJobRequest {
    pub training_file: String,
    #[serde(skip_serializing_if = "Option::is_none")]
    pub validation_file: Option<String>,
    pub model: String,
    #[serde(skip_serializing_if = "Option::is_none")]
    pub n_epochs: Option<u32>,
    #[serde(skip_serializing_if = "Option::is_none")]
    pub n_checkpoints: Option<u32>,
    #[serde(skip_serializing_if = "Option::is_none")]
    pub n_evals: Option<u32>,
    #[serde(skip_serializing_if = "Option::is_none")]
    pub warmup_ratio: Option<f64>,
    #[serde(skip_serializing_if = "Option::is_none")]
    pub max_grad_norm: Option<f64>,
    #[serde(skip_serializing_if = "Option::is_none")]
    pub weight_decay: Option<f64>,
    #[serde(skip_serializing_if = "Option::is_none")]
    pub suffix: Option<String>,
    // Together claims that this is optional, but errors if it's not provided
    pub batch_size: TogetherBatchSize,
    pub lr_scheduler: TogetherLRScheduler,
    pub learning_rate: f64,
    pub training_method: TogetherTrainingMethod,
    pub training_type: TogetherTrainingType,
    // Weights & Biases integration
    #[serde(skip_serializing_if = "Option::is_none")]
    pub wandb_api_key: Option<String>,
    #[serde(skip_serializing_if = "Option::is_none")]
    pub wandb_base_url: Option<String>,
    #[serde(skip_serializing_if = "Option::is_none")]
    pub wandb_project_name: Option<String>,
    #[serde(skip_serializing_if = "Option::is_none")]
    pub wandb_name: Option<String>,
    // Advanced options
    #[serde(skip_serializing_if = "Option::is_none")]
    pub from_checkpoint: Option<String>,
    #[serde(skip_serializing_if = "Option::is_none")]
    pub from_hf_model: Option<String>,
    #[serde(skip_serializing_if = "Option::is_none")]
    pub hf_model_revision: Option<String>,
    #[serde(skip_serializing_if = "Option::is_none")]
    pub hf_api_token: Option<String>,
    #[serde(skip_serializing_if = "Option::is_none")]
    pub hf_output_repo_name: Option<String>,
}

#[async_trait]
impl Optimizer for TogetherSFTConfig {
    type Handle = TogetherSFTJobHandle;

    async fn launch(
        &self,
        client: &TensorzeroHttpClient,
        train_examples: Vec<RenderedSample>,
        val_examples: Option<Vec<RenderedSample>>,
        credentials: &InferenceCredentials,
        _clickhouse_connection_info: &ClickHouseConnectionInfo,
        _config: Arc<Config>,
    ) -> Result<Self::Handle, Error> {
        let train_examples = train_examples
            .into_iter()
            .map(RenderedSample::into_lazy_rendered_sample)
            .collect::<Vec<_>>();
        let val_examples = val_examples.map(|examples| {
            examples
                .into_iter()
                .map(RenderedSample::into_lazy_rendered_sample)
                .collect::<Vec<_>>()
        });
        // TODO(#2642): improve error handling here so we know what index of example failed
        let train_rows: Vec<TogetherSupervisedRow> = try_join_all(
            train_examples
                .iter()
                .map(TogetherSupervisedRow::from_rendered_sample),
        )
        .await?;

        let val_rows = if let Some(examples) = val_examples.as_ref() {
            Some(
                try_join_all(
                    examples
                        .iter()
                        .map(TogetherSupervisedRow::from_rendered_sample),
                )
                .await?,
            )
        } else {
            None
        };
        // Upload the training and validation rows to Together files
        let api_key = self
            .credentials
            .get_api_key(credentials)
            .map_err(|e| e.log())?;
        let train_file_fut =
            upload_file(client, &api_key, &self.api_base, &train_rows, "fine-tune");
        let (train_file_id, val_file_id) = if let Some(val_rows) = val_rows.as_ref() {
            // Upload the files in parallel
            let val_fut = upload_file(client, &api_key, &self.api_base, val_rows, "eval");
            let (train_file_id, val_file_id) = try_join!(train_file_fut, val_fut)?;
            (train_file_id, Some(val_file_id))
        } else {
            let train_file_id = train_file_fut.await?;
            (train_file_id, None)
        };

        // Determine n_evals based on whether we have validation data and config
        let n_evals = if val_file_id.is_some() {
            self.n_evals.or(Some(1))
        } else {
            Some(0)
        };

        // Build API configurations with defaults
        let lr_scheduler = self.lr_scheduler.clone();

        let training_method = match &self.training_method {
            TogetherTrainingMethod::Sft { train_on_inputs } => TogetherTrainingMethod::Sft {
                train_on_inputs: train_on_inputs.clone().or_else(|| Some("auto".to_string())),
            },
        };

        let training_type = match &self.training_type {
            TogetherTrainingType::Full {} => TogetherTrainingType::Full {},
            TogetherTrainingType::Lora {
                lora_r,
                lora_alpha,
                lora_dropout,
                lora_trainable_modules,
            } => TogetherTrainingType::Lora {
                lora_r: lora_r.or(Some(8)),
                lora_alpha: lora_alpha.or(Some(16)),
                lora_dropout: lora_dropout.or(Some(0.0)),
                lora_trainable_modules: Some(
                    lora_trainable_modules
                        .clone()
                        .unwrap_or_else(|| "all-linear".to_string()),
                ),
            },
        };

        let res: TogetherCreateJobResponse = client
            .post(self.api_base.join("fine-tunes").convert_parse_error()?)
            .bearer_auth(api_key.expose_secret())
            .json(&TogetherCreateJobRequest {
                training_file: train_file_id,
                validation_file: val_file_id,
                model: self.model.clone(),
                n_epochs: Some(self.n_epochs),
                n_checkpoints: Some(self.n_checkpoints),
                n_evals,
                learning_rate: self.learning_rate,
                batch_size: self.batch_size.clone(),
                lr_scheduler,
                training_method,
                training_type,
                warmup_ratio: Some(self.warmup_ratio),
                max_grad_norm: Some(self.max_grad_norm),
                weight_decay: Some(self.weight_decay),
                suffix: self.suffix.clone(),
                // Weights & Biases integration
                wandb_api_key: self.wandb_api_key.clone(),
                wandb_base_url: self.wandb_base_url.clone(),
                wandb_project_name: self.wandb_project_name.clone(),
                wandb_name: self.wandb_name.clone(),
                // Advanced options
                from_checkpoint: self.from_checkpoint.clone(),
                from_hf_model: self.from_hf_model.clone(),
                hf_model_revision: self.hf_model_revision.clone(),
                hf_api_token: self.hf_api_token.clone(),
                hf_output_repo_name: self.hf_output_repo_name.clone(),
            })
            .send_and_parse_json(PROVIDER_TYPE)
            .await?;
        Ok(TogetherSFTJobHandle {
            api_base: self.api_base.clone(),
            job_id: res.id.clone(),
            credential_location: self.credential_location.clone(),
            job_url: format!("https://api.together.ai/fine-tuning/{}", res.id)
                .parse()
                .map_err(|e| {
                    Error::new(ErrorDetails::InternalError {
                        message: format!(
                            "Failed to construct job url: {e}. {IMPOSSIBLE_ERROR_MESSAGE}"
                        ),
                    })
                })?,
        })
    }
}

#[async_trait]
impl JobHandle for TogetherSFTJobHandle {
    async fn poll(
        &self,
        client: &TensorzeroHttpClient,
        credentials: &InferenceCredentials,
        default_credentials: &ProviderTypeDefaultCredentials,
    ) -> Result<OptimizationJobInfo, Error> {
        let together_credentials: TogetherCredentials = TogetherKind
            .get_defaulted_credential(self.credential_location.as_ref(), default_credentials)
            .await?;

        let api_key = together_credentials
            .get_api_key(credentials)
            .map_err(|e| e.log())?;
        let res: TogetherJobResponse = client
            .get(
                self.api_base
                    .join(&format!("fine-tunes/{}", self.job_id))
                    .convert_parse_error()?,
            )
            .bearer_auth(api_key.expose_secret())
            .send_and_parse_json(PROVIDER_TYPE)
            .await?;
        match res.status {
            TogetherJobStatus::Pending
            | TogetherJobStatus::Queued
            | TogetherJobStatus::Running
            | TogetherJobStatus::Compressing
            | TogetherJobStatus::Uploading => Ok(OptimizationJobInfo::Pending {
                message: res.status.to_string(),
                estimated_finish: None,
                trained_tokens: res.token_count,
                error: None,
            }),
            TogetherJobStatus::CancelRequested
            | TogetherJobStatus::Cancelled
            | TogetherJobStatus::UserError
            | TogetherJobStatus::Error => Ok(OptimizationJobInfo::Failed {
                message: res.status.to_string(),
                error: None,
            }),
            TogetherJobStatus::Completed => {
                let model_name = res.model_output_name.ok_or_else(|| {
                    Error::new(ErrorDetails::InferenceServer {
                        message: "Missing model_output_name in Together job response".to_string(),
                        provider_type: PROVIDER_TYPE.to_string(),
                        raw_request: None,
                        raw_response: None,
                    })
                })?;

                let model_provider = UninitializedModelProvider {
                    config: UninitializedProviderConfig::Together {
                        model_name: model_name.clone(),
                        parse_think_blocks: true,
                        api_key_location: None,
                    },
                    extra_headers: None,
                    extra_body: None,
                    timeouts: TimeoutsConfig::default(),
                    discard_unknown_chunks: false,
                };
                Ok(OptimizationJobInfo::Completed {
                    output: OptimizerOutput::Model(UninitializedModelConfig {
                        routing: vec![model_name.clone().into()],
                        providers: HashMap::from([(model_name.into(), model_provider)]),
                        timeouts: TimeoutsConfig::default(),
                    }),
                })
            }
        }
    }
}

#[derive(Debug, Serialize)]
pub struct TogetherSupervisedRow<'a> {
    messages: Vec<OpenAIRequestMessage<'a>>,
    #[serde(skip_serializing_if = "Vec::is_empty")]
    tools: Vec<OpenAITool<'a>>,
}

impl<'a> TogetherSupervisedRow<'a> {
    pub async fn from_rendered_sample(inference: &'a LazyRenderedSample) -> Result<Self, Error> {
        if inference
            .tool_params
            .parallel_tool_calls
            .unwrap_or_default()
        {
            return Err(Error::new(ErrorDetails::InvalidRenderedStoredInference {
                message: "Parallel tool calls are not supported for Together".to_string(),
            }));
        }
        let tools = inference
            .tool_params
            .additional_tools
            .as_ref()
            .map(|tools| {
                tools
                    .iter()
                    .filter_map(|dt| match &dt {
                        tensorzero_core::tool::Tool::Function(func) => Some(func.into()),
                        tensorzero_core::tool::Tool::OpenAICustom(_) => None, // Skip custom tools for SFT
                    })
                    .collect()
            })
            .unwrap_or_default();
        let mut messages = prepare_together_messages(
            inference.system_input.as_deref(),
            &inference.messages,
            OpenAIMessagesConfig {
                json_mode: None,
                provider_type: PROVIDER_TYPE,
                // For now, this isn't configurable in SFT (we should never need to resolve a file URL here)
                fetch_and_encode_input_files_before_inference: true,
            },
        )
        .await?;

        let Some(output) = &inference.output else {
            return Err(Error::new(ErrorDetails::InvalidRenderedStoredInference {
                message: "No output in inference".to_string(),
            }));
        };
        if output.is_empty() {
            return Err(Error::new(ErrorDetails::InvalidRenderedStoredInference {
                message: "No output in inference".to_string(),
            }));
        }
        let output_content_blocks: Vec<ContentBlock> =
            output.iter().map(|c| c.clone().into()).collect::<Vec<_>>();
        let final_assistant_message = tensorzero_to_openai_assistant_message(
            Cow::Owned(output_content_blocks),
            OpenAIMessagesConfig {
                json_mode: None,
                provider_type: PROVIDER_TYPE,
                // For now, this isn't configurable in SFT (we should never need to resolve a file URL here)
                fetch_and_encode_input_files_before_inference: true,
            },
        )
        .await?;
        messages.push(final_assistant_message);
        Ok(Self { messages, tools })
    }
}

#[derive(Debug, Deserialize)]
struct TogetherFileResponse {
    id: String,
}

async fn upload_file(
    client: &TensorzeroHttpClient,
    api_key: &SecretString,
    api_base: &Url,
    items: &[TogetherSupervisedRow<'_>],
    purpose: &'static str,
) -> Result<String, Error> {
    let mut jsonl_data = Vec::new();
    for item in items {
        serde_json::to_writer(&mut jsonl_data, item).map_err(|e| {
            Error::new(ErrorDetails::Serialization {
                message: format!("Error writing to JSONL: {}", DisplayOrDebugGateway::new(e)),
            })
        })?;
        jsonl_data.write_all(b"\n").map_err(|e| {
            Error::new(ErrorDetails::Serialization {
                message: format!("Error writing to JSONL: {}", DisplayOrDebugGateway::new(e)),
            })
        })?;
    }
    let form = Form::new()
        .part(
            "file",
            Part::bytes(jsonl_data)
                .file_name("dataset.jsonl")
                .mime_str("application/jsonl")
                .map_err(|e| {
                    Error::new(ErrorDetails::Serialization {
                        message: format!(
                            "Error setting MIME type: {}",
                            DisplayOrDebugGateway::new(e)
                        ),
                    })
                })?,
        )
        .text("purpose", purpose)
        .text("file_name", "dataset.jsonl");
    let res: TogetherFileResponse = client
        .post(api_base.join("files/upload").convert_parse_error()?)
        .bearer_auth(api_key.expose_secret())
        .multipart(form)
        .send_and_parse_json(PROVIDER_TYPE)
        .await?;
    Ok(res.id)
}<|MERGE_RESOLUTION|>--- conflicted
+++ resolved
@@ -29,18 +29,10 @@
     },
     providers::{
         helpers::UrlParseErrExt,
-<<<<<<< HEAD
-        openai::{
-            tensorzero_to_openai_assistant_message, OpenAIMessagesConfig, OpenAIRequestMessage,
-            OpenAITool,
-        },
-        together::{prepare_together_messages, TogetherCredentials, PROVIDER_TYPE},
-=======
         openai::tensorzero_to_openai_assistant_message,
         openai::{OpenAIMessagesConfig, OpenAIRequestMessage, OpenAITool},
         together::prepare_together_messages,
         together::{PROVIDER_TYPE, TogetherCredentials},
->>>>>>> c33bae01
     },
     stored_inference::{LazyRenderedSample, RenderedSample},
 };
