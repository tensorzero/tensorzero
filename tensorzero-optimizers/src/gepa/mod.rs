--- conflicted
+++ resolved
@@ -27,11 +27,8 @@
 
 pub mod analyze;
 pub mod evaluate;
-<<<<<<< HEAD
 pub mod mutate;
-=======
 pub mod pareto;
->>>>>>> 13105194
 pub mod validate;
 
 // TODO: remove public export after #4669 is merged and we can integrate the Pareto functions
