use async_trait::async_trait;
use futures::future::try_join_all;
use serde_json::json;
use std::{collections::HashMap, sync::Arc};
use tokio::sync::Semaphore;
use uuid::Uuid;

use tensorzero_core::{
    cache::CacheOptions,
    config::{Config, UninitializedVariantConfig},
    db::{
        clickhouse::{
            clickhouse_client::ClickHouseClientType, ClickHouseConnectionInfo, ExternalDataInfo,
        },
        postgres::PostgresConnectionInfo,
    },
    embeddings::{Embedding, EmbeddingEncodingFormat, EmbeddingInput, EmbeddingRequest},
    endpoints::inference::{InferenceClients, InferenceCredentials},
    error::{Error, ErrorDetails, IMPOSSIBLE_ERROR_MESSAGE},
    function::FunctionConfig,
    http::TensorzeroHttpClient,
    inference::types::StoredInputMessageContent,
    model_table::ProviderTypeDefaultCredentials,
    optimization::{
        dicl::{DiclOptimizationConfig, DiclOptimizationJobHandle},
        OptimizationJobInfo, OptimizerOutput,
    },
    rate_limiting::ScopeInfo,
    stored_inference::RenderedSample,
    variant::dicl::UninitializedDiclConfig,
};

use crate::{JobHandle, Optimizer};

#[async_trait]
impl Optimizer for DiclOptimizationConfig {
    type Handle = DiclOptimizationJobHandle;

    async fn launch(
        &self,
        client: &TensorzeroHttpClient,
        train_examples: Vec<RenderedSample>,
        val_examples: Option<Vec<RenderedSample>>,
        credentials: &InferenceCredentials,
        clickhouse_connection_info: &ClickHouseConnectionInfo,
        config: Arc<Config>,
    ) -> Result<Self::Handle, Error> {
        // Validate training examples
        validate_train_examples(&train_examples)?;

        // Warn if val_examples is provided (not used in DICL)
        if val_examples.is_some() {
            tracing::warn!("val_examples provided for DICL optimization but will be ignored");
        }

        // Check if ClickHouse is available (required for DICL)
        if clickhouse_connection_info.client_type() == ClickHouseClientType::Disabled {
            return Err(Error::new(ErrorDetails::AppState {
                message: "DICL optimization requires ClickHouse to be enabled to store examples"
                    .to_string(),
            }));
        }

        // 1. Check that the function exists in the config
        let function_config = config.functions.get(&self.function_name).ok_or_else(|| {
            Error::new(ErrorDetails::Config {
                message: format!(
                    "function '{}' not found in configuration",
                    self.function_name
                ),
            })
        })?;

        // 2. Check that the function does not have tools configured (DICL doesn't support tools)
        validate_function_config(&self.function_name, function_config)?;

        // 3. Check if DICL examples already exist in the database for this variant (unless appending is enabled)
        if !self.append_to_existing_variants
            && dicl_examples_exist(
                clickhouse_connection_info,
                &self.function_name,
                &self.variant_name,
            )
            .await?
        {
            return Err(Error::new(ErrorDetails::Config {
                message: format!(
                    "variant '{}' already has DICL examples in the database for function '{}' - set append_to_existing_variants=true to append to existing variants",
                    self.variant_name, self.function_name
                ),
            }));
        }

        tracing::info!(
            "Starting DICL optimization for function '{}' variant '{}' with {} examples",
            self.function_name,
            self.variant_name,
            train_examples.len()
        );

        // Convert RenderedSample inputs to strings for embedding using stored_input
        let input_texts: Vec<String> = train_examples
            .iter()
            .map(|sample| {
                serde_json::to_string(&sample.stored_input)
                    .map_err(|e| {
                        Error::new(ErrorDetails::Serialization {
                            message: format!(
                                "Error in serializing stored_input in DICL optimization: {e}"
                            ),
                        })
                    })
                    .unwrap_or_else(|_| format!("{:?}", sample.stored_input))
            })
            .collect();

        // Process embeddings with batching and concurrency control
        let all_embeddings = process_embeddings_with_batching(
            &config,
            &self.embedding_model,
            client,
            credentials,
            input_texts,
            self.batch_size,
            self.max_concurrency,
            self.dimensions,
        )
        .await?;

        // Combine examples with their embeddings
        let examples_with_embeddings: Vec<(RenderedSample, Vec<f64>)> =
            train_examples.into_iter().zip(all_embeddings).collect();

        let num_examples = examples_with_embeddings.len();

        tracing::info!("Phase transition: Embedding → ClickHouse storage");

        insert_dicl_examples_with_batching(
            clickhouse_connection_info,
            examples_with_embeddings,
            &self.function_name,
            &self.variant_name,
            self.batch_size,
        )
        .await?;

        // Create a job handle indicating immediate success
        let job_handle = DiclOptimizationJobHandle {
            embedding_model: self.embedding_model.to_string(),
            k: self.k,
            model: self.model.to_string(),
        };

        tracing::info!(
            "DICL optimization completed successfully!\n\
            Summary:\n\
            ├─ Function: '{}'\n\
            ├─ Variant: '{}'\n\
            ├─ Examples processed: {}\n\
            ├─ Embeddings generated: {}\n\
            ├─ Batch size: {}\n\
            └─ Max concurrency: {}",
            self.function_name,
            self.variant_name,
            num_examples,
            num_examples, // Same as examples since each example gets one embedding
            self.batch_size,
            self.max_concurrency
        );

        Ok(job_handle)
    }
}

#[async_trait]
impl JobHandle for DiclOptimizationJobHandle {
    async fn poll(
        &self,
        client: &TensorzeroHttpClient,
        credentials: &InferenceCredentials,
        _default_credentials: &ProviderTypeDefaultCredentials,
    ) -> Result<OptimizationJobInfo, Error> {
        // DICL optimization is synchronous, so it's always complete once launched
        let _ = (client, credentials);

        // DICL produces a variant configuration that references the stored examples
        // Return a DICL variant with the configuration from the optimization job
        Ok(OptimizationJobInfo::Completed {
            output: OptimizerOutput::Variant(Box::new(UninitializedVariantConfig::Dicl(
                UninitializedDiclConfig {
                    embedding_model: self.embedding_model.to_string(),
                    k: self.k,
                    model: self.model.to_string(),
                    ..Default::default()
                },
            ))),
        })
    }
}

/// Validates function config for DICL optimization
/// Checks that the function does not have tools configured (DICL doesn't support tools)
fn validate_function_config(
    function_name: &str,
    function_config: &FunctionConfig,
) -> Result<(), Error> {
    match function_config {
        FunctionConfig::Chat(chat_config) => {
            if !chat_config.tools.is_empty() {
                return Err(Error::new(ErrorDetails::InvalidRequest {
                    message: format!(
                        "DICL optimization does not support functions with tools. Function '{}' has {} tools configured. Please use a function without tools for DICL optimization.",
                        function_name,
                        chat_config.tools.len()
                    ),
                }));
            }
        }
        FunctionConfig::Json(json_config) => {
            // JSON functions should have exactly one implicit tool for schema validation
<<<<<<< HEAD
            let tools_count = json_config
                .implicit_tool_call_config
                .tools_available()?
                .count();
            if tools_count != 1 {
                return Err(Error::new(ErrorDetails::InvalidRequest {
                    message: format!(
                        "DICL optimization expected JSON function '{function_name}' to have exactly 1 implicit tool, but found {tools_count}. This indicates a configuration issue."
=======
            if json_config
                .json_mode_tool_call_config
                .tools_available()
                .count()
                != 1
            {
                return Err(Error::new(ErrorDetails::InvalidRequest {
                    message: format!(
                        "DICL optimization expected JSON function '{}' to have exactly 1 implicit tool, but found {}. This indicates a configuration issue.",
                        function_name,
                        json_config.json_mode_tool_call_config.tools_available().count()
>>>>>>> 4e0b71aa
                    ),
                }));
            }
        }
    }
    Ok(())
}

/// Validates training examples for DICL optimization
/// Checks for emptiness and presence of tool calls which are not supported
fn validate_train_examples(train_examples: &[RenderedSample]) -> Result<(), Error> {
    // Check if we have examples to process
    if train_examples.is_empty() {
        return Err(Error::new(ErrorDetails::Config {
            message: "DICL optimization requires at least one training example".to_string(),
        }));
    }

    // Check for tool calls in training examples
    for (i, example) in train_examples.iter().enumerate() {
        // Check that each example has an output
        if example.stored_output.is_none() {
            return Err(Error::new(ErrorDetails::InvalidRequest {
                message: format!(
                    "DICL optimization requires all training examples to have outputs. Training example {} is missing an output.",
                    i + 1
                ),
            }));
        }
        // Check if tools are available
        let has_additional_tools = example
            .tool_params
            .additional_tools
            .as_ref()
            .map(|tools| !tools.is_empty())
            .unwrap_or(false);
        let has_allowed_tools = example
            .tool_params
            .allowed_tools
            .as_ref()
            .map(|tools| !tools.is_empty())
            .unwrap_or(false);

        if has_additional_tools || has_allowed_tools {
            let num_tools = example
                .tool_params
                .additional_tools
                .as_ref()
                .map(std::vec::Vec::len)
                .unwrap_or(0);
            return Err(Error::new(ErrorDetails::InvalidRequest {
                    message: format!(
                        "DICL optimization does not support tool calls. Training example {} contains {} available tools.",
                        i + 1,
                        num_tools
                    ),
                }));
        }

        // Check stored_input messages for ToolCall or ToolResult content
        for message in &example.stored_input.messages {
            for content in &message.content {
                match content {
                    StoredInputMessageContent::ToolCall(_) => {
                        return Err(Error::new(ErrorDetails::InvalidRequest {
                            message: format!(
                                "DICL optimization does not support tool calls. Training example {} contains a tool call in message content.",
                                i + 1
                            ),
                        }));
                    }
                    StoredInputMessageContent::ToolResult(_) => {
                        return Err(Error::new(ErrorDetails::InvalidRequest {
                            message: format!(
                                "DICL optimization does not support tool calls. Training example {} contains a tool result in message content.",
                                i + 1
                            ),
                        }));
                    }
                    _ => {} // Other content types are fine
                }
            }
        }
    }

    Ok(())
}

/// Processes a batch of input texts to get embeddings
async fn process_embedding_batch(
    config: &Config,
    model_name: &str,
    client: &TensorzeroHttpClient,
    credentials: &InferenceCredentials,
    batch_texts: Vec<String>,
    batch_index: usize,
    dimensions: Option<u32>,
) -> Result<Vec<Vec<f64>>, Error> {
    let embedding_request = EmbeddingRequest {
        input: EmbeddingInput::Batch(batch_texts),
        dimensions,
        encoding_format: EmbeddingEncodingFormat::Float,
    };

    let embedding_model_config =
        config
            .embedding_models
            .get(model_name)
            .await?
            .ok_or_else(|| {
                Error::new(ErrorDetails::Config {
                    message: format!("embedding model '{model_name}' not found in configuration",),
                })
            })?;

    let tags = Arc::new(HashMap::default());

    // Create InferenceClients context for the embedding model
    let deferred_tasks = tokio_util::task::TaskTracker::new();
    let clients = InferenceClients {
        http_client: client.clone(),
        credentials: Arc::new(credentials.clone()),
        clickhouse_connection_info: ClickHouseConnectionInfo::new_disabled(),
        postgres_connection_info: PostgresConnectionInfo::Disabled,
        cache_options: CacheOptions::default(),
        tags: tags.clone(),
        rate_limiting_config: Arc::new(config.rate_limiting.clone()),
        // We don't currently perform any OTLP export in optimization workflows
        otlp_config: Default::default(),
        deferred_tasks: deferred_tasks.clone(),
        // We don't currently use API keys for optimization workflows
        scope_info: ScopeInfo::new(tags.clone(), None),
    };

    let response = embedding_model_config
        .embed(&embedding_request, model_name, &clients)
        .await?;

    // We're running an optimization, so we don't really have a gateway to shutdown
    // Let's just wait for the deferred tasks to finish immediately
    deferred_tasks.close();
    deferred_tasks.wait().await;

    tracing::debug!("Successfully processed embedding batch {}", batch_index);

    // Convert embeddings from Vec<Embedding> to Vec<Vec<f64>>
    let embeddings: Result<Vec<Vec<f64>>, Error> = response
        .embeddings
        .into_iter()
        .map(|embedding| match embedding {
            Embedding::Float(vec_f32) => Ok(vec_f32.into_iter().map(|f| f as f64).collect()),
            Embedding::Base64(_) => Err(Error::new(ErrorDetails::Inference {
                message: "Base64 embeddings not supported for DICL optimization".to_string(),
            })),
        })
        .collect();

    embeddings
}

/// Processes all embedding batches with concurrency control
#[expect(clippy::too_many_arguments)]
async fn process_embeddings_with_batching(
    config: &Config,
    model_name: &str,
    client: &TensorzeroHttpClient,
    credentials: &InferenceCredentials,
    input_texts: Vec<String>,
    batch_size: usize,
    max_concurrency: usize,
    dimensions: Option<u32>,
) -> Result<Vec<Vec<f64>>, Error> {
    let batches: Vec<Vec<String>> = input_texts
        .chunks(batch_size)
        .map(<[String]>::to_vec)
        .collect();

    tracing::info!(
        "Starting embedding processing: {} input texts → {} batches (size: {}, max concurrent: {})",
        input_texts.len(),
        batches.len(),
        batch_size,
        max_concurrency
    );

    // Process batches with controlled concurrency using a semaphore
    let total_batches = batches.len();
    let semaphore = Arc::new(Semaphore::new(max_concurrency));

    let batch_futures: Vec<_> = batches
        .into_iter()
        .enumerate()
        .map(|(batch_index, batch)| {
            let semaphore = Arc::clone(&semaphore);

            async move {
                let _permit = semaphore.acquire().await.map_err(|e| {
                    Error::new(ErrorDetails::Inference {
                        message: format!("Failed to acquire semaphore permit: {e}"),
                    })
                })?;

                let result = process_embedding_batch(
                    config,
                    model_name,
                    client,
                    credentials,
                    batch,
                    batch_index,
                    dimensions,
                )
                .await;

                if batch_index > 0 && batch_index % 10 == 0 {
                    let progress_pct =
                        (batch_index as f64 / total_batches as f64 * 100.0).round() as u32;
                    tracing::info!(
                        "Embedding progress: {}/{} batches completed ({}%)",
                        batch_index,
                        total_batches,
                        progress_pct
                    );
                }

                result
            }
        })
        .collect();

    let batch_results = try_join_all(batch_futures).await?;
    let all_embeddings: Vec<Vec<f64>> = batch_results.into_iter().flatten().collect();

    tracing::info!(
        "Embedding processing complete: {} embeddings generated from {} input texts",
        all_embeddings.len(),
        input_texts.len()
    );

    Ok(all_embeddings)
}

/// Inserts DICL examples into ClickHouse using ExternalDataInfo pattern
pub async fn insert_dicl_examples_with_batching(
    clickhouse: &ClickHouseConnectionInfo,
    examples: Vec<(RenderedSample, Vec<f64>)>,
    function_name: &str,
    variant_name: &str,
    batch_size: usize,
) -> Result<(), Error> {
    let total_examples = examples.len();
    let total_batches = total_examples.div_ceil(batch_size);

    tracing::info!(
        "Starting ClickHouse insertion: {} examples → {} batches (size: {})",
        total_examples,
        total_batches,
        batch_size
    );

    let mut inserted_examples = 0;

    // Process all examples in batches using ExternalDataInfo
    for (batch_index, batch) in examples.chunks(batch_size).enumerate() {
        let serialized_rows: Result<Vec<String>, Error> = batch
            .iter()
            .map(|(sample, embedding)| {
                let output = sample
                    .stored_output
                    .as_ref()
                    .ok_or_else(|| Error::new(ErrorDetails::InternalError {
                        message: format!("Training example is missing output after validation. {IMPOSSIBLE_ERROR_MESSAGE}")
                    }))
                    .and_then(|stored_output| serde_json::to_string(stored_output).map_err(Into::into))?;

                let input_text = serde_json::to_string(&sample.stored_input)?;

                let row = json!({
                    "id": Uuid::now_v7(),
                    "function_name": function_name,
                    "variant_name": variant_name,
                    "namespace": "",
                    "input": input_text,
                    "output": output,
                    "embedding": embedding,
                });

                serde_json::to_string(&row).map_err(|e| {
                    Error::new(ErrorDetails::Inference {
                        message: format!("Failed to serialize DICL example: {e}"),
                    })
                })
            })
            .collect();

        let rows = serialized_rows?;

        // Use ExternalDataInfo for efficient bulk insertion
        let query = r"
        INSERT INTO DynamicInContextLearningExample
            (
                id,
                function_name,
                variant_name,
                namespace,
                input,
                output,
                embedding
            )
            SELECT
                new_data.id,
                new_data.function_name,
                new_data.variant_name,
                new_data.namespace,
                new_data.input,
                new_data.output,
                new_data.embedding
            FROM new_data
        ";

        let external_data = ExternalDataInfo {
            external_data_name: "new_data".to_string(),
            structure: "id UUID, function_name LowCardinality(String), variant_name LowCardinality(String), namespace String, input String, output String, embedding Array(Float32)".to_string(),
            format: "JSONEachRow".to_string(),
            data: rows.join("\n"),
        };

        let result = clickhouse
            .run_query_with_external_data(external_data, query.to_string())
            .await?;

        inserted_examples += batch.len();
        let progress_pct =
            (inserted_examples as f64 / total_examples as f64 * 100.0).round() as u32;

        tracing::info!(
            "ClickHouse insertion progress: {}/{} batches completed ({}%) - {}/{} examples inserted (wrote {} rows)",
            batch_index + 1,
            total_batches,
            progress_pct,
            inserted_examples,
            total_examples,
            result.metadata.written_rows
        );
    }

    tracing::info!(
        "ClickHouse insertion complete: {} examples successfully stored for function '{}' variant '{}'",
        inserted_examples,
        function_name,
        variant_name
    );

    Ok(())
}

/// Checks if DICL examples exist in ClickHouse for a given function and variant
pub async fn dicl_examples_exist(
    clickhouse: &ClickHouseConnectionInfo,
    function_name: &str,
    variant_name: &str,
) -> Result<bool, Error> {
    let query = r"
        SELECT 1
        FROM DynamicInContextLearningExample
        WHERE function_name = {function_name:String}
        AND variant_name = {variant_name:String}
        LIMIT 1
    ";

    let params = HashMap::from([
        ("function_name", function_name),
        ("variant_name", variant_name),
    ]);

    let result = clickhouse
        .run_query_synchronous(query.to_string(), &params)
        .await?;

    // If the query returns "1", examples exist; if empty, they don't
    Ok(result.response.trim() == "1")
}

#[cfg(test)]
mod tests {
    use super::*;
    use std::collections::{HashMap, HashSet};
    use std::sync::Arc;
    use uuid::Uuid;

    use tensorzero_core::{
        config::{provider_types::ProviderTypesConfig, Config, SchemaData},
        embeddings::{
            EmbeddingModelConfig, EmbeddingModelTable, EmbeddingProviderConfig,
            EmbeddingProviderInfo,
        },
        endpoints::inference::InferenceCredentials,
        experimentation::ExperimentationConfig,
        function::{FunctionConfig, FunctionConfigChat, FunctionConfigJson},
        http::TensorzeroHttpClient,
        inference::types::{
            ContentBlockChatOutput, ModelInput, ResolvedContentBlock, ResolvedRequestMessage, Role,
            StoredInput, StoredInputMessage, StoredInputMessageContent, System, Text,
        },
        jsonschema_util::StaticJSONSchema,
        model_table::ProviderTypeDefaultCredentials,
        providers::dummy::DummyProvider,
        stored_inference::{RenderedSample, StoredOutput},
        tool::{
<<<<<<< HEAD
            create_implicit_tool_call_config, DynamicToolParams, FunctionTool, Tool, ToolCall,
=======
            create_json_mode_tool_call_config, DynamicToolParams, FunctionTool, ToolCall,
>>>>>>> 4e0b71aa
            ToolCallConfig, ToolChoice, ToolResult,
        },
    };

    // Helper functions to create test embedding models using the Dummy provider

    fn create_test_embedding_model_config() -> Config {
        create_test_embedding_model_with_name("test-embedding")
    }

    fn create_test_embedding_model_with_failure_config() -> Config {
        create_test_embedding_model_with_name("error") // This will cause the dummy provider to fail
    }

    fn create_test_embedding_model_with_name(model_name: &str) -> Config {
        #[cfg(any(test, feature = "e2e_tests"))]
        {
            let mut providers = HashMap::new();
            providers.insert(
                Arc::from("dummy"),
                EmbeddingProviderInfo {
                    inner: EmbeddingProviderConfig::Dummy(DummyProvider {
                        model_name: model_name.to_string(),
                        ..Default::default()
                    }),
                    timeout_ms: None,
                    provider_name: Arc::from("dummy"),
                    extra_body: None,
                },
            );
            let embedding_model_config = EmbeddingModelConfig {
                routing: vec![Arc::from("dummy")],
                providers,
                timeout_ms: None,
            };
            let provider_types = ProviderTypesConfig::default();
            Config {
                embedding_models: Arc::new(
                    EmbeddingModelTable::new(
                        HashMap::from([(Arc::from(model_name), embedding_model_config)]),
                        ProviderTypeDefaultCredentials::new(&provider_types).into(),
                        chrono::Duration::seconds(120),
                    )
                    .unwrap(),
                ),
                ..Default::default()
            }
        }
        #[cfg(not(any(test, feature = "e2e_tests")))]
        {
            panic!("This function is only available in test mode")
        }
    }

    #[tokio::test]
    async fn test_process_embedding_batch_success() {
        let config = create_test_embedding_model_config();

        let client = TensorzeroHttpClient::new_testing().unwrap();
        let credentials = InferenceCredentials::default();
        let batch_texts = vec!["hello".to_string(), "world".to_string()];

        let result = process_embedding_batch(
            &config,
            "test-embedding",
            &client,
            &credentials,
            batch_texts,
            0,
            None,
        )
        .await;

        assert!(result.is_ok());
        let embeddings = result.unwrap();
        assert_eq!(embeddings.len(), 2);
        // The dummy provider returns zero-filled embeddings, so just check structure
        assert!(!embeddings[0].is_empty());
        assert!(!embeddings[1].is_empty());
    }

    #[tokio::test]
    async fn test_process_embedding_batch_with_dimensions() {
        let config = create_test_embedding_model_config();

        let client = TensorzeroHttpClient::new_testing().unwrap();
        let credentials = InferenceCredentials::default();
        let batch_texts = vec!["hello".to_string()];
        let dimensions = Some(512);

        let result = process_embedding_batch(
            &config,
            "test-embedding",
            &client,
            &credentials,
            batch_texts,
            0,
            dimensions,
        )
        .await;

        assert!(result.is_ok());
        let embeddings = result.unwrap();
        assert_eq!(embeddings.len(), 1);
        assert!(!embeddings[0].is_empty());
    }

    #[tokio::test]
    async fn test_process_embedding_batch_failure() {
        let config = create_test_embedding_model_with_failure_config();

        let client = TensorzeroHttpClient::new_testing().unwrap();
        let credentials = InferenceCredentials::default();
        let batch_texts = vec!["test".to_string()];

        let result = process_embedding_batch(
            &config,
            "error", // Use "error" model name to trigger failure
            &client,
            &credentials,
            batch_texts,
            0,
            None,
        )
        .await;

        assert!(result.is_err());
    }

    #[tokio::test]
    async fn test_process_embeddings_with_batching_success() {
        let config = create_test_embedding_model_config();

        let client = TensorzeroHttpClient::new_testing().unwrap();
        let credentials = InferenceCredentials::default();
        let input_texts = vec![
            "text1".to_string(),
            "text2".to_string(),
            "text3".to_string(),
        ];

        let result = process_embeddings_with_batching(
            &config,
            "test-embedding",
            &client,
            &credentials,
            input_texts,
            2, // batch_size
            1, // max_concurrency
            None,
        )
        .await;

        assert!(result.is_ok());
        let embeddings = result.unwrap();
        assert_eq!(embeddings.len(), 3);
        // Check that all embeddings have proper structure
        for embedding in &embeddings {
            assert!(!embedding.is_empty());
        }
    }

    #[tokio::test]
    async fn test_process_embeddings_with_batching_respects_concurrency() {
        let config = create_test_embedding_model_config();

        let client = TensorzeroHttpClient::new_testing().unwrap();
        let credentials = InferenceCredentials::default();
        let input_texts = vec!["1".to_string(), "2".to_string(), "3".to_string()];

        let result = process_embeddings_with_batching(
            &config,
            "test-embedding",
            &client,
            &credentials,
            input_texts,
            1, // batch_size: each text is its own batch
            2, // max_concurrency: process 2 batches at a time
            None,
        )
        .await;

        assert!(result.is_ok());
        let embeddings = result.unwrap();
        assert_eq!(embeddings.len(), 3);
    }

    // Helper function to create a basic RenderedSample for testing
    fn create_test_rendered_sample() -> RenderedSample {
        RenderedSample {
            function_name: "test_function".to_string(),
            input: ModelInput {
                system: Some("Test system".to_string()),
                messages: vec![ResolvedRequestMessage {
                    role: Role::User,
                    content: vec![ResolvedContentBlock::Text(Text {
                        text: "Test message".to_string(),
                    })],
                }],
            },
            stored_input: StoredInput {
                system: Some(System::Text("Test system".to_string())),
                messages: vec![StoredInputMessage {
                    role: Role::User,
                    content: vec![StoredInputMessageContent::Text(Text {
                        text: "Test message".to_string(),
                    })],
                }],
            },
            output: Some(vec![ContentBlockChatOutput::Text(Text {
                text: "Test output".to_string(),
            })]),
            stored_output: Some(StoredOutput::Chat(vec![ContentBlockChatOutput::Text(
                Text {
                    text: "Test output".to_string(),
                },
            )])),
            episode_id: Some(Uuid::now_v7()),
            inference_id: Some(Uuid::now_v7()),
            tool_params: DynamicToolParams::default(),
            output_schema: None,
            dispreferred_outputs: vec![],
            tags: HashMap::new(),
        }
    }

    fn create_test_rendered_sample_with_tools(tools: Vec<FunctionTool>) -> RenderedSample {
        let mut sample = create_test_rendered_sample();
        sample.tool_params = DynamicToolParams {
            allowed_tools: None,
            additional_tools: Some(tools.into_iter().map(Tool::Function).collect()),
            tool_choice: Some(ToolChoice::Auto),
            parallel_tool_calls: Some(true),
            provider_tools: vec![],
        };
        sample
    }

    fn create_test_rendered_sample_with_tool_content() -> RenderedSample {
        let mut sample = create_test_rendered_sample();

        // Add a message with tool call content
        sample.stored_input.messages.push(StoredInputMessage {
            role: Role::Assistant,
            content: vec![StoredInputMessageContent::ToolCall(ToolCall {
                id: "test_call".to_string(),
                name: "test_tool".to_string(),
                arguments: serde_json::json!({"arg": "value"}).to_string(),
            })],
        });

        // Also add empty tool params to make it realistic
        sample.tool_params = DynamicToolParams {
            allowed_tools: None,
            additional_tools: None,
            tool_choice: Some(ToolChoice::None),
            parallel_tool_calls: Some(false),
            provider_tools: vec![],
        };

        sample
    }

    fn create_test_rendered_sample_with_tool_result() -> RenderedSample {
        let mut sample = create_test_rendered_sample();

        // Add a message with tool result content
        sample.stored_input.messages.push(StoredInputMessage {
            role: Role::User,
            content: vec![StoredInputMessageContent::ToolResult(ToolResult {
                id: "test_call".to_string(),
                name: "test_tool".to_string(),
                result: "Tool result".to_string(),
            })],
        });

        // Also add empty tool params to make it realistic
        sample.tool_params = DynamicToolParams {
            allowed_tools: None,
            additional_tools: None,
            tool_choice: Some(ToolChoice::None),
            parallel_tool_calls: Some(false),
            provider_tools: vec![],
        };

        sample
    }

    #[test]
    fn test_validate_train_examples_empty() {
        let result = validate_train_examples(&[]);
        assert!(result.is_err());

        let error = result.unwrap_err();
        assert!(error
            .to_string()
            .contains("requires at least one training example"));
    }

    #[test]
    fn test_validate_train_examples_valid_no_tools() {
        let sample = create_test_rendered_sample();
        let result = validate_train_examples(&[sample]);
        assert!(result.is_ok());
    }

    #[test]
    fn test_validate_train_examples_valid_empty_tools() {
        let sample = create_test_rendered_sample_with_tools(vec![]);
        let result = validate_train_examples(&[sample]);
        assert!(result.is_ok());
    }

    #[test]
    fn test_validate_train_examples_rejects_tools_available() {
        let tool = FunctionTool {
            name: "test_tool".to_string(),
            description: "A test tool".to_string(),
            parameters: serde_json::json!({"type": "object", "properties": {}}),
            strict: false,
        };

        let sample = create_test_rendered_sample_with_tools(vec![tool]);
        let result = validate_train_examples(&[sample]);

        assert!(result.is_err());
        let error = result.unwrap_err();
        assert!(error.to_string().contains("does not support tool calls"));
        assert!(error.to_string().contains("contains 1 available tools"));
    }

    #[test]
    fn test_validate_train_examples_rejects_tool_call_content() {
        let sample = create_test_rendered_sample_with_tool_content();
        let result = validate_train_examples(&[sample]);

        assert!(result.is_err());
        let error = result.unwrap_err();
        assert!(error.to_string().contains("does not support tool calls"));
        assert!(error
            .to_string()
            .contains("contains a tool call in message content"));
    }

    #[test]
    fn test_validate_train_examples_rejects_tool_result_content() {
        let sample = create_test_rendered_sample_with_tool_result();
        let result = validate_train_examples(&[sample]);

        assert!(result.is_err());
        let error = result.unwrap_err();
        assert!(error.to_string().contains("does not support tool calls"));
        assert!(error
            .to_string()
            .contains("contains a tool result in message content"));
    }

    #[test]
    fn test_validate_train_examples_multiple_samples() {
        let valid_sample = create_test_rendered_sample();

        let tool = FunctionTool {
            name: "test_tool".to_string(),
            description: "A test tool".to_string(),
            parameters: serde_json::json!({"type": "object", "properties": {}}),
            strict: false,
        };
        let invalid_sample = create_test_rendered_sample_with_tools(vec![tool]);

        // Should fail on the second sample
        let result = validate_train_examples(&[valid_sample, invalid_sample]);
        assert!(result.is_err());
        let error = result.unwrap_err();
        assert!(error.to_string().contains("Training example 2"));
    }

    #[test]
    fn test_validate_train_examples_rejects_missing_output() {
        let mut sample = create_test_rendered_sample();
        sample.stored_output = None;

        let result = validate_train_examples(&[sample]);
        assert!(result.is_err());
        let error = result.unwrap_err();
        assert!(error.to_string().contains("missing an output"));
        assert!(error.to_string().contains("Training example 1"));
    }

    #[test]
    fn test_validate_train_examples_multiple_samples_with_missing_output() {
        let valid_sample = create_test_rendered_sample();
        let mut invalid_sample = create_test_rendered_sample();
        invalid_sample.stored_output = None;

        // Should fail on the second sample
        let result = validate_train_examples(&[valid_sample, invalid_sample]);
        assert!(result.is_err());
        let error = result.unwrap_err();
        assert!(error.to_string().contains("Training example 2"));
        assert!(error.to_string().contains("missing an output"));
    }

    fn create_test_chat_function_config_no_tools() -> FunctionConfig {
        FunctionConfig::Chat(FunctionConfigChat {
            variants: HashMap::new(),
            schemas: SchemaData::default(),
            tools: vec![], // No tools
            tool_choice: ToolChoice::None,
            parallel_tool_calls: None,
            description: None,

            all_explicit_templates_names: HashSet::new(),
            experimentation: ExperimentationConfig::default(),
        })
    }

    fn create_test_chat_function_config_with_tools() -> FunctionConfig {
        FunctionConfig::Chat(FunctionConfigChat {
            variants: HashMap::new(),
            schemas: SchemaData::default(),
            tools: vec!["test_tool".to_string()],
            tool_choice: ToolChoice::Auto,
            parallel_tool_calls: None,
            description: None,
            all_explicit_templates_names: HashSet::new(),
            experimentation: ExperimentationConfig::default(),
        })
    }

    fn create_test_json_function_config() -> FunctionConfig {
        let output_schema = StaticJSONSchema::from_value(serde_json::json!({
            "type": "object",
            "properties": {
                "answer": {"type": "string"}
            },
            "required": ["answer"]
        }))
        .unwrap();

        let json_mode_tool_call_config = create_json_mode_tool_call_config(output_schema.clone());

        FunctionConfig::Json(FunctionConfigJson {
            variants: HashMap::new(),
            schemas: SchemaData::default(),
            output_schema,
            json_mode_tool_call_config,
            description: None,
            all_explicit_template_names: HashSet::new(),
            experimentation: ExperimentationConfig::default(),
        })
    }

    fn create_test_json_function_config_invalid_tools() -> FunctionConfig {
        let output_schema = StaticJSONSchema::from_value(serde_json::json!({
            "type": "object",
            "properties": {
                "answer": {"type": "string"}
            },
            "required": ["answer"]
        }))
        .unwrap();

        // Create an invalid config with no tools (should have exactly 1)
        let invalid_tool_call_config = ToolCallConfig::default();

        FunctionConfig::Json(FunctionConfigJson {
            variants: HashMap::new(),
            schemas: SchemaData::default(),
            output_schema,
            json_mode_tool_call_config: invalid_tool_call_config,
            description: None,
            all_explicit_template_names: HashSet::new(),
            experimentation: ExperimentationConfig::default(),
        })
    }

    #[test]
    fn test_validate_function_config_chat_no_tools() {
        let function_config = create_test_chat_function_config_no_tools();
        let result = validate_function_config("test_function", &function_config);
        assert!(result.is_ok());
    }

    #[test]
    fn test_validate_function_config_chat_with_tools() {
        let function_config = create_test_chat_function_config_with_tools();
        let result = validate_function_config("test_function", &function_config);
        assert!(result.is_err());

        let error = result.unwrap_err();
        assert!(error
            .to_string()
            .contains("does not support functions with tools"));
        assert!(error.to_string().contains("test_function"));
        assert!(error.to_string().contains("1 tools configured"));
    }

    #[test]
    fn test_validate_function_config_json_valid() {
        let function_config = create_test_json_function_config();
        let result = validate_function_config("test_json_function", &function_config);
        assert!(result.is_ok(), "Validation error: {result:?}");
    }

    #[test]
    fn test_validate_function_config_json_invalid() {
        let function_config = create_test_json_function_config_invalid_tools();
        let result = validate_function_config("test_json_function", &function_config);
        assert!(result.is_err());

        let error = result.unwrap_err();
        assert!(error.to_string().contains("expected JSON function"));
        assert!(error.to_string().contains("test_json_function"));
        assert!(error.to_string().contains("exactly 1 implicit tool"));
        assert!(error.to_string().contains("found 0"));
    }
}<|MERGE_RESOLUTION|>--- conflicted
+++ resolved
@@ -218,28 +218,14 @@
         }
         FunctionConfig::Json(json_config) => {
             // JSON functions should have exactly one implicit tool for schema validation
-<<<<<<< HEAD
             let tools_count = json_config
-                .implicit_tool_call_config
+                .json_mode_tool_call_config
                 .tools_available()?
                 .count();
             if tools_count != 1 {
                 return Err(Error::new(ErrorDetails::InvalidRequest {
                     message: format!(
                         "DICL optimization expected JSON function '{function_name}' to have exactly 1 implicit tool, but found {tools_count}. This indicates a configuration issue."
-=======
-            if json_config
-                .json_mode_tool_call_config
-                .tools_available()
-                .count()
-                != 1
-            {
-                return Err(Error::new(ErrorDetails::InvalidRequest {
-                    message: format!(
-                        "DICL optimization expected JSON function '{}' to have exactly 1 implicit tool, but found {}. This indicates a configuration issue.",
-                        function_name,
-                        json_config.json_mode_tool_call_config.tools_available().count()
->>>>>>> 4e0b71aa
                     ),
                 }));
             }
@@ -627,6 +613,7 @@
     use super::*;
     use std::collections::{HashMap, HashSet};
     use std::sync::Arc;
+    use tensorzero_core::tool::Tool;
     use uuid::Uuid;
 
     use tensorzero_core::{
@@ -648,11 +635,7 @@
         providers::dummy::DummyProvider,
         stored_inference::{RenderedSample, StoredOutput},
         tool::{
-<<<<<<< HEAD
-            create_implicit_tool_call_config, DynamicToolParams, FunctionTool, Tool, ToolCall,
-=======
             create_json_mode_tool_call_config, DynamicToolParams, FunctionTool, ToolCall,
->>>>>>> 4e0b71aa
             ToolCallConfig, ToolChoice, ToolResult,
         },
     };
