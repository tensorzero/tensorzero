#![expect(clippy::panic, clippy::print_stdout, clippy::unwrap_used)]
use base64::Engine;
use std::collections::HashMap;
use std::sync::Arc;
use tensorzero_core::{rate_limiting::ScopeInfo, tool::InferenceResponseToolCall};
use tokio::time::{sleep, Duration};
use tracing_subscriber::{self, EnvFilter};
use url::Url;
use uuid::Uuid;

use tensorzero::{
    ClientExt, InferenceOutputSource, LaunchOptimizationWorkflowParams, RenderedSample, Role,
};
use tensorzero_core::{
    cache::CacheOptions,
    config::{provider_types::ProviderTypesConfig, Config, ConfigFileGlob},
    db::{
        clickhouse::{test_helpers::CLICKHOUSE_URL, ClickHouseConnectionInfo},
        postgres::PostgresConnectionInfo,
    },
    endpoints::inference::InferenceClients,
    http::TensorzeroHttpClient,
    inference::types::{
        storage::{StorageKind, StoragePath},
        stored_input::StoredFile,
        ContentBlock, ContentBlockChatOutput, FunctionType, ModelInferenceRequest, ModelInput,
        ObjectStorageFile, ObjectStoragePointer, RequestMessage, ResolvedContentBlock,
        ResolvedRequestMessage, StoredInput, StoredInputMessage, StoredInputMessageContent, System,
        Text,
    },
    model_table::ProviderTypeDefaultCredentials,
    optimization::{OptimizationJobInfo, OptimizerOutput, UninitializedOptimizerInfo},
    stored_inference::StoredOutput,
<<<<<<< HEAD
    tool::{
        ClientSideFunctionTool, DynamicTool, DynamicToolParams, Tool, ToolCall, ToolChoice,
        ToolResult,
    },
=======
    tool::{ClientSideFunctionTool, DynamicToolParams, ToolCall, ToolChoice, ToolResult},
>>>>>>> 2ea79697
    variant::JsonMode,
};
use tensorzero_optimizers::{JobHandle, Optimizer};

pub mod dicl;
pub mod evaluations;
pub mod fireworks_sft;
pub mod gcp_vertex_gemini_sft;
pub mod openai_rft;
pub mod openai_sft;
pub mod together_sft;

static FERRIS_PNG: &[u8] =
    include_bytes!("../../../tensorzero-core/tests/e2e/providers/ferris.png");

fn use_mock_inference_provider() -> bool {
    std::env::var("TENSORZERO_USE_MOCK_INFERENCE_PROVIDER").is_ok()
}

pub fn mock_inference_provider_base() -> Url {
    std::env::var("TENSORZERO_MOCK_INFERENCE_PROVIDER_BASE_URL")
        .unwrap_or_else(|_| "http://localhost:3030/".to_string())
        .parse()
        .unwrap()
}

pub trait OptimizationTestCase {
    fn supports_image_data(&self) -> bool;
    fn supports_tool_calls(&self) -> bool;
    fn get_optimizer_info(&self, use_mock_inference_provider: bool) -> UninitializedOptimizerInfo;
}

#[allow(clippy::allow_attributes, dead_code)]
pub async fn run_test_case(test_case: &impl OptimizationTestCase) {
    // Initialize tracing subscriber to capture progress logs
    let _ = tracing_subscriber::fmt()
        .with_env_filter(EnvFilter::from_default_env())
        .try_init();

    let optimizer_info = test_case
        .get_optimizer_info(use_mock_inference_provider())
        .load(&ProviderTypeDefaultCredentials::default())
        .await
        .unwrap();

    let client = TensorzeroHttpClient::new_testing().unwrap();
    let test_examples = get_examples(test_case, 10);
    let val_examples = Some(get_examples(test_case, 10));
    let credentials: HashMap<String, secrecy::SecretBox<str>> = HashMap::new();

    let mut config_path = std::path::PathBuf::from(env!("CARGO_MANIFEST_DIR"));
    config_path.push("../tensorzero-core/tests/e2e/tensorzero.toml");

    // Create an embedded client so that we run migrations
    let tensorzero_client =
        tensorzero::ClientBuilder::new(tensorzero::ClientBuilderMode::EmbeddedGateway {
            config_file: Some(config_path.clone()),
            clickhouse_url: Some(CLICKHOUSE_URL.clone()),
            postgres_url: None,
            timeout: None,
            verify_credentials: true,
            allow_batch_writes: true,
        })
        .build()
        .await
        .unwrap();

    let clickhouse = tensorzero_client
        .get_app_state_data()
        .unwrap()
        .clickhouse_connection_info
        .clone();

    let config_glob = ConfigFileGlob::new_from_path(&config_path).unwrap();
    let config = Config::load_from_path_optional_verify_credentials(
        &config_glob,
        false, // don't validate credentials in tests
    )
    .await
    .unwrap();
    let job_handle = optimizer_info
        .launch(
            &client,
            test_examples,
            val_examples,
            &credentials,
            &clickhouse,
            Arc::new(config),
        )
        .await
        .unwrap();
    let mut status;
    loop {
        status = job_handle
            .poll(
                &client,
                &credentials,
                &ProviderTypeDefaultCredentials::default(),
            )
            .await
            .unwrap();
        println!("Status: `{status:?}` Handle: `{job_handle}`");
        if matches!(status, OptimizationJobInfo::Completed { .. }) {
            break;
        }
        if matches!(status, OptimizationJobInfo::Failed { .. }) {
            panic!("Optimization failed: {status:?}");
        }
        sleep(if use_mock_inference_provider() {
            Duration::from_secs(1)
        } else {
            Duration::from_secs(60)
        })
        .await;
    }
    assert!(matches!(status, OptimizationJobInfo::Completed { .. }));
    let OptimizationJobInfo::Completed { output } = status else {
        panic!("Expected completed status");
    };

    // Handle Model output only
    match output {
        OptimizerOutput::Model(model_config) => {
            let model_config = model_config
                .load(
                    "test-fine-tuned-model",
                    &ProviderTypesConfig::default(),
                    &ProviderTypeDefaultCredentials::default(),
                    TensorzeroHttpClient::new_testing().unwrap(),
                )
                .await
                .unwrap();
            // Test the model configuration
            println!("Model configuration loaded successfully: {model_config:?}");

            // Test inference with the fine-tuned model
            let system = "You are a helpful assistant named Dr. M.M. Patel.".to_string();
            let messages = vec![RequestMessage {
                role: Role::User,
                content: vec![ContentBlock::Text(Text {
                    text: "What is the capital of France?".to_string(),
                })],
            }];
            let request = ModelInferenceRequest {
                system: Some(system),
                messages,
                inference_id: Uuid::now_v7(),
                json_mode: JsonMode::Off.into(),
                function_type: FunctionType::Chat,
                ..Default::default()
            };
            let clients = InferenceClients {
                http_client: client.clone(),
                clickhouse_connection_info: ClickHouseConnectionInfo::new_disabled(),
                postgres_connection_info: PostgresConnectionInfo::Disabled,
                credentials: Arc::new(HashMap::new()),
                cache_options: CacheOptions::default(),
                tags: Arc::new(Default::default()),
                rate_limiting_config: Arc::new(Default::default()),
                otlp_config: Default::default(),
                deferred_tasks: tokio_util::task::TaskTracker::new(),
                scope_info: ScopeInfo {
                    tags: Arc::new(HashMap::new()),
                    api_key_public_id: None,
                },
            };
            // We didn't produce a real model, so there's nothing to test
            if use_mock_inference_provider() {
                return;
            }
            let response = model_config
                .infer(&request, &clients, "test")
                .await
                .unwrap();
            println!("Response: {response:?}");
        }
        OptimizerOutput::Variant(_) => {
            panic!("Expected model output, got variant output");
        }
    };
}

/// Runs launch_optimization_workflow and then polls for the workflow using the Rust client
#[allow(clippy::allow_attributes, dead_code)]
pub async fn run_workflow_test_case_with_tensorzero_client(
    test_case: &impl OptimizationTestCase,
    client: &tensorzero::Client,
) {
    let params = LaunchOptimizationWorkflowParams {
        function_name: "write_haiku".to_string(),
        template_variant_name: "gpt_4o_mini".to_string(),
        query_variant_name: None,
        filters: None,
        output_source: InferenceOutputSource::Inference,
        order_by: None,
        limit: Some(10),
        offset: None,
        val_fraction: None,
        // We always mock the client tests since this is tested above
        optimizer_config: test_case.get_optimizer_info(true),
    };
    let job_handle = client
        .experimental_launch_optimization_workflow(params)
        .await
        .unwrap();
    let mut status;
    loop {
        status = client
            .experimental_poll_optimization(&job_handle)
            .await
            .unwrap();
        println!("Status: `{status:?}` Handle: `{job_handle}`");
        if matches!(status, OptimizationJobInfo::Completed { .. }) {
            break;
        }
        if matches!(status, OptimizationJobInfo::Failed { .. }) {
            panic!("Optimization failed: {status:?}");
        }
        sleep(Duration::from_secs(1)).await;
    }
}

fn get_examples(test_case: &impl OptimizationTestCase, num_examples: usize) -> Vec<RenderedSample> {
    assert!(num_examples >= 10);
    let mut generators: Vec<fn() -> RenderedSample> = vec![generate_text_example];

    if test_case.supports_tool_calls() {
        generators.push(generate_tool_call_example);
    }
    if test_case.supports_image_data() {
        generators.push(generate_image_example);
    }
    generators
        .into_iter()
        .cycle()
        .take(num_examples)
        .map(|g| g())
        .collect()
}

fn generate_text_example() -> RenderedSample {
    // So the examples are different
    let id = Uuid::now_v7().to_string();
    let system_prompt =
        format!("You are a helpful assistant named Dr. M.M. Patel with id number {id}.");
    let output = vec![ContentBlockChatOutput::Text(Text {
        text: "The capital of France is Paris.".to_string(),
    })];
    RenderedSample {
        function_name: "basic_test".to_string(),
        input: ModelInput {
            system: Some(system_prompt.clone()),
            messages: vec![ResolvedRequestMessage {
                role: Role::User,
                content: vec![ResolvedContentBlock::Text(Text {
                    text: "What is the capital of France?".to_string(),
                })],
            }],
        },
        stored_input: StoredInput {
            system: Some(System::Text(system_prompt.clone())),
            messages: vec![StoredInputMessage {
                role: Role::User,
                content: vec![StoredInputMessageContent::Text(Text {
                    text: "What is the capital of France?".to_string(),
                })],
            }],
        },
        output: Some(output.clone()),
        stored_output: Some(StoredOutput::Chat(output)),
        episode_id: Some(Uuid::now_v7()),
        inference_id: Some(Uuid::now_v7()),
        tool_params: DynamicToolParams::default(),
        output_schema: None,
        dispreferred_outputs: vec![vec![ContentBlockChatOutput::Text(Text {
            text: "The capital of France is Marseille.".to_string(),
        })]],
        tags: HashMap::from([("test_key".to_string(), "test_value".to_string())]),
    }
}

fn generate_tool_call_example() -> RenderedSample {
    // So the examples are different
    let id = Uuid::now_v7().to_string();
    let system_prompt =
        format!("You are a helpful assistant named Dr. M.M. Patel with id number {id}.");
    let inference_response_tool_call = vec![ContentBlockChatOutput::ToolCall(
        InferenceResponseToolCall {
            name: Some("get_weather".to_string()),
            arguments: Some(serde_json::json!({
                "location": "London",
            })),
            raw_name: "get_weather".to_string(),
            raw_arguments: serde_json::json!({
                "location": "London",
            })
            .to_string(),
            id: "call_2".to_string(),
        },
    )];
    RenderedSample {
        function_name: "basic_test".to_string(),
        input: ModelInput {
            system: Some(system_prompt.clone()),
            messages: vec![
                ResolvedRequestMessage {
                    role: Role::User,
                    content: vec![ResolvedContentBlock::Text(Text {
                        text: "What is the weather in Paris?".to_string(),
                    })],
                },
                ResolvedRequestMessage {
                    role: Role::Assistant,
                    content: vec![
                        ResolvedContentBlock::Text(Text {
                            text: "Let me look that up for you.".to_string(),
                        }),
                        ResolvedContentBlock::ToolCall(ToolCall {
                            name: "get_weather".to_string(),
                            arguments: serde_json::json!({
                                "location": "Paris"
                            })
                            .to_string(),
                            id: "call_1".to_string(),
                        }),
                    ],
                },
                ResolvedRequestMessage {
                    role: Role::User,
                    content: vec![ResolvedContentBlock::ToolResult(ToolResult {
                        name: "get_weather".to_string(),
                        result: serde_json::json!({
                            "weather": "sunny, 25 degrees Celsius",
                        })
                        .to_string(),
                        id: "call_1".to_string(),
                    })],
                },
                ResolvedRequestMessage {
                    role: Role::Assistant,
                    content: vec![ResolvedContentBlock::Text(Text {
                        text: "The weather in Paris is sunny, 25 degrees Celsius.".to_string(),
                    })],
                },
                ResolvedRequestMessage {
                    role: Role::User,
                    content: vec![ResolvedContentBlock::Text(Text {
                        text: "What is the weather in London?".to_string(),
                    })],
                },
            ],
        },
        stored_input: StoredInput {
            system: Some(System::Text(system_prompt.clone())),
            messages: vec![
                StoredInputMessage {
                    role: Role::User,
                    content: vec![StoredInputMessageContent::Text(Text {
                        text: "What is the weather in Paris?".to_string(),
                    })],
                },
                StoredInputMessage {
                    role: Role::Assistant,
                    content: vec![
                        StoredInputMessageContent::Text(Text {
                            text: "Let me look that up for you.".to_string(),
                        }),
                        StoredInputMessageContent::ToolCall(ToolCall {
                            name: "get_weather".to_string(),
                            arguments: serde_json::json!({
                                "location": "Paris"
                            })
                            .to_string(),
                            id: "call_1".to_string(),
                        }),
                    ],
                },
                StoredInputMessage {
                    role: Role::User,
                    content: vec![StoredInputMessageContent::ToolResult(ToolResult {
                        name: "get_weather".to_string(),
                        result: serde_json::json!({
                            "weather": "sunny, 25 degrees Celsius",
                        })
                        .to_string(),
                        id: "call_1".to_string(),
                    })],
                },
                StoredInputMessage {
                    role: Role::Assistant,
                    content: vec![StoredInputMessageContent::Text(Text {
                        text: "The weather in Paris is sunny, 25 degrees Celsius.".to_string(),
                    })],
                },
                StoredInputMessage {
                    role: Role::User,
                    content: vec![StoredInputMessageContent::Text(Text {
                        text: "What is the weather in London?".to_string(),
                    })],
                },
            ],
        },
        output: Some(inference_response_tool_call.clone()),
        stored_output: Some(StoredOutput::Chat(inference_response_tool_call)),
        tool_params: DynamicToolParams {
            allowed_tools: None,
<<<<<<< HEAD
            additional_tools: Some(vec![DynamicTool(Tool::ClientSideFunction(
                ClientSideFunctionTool {
                    name: "get_weather".to_string(),
                    description: "Get the weather for a location".to_string(),
                    parameters: serde_json::json!({
                        "type": "object",
                        "properties": {
                            "location": {
                                "type": "string",
                                "description": "The location to get weather for"
                            }
                        },
                        "required": ["location"]
                    }),
                    strict: false,
                },
            ))]),
=======
            additional_tools: Some(vec![ClientSideFunctionTool {
                name: "get_weather".to_string(),
                description: "Get the weather for a location".to_string(),
                parameters: serde_json::json!({
                    "type": "object",
                    "properties": {
                        "location": {
                            "type": "string",
                            "description": "The location to get weather for"
                        }
                    },
                    "required": ["location"]
                }),
                strict: false,
            }]),
>>>>>>> 2ea79697
            tool_choice: Some(ToolChoice::Auto),
            parallel_tool_calls: None,
            provider_tools: vec![],
        },
        episode_id: Some(Uuid::now_v7()),
        inference_id: Some(Uuid::now_v7()),
        output_schema: None,
        dispreferred_outputs: vec![],
        tags: HashMap::new(),
    }
}

fn generate_image_example() -> RenderedSample {
    // So the examples are different
    let id = Uuid::now_v7().to_string();
    let system_prompt =
        format!("You are a helpful assistant named Dr. M.M. Patel with id number {id}.");
    let output = vec![ContentBlockChatOutput::Text(Text {
        text: "Orange!".to_string(),
    })];
    RenderedSample {
        function_name: "basic_test".to_string(),
        input: ModelInput {
            system: Some(system_prompt.clone()),
            messages: vec![ResolvedRequestMessage {
                role: Role::User,
                content: vec![
                    ResolvedContentBlock::Text(Text {
                        text: "What is the main color of this image?".to_string(),
                    }),
                    ResolvedContentBlock::File(Box::new(ObjectStorageFile {
                        file: ObjectStoragePointer {
                            source_url: None,
                            mime_type: mime::IMAGE_PNG,
                            storage_path: StoragePath {
                                kind: StorageKind::Disabled,
                                path: object_store::path::Path::parse(
                                    "observability/files/08bfa764c6dc25e658bab2b8039ddb494546c3bc5523296804efc4cab604df5d.png"
                                ).unwrap(),
                            },
                            detail: None,
                            filename: None,
                        },
                        data: base64::prelude::BASE64_STANDARD.encode(FERRIS_PNG),
                    })),
                ],
            }],
        },
        stored_input: StoredInput {
            system: Some(System::Text(system_prompt.clone())),
            messages: vec![StoredInputMessage {
                role: Role::User,
                content: vec![
                    StoredInputMessageContent::Text(Text {
                        text: "What is the main color of this image?".to_string(),
                    }),
                    StoredInputMessageContent::File(Box::new(StoredFile(
                        ObjectStoragePointer {
                            source_url: None,
                            mime_type: mime::IMAGE_PNG,
                            storage_path: StoragePath {
                                kind: StorageKind::Disabled,
                                path: object_store::path::Path::parse(
                                    "observability/files/08bfa764c6dc25e658bab2b8039ddb494546c3bc5523296804efc4cab604df5d.png"
                                ).unwrap(),
                            },
                            detail: None,
                            filename: None,
                        },
                    ))),
                ],
            }],
        },
        output: Some(output.clone()),
        stored_output: Some(StoredOutput::Chat(output)),
        tool_params: DynamicToolParams::default(),
        episode_id: Some(Uuid::now_v7()),
        inference_id: Some(Uuid::now_v7()),
        output_schema: None,
        dispreferred_outputs: vec![vec![ContentBlockChatOutput::Text(Text {
            text: "Blue!".to_string(),
        })]],
        tags: HashMap::new(),
    }
}

/// Generates a `#[tokio::test] async fn $fn_name() { run_test_case(&$constructor).await; }`
#[macro_export]
macro_rules! optimization_test_case {
    // $fn_name  = the name of the generated test function
    // $constructor = an expression which yields your impl of OptimizationTestCase
    ($fn_name:ident, $constructor:expr) => {
        ::paste::paste! {
            #[tokio::test(flavor = "multi_thread")]
            async fn [<test_slow_optimization_ $fn_name>]() {
                $crate::common::run_test_case(&$constructor).await;
            }
        }
    };
}

/// Generates a `#[tokio::test] async fn $fn_name() { run_workflow_test_case_with_tensorzero_client(&$constructor, &client).await; }`
#[macro_export]
macro_rules! embedded_workflow_test_case {
    // $fn_name  = the name of the generated test function
    // $constructor = an expression which yields your impl of OptimizationTestCase
    ($fn_name:ident, $constructor:expr) => {
        ::paste::paste! {
            #[tokio::test(flavor = "multi_thread")]
            async fn [<test_embedded_slow_optimization_ $fn_name>]() {
                let client = tensorzero::test_helpers::make_embedded_gateway().await;
                $crate::common::run_workflow_test_case_with_tensorzero_client(&$constructor, &client).await;
            }
        }
    };
}

/// Generates a `#[tokio::test] async fn $fn_name() { run_workflow_test_case_with_tensorzero_client(&$constructor, &client).await; }`
#[macro_export]
macro_rules! http_workflow_test_case {
    // $fn_name  = the name of the generated test function
    // $constructor = an expression which yields your impl of OptimizationTestCase
    ($fn_name:ident, $constructor:expr) => {
        ::paste::paste! {
            #[tokio::test]
            async fn [<test_http_slow_optimization_ $fn_name>]() {
                let client = tensorzero::test_helpers::make_http_gateway().await;
                $crate::common::run_workflow_test_case_with_tensorzero_client(&$constructor, &client).await;
            }
        }
    };
}<|MERGE_RESOLUTION|>--- conflicted
+++ resolved
@@ -31,14 +31,10 @@
     model_table::ProviderTypeDefaultCredentials,
     optimization::{OptimizationJobInfo, OptimizerOutput, UninitializedOptimizerInfo},
     stored_inference::StoredOutput,
-<<<<<<< HEAD
     tool::{
         ClientSideFunctionTool, DynamicTool, DynamicToolParams, Tool, ToolCall, ToolChoice,
         ToolResult,
     },
-=======
-    tool::{ClientSideFunctionTool, DynamicToolParams, ToolCall, ToolChoice, ToolResult},
->>>>>>> 2ea79697
     variant::JsonMode,
 };
 use tensorzero_optimizers::{JobHandle, Optimizer};
@@ -445,7 +441,6 @@
         stored_output: Some(StoredOutput::Chat(inference_response_tool_call)),
         tool_params: DynamicToolParams {
             allowed_tools: None,
-<<<<<<< HEAD
             additional_tools: Some(vec![DynamicTool(Tool::ClientSideFunction(
                 ClientSideFunctionTool {
                     name: "get_weather".to_string(),
@@ -463,23 +458,6 @@
                     strict: false,
                 },
             ))]),
-=======
-            additional_tools: Some(vec![ClientSideFunctionTool {
-                name: "get_weather".to_string(),
-                description: "Get the weather for a location".to_string(),
-                parameters: serde_json::json!({
-                    "type": "object",
-                    "properties": {
-                        "location": {
-                            "type": "string",
-                            "description": "The location to get weather for"
-                        }
-                    },
-                    "required": ["location"]
-                }),
-                strict: false,
-            }]),
->>>>>>> 2ea79697
             tool_choice: Some(ToolChoice::Auto),
             parallel_tool_calls: None,
             provider_tools: vec![],
