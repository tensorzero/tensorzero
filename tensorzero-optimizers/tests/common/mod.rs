#![expect(clippy::panic, clippy::print_stdout, clippy::unwrap_used)]
use base64::Engine;
use std::collections::HashMap;
use std::sync::Arc;
use tensorzero_core::{rate_limiting::ScopeInfo, tool::InferenceResponseToolCall};
use tokio::time::{sleep, Duration};
use tracing_subscriber::{self, EnvFilter};
use url::Url;
use uuid::Uuid;

use tensorzero::{
    ClientExt, InferenceOutputSource, LaunchOptimizationWorkflowParams, RenderedSample, Role,
};
use tensorzero_core::{
    cache::CacheOptions,
    config::{provider_types::ProviderTypesConfig, Config, ConfigFileGlob},
    db::{
        clickhouse::{test_helpers::CLICKHOUSE_URL, ClickHouseConnectionInfo},
        postgres::PostgresConnectionInfo,
    },
    endpoints::inference::InferenceClients,
    http::TensorzeroHttpClient,
    inference::types::{
        storage::{StorageKind, StoragePath},
        stored_input::StoredFile,
        ContentBlock, ContentBlockChatOutput, FunctionType, ModelInferenceRequest, ModelInput,
        ObjectStorageFile, ObjectStoragePointer, RequestMessage, ResolvedContentBlock,
        ResolvedRequestMessage, StoredInput, StoredInputMessage, StoredInputMessageContent, System,
        Text,
    },
    model_table::ProviderTypeDefaultCredentials,
    optimization::{OptimizationJobInfo, OptimizerOutput, UninitializedOptimizerInfo},
    stored_inference::StoredOutput,
    tool::{DynamicToolParams, FunctionTool, Tool, ToolCall, ToolChoice, ToolResult},
    variant::JsonMode,
};
use tensorzero_optimizers::{JobHandle, Optimizer};

pub mod dicl;
pub mod evaluations;
pub mod fireworks_sft;
pub mod gcp_vertex_gemini_sft;
pub mod openai_rft;
pub mod openai_sft;
pub mod together_sft;

static FERRIS_PNG: &[u8] =
    include_bytes!("../../../tensorzero-core/tests/e2e/providers/ferris.png");

fn use_mock_inference_provider() -> bool {
    std::env::var("TENSORZERO_USE_MOCK_INFERENCE_PROVIDER").is_ok()
}

pub fn mock_inference_provider_base() -> Url {
    std::env::var("TENSORZERO_MOCK_INFERENCE_PROVIDER_BASE_URL")
        .unwrap_or_else(|_| "http://localhost:3030/".to_string())
        .parse()
        .unwrap()
}

pub trait OptimizationTestCase {
    fn supports_image_data(&self) -> bool;
    fn supports_tool_calls(&self) -> bool;
    fn get_optimizer_info(&self, use_mock_inference_provider: bool) -> UninitializedOptimizerInfo;
}

#[allow(clippy::allow_attributes, dead_code)]
pub async fn run_test_case(test_case: &impl OptimizationTestCase) {
    // Initialize tracing subscriber to capture progress logs
    let _ = tracing_subscriber::fmt()
        .with_env_filter(EnvFilter::from_default_env())
        .try_init();

    let optimizer_info = test_case
        .get_optimizer_info(use_mock_inference_provider())
        .load(&ProviderTypeDefaultCredentials::default())
        .await
        .unwrap();

    let client = TensorzeroHttpClient::new_testing().unwrap();
    let test_examples = get_examples(test_case, 10);
    let val_examples = Some(get_examples(test_case, 10));
    let credentials: HashMap<String, secrecy::SecretBox<str>> = HashMap::new();

    let mut config_path = std::path::PathBuf::from(env!("CARGO_MANIFEST_DIR"));
    config_path.push("../tensorzero-core/tests/e2e/config/tensorzero.*.toml");

    // Create an embedded client so that we run migrations
    let tensorzero_client =
        tensorzero::ClientBuilder::new(tensorzero::ClientBuilderMode::EmbeddedGateway {
            config_file: Some(config_path.clone()),
            clickhouse_url: Some(CLICKHOUSE_URL.clone()),
            postgres_url: None,
            timeout: None,
            verify_credentials: true,
            allow_batch_writes: true,
        })
        .build()
        .await
        .unwrap();

    let clickhouse = tensorzero_client
        .get_app_state_data()
        .unwrap()
        .clickhouse_connection_info
        .clone();

    let config_glob = ConfigFileGlob::new_from_path(&config_path).unwrap();
    let config = Config::load_from_path_optional_verify_credentials(
        &config_glob,
        false, // don't validate credentials in tests
    )
    .await
    .unwrap()
<<<<<<< HEAD
    .dangerous_into_config_without_writing();
=======
    .into_config_without_writing_for_tests();
>>>>>>> 30ab86c3
    let job_handle = optimizer_info
        .launch(
            &client,
            test_examples,
            val_examples,
            &credentials,
            &clickhouse,
            Arc::new(config),
        )
        .await
        .unwrap();
    let mut status;
    loop {
        status = job_handle
            .poll(
                &client,
                &credentials,
                &ProviderTypeDefaultCredentials::default(),
            )
            .await
            .unwrap();
        println!("Status: `{status:?}` Handle: `{job_handle}`");
        if matches!(status, OptimizationJobInfo::Completed { .. }) {
            break;
        }
        if matches!(status, OptimizationJobInfo::Failed { .. }) {
            panic!("Optimization failed: {status:?}");
        }
        sleep(if use_mock_inference_provider() {
            Duration::from_secs(1)
        } else {
            Duration::from_secs(60)
        })
        .await;
    }
    assert!(matches!(status, OptimizationJobInfo::Completed { .. }));
    let OptimizationJobInfo::Completed { output } = status else {
        panic!("Expected completed status");
    };

    // Handle Model output only
    match output {
        OptimizerOutput::Model(model_config) => {
            let model_config = model_config
                .load(
                    "test-fine-tuned-model",
                    &ProviderTypesConfig::default(),
                    &ProviderTypeDefaultCredentials::default(),
                    TensorzeroHttpClient::new_testing().unwrap(),
                )
                .await
                .unwrap();
            // Test the model configuration
            println!("Model configuration loaded successfully: {model_config:?}");

            // Test inference with the fine-tuned model
            let system = "You are a helpful assistant named Dr. M.M. Patel.".to_string();
            let messages = vec![RequestMessage {
                role: Role::User,
                content: vec![ContentBlock::Text(Text {
                    text: "What is the capital of France?".to_string(),
                })],
            }];
            let request = ModelInferenceRequest {
                system: Some(system),
                messages,
                inference_id: Uuid::now_v7(),
                json_mode: JsonMode::Off.into(),
                function_type: FunctionType::Chat,
                ..Default::default()
            };
            let clients = InferenceClients {
                http_client: client.clone(),
                clickhouse_connection_info: ClickHouseConnectionInfo::new_disabled(),
                postgres_connection_info: PostgresConnectionInfo::Disabled,
                credentials: Arc::new(HashMap::new()),
                cache_options: CacheOptions::default(),
                tags: Arc::new(Default::default()),
                rate_limiting_config: Arc::new(Default::default()),
                otlp_config: Default::default(),
                deferred_tasks: tokio_util::task::TaskTracker::new(),
                scope_info: ScopeInfo {
                    tags: Arc::new(HashMap::new()),
                    api_key_public_id: None,
                },
            };
            // We didn't produce a real model, so there's nothing to test
            if use_mock_inference_provider() {
                return;
            }
            let response = model_config
                .infer(&request, &clients, "test")
                .await
                .unwrap();
            println!("Response: {response:?}");
        }
        OptimizerOutput::Variant(_) => {
            panic!("Expected model output, got variant output");
        }
        OptimizerOutput::Variants(_) => {
            panic!("Expected model output, got variants output");
        }
    };
}

/// Runs launch_optimization_workflow and then polls for the workflow using the Rust client
#[allow(clippy::allow_attributes, dead_code)]
pub async fn run_workflow_test_case_with_tensorzero_client(
    test_case: &impl OptimizationTestCase,
    client: &tensorzero::Client,
) {
    let params = LaunchOptimizationWorkflowParams {
        function_name: "write_haiku".to_string(),
        template_variant_name: "gpt_4o_mini".to_string(),
        query_variant_name: None,
        filters: None,
        output_source: InferenceOutputSource::Inference,
        order_by: None,
        limit: Some(10),
        offset: None,
        val_fraction: None,
        // We always mock the client tests since this is tested above
        optimizer_config: test_case.get_optimizer_info(true),
    };
    let job_handle = client
        .experimental_launch_optimization_workflow(params)
        .await
        .unwrap();
    let mut status;
    loop {
        status = client
            .experimental_poll_optimization(&job_handle)
            .await
            .unwrap();
        println!("Status: `{status:?}` Handle: `{job_handle}`");
        if matches!(status, OptimizationJobInfo::Completed { .. }) {
            break;
        }
        if matches!(status, OptimizationJobInfo::Failed { .. }) {
            panic!("Optimization failed: {status:?}");
        }
        sleep(Duration::from_secs(1)).await;
    }
}

fn get_examples(test_case: &impl OptimizationTestCase, num_examples: usize) -> Vec<RenderedSample> {
    assert!(num_examples >= 10);
    let mut generators: Vec<fn() -> RenderedSample> = vec![generate_text_example];

    if test_case.supports_tool_calls() {
        generators.push(generate_tool_call_example);
    }
    if test_case.supports_image_data() {
        generators.push(generate_image_example);
    }
    generators
        .into_iter()
        .cycle()
        .take(num_examples)
        .map(|g| g())
        .collect()
}

fn generate_text_example() -> RenderedSample {
    // So the examples are different
    let id = Uuid::now_v7().to_string();
    let system_prompt =
        format!("You are a helpful assistant named Dr. M.M. Patel with id number {id}.");
    let output = vec![ContentBlockChatOutput::Text(Text {
        text: "The capital of France is Paris.".to_string(),
    })];
    RenderedSample {
        function_name: "basic_test".to_string(),
        input: ModelInput {
            system: Some(system_prompt.clone()),
            messages: vec![ResolvedRequestMessage {
                role: Role::User,
                content: vec![ResolvedContentBlock::Text(Text {
                    text: "What is the capital of France?".to_string(),
                })],
            }],
        },
        stored_input: StoredInput {
            system: Some(System::Text(system_prompt.clone())),
            messages: vec![StoredInputMessage {
                role: Role::User,
                content: vec![StoredInputMessageContent::Text(Text {
                    text: "What is the capital of France?".to_string(),
                })],
            }],
        },
        output: Some(output.clone()),
        stored_output: Some(StoredOutput::Chat(output)),
        episode_id: Some(Uuid::now_v7()),
        inference_id: Some(Uuid::now_v7()),
        tool_params: DynamicToolParams::default(),
        output_schema: None,
        dispreferred_outputs: vec![vec![ContentBlockChatOutput::Text(Text {
            text: "The capital of France is Marseille.".to_string(),
        })]],
        tags: HashMap::from([("test_key".to_string(), "test_value".to_string())]),
    }
}

fn generate_tool_call_example() -> RenderedSample {
    // So the examples are different
    let id = Uuid::now_v7().to_string();
    let system_prompt =
        format!("You are a helpful assistant named Dr. M.M. Patel with id number {id}.");
    let inference_response_tool_call = vec![ContentBlockChatOutput::ToolCall(
        InferenceResponseToolCall {
            name: Some("get_weather".to_string()),
            arguments: Some(serde_json::json!({
                "location": "London",
            })),
            raw_name: "get_weather".to_string(),
            raw_arguments: serde_json::json!({
                "location": "London",
            })
            .to_string(),
            id: "call_2".to_string(),
        },
    )];
    RenderedSample {
        function_name: "basic_test".to_string(),
        input: ModelInput {
            system: Some(system_prompt.clone()),
            messages: vec![
                ResolvedRequestMessage {
                    role: Role::User,
                    content: vec![ResolvedContentBlock::Text(Text {
                        text: "What is the weather in Paris?".to_string(),
                    })],
                },
                ResolvedRequestMessage {
                    role: Role::Assistant,
                    content: vec![
                        ResolvedContentBlock::Text(Text {
                            text: "Let me look that up for you.".to_string(),
                        }),
                        ResolvedContentBlock::ToolCall(ToolCall {
                            name: "get_weather".to_string(),
                            arguments: serde_json::json!({
                                "location": "Paris"
                            })
                            .to_string(),
                            id: "call_1".to_string(),
                        }),
                    ],
                },
                ResolvedRequestMessage {
                    role: Role::User,
                    content: vec![ResolvedContentBlock::ToolResult(ToolResult {
                        name: "get_weather".to_string(),
                        result: serde_json::json!({
                            "weather": "sunny, 25 degrees Celsius",
                        })
                        .to_string(),
                        id: "call_1".to_string(),
                    })],
                },
                ResolvedRequestMessage {
                    role: Role::Assistant,
                    content: vec![ResolvedContentBlock::Text(Text {
                        text: "The weather in Paris is sunny, 25 degrees Celsius.".to_string(),
                    })],
                },
                ResolvedRequestMessage {
                    role: Role::User,
                    content: vec![ResolvedContentBlock::Text(Text {
                        text: "What is the weather in London?".to_string(),
                    })],
                },
            ],
        },
        stored_input: StoredInput {
            system: Some(System::Text(system_prompt.clone())),
            messages: vec![
                StoredInputMessage {
                    role: Role::User,
                    content: vec![StoredInputMessageContent::Text(Text {
                        text: "What is the weather in Paris?".to_string(),
                    })],
                },
                StoredInputMessage {
                    role: Role::Assistant,
                    content: vec![
                        StoredInputMessageContent::Text(Text {
                            text: "Let me look that up for you.".to_string(),
                        }),
                        StoredInputMessageContent::ToolCall(ToolCall {
                            name: "get_weather".to_string(),
                            arguments: serde_json::json!({
                                "location": "Paris"
                            })
                            .to_string(),
                            id: "call_1".to_string(),
                        }),
                    ],
                },
                StoredInputMessage {
                    role: Role::User,
                    content: vec![StoredInputMessageContent::ToolResult(ToolResult {
                        name: "get_weather".to_string(),
                        result: serde_json::json!({
                            "weather": "sunny, 25 degrees Celsius",
                        })
                        .to_string(),
                        id: "call_1".to_string(),
                    })],
                },
                StoredInputMessage {
                    role: Role::Assistant,
                    content: vec![StoredInputMessageContent::Text(Text {
                        text: "The weather in Paris is sunny, 25 degrees Celsius.".to_string(),
                    })],
                },
                StoredInputMessage {
                    role: Role::User,
                    content: vec![StoredInputMessageContent::Text(Text {
                        text: "What is the weather in London?".to_string(),
                    })],
                },
            ],
        },
        output: Some(inference_response_tool_call.clone()),
        stored_output: Some(StoredOutput::Chat(inference_response_tool_call)),
        tool_params: DynamicToolParams {
            allowed_tools: None,
            additional_tools: Some(vec![Tool::Function(FunctionTool {
                name: "get_weather".to_string(),
                description: "Get the weather for a location".to_string(),
                parameters: serde_json::json!({
                    "type": "object",
                    "properties": {
                        "location": {
                            "type": "string",
                            "description": "The location to get weather for"
                        }
                    },
                    "required": ["location"]
                }),
                strict: false,
            })]),
            tool_choice: Some(ToolChoice::Auto),
            parallel_tool_calls: None,
            provider_tools: vec![],
        },
        episode_id: Some(Uuid::now_v7()),
        inference_id: Some(Uuid::now_v7()),
        output_schema: None,
        dispreferred_outputs: vec![],
        tags: HashMap::new(),
    }
}

fn generate_image_example() -> RenderedSample {
    // So the examples are different
    let id = Uuid::now_v7().to_string();
    let system_prompt =
        format!("You are a helpful assistant named Dr. M.M. Patel with id number {id}.");
    let output = vec![ContentBlockChatOutput::Text(Text {
        text: "Orange!".to_string(),
    })];
    RenderedSample {
        function_name: "basic_test".to_string(),
        input: ModelInput {
            system: Some(system_prompt.clone()),
            messages: vec![ResolvedRequestMessage {
                role: Role::User,
                content: vec![
                    ResolvedContentBlock::Text(Text {
                        text: "What is the main color of this image?".to_string(),
                    }),
                    ResolvedContentBlock::File(Box::new(ObjectStorageFile {
                        file: ObjectStoragePointer {
                            source_url: None,
                            mime_type: mime::IMAGE_PNG,
                            storage_path: StoragePath {
                                kind: StorageKind::Disabled,
                                path: object_store::path::Path::parse(
                                    "observability/files/08bfa764c6dc25e658bab2b8039ddb494546c3bc5523296804efc4cab604df5d.png"
                                ).unwrap(),
                            },
                            detail: None,
                            filename: None,
                        },
                        data: base64::prelude::BASE64_STANDARD.encode(FERRIS_PNG),
                    })),
                ],
            }],
        },
        stored_input: StoredInput {
            system: Some(System::Text(system_prompt.clone())),
            messages: vec![StoredInputMessage {
                role: Role::User,
                content: vec![
                    StoredInputMessageContent::Text(Text {
                        text: "What is the main color of this image?".to_string(),
                    }),
                    StoredInputMessageContent::File(Box::new(StoredFile(
                        ObjectStoragePointer {
                            source_url: None,
                            mime_type: mime::IMAGE_PNG,
                            storage_path: StoragePath {
                                kind: StorageKind::Disabled,
                                path: object_store::path::Path::parse(
                                    "observability/files/08bfa764c6dc25e658bab2b8039ddb494546c3bc5523296804efc4cab604df5d.png"
                                ).unwrap(),
                            },
                            detail: None,
                            filename: None,
                        },
                    ))),
                ],
            }],
        },
        output: Some(output.clone()),
        stored_output: Some(StoredOutput::Chat(output)),
        tool_params: DynamicToolParams::default(),
        episode_id: Some(Uuid::now_v7()),
        inference_id: Some(Uuid::now_v7()),
        output_schema: None,
        dispreferred_outputs: vec![vec![ContentBlockChatOutput::Text(Text {
            text: "Blue!".to_string(),
        })]],
        tags: HashMap::new(),
    }
}

/// Generates a `#[tokio::test] async fn $fn_name() { run_test_case(&$constructor).await; }`
#[macro_export]
macro_rules! optimization_test_case {
    // $fn_name  = the name of the generated test function
    // $constructor = an expression which yields your impl of OptimizationTestCase
    ($fn_name:ident, $constructor:expr) => {
        ::paste::paste! {
            #[tokio::test(flavor = "multi_thread")]
            async fn [<test_slow_optimization_ $fn_name>]() {
                $crate::common::run_test_case(&$constructor).await;
            }
        }
    };
}

/// Generates a `#[tokio::test] async fn $fn_name() { run_workflow_test_case_with_tensorzero_client(&$constructor, &client).await; }`
#[macro_export]
macro_rules! embedded_workflow_test_case {
    // $fn_name  = the name of the generated test function
    // $constructor = an expression which yields your impl of OptimizationTestCase
    ($fn_name:ident, $constructor:expr) => {
        ::paste::paste! {
            #[tokio::test(flavor = "multi_thread")]
            async fn [<test_embedded_mock_optimization_ $fn_name>]() {
                let client = tensorzero::test_helpers::make_embedded_gateway().await;
                $crate::common::run_workflow_test_case_with_tensorzero_client(&$constructor, &client).await;
            }
        }
    };
}

/// Generates a `#[tokio::test] async fn $fn_name() { run_workflow_test_case_with_tensorzero_client(&$constructor, &client).await; }`
#[macro_export]
macro_rules! http_workflow_test_case {
    // $fn_name  = the name of the generated test function
    // $constructor = an expression which yields your impl of OptimizationTestCase
    ($fn_name:ident, $constructor:expr) => {
        ::paste::paste! {
            #[tokio::test]
            async fn [<test_http_mock_optimization_ $fn_name>]() {
                let client = tensorzero::test_helpers::make_http_gateway().await;
                $crate::common::run_workflow_test_case_with_tensorzero_client(&$constructor, &client).await;
            }
        }
    };
}<|MERGE_RESOLUTION|>--- conflicted
+++ resolved
@@ -112,11 +112,7 @@
     )
     .await
     .unwrap()
-<<<<<<< HEAD
-    .dangerous_into_config_without_writing();
-=======
     .into_config_without_writing_for_tests();
->>>>>>> 30ab86c3
     let job_handle = optimizer_info
         .launch(
             &client,
