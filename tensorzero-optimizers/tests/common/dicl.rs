--- conflicted
+++ resolved
@@ -116,11 +116,7 @@
     )
     .await
     .unwrap()
-<<<<<<< HEAD
-    .dangerous_into_config_without_writing();
-=======
     .into_config_without_writing_for_tests();
->>>>>>> 30ab86c3
 
     let job_handle = optimizer_info
         .launch(
@@ -405,11 +401,7 @@
     )
     .await
     .unwrap()
-<<<<<<< HEAD
-    .dangerous_into_config_without_writing();
-=======
     .into_config_without_writing_for_tests();
->>>>>>> 30ab86c3
 
     let job_handle = optimizer_info
         .launch(
