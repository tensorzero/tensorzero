use crate::common::OptimizationTestCase;
use tensorzero_core::optimization::{
    UninitializedOptimizerConfig, UninitializedOptimizerInfo,
    fireworks_sft::UninitializedFireworksSFTConfig,
};

pub struct FireworksSFTTestCase();

impl OptimizationTestCase for FireworksSFTTestCase {
    fn supports_image_data(&self) -> bool {
        false
    }

    fn supports_tool_calls(&self) -> bool {
        true
    }

    fn get_optimizer_info(&self) -> UninitializedOptimizerInfo {
        // Note: mock mode is configured via provider_types.fireworks.sft in the test config file
        UninitializedOptimizerInfo {
            inner: UninitializedOptimizerConfig::FireworksSFT(UninitializedFireworksSFTConfig {
                model: "accounts/fireworks/models/llama-v3p3-70b-instruct".to_string(),
                early_stop: None,
                epochs: Some(1),
                learning_rate: None,
                max_context_length: None,
                lora_rank: None,
                batch_size: None,
                display_name: None,
                output_model: None,
                warm_start_from: None,
                is_turbo: None,
                eval_auto_carveout: None,
                nodes: None,
                mtp_enabled: None,
                mtp_num_draft_tokens: None,
                mtp_freeze_base_model: None,
<<<<<<< HEAD
                deploy_after_training: None,
                credentials: None,
                api_base: if use_mock_inference_provider {
                    Some(mock_inference_provider_base().join("fireworks/").unwrap())
                } else {
                    None
                },
=======
>>>>>>> 3feddeb5
            }),
        }
    }
}<|MERGE_RESOLUTION|>--- conflicted
+++ resolved
@@ -35,16 +35,7 @@
                 mtp_enabled: None,
                 mtp_num_draft_tokens: None,
                 mtp_freeze_base_model: None,
-<<<<<<< HEAD
                 deploy_after_training: None,
-                credentials: None,
-                api_base: if use_mock_inference_provider {
-                    Some(mock_inference_provider_base().join("fireworks/").unwrap())
-                } else {
-                    None
-                },
-=======
->>>>>>> 3feddeb5
             }),
         }
     }
