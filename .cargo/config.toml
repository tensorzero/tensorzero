--- conflicted
+++ resolved
@@ -8,16 +8,10 @@
 
 
 [alias]
-<<<<<<< HEAD
-test-unit = "nextest run --lib --bins --profile unit"
-test-e2e = "nextest run --test e2e --features e2e_tests"
-test-all = "nextest run --features e2e_tests"
-test-batch = "nextest run --features batch_tests"
-=======
 test-unit = "nextest run -p gateway --lib --bins --profile unit"
 test-e2e = "nextest run -p gateway --test e2e --features e2e_tests"
 test-all = "nextest run -p gateway --features e2e_tests"
->>>>>>> 6eb7f26d
+test-batch = "nextest run -p gateway --features batch_tests"
 
 run-e2e = "run --bin gateway --features e2e_tests -- gateway/tests/e2e/tensorzero.toml"
 watch-e2e = "watch -x run-e2e"