--- conflicted
+++ resolved
@@ -9,15 +9,9 @@
 
 [alias]
 test-unit = "nextest run --lib --bins --profile unit"
-<<<<<<< HEAD
 test-e2e = "nextest run -p tensorzero-internal --test e2e --features e2e_tests"
-test-all = "nextest run -p tensorzero-internal --features e2e_tests"
-test-batch = "nextest run -p tensorzero-internal --features batch_tests"
-=======
-test-e2e = "nextest run --test e2e --features e2e_tests"
 test-all = "nextest run --features e2e_tests"
 test-batch = "nextest run --features batch_tests"
->>>>>>> 483b09ed
 
 run-e2e = "run --bin gateway --features e2e_tests -- tensorzero_internal/tests/e2e/tensorzero.toml"
 watch-e2e = "watch -x run-e2e"