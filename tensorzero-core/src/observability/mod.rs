//! TensorZero observability code.
//!
//! This module contains code for three inter-related observability systems:
//! 1. `tracing` span configuration and logging
//! 2. OpenTelemetry span exporting, via `tracing-opentelemetry`
//! 3. Prometheus metric exporting.
//!
//! The main entrypoint for this module are:
//!
//! * `setup_observability` - registers a global Tracing subscriber, with an (initially disabled) OpenTelemetry layer attached
//! * `ObservabilityHandle` - produced by `setup_observability`, and used to handle delayed tracing configuration, and OTLP shutdown.
//!   We need to set up `tracing` before we parse our config file (so that we can log warnings and errors during config parsing),
//!   but the config file itself controls OTLP exporting and debug logging. The `ObservabilityHandle` type provides callbacks
//!   which we conditionally invoke after we've parsed our config file, and before starting the gateway.
//! * `setup_metrics` - builds Prometheus metrics exporter
//!
//! As part of our opentelemetry handling, we support forwarding custom HTTP headers to the OTLP export endpoint.
//! This requires several interconnected steps:
//! 1. A client makes a request to a traced-enabled TensorZero HTTP endpoint (e.g. POST /inference),
//!    with header(s) prefixed with `tensorzero-otlp-traces-extra-header-`.
//!    For example, `tensorzero-otlp-traces-extra-header-my-first-header: my-first-value`.
//! 2. Our `tensorzero_otlp_headers_middleware` Axum middleware detects these custom headers,
//!    and constructs a `CustomTracerKey` with the header name and value pairs.
//!    The middleware rejects the request if the headers fail to parse as a `tonic::metadata::MetadataMap`
//!    (this is the type that we will ultimately pass to the OTLP exporter).
//!    We attach this `CustomTracerKey` to the http request extensions.
//! 3. Our `make_span` function in `apply_otel_http_trace_layer` detects the `CustomTracerKey` in the request extensions,
//!    and inserts it into the opentelemetry `Context` when we construct our `tracing::Span` for the overall HTTP request.
//!    The `tracing-opentelemetry` library will propagate this `Context` to all descendant spans, so we only need to do
//!    this for the root HTTP request span.
//! 4. When any `tracing::Span` is closed, our `TracerWrapper::build_with_context` is called by `tracing-opentelemetry`
//!    (since we registered it when creating the OpenTelemetry layer).
//!    If our `CustomTracerKey` is present in the `Context`, then we perform a (cached) creation of a new `SdkTracer`,
//!    with the custom headers from the `CustomTracerKey` set in the OTLP exporter. We need to create an entirely new
//!    tracer, since the `metadata` (which controls the custom headers) can only be set at creation time.
//!    If we don't have a `CustomTracerKey` in the `Context`, then we use our default `SdkTracer` (which doesn't
//!    have any custom headers set).
//! 5. The OpenTelemetry `Span` is built using a `SdkTracer` with our custom metadata attached, so the custom
//!    headers will be set when that span is exported. Since we cache the `SdkTracer`s, multiple requests that
//!    have exactly the same custom headers set can share the same `SdkTracer`, and benefit from things like
//!    batched exporting.
//!
//! We store our `CustomTracerKey` in two 'context' objects:
//! * The `http::Request` extensions map on the HTTP request, so that our middleware can pass information
//!   to our `make_span` function.
//! * The OpenTelemetry `Context`, which is captured by the `tracing-opentelemetry` library when we create a new span,
//!   and passed along to `TracerWrapper::build_with_context` when the span is closed and exported.
<<<<<<< HEAD
use std::collections::HashMap;
use std::hash::{Hash, Hasher};
use std::sync::Arc;
=======
use std::borrow::Cow;
use std::hash::Hash;
use std::hash::Hasher;
>>>>>>> b853df6d
use std::time::Duration;

use once_cell::sync::OnceCell;

use axum::extract::MatchedPath;
use axum::middleware::Next;
use axum::response::{IntoResponse, Response};
use axum::{middleware, Router};
use clap::ValueEnum;
use http::HeaderMap;
use metrics::{describe_counter, Unit};
use metrics_exporter_prometheus::{PrometheusBuilder, PrometheusHandle};
use moka::sync::Cache;
use opentelemetry::trace::Status;
use opentelemetry::trace::{Tracer, TracerProvider as _};
use opentelemetry::{Context, KeyValue};
use opentelemetry_otlp::tonic_types::metadata::MetadataMap;
use opentelemetry_otlp::WithTonicConfig;
use opentelemetry_sdk::trace::SdkTracer;
use opentelemetry_sdk::trace::{SdkTracerProvider, SpanExporter};
use opentelemetry_sdk::Resource;
use std::str::FromStr;
use tokio_util::task::TaskTracker;
use tonic::metadata::AsciiMetadataKey;
use tonic::metadata::MetadataValue;
use tower_http::trace::{DefaultOnEos, DefaultOnFailure, DefaultOnRequest, TraceLayer};
use tracing::level_filters::LevelFilter;
use tracing::{Level, Span};
use tracing_opentelemetry::OpenTelemetrySpanExt;
use tracing_opentelemetry::PreSampledTracer;
use tracing_subscriber::layer::Filter;
use tracing_subscriber::{filter, EnvFilter, Registry};
use tracing_subscriber::{layer::SubscriberExt, util::SubscriberInitExt, Layer};
use uuid::Uuid;

use crate::error::{Error, ErrorDetails};
use crate::observability::tracing_bug::apply_filter_fixing_tracing_bug;

pub mod tracing_bug;

#[derive(Clone, Debug, Default, ValueEnum)]
pub enum LogFormat {
    #[default]
    Pretty,
    Json,
}

#[derive(Clone, Debug)]
struct CustomTracerKey {
    extra_headers: MetadataMap,
}

impl Hash for CustomTracerKey {
    fn hash<H: Hasher>(&self, state: &mut H) {
        let CustomTracerKey { extra_headers } = self;
        extra_headers.as_ref().iter().for_each(|(key, value)| {
            key.hash(state);
            state.write_u8(0);
            value.hash(state);
            state.write_u8(0);
        });
    }
}

impl PartialEq for CustomTracerKey {
    fn eq(&self, other: &Self) -> bool {
        let CustomTracerKey { extra_headers } = self;
        extra_headers.as_ref() == other.extra_headers.as_ref()
    }
}

impl Eq for CustomTracerKey {}

#[derive(Clone, Debug)]
struct CustomTracer {
    inner: SdkTracer,
    provider: SdkTracerProvider,
}

/// A special wrapper to dispatch to different `Tracer` implementations based on our `Context` and `Span`
/// being exported.
/// By default, we forward to `default_tracer`/`default_provider`. When we have a `CustomTracerKey` in our `Context`
/// (due to `tensorzero-otlp-traces-extra-header-` being set in the incoming request),
/// we forward to a (cached) dynamically-created `CustomTracer`, which has extra headers set in the OTLP exporter.
pub struct TracerWrapper {
    default_tracer: SdkTracer,
    default_provider: SdkTracerProvider,
    // Static headers from the config that are always included (can be overridden by dynamic headers)
    // Wrapped in Arc<OnceCell> so we can set them once after initialization (e.g. in the gateway after loading config)
    static_otlp_traces_extra_headers: Arc<OnceCell<MetadataMap>>,
    // We need to build a new `CustomTracer` for each unique list of extra headers,
    // since export headers can only be configured at the `Tracer` level.
    // We use a `moka` Cache to handle automatic eviction (see `internal_build_otel_layer` for
    // where we register an eviction_listener).
    custom_tracers: Cache<CustomTracerKey, CustomTracer>,
    // Shutdown tasks for all of the `CustomTracer`s that have been evicted from our cache.
    // We use a `TaskTracer` to avoid accumulating memory for each finished `CustomTracer` -
    // memory is freed immediately when a shutdown tasks exists. We wait on all remaining tasks
    // in `TracerWrapper::shutdown`
    shutdown_tasks: TaskTracker,
}

/// Builds a new `SdkTracerProvider`, which will attach the extra headers from `metadata`
/// to outgoing OTLP export requests.
fn build_tracer<T: SpanExporter + 'static>(
    metadata: MetadataMap,
    override_exporter: Option<T>,
) -> Result<(SdkTracerProvider, SdkTracer), Error> {
    let exporter = opentelemetry_otlp::SpanExporter::builder()
        .with_tonic()
        .with_metadata(metadata)
        .with_tls_config(tonic::transport::ClientTlsConfig::new().with_enabled_roots())
        .build()
        .map_err(|e| {
            Error::new(ErrorDetails::Observability {
                message: format!("Failed to create OTLP exporter: {e}"),
            })
        })?;

    let mut builder = SdkTracerProvider::builder().with_resource(
        Resource::builder_empty()
            .with_attribute(KeyValue::new(
                opentelemetry_semantic_conventions::resource::SERVICE_NAME,
                "tensorzero-gateway",
            ))
            .build(),
    );

    if let Some(exporter) = override_exporter {
        builder = builder.with_simple_exporter(exporter);
    } else {
        builder = builder.with_batch_exporter(exporter);
    }
    let provider = builder.build();

    let tracer = provider.tracer("tensorzero");
    Ok((provider, tracer))
}

impl Tracer for TracerWrapper {
    type Span = <SdkTracer as Tracer>::Span;

    // This is the only method where we dispatch to a different `Tracer` - all other methods
    // just forward to `default_tracer`/`default_provider`.
    // This is fine, since `build_with_context` is the only method used by `tracing-opentelemetry`
    // when building an OpenTelemetry span from a `tracing::Span`.
    fn build_with_context(
        &self,
        builder: opentelemetry::trace::SpanBuilder,
        parent_cx: &opentelemetry::Context,
    ) -> Self::Span {
        // Check if we have any headers (config or dynamic)
        let static_otlp_traces_extra_headers = self.static_otlp_traces_extra_headers.get();
        let dynamic_key = parent_cx.get::<CustomTracerKey>();

        // If we have any headers (config OR dynamic), create a custom tracer with merged headers
        let has_otlp_traces_extra_headers =
            static_otlp_traces_extra_headers.is_some() || dynamic_key.is_some();

        if has_otlp_traces_extra_headers {
            // This is the potentially expensive part - we need to dynamically create a new `SdkTracer`.
            // If this ends up causing performance issues (due to thrashing the `custom_tracers` cache,
            // or `build_tracer` becoming expensive), then we should do the following:
            // 1. Make a new `SpanWrapper` enum that we set as the `Span` associated type for `TracerWrapper`.
            // 2. When we have a `CustomTracerKey` in the `Context`, store the `builder` and `parent_cx` in the `SpanWrapper`,
            //    and don't immediately create the `SdkTracer`.
            // 3. In the `Drop` impl for `SpanWrapper`, call `tokio::task::spawn_blocking`, and perform the cache
            //    lookup and nested `build_with_context` inside the closure.

            // Merge config headers with dynamic headers (dynamic takes precedence)
            let mut merged_headers = static_otlp_traces_extra_headers
                .cloned()
                .unwrap_or_default();
            if let Some(key) = dynamic_key {
                for key_value_ref in key.extra_headers.iter() {
                    if let tonic::metadata::KeyAndValueRef::Ascii(k, v) = key_value_ref {
                        merged_headers.insert(k.clone(), v.clone());
                    }
                }
            }

            // Create a new key with the merged headers
            let merged_key = CustomTracerKey {
                extra_headers: merged_headers,
            };

            let tracer = self.custom_tracers.try_get_with_by_ref(&merged_key, || {
                // We need to provide a dummy generic parameter to satisfy the compiler
                let (provider, tracer) = build_tracer::<opentelemetry_otlp::SpanExporter>(
                    merged_key.extra_headers.clone(),
                    None,
                )?;
                Ok::<_, Error>(CustomTracer {
                    inner: tracer,
                    provider,
                })
            });
            match tracer {
                Ok(tracer) => {
                    return tracer.inner.build_with_context(builder, parent_cx);
                }
                Err(e) => {
                    tracing::error!("Failed to create custom tracer for span {builder:?}: {e}");
                    return self.default_tracer.build_with_context(builder, parent_cx);
                }
            }
        }

        // No headers at all, use default tracer
        self.default_tracer.build_with_context(builder, parent_cx)
    }
}

impl PreSampledTracer for TracerWrapper {
    fn sampled_context(
        &self,
        data: &mut tracing_opentelemetry::OtelData,
    ) -> opentelemetry::Context {
        self.default_tracer.sampled_context(data)
    }

    fn new_trace_id(&self) -> opentelemetry::trace::TraceId {
        self.default_tracer.new_trace_id()
    }

    fn new_span_id(&self) -> opentelemetry::trace::SpanId {
        self.default_tracer.new_span_id()
    }
}

struct OtelLayerData<T: Layer<Registry>> {
    layer: T,
    wrapper: TracerWrapper,
}

// Builds the internal OpenTelemetry layer, without any filtering applied.
// The default tracer is always built with empty headers. Config headers are stored separately
// and applied when building spans. Use `TracerWrapper::set_static_otlp_traces_extra_headers()` to set headers after initialization.
fn internal_build_otel_layer<T: SpanExporter + 'static>(
    override_exporter: Option<T>,
) -> Result<OtelLayerData<impl Layer<Registry>>, Error> {
    // Default tracer always has empty headers
    let (provider, tracer) = build_tracer(MetadataMap::new(), override_exporter)?;
    opentelemetry::global::set_tracer_provider(provider.clone());
    let shutdown_tasks = TaskTracker::new();
    let shutdown_tasks_clone = shutdown_tasks.clone();
    // Initialize empty - will be set once later via set_static_otlp_traces_extra_headers()
    let config_headers = Arc::new(OnceCell::new());
    let wrapper = TracerWrapper {
        default_tracer: tracer,
        default_provider: provider,
        static_otlp_traces_extra_headers: config_headers.clone(),
        custom_tracers: Cache::builder()
            .max_capacity(32)
            // Expire entries that have been idle for 1 hour
            .time_to_idle(Duration::from_secs(60 * 60))
            .eviction_listener(move |_key, val: CustomTracer, _reason| {
                // When we evict a `CustomTracer` from the cache, shut it down, and add the shutdown task
                // to `shutdown_tasks` so that we can wait for all of the custom tracers to shut down
                // during gateway shutdown.
                shutdown_tasks_clone.spawn(shutdown_otel(val.provider));
            })
            .build(),
        shutdown_tasks,
    };

    // Cloning of these types internally preserves a reference - we don't need our own `Arc` here
    let cloned_wrapper = TracerWrapper {
        default_tracer: wrapper.default_tracer.clone(),
        default_provider: wrapper.default_provider.clone(),
        static_otlp_traces_extra_headers: wrapper.static_otlp_traces_extra_headers.clone(),
        custom_tracers: wrapper.custom_tracers.clone(),
        shutdown_tasks: wrapper.shutdown_tasks.clone(),
    };
    Ok(OtelLayerData {
        layer: tracing_opentelemetry::layer()
            .with_tracer(wrapper)
            .with_level(true),
        wrapper: cloned_wrapper,
    })
}

/// Shuts down the provided `SdkTracerProvider`, and asynchronously waits for the shutdown to complete.
async fn shutdown_otel(provider: SdkTracerProvider) -> Result<(), Error> {
    tokio::task::spawn_blocking(move || {
        let id = Uuid::now_v7();
        tracing::debug!(tracer_id = id.to_string(), "Shutting down custom tracer");
        provider.shutdown().map_err(|e| {
            Error::new(ErrorDetails::Observability {
                message: format!("Failed to shutdown OpenTelemetry: {e}"),
            })
        })?;
        tracing::debug!(tracer_id = id.to_string(), "Custom tracer shut down");
        Ok::<_, Error>(())
    })
    .await
    .map_err(|e| {
        Error::new(ErrorDetails::Observability {
            message: format!("Failed to wait on OpenTelemetry shutdown: {e}"),
        })
    })??;
    Ok(())
}

/// Creates an OpenTelemetry export layer. This layer is disabled by default,
/// and can be dynamically enabled using the returned `DelayedOtelEnableHandle`.
/// See the `DelayedOtelEnableHandle` docs for more details.
///
/// The `override_exporter` parameter can be used to prove a custom `SpanExporter`.
/// This is used by `install_capturing_otel_exporter` during e2e tests to capture
/// all emitted spans.
///
/// If `override_exporter` is `None`, the default OTLP exporter will be used,
/// which is configured via environment variables (e..g `OTEL_EXPORTER_OTLP_TRACES_ENDPOINT`):
/// https://github.com/open-telemetry/opentelemetry-specification/blob/main/specification/protocol/exporter.md#endpoint-urls-for-otlphttp
pub fn build_opentelemetry_layer<T: SpanExporter + 'static>(
    override_exporter: Option<T>,
) -> Result<(DelayedOtelEnableHandle, impl Layer<Registry>, TracerWrapper), Error> {
    let (otel_reload_filter, reload_handle) = tracing_subscriber::reload::Layer::new(Box::new(
        LevelFilter::OFF,
    )
        as Box<dyn Filter<_> + Send + Sync>);

    let OtelLayerData {
        layer: base_otel_layer,
        wrapper,
    } = internal_build_otel_layer(override_exporter)?;

    let delayed_enable = DelayedOtelEnableHandle {
        enable_cb: Box::new(move || {
            // Only register the propagator if we actually enabled OTEL.
            // This means that the `traceparent` and `tracestate` headers will only be added
            // to outgoing requests using the propagator if OTEL is actually enabled.
            init_tracing_opentelemetry::init_propagator().map_err(|e| {
                Error::new(ErrorDetails::Observability {
                    message: format!("Failed to initialize OTLP propagator: {e}"),
                })
            })?;
            // Avoid exposing all of our internal spans, as we don't want customers to start depending on them.
            // We only expose spans that explicitly contain field prefixed with "http." or "otel."
            // For example, `#[instrument(fields(otel.name = "my_otel_name"))]` will be exported
            let filter = filter::filter_fn(|metadata| {
                if metadata.is_event() {
                    matches!(metadata.level(), &tracing::Level::ERROR)
                } else {
                    metadata.fields().iter().any(|field| {
                        field.name().starts_with("http.") || field.name().starts_with("otel.")
                    })
                }
            });

            reload_handle
                .modify(|l| {
                    *l = Box::new(filter);
                })
                .map_err(|e| {
                    Error::new(ErrorDetails::Observability {
                        message: format!("Failed to enable OTLP exporter: {e:?}"),
                    })
                })?;
            Ok(())
        }),
    };
    Ok((
        delayed_enable,
        // Note - we *must* use the `tracing_opentelemetry` (without it being wrapped in a reloadable layer)
        // due to https://github.com/tokio-rs/tracing-opentelemetry/issues/121
        // We attach a reloadable filter, which we use to start exporting spans when `delayed_enable` is called.
        // This means that we unconditionally construct the `tracing_opentelemetry` layer,
        // (including the batch exporter), which will just end being unused if OTEL exporting is disabled.
        apply_filter_fixing_tracing_bug(base_otel_layer, otel_reload_filter),
        wrapper,
    ))
}

/// A helper trait to apply layers to a `Router`.
/// Without this trait, we would need to write something like:
/// ```rust
/// // in `tensorzero-core`
/// fn make_my_layer() -> SomeType
///
/// // in `tensorzero-gateway`
/// router.layer(tensorzero_core::make_my_layer())
/// ```
///
/// However, writing the return type for `make_my_layer` can be very complicated
/// due to all of the generic bounds used by `axum` and `tower`.
///
/// To make things simpler, we define a helper trait, which allows us to call
/// functions on our `router`. Inside the helper method, we can call
/// `router.layer(some_layer)` as if we were writing everything inline
/// in `tensorzero-gateway`, without every needing to name a return type.
pub trait RouterExt<S> {
    fn apply_otel_http_trace_layer(self) -> Self;
}

/// A special header prefix used to attach an additional header to the OTLP export for this trace.
/// The format is: `tensorzero-otlp-traces-extra-header-HEADER_NAME: HEADER_VALUE`
/// For each header with the `tensorzero-otlp-traces-extra-header-`, we add `HEADER_NAME: HEADER_VALUE`
/// to the OTLP export HTTP/gRPC request headers.
///
/// When an incoming request has a `tensorzero-otlp-traces-extra-header-`, we handle it through
/// the following sequence of events:
/// 1. The `tensorzero_otlp_headers_middleware` function extracts the headers from the request,
///    validates them, and attaches a `CustomTracerKey` to the request extensions.
///    This needs to be a separate Axum middleware layer so that we can reject the request
///    if the headers fail to parse.
/// 2. The tracing layer in `apply_otel_http_trace_layer` checks for a `CustomTracerKey` in the
///    request extensions. If it's present, it's set in the OpenTelemetry `Context` when we construct
///    our `tracing::Span`.
/// 3. The `tracing-opentelemetry` library propagates this `Context` to all descendant spans,
///    ensuring that the entire tree of spans will have our `CustomTracerKey` available.
/// 4. When a `tracing::Span` is closed, our `TracerWrapper` is called by `tracing-opentelemetry`
///    We check for the presence of our `CustomTracerKey` in the opentelemetry `Context` -
///    if it's present, then we get or create a new `SdkTrace` with the provided extra headers
///    set in the OTLP exporter. The custom tracer is otherwise identical to the standard one
///    (it exports to the same URL at the same interval).
///
///    If a `CustomTracerKey` is not present, we use the default OTLP tracer
///    (which exports without any extra headers set).
///
/// 5. The custom `SdkTracer` is preserved in a `moka::Cache` for subsequent requests.
const TENSORZERO_OTLP_HEADERS_PREFIX: &str = "tensorzero-otlp-traces-extra-header-";

/// Converts a HashMap of config headers to a MetadataMap
fn config_headers_to_metadata(
    config_headers: &HashMap<String, String>,
) -> Result<MetadataMap, Error> {
    let mut metadata = MetadataMap::new();
    for (name, value) in config_headers {
        let key: AsciiMetadataKey = name.parse().map_err(|e| {
            Error::new(ErrorDetails::Observability {
                message: format!(
                    "Failed to parse config header `{name}` as valid metadata key: {e}"
                ),
            })
        })?;
        let value = MetadataValue::from_str(value).map_err(|e| {
            Error::new(ErrorDetails::Observability {
                message: format!(
                    "Failed to parse config header `{name}` value as valid metadata value: {e}"
                ),
            })
        })?;
        metadata.insert(key, value);
    }
    Ok(metadata)
}

// Removes all of the headers prefixed with `TENSORZERO_OTLP_HEADERS_PREFIX`.
// If any are present, constructs a `CustomTracerKey` with all of the  matching header/value pairs
// (with `TENSORZERO_OTLP_HEADERS_PREFIX` removed from the header name).
fn extract_tensorzero_headers(headers: &HeaderMap) -> Result<Option<CustomTracerKey>, Error> {
    let mut metadata = MetadataMap::new();
    for (name, value) in headers {
        if let Some(suffix) = name.as_str().strip_prefix(TENSORZERO_OTLP_HEADERS_PREFIX) {
            let key: AsciiMetadataKey = suffix.parse().map_err(|e| {
                Error::new(ErrorDetails::Observability {
                    message: format!("Failed to parse `{TENSORZERO_OTLP_HEADERS_PREFIX}` header `{suffix}` as valid metadata key: {e}"),
                })
            })?;
            let value = MetadataValue::from_str(value.to_str().map_err(|e| {
                Error::new(ErrorDetails::Observability {
                    message: format!("Failed to parse `{TENSORZERO_OTLP_HEADERS_PREFIX}` header `{suffix}` value as valid string: {e}"),
                })
            })?).map_err(|e| {
                Error::new(ErrorDetails::Observability {
                    message: format!("Failed to parse `{TENSORZERO_OTLP_HEADERS_PREFIX}` header `{suffix}` value as valid metadata value: {e}"),
                })
            })?;
            metadata.insert(key, value);
        }
    }
    if !metadata.is_empty() {
        tracing::debug!("Using custom OTLP headers: {:?}", metadata);
        return Ok(Some(CustomTracerKey {
            extra_headers: metadata,
        }));
    }
    Ok(None)
}

// This needs to be a separate middleware function (and not part of our `make_span` function in `apply_otel_http_trace_layer`),
// since we need to be able to reject the request if the headers fail to parse.
async fn tensorzero_otlp_headers_middleware(
    mut req: axum::extract::Request,
    next: Next,
) -> Response {
    match extract_tensorzero_headers(req.headers()) {
        Ok(Some(custom_tracer_key)) => {
            req.extensions_mut().insert(custom_tracer_key);
        }
        Ok(None) => {}
        Err(e) => {
            return e.into_response();
        }
    }
    next.run(req).await
}

impl<S: Clone + Send + Sync + 'static> RouterExt<S> for Router<S> {
    /// Makes a `TraceLayer` specialized for OpenTelemetry traces.
    /// This is only applied to certain routes (e.g. `/inference`), and
    /// is *not* used to log requests to the console.
    fn apply_otel_http_trace_layer(self) -> Self {
        fn make_span<B>(req: &http::Request<B>) -> Span {
            // Based on `OtelAxumLayer`. We use `TraceLayer` from `tower-http` instead, as it extends
            // the span to cover the entire response (including sending the full SSE stream).`

            // If we need to use a custom otel `Tracer`, then attach an `CustomTracerKey` to the OTEL context.
            // We check for a `CustomTracerKey` `TracerWrapper`, and use it to dispatch to a
            // dynamically-created `SdkTracer` with additional headers set.
            let mut in_context = None;
            if let Some(custom_tracer_key) = req.extensions().get::<CustomTracerKey>() {
                in_context = Some(Context::current_with_value(custom_tracer_key.clone()).attach());
            }
            let span =
                tracing_opentelemetry_instrumentation_sdk::http::http_server::make_span_from_request(
                    req,
                );
            span.set_parent(
                tracing_opentelemetry_instrumentation_sdk::http::extract_context(req.headers()),
            );
            // We need our custom context to be active for both the span creation and setting the span parent.
            // This ensures that `tracing-opentelemetry` will record our custom Context (with the `CustomTracerKey`)
            // for the newly created span, and all of its descendants.
            drop(in_context);

            let route = req
                .extensions()
                .get::<MatchedPath>()
                .map(MatchedPath::as_str);
            if let Some(route) = route {
                span.record("http.route", route);
            }

            let method = tracing_opentelemetry_instrumentation_sdk::http::http_method(req.method());
            span.record(
                "otel.name",
                format!("{method} {}", route.unwrap_or_default()).trim(),
            );
            span
        }

        // This cannot be a closure due to an annoying closure lifetime inference issue
        fn handle_response<B>(res: &Response<B>, _duration: Duration, span: &Span) {
            // We cast this to an i64, so that tracing-opentelemetry will record it as an integer
            // rather than a string
            span.record("http.response.status_code", res.status().as_u16() as i64);
            if res.status().is_server_error() {
                if let Some(error) = res.extensions().get::<Error>() {
                    span.set_status(Status::Error {
                        description: Cow::Owned(error.to_string()),
                    });
                } else {
                    // Don't set a description for non-TensorZero errors,
                    // since we don't know what a nice description should look like
                    span.set_status(Status::Error {
                        description: Cow::Owned(String::new()),
                    });
                }
            }
        }

        self.layer(
            TraceLayer::new_for_http()
                .make_span_with(make_span)
                // We only care about the wrapping span, not the actual events logged.
                // Set these to `TRACE` to prevent them from showing up in our stdout logs
                // (this will also suppress them from OTEL in production, which is fine)
                .on_request(DefaultOnRequest::new().level(Level::TRACE))
                .on_failure(DefaultOnFailure::new().level(Level::TRACE))
                .on_response(handle_response)
                .on_eos(DefaultOnEos::new().level(Level::TRACE)),
        )
        // Note - we intentionally apply this layer *after* the `TraceLayer`
        // As a result, if we reject a request due to a failure to parse custom OTLP headers,
        // we will *not* create an OpenTelemetry span. Custom headers can be required to correctly
        // process an OpenTelemetry span (e.g. to set the Arize API key), so this is correct behavior.
        .layer(middleware::from_fn(tensorzero_otlp_headers_middleware))
    }
}

/// A handle produced by `build_opentelemetry_layer` to allow enabling the OTEL layer
/// after tracing as been initialized.
/// Background: During gateway initialization, we need to:
/// * Set up the global tracing subscriber
/// * Log some startup info (e.g. version, git hash)
/// * Try to load and parse the config file from disk
///
/// The config file is responsible for controlling whether OTEL is enabled,
/// but we want to use `tracing` before and during config file parsing.
///
/// The solution is to use `tracing_subscriber::reload` to create a reloadable layer.
/// a wrapped layer, which can later be enabled based on the config file value.
/// The gateway unconditionally registers the layer returned by `build_opentelemetry_layer`,
/// and later determines whether to call `enable_otel` based on the config file.
pub struct DelayedOtelEnableHandle {
    enable_cb: Box<dyn FnOnce() -> Result<(), Error> + Send + Sync>,
}

impl DelayedOtelEnableHandle {
    pub fn enable_otel(self) -> Result<(), Error> {
        (self.enable_cb)()
    }
}

pub struct DelayedDebugLogs {
    enable_cb: Box<dyn FnOnce() -> Result<(), Error> + Send + Sync>,
}

impl DelayedDebugLogs {
    pub fn enable_debug(self) -> Result<(), Error> {
        (self.enable_cb)()
    }
}

/// A handle produced by `setup_logs` that allows updating some configuration values after logging has been initialized.
/// This allows us to use the following pattern in the gateway:
/// 1. Enable logging with some default (verbose) settings
/// 2. Deserialize the config file (`tracing::*` macros will work at this point)
/// 3. Update the logging configuration based on the deserialized config file (e.g. `gateway.debug = true`)
pub struct ObservabilityHandle {
    /// We allow the OTEL layer creation to fail (e.g. if an invalid `OTEL_` environment variable is set)
    /// The HTTP gateway will exit if OTLP was explicitly enabled through the config,
    /// while the embedded gateway will do nothing (as it never actually tries to enable
    /// OTEL exporting via `delayed_otel`).
    /// **NOTE** - since the `Error` will have been constructed before we've initialized
    /// `tracing_subscriber`, it will *not* be automatically logged.
    /// Instead, consumers that care about OTEL (currently only the HTTP gateway)
    /// must manually log the error.
    pub delayed_otel: Result<DelayedOtelEnableHandle, Error>,
    pub delayed_debug_logs: DelayedDebugLogs,
    pub otel_tracer: Option<TracerWrapper>,
}

impl TracerWrapper {
    /// Set the config headers that will be merged with dynamic headers.
    /// This can only be called once after initialization (e.g. in the gateway after loading config).
    pub fn set_static_otlp_traces_extra_headers(
        &self,
        headers: &HashMap<String, String>,
    ) -> Result<(), Error> {
        let metadata_map = config_headers_to_metadata(headers)?;
        self.static_otlp_traces_extra_headers
            .set(metadata_map)
            .map_err(|_| {
                Error::new(ErrorDetails::Observability {
                    message: "Failed to set static OTLP headers: already initialized".to_string(),
                })
            })
    }

    pub async fn shutdown(self) {
        // First, spawn shutdown tasks for all of our custom tracers.
        // This might happen in parallel for the same custom tracer, but opentelemetry
        // documents that it's safe to call `shutdown` multiple times.
        for (_key, tracer) in &self.custom_tracers {
            self.shutdown_tasks
                .spawn(shutdown_otel(tracer.provider.clone()));
        }
        self.shutdown_tasks
            .spawn(shutdown_otel(self.default_provider.clone()));
        // Then, wait for all of the custom tracers to shut down.
        self.shutdown_tasks.close();
        self.shutdown_tasks.wait().await;
    }
}

/// This is used when `gateway.debug` is `false` and `RUST_LOG` is not set
const DEFAULT_GATEWAY_NON_DEBUG_DIRECTIVES: &str = "warn,gateway=info,tensorzero_core=info";
/// This is used when `gateway.debug` is `true` and `RUST_LOG` is not set
const DEFAULT_GATEWAY_DEBUG_DIRECTIVES: &str =
    "warn,gateway=debug,tensorzero_core=debug,tower_http::trace=debug";

/// Set up logging (including the necessary layers for OpenTelemetry exporting)
///
/// This does *not* actually enable OTEL exporting - you must use the returned
/// `DelayedOtelEnableHandle` to turn on exporting. This two-step approach is
/// needed because we need to initialize the tracing Registry before parsing
/// the config file (so that we can log errors during config file parsing),
/// but the parsed config file determines whether OTEL is enabled.
///
/// The priority for our logging configuration is:
/// 1. If `RUST_LOG` is set, use it verbatim, ignoring everything else
/// 2. If `gateway.debug` is set in the config file, use `DEFAULT_GATEWAY_DEBUG_DIRECTIVES`
/// 3. Otherwise, use `DEFAULT_GATEWAY_NON_DEBUG_DIRECTIVES`
///
/// The case of unset `RUST_LOG` and `gateway.debug = true` is special:
/// We initialize our filter with `DEFAULT_GATEWAY_NON_DEBUG_DIRECTIVES`,
/// and then later override it (with `DelayedDebugLogs`) to `DEFAULT_GATEWAY_DEBUG_DIRECTIVES`
/// This allows us to still see warnings/errors that occur during config file parsing.
///
/// In all other cases, the filter is set once during initialization, and then never changed.
///
/// Strictly speaking, this does not need to be an async function.
/// However, the call to `build_opentelemetry_layer` requires a Tokio runtime,
/// so marking this function as async makes it clear to callers that they need to
/// be in an async context.
pub async fn setup_observability(log_format: LogFormat) -> Result<ObservabilityHandle, Error> {
    // We need to provide a dummy generic parameter to satisfy the compiler
    setup_observability_with_exporter_override::<opentelemetry_otlp::SpanExporter>(log_format, None)
        .await
}

pub async fn setup_observability_with_exporter_override<T: SpanExporter + 'static>(
    log_format: LogFormat,
    exporter_override: Option<T>,
) -> Result<ObservabilityHandle, Error> {
    let env_var_name = "RUST_LOG";
    let has_env_var = std::env::var(env_var_name).is_ok();

    let default_debug_filter = EnvFilter::builder()
        .parse(DEFAULT_GATEWAY_DEBUG_DIRECTIVES)
        .map_err(|e| {
            Error::new(ErrorDetails::InternalError {
                message: format!(
                    "Failed to parse internal debug directives - this should never happen: {e}"
                ),
            })
        })?;

    // If the `RUST_LOG` env var is set, then use it as our filter.
    // Otherwise, use the default non-debug directives (which might later get overridden to DEFAULT_GATEWAY_DEBUG_DIRECTIVES
    // using the `update_log_level` handle).
    let base_filter = if has_env_var {
        EnvFilter::builder()
            .with_env_var(env_var_name)
            .from_env()
            .map_err(|e| {
                Error::new(ErrorDetails::Observability {
                    message: format!("Invalid `{env_var_name}` environment variable: {e}"),
                })
            })?
    } else {
        EnvFilter::builder()
            .parse(DEFAULT_GATEWAY_NON_DEBUG_DIRECTIVES)
            .map_err(|e| {
                Error::new(ErrorDetails::InternalError {
                    message: format!("Failed to parse internal non-debug directives - this should never happen: {e}"),
                })
            })?
    };

    let (log_level, update_log_level) = tracing_subscriber::reload::Layer::new(base_filter);

    let log_layer = match log_format {
        LogFormat::Pretty => {
            Box::new(tracing_subscriber::fmt::layer()) as Box<dyn Layer<_> + Send + Sync>
        }
        LogFormat::Json => Box::new(tracing_subscriber::fmt::layer().json()),
    };

    let otel_data = build_opentelemetry_layer(exporter_override);
    let (delayed_otel, otel_layer, tracer_wrapper) = match otel_data {
        Ok((delayed_otel, otel_layer, tracer_wrapper)) => {
            (Ok(delayed_otel), Some(otel_layer), Some(tracer_wrapper))
        }
        Err(e) => (Err(e), None, None),
    };
    // IMPORTANT: If you add any new layers here that have per-layer filtering applied
    // you *MUST* call `apply_filter_fixing_tracing_bug` instead of `layer.with_filter(filter)`
    // See the docs for `apply_filter_fixing_tracing_bug` for more details.
    tracing_subscriber::registry()
        .with(otel_layer)
        .with(apply_filter_fixing_tracing_bug(log_layer, log_level))
        .init();

    // If `RUST_LOG` is explicitly set, it takes precedence over `gateway.debug`,
    // so we return a no-op `DelayedDebugLogs` handle.
    let delayed_debug_logs = if has_env_var {
        DelayedDebugLogs {
            enable_cb: Box::new(|| Ok(())),
        }
    } else {
        DelayedDebugLogs {
            enable_cb: Box::new(move || {
                update_log_level
                    .modify(move |l| {
                        *l = default_debug_filter;
                    })
                    .map_err(|e| {
                        Error::new(ErrorDetails::Observability {
                            message: format!("Failed to update log level: {e}"),
                        })
                    })
            }),
        }
    };
    Ok(ObservabilityHandle {
        delayed_otel,
        delayed_debug_logs,
        otel_tracer: tracer_wrapper,
    })
}

/// Set up Prometheus metrics exporter
pub fn setup_metrics() -> Result<PrometheusHandle, Error> {
    let metrics_handle = PrometheusBuilder::new().install_recorder().map_err(|e| {
        Error::new(ErrorDetails::Observability {
            message: format!("Failed to install Prometheus exporter: {e}"),
        })
    })?;

    // Register the expected metrics along with their types and docstrings
    describe_counter!(
        "request_count",
        Unit::Count,
        "Requests handled by TensorZero (deprecated: use `tensorzero_requests_total` instead)",
    );

    describe_counter!(
        "tensorzero_requests_total",
        Unit::Count,
        "Requests handled by TensorZero",
    );

    describe_counter!(
        "inference_count",
        Unit::Count,
        "Inferences performed by TensorZero (deprecated: use `tensorzero_inferences_total` instead)",
    );

    describe_counter!(
        "tensorzero_inferences_total",
        Unit::Count,
        "Inferences performed by TensorZero",
    );

    Ok(metrics_handle)
}<|MERGE_RESOLUTION|>--- conflicted
+++ resolved
@@ -45,15 +45,10 @@
 //!   to our `make_span` function.
 //! * The OpenTelemetry `Context`, which is captured by the `tracing-opentelemetry` library when we create a new span,
 //!   and passed along to `TracerWrapper::build_with_context` when the span is closed and exported.
-<<<<<<< HEAD
 use std::collections::HashMap;
 use std::hash::{Hash, Hasher};
 use std::sync::Arc;
-=======
 use std::borrow::Cow;
-use std::hash::Hash;
-use std::hash::Hasher;
->>>>>>> b853df6d
 use std::time::Duration;
 
 use once_cell::sync::OnceCell;
