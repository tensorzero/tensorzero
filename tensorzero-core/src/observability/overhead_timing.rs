//! This module implements an 'overhead' metric (exposed through our `/metrics` endpoint)
//! At a high level, the metric tracks a user-controlled duration associated with a span
//!  (e.g. the time taken to process an HTTP request and send the response body),
//!  subtracting off all of the time during which an 'external' span (e.g. an outgoing model HTTP request)
//!  was running. This calculated value represents the overhead added by TensorZero, as seen by external HTTP
//!  clients.
//!
//! Overhead tracking is controlled by setting the following three attributes on tracing spans:
//! * `tensorzero.overhead.kind` - Enables overhead tracking for the span. The value determines the 'kind'
//!   label that we'll use when recording the final overhead value in our histogram metric.
//! * `OverheadSpanExt.set_latency_and_record` - this is a method on a `Span`, rather than an attribute.
//!   It sets the total latency of a span with overhead tracking enabled, and records the overhead metric.
//!   This must be called on the same span that has `tensorzero.overhead.kind` applied.
//! * `tensorzero.overhead.external_span` - Indicates that the span is an 'external' span, and should be excluded from the overhead metric.
//!   This should be set on descendants of the span with the `tensorzero.overhead.kind` attribute,
//!   (the actual value is ignored, but should be set to 'true' to make it clear what's going on)
//!
//!
//!  We currently use these attributes to track overhead on HTTP request processing spans.
//!   For example, an HTTP request might result in the following spans:
//!
//! [ request {tensorzero.overhead.kind = "POST /inference"}                                                 ]
//!   [ function_call ]
//!     [model_inference]
//!       [model_provider_inference]
//!         [Outgoing HTTP request {tensorzero.overhead.external_span = true}]
//!                                                                    [send_response]
//!                                                                                    [update_rate_limiting]
//!
//!
//! In this example, we call `set_latency_and_record` value after [`send_response`] finished
//! (after we've finished sending our response body to the client.)
//! The overhead value is then computed as follows:
//! * The initial time interval starts at the instant the `request` span was created, and spans the duration set by the call to `set_latency_and_record`.
//!   Note that this does *not* include the time taken by `update_rate_limiting` - even though the `request` span was still active,
//!   the explicit `set_latency_and_record` call parameter only included the time taken until `send_response` finished,
//!   since any background processing that occurs afterward will not affect the latency seen by the original user making the HTTP request.
//! * We subtract off the time taken in the 'Outgoing HTTP request' span, since it's a descendant of the `request` span,
//!   and has 'tensorzero.overhead.external_span' attribute applied.
//!
//! Notable features:
//! * The reported metric is a histogram - each recorded value has an associated 'kind' label,
//!   controlled by the `tensorzero.overhead.kind` span attribute on the top-level span.
//! * The initial duration is controlled by calling `set_latency_and_record`
//!   (on the same span as the `tensorzero.overhead.kind` attribute)
//!   Notably, this will generally be *shorter* than the duration of the entire span
//!   (as measured by the time between `on_new_span` and `on_close`).
//!   We currently call `set_latency_and_record` with the response body
//!   finish time (when the response `Body` has no more chunks left).
//!   The overall HTTP span (e.g. `POST /inference`) can stay open well beyond this time -
//!   it's used for background tasks like async ClickHouse writes and rate-limit accounting,
//!   However, since these tasks occur after the response body has been sent,
//!   we don't want to count them towards the overhead metric, as they don't affect the total
//!   request time as seen by the external HTTP client.
//! * Overlapping 'external' spans are handled correctly - we track a set of disjoint time intervals
//!   representing all of the time intervals where at least one 'external' span was running.
//!   The total 'external' duration is the sum of the durations of all of the disjoint intervals.
//!   For example, a `best_of_n` variant might create the following external HTTP spans:
//!
//!   ```
//!   [ ---- Candidate 1 ---- ]
//!      [ --------- Candidate 2 ----------- ]
//!     [ --------- Candidate 3 --------- ]
//!                                              [ --- Judge ---]
//!   ```
//!
//! In this example, at least one external span was active from the time Candidate 1 started
//! until Candidate 2 finished, so that entire time interval is excluded from the overhead metric.
//! The time taken to call the judge is also excluded from our overhead metric
//! However, the time between Candidate 2 finishing
//! and the judge starting *is* counted as overhead, since no external HTTP requests were active during that time.
//!
//! The metric calculation is controlled entirely through `tracing` span attributes.
//!
use std::time::{Duration, Instant};

use crate::error::IMPOSSIBLE_ERROR_MESSAGE;
use crate::observability::disjoint_intervals::DisjointIntervals;
use std::fmt::Debug;
use tracing::{
    Span, Subscriber,
    field::{Field, Visit},
    span::{Attributes, Id},
};
use tracing_subscriber::{
    Layer, Registry,
    layer::Context,
    registry::{ExtensionsMut, LookupSpan, SpanData},
};

/// Computes the 'overhead' of TensorZero,
/// defined as the duration of a certain span (e.g. `POST /inference`) minus
/// the duration of any specially-tagged 'external' spans (e.g. outgoing model HTTP requests).
/// The 'external' spans may run in parallel (e.g. for best_of_n/mixture_of_n), so we record
/// the time interval for each of the 'external' spans, and account for overlap
pub struct OverheadTimingLayer {
    _private: (),
}

impl Default for OverheadTimingLayer {
    fn default() -> Self {
        Self::new()
    }
}

impl OverheadTimingLayer {
    pub fn new() -> Self {
        Self { _private: () }
    }
}

/// Gets the tracing-subscriber `ExtensionsMut` for a span, printing an error to stdout
/// if we could not obtain the span data
fn with_span_extensions(span: &Span, f: impl FnOnce(ExtensionsMut<'_>)) {
    let res = span.with_subscriber(|(id, dispatch)| {
        if let Some(registry) = dispatch.downcast_ref::<Registry>() {
            if let Some(span_data) = registry.span_data(id) {
                f(span_data.extensions_mut());
            } else {
                error_within_tracing(&format!("No span data found for span {id:?}"));
            }
        } else {
            error_within_tracing(&format!("No registry found for span {id:?}"));
        }
    });
    if res.is_none() {
        error_within_tracing(&format!("Failed to get subscriber for span {span:?}"));
    }
}
pub trait OverheadSpanExt {
    /// Sets the total latency associated with the span, and record the overhead metric
    /// (subtracting off any 'external' spans that have *finished*).
    /// Note that any still in-progress 'external' spans will count towards the overhead metric.
    /// We may revisit this decision depending on whether or not we add more uses of `TensorzeroHttpClient`
    /// during inference.
    /// Any key/value pairs in `extra_labels` will be added to the `tensorzero_overhead` histogram metric.
    /// NOTE: This method will print an error if called on a span that does not have the `tensorzero.overhead.kind` attribute applied.
    fn set_latency_and_record(
        &self,
        elapsed: Duration,
        extra_labels: Option<&[(&'static str, String)]>,
    );
}

impl OverheadSpanExt for Span {
    fn set_latency_and_record(
        &self,
        elapsed: Duration,
        extra_labels: Option<&[(&'static str, String)]>,
    ) {
        with_span_extensions(self, |mut extensions| {
            if let Some(overhead_data) = extensions.remove::<OverheadSpanData>() {
                let excluded_time: Duration = overhead_data
                    .excluded_intervals
                    .into_disjoint_intervals()
                    .iter()
                    .map(|i| *i.end() - *i.start())
                    .sum();
                let overhead = elapsed.checked_sub(excluded_time).unwrap_or_else(|| {
                    error_within_tracing(
                        "Excluded time exceeded elapsed span duration; clamping overhead to zero",
                    );
                    Duration::ZERO
                });

                if let Some(extra_labels) = extra_labels {
                    let mut labels = Vec::with_capacity(extra_labels.len() + 1);
                    labels.push(("kind", overhead_data.kind));
                    labels.extend_from_slice(extra_labels);
                    metrics::histogram!("tensorzero_overhead", &labels)
                        .record(overhead.as_millis() as f64);
                } else {
                    metrics::histogram!("tensorzero_overhead", &[("kind", overhead_data.kind)])
                        .record(overhead.as_millis() as f64);
                }
            } else {
                error_within_tracing(&format!("No OverheadSpanData found for span {self:?}"));
            }
        });
    }
}

/// This span attribute indicates that we should track overhead for the span.
/// The value of this attribute will be used the value of the `kind` label in the `tensorzero_overhead` histogram metric.
pub const TENSORZERO_TRACK_OVERHEAD_ATTRIBUTE_NAME: &str = "tensorzero.overhead.kind";
/// NOTE - the value of this attribute is ignored - setting to 'false' will still enable it
pub const TENSORZERO_EXTERNAL_SPAN_ATTRIBUTE_NAME: &str = "tensorzero.overhead.external_span";

impl<S: Subscriber> Layer<S> for OverheadTimingLayer
where
    for<'a> S: LookupSpan<'a>,
{
    fn on_new_span(&self, attrs: &Attributes<'_>, id: &Id, ctx: Context<'_, S>) {
        for attr in attrs.fields() {
            if attr.name() == TENSORZERO_TRACK_OVERHEAD_ATTRIBUTE_NAME {
                if let Some(data) = ctx.span(id) {
                    // Try to get the value for the `TENSORZERO_TRACK_OVERHEAD_ATTRIBUTE_NAME`
                    struct StringVisitor {
                        value: Option<String>,
                    }
                    impl Visit for StringVisitor {
                        fn record_debug(&mut self, _field: &Field, _value: &dyn Debug) {}
                        fn record_str(&mut self, field: &Field, value: &str) {
                            if field.name() == TENSORZERO_TRACK_OVERHEAD_ATTRIBUTE_NAME {
                                self.value = Some(value.to_string());
                            }
                        }
                    }

                    let mut visitor = StringVisitor { value: None };
                    attrs.values().record(&mut visitor);

                    if let Some(overhead_value) = visitor.value {
                        data.extensions_mut().insert(OverheadSpanData {
                            excluded_intervals: DisjointIntervals::new(),
                            kind: overhead_value,
                        });
                    } else {
                        error_within_tracing(&format!(
                            "Missing value for `{TENSORZERO_TRACK_OVERHEAD_ATTRIBUTE_NAME}` attribute in span {id:?}"
                        ));
                    }
                } else {
                    error_within_tracing(&format!(
                        "Missing span data for `{TENSORZERO_TRACK_OVERHEAD_ATTRIBUTE_NAME}` span {id:?}"
                    ));
                }
                // A span can have at most one of our two attributes, so we can exit after seeing one
                break;
            } else if attr.name() == TENSORZERO_EXTERNAL_SPAN_ATTRIBUTE_NAME {
                // We don't care about the value of `TENSORZERO_EXTERNAL_SPAN_ATTRIBUTE_NAME`, just that the attribute exists
                if let Some(data) = ctx.span(id) {
                    data.extensions_mut().insert(ExternalSpanData {
                        start_time: Instant::now(),
                    });
                } else {
                    error_within_tracing(&format!(
                        "Missing span data for `tensorzero.overhead.external_span` span {id:?}"
                    ));
                }
                // A span can have at most one of our two attributes, so we can exit after seeing one
                break;
            }
        }
    }

<<<<<<< HEAD
=======
    fn on_record(&self, id: &Id, values: &tracing::span::Record<'_>, _ctx: Context<'_, S>) {
        struct RecordNumberVisitor {
            latency: Option<u128>,
        }

        impl Visit for RecordNumberVisitor {
            fn record_debug(&mut self, _field: &Field, _value: &dyn Debug) {}
            fn record_u128(&mut self, field: &Field, value: u128) {
                if field.name() == TENSORZERO_LATENCY_ATTRIBUTE_NAME {
                    self.latency = Some(value);
                }
            }
        }
        let mut visitor = RecordNumberVisitor { latency: None };
        values.record(&mut visitor);

        if let Some(latency) = visitor.latency
            && let Some(data) = _ctx.span(id)
            && let Some(overhead_data) = data.extensions_mut().remove::<OverheadSpanData>()
        {
            let elapsed = Duration::from_millis(latency as u64);
            let excluded_time: Duration = overhead_data
                .excluded_intervals
                .into_disjoint_intervals()
                .iter()
                .map(|i| *i.end() - *i.start())
                .sum();
            let overhead = elapsed.checked_sub(excluded_time).unwrap_or_else(|| {
                error_within_tracing(
                    "Excluded time exceeded elapsed span duration; clamping overhead to zero",
                );
                Duration::ZERO
            });

            metrics::histogram!(
                "tensorzero_inference_latency_overhead_seconds",
                &[("kind", overhead_data.kind)]
            )
            .record(overhead.as_secs_f64());
        }
    }

>>>>>>> 510a685d
    fn on_close(&self, id: Id, ctx: Context<'_, S>) {
        if let Some(data) = ctx.span(&id)
            && let Some(external_data) = data.extensions().get::<ExternalSpanData>()
        {
            if let Some(scope) = ctx.span_scope(&id) {
                // Skip over the current span
                for parent in scope.skip(1) {
                    let mut parent_exts = parent.extensions_mut();
                    if let Some(overhead_data) = parent_exts.get_mut::<OverheadSpanData>() {
                        overhead_data
                            .excluded_intervals
                            .add_interval(external_data.start_time..=Instant::now());
                        // For now, we only support at most one `tensorzero.track_overhead` span per trace
                        // (we currently only set this at the top level, when receiving an incoming HTTP request)
                        return;
                    }
                }
                // We might create 'external' spans outside of an overhead-tracked span
                // (e.g. when using TensorzeroHttpClient in a background task), so don't error if
                // we didn't find a parent span with `OverheadSpanData`
            } else {
                error_within_tracing(
                    format!("Failed to find span scope for external span {id:?}").as_str(),
                );
            }
        }
    }
}

// To avoid complicated re-entrant logging, we use `eprintln` for any errors that occur within our tracing code
// Constructing our `Error` type or using `tracing::error!` would cause our `OverheadTimingLayer` to potentially
// get called re-entrantly (while the original span is still active).
fn error_within_tracing(message: &str) {
    #![allow(clippy::print_stderr)]
    eprintln!(
        "ERROR: Internal error in TensorZero tracing code: {message}. {IMPOSSIBLE_ERROR_MESSAGE}"
    );
}

/// Marks spans with the `tensorzero.overhead.kind` attribute applied.
pub struct OverheadSpanData {
    excluded_intervals: DisjointIntervals<Instant>,
    kind: String,
}

/// Marks spans with the `tensorzero.overhead.external_span` attribute applied.
pub struct ExternalSpanData {
    start_time: Instant,
}<|MERGE_RESOLUTION|>--- conflicted
+++ resolved
@@ -185,6 +185,8 @@
 pub const TENSORZERO_TRACK_OVERHEAD_ATTRIBUTE_NAME: &str = "tensorzero.overhead.kind";
 /// NOTE - the value of this attribute is ignored - setting to 'false' will still enable it
 pub const TENSORZERO_EXTERNAL_SPAN_ATTRIBUTE_NAME: &str = "tensorzero.overhead.external_span";
+/// This span attribute records the latency value (in milliseconds) for overhead calculation.
+pub const TENSORZERO_LATENCY_ATTRIBUTE_NAME: &str = "tensorzero.overhead.latency";
 
 impl<S: Subscriber> Layer<S> for OverheadTimingLayer
 where
@@ -244,8 +246,6 @@
         }
     }
 
-<<<<<<< HEAD
-=======
     fn on_record(&self, id: &Id, values: &tracing::span::Record<'_>, _ctx: Context<'_, S>) {
         struct RecordNumberVisitor {
             latency: Option<u128>,
@@ -288,7 +288,6 @@
         }
     }
 
->>>>>>> 510a685d
     fn on_close(&self, id: Id, ctx: Context<'_, S>) {
         if let Some(data) = ctx.span(&id)
             && let Some(external_data) = data.extensions().get::<ExternalSpanData>()
