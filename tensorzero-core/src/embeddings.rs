use std::future::Future;
use std::time::Duration;
use std::{collections::HashMap, sync::Arc};

use crate::cache::{
    embedding_cache_lookup, start_cache_write, CacheData, CacheValidationInfo, EmbeddingCacheData,
    EmbeddingModelProviderRequest,
};
use crate::config::{ProviderTypesConfig, TimeoutsConfig};
use crate::endpoints::inference::InferenceClients;
use crate::http::TensorzeroHttpClient;
use crate::inference::types::extra_body::ExtraBodyConfig;
use crate::inference::types::RequestMessagesOrBatch;
use crate::inference::types::{ContentBlock, Text};
use crate::model::{ModelProviderRequestInfo, UninitializedProviderConfig};
use crate::model_table::BaseModelTable;
use crate::model_table::ShorthandModelConfig;
use crate::providers::azure::AzureProvider;
use crate::rate_limiting::{
    get_estimated_tokens, RateLimitResourceUsage, RateLimitedInputContent, RateLimitedRequest,
    RateLimitedResponse, ScopeInfo,
};
use crate::{
    endpoints::inference::InferenceCredentials,
    error::{Error, ErrorDetails, IMPOSSIBLE_ERROR_MESSAGE},
    inference::types::{
        current_timestamp, Latency, ModelInferenceResponseWithMetadata, RequestMessage, Role, Usage,
    },
    model::ProviderConfig,
    providers::openai::OpenAIProvider,
};
use crate::variant::RetryConfig;
use futures::future::try_join_all;
use serde::{Deserialize, Serialize};
use tokio::time::error::Elapsed;
use tracing::{instrument, Span};
use tracing_futures::Instrument;
use uuid::Uuid;

#[cfg(any(test, feature = "e2e_tests"))]
use crate::providers::dummy::DummyProvider;

pub type EmbeddingModelTable = BaseModelTable<EmbeddingModelConfig>;

impl ShorthandModelConfig for EmbeddingModelConfig {
    const SHORTHAND_MODEL_PREFIXES: &[&str] = &["openai::"];
    const MODEL_TYPE: &str = "Embedding model";
    async fn from_shorthand(provider_type: &str, model_name: &str) -> Result<Self, Error> {
        let model_name = model_name.to_string();
        let provider_config = match provider_type {
            "openai" => {
                EmbeddingProviderConfig::OpenAI(OpenAIProvider::new(model_name, None, None)?)
            }
            #[cfg(any(test, feature = "e2e_tests"))]
            "dummy" => EmbeddingProviderConfig::Dummy(DummyProvider::new(model_name, None)?),
            _ => {
                return Err(Error::new(ErrorDetails::Config {
                    message: format!("Invalid provider type: {provider_type}"),
                }));
            }
        };
        let provider_info = EmbeddingProviderInfo {
            inner: provider_config,
            timeouts: TimeoutsConfig::default(),
            provider_name: Arc::from(provider_type.to_string()),
            extra_body: Default::default(),
        };
        Ok(EmbeddingModelConfig {
            routing: vec![provider_type.to_string().into()],
            providers: HashMap::from([(provider_type.to_string().into(), provider_info)]),
            timeouts: TimeoutsConfig::default(),
            retries: RetryConfig::default(),
        })
    }

    fn validate(&self, _key: &str) -> Result<(), Error> {
        // Credentials are validated during deserialization
        // We may add additional validation here in the future
        Ok(())
    }
}

#[derive(Debug, Deserialize)]
#[serde(deny_unknown_fields)]
pub struct UninitializedEmbeddingModelConfig {
    pub routing: Vec<Arc<str>>,
    pub providers: HashMap<Arc<str>, UninitializedEmbeddingProviderConfig>,
    #[serde(default)]
    pub timeouts: TimeoutsConfig,
    pub retries: RetryConfig,
}

impl UninitializedEmbeddingModelConfig {
    pub async fn load(
        self,
        provider_types: &ProviderTypesConfig,
    ) -> Result<EmbeddingModelConfig, Error> {
        let providers = try_join_all(self.providers.into_iter().map(|(name, config)| async {
            let provider_config = config.load(provider_types, name.clone()).await?;
            Ok::<_, Error>((name, provider_config))
        }))
        .await?
        .into_iter()
        .collect::<HashMap<_, _>>();
        Ok(EmbeddingModelConfig {
            routing: self.routing,
            providers,
            timeouts: self.timeouts,
            retries: RetryConfig::default(),
        })
    }
}

#[derive(Debug, Serialize)]
#[cfg_attr(test, derive(ts_rs::TS))]
#[cfg_attr(test, ts(export))]
pub struct EmbeddingModelConfig {
    pub routing: Vec<Arc<str>>,
    pub providers: HashMap<Arc<str>, EmbeddingProviderInfo>,
    pub timeouts: TimeoutsConfig,
    pub retries: RetryConfig, 
}

impl EmbeddingModelConfig {
    #[instrument(skip_all)]
    pub async fn embed(
        &self,
        request: &EmbeddingRequest,
        model_name: &str,
        clients: &InferenceClients<'_>,
    ) -> Result<EmbeddingModelResponse, Error> {
        let mut provider_errors: HashMap<String, Error> = HashMap::new();
        let run_all_embedding_models = async {
            for provider_name in &self.routing {
                let provider_config = self.providers.get(provider_name).ok_or_else(|| {
                    Error::new(ErrorDetails::ProviderNotFound {
                        provider_name: provider_name.to_string(),
                    })
                })?;
                let provider_request = EmbeddingModelProviderRequest {
                    request,
                    provider_name,
<<<<<<< HEAD
                    model_name,
=======
                    otlp_config: clients.otlp_config,
>>>>>>> a453fb60
                };
                // TODO: think about how to best handle errors here
                if clients.cache_options.enabled.read() {
                    let cache_lookup = embedding_cache_lookup(
                        clients.clickhouse_connection_info,
                        &provider_request,
                        clients.cache_options.max_age_s,
                    )
                    .await
                    .ok()
                    .flatten();
                    if let Some(cache_lookup) = cache_lookup {
                        return Ok(cache_lookup);
                    }
                }
                let scope_info = ScopeInfo {
                    tags: &HashMap::default(),
                };
                let response = provider_config
                    .embed(request, clients, &scope_info, &provider_config.into())
                    .await;

                match response {
                    Ok(response) => {
                        if clients.cache_options.enabled.write() && response.embeddings.len() == 1 {
                            let Some(first_embedding) = response.embeddings.first() else {
                                return Err(ErrorDetails::InternalError{
                             message: format!("Failed to get first embedding for cache {IMPOSSIBLE_ERROR_MESSAGE}")
                            }
                            .into());
                            };
                            if let Some(float_data) = first_embedding.as_float() {
                                let _ = start_cache_write(
                                    clients.clickhouse_connection_info,
                                    provider_request.get_cache_key()?,
                                    CacheData {
                                        output: EmbeddingCacheData {
                                            embedding: float_data.clone(),
                                        },
                                        raw_request: response.raw_request.clone(),
                                        raw_response: response.raw_response.clone(),
                                        input_tokens: response.usage.input_tokens,
                                        output_tokens: response.usage.output_tokens,
                                        finish_reason: None,
                                    },
                                    CacheValidationInfo { tool_config: None },
                                );
                            }
                        };
                        let embedding_response =
                            EmbeddingModelResponse::new(response, provider_name.clone());
                        return Ok(embedding_response);
                    }
                    Err(error) => {
                        provider_errors.insert(provider_name.to_string(), error);
                    }
                }
            }
            Err(ErrorDetails::ModelProvidersExhausted { provider_errors }.into())
        };
        // This is the top-level embedding model timeout, which limits the total time taken to run all providers.
        // Some of the providers may themselves have timeouts, which is fine. Provider timeouts
        // are treated as just another kind of provider error - a timeout of N ms is equivalent
        // to a provider taking N ms, and then producing a normal HTTP error.
        if let Some(timeout) = self.timeouts.non_streaming.total_ms {
            let timeout = Duration::from_millis(timeout);
            tokio::time::timeout(timeout, run_all_embedding_models)
                .await
                // Convert the outer `Elapsed` error into a TensorZero error,
                // so that it can be handled by the `match response` block below
                .unwrap_or_else(|_: Elapsed| {
                    Err(Error::new(ErrorDetails::ModelTimeout {
                        model_name: model_name.to_string(),
                        timeout,
                        streaming: false,
                    }))
                })
        } else {
            run_all_embedding_models.await
        }
    }
}

#[derive(Debug, Clone, Serialize, Deserialize, PartialEq)]
#[serde(untagged)]
pub enum EmbeddingInput {
    Single(String),
    Batch(Vec<String>),
}

impl EmbeddingInput {
    pub fn num_inputs(&self) -> usize {
        match self {
            EmbeddingInput::Single(_) => 1,
            EmbeddingInput::Batch(texts) => texts.len(),
        }
    }

    pub fn first(&self) -> Option<&String> {
        match self {
            EmbeddingInput::Single(text) => Some(text),
            EmbeddingInput::Batch(texts) => texts.first(),
        }
    }
}

impl RateLimitedInputContent for EmbeddingInput {
    fn estimated_input_token_usage(&self) -> u64 {
        match self {
            EmbeddingInput::Single(text) => get_estimated_tokens(text),
            EmbeddingInput::Batch(texts) => texts
                .iter()
                .map(|text| get_estimated_tokens(text))
                .sum::<u64>(),
        }
    }
}

impl From<String> for EmbeddingInput {
    fn from(text: String) -> Self {
        EmbeddingInput::Single(text)
    }
}

#[derive(Debug, PartialEq, Serialize)]
pub struct EmbeddingRequest {
    pub input: EmbeddingInput,
    pub dimensions: Option<u32>,
    pub encoding_format: EmbeddingEncodingFormat,
}

impl RateLimitedRequest for EmbeddingRequest {
    fn estimated_resource_usage(&self) -> Result<RateLimitResourceUsage, Error> {
        let EmbeddingRequest {
            input,
            dimensions: _,
            encoding_format: _,
        } = self;
        Ok(RateLimitResourceUsage {
            model_inferences: 1,
            tokens: input.estimated_input_token_usage(),
        })
    }
}

#[derive(Debug, Clone, Copy)]
pub struct EmbeddingProviderRequest<'request> {
    pub request: &'request EmbeddingRequest,
    pub model_name: &'request str,
    pub provider_name: &'request str,
}

#[derive(Clone, Copy, Debug, Default, Deserialize, Serialize, PartialEq)]
#[serde(rename_all = "lowercase")]
pub enum EmbeddingEncodingFormat {
    #[default]
    Float,
    Base64,
}

#[derive(Debug, PartialEq)]
pub struct EmbeddingProviderResponse {
    pub id: Uuid,
    pub input: EmbeddingInput,
    pub embeddings: Vec<Embedding>,
    pub created: u64,
    pub raw_request: String,
    pub raw_response: String,
    pub usage: Usage,
    pub latency: Latency,
}

impl RateLimitedResponse for EmbeddingProviderResponse {
    fn resource_usage(&self) -> RateLimitResourceUsage {
        RateLimitResourceUsage {
            model_inferences: 1,
            tokens: self.usage.total_tokens() as u64,
        }
    }
}

#[derive(Debug, PartialEq)]
pub struct EmbeddingModelResponse {
    pub id: Uuid,
    pub input: EmbeddingInput,
    pub embeddings: Vec<Embedding>,
    pub created: u64,
    pub raw_request: String,
    pub raw_response: String,
    pub usage: Usage,
    pub latency: Latency,
    pub embedding_provider_name: Arc<str>,
    pub cached: bool,
}

impl EmbeddingModelResponse {
    pub fn from_cache(
        cache_lookup: CacheData<EmbeddingCacheData>,
        request: &EmbeddingModelProviderRequest,
    ) -> Self {
        Self {
            id: Uuid::now_v7(),
            created: current_timestamp(),
            input: request.request.input.clone(),
            embeddings: vec![Embedding::Float(cache_lookup.output.embedding)],
            raw_request: cache_lookup.raw_request,
            raw_response: cache_lookup.raw_response,
            usage: Usage {
                input_tokens: cache_lookup.input_tokens,
                output_tokens: cache_lookup.output_tokens,
            },
            latency: Latency::NonStreaming {
                response_time: Duration::from_secs(0),
            },
            embedding_provider_name: Arc::from(request.provider_name),
            cached: true,
        }
    }
    pub fn usage_considering_cached(&self) -> Usage {
        if self.cached {
            Usage {
                input_tokens: 0,
                output_tokens: 0,
            }
        } else {
            self.usage
        }
    }
}

pub struct EmbeddingResponseWithMetadata {
    pub id: Uuid,
    pub input: EmbeddingInput,
    pub embeddings: Vec<Embedding>,
    pub created: u64,
    pub raw_request: String,
    pub raw_response: String,
    pub usage: Usage,
    pub latency: Latency,
    pub embedding_provider_name: Arc<str>,
    pub embedding_model_name: Arc<str>,
}

impl EmbeddingModelResponse {
    pub fn new(
        embedding_provider_response: EmbeddingProviderResponse,
        embedding_provider_name: Arc<str>,
    ) -> Self {
        Self {
            id: embedding_provider_response.id,
            input: embedding_provider_response.input,
            embeddings: embedding_provider_response.embeddings,
            created: embedding_provider_response.created,
            raw_request: embedding_provider_response.raw_request,
            raw_response: embedding_provider_response.raw_response,
            usage: embedding_provider_response.usage,
            latency: embedding_provider_response.latency,
            embedding_provider_name,
            cached: false,
        }
    }
}

impl EmbeddingResponseWithMetadata {
    pub fn new(embedding_response: EmbeddingModelResponse, embedding_model_name: Arc<str>) -> Self {
        Self {
            id: embedding_response.id,
            input: embedding_response.input,
            embeddings: embedding_response.embeddings,
            created: embedding_response.created,
            raw_request: embedding_response.raw_request,
            raw_response: embedding_response.raw_response,
            usage: embedding_response.usage,
            latency: embedding_response.latency,
            embedding_provider_name: embedding_response.embedding_provider_name,
            embedding_model_name,
        }
    }
}

impl TryFrom<EmbeddingResponseWithMetadata> for ModelInferenceResponseWithMetadata {
    type Error = Error;

    fn try_from(response: EmbeddingResponseWithMetadata) -> Result<Self, Self::Error> {
        if response.input.num_inputs() != 1 {
            return Err(ErrorDetails::InternalError { message: format!("Can't convert batched embedding response to model inference response. {IMPOSSIBLE_ERROR_MESSAGE}") }.into());
        }
        let Some(input) = response.input.first() else {
            return Err(ErrorDetails::InternalError { message: format!("Can't convert batched embedding response to model inference response. {IMPOSSIBLE_ERROR_MESSAGE}") }.into());
        };
        Ok(Self {
            id: response.id,
            output: vec![],
            created: response.created,
            system: None,
            input_messages: RequestMessagesOrBatch::Message(vec![RequestMessage {
                role: Role::User,
                content: vec![ContentBlock::Text(Text {
                    text: input.clone(),
                })],
            }]), // TODO (#399): Store this information in a more appropriate way for this kind of request
            raw_request: response.raw_request,
            raw_response: response.raw_response,
            usage: response.usage,
            latency: response.latency,
            model_provider_name: response.embedding_provider_name,
            model_name: response.embedding_model_name,
            cached: false,
            finish_reason: None,
        })
    }
}
pub trait EmbeddingProvider {
    fn embed(
        &self,
        request: &EmbeddingRequest,
        client: &TensorzeroHttpClient,
        dynamic_api_keys: &InferenceCredentials,
        model_provider_data: &EmbeddingProviderRequestInfo,
    ) -> impl Future<Output = Result<EmbeddingProviderResponse, Error>> + Send;
}

#[derive(Debug, Serialize)]
#[cfg_attr(test, derive(ts_rs::TS))]
#[cfg_attr(test, ts(export))]
pub enum EmbeddingProviderConfig {
    OpenAI(OpenAIProvider),
    Azure(AzureProvider),
    #[cfg(any(test, feature = "e2e_tests"))]
    Dummy(DummyProvider),
}

#[derive(Debug, Serialize)]
#[cfg_attr(test, derive(ts_rs::TS))]
#[cfg_attr(test, ts(export))]
pub struct EmbeddingProviderInfo {
    pub inner: EmbeddingProviderConfig,
    pub timeouts: TimeoutsConfig,
    pub provider_name: Arc<str>,
    //pub retry: Option<RetryConfig>,
    #[cfg_attr(test, ts(skip))]
    pub extra_body: Option<ExtraBodyConfig>,
}

#[derive(Clone, Debug)]
pub struct EmbeddingProviderRequestInfo {
    pub provider_name: Arc<str>,
    pub extra_body: Option<ExtraBodyConfig>,
}

impl From<&EmbeddingProviderInfo> for EmbeddingProviderRequestInfo {
    fn from(val: &EmbeddingProviderInfo) -> Self {
        EmbeddingProviderRequestInfo {
            provider_name: val.provider_name.clone(),
            extra_body: val.extra_body.clone(),
        }
    }
}

impl From<&EmbeddingProviderRequestInfo> for ModelProviderRequestInfo {
    fn from(val: &EmbeddingProviderRequestInfo) -> Self {
        crate::model::ModelProviderRequestInfo {
            provider_name: val.provider_name.clone(),
            extra_headers: None, // Embeddings don't use extra headers yet
            extra_body: val.extra_body.clone(),
        }
    }
}

impl EmbeddingProviderInfo {
    pub async fn embed(
        &self,
        request: &EmbeddingRequest,
        clients: &InferenceClients<'_>,
        scope_info: &ScopeInfo<'_>,
        model_provider_data: &EmbeddingProviderRequestInfo,
    ) -> Result<EmbeddingProviderResponse, Error> {
        let ticket_borrow = clients
            .rate_limiting_config
            .consume_tickets(clients.postgres_connection_info, scope_info, request)
            .await?;
        let response_fut = self.inner.embed(
            request,
            clients.http_client,
            clients.credentials,
            model_provider_data,
        );
        let response = if let Some(timeout_ms) = self.timeouts.non_streaming.total_ms {
            let timeout = Duration::from_millis(timeout_ms);
            tokio::time::timeout(timeout, response_fut)
                .await
                .unwrap_or_else(|_: Elapsed| {
                    Err(Error::new(ErrorDetails::ModelProviderTimeout {
                        provider_name: self.provider_name.to_string(),
                        timeout,
                        streaming: false,
                    }))
                })?
        } else {
            response_fut.await?
        };
        let postgres_connection_info = clients.postgres_connection_info.clone();
        let resource_usage = response.resource_usage();
        tokio::spawn(
            async move {
                if let Err(e) = ticket_borrow
                    .return_tickets(&postgres_connection_info, resource_usage)
                    .await
                {
                    tracing::error!("Failed to return rate limit tickets: {}", e);
                }
            }
            .instrument(Span::current()),
        );
        Ok(response)
    }
}


#[derive(Debug, Deserialize)]
pub struct UninitializedEmbeddingProviderConfig {
    #[serde(flatten)]
    config: UninitializedProviderConfig,
    #[serde(default)]
    timeouts: TimeoutsConfig,
    #[serde(default)]
    pub extra_body: Option<ExtraBodyConfig>,
}

impl UninitializedEmbeddingProviderConfig {
    pub async fn load(
        self,
        provider_types: &ProviderTypesConfig,
        provider_name: Arc<str>,
    ) -> Result<EmbeddingProviderInfo, Error> {
        let provider_config = self.config.load(provider_types).await?;
        let timeouts = self.timeouts;
        let extra_body = self.extra_body;
        Ok(match provider_config {
            ProviderConfig::OpenAI(provider) => EmbeddingProviderInfo {
                inner: EmbeddingProviderConfig::OpenAI(provider),
                timeouts,
                provider_name,
                extra_body,
            },
            ProviderConfig::Azure(provider) => EmbeddingProviderInfo {
                inner: EmbeddingProviderConfig::Azure(provider),
                timeouts,
                provider_name,
                extra_body,
            },
            #[cfg(any(test, feature = "e2e_tests"))]
            ProviderConfig::Dummy(provider) => EmbeddingProviderInfo {
                inner: EmbeddingProviderConfig::Dummy(provider),
                timeouts,
                provider_name,
                extra_body,
            },
            _ => {
                return Err(Error::new(ErrorDetails::Config {
                    message: format!(
                        "Unsupported provider config for embedding: {provider_config:?}"
                    ),
                }));
            }
        })
    }
}

impl EmbeddingProvider for EmbeddingProviderConfig {
    async fn embed(
        &self,
        request: &EmbeddingRequest,
        client: &TensorzeroHttpClient,
        dynamic_api_keys: &InferenceCredentials,
        model_provider_data: &EmbeddingProviderRequestInfo,
    ) -> Result<EmbeddingProviderResponse, Error> {
        match self {
            EmbeddingProviderConfig::OpenAI(provider) => {
                provider
                    .embed(request, client, dynamic_api_keys, model_provider_data)
                    .await
            }
            EmbeddingProviderConfig::Azure(provider) => {
                provider
                    .embed(request, client, dynamic_api_keys, model_provider_data)
                    .await
            }
            #[cfg(any(test, feature = "e2e_tests"))]
            EmbeddingProviderConfig::Dummy(provider) => {
                provider
                    .embed(request, client, dynamic_api_keys, model_provider_data)
                    .await
            }
        }
    }
}

impl EmbeddingProviderResponse {
    pub fn new(
        embeddings: Vec<Embedding>,
        input: EmbeddingInput,
        raw_request: String,
        raw_response: String,
        usage: Usage,
        latency: Latency,
    ) -> Self {
        Self {
            id: Uuid::now_v7(),
            input,
            embeddings,
            created: current_timestamp(),
            raw_request,
            raw_response,
            usage,
            latency,
        }
    }
}

#[derive(Clone, Debug, Deserialize, PartialEq, Serialize)]
#[serde(untagged)]
pub enum Embedding {
    Float(Vec<f32>),
    Base64(String),
}

impl<'a> Embedding {
    pub fn as_float(&'a self) -> Option<&'a Vec<f32>> {
        match self {
            Embedding::Float(vec) => Some(vec),
            Embedding::Base64(_) => None,
        }
    }

    pub fn ndims(&self) -> usize {
        match self {
            Embedding::Float(vec) => vec.len(),
            Embedding::Base64(encoded) => encoded.len() * 3 / 16,
        }
    }
}

#[cfg(test)]
mod tests {
    use tracing_test::traced_test;

    use crate::{
        cache::{CacheEnabledMode, CacheOptions},
        db::{clickhouse::ClickHouseConnectionInfo, postgres::PostgresConnectionInfo},
    };

    use super::*;

    #[traced_test]
    #[tokio::test]
    async fn test_embedding_fallbacks() {
        let bad_provider = EmbeddingProviderConfig::Dummy(DummyProvider {
            model_name: "error".into(),
            ..Default::default()
        });
        let bad_provider_info = EmbeddingProviderInfo {
            inner: bad_provider,
            timeouts: Default::default(),
            provider_name: Arc::from("error".to_string()),
            extra_body: None,
        };
        let good_provider = EmbeddingProviderConfig::Dummy(DummyProvider {
            model_name: "good".into(),
            ..Default::default()
        });
        let good_provider_info = EmbeddingProviderInfo {
            inner: good_provider,
            timeouts: Default::default(),
            provider_name: Arc::from("good".to_string()),
            extra_body: None,
        };
        let fallback_embedding_model = EmbeddingModelConfig {
            routing: vec!["error".to_string().into(), "good".to_string().into()],
            providers: HashMap::from([
                ("error".to_string().into(), bad_provider_info),
                ("good".to_string().into(), good_provider_info),
            ]),
            timeouts: TimeoutsConfig::default(),
            retries: RetryConfig::default(),
        };
        let request = EmbeddingRequest {
            input: "Hello, world!".to_string().into(),
            dimensions: None,
            encoding_format: EmbeddingEncodingFormat::Float,
        };
        let response = fallback_embedding_model
            .embed(
                &request,
                "fallback",
                &InferenceClients {
                    http_client: &TensorzeroHttpClient::new().unwrap(),
                    clickhouse_connection_info: &ClickHouseConnectionInfo::new_disabled(),
                    postgres_connection_info: &PostgresConnectionInfo::Disabled,
                    credentials: &InferenceCredentials::default(),
                    cache_options: &CacheOptions {
                        max_age_s: None,
                        enabled: CacheEnabledMode::Off,
                    },
                    tags: &Default::default(),
                    rate_limiting_config: &Default::default(),
                    otlp_config: &Default::default(),
                },
            )
            .await;
        assert!(response.is_ok());
        assert!(logs_contain(
            "Error sending request to Dummy provider for model 'error'"
        ));
    }

    #[tokio::test]
    async fn test_embedding_provider_config_with_extra_body() {
        use crate::inference::types::extra_body::{
            ExtraBodyConfig, ExtraBodyReplacement, ExtraBodyReplacementKind,
        };
        use serde_json::json;

        let replacement = ExtraBodyReplacement {
            pointer: "/task".to_string(),
            kind: ExtraBodyReplacementKind::Value(json!("query")),
        };
        let extra_body_config = ExtraBodyConfig {
            data: vec![replacement.clone()],
        };

        let uninitialized_config = UninitializedEmbeddingProviderConfig {
            config: crate::model::UninitializedProviderConfig::OpenAI {
                model_name: "text-embedding-ada-002".to_string(),
                api_base: None,
                api_key_location: Some(crate::model::CredentialLocation::None),
            },
            timeouts: TimeoutsConfig::default(),
            extra_body: Some(extra_body_config.clone()),
        };

        let provider_info = uninitialized_config
            .load(&ProviderTypesConfig::default(), Arc::from("test_provider"))
            .await
            .unwrap();

        // Verify the extra_body is preserved
        assert!(provider_info.extra_body.is_some());
        let loaded_extra_body = provider_info.extra_body.unwrap();
        assert_eq!(loaded_extra_body.data.len(), 1);
        assert_eq!(loaded_extra_body.data[0], replacement);
    }
}<|MERGE_RESOLUTION|>--- conflicted
+++ resolved
@@ -140,11 +140,7 @@
                 let provider_request = EmbeddingModelProviderRequest {
                     request,
                     provider_name,
-<<<<<<< HEAD
-                    model_name,
-=======
                     otlp_config: clients.otlp_config,
->>>>>>> a453fb60
                 };
                 // TODO: think about how to best handle errors here
                 if clients.cache_options.enabled.read() {
