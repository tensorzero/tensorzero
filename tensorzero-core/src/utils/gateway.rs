--- conflicted
+++ resolved
@@ -185,10 +185,7 @@
                     Arc::new(clickhouse_connection_info.clone())
                         as Arc<dyn SelectQueries + Send + Sync>,
                     function_name,
-<<<<<<< HEAD
-=======
                     cancel_token.clone(),
->>>>>>> c769260e
                 )
                 .await?;
         }
