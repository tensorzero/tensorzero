use std::future::IntoFuture;
use std::net::SocketAddr;
use std::sync::Arc;
use std::time::Duration;

use crate::db::postgres::PostgresConnectionInfo;
use crate::endpoints::openai_compatible::RouterExt;
use axum::Router;
use axum::extract::{DefaultBodyLimit, FromRequest, Json, Request, rejection::JsonRejection};
use moka::sync::Cache;
use serde::de::DeserializeOwned;
use sqlx::postgres::PgPoolOptions;
use tensorzero_auth::postgres::AuthResult;
use tokio::runtime::Handle;
use tokio::sync::oneshot::Sender;
use tokio_util::sync::CancellationToken;
use tokio_util::task::TaskTracker;
use tracing::instrument;

use crate::config::{Config, ConfigFileGlob, snapshot::SnapshotHash, unwritten::UnwrittenConfig};
use crate::db::clickhouse::ClickHouseConnectionInfo;
use crate::db::clickhouse::clickhouse_client::ClickHouseClientType;
use crate::db::clickhouse::migration_manager::{self, RunMigrationManagerArgs};
use crate::db::feedback::FeedbackQueries;
use crate::endpoints;
use crate::error::{Error, ErrorDetails};
use crate::howdy::setup_howdy;
use crate::http::TensorzeroHttpClient;

#[cfg(test)]
use crate::db::clickhouse::ClickHouseClient;

/// A wrapper function called when we drop a `GatewayHandle`.
/// Note the double function type (an `fn` that takes a `Box<dyn FnOnce() + Send + '_>`).
/// The 'Box<dyn FnOnce() + Send + '_>` represents the drop logic for a `GatewayHandle`,
/// which needs to be inside a Tokio runtime.
/// The outer `fn` is responsible for performing any needed setup
/// (entering the Tokio runtime, releasing the Python GIL, etc)
/// that needs to wrap the actual drop logic.
pub type DropWrapper = fn(Box<dyn FnOnce() + Send + '_>);

/// Represents an active gateway (either standalone or embedded)
/// The contained `app_state` can be freely cloned and dropped.
/// However, dropping the `GatewayHandle` itself will wait for any
/// needed background tasks to exit (in the future, this will
/// include the ClickHouse batch insert task).
///
/// It's insufficient to put this kind of drop logic in `AppStateData` - since
/// it can be freely cloned, any contained `Arc`s might only be dropped when
/// the Tokio runtime is shutting down (e.g. if a background `tokio::spawn`
/// task looped forever without using a `CancellationToken` to exit).
/// During runtime shutdown, it's too late to call things like `tokio::spawn_blocking`,
/// so we may be unable to safely wait for our batch insert task to finish writing.
///
/// `GatewayHandle` should *not* be wrapped in an `Arc` (or given a `Clone` impl),
/// so that it's easy for us to tell where it gets dropped.
pub struct GatewayHandle {
    pub app_state: AppStateData,
    pub cancel_token: CancellationToken,
    drop_wrapper: Option<DropWrapper>,
    _private: (),
}

impl Drop for GatewayHandle {
    fn drop(&mut self) {
        let drop_wrapper = self.drop_wrapper.take();
        let mut drop_self = || {
            self.cancel_token.cancel();
            let handle = self
                .app_state
                .clickhouse_connection_info
                .batcher_join_handle();
            // Drop our `ClickHouseConnectionInfo`, so that we stop holding on to the `Arc<BatchSender>`
            // This allows the batch writer task to exit (once all of the remaining `ClickhouseConnectionInfo`s are dropped)
            self.app_state.clickhouse_connection_info = ClickHouseConnectionInfo::new_disabled();
            if let Some(handle) = handle {
                tracing::info!("Waiting for ClickHouse batch writer to finish");
                // This could block forever if:
                // * We spawn a long-lived `tokio::task` that holds on to a `ClickhouseConnectionInfo`,
                //   and isn't using our `CancellationToken` to exit.
                // * The `GatewayHandle` is dropped from a task that's running other futures
                //   concurrently (e.g. a `try_join_all` where one of the futures somehow drops a `GatewayHandle`).
                //   In this case, the `block_in_place` call would prevent those futures from ever making progress,
                //   causing a `ClickhouseConnectionInfo` (and therefore the `Arc<BatchSender>`) to never be dropped.
                //   This is very unlikely, as we only create a `GatewayHandle` in a few places (the main gateway
                //   and embedded client), and drop it when we're exiting.
                //
                // We err on the side of hanging the server on shutdown, rather than potentially exiting while
                // we still have batched writes in-flight (or about to be written via an active `ClickhouseConnectionInfo`).
                tokio::task::block_in_place(|| {
                    if let Err(e) = Handle::current().block_on(handle) {
                        tracing::error!("Error in batch writer: {e}");
                    }
                });
                tracing::info!("ClickHouse batch writer finished");
            }
            self.app_state.deferred_tasks.close();
            // The 'wait' future will resolve immediately if the pool is empty.
            // Closing the pool doesn't block more futures from being added, so checking
            // if it's empty doesn't introduce any new race conditions (it's still possible
            // for some existing tokio task to spawn something in this pool after 'wait' resolves).
            // This check makes it easier to write tests (since we don't need to use a multi-threaded runtime),
            // as well as reducing the number of log messages in the common case.
            if !self.app_state.deferred_tasks.is_empty() {
                tokio::task::block_in_place(|| {
                    tracing::info!("Waiting for deferred tasks to finish");
                    Handle::current().block_on(self.app_state.deferred_tasks.wait());
                    tracing::info!("Deferred tasks finished");
                });
            }
        };
        // If we have a `DropWrapper` configured, call it with the `drop_self` function,
        // so that the `DropWrapper` can perform any needed setup (entering the Tokio runtime, releasing the Python GIL, etc)
        // that needs to wrap the actual drop logic.
        if let Some(drop_wrapper) = drop_wrapper {
            drop_wrapper(Box::new(drop_self));
        } else {
            drop_self();
        }
    }
}

/// State for the API
#[derive(Clone)]
// `#[non_exhaustive]` only affects downstream crates, so we can't use it here
#[expect(clippy::manual_non_exhaustive)]
pub struct AppStateData {
    pub config: Arc<Config>,
    pub http_client: TensorzeroHttpClient,
    pub clickhouse_connection_info: ClickHouseConnectionInfo,
    pub postgres_connection_info: PostgresConnectionInfo,
    /// Holds any background tasks that we want to wait on during shutdown
    /// We wait for these tasks to finish when `GatewayHandle` is dropped
    pub deferred_tasks: TaskTracker,
    /// Optional cache for TensorZero API key authentication
    pub auth_cache: Option<Cache<String, AuthResult>>,
    /// Optional cache for historical config snapshots loaded from ClickHouse
    pub config_snapshot_cache: Option<Cache<SnapshotHash, Arc<Config>>>,
    // Prevent `AppStateData` from being directly constructed outside of this module
    // This ensures that `AppStateData` is only ever constructed via explicit `new` methods,
    // which can ensure that we update global state.
    _private: (),
}
pub type AppState = axum::extract::State<AppStateData>;

/// Creates an auth cache based on the configuration.
/// Returns None if auth is disabled or cache is disabled.
fn create_auth_cache_from_config(config: &Config) -> Option<Cache<String, AuthResult>> {
    if !config.gateway.auth.enabled {
        return None;
    }

    let default_cache_config = Default::default();
    let cache_config = config
        .gateway
        .auth
        .cache
        .as_ref()
        .unwrap_or(&default_cache_config);

    if !cache_config.enabled {
        return None;
    }

    Some(
        Cache::builder()
            .time_to_live(Duration::from_millis(cache_config.ttl_ms))
            .build(),
    )
}

impl GatewayHandle {
    pub async fn new(config: UnwrittenConfig) -> Result<Self, Error> {
        let clickhouse_url = std::env::var("TENSORZERO_CLICKHOUSE_URL").ok();
        let postgres_url = std::env::var("TENSORZERO_POSTGRES_URL").ok();
        Box::pin(Self::new_with_databases(
            config,
            clickhouse_url,
            postgres_url,
        ))
        .await
    }

    async fn new_with_databases(
        config: UnwrittenConfig,
        clickhouse_url: Option<String>,
        postgres_url: Option<String>,
    ) -> Result<Self, Error> {
        let clickhouse_connection_info = setup_clickhouse(&config, clickhouse_url, false).await?;
        let config = Arc::new(config.into_config(&clickhouse_connection_info).await?);
        let postgres_connection_info = setup_postgres(&config, postgres_url).await?;
        let http_client = config.http_client.clone();
        Self::new_with_database_and_http_client(
            config,
            clickhouse_connection_info,
            postgres_connection_info,
            http_client,
            None,
        )
        .await
    }

    /// # Panics
    /// Panics if a `TensorzeroHttpClient` cannot be constructed
    #[cfg(test)]
    pub fn new_unit_test_data(config: Arc<Config>, test_options: GatewayHandleTestOptions) -> Self {
        let http_client = TensorzeroHttpClient::new_testing().unwrap();
        let clickhouse_connection_info =
            ClickHouseConnectionInfo::new_mock(test_options.clickhouse_client);
        let postgres_connection_info =
            PostgresConnectionInfo::new_mock(test_options.postgres_healthy);
        let cancel_token = CancellationToken::new();
        let auth_cache = create_auth_cache_from_config(&config);
        Self {
            app_state: AppStateData {
                config,
                http_client,
                clickhouse_connection_info,
                postgres_connection_info,
                deferred_tasks: TaskTracker::new(),
                auth_cache,
                config_snapshot_cache: None,
                _private: (),
            },
            cancel_token,
            drop_wrapper: None,
            _private: (),
        }
    }

    pub async fn new_with_database_and_http_client(
        config: Arc<Config>,
        clickhouse_connection_info: ClickHouseConnectionInfo,
        postgres_connection_info: PostgresConnectionInfo,
        http_client: TensorzeroHttpClient,
        drop_wrapper: Option<DropWrapper>,
    ) -> Result<Self, Error> {
        // Validate that rate limiting is not configured when Postgres is disabled
        if config.rate_limiting.enabled()
            && !config.rate_limiting.rules().is_empty()
            && matches!(postgres_connection_info, PostgresConnectionInfo::Disabled)
        {
            return Err(Error::new(ErrorDetails::Config {
                message: "Rate limiting is configured but PostgreSQL is disabled. Rate limiting requires PostgreSQL to be configured. Please set the `TENSORZERO_POSTGRES_URL` environment variable and ensure `postgres.enabled` is not set to false, or disable rate limiting.".to_string(),
            }));
        }

        let cancel_token = CancellationToken::new();
        setup_howdy(
            &config,
            clickhouse_connection_info.clone(),
            cancel_token.clone(),
        );

        for (function_name, function_config) in &config.functions {
            function_config
                .experimentation()
                .setup(
                    Arc::new(clickhouse_connection_info.clone())
                        as Arc<dyn FeedbackQueries + Send + Sync>,
                    function_name,
                    &postgres_connection_info,
                    cancel_token.clone(),
                )
                .await?;
        }
        let auth_cache = create_auth_cache_from_config(&config);

        // Create config snapshot cache with TTL of 5 minutes and max 100 entries
        let config_snapshot_cache = Some(
            Cache::builder()
                .time_to_live(Duration::from_secs(300))
<<<<<<< HEAD
                .max_capacity(100)
=======
                .max_capacity(10)
>>>>>>> 807f75cd
                .build(),
        );

        Ok(Self {
            app_state: AppStateData {
                config,
                http_client,
                clickhouse_connection_info,
                postgres_connection_info,
                deferred_tasks: TaskTracker::new(),
                auth_cache,
                config_snapshot_cache,
                _private: (),
            },
            cancel_token,
            drop_wrapper,
            _private: (),
        })
    }
}

impl AppStateData {
    /// Create an AppStateData for use with a historical config snapshot.
    /// This version does not include auth_cache or config_snapshot_cache
    /// since those are specific to the live gateway.
    pub fn new_for_snapshot(
        config: Arc<Config>,
        http_client: TensorzeroHttpClient,
        clickhouse_connection_info: ClickHouseConnectionInfo,
        postgres_connection_info: PostgresConnectionInfo,
        deferred_tasks: TaskTracker,
    ) -> Self {
        Self {
            config,
            http_client,
            clickhouse_connection_info,
            postgres_connection_info,
            deferred_tasks,
            auth_cache: None,
            config_snapshot_cache: None,
            _private: (),
        }
    }
}

pub async fn setup_clickhouse_without_config(
    clickhouse_url: String,
) -> Result<ClickHouseConnectionInfo, Error> {
    setup_clickhouse(
        &Box::pin(Config::new_empty()).await?,
        Some(clickhouse_url),
        true,
    )
    .await
}

pub async fn setup_clickhouse(
    config: &UnwrittenConfig,
    clickhouse_url: Option<String>,
    embedded_client: bool,
) -> Result<ClickHouseConnectionInfo, Error> {
    let clickhouse_connection_info = match (config.gateway.observability.enabled, clickhouse_url) {
        // Observability disabled by config
        (Some(false), _) => {
            tracing::info!(
                "Disabling observability: `gateway.observability.enabled` is set to false in config."
            );
            ClickHouseConnectionInfo::new_disabled()
        }
        // Observability enabled but no ClickHouse URL
        (Some(true), None) => {
            return Err(ErrorDetails::AppState {
                message: "Missing environment variable TENSORZERO_CLICKHOUSE_URL".to_string(),
            }
            .into());
        }
        // Observability enabled and ClickHouse URL provided
        (Some(true), Some(clickhouse_url)) => {
            ClickHouseConnectionInfo::new(
                &clickhouse_url,
                config.gateway.observability.batch_writes.clone(),
            )
            .await?
        }
        // Observability default and no ClickHouse URL
        (None, None) => {
            let msg_suffix = if embedded_client {
                "`clickhouse_url` was not provided."
            } else {
                "`TENSORZERO_CLICKHOUSE_URL` is not set."
            };
            tracing::warn!(
                "Disabling observability: `gateway.observability.enabled` is not explicitly specified in config and {msg_suffix}"
            );
            ClickHouseConnectionInfo::new_disabled()
        }
        // Observability default and ClickHouse URL provided
        (None, Some(clickhouse_url)) => {
            ClickHouseConnectionInfo::new(
                &clickhouse_url,
                config.gateway.observability.batch_writes.clone(),
            )
            .await?
        }
    };

    // Run ClickHouse migrations (if any) if we have a production ClickHouse connection
    if clickhouse_connection_info.client_type() == ClickHouseClientType::Production {
        migration_manager::run(RunMigrationManagerArgs {
            clickhouse: &clickhouse_connection_info,
            is_manual_run: false,
            disable_automatic_migrations: config.gateway.observability.disable_automatic_migrations,
        })
        .await?;
    }
    Ok(clickhouse_connection_info)
}

async fn create_postgres_connection(
    postgres_url: &str,
    connection_pool_size: u32,
) -> Result<PostgresConnectionInfo, Error> {
    // TODO - decide how we should handle apply `connection_pool_size` to two pools
    // Hopefully, sqlx does a stable release before we actually start using `alpha_pool`
    let pool = PgPoolOptions::new()
        .max_connections(connection_pool_size)
        .connect(postgres_url)
        .await
        .map_err(|err| {
            Error::new(ErrorDetails::PostgresConnectionInitialization {
                message: err.to_string(),
            })
        })?;

    let alpha_pool = sqlx_alpha::postgres::PgPoolOptions::new()
        .max_connections(connection_pool_size)
        .connect(postgres_url)
        .await
        .map_err(|err| {
            Error::new(ErrorDetails::PostgresConnectionInitialization {
                message: err.to_string(),
            })
        })?;

    let connection_info = PostgresConnectionInfo::new_with_pool(pool, Some(alpha_pool));
    connection_info.check_migrations().await?;
    Ok(connection_info)
}

pub async fn setup_postgres(
    config: &Config,
    postgres_url: Option<String>,
) -> Result<PostgresConnectionInfo, Error> {
    let postgres_connection_info = match (config.postgres.enabled, postgres_url.as_deref()) {
        // Postgres disabled by config
        (Some(false), _) => {
            tracing::info!("Disabling Postgres: `postgres.enabled` is set to false in config.");
            PostgresConnectionInfo::Disabled
        }
        // Postgres enabled but no URL
        (Some(true), None) => {
            return Err(ErrorDetails::AppState {
                message: "Missing environment variable `TENSORZERO_POSTGRES_URL`.".to_string(),
            }
            .into());
        }
        // Postgres enabled and URL provided
        (Some(true), Some(postgres_url)) => {
            create_postgres_connection(postgres_url, config.postgres.connection_pool_size).await?
        }
        // Postgres default and no URL
        (None, None) => {
            tracing::debug!(
                "Disabling Postgres: `postgres.enabled` is not explicitly specified in config and `TENSORZERO_POSTGRES_URL` is not set."
            );
            PostgresConnectionInfo::Disabled
        }
        // Postgres default and URL provided
        (None, Some(postgres_url)) => {
            create_postgres_connection(postgres_url, config.postgres.connection_pool_size).await?
        }
    };

    Ok(postgres_connection_info)
}

/// Custom Axum extractor that validates the JSON body and deserializes it into a custom type
///
/// When this extractor is present, we don't check if the `Content-Type` header is `application/json`,
/// and instead simply assume that the request body is a JSON object.
pub struct StructuredJson<T>(pub T);

impl<S, T> FromRequest<S> for StructuredJson<T>
where
    Json<T>: FromRequest<S, Rejection = JsonRejection>,
    S: Send + Sync,
    T: Send + Sync + DeserializeOwned,
{
    type Rejection = Error;

    #[instrument(skip_all, level = "trace", name = "StructuredJson::from_request")]
    async fn from_request(req: Request, state: &S) -> Result<Self, Self::Rejection> {
        // Retrieve the request body as Bytes before deserializing it
        let bytes = bytes::Bytes::from_request(req, state).await.map_err(|e| {
            Error::new(ErrorDetails::JsonRequest {
                message: format!("{} ({})", e, e.status()),
            })
        })?;

        // Convert the entire body into `serde_json::Value`
        let value = Json::<serde_json::Value>::from_bytes(&bytes)
            .map_err(|e| {
                Error::new(ErrorDetails::JsonRequest {
                    message: format!("{} ({})", e, e.status()),
                })
            })?
            .0;

        // Now use `serde_path_to_error::deserialize` to attempt deserialization into `T`
        let deserialized: T = serde_path_to_error::deserialize(&value).map_err(|e| {
            Error::new(ErrorDetails::JsonRequest {
                message: e.to_string(),
            })
        })?;

        Ok(StructuredJson(deserialized))
    }
}

// We hold on to these fields so that their Drop impls run when `ShutdownHandle` is dropped
// IMPORTANT: The 'sender' field must come first in the struct definition, so that Rust will
// drop it first: https://doc.rust-lang.org/reference/destructors.html#r-destructors.operation
// This triggers graceful shutdown of the Axum server first, and then waits for the server to
// exit in the `Drop` impl for `GatewayHandle`.
// Declaring these fields in the opposite order will cause a deadlock, since we'll wait on
// an Axum server to shutdown without triggering graceful shutdown first.
pub struct ShutdownHandle {
    #[expect(dead_code)]
    sender: Sender<()>,
    #[expect(dead_code)]
    gateway_handle: GatewayHandle,
}

/// Starts a new HTTP TensorZero gateway on an unused port, with only the openai-compatible endpoint enabled.
/// This is used in by `patch_openai_client` in the Python client to allow pointing the OpenAI client
/// at a local gateway (via `base_url`).
///
/// Returns the address the gateway is listening on, and a future resolves (after the gateway starts up)
/// to a `ShutdownHandle` which shuts down the gateway when dropped.
pub async fn start_openai_compatible_gateway(
    config_file: Option<String>,
    clickhouse_url: Option<String>,
    postgres_url: Option<String>,
) -> Result<(SocketAddr, ShutdownHandle), Error> {
    let listener = tokio::net::TcpListener::bind("127.0.0.1:0")
        .await
        .map_err(|e| {
            Error::new(ErrorDetails::InternalError {
                message: format!("Failed to bind to a port: {e}"),
            })
        })?;
    let bind_addr = listener.local_addr().map_err(|e| {
        Error::new(ErrorDetails::InternalError {
            message: format!("Failed to get local address: {e}"),
        })
    })?;
    let config_load_info = if let Some(config_file) = config_file {
        Box::pin(Config::load_and_verify_from_path(&ConfigFileGlob::new(
            config_file,
        )?))
        .await?
    } else {
        Box::pin(Config::new_empty()).await?
    };
    let gateway_handle = Box::pin(GatewayHandle::new_with_databases(
        config_load_info,
        clickhouse_url,
        postgres_url,
    ))
    .await?;

    let router = Router::new()
        .register_openai_compatible_routes()
        .fallback(endpoints::fallback::handle_404)
        .layer(DefaultBodyLimit::max(100 * 1024 * 1024)) // increase the default body limit from 2MB to 100MB
        .layer(axum::middleware::from_fn(
            crate::observability::request_logging::request_logging_middleware,
        ))
        .with_state(gateway_handle.app_state.clone());

    let (sender, recv) = tokio::sync::oneshot::channel::<()>();
    let shutdown_fut = async move {
        let _ = recv.await;
    };

    // Note - this will cause `gateway_handle` to block on the Axum server shutting down
    // when `gateway_handle` is dropped.
    // See the comment on `ShutdownHandle` for more details.
    gateway_handle.app_state.deferred_tasks.spawn(
        axum::serve(listener, router)
            .with_graceful_shutdown(shutdown_fut)
            .into_future(),
    );
    Ok((
        bind_addr,
        ShutdownHandle {
            sender,
            gateway_handle,
        },
    ))
}

#[cfg(test)]
pub struct GatewayHandleTestOptions {
    pub clickhouse_client: Arc<dyn ClickHouseClient>,
    pub postgres_healthy: bool,
}

#[cfg(test)]
mod tests {
    use super::*;
    use crate::config::{
        ObservabilityConfig, PostgresConfig, gateway::GatewayConfig, snapshot::ConfigSnapshot,
        unwritten::UnwrittenConfig,
    };
    #[tokio::test]
    async fn test_setup_clickhouse() {
        let logs_contain = crate::utils::testing::capture_logs();
        // Disabled observability
        let gateway_config = GatewayConfig {
            observability: ObservabilityConfig {
                enabled: Some(false),
                async_writes: false,
                batch_writes: Default::default(),
                disable_automatic_migrations: false,
            },
            bind_address: None,
            debug: false,
            template_filesystem_access: Default::default(),
            export: Default::default(),
            base_path: None,
            unstable_error_json: false,
            unstable_disable_feedback_target_validation: false,
            disable_pseudonymous_usage_analytics: false,
            fetch_and_encode_input_files_before_inference: false,
            auth: Default::default(),
            global_outbound_http_timeout: Default::default(),
            relay: None,
        };

        let config = Config {
            gateway: gateway_config,
            ..Default::default()
        };
        let config = UnwrittenConfig::new(config, ConfigSnapshot::new_empty_for_test());

        let clickhouse_connection_info = setup_clickhouse(&config, None, false).await.unwrap();
        assert_eq!(
            clickhouse_connection_info.client_type(),
            ClickHouseClientType::Disabled
        );
        assert!(!logs_contain(
            "Missing environment variable TENSORZERO_CLICKHOUSE_URL"
        ));

        // Default observability and no ClickHouse URL
        let gateway_config = GatewayConfig {
            observability: ObservabilityConfig {
                enabled: None,
                async_writes: false,
                batch_writes: Default::default(),
                disable_automatic_migrations: false,
            },
            fetch_and_encode_input_files_before_inference: false,
            unstable_error_json: false,
            ..Default::default()
        };
        let config = Config {
            gateway: gateway_config,
            ..Default::default()
        };
        let unwritten_config = UnwrittenConfig::new(config, ConfigSnapshot::new_empty_for_test());
        let clickhouse_connection_info = setup_clickhouse(&unwritten_config, None, false)
            .await
            .unwrap();
        assert_eq!(
            clickhouse_connection_info.client_type(),
            ClickHouseClientType::Disabled
        );
        assert!(!logs_contain(
            "Missing environment variable TENSORZERO_CLICKHOUSE_URL"
        ));
        assert!(logs_contain(
            "Disabling observability: `gateway.observability.enabled` is not explicitly specified in config and `TENSORZERO_CLICKHOUSE_URL` is not set."
        ));

        // We do not test the case where a ClickHouse URL is provided but observability is default,
        // as this would require a working ClickHouse and we don't have one in unit tests.

        // Observability enabled but ClickHouse URL is missing
        let gateway_config = GatewayConfig {
            observability: ObservabilityConfig {
                enabled: Some(true),
                async_writes: false,
                batch_writes: Default::default(),
                disable_automatic_migrations: false,
            },
            bind_address: None,
            debug: false,
            template_filesystem_access: Default::default(),
            export: Default::default(),
            base_path: None,
            unstable_error_json: false,
            unstable_disable_feedback_target_validation: false,
            disable_pseudonymous_usage_analytics: false,
            fetch_and_encode_input_files_before_inference: false,
            auth: Default::default(),
            global_outbound_http_timeout: Default::default(),
            relay: None,
        };

        let config = Config {
            gateway: gateway_config,
            ..Default::default()
        };
        let unwritten_config = UnwrittenConfig::new(config, ConfigSnapshot::new_empty_for_test());

        let err = setup_clickhouse(&unwritten_config, None, false)
            .await
            .unwrap_err();
        assert!(
            err.to_string()
                .contains("Missing environment variable TENSORZERO_CLICKHOUSE_URL")
        );

        // Bad URL
        let gateway_config = GatewayConfig {
            observability: ObservabilityConfig {
                enabled: Some(true),
                async_writes: false,
                batch_writes: Default::default(),
                disable_automatic_migrations: false,
            },
            bind_address: None,
            debug: false,
            template_filesystem_access: Default::default(),
            export: Default::default(),
            base_path: None,
            unstable_error_json: false,
            unstable_disable_feedback_target_validation: false,
            disable_pseudonymous_usage_analytics: false,
            fetch_and_encode_input_files_before_inference: false,
            auth: Default::default(),
            global_outbound_http_timeout: Default::default(),
            relay: None,
        };
        let config = Config {
            gateway: gateway_config,
            ..Default::default()
        };
        let unwritten_config = UnwrittenConfig::new(config, ConfigSnapshot::new_empty_for_test());
        setup_clickhouse(&unwritten_config, Some("bad_url".to_string()), false)
            .await
            .expect_err("ClickHouse setup should fail given a bad URL");
        assert!(logs_contain("Invalid ClickHouse database URL"));
    }

    #[tokio::test]
    async fn test_unhealthy_clickhouse() {
        let logs_contain = crate::utils::testing::capture_logs();
        // Sensible URL that doesn't point to ClickHouse
        let gateway_config = GatewayConfig {
            observability: ObservabilityConfig {
                enabled: Some(true),
                async_writes: false,
                batch_writes: Default::default(),
                disable_automatic_migrations: false,
            },
            bind_address: None,
            debug: false,
            template_filesystem_access: Default::default(),
            export: Default::default(),
            base_path: None,
            unstable_error_json: false,
            unstable_disable_feedback_target_validation: false,
            disable_pseudonymous_usage_analytics: false,
            fetch_and_encode_input_files_before_inference: false,
            auth: Default::default(),
            global_outbound_http_timeout: Default::default(),
            relay: None,
        };
        let config = Config {
            gateway: gateway_config,
            ..Default::default()
        };
        let unwritten_config = UnwrittenConfig::new(config, ConfigSnapshot::new_empty_for_test());
        setup_clickhouse(
            &unwritten_config,
            Some("https://tensorzero.invalid:8123".to_string()),
            false,
        )
        .await
        .expect_err("ClickHouse setup should fail given a URL that doesn't point to ClickHouse");
        assert!(logs_contain(
            "Error connecting to ClickHouse: ClickHouse is not healthy"
        ));
        // We do not test the case where a ClickHouse URL is provided and observability is on,
        // as this would require a working ClickHouse and we don't have one in unit tests.
    }

    #[tokio::test]
    async fn test_setup_postgres_disabled() {
        let logs_contain = crate::utils::testing::capture_logs();

        // Postgres disabled by config
        let config = Box::leak(Box::new(Config {
            postgres: PostgresConfig {
                enabled: Some(false),
                connection_pool_size: 20,
            },
            ..Default::default()
        }));

        let postgres_connection_info = setup_postgres(config, None).await.unwrap();
        assert!(matches!(
            postgres_connection_info,
            PostgresConnectionInfo::Disabled
        ));
        assert!(logs_contain(
            "Disabling Postgres: `postgres.enabled` is set to false in config."
        ));

        // Postgres disabled even with URL provided
        let config = Box::leak(Box::new(Config {
            postgres: PostgresConfig {
                enabled: Some(false),
                connection_pool_size: 20,
            },
            ..Default::default()
        }));

        let postgres_connection_info = setup_postgres(
            config,
            Some("postgresql://user:pass@localhost:5432/db".to_string()),
        )
        .await
        .unwrap();
        assert!(matches!(
            postgres_connection_info,
            PostgresConnectionInfo::Disabled
        ));
    }

    #[tokio::test]
    async fn test_setup_postgres_default_no_url() {
        // Default postgres config (enabled: None) and no URL
        let config = Box::leak(Box::new(Config {
            postgres: PostgresConfig {
                enabled: None,
                connection_pool_size: 20,
            },
            ..Default::default()
        }));

        let postgres_connection_info = setup_postgres(config, None).await.unwrap();
        assert!(matches!(
            postgres_connection_info,
            PostgresConnectionInfo::Disabled
        ));
    }

    #[tokio::test]
    async fn test_setup_postgres_enabled_no_url() {
        // Postgres enabled but URL is missing
        let config = Box::leak(Box::new(Config {
            postgres: PostgresConfig {
                enabled: Some(true),
                connection_pool_size: 20,
            },
            ..Default::default()
        }));

        let err = setup_postgres(config, None).await.unwrap_err();
        assert!(
            err.to_string()
                .contains("Missing environment variable `TENSORZERO_POSTGRES_URL`.")
        );
    }

    #[tokio::test]
    async fn test_setup_postgres_bad_url() {
        // Postgres enabled with bad URL
        let config = Box::leak(Box::new(Config {
            postgres: PostgresConfig {
                enabled: Some(true),
                connection_pool_size: 20,
            },
            ..Default::default()
        }));

        setup_postgres(config, Some("bad_url".to_string()))
            .await
            .expect_err("Postgres setup should fail given a bad URL");
    }

    #[tokio::test]
    async fn test_rate_limiting_requires_postgres() {
        // Rate limiting enabled=false should not fail validation (no rules configured)
        let config_no_rules = Arc::new(Config {
            postgres: PostgresConfig {
                enabled: Some(false),
                connection_pool_size: 20,
            },
            rate_limiting: Default::default(),
            ..Default::default()
        });

        let clickhouse_connection_info = ClickHouseConnectionInfo::new_disabled();
        let postgres_connection_info = PostgresConnectionInfo::Disabled;
        let http_client = TensorzeroHttpClient::new_testing().unwrap();

        // This should succeed because rate limiting has no rules
        let _gateway = GatewayHandle::new_with_database_and_http_client(
            config_no_rules,
            clickhouse_connection_info,
            postgres_connection_info,
            http_client,
            None,
        )
        .await
        .expect("Gateway setup should succeed when rate limiting has no rules");
    }
}<|MERGE_RESOLUTION|>--- conflicted
+++ resolved
@@ -270,11 +270,7 @@
         let config_snapshot_cache = Some(
             Cache::builder()
                 .time_to_live(Duration::from_secs(300))
-<<<<<<< HEAD
-                .max_capacity(100)
-=======
                 .max_capacity(10)
->>>>>>> 807f75cd
                 .build(),
         );
 
