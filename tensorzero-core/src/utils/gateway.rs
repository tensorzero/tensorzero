--- conflicted
+++ resolved
@@ -17,11 +17,7 @@
 use tokio_util::task::TaskTracker;
 use tracing::instrument;
 
-<<<<<<< HEAD
-use crate::config::{unwritten_config::UnwrittenConfig, Config, ConfigFileGlob};
-=======
 use crate::config::{unwritten::UnwrittenConfig, Config, ConfigFileGlob};
->>>>>>> 30ab86c3
 use crate::db::clickhouse::clickhouse_client::ClickHouseClientType;
 use crate::db::clickhouse::migration_manager::{self, RunMigrationManagerArgs};
 use crate::db::clickhouse::ClickHouseConnectionInfo;
@@ -550,12 +546,8 @@
 mod tests {
     use super::*;
     use crate::config::{
-<<<<<<< HEAD
-        gateway::GatewayConfig, snapshot::ConfigSnapshot, unwritten_config::UnwrittenConfig,
+        gateway::GatewayConfig, snapshot::ConfigSnapshot, unwritten::UnwrittenConfig,
         ObservabilityConfig, PostgresConfig,
-=======
-        gateway::GatewayConfig, snapshot::ConfigSnapshot, ObservabilityConfig, PostgresConfig,
->>>>>>> 30ab86c3
     };
     #[tokio::test]
     async fn test_setup_clickhouse() {
