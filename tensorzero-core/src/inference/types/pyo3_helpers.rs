use std::borrow::Cow;

use pyo3::exceptions::{PyRuntimeError, PyValueError};
use pyo3::types::{IntoPyDict, PyDict};
use pyo3::{intern, prelude::*};
use pyo3::{sync::GILOnceCell, types::PyModule, Bound, Py, PyAny, PyErr, PyResult, Python};
use serde::Deserialize;
use serde_json::Value;
use uuid::Uuid;

use crate::endpoints::datasets::Datapoint;
use crate::inference::types::stored_input::StoredInput;
use crate::inference::types::{
    stored_input::StoredInputMessageContent, ContentBlockChatOutput, ResolvedInputMessageContent,
};
use crate::optimization::dicl::UninitializedDiclOptimizationConfig;
use crate::optimization::fireworks_sft::UninitializedFireworksSFTConfig;
use crate::optimization::openai_rft::UninitializedOpenAIRFTConfig;
use crate::optimization::openai_sft::UninitializedOpenAISFTConfig;
use crate::optimization::together_sft::UninitializedTogetherSFTConfig;
use crate::optimization::UninitializedOptimizerConfig;
use crate::stored_inference::{
    RenderedSample, SimpleStoredSampleInfo, StoredInference, StoredSample,
};
use pyo3::types::PyNone;

use super::ContentBlock;

pub static JSON_LOADS: GILOnceCell<Py<PyAny>> = GILOnceCell::new();
pub static JSON_DUMPS: GILOnceCell<Py<PyAny>> = GILOnceCell::new();
pub static UUID_UUID: GILOnceCell<Py<PyAny>> = GILOnceCell::new();
static TENSORZERO_INTERNAL_ERROR: GILOnceCell<Py<PyAny>> = GILOnceCell::new();
static TENSORZERO_ERROR: GILOnceCell<Py<PyAny>> = GILOnceCell::new();

pub fn uuid_to_python(py: Python<'_>, uuid: Uuid) -> PyResult<Bound<'_, PyAny>> {
    let uuid_class = UUID_UUID.get_or_try_init::<_, PyErr>(py, || {
        let self_module = PyModule::import(py, "uuid")?;
        Ok(self_module.getattr("UUID")?.unbind())
    })?;
    let kwargs = [(intern!(py, "bytes"), uuid.as_bytes())].into_py_dict(py)?;
    let uuid_obj = uuid_class.call(py, (), Some(&kwargs))?;
    Ok(uuid_obj.into_bound(py))
}

fn import_text_content_block(py: Python<'_>) -> PyResult<&Py<PyAny>> {
    // NOTE: we are reusing the type as is used in our output.
    // We may want to consider not doing this so that we don't have these tied together in our interface.
    // However, they are currently nearly identical so this would be duplicated code for now and
    // not intutitive for users
    static TEXT_CONTENT_BLOCK: GILOnceCell<Py<PyAny>> = GILOnceCell::new();
    TEXT_CONTENT_BLOCK.get_or_try_init::<_, PyErr>(py, || {
        let self_module = PyModule::import(py, "tensorzero.types")?;
        Ok(self_module.getattr("Text")?.unbind())
    })
}

fn import_raw_text_content_block(py: Python<'_>) -> PyResult<&Py<PyAny>> {
    static RAW_TEXT_CONTENT_BLOCK: GILOnceCell<Py<PyAny>> = GILOnceCell::new();
    RAW_TEXT_CONTENT_BLOCK.get_or_try_init::<_, PyErr>(py, || {
        let self_module = PyModule::import(py, "tensorzero.types")?;
        Ok(self_module.getattr("RawText")?.unbind())
    })
}

fn import_file_content_block(py: Python<'_>) -> PyResult<&Py<PyAny>> {
    static FILE_CONTENT_BLOCK: GILOnceCell<Py<PyAny>> = GILOnceCell::new();
    FILE_CONTENT_BLOCK.get_or_try_init::<_, PyErr>(py, || {
        let self_module = PyModule::import(py, "tensorzero.types")?;
        Ok(self_module.getattr("FileBase64")?.unbind())
    })
}

fn import_tool_call_content_block(py: Python<'_>) -> PyResult<&Py<PyAny>> {
    static TOOL_CALL_CONTENT_BLOCK: GILOnceCell<Py<PyAny>> = GILOnceCell::new();
    TOOL_CALL_CONTENT_BLOCK.get_or_try_init::<_, PyErr>(py, || {
        let self_module = PyModule::import(py, "tensorzero.types")?;
        Ok(self_module.getattr("ToolCall")?.unbind())
    })
}

fn import_thought_content_block(py: Python<'_>) -> PyResult<&Py<PyAny>> {
    static THOUGHT_CONTENT_BLOCK: GILOnceCell<Py<PyAny>> = GILOnceCell::new();
    THOUGHT_CONTENT_BLOCK.get_or_try_init::<_, PyErr>(py, || {
        let self_module = PyModule::import(py, "tensorzero.types")?;
        Ok(self_module.getattr("Thought")?.unbind())
    })
}

fn import_tool_result_content_block(py: Python<'_>) -> PyResult<&Py<PyAny>> {
    static TOOL_RESULT_CONTENT_BLOCK: GILOnceCell<Py<PyAny>> = GILOnceCell::new();
    TOOL_RESULT_CONTENT_BLOCK.get_or_try_init::<_, PyErr>(py, || {
        let self_module = PyModule::import(py, "tensorzero.types")?;
        Ok(self_module.getattr("ToolResult")?.unbind())
    })
}

fn import_unknown_content_block(py: Python<'_>) -> PyResult<&Py<PyAny>> {
    static UNKNOWN_CONTENT_BLOCK: GILOnceCell<Py<PyAny>> = GILOnceCell::new();
    UNKNOWN_CONTENT_BLOCK.get_or_try_init::<_, PyErr>(py, || {
        let self_module = PyModule::import(py, "tensorzero.types")?;
        Ok(self_module.getattr("UnknownContentBlock")?.unbind())
    })
}

pub fn content_block_to_python(
    py: Python<'_>,
    content_block: &ContentBlock,
) -> PyResult<Py<PyAny>> {
    match content_block {
        ContentBlock::Text(text) => {
            let text_content_block = import_text_content_block(py)?;
            text_content_block.call1(py, (text.text.clone(),))
        }
        ContentBlock::File(file) => {
            let file_content_block = import_file_content_block(py)?;
            file_content_block.call1(
                py,
                (file.file.data.clone(), file.file.mime_type.to_string()),
            )
        }
        ContentBlock::ToolCall(tool_call) => {
            let tool_call_content_block = import_tool_call_content_block(py)?;
            tool_call_content_block.call1(
                py,
                (
                    tool_call.id.clone(),
                    tool_call.arguments.clone(),
                    tool_call.name.clone(),
                    tool_call.arguments.clone(),
                    tool_call.name.clone(),
                ),
            )
        }
        ContentBlock::Thought(thought) => {
            let thought_content_block = import_thought_content_block(py)?;
            thought_content_block.call1(py, (thought.text.clone(),))
        }
        ContentBlock::ToolResult(tool_result) => {
            let tool_result_content_block = import_tool_result_content_block(py)?;
            tool_result_content_block.call1(
                py,
                (
                    tool_result.name.clone(),
                    tool_result.result.clone(),
                    tool_result.id.clone(),
                ),
            )
        }
        ContentBlock::Unknown {
            data,
            model_provider_name,
        } => {
            let unknown_content_block = import_unknown_content_block(py)?;
            let serialized_data = serialize_to_dict(py, data)?;
            unknown_content_block.call1(py, (serialized_data, model_provider_name))
        }
    }
}

pub fn content_block_chat_output_to_python(
    py: Python<'_>,
    content_block_chat_output: ContentBlockChatOutput,
) -> PyResult<Py<PyAny>> {
    match content_block_chat_output {
        ContentBlockChatOutput::Text(text) => {
            let text_content_block = import_text_content_block(py)?;
            text_content_block.call1(py, (text.text,))
        }
        ContentBlockChatOutput::ToolCall(tool_call) => {
            let tool_call_content_block = import_tool_call_content_block(py)?;
            tool_call_content_block.call1(
                py,
                (
                    tool_call.id,
                    tool_call.raw_arguments,
                    tool_call.raw_name,
                    serialize_to_dict(py, tool_call.arguments)?,
                    tool_call.name,
                ),
            )
        }
        ContentBlockChatOutput::Thought(thought) => {
            let thought_content_block = import_thought_content_block(py)?;
            thought_content_block.call1(py, (thought.text,))
        }
        ContentBlockChatOutput::Unknown {
            data,
            model_provider_name,
        } => {
            let unknown_content_block = import_unknown_content_block(py)?;
            let serialized_data = serialize_to_dict(py, data)?;
            unknown_content_block.call1(py, (serialized_data, model_provider_name))
        }
    }
}

pub fn stored_input_message_content_to_python(
    py: Python<'_>,
    content: StoredInputMessageContent,
) -> PyResult<Py<PyAny>> {
    match content {
        StoredInputMessageContent::Text { value } => {
            let text_content_block = import_text_content_block(py)?;
            match value {
                Value::String(s) => {
                    let kwargs = [(intern!(py, "text"), s)].into_py_dict(py)?;
                    text_content_block.call(py, (), Some(&kwargs))
                }
                _ => {
                    let value = serialize_to_dict(py, value)?;
                    let kwargs = [(intern!(py, "arguments"), value)].into_py_dict(py)?;
                    text_content_block.call(py, (), Some(&kwargs))
                }
            }
        }
        StoredInputMessageContent::ToolCall(tool_call) => {
            let tool_call_content_block = import_tool_call_content_block(py)?;
            let parsed_arguments_py = JSON_LOADS
                .get(py)
                .ok_or_else(|| {
                    PyRuntimeError::new_err(
                        "TensorZero: JSON_LOADS was not initialized. This should never happen",
                    )
                })?
                .call1(py, (tool_call.arguments.clone().into_pyobject(py)?,))
                .ok();
            tool_call_content_block.call1(
                py,
                (
                    tool_call.id,
                    tool_call.arguments,
                    tool_call.name.clone(),
                    parsed_arguments_py,
                    tool_call.name,
                ),
            )
        }
        StoredInputMessageContent::ToolResult(tool_result) => {
            let tool_result_content_block = import_tool_result_content_block(py)?;
            tool_result_content_block
                .call1(py, (tool_result.name, tool_result.result, tool_result.id))
        }
        StoredInputMessageContent::Thought(thought) => {
            let thought_content_block = import_thought_content_block(py)?;
            thought_content_block.call1(py, (thought.text,))
        }
        StoredInputMessageContent::RawText { value } => {
            let raw_text_content_block = import_raw_text_content_block(py)?;
            raw_text_content_block.call1(py, (value,))
        }
        StoredInputMessageContent::File(file) => {
            let file_content_block = import_file_content_block(py)?;
            file_content_block.call1(py, (PyNone::get(py), file.file.mime_type.to_string()))
        }
        StoredInputMessageContent::Unknown {
            data,
            model_provider_name,
        } => {
            let unknown_content_block = import_unknown_content_block(py)?;
            let serialized_data = serialize_to_dict(py, data)?;
            unknown_content_block.call1(py, (serialized_data, model_provider_name))
        }
    }
}

pub fn resolved_input_message_content_to_python(
    py: Python<'_>,
    content: ResolvedInputMessageContent,
) -> PyResult<Py<PyAny>> {
    match content {
        ResolvedInputMessageContent::Text { value } => {
            let text_content_block = import_text_content_block(py)?;
            match value {
                Value::String(s) => {
                    let kwargs = [(intern!(py, "text"), s)].into_py_dict(py)?;
                    text_content_block.call(py, (), Some(&kwargs))
                }
                _ => {
                    let value = serialize_to_dict(py, value)?;
                    let kwargs = [(intern!(py, "arguments"), value)].into_py_dict(py)?;
                    text_content_block.call(py, (), Some(&kwargs))
                }
            }
        }
        ResolvedInputMessageContent::ToolCall(tool_call) => {
            let tool_call_content_block = import_tool_call_content_block(py)?;
            let parsed_arguments_py = JSON_LOADS
                .get(py)
                .ok_or_else(|| {
                    PyRuntimeError::new_err(
                        "TensorZero: JSON_LOADS was not initialized. This should never happen",
                    )
                })?
                .call1(py, (tool_call.arguments.clone().into_pyobject(py)?,))
                .ok();
            tool_call_content_block.call1(
                py,
                (
                    tool_call.id,
                    tool_call.arguments,
                    tool_call.name.clone(),
                    parsed_arguments_py,
                    tool_call.name,
                ),
            )
        }
        ResolvedInputMessageContent::ToolResult(tool_result) => {
            let tool_result_content_block = import_tool_result_content_block(py)?;
            tool_result_content_block
                .call1(py, (tool_result.name, tool_result.result, tool_result.id))
        }
        ResolvedInputMessageContent::Thought(thought) => {
            let thought_content_block = import_thought_content_block(py)?;
            thought_content_block.call1(py, (thought.text,))
        }
        ResolvedInputMessageContent::RawText { value } => {
            let raw_text_content_block = import_raw_text_content_block(py)?;
            raw_text_content_block.call1(py, (value,))
        }
        ResolvedInputMessageContent::File(file) => {
            let file_content_block = import_file_content_block(py)?;
            file_content_block.call1(
                py,
                (file.file.data.clone(), file.file.mime_type.to_string()),
            )
        }
        ResolvedInputMessageContent::Unknown {
            data,
            model_provider_name,
        } => {
            let unknown_content_block = import_unknown_content_block(py)?;
            let serialized_data = serialize_to_dict(py, data)?;
            unknown_content_block.call1(py, (serialized_data, model_provider_name))
        }
    }
}

/// Serializes a Rust type to JSON via serde_json, then converts to a Python dictionary
/// using `json.loads`
pub fn serialize_to_dict<T: serde::ser::Serialize>(py: Python<'_>, val: T) -> PyResult<Py<PyAny>> {
    let json_str = serde_json::to_string(&val)
        .map_err(|e| PyValueError::new_err(format!("Failed to serialize to JSON: {e:?}")))?;
    JSON_LOADS
        .get(py)
        .ok_or_else(|| {
            PyRuntimeError::new_err(
                "TensorZero: JSON_LOADS was not initialized. This should never happen",
            )
        })?
        .call1(py, (json_str.into_pyobject(py)?,))
}

/// In the `render_samples` function, we need to be able to accept both
/// impl StoredSample objects passed in from the output of the `list_inferences` and `list_datapoints` functions
/// and arbitrary Python objects that match the serialization pattern of the `StoredSample`
/// type.
/// This is necessary since developers might construct data for rendering by hand.
/// In order to support this, we first check if the object is a `StoredSample` object.
/// If it is, we return it directly.
/// If it is not, we assume it is a Python object that matches the serialization pattern of the
/// `StoredSample` type and deserialize it (and throw an error if it doesn't match).
pub fn deserialize_from_stored_sample<'a>(
    py: Python<'a>,
    obj: &Bound<'a, PyAny>,
) -> PyResult<StoredSampleItem> {
    if obj.is_instance_of::<StoredInference>() {
        Ok(StoredSampleItem::StoredInference(obj.extract()?))
    } else if obj.is_instance_of::<Datapoint>() {
        Ok(StoredSampleItem::Datapoint(obj.extract()?))
    } else {
        deserialize_from_pyobj(py, obj)
    }
}

/// In the `experimental_launch_optimization` function, we need to be able to accept
/// either an arbitrary Python object that matches the serialization pattern of the
/// `RenderedSample` type or a `RenderedSample` object.
pub fn deserialize_from_rendered_sample<'a>(
    py: Python<'a>,
    obj: &Bound<'a, PyAny>,
) -> PyResult<RenderedSample> {
    if obj.is_instance_of::<RenderedSample>() {
        Ok(obj.extract()?)
    } else {
        deserialize_from_pyobj(py, obj)
    }
}

pub fn deserialize_optimization_config(
    obj: &Bound<'_, PyAny>,
) -> PyResult<UninitializedOptimizerConfig> {
    if obj.is_instance_of::<UninitializedOpenAISFTConfig>() {
        Ok(UninitializedOptimizerConfig::OpenAISFT(obj.extract()?))
    } else if obj.is_instance_of::<UninitializedOpenAIRFTConfig>() {
        Ok(UninitializedOptimizerConfig::OpenAIRFT(obj.extract()?))
    } else if obj.is_instance_of::<UninitializedFireworksSFTConfig>() {
        Ok(UninitializedOptimizerConfig::FireworksSFT(obj.extract()?))
    } else if obj.is_instance_of::<UninitializedTogetherSFTConfig>() {
        Ok(UninitializedOptimizerConfig::TogetherSFT(Box::new(
            obj.extract()?,
        )))
    } else if obj.is_instance_of::<UninitializedDiclOptimizationConfig>() {
        Ok(UninitializedOptimizerConfig::Dicl(obj.extract()?))
    } else {
        Err(PyValueError::new_err(
<<<<<<< HEAD
            "Invalid optimization config. Expected OpenAISFTConfig, OpenAIRFTConfig, FireworksSFTConfig, or TogetherSFTConfig",
=======
            "Invalid optimization config. Expected OpenAISFTConfig, FireworksSFTConfig, TogetherSFTConfig, or DiclOptimizationConfig",
>>>>>>> dd53e1aa
        ))
    }
}

#[derive(Clone, Debug, Deserialize)]
pub enum StoredSampleItem {
    StoredInference(StoredInference),
    Datapoint(Datapoint),
}

impl StoredSample for StoredSampleItem {
    fn function_name(&self) -> &str {
        match self {
            StoredSampleItem::StoredInference(inference) => inference.function_name(),
            StoredSampleItem::Datapoint(datapoint) => datapoint.function_name(),
        }
    }

    fn input(&self) -> &StoredInput {
        match self {
            StoredSampleItem::StoredInference(inference) => inference.input(),
            StoredSampleItem::Datapoint(datapoint) => datapoint.input(),
        }
    }

    fn input_mut(&mut self) -> &mut StoredInput {
        match self {
            StoredSampleItem::StoredInference(inference) => inference.input_mut(),
            StoredSampleItem::Datapoint(datapoint) => datapoint.input_mut(),
        }
    }

    fn into_input(self) -> StoredInput {
        match self {
            StoredSampleItem::StoredInference(inference) => inference.into_input(),
            StoredSampleItem::Datapoint(datapoint) => datapoint.into_input(),
        }
    }

    fn owned_simple_info(self) -> SimpleStoredSampleInfo {
        match self {
            StoredSampleItem::StoredInference(inference) => inference.owned_simple_info(),
            StoredSampleItem::Datapoint(datapoint) => datapoint.owned_simple_info(),
        }
    }
}

/// Converts a Python dictionary/list to json with `json.dumps`,
/// then deserializes to a Rust type via serde
pub fn deserialize_from_pyobj<'a, T: serde::de::DeserializeOwned>(
    py: Python<'a>,
    obj: &Bound<'a, PyAny>,
) -> PyResult<T> {
    let self_module = PyModule::import(py, "tensorzero.types")?;
    let to_dict_encoder: Bound<'_, PyAny> = self_module.getattr("TensorZeroTypeEncoder")?;
    let kwargs = PyDict::new(py);
    kwargs.set_item(intern!(py, "cls"), to_dict_encoder)?;

    let json_str_obj = JSON_DUMPS
        .get(py)
        .ok_or_else(|| {
            PyRuntimeError::new_err(
                "TensorZero: JSON_DUMPS was not initialized. This should never happen",
            )
        })?
        .call(py, (obj,), Some(&kwargs))?;
    let json_str: Cow<'_, str> = json_str_obj.extract(py)?;
    let mut deserializer = serde_json::Deserializer::from_str(json_str.as_ref());
    let val: Result<T, _> = serde_path_to_error::deserialize(&mut deserializer);
    match val {
        Ok(val) => Ok(val),
        Err(e) => Err(tensorzero_core_error(
            py,
            &format!(
                "Failed to deserialize JSON to {}: {}",
                std::any::type_name::<T>(),
                e
            ),
        )?),
    }
}

pub fn tensorzero_error_class(py: Python<'_>) -> PyResult<&Py<PyAny>> {
    TENSORZERO_ERROR.get_or_try_init::<_, PyErr>(py, || {
        let self_module = PyModule::import(py, "tensorzero.types")?;
        let err: Bound<'_, PyAny> = self_module.getattr("TensorZeroError")?;
        Ok(err.unbind())
    })
}

pub fn tensorzero_core_error_class(py: Python<'_>) -> PyResult<&Py<PyAny>> {
    TENSORZERO_INTERNAL_ERROR.get_or_try_init::<_, PyErr>(py, || {
        let self_module = PyModule::import(py, "tensorzero.types")?;
        let err: Bound<'_, PyAny> = self_module.getattr("TensorZeroInternalError")?;
        Ok(err.unbind())
    })
}

pub fn tensorzero_core_error(py: Python<'_>, msg: &str) -> PyResult<PyErr> {
    Ok(PyErr::from_value(
        tensorzero_core_error_class(py)?.bind(py).call1((msg,))?,
    ))
}<|MERGE_RESOLUTION|>--- conflicted
+++ resolved
@@ -403,11 +403,7 @@
         Ok(UninitializedOptimizerConfig::Dicl(obj.extract()?))
     } else {
         Err(PyValueError::new_err(
-<<<<<<< HEAD
-            "Invalid optimization config. Expected OpenAISFTConfig, OpenAIRFTConfig, FireworksSFTConfig, or TogetherSFTConfig",
-=======
-            "Invalid optimization config. Expected OpenAISFTConfig, FireworksSFTConfig, TogetherSFTConfig, or DiclOptimizationConfig",
->>>>>>> dd53e1aa
+            "Invalid optimization config. Expected OpenAISFTConfig, OpenAIRFTConfig, FireworksSFTConfig, TogetherSFTConfig, or DiclOptimizationConfig",
         ))
     }
 }
