use std::borrow::Cow;

use pyo3::exceptions::{PyRuntimeError, PyValueError};
use pyo3::types::{IntoPyDict, PyDict};
use pyo3::{intern, prelude::*};
use pyo3::{sync::GILOnceCell, types::PyModule, Bound, Py, PyAny, PyErr, PyResult, Python};
use serde::Deserialize;
use serde_json::Value;
use uuid::Uuid;

use crate::endpoints::datasets::Datapoint;
use crate::inference::types::{ContentBlockChatOutput, ResolvedInput, ResolvedInputMessageContent};
use crate::optimization::fireworks_sft::UninitializedFireworksSFTConfig;
use crate::optimization::gcp_vertex_gemini_sft::UninitializedGCPVertexGeminiSFTConfig;
use crate::optimization::openai_sft::UninitializedOpenAISFTConfig;
use crate::optimization::together_sft::UninitializedTogetherSFTConfig;
use crate::optimization::UninitializedOptimizerConfig;
use crate::stored_inference::{
    RenderedSample, SimpleStoredSampleInfo, StoredInference, StoredSample,
};

use super::ContentBlock;

pub static JSON_LOADS: GILOnceCell<Py<PyAny>> = GILOnceCell::new();
pub static JSON_DUMPS: GILOnceCell<Py<PyAny>> = GILOnceCell::new();
pub static UUID_UUID: GILOnceCell<Py<PyAny>> = GILOnceCell::new();
static TENSORZERO_INTERNAL_ERROR: GILOnceCell<Py<PyAny>> = GILOnceCell::new();
static TENSORZERO_ERROR: GILOnceCell<Py<PyAny>> = GILOnceCell::new();

pub fn uuid_to_python(py: Python<'_>, uuid: Uuid) -> PyResult<Bound<'_, PyAny>> {
    let uuid_class = UUID_UUID.get_or_try_init::<_, PyErr>(py, || {
        let self_module = PyModule::import(py, "uuid")?;
        Ok(self_module.getattr("UUID")?.unbind())
    })?;
    let kwargs = [(intern!(py, "bytes"), uuid.as_bytes())].into_py_dict(py)?;
    let uuid_obj = uuid_class.call(py, (), Some(&kwargs))?;
    Ok(uuid_obj.into_bound(py))
}

fn import_text_content_block(py: Python<'_>) -> PyResult<&Py<PyAny>> {
    // NOTE: we are reusing the type as is used in our output.
    // We may want to consider not doing this so that we don't have these tied together in our interface.
    // However, they are currently nearly identical so this would be duplicated code for now and
    // not intutitive for users
    static TEXT_CONTENT_BLOCK: GILOnceCell<Py<PyAny>> = GILOnceCell::new();
    TEXT_CONTENT_BLOCK.get_or_try_init::<_, PyErr>(py, || {
        let self_module = PyModule::import(py, "tensorzero.types")?;
        Ok(self_module.getattr("Text")?.unbind())
    })
}

fn import_raw_text_content_block(py: Python<'_>) -> PyResult<&Py<PyAny>> {
    static RAW_TEXT_CONTENT_BLOCK: GILOnceCell<Py<PyAny>> = GILOnceCell::new();
    RAW_TEXT_CONTENT_BLOCK.get_or_try_init::<_, PyErr>(py, || {
        let self_module = PyModule::import(py, "tensorzero.types")?;
        Ok(self_module.getattr("RawText")?.unbind())
    })
}

fn import_file_content_block(py: Python<'_>) -> PyResult<&Py<PyAny>> {
    static FILE_CONTENT_BLOCK: GILOnceCell<Py<PyAny>> = GILOnceCell::new();
    FILE_CONTENT_BLOCK.get_or_try_init::<_, PyErr>(py, || {
        let self_module = PyModule::import(py, "tensorzero.types")?;
        Ok(self_module.getattr("FileBase64")?.unbind())
    })
}

fn import_tool_call_content_block(py: Python<'_>) -> PyResult<&Py<PyAny>> {
    static TOOL_CALL_CONTENT_BLOCK: GILOnceCell<Py<PyAny>> = GILOnceCell::new();
    TOOL_CALL_CONTENT_BLOCK.get_or_try_init::<_, PyErr>(py, || {
        let self_module = PyModule::import(py, "tensorzero.types")?;
        Ok(self_module.getattr("ToolCall")?.unbind())
    })
}

fn import_thought_content_block(py: Python<'_>) -> PyResult<&Py<PyAny>> {
    static THOUGHT_CONTENT_BLOCK: GILOnceCell<Py<PyAny>> = GILOnceCell::new();
    THOUGHT_CONTENT_BLOCK.get_or_try_init::<_, PyErr>(py, || {
        let self_module = PyModule::import(py, "tensorzero.types")?;
        Ok(self_module.getattr("Thought")?.unbind())
    })
}

fn import_tool_result_content_block(py: Python<'_>) -> PyResult<&Py<PyAny>> {
    static TOOL_RESULT_CONTENT_BLOCK: GILOnceCell<Py<PyAny>> = GILOnceCell::new();
    TOOL_RESULT_CONTENT_BLOCK.get_or_try_init::<_, PyErr>(py, || {
        let self_module = PyModule::import(py, "tensorzero.types")?;
        Ok(self_module.getattr("ToolResult")?.unbind())
    })
}

fn import_unknown_content_block(py: Python<'_>) -> PyResult<&Py<PyAny>> {
    static UNKNOWN_CONTENT_BLOCK: GILOnceCell<Py<PyAny>> = GILOnceCell::new();
    UNKNOWN_CONTENT_BLOCK.get_or_try_init::<_, PyErr>(py, || {
        let self_module = PyModule::import(py, "tensorzero.types")?;
        Ok(self_module.getattr("UnknownContentBlock")?.unbind())
    })
}

pub fn content_block_to_python(
    py: Python<'_>,
    content_block: &ContentBlock,
) -> PyResult<Py<PyAny>> {
    match content_block {
        ContentBlock::Text(text) => {
            let text_content_block = import_text_content_block(py)?;
            text_content_block.call1(py, (text.text.clone(),))
        }
        ContentBlock::File(file) => {
            let file_content_block = import_file_content_block(py)?;
            file_content_block.call1(
                py,
                (
                    file.file.data.clone().unwrap_or(String::new()),
                    file.file.mime_type.to_string(),
                ),
            )
        }
        ContentBlock::ToolCall(tool_call) => {
            let tool_call_content_block = import_tool_call_content_block(py)?;
            tool_call_content_block.call1(
                py,
                (
                    tool_call.id.clone(),
                    tool_call.arguments.clone(),
                    tool_call.name.clone(),
                    tool_call.arguments.clone(),
                    tool_call.name.clone(),
                ),
            )
        }
        ContentBlock::Thought(thought) => {
            let thought_content_block = import_thought_content_block(py)?;
            thought_content_block.call1(py, (thought.text.clone(),))
        }
        ContentBlock::ToolResult(tool_result) => {
            let tool_result_content_block = import_tool_result_content_block(py)?;
            tool_result_content_block.call1(
                py,
                (
                    tool_result.name.clone(),
                    tool_result.result.clone(),
                    tool_result.id.clone(),
                ),
            )
        }
        ContentBlock::Unknown {
            data,
            model_provider_name,
        } => {
            let unknown_content_block = import_unknown_content_block(py)?;
            let serialized_data = serialize_to_dict(py, data)?;
            unknown_content_block.call1(py, (serialized_data, model_provider_name))
        }
    }
}

pub fn content_block_chat_output_to_python(
    py: Python<'_>,
    content_block_chat_output: ContentBlockChatOutput,
) -> PyResult<Py<PyAny>> {
    match content_block_chat_output {
        ContentBlockChatOutput::Text(text) => {
            let text_content_block = import_text_content_block(py)?;
            text_content_block.call1(py, (text.text,))
        }
        ContentBlockChatOutput::ToolCall(tool_call) => {
            let tool_call_content_block = import_tool_call_content_block(py)?;
            tool_call_content_block.call1(
                py,
                (
                    tool_call.id,
                    tool_call.raw_arguments,
                    tool_call.raw_name,
                    serialize_to_dict(py, tool_call.arguments)?,
                    tool_call.name,
                ),
            )
        }
        ContentBlockChatOutput::Thought(thought) => {
            let thought_content_block = import_thought_content_block(py)?;
            thought_content_block.call1(py, (thought.text,))
        }
        ContentBlockChatOutput::Unknown {
            data,
            model_provider_name,
        } => {
            let unknown_content_block = import_unknown_content_block(py)?;
            let serialized_data = serialize_to_dict(py, data)?;
            unknown_content_block.call1(py, (serialized_data, model_provider_name))
        }
    }
}

pub fn resolved_input_message_content_to_python(
    py: Python<'_>,
    content: ResolvedInputMessageContent,
) -> PyResult<Py<PyAny>> {
    match content {
        ResolvedInputMessageContent::Text { value } => {
            let text_content_block = import_text_content_block(py)?;
            match value {
                Value::String(s) => {
                    let kwargs = [(intern!(py, "text"), s)].into_py_dict(py)?;
                    text_content_block.call(py, (), Some(&kwargs))
                }
                _ => {
                    let value = serialize_to_dict(py, value)?;
                    let kwargs = [(intern!(py, "arguments"), value)].into_py_dict(py)?;
                    text_content_block.call(py, (), Some(&kwargs))
                }
            }
        }
        ResolvedInputMessageContent::ToolCall(tool_call) => {
            let tool_call_content_block = import_tool_call_content_block(py)?;
            let parsed_arguments_py = JSON_LOADS
                .get(py)
                .ok_or_else(|| {
                    PyRuntimeError::new_err(
                        "TensorZero: JSON_LOADS was not initialized. This should never happen",
                    )
                })?
                .call1(py, (tool_call.arguments.clone().into_pyobject(py)?,))
                .ok();
            tool_call_content_block.call1(
                py,
                (
                    tool_call.id,
                    tool_call.arguments,
                    tool_call.name.clone(),
                    parsed_arguments_py,
                    tool_call.name,
                ),
            )
        }
        ResolvedInputMessageContent::ToolResult(tool_result) => {
            let tool_result_content_block = import_tool_result_content_block(py)?;
            tool_result_content_block
                .call1(py, (tool_result.name, tool_result.result, tool_result.id))
        }
        ResolvedInputMessageContent::Thought(thought) => {
            let thought_content_block = import_thought_content_block(py)?;
            thought_content_block.call1(py, (thought.text,))
        }
        ResolvedInputMessageContent::RawText { value } => {
            let raw_text_content_block = import_raw_text_content_block(py)?;
            raw_text_content_block.call1(py, (value,))
        }
        ResolvedInputMessageContent::File(file) => {
            let file_content_block = import_file_content_block(py)?;
            file_content_block.call1(
                py,
                (
                    file.file.data.clone().unwrap_or(String::new()),
                    file.file.mime_type.to_string(),
                ),
            )
        }
        ResolvedInputMessageContent::Unknown {
            data,
            model_provider_name,
        } => {
            let unknown_content_block = import_unknown_content_block(py)?;
            let serialized_data = serialize_to_dict(py, data)?;
            unknown_content_block.call1(py, (serialized_data, model_provider_name))
        }
    }
}

/// Serializes a Rust type to JSON via serde_json, then converts to a Python dictionary
/// using `json.loads`
pub fn serialize_to_dict<T: serde::ser::Serialize>(py: Python<'_>, val: T) -> PyResult<Py<PyAny>> {
    let json_str = serde_json::to_string(&val)
        .map_err(|e| PyValueError::new_err(format!("Failed to serialize to JSON: {e:?}")))?;
    JSON_LOADS
        .get(py)
        .ok_or_else(|| {
            PyRuntimeError::new_err(
                "TensorZero: JSON_LOADS was not initialized. This should never happen",
            )
        })?
        .call1(py, (json_str.into_pyobject(py)?,))
}

/// In the `render_samples` function, we need to be able to accept both
/// impl StoredSample objects passed in from the output of the `list_inferences` and `list_datapoints` functions
/// and arbitrary Python objects that match the serialization pattern of the `StoredSample`
/// type.
/// This is necessary since developers might construct data for rendering by hand.
/// In order to support this, we first check if the object is a `StoredSample` object.
/// If it is, we return it directly.
/// If it is not, we assume it is a Python object that matches the serialization pattern of the
/// `StoredSample` type and deserialize it (and throw an error if it doesn't match).
pub fn deserialize_from_stored_sample<'a>(
    py: Python<'a>,
    obj: &Bound<'a, PyAny>,
) -> PyResult<StoredSampleItem> {
    if obj.is_instance_of::<StoredInference>() {
        Ok(StoredSampleItem::StoredInference(obj.extract()?))
    } else if obj.is_instance_of::<Datapoint>() {
        Ok(StoredSampleItem::Datapoint(obj.extract()?))
    } else {
        deserialize_from_pyobj(py, obj)
    }
}

/// In the `experimental_launch_optimization` function, we need to be able to accept
/// either an arbitrary Python object that matches the serialization pattern of the
/// `RenderedSample` type or a `RenderedSample` object.
pub fn deserialize_from_rendered_sample<'a>(
    py: Python<'a>,
    obj: &Bound<'a, PyAny>,
) -> PyResult<RenderedSample> {
    if obj.is_instance_of::<RenderedSample>() {
        Ok(obj.extract()?)
    } else {
        deserialize_from_pyobj(py, obj)
    }
}

pub fn deserialize_optimization_config(
    obj: &Bound<'_, PyAny>,
) -> PyResult<UninitializedOptimizerConfig> {
    if obj.is_instance_of::<UninitializedOpenAISFTConfig>() {
        Ok(UninitializedOptimizerConfig::OpenAISFT(obj.extract()?))
    } else if obj.is_instance_of::<UninitializedFireworksSFTConfig>() {
        Ok(UninitializedOptimizerConfig::FireworksSFT(obj.extract()?))
    } else if obj.is_instance_of::<UninitializedTogetherSFTConfig>() {
<<<<<<< HEAD
        Ok(UninitializedOptimizerConfig::TogetherSFT(obj.extract()?))
    } else if obj.is_instance_of::<UninitializedGCPVertexGeminiSFTConfig>() {
        Ok(UninitializedOptimizerConfig::GCPVertexGeminiSFT(
            obj.extract()?,
        ))
=======
        Ok(UninitializedOptimizerConfig::TogetherSFT(Box::new(
            obj.extract()?,
        )))
>>>>>>> 0a8adf07
    } else {
        Err(PyValueError::new_err(
            "Invalid optimization config. Expected OpenAISFTConfig, FireworksSFTConfig, GCPVertexGeminiSFTConfig, or TogetherSFTConfig",
        ))
    }
}

#[derive(Clone, Debug, Deserialize)]
pub enum StoredSampleItem {
    StoredInference(StoredInference),
    Datapoint(Datapoint),
}

impl StoredSample for StoredSampleItem {
    fn function_name(&self) -> &str {
        match self {
            StoredSampleItem::StoredInference(inference) => inference.function_name(),
            StoredSampleItem::Datapoint(datapoint) => datapoint.function_name(),
        }
    }

    fn input(&self) -> &ResolvedInput {
        match self {
            StoredSampleItem::StoredInference(inference) => inference.input(),
            StoredSampleItem::Datapoint(datapoint) => datapoint.input(),
        }
    }

    fn input_mut(&mut self) -> &mut ResolvedInput {
        match self {
            StoredSampleItem::StoredInference(inference) => inference.input_mut(),
            StoredSampleItem::Datapoint(datapoint) => datapoint.input_mut(),
        }
    }

    fn owned_simple_info(self) -> SimpleStoredSampleInfo {
        match self {
            StoredSampleItem::StoredInference(inference) => inference.owned_simple_info(),
            StoredSampleItem::Datapoint(datapoint) => datapoint.owned_simple_info(),
        }
    }
}

/// Converts a Python dictionary/list to json with `json.dumps`,
/// then deserializes to a Rust type via serde
pub fn deserialize_from_pyobj<'a, T: serde::de::DeserializeOwned>(
    py: Python<'a>,
    obj: &Bound<'a, PyAny>,
) -> PyResult<T> {
    let self_module = PyModule::import(py, "tensorzero.types")?;
    let to_dict_encoder: Bound<'_, PyAny> = self_module.getattr("TensorZeroTypeEncoder")?;
    let kwargs = PyDict::new(py);
    kwargs.set_item(intern!(py, "cls"), to_dict_encoder)?;

    let json_str_obj = JSON_DUMPS
        .get(py)
        .ok_or_else(|| {
            PyRuntimeError::new_err(
                "TensorZero: JSON_DUMPS was not initialized. This should never happen",
            )
        })?
        .call(py, (obj,), Some(&kwargs))?;
    let json_str: Cow<'_, str> = json_str_obj.extract(py)?;
    let mut deserializer = serde_json::Deserializer::from_str(json_str.as_ref());
    let val: Result<T, _> = serde_path_to_error::deserialize(&mut deserializer);
    match val {
        Ok(val) => Ok(val),
        Err(e) => Err(tensorzero_core_error(
            py,
            &format!(
                "Failed to deserialize JSON to {}: {}",
                std::any::type_name::<T>(),
                e
            ),
        )?),
    }
}

pub fn tensorzero_error_class(py: Python<'_>) -> PyResult<&Py<PyAny>> {
    TENSORZERO_ERROR.get_or_try_init::<_, PyErr>(py, || {
        let self_module = PyModule::import(py, "tensorzero.types")?;
        let err: Bound<'_, PyAny> = self_module.getattr("TensorZeroError")?;
        Ok(err.unbind())
    })
}

pub fn tensorzero_core_error_class(py: Python<'_>) -> PyResult<&Py<PyAny>> {
    TENSORZERO_INTERNAL_ERROR.get_or_try_init::<_, PyErr>(py, || {
        let self_module = PyModule::import(py, "tensorzero.types")?;
        let err: Bound<'_, PyAny> = self_module.getattr("TensorZeroInternalError")?;
        Ok(err.unbind())
    })
}

pub fn tensorzero_core_error(py: Python<'_>, msg: &str) -> PyResult<PyErr> {
    Ok(PyErr::from_value(
        tensorzero_core_error_class(py)?.bind(py).call1((msg,))?,
    ))
}<|MERGE_RESOLUTION|>--- conflicted
+++ resolved
@@ -326,17 +326,13 @@
     } else if obj.is_instance_of::<UninitializedFireworksSFTConfig>() {
         Ok(UninitializedOptimizerConfig::FireworksSFT(obj.extract()?))
     } else if obj.is_instance_of::<UninitializedTogetherSFTConfig>() {
-<<<<<<< HEAD
-        Ok(UninitializedOptimizerConfig::TogetherSFT(obj.extract()?))
+        Ok(UninitializedOptimizerConfig::TogetherSFT(Box::new(
+            obj.extract()?,
+        )))
     } else if obj.is_instance_of::<UninitializedGCPVertexGeminiSFTConfig>() {
         Ok(UninitializedOptimizerConfig::GCPVertexGeminiSFT(
             obj.extract()?,
         ))
-=======
-        Ok(UninitializedOptimizerConfig::TogetherSFT(Box::new(
-            obj.extract()?,
-        )))
->>>>>>> 0a8adf07
     } else {
         Err(PyValueError::new_err(
             "Invalid optimization config. Expected OpenAISFTConfig, FireworksSFTConfig, GCPVertexGeminiSFTConfig, or TogetherSFTConfig",
