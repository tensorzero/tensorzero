use std::borrow::Cow;

use pyo3::exceptions::{PyRuntimeError, PyValueError};
use pyo3::types::{IntoPyDict, PyDict};
use pyo3::{intern, prelude::*};
use pyo3::{sync::GILOnceCell, types::PyModule, Bound, Py, PyAny, PyErr, PyResult, Python};
use serde::Deserialize;
use serde_json::Value;
use uuid::Uuid;

use crate::endpoints::datasets::Datapoint;
use crate::inference::types::stored_input::StoredInput;
use crate::inference::types::{
    stored_input::StoredInputMessageContent, ContentBlockChatOutput, ResolvedInputMessageContent,
};
use crate::optimization::dicl::UninitializedDiclOptimizationConfig;
use crate::optimization::fireworks_sft::UninitializedFireworksSFTConfig;
use crate::optimization::gcp_vertex_gemini_sft::UninitializedGCPVertexGeminiSFTConfig;
use crate::optimization::openai_sft::UninitializedOpenAISFTConfig;
use crate::optimization::together_sft::UninitializedTogetherSFTConfig;
use crate::optimization::UninitializedOptimizerConfig;
use crate::stored_inference::{
    RenderedSample, SimpleStoredSampleInfo, StoredInference, StoredSample,
};
use pyo3::types::PyNone;

use super::ContentBlock;

pub static JSON_LOADS: GILOnceCell<Py<PyAny>> = GILOnceCell::new();
pub static JSON_DUMPS: GILOnceCell<Py<PyAny>> = GILOnceCell::new();
pub static UUID_UUID: GILOnceCell<Py<PyAny>> = GILOnceCell::new();
static TENSORZERO_INTERNAL_ERROR: GILOnceCell<Py<PyAny>> = GILOnceCell::new();
static TENSORZERO_ERROR: GILOnceCell<Py<PyAny>> = GILOnceCell::new();

pub fn uuid_to_python(py: Python<'_>, uuid: Uuid) -> PyResult<Bound<'_, PyAny>> {
    let uuid_class = UUID_UUID.get_or_try_init::<_, PyErr>(py, || {
        let self_module = PyModule::import(py, "uuid")?;
        Ok(self_module.getattr("UUID")?.unbind())
    })?;
    let kwargs = [(intern!(py, "bytes"), uuid.as_bytes())].into_py_dict(py)?;
    let uuid_obj = uuid_class.call(py, (), Some(&kwargs))?;
    Ok(uuid_obj.into_bound(py))
}

fn import_text_content_block(py: Python<'_>) -> PyResult<&Py<PyAny>> {
    // NOTE: we are reusing the type as is used in our output.
    // We may want to consider not doing this so that we don't have these tied together in our interface.
    // However, they are currently nearly identical so this would be duplicated code for now and
    // not intutitive for users
    static TEXT_CONTENT_BLOCK: GILOnceCell<Py<PyAny>> = GILOnceCell::new();
    TEXT_CONTENT_BLOCK.get_or_try_init::<_, PyErr>(py, || {
        let self_module = PyModule::import(py, "tensorzero.types")?;
        Ok(self_module.getattr("Text")?.unbind())
    })
}

fn import_raw_text_content_block(py: Python<'_>) -> PyResult<&Py<PyAny>> {
    static RAW_TEXT_CONTENT_BLOCK: GILOnceCell<Py<PyAny>> = GILOnceCell::new();
    RAW_TEXT_CONTENT_BLOCK.get_or_try_init::<_, PyErr>(py, || {
        let self_module = PyModule::import(py, "tensorzero.types")?;
        Ok(self_module.getattr("RawText")?.unbind())
    })
}

fn import_file_content_block(py: Python<'_>) -> PyResult<&Py<PyAny>> {
    static FILE_CONTENT_BLOCK: GILOnceCell<Py<PyAny>> = GILOnceCell::new();
    FILE_CONTENT_BLOCK.get_or_try_init::<_, PyErr>(py, || {
        let self_module = PyModule::import(py, "tensorzero.types")?;
        Ok(self_module.getattr("FileBase64")?.unbind())
    })
}

fn import_tool_call_content_block(py: Python<'_>) -> PyResult<&Py<PyAny>> {
    static TOOL_CALL_CONTENT_BLOCK: GILOnceCell<Py<PyAny>> = GILOnceCell::new();
    TOOL_CALL_CONTENT_BLOCK.get_or_try_init::<_, PyErr>(py, || {
        let self_module = PyModule::import(py, "tensorzero.types")?;
        Ok(self_module.getattr("ToolCall")?.unbind())
    })
}

fn import_thought_content_block(py: Python<'_>) -> PyResult<&Py<PyAny>> {
    static THOUGHT_CONTENT_BLOCK: GILOnceCell<Py<PyAny>> = GILOnceCell::new();
    THOUGHT_CONTENT_BLOCK.get_or_try_init::<_, PyErr>(py, || {
        let self_module = PyModule::import(py, "tensorzero.types")?;
        Ok(self_module.getattr("Thought")?.unbind())
    })
}

fn import_tool_result_content_block(py: Python<'_>) -> PyResult<&Py<PyAny>> {
    static TOOL_RESULT_CONTENT_BLOCK: GILOnceCell<Py<PyAny>> = GILOnceCell::new();
    TOOL_RESULT_CONTENT_BLOCK.get_or_try_init::<_, PyErr>(py, || {
        let self_module = PyModule::import(py, "tensorzero.types")?;
        Ok(self_module.getattr("ToolResult")?.unbind())
    })
}

fn import_unknown_content_block(py: Python<'_>) -> PyResult<&Py<PyAny>> {
    static UNKNOWN_CONTENT_BLOCK: GILOnceCell<Py<PyAny>> = GILOnceCell::new();
    UNKNOWN_CONTENT_BLOCK.get_or_try_init::<_, PyErr>(py, || {
        let self_module = PyModule::import(py, "tensorzero.types")?;
        Ok(self_module.getattr("UnknownContentBlock")?.unbind())
    })
}

pub fn content_block_to_python(
    py: Python<'_>,
    content_block: &ContentBlock,
) -> PyResult<Py<PyAny>> {
    match content_block {
        ContentBlock::Text(text) => {
            let text_content_block = import_text_content_block(py)?;
            text_content_block.call1(py, (text.text.clone(),))
        }
        ContentBlock::File(file) => {
            let file_content_block = import_file_content_block(py)?;
            file_content_block.call1(
                py,
                (file.file.data.clone(), file.file.mime_type.to_string()),
            )
        }
        ContentBlock::ToolCall(tool_call) => {
            let tool_call_content_block = import_tool_call_content_block(py)?;
            tool_call_content_block.call1(
                py,
                (
                    tool_call.id.clone(),
                    tool_call.arguments.clone(),
                    tool_call.name.clone(),
                    tool_call.arguments.clone(),
                    tool_call.name.clone(),
                ),
            )
        }
        ContentBlock::Thought(thought) => {
            let thought_content_block = import_thought_content_block(py)?;
            thought_content_block.call1(py, (thought.text.clone(),))
        }
        ContentBlock::ToolResult(tool_result) => {
            let tool_result_content_block = import_tool_result_content_block(py)?;
            tool_result_content_block.call1(
                py,
                (
                    tool_result.name.clone(),
                    tool_result.result.clone(),
                    tool_result.id.clone(),
                ),
            )
        }
        ContentBlock::Unknown {
            data,
            model_provider_name,
        } => {
            let unknown_content_block = import_unknown_content_block(py)?;
            let serialized_data = serialize_to_dict(py, data)?;
            unknown_content_block.call1(py, (serialized_data, model_provider_name))
        }
    }
}

pub fn content_block_chat_output_to_python(
    py: Python<'_>,
    content_block_chat_output: ContentBlockChatOutput,
) -> PyResult<Py<PyAny>> {
    match content_block_chat_output {
        ContentBlockChatOutput::Text(text) => {
            let text_content_block = import_text_content_block(py)?;
            text_content_block.call1(py, (text.text,))
        }
        ContentBlockChatOutput::ToolCall(tool_call) => {
            let tool_call_content_block = import_tool_call_content_block(py)?;
            tool_call_content_block.call1(
                py,
                (
                    tool_call.id,
                    tool_call.raw_arguments,
                    tool_call.raw_name,
                    serialize_to_dict(py, tool_call.arguments)?,
                    tool_call.name,
                ),
            )
        }
        ContentBlockChatOutput::Thought(thought) => {
            let thought_content_block = import_thought_content_block(py)?;
            thought_content_block.call1(py, (thought.text,))
        }
        ContentBlockChatOutput::Unknown {
            data,
            model_provider_name,
        } => {
            let unknown_content_block = import_unknown_content_block(py)?;
            let serialized_data = serialize_to_dict(py, data)?;
            unknown_content_block.call1(py, (serialized_data, model_provider_name))
        }
    }
}

pub fn stored_input_message_content_to_python(
    py: Python<'_>,
    content: StoredInputMessageContent,
) -> PyResult<Py<PyAny>> {
    match content {
        StoredInputMessageContent::Text { value } => {
            let text_content_block = import_text_content_block(py)?;
            match value {
                Value::String(s) => {
                    let kwargs = [(intern!(py, "text"), s)].into_py_dict(py)?;
                    text_content_block.call(py, (), Some(&kwargs))
                }
                _ => {
                    let value = serialize_to_dict(py, value)?;
                    let kwargs = [(intern!(py, "arguments"), value)].into_py_dict(py)?;
                    text_content_block.call(py, (), Some(&kwargs))
                }
            }
        }
        StoredInputMessageContent::ToolCall(tool_call) => {
            let tool_call_content_block = import_tool_call_content_block(py)?;
            let parsed_arguments_py = JSON_LOADS
                .get(py)
                .ok_or_else(|| {
                    PyRuntimeError::new_err(
                        "TensorZero: JSON_LOADS was not initialized. This should never happen",
                    )
                })?
                .call1(py, (tool_call.arguments.clone().into_pyobject(py)?,))
                .ok();
            tool_call_content_block.call1(
                py,
                (
                    tool_call.id,
                    tool_call.arguments,
                    tool_call.name.clone(),
                    parsed_arguments_py,
                    tool_call.name,
                ),
            )
        }
        StoredInputMessageContent::ToolResult(tool_result) => {
            let tool_result_content_block = import_tool_result_content_block(py)?;
            tool_result_content_block
                .call1(py, (tool_result.name, tool_result.result, tool_result.id))
        }
        StoredInputMessageContent::Thought(thought) => {
            let thought_content_block = import_thought_content_block(py)?;
            thought_content_block.call1(py, (thought.text,))
        }
        StoredInputMessageContent::RawText { value } => {
            let raw_text_content_block = import_raw_text_content_block(py)?;
            raw_text_content_block.call1(py, (value,))
        }
        StoredInputMessageContent::File(file) => {
            let file_content_block = import_file_content_block(py)?;
            file_content_block.call1(py, (PyNone::get(py), file.file.mime_type.to_string()))
        }
        StoredInputMessageContent::Unknown {
            data,
            model_provider_name,
        } => {
            let unknown_content_block = import_unknown_content_block(py)?;
            let serialized_data = serialize_to_dict(py, data)?;
            unknown_content_block.call1(py, (serialized_data, model_provider_name))
        }
    }
}

pub fn resolved_input_message_content_to_python(
    py: Python<'_>,
    content: ResolvedInputMessageContent,
) -> PyResult<Py<PyAny>> {
    match content {
        ResolvedInputMessageContent::Text { value } => {
            let text_content_block = import_text_content_block(py)?;
            match value {
                Value::String(s) => {
                    let kwargs = [(intern!(py, "text"), s)].into_py_dict(py)?;
                    text_content_block.call(py, (), Some(&kwargs))
                }
                _ => {
                    let value = serialize_to_dict(py, value)?;
                    let kwargs = [(intern!(py, "arguments"), value)].into_py_dict(py)?;
                    text_content_block.call(py, (), Some(&kwargs))
                }
            }
        }
        ResolvedInputMessageContent::ToolCall(tool_call) => {
            let tool_call_content_block = import_tool_call_content_block(py)?;
            let parsed_arguments_py = JSON_LOADS
                .get(py)
                .ok_or_else(|| {
                    PyRuntimeError::new_err(
                        "TensorZero: JSON_LOADS was not initialized. This should never happen",
                    )
                })?
                .call1(py, (tool_call.arguments.clone().into_pyobject(py)?,))
                .ok();
            tool_call_content_block.call1(
                py,
                (
                    tool_call.id,
                    tool_call.arguments,
                    tool_call.name.clone(),
                    parsed_arguments_py,
                    tool_call.name,
                ),
            )
        }
        ResolvedInputMessageContent::ToolResult(tool_result) => {
            let tool_result_content_block = import_tool_result_content_block(py)?;
            tool_result_content_block
                .call1(py, (tool_result.name, tool_result.result, tool_result.id))
        }
        ResolvedInputMessageContent::Thought(thought) => {
            let thought_content_block = import_thought_content_block(py)?;
            thought_content_block.call1(py, (thought.text,))
        }
        ResolvedInputMessageContent::RawText { value } => {
            let raw_text_content_block = import_raw_text_content_block(py)?;
            raw_text_content_block.call1(py, (value,))
        }
        ResolvedInputMessageContent::File(file) => {
            let file_content_block = import_file_content_block(py)?;
            file_content_block.call1(
                py,
                (file.file.data.clone(), file.file.mime_type.to_string()),
            )
        }
        ResolvedInputMessageContent::Unknown {
            data,
            model_provider_name,
        } => {
            let unknown_content_block = import_unknown_content_block(py)?;
            let serialized_data = serialize_to_dict(py, data)?;
            unknown_content_block.call1(py, (serialized_data, model_provider_name))
        }
    }
}

/// Serializes a Rust type to JSON via serde_json, then converts to a Python dictionary
/// using `json.loads`
pub fn serialize_to_dict<T: serde::ser::Serialize>(py: Python<'_>, val: T) -> PyResult<Py<PyAny>> {
    let json_str = serde_json::to_string(&val)
        .map_err(|e| PyValueError::new_err(format!("Failed to serialize to JSON: {e:?}")))?;
    JSON_LOADS
        .get(py)
        .ok_or_else(|| {
            PyRuntimeError::new_err(
                "TensorZero: JSON_LOADS was not initialized. This should never happen",
            )
        })?
        .call1(py, (json_str.into_pyobject(py)?,))
}

/// In the `render_samples` function, we need to be able to accept both
/// impl StoredSample objects passed in from the output of the `list_inferences` and `list_datapoints` functions
/// and arbitrary Python objects that match the serialization pattern of the `StoredSample`
/// type.
/// This is necessary since developers might construct data for rendering by hand.
/// In order to support this, we first check if the object is a `StoredSample` object.
/// If it is, we return it directly.
/// If it is not, we assume it is a Python object that matches the serialization pattern of the
/// `StoredSample` type and deserialize it (and throw an error if it doesn't match).
pub fn deserialize_from_stored_sample<'a>(
    py: Python<'a>,
    obj: &Bound<'a, PyAny>,
) -> PyResult<StoredSampleItem> {
    if obj.is_instance_of::<StoredInference>() {
        Ok(StoredSampleItem::StoredInference(obj.extract()?))
    } else if obj.is_instance_of::<Datapoint>() {
        Ok(StoredSampleItem::Datapoint(obj.extract()?))
    } else {
        deserialize_from_pyobj(py, obj)
    }
}

/// In the `experimental_launch_optimization` function, we need to be able to accept
/// either an arbitrary Python object that matches the serialization pattern of the
/// `RenderedSample` type or a `RenderedSample` object.
pub fn deserialize_from_rendered_sample<'a>(
    py: Python<'a>,
    obj: &Bound<'a, PyAny>,
) -> PyResult<RenderedSample> {
    if obj.is_instance_of::<RenderedSample>() {
        Ok(obj.extract()?)
    } else {
        deserialize_from_pyobj(py, obj)
    }
}

pub fn deserialize_optimization_config(
    obj: &Bound<'_, PyAny>,
) -> PyResult<UninitializedOptimizerConfig> {
    if obj.is_instance_of::<UninitializedOpenAISFTConfig>() {
        Ok(UninitializedOptimizerConfig::OpenAISFT(obj.extract()?))
    } else if obj.is_instance_of::<UninitializedFireworksSFTConfig>() {
        Ok(UninitializedOptimizerConfig::FireworksSFT(obj.extract()?))
    } else if obj.is_instance_of::<UninitializedTogetherSFTConfig>() {
        Ok(UninitializedOptimizerConfig::TogetherSFT(Box::new(
            obj.extract()?,
        )))
<<<<<<< HEAD
    } else if obj.is_instance_of::<UninitializedGCPVertexGeminiSFTConfig>() {
        Ok(UninitializedOptimizerConfig::GCPVertexGeminiSFT(
            obj.extract()?,
        ))
    } else {
        Err(PyValueError::new_err(
            "Invalid optimization config. Expected OpenAISFTConfig, FireworksSFTConfig, GCPVertexGeminiSFTConfig, or TogetherSFTConfig",
=======
    } else if obj.is_instance_of::<UninitializedDiclOptimizationConfig>() {
        Ok(UninitializedOptimizerConfig::Dicl(obj.extract()?))
    } else {
        Err(PyValueError::new_err(
            "Invalid optimization config. Expected OpenAISFTConfig, FireworksSFTConfig, TogetherSFTConfig, or DiclOptimizationConfig",
>>>>>>> 12c31502
        ))
    }
}

#[derive(Clone, Debug, Deserialize)]
pub enum StoredSampleItem {
    StoredInference(StoredInference),
    Datapoint(Datapoint),
}

impl StoredSample for StoredSampleItem {
    fn function_name(&self) -> &str {
        match self {
            StoredSampleItem::StoredInference(inference) => inference.function_name(),
            StoredSampleItem::Datapoint(datapoint) => datapoint.function_name(),
        }
    }

    fn input(&self) -> &StoredInput {
        match self {
            StoredSampleItem::StoredInference(inference) => inference.input(),
            StoredSampleItem::Datapoint(datapoint) => datapoint.input(),
        }
    }

    fn input_mut(&mut self) -> &mut StoredInput {
        match self {
            StoredSampleItem::StoredInference(inference) => inference.input_mut(),
            StoredSampleItem::Datapoint(datapoint) => datapoint.input_mut(),
        }
    }

    fn into_input(self) -> StoredInput {
        match self {
            StoredSampleItem::StoredInference(inference) => inference.into_input(),
            StoredSampleItem::Datapoint(datapoint) => datapoint.into_input(),
        }
    }

    fn owned_simple_info(self) -> SimpleStoredSampleInfo {
        match self {
            StoredSampleItem::StoredInference(inference) => inference.owned_simple_info(),
            StoredSampleItem::Datapoint(datapoint) => datapoint.owned_simple_info(),
        }
    }
}

/// Converts a Python dictionary/list to json with `json.dumps`,
/// then deserializes to a Rust type via serde
pub fn deserialize_from_pyobj<'a, T: serde::de::DeserializeOwned>(
    py: Python<'a>,
    obj: &Bound<'a, PyAny>,
) -> PyResult<T> {
    let self_module = PyModule::import(py, "tensorzero.types")?;
    let to_dict_encoder: Bound<'_, PyAny> = self_module.getattr("TensorZeroTypeEncoder")?;
    let kwargs = PyDict::new(py);
    kwargs.set_item(intern!(py, "cls"), to_dict_encoder)?;

    let json_str_obj = JSON_DUMPS
        .get(py)
        .ok_or_else(|| {
            PyRuntimeError::new_err(
                "TensorZero: JSON_DUMPS was not initialized. This should never happen",
            )
        })?
        .call(py, (obj,), Some(&kwargs))?;
    let json_str: Cow<'_, str> = json_str_obj.extract(py)?;
    let mut deserializer = serde_json::Deserializer::from_str(json_str.as_ref());
    let val: Result<T, _> = serde_path_to_error::deserialize(&mut deserializer);
    match val {
        Ok(val) => Ok(val),
        Err(e) => Err(tensorzero_core_error(
            py,
            &format!(
                "Failed to deserialize JSON to {}: {}",
                std::any::type_name::<T>(),
                e
            ),
        )?),
    }
}

pub fn tensorzero_error_class(py: Python<'_>) -> PyResult<&Py<PyAny>> {
    TENSORZERO_ERROR.get_or_try_init::<_, PyErr>(py, || {
        let self_module = PyModule::import(py, "tensorzero.types")?;
        let err: Bound<'_, PyAny> = self_module.getattr("TensorZeroError")?;
        Ok(err.unbind())
    })
}

pub fn tensorzero_core_error_class(py: Python<'_>) -> PyResult<&Py<PyAny>> {
    TENSORZERO_INTERNAL_ERROR.get_or_try_init::<_, PyErr>(py, || {
        let self_module = PyModule::import(py, "tensorzero.types")?;
        let err: Bound<'_, PyAny> = self_module.getattr("TensorZeroInternalError")?;
        Ok(err.unbind())
    })
}

pub fn tensorzero_core_error(py: Python<'_>, msg: &str) -> PyResult<PyErr> {
    Ok(PyErr::from_value(
        tensorzero_core_error_class(py)?.bind(py).call1((msg,))?,
    ))
}<|MERGE_RESOLUTION|>--- conflicted
+++ resolved
@@ -397,21 +397,15 @@
         Ok(UninitializedOptimizerConfig::TogetherSFT(Box::new(
             obj.extract()?,
         )))
-<<<<<<< HEAD
     } else if obj.is_instance_of::<UninitializedGCPVertexGeminiSFTConfig>() {
         Ok(UninitializedOptimizerConfig::GCPVertexGeminiSFT(
             obj.extract()?,
         ))
-    } else {
-        Err(PyValueError::new_err(
-            "Invalid optimization config. Expected OpenAISFTConfig, FireworksSFTConfig, GCPVertexGeminiSFTConfig, or TogetherSFTConfig",
-=======
     } else if obj.is_instance_of::<UninitializedDiclOptimizationConfig>() {
         Ok(UninitializedOptimizerConfig::Dicl(obj.extract()?))
     } else {
         Err(PyValueError::new_err(
-            "Invalid optimization config. Expected OpenAISFTConfig, FireworksSFTConfig, TogetherSFTConfig, or DiclOptimizationConfig",
->>>>>>> 12c31502
+            "Invalid optimization config. Expected OpenAISFTConfig, FireworksSFTConfig, GCPVertexGeminiSFTConfig, TogetherSFTConfig, or DiclOptimizationConfig",
         ))
     }
 }
