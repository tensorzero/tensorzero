<<<<<<< HEAD
use crate::db::postgres::PostgresConnectionInfo;
=======
//! Main TensorZero types for inference requests and responses
//!
//! During inference processing, we transform between several different input types:
//! * Input/InputMessage/InputMessageContent:
//!
//!   These types hold an input request deserialized directly from the client.
//!   At this point, we have not fetched any network resources (e.g. file urls),
//!   and we may have various legacy input types (e.g. `{"type": "text", "value": ...}`).
//!   Templates have not yet been applied
//! * `LazyResolvedInput`/`LazyResolvedInputMessage`/`LazyResolvedInputMessageContent`:
//!
//!   These types hold input with legacy input types normalized
//!   (e.g. a `{"type": "text", "value": ...}` block is converted to a `{"type": "text", "template": <role>, "arguments": {}}` block
//!   with the template name chosen based on the message role).
//!   We also construct (but do not yet `.await`) and store futures to fetch any file urls in the input.
//!   Templates have not yet been applied
//! * `ResolvedInput/ResolvedInputMessage/ResolvedInputMessageContent`:
//!
//!  These types are almost the same as the `LazyResolvedInput`/`LazyResolvedInputMessage`/`LazyResolvedInputMessageContent` types,
//!  but each file future is now resolved to an in-memory file. No network requests are needed to resolve any data
//!  within these input types.
//!  Templates have been not yet been applied.
//! * `RequestMessage/ContentBlock`:
//!
//!  These types hold input specialized for a particular variant.
//!  Templating has been applied, which prevents converting back to a `LazyResolvedInput`/`ResolvedInput` type.
//!  All files are fully resolved to in-memory files.
//! * `StoredInput/StoredInputMessage/StoredInputMessageContent`:
//!
//!  These types represent the actual data written to `ChatInference`/`JsonInference` in ClickHouse.
//!  Files are stored as object store paths, without the actual file contents (since we only write paths to ClickHouse)
//!  Templating has been applied.
//! * `StoredRequestMessage/StoredContentBlock`:
//!
//!  These types represent the actual data written to `ModelInference` in ClickHouse.
//!  Files are stored as object store paths, without the actual file contents (since we only write paths to ClickHouse)
//!  Templating has been applied.
//!
//! During normal inference processing, the types are transformed as:
//!
//!                                                   -> `RequestMessage` -> `StoredRequestMessage`
//! `Input` -> `LazyResolvedInput` -> `ResolvedInput`
//!                                                   -> `StoredInput`
//!
//! The upper branch (constructing a `RequestMessage`) is used when invoking a chat completion variant.
//! The lower branch (constructing a `StoredInput`) is used when we to write to `ChatInference`/`JsonInference` in ClickHouse.
>>>>>>> e242e5af
use crate::http::TensorzeroHttpClient;
use crate::inference::types::resolved_input::{
    LazyResolvedInput, LazyResolvedInputMessage, LazyResolvedInputMessageContent,
};
use crate::inference::types::stored_input::StoredFile;
use crate::rate_limiting::{
    get_estimated_tokens, RateLimitResourceUsage, RateLimitedInputContent, RateLimitedRequest,
    TicketBorrow,
};
use crate::serde_util::{
    deserialize_defaulted_json_string, deserialize_json_string, deserialize_optional_json_string,
};
use crate::tool::ToolCallInput;
use crate::variant::chat_completion::{ASSISTANT_TEXT_TEMPLATE_VAR, USER_TEXT_TEMPLATE_VAR};
use derive_builder::Builder;
use extra_body::{FullExtraBodyConfig, UnfilteredInferenceExtraBody};
use extra_headers::{FullExtraHeadersConfig, UnfilteredInferenceExtraHeaders};
use file::sanitize_raw_request;
pub use file::{Base64File, File};
use futures::stream::Peekable;
use futures::{FutureExt, Stream};
use indexmap::IndexMap;
use itertools::Itertools;
#[cfg(feature = "pyo3")]
use pyo3::prelude::*;
#[cfg(feature = "pyo3")]
use pyo3::types::{PyAny, PyList};
#[cfg(feature = "pyo3")]
use pyo3_helpers::{content_block_to_python, serialize_to_dict};
use resolved_input::FileWithPath;
pub use resolved_input::{ResolvedInput, ResolvedInputMessage, ResolvedInputMessageContent};
use serde::{Deserialize, Deserializer, Serialize, Serializer};
use serde_json::{Map, Value};
use serde_untagged::UntaggedEnumVisitor;
use std::borrow::Borrow;
use std::ops::Add;
use std::{
    borrow::Cow,
    collections::HashMap,
    pin::Pin,
    sync::Arc,
    time::{Duration, SystemTime, UNIX_EPOCH},
};
use uuid::Uuid;

use crate::cache::NonStreamingCacheData;
use crate::{cache::CacheData, config::ObjectStoreInfo};
use crate::{endpoints::inference::InferenceParams, error::ErrorDetails};
use crate::{
    endpoints::inference::{InferenceDatabaseInsertMetadata, InferenceIds},
    variant::InferenceConfig,
};
use crate::{error::Error, variant::JsonMode};
use crate::{function::FunctionConfig, minijinja_util::TemplateConfig};
use crate::{
    function::FunctionConfigType,
    tool::{ToolCall, ToolCallChunk, ToolCallConfig, ToolCallOutput, ToolResult},
};
use crate::{jsonschema_util::DynamicJSONSchema, tool::ToolCallConfigDatabaseInsert};
use serde::de::Error as _;

pub mod batch;
pub mod extra_body;
pub mod extra_headers;
pub mod file;
#[cfg(feature = "pyo3")]
pub mod pyo3_helpers;
pub mod resolved_input;
pub mod storage;
pub mod stored_input;

pub use stored_input::{StoredInput, StoredInputMessage, StoredInputMessageContent};

/*
 * Data flow in TensorZero
 *
 * The flow of an inference request through TensorZero can be viewed as a series of transformations between types.
 * Most of them are defined below.
 */

/// A request is made that contains an Input
#[derive(Clone, Debug, Deserialize, Serialize, PartialEq, Default)]
#[serde(deny_unknown_fields)]
pub struct Input {
    #[serde(skip_serializing_if = "Option::is_none")]
    pub system: Option<Value>,
    #[serde(default)]
    pub messages: Vec<InputMessage>,
}

#[derive(Copy, Clone)]
pub struct FetchContext<'a> {
    pub client: &'a TensorzeroHttpClient,
    pub object_store_info: &'a Option<ObjectStoreInfo>,
}

impl Input {
    pub fn into_lazy_resolved_input(
        self,
        context: FetchContext<'_>,
    ) -> Result<LazyResolvedInput, Error> {
        Ok(LazyResolvedInput {
            system: self.system,
            messages: self
                .messages
                .into_iter()
                .map(|message| message.into_lazy_resolved_input_message(context))
                .collect::<Result<Vec<LazyResolvedInputMessage>, Error>>()?,
        })
    }
}

impl LazyResolvedInput {
    /// Resolves any nested network resources in the input.
    /// Currently, this resolves input image urls into base64-encoded images.
    pub async fn resolve(self) -> Result<ResolvedInput, Error> {
        let messages = futures::future::try_join_all(
            self.messages
                .into_iter()
                .map(resolved_input::LazyResolvedInputMessage::resolve),
        )
        .await?;
        Ok(ResolvedInput {
            system: self.system,
            messages,
        })
    }
}

impl InputMessage {
    pub fn into_lazy_resolved_input_message(
        self,
        context: FetchContext<'_>,
    ) -> Result<LazyResolvedInputMessage, Error> {
        Ok(LazyResolvedInputMessage {
            role: self.role,
            content: self
                .content
                .into_iter()
                .map(|content| content.into_lazy_resolved_input_message(self.role, context))
                .collect::<Result<Vec<LazyResolvedInputMessageContent>, Error>>()?,
        })
    }
}

impl LazyResolvedInputMessage {
    pub async fn resolve(self) -> Result<ResolvedInputMessage, Error> {
        let content = futures::future::try_join_all(
            self.content
                .into_iter()
                .map(resolved_input::LazyResolvedInputMessageContent::resolve),
        )
        .await?;
        Ok(ResolvedInputMessage {
            role: self.role,
            content,
        })
    }
}

impl InputMessageContent {
    /// The 'role' parameter is only used to handle legacy role-based templates (`{"type": "text", "value": ...}`).
    /// Once we removed support for these input blocks (and only support `{"type": "template", "name": "...", "arguments": ...}`),
    /// we can remove the 'role' parameter.
    pub fn into_lazy_resolved_input_message(
        self,
        role: Role,
        context: FetchContext<'_>,
    ) -> Result<LazyResolvedInputMessageContent, Error> {
        Ok(match self {
            InputMessageContent::Text(TextKind::Text { text }) => {
                LazyResolvedInputMessageContent::Text { text }
            }
            InputMessageContent::RawText { value } => {
                LazyResolvedInputMessageContent::RawText { value }
            }
            InputMessageContent::Thought(thought) => {
                LazyResolvedInputMessageContent::Thought(thought)
            }
            InputMessageContent::Template(template) => {
                LazyResolvedInputMessageContent::Template(template)
            }
            InputMessageContent::Text(TextKind::Arguments { arguments }) => {
                // Map the legacy `{{"type": "text", "arguments": ...}}` format to an explicit
                // `{{"type": "template", "name": "<role>", "arguments": ...}}` format, with the template
                // name chosen based on the message role.
                LazyResolvedInputMessageContent::Template(TemplateInput {
                    name: role.implicit_template_name().to_string(),
                    arguments,
                })
            }
            InputMessageContent::ToolCall(tool_call) => {
                LazyResolvedInputMessageContent::ToolCall(tool_call.try_into()?)
            }
            InputMessageContent::ToolResult(tool_result) => {
                LazyResolvedInputMessageContent::ToolResult(tool_result)
            }
            InputMessageContent::Text(TextKind::LegacyValue { value }) => {
                tracing::warn!(
                    r#"Deprecation Warning: `{{"type": "text", "value", ...}}` is deprecated. Please use `{{"type": "text", "text": "String input"}}` or `{{"type": "text", "arguments": {{..}}}} ` instead."#
                );
                match value {
                    Value::String(text) => LazyResolvedInputMessageContent::Text { text },
                    Value::Object(arguments) => {
                        LazyResolvedInputMessageContent::Template(TemplateInput {
                            name: role.implicit_template_name().to_string(),
                            arguments,
                        })
                    }
                    _ => {
                        return Err(Error::new(ErrorDetails::InvalidMessage {
                            message: r#"The 'value' field in a `{"type": "text", "value": ... }` content block must be a string or object"#.to_string(),
                        }));
                    }
                }
            }
            InputMessageContent::File(file) => {
                let storage_kind = context
                    .object_store_info
                    .as_ref()
                    .ok_or_else(|| {
                        Error::new(ErrorDetails::ObjectStoreUnconfigured {
                            block_type: "file".to_string(),
                        })
                    })?
                    .kind
                    .clone();
                match &file {
                    File::Url { .. } => {
                        // Check that we have an object store *outside* of the future that we're going to store in
                        // `LazyResolvedInputMessageContent::File`. We want to error immediately if the user tries
                        // to use a file input without explicitly configuring an object store (either explicit enabled or disabled)
                        let storage_kind = context
                            .object_store_info
                            .as_ref()
                            .ok_or_else(|| {
                                Error::new(ErrorDetails::ObjectStoreUnconfigured {
                                    block_type: "file".to_string(),
                                })
                            })?
                            .kind
                            .clone();
                        let client = context.client.clone();
                        // Construct a future that will actually fetch the file URL from the network.
                        // Important - we do *not* use `tokio::spawn` here. As a result, the future
                        // will not actually begin executing (including opening the network connection)
                        // until the first time the `Shared` wrapper is `.await`ed.
                        // This ensures that if we never actually need to download the file
                        // (due to model providers forwarding image urls, and object store observability being disabled),
                        // we will skip downloading the file entirely.
                        let delayed_file_future = async move {
                            let file = file.take_or_fetch(&client).await?;
                            let path = storage_kind.file_path(&file)?;
                            Ok(FileWithPath {
                                file,
                                storage_path: path,
                            })
                        };
                        LazyResolvedInputMessageContent::File(delayed_file_future.boxed().shared())
                    }
                    File::Base64 { mime_type, data } => {
                        let file = Base64File {
                            url: None,
                            mime_type: mime_type.clone(),
                            data: data.clone(),
                        };

                        let path = storage_kind.file_path(&file)?;

                        // We have inline file data already, so construct
                        LazyResolvedInputMessageContent::File(
                            (futures::future::ready(Ok(FileWithPath {
                                file,
                                storage_path: path,
                            })))
                            .boxed()
                            .shared(),
                        )
                    }
                }
            }
            InputMessageContent::Unknown {
                data,
                model_provider_name,
            } => LazyResolvedInputMessageContent::Unknown {
                data,
                model_provider_name,
            },
        })
    }
}

impl LazyResolvedInputMessageContent {
    pub async fn resolve(self) -> Result<ResolvedInputMessageContent, Error> {
        Ok(match self {
            LazyResolvedInputMessageContent::Text { text } => {
                ResolvedInputMessageContent::Text { text }
            }
            LazyResolvedInputMessageContent::Template(template) => {
                ResolvedInputMessageContent::Template(template)
            }
            LazyResolvedInputMessageContent::ToolCall(tool_call) => {
                ResolvedInputMessageContent::ToolCall(tool_call)
            }
            LazyResolvedInputMessageContent::ToolResult(tool_result) => {
                ResolvedInputMessageContent::ToolResult(tool_result)
            }
            LazyResolvedInputMessageContent::RawText { value } => {
                ResolvedInputMessageContent::RawText { value }
            }
            LazyResolvedInputMessageContent::Thought(thought) => {
                ResolvedInputMessageContent::Thought(thought)
            }
            LazyResolvedInputMessageContent::File(file) => {
                ResolvedInputMessageContent::File(Box::new(file.await?))
            }
            LazyResolvedInputMessageContent::Unknown {
                data,
                model_provider_name,
            } => ResolvedInputMessageContent::Unknown {
                data,
                model_provider_name,
            },
        })
    }
}

/// InputMessage and Role are our representation of the input sent by the client
/// prior to any processing into LLM representations below.
#[derive(Clone, Debug, Deserialize, Serialize, PartialEq)]
#[serde(deny_unknown_fields)]
pub struct InputMessage {
    pub role: Role,
    #[serde(deserialize_with = "deserialize_content")]
    pub content: Vec<InputMessageContent>,
}

#[derive(Clone, Debug, Deserialize, Serialize, PartialEq, ts_rs::TS)]
#[ts(export)]
#[serde(deny_unknown_fields)]
pub struct TemplateInput {
    pub name: String,
    pub arguments: Map<String, Value>,
}

#[derive(Clone, Debug, Deserialize, Serialize, PartialEq)]
#[serde(tag = "type", rename_all = "snake_case")]
pub enum InputMessageContent {
    Text(TextKind),
    Template(TemplateInput),
    ToolCall(ToolCallInput),
    ToolResult(ToolResult),
    RawText {
        value: String,
    },
    Thought(Thought),
    #[serde(alias = "image")]
    File(File),
    /// An unknown content block type, used to allow passing provider-specific
    /// content blocks (e.g. Anthropic's "redacted_thinking") in and out
    /// of TensorZero.
    /// The 'data' field hold the original content block from the provider,
    /// without any validation or transformation by TensorZero.
    Unknown {
        data: Value,
        model_provider_name: Option<String>,
    },
    // We may extend this in the future to include other types of content
}

#[derive(Clone, Debug, Serialize, PartialEq)]
#[serde(untagged, deny_unknown_fields)]
#[derive(ts_rs::TS)]
#[ts(export)]
pub enum TextKind {
    Text { text: String },
    Arguments { arguments: Map<String, Value> },
    LegacyValue { value: Value },
}

impl<'de> Deserialize<'de> for TextKind {
    fn deserialize<D: Deserializer<'de>>(de: D) -> Result<Self, D::Error> {
        let object: Map<String, Value> = Map::deserialize(de)?;
        // Expect exactly one key
        if object.keys().len() != 1 {
            return Err(serde::de::Error::custom(format!(
                "Expected exactly one other key in text content, found {} other keys",
                object.keys().len()
            )));
        }
        let (key, value) = object.into_iter().next().ok_or_else(|| {
            serde::de::Error::custom(
                "Internal error: Failed to get key/value after checking length",
            )
        })?;
        match key.as_str() {
            "text" => Ok(TextKind::Text {
                text: serde_json::from_value(value).map_err(|e| {
                    serde::de::Error::custom(format!("Error deserializing 'text': {e}"))
                })?,
            }),
            "arguments" => Ok(TextKind::Arguments {
                arguments: serde_json::from_value(value).map_err(|e| {
                    serde::de::Error::custom(format!("Error deserializing 'arguments': {e}"))
                })?,
            }),
            "value" => Ok(TextKind::LegacyValue { value }),
            _ => Err(serde::de::Error::custom(format!(
                "Unknown key '{key}' in text content"
            ))),
        }
    }
}

#[derive(ts_rs::TS, Clone, Copy, Debug, Deserialize, Serialize, PartialEq)]
#[ts(export)]
#[serde(rename_all = "snake_case")]
#[cfg_attr(feature = "pyo3", pyclass)]
pub enum Role {
    User,
    Assistant,
}

impl Role {
    /// The template name to use for `{"type": "text", "arguments": {}}` inputs.
    /// This will eventually be deprecated in favor of explicit `{"type": "template", "name": "user", "arguments": {}}` inputs.
    pub fn implicit_template_name(&self) -> &'static str {
        match self {
            Role::User => "user",
            Role::Assistant => "assistant",
        }
    }

    pub fn implicit_template_var(&self) -> &'static str {
        match self {
            Role::User => USER_TEXT_TEMPLATE_VAR,
            Role::Assistant => ASSISTANT_TEXT_TEMPLATE_VAR,
        }
    }
}

impl std::fmt::Display for Role {
    fn fmt(&self, f: &mut std::fmt::Formatter<'_>) -> std::fmt::Result {
        match self {
            Role::User => write!(f, "user"),
            Role::Assistant => write!(f, "assistant"),
        }
    }
}

#[cfg(feature = "pyo3")]
#[pymethods]
impl Role {
    pub fn __repr__(&self) -> String {
        self.to_string()
    }
}

/// InputMessages are validated against the input schema of the Function
/// and then templated and transformed into RequestMessages for a particular Variant.
/// They might contain tool calls or tool results along with text.
/// The abstraction we use to represent this is ContentBlock, which is a union of Text, ToolCall, and ToolResult.
/// ContentBlocks are collected into RequestMessages.
/// These RequestMessages are collected into a ModelInferenceRequest,
/// which should contain all information needed by a ModelProvider to perform the
/// inference that is called for.
#[derive(Clone, Debug, Deserialize, PartialEq, Serialize, ts_rs::TS)]
#[ts(export)]
#[cfg_attr(feature = "pyo3", pyclass(get_all, str))]
pub struct Text {
    pub text: String,
}

impl std::fmt::Display for Text {
    fn fmt(&self, f: &mut std::fmt::Formatter<'_>) -> std::fmt::Result {
        write!(f, "{}", self.text)
    }
}

impl RateLimitedInputContent for Text {
    fn estimated_input_token_usage(&self) -> u64 {
        get_estimated_tokens(&self.text)
    }
}

#[cfg(feature = "pyo3")]
#[pymethods]
impl Text {
    pub fn __repr__(&self) -> String {
        self.to_string()
    }
}

/// Struct that represents Chain of Thought reasoning
#[derive(ts_rs::TS, Clone, Debug, Deserialize, PartialEq, Serialize)]
#[ts(export)]
#[cfg_attr(feature = "pyo3", pyclass(get_all))]
pub struct Thought {
    pub text: Option<String>,
    /// An optional signature - currently, this is only used with Anthropic,
    /// and is ignored by other providers.
    #[serde(skip_serializing_if = "Option::is_none")]
    pub signature: Option<String>,
    /// When set, this 'Thought' block will only be used for providers
    /// matching this type (e.g. `anthropic`). Other providers will emit
    /// a warning and discard the block.
    #[serde(
        rename = "_internal_provider_type",
        skip_serializing_if = "Option::is_none"
    )]
    pub provider_type: Option<String>,
}

impl RateLimitedInputContent for Thought {
    fn estimated_input_token_usage(&self) -> u64 {
        self.text
            .as_ref()
            .map_or(0, |text| get_estimated_tokens(text))
    }
}

/// Core representation of the types of content that could go into a model provider
#[cfg_attr(test, derive(ts_rs::TS))]
#[derive(Clone, Debug, Deserialize, PartialEq, Serialize)]
#[cfg_attr(test, ts(export))]
#[serde(tag = "type", rename_all = "snake_case")]
pub enum ContentBlock {
    Text(Text),
    ToolCall(ToolCall),
    ToolResult(ToolResult),
    #[serde(alias = "image")]
    File(Box<FileWithPath>),
    Thought(Thought),
    /// Represents an unknown provider-specific content block.
    /// We pass this along as-is without any validation or transformation.
    Unknown {
        /// The underlying content block to be passed to the model provider.
        data: Value,
        /// A fully-qualified name specifying when this content block should
        /// be included in the model provider input.
        /// E.g `tensorzero::model_name::claude-3-7-sonnet-20250219-thinking::provider_name::anthropic-extra-body`
        ///
        /// If set to `Some`, this is compared against the output of `fully_qualified_name` before invoking
        /// a model provider, and stripped from the input if it doesn't match.
        /// If set to `None, then this is passed to all model providers.
        /// Individual model provider implementation never need to check this field themselves -
        /// they only need to produce it with the proper `fully_qualified_name` set.
        model_provider_name: Option<String>,
    },
}

impl ContentBlock {
    pub fn into_stored_content_block(self) -> StoredContentBlock {
        match self {
            ContentBlock::Text(text) => StoredContentBlock::Text(text),
            ContentBlock::ToolCall(tool_call) => StoredContentBlock::ToolCall(tool_call),
            ContentBlock::ToolResult(tool_result) => StoredContentBlock::ToolResult(tool_result),
            ContentBlock::File(file) => StoredContentBlock::File(Box::new(file.into_stored_file())),
            ContentBlock::Thought(thought) => StoredContentBlock::Thought(thought),
            ContentBlock::Unknown {
                data,
                model_provider_name,
            } => StoredContentBlock::Unknown {
                data,
                model_provider_name,
            },
        }
    }
}

impl RateLimitedInputContent for ContentBlock {
    fn estimated_input_token_usage(&self) -> u64 {
        match self {
            ContentBlock::Text(text) => text.estimated_input_token_usage(),
            ContentBlock::ToolCall(tool_call) => tool_call.estimated_input_token_usage(),
            ContentBlock::ToolResult(tool_result) => tool_result.estimated_input_token_usage(),
            ContentBlock::File(file) => file.estimated_input_token_usage(),
            ContentBlock::Thought(thought) => thought.estimated_input_token_usage(),
            ContentBlock::Unknown { .. } => 0,
        }
    }
}

/// The version of `ContentBlock` that is stored in ClickHouse.
/// This is almost identical to `ContentBlock`, but without `File` data.
#[cfg_attr(test, derive(ts_rs::TS))]
#[derive(Clone, Debug, Deserialize, PartialEq, Serialize)]
#[cfg_attr(test, ts(export))]
#[serde(tag = "type", rename_all = "snake_case")]
pub enum StoredContentBlock {
    Text(Text),
    ToolCall(ToolCall),
    ToolResult(ToolResult),
    #[serde(alias = "image")]
    File(Box<StoredFile>),
    Thought(Thought),
    /// Represents an unknown provider-specific content block.
    /// We pass this along as-is without any validation or transformation.
    Unknown {
        /// The underlying content block to be passed to the model provider.
        data: Value,
        /// A fully-qualified name specifying when this content block should
        /// be included in the model provider input.
        /// E.g `tensorzero::model_name::claude-3-7-sonnet-20250219-thinking::provider_name::anthropic-extra-body`
        ///
        /// If set to `Some`, this is compared against the output of `fully_qualified_name` before invoking
        /// a model provider, and stripped from the input if it doesn't match.
        /// If set to `None, then this is passed to all model providers.
        /// Individual model provider implementation never need to check this field themselves -
        /// they only need to produce it with the proper `fully_qualified_name` set.
        model_provider_name: Option<String>,
    },
}

/// A helper type for dealing with `ContentBlock::Unknown` in model providers.
/// This flattens the wrapped `Value` when serializing and deserializing.
///
/// During deserialization, we'll first attempt to deserialize a `T`
/// (e.g. `AnthropicContentBlock`), and fall back to `Unknown` with the raw
/// json `Value` if that fails.
///
/// During serialization, a `FlattenUnknown::Unknown` will have the wrapped
/// `Value` serialized, allowing us to send an arbitrary json value to
/// a provider.
#[derive(Clone, Debug, Deserialize, PartialEq, Serialize)]
#[serde(untagged)]
pub enum FlattenUnknown<'a, T> {
    Normal(T),
    Unknown(Cow<'a, Value>),
}

/// Holds the variants types of `ContentBlockOutput` without any data
#[derive(Clone, Copy, Debug, PartialEq, Eq, Hash)]
enum ContentBlockOutputType {
    Text,
    ToolCall,
    Thought,
}

/// Defines the types of content block that can come out of a model provider
#[derive(Clone, Debug, Deserialize, PartialEq, Serialize)]
#[serde(tag = "type", rename_all = "snake_case")]
pub enum ContentBlockOutput {
    Text(Text),
    ToolCall(ToolCall),
    Thought(Thought),
    Unknown {
        data: Value,
        model_provider_name: Option<String>,
    },
}

/// Defines the types of content block that can come from a `chat` function
#[derive(Clone, Debug, Deserialize, PartialEq, Serialize, ts_rs::TS)]
#[ts(export)]
#[serde(tag = "type", rename_all = "snake_case")]
pub enum ContentBlockChatOutput {
    Text(Text),
    ToolCall(ToolCallOutput),
    Thought(Thought),
    Unknown {
        data: Value,
        model_provider_name: Option<String>,
    },
}

/// A RequestMessage is a message sent to a model
#[cfg_attr(test, derive(ts_rs::TS))]
#[derive(Clone, Debug, Deserialize, PartialEq, Serialize)]
#[cfg_attr(test, ts(export))]
#[cfg_attr(feature = "pyo3", pyclass(str))]
pub struct RequestMessage {
    pub role: Role,
    pub content: Vec<ContentBlock>,
}

impl RequestMessage {
    pub fn into_stored_message(self) -> StoredRequestMessage {
        StoredRequestMessage {
            role: self.role,
            content: self
                .content
                .into_iter()
                .map(ContentBlock::into_stored_content_block)
                .collect(),
        }
    }
}

impl RateLimitedInputContent for RequestMessage {
    fn estimated_input_token_usage(&self) -> u64 {
        self.content
            .iter()
            .map(RateLimitedInputContent::estimated_input_token_usage)
            .sum()
    }
}

/// The message type that we directly store in ClickHouse.
/// This is almost identical to `RequestMessage`, but without `File` data.
/// Only the object-storage path is actually stored in clickhouse
/// The `RequestMessage/StoredRequestMessage` pair is the model-level equivalent
/// of `ResolvedInput/StoredInput`
#[derive(Clone, Debug, Deserialize, PartialEq, Serialize)]
pub struct StoredRequestMessage {
    pub role: Role,
    pub content: Vec<StoredContentBlock>,
}

impl std::fmt::Display for RequestMessage {
    fn fmt(&self, f: &mut std::fmt::Formatter<'_>) -> std::fmt::Result {
        let json = serde_json::to_string_pretty(self).map_err(|_| std::fmt::Error)?;
        write!(f, "{json}")
    }
}

#[cfg(feature = "pyo3")]
#[pymethods]
impl RequestMessage {
    #[getter]
    fn get_content<'py>(&self, py: Python<'py>) -> PyResult<Bound<'py, PyAny>> {
        let content = self
            .content
            .iter()
            .map(|c| content_block_to_python(py, c))
            .collect::<PyResult<Vec<_>>>()?;
        PyList::new(py, content).map(Bound::into_any)
    }

    #[getter]
    fn get_role(&self) -> String {
        self.role.to_string()
    }

    pub fn __repr__(&self) -> String {
        self.to_string()
    }
}

#[derive(Clone, Debug, Default, Deserialize, PartialEq, Serialize)]
#[serde(rename_all = "snake_case")]
pub enum FunctionType {
    #[default]
    Chat,
    Json,
}

impl FunctionType {
    pub fn inference_table_name(&self) -> &'static str {
        match self {
            FunctionType::Chat => "ChatInference",
            FunctionType::Json => "JsonInference",
        }
    }
}

#[derive(Clone, Copy, Default, Debug, Deserialize, PartialEq, Serialize)]
#[serde(rename_all = "snake_case")]
pub enum ModelInferenceRequestJsonMode {
    #[default]
    Off,
    On,
    Strict,
}

/// Top-level TensorZero type for an inference request to a particular model.
/// This should contain all the information required to make a valid inference request
/// for a provider, except for information about what model to actually request,
/// and to convert it back to the appropriate response format.
/// An example of the latter is that we might have prepared a request with Tools available
/// but the client actually just wants a chat response.
#[derive(Builder, Clone, Debug, Default, PartialEq, Serialize)]
#[builder(setter(into, strip_option), default)]
pub struct ModelInferenceRequest<'a> {
    pub inference_id: Uuid,
    pub messages: Vec<RequestMessage>,
    pub system: Option<String>,
    pub tool_config: Option<Cow<'a, ToolCallConfig>>,
    pub temperature: Option<f32>,
    pub top_p: Option<f32>,
    pub max_tokens: Option<u32>,
    pub presence_penalty: Option<f32>,
    pub frequency_penalty: Option<f32>,
    pub seed: Option<u32>,
    pub stop_sequences: Option<Cow<'a, [String]>>,
    pub stream: bool,
    pub json_mode: ModelInferenceRequestJsonMode,
    pub function_type: FunctionType,
    pub output_schema: Option<&'a Value>,
    pub extra_body: FullExtraBodyConfig,
    pub extra_headers: FullExtraHeadersConfig,
    /// Optional arbitrary data, only used when constructing the cache key.
    /// This is used by best_of_n/mixture_of_n to force different sub-variants
    /// to have different cache keys.
    pub extra_cache_key: Option<String>,
}

impl<'a> ModelInferenceRequest<'a> {
    pub fn borrow_stop_sequences(&'a self) -> Option<Cow<'a, [String]>> {
        self.stop_sequences.as_ref().map(borrow_cow)
    }
}

impl RateLimitedRequest for ModelInferenceRequest<'_> {
    fn estimated_resource_usage(&self) -> Result<RateLimitResourceUsage, Error> {
        let system_tokens = self
            .system
            .as_ref()
            .map(|s| get_estimated_tokens(s))
            .unwrap_or(0);
        let messages_tokens: u64 = self
            .messages
            .iter()
            .map(RateLimitedInputContent::estimated_input_token_usage)
            .sum();
        let output_tokens = self
            .max_tokens
            .ok_or_else(|| Error::new(ErrorDetails::RateLimitMissingMaxTokens))?
            as u64;
        Ok(RateLimitResourceUsage {
            tokens: system_tokens + messages_tokens + output_tokens,
            model_inferences: 1,
        })
    }
}

/// For use in rendering for optimization purposes
#[cfg_attr(test, derive(ts_rs::TS))]
#[derive(Clone, Debug, PartialEq, Serialize, Deserialize)]
#[cfg_attr(test, ts(export))]
#[cfg_attr(feature = "pyo3", pyclass(get_all, str))]
pub struct ModelInput {
    pub system: Option<String>,
    pub messages: Vec<RequestMessage>,
}

impl std::fmt::Display for ModelInput {
    fn fmt(&self, f: &mut std::fmt::Formatter<'_>) -> std::fmt::Result {
        let json = serde_json::to_string_pretty(self).map_err(|_| std::fmt::Error)?;
        write!(f, "{json}")
    }
}

#[cfg(feature = "pyo3")]
#[pymethods]
impl ModelInput {
    pub fn __repr__(&self) -> String {
        self.to_string()
    }
}

#[derive(Clone, Copy, Debug, Deserialize, PartialEq, Serialize, ts_rs::TS)]
#[ts(export)]
#[serde(rename_all = "snake_case")]
pub enum FinishReason {
    Stop,
    StopSequence,
    Length,
    ToolCall,
    ContentFilter,
    Unknown,
}

/// Each provider transforms a ModelInferenceRequest into a provider-specific (private) inference request type
/// that is suitable for serialization directly into a request to the provider.
///
/// In both non-streaming and streaming inference, each ModelProvider receives data from the provider in a
/// a (private) provider-specific format that is then transformed into a ProviderInferenceResponse (non-streaming)
/// or a stream of ProviderInferenceResponseChunks (streaming).

#[derive(Clone, Debug, PartialEq, Serialize)]
pub struct ProviderInferenceResponse {
    pub id: Uuid,
    pub created: u64,
    pub output: Vec<ContentBlockOutput>,
    pub system: Option<String>,
    pub input_messages: Vec<RequestMessage>,
    pub raw_request: String,
    pub raw_response: String,
    pub usage: Usage,
    pub latency: Latency,
    pub finish_reason: Option<FinishReason>,
}

impl ProviderInferenceResponse {
    pub fn resource_usage(&self) -> Result<RateLimitResourceUsage, Error> {
        Ok(RateLimitResourceUsage {
            model_inferences: 1,
            tokens: self.usage.total_tokens() as u64,
        })
    }
}

#[derive(Clone, Copy, Debug, Default, PartialEq, Serialize, Deserialize, ts_rs::TS)]
#[ts(export)]
pub struct Usage {
    pub input_tokens: u32,
    pub output_tokens: u32,
}

impl Usage {
    pub fn total_tokens(&self) -> u32 {
        self.input_tokens + self.output_tokens
    }
}

#[derive(Clone, Debug, PartialEq, Serialize)]
#[serde(untagged)]
pub enum Latency {
    Streaming {
        ttft: Duration,
        response_time: Duration,
    },
    NonStreaming {
        response_time: Duration,
    },
    Batch,
}

/// After a ProviderInferenceResponse is returned to the Model,
/// it is converted into a ModelInferenceResponse that includes additional metadata (such as the model provider name).
#[derive(Clone, Debug, PartialEq)]
pub struct ModelInferenceResponse {
    pub id: Uuid,
    pub created: u64,
    pub output: Vec<ContentBlockOutput>,
    pub system: Option<String>,
    pub input_messages: Vec<RequestMessage>,
    pub raw_request: String,
    pub raw_response: String,
    pub usage: Usage,
    pub latency: Latency,
    pub model_provider_name: Arc<str>,
    pub cached: bool,
    pub finish_reason: Option<FinishReason>,
}

/// Finally, in the Variant we convert the ModelInferenceResponse into a ModelInferenceResponseWithMetadata
/// that includes additional metadata (such as the model name).
#[derive(Clone, Debug, PartialEq)]
pub struct ModelInferenceResponseWithMetadata {
    pub id: Uuid,
    pub created: u64,
    pub output: Vec<ContentBlockOutput>,
    pub system: Option<String>,
    pub input_messages: RequestMessagesOrBatch,
    pub raw_request: String,
    pub raw_response: String,
    pub usage: Usage,
    pub latency: Latency,
    pub model_provider_name: Arc<str>,
    pub model_name: Arc<str>,
    pub cached: bool,
    pub finish_reason: Option<FinishReason>,
}

/// Holds `RequestMessage`s or `StoredRequestMessage`s. This used to avoid the need to duplicate types
/// that are used by batch inferences (where we read `StoredRequestMessage` from the database)
/// and normal inference code (where we pass around `RequestMessage`s in order to strip out image data
/// from our `raw_request` before writing to ClickHouse).
///
/// This is separate from any 're-resolution' logic (converting from a `StoredRequestMessage`
/// back to a `RequestMessage` by looking up image data from the object store).
/// We don't currently have re-resolution implemented in Rust, but we'll need to do so when
/// we move more ui code to Rust
#[derive(Clone, Debug, PartialEq)]
pub enum RequestMessagesOrBatch {
    /// The typical case - we have normal `RequestMessages` from client input
    Message(Vec<RequestMessage>),
    /// We've deserialized `StoredRequestMessage` from a batch inference row in the databsae
    /// This is only used when constructing our final result in `write_completed_batch_inference`
    BatchInput(Vec<StoredRequestMessage>),
}

impl ModelInferenceResponseWithMetadata {
    /// We return the actual usage (meaning the number of tokens the user would be billed for)
    /// in the HTTP response.
    /// However, we store the number of tokens that would have been used in the database.
    /// So we need this function to compute the actual usage in order to send it in the HTTP response.
    pub fn usage_considering_cached(&self) -> Usage {
        if self.cached {
            Usage {
                input_tokens: 0,
                output_tokens: 0,
            }
        } else {
            self.usage
        }
    }
}

/* As a Variant might make use of multiple model inferences, we then combine
 * one or more ModelInferenceResults into a single InferenceResult (but we keep the original ModelInferenceResults around for storage).
 * In the non-streaming case, this InferenceResult is converted into an InferenceResponse and sent to the client.
 * See below for streaming case.
 */

/// This type contains the result of running a variant of a function
#[derive(Clone, Debug)]
//#[serde(tag = "type", rename_all = "snake_case")]
pub enum InferenceResult {
    Chat(ChatInferenceResult),
    Json(JsonInferenceResult),
}

#[derive(Clone, Debug)]
pub struct ChatInferenceResult {
    pub inference_id: Uuid,
    pub created: u64,
    pub content: Vec<ContentBlockChatOutput>,
    pub model_inference_results: Vec<ModelInferenceResponseWithMetadata>,
    pub inference_params: InferenceParams,
    pub original_response: Option<String>,
    pub finish_reason: Option<FinishReason>,
}

#[derive(Clone, Debug)]
pub struct JsonInferenceResult {
    pub inference_id: Uuid,
    pub created: u64,
    pub output: InternalJsonInferenceOutput,
    pub model_inference_results: Vec<ModelInferenceResponseWithMetadata>,
    pub output_schema: Value,
    pub inference_params: InferenceParams,
    pub original_response: Option<String>,
    pub finish_reason: Option<FinishReason>,
}

#[derive(Clone, Debug, Deserialize, Serialize, PartialEq, ts_rs::TS)]
#[ts(export)]
#[cfg_attr(feature = "pyo3", pyclass(str))]
pub struct JsonInferenceOutput {
    pub raw: Option<String>,
    pub parsed: Option<Value>,
}

impl std::fmt::Display for JsonInferenceOutput {
    fn fmt(&self, f: &mut std::fmt::Formatter<'_>) -> std::fmt::Result {
        let json = serde_json::to_string_pretty(self).map_err(|_| std::fmt::Error)?;
        write!(f, "{json}")
    }
}

#[cfg(feature = "pyo3")]
#[pymethods]
impl JsonInferenceOutput {
    #[getter]
    fn get_raw(&self) -> Option<String> {
        self.raw.clone()
    }

    #[getter]
    fn get_parsed<'py>(&self, py: Python<'py>) -> PyResult<Bound<'py, PyAny>> {
        Ok(match &self.parsed {
            Some(value) => serialize_to_dict(py, value)?.into_bound(py),
            None => py.None().into_bound(py),
        })
    }
}

#[derive(Clone, Debug, PartialEq)]
pub struct InternalJsonInferenceOutput {
    pub raw: Option<String>,
    pub parsed: Option<Value>,
    pub auxiliary_content: Vec<ContentBlockOutput>,
    // index of the JSON block in the original content blocks
    // generated by the inference
    pub json_block_index: Option<usize>,
}

/// In the streaming case we convert ProviderInferenceResponseChunks into a InferenceResultChunk, which is then
/// converted into an InferenceResponseChunk and sent to the client.
/// We then collect all the InferenceResultChunks into an InferenceResult for validation and storage after the fact.

#[derive(Clone, Debug, Deserialize, PartialEq, Serialize)]
pub struct ProviderInferenceResponseChunk {
    pub content: Vec<ContentBlockChunk>,
    pub created: u64,
    pub usage: Option<Usage>,
    pub raw_response: String,
    pub latency: Duration,
    pub finish_reason: Option<FinishReason>,
}

#[derive(Clone, Debug, PartialEq, Serialize, Deserialize)]
#[serde(tag = "type", rename_all = "snake_case")]
pub enum ContentBlockChunk {
    Text(TextChunk),
    ToolCall(ToolCallChunk),
    Thought(ThoughtChunk),
}

#[derive(Clone, Debug, PartialEq, Serialize, Deserialize)]
pub struct TextChunk {
    pub id: String,
    pub text: String,
}

#[derive(Clone, Debug, PartialEq, Serialize, Deserialize)]
pub struct ThoughtChunk {
    pub id: String,
    pub text: Option<String>,
    pub signature: Option<String>,
    /// See `Thought.provider_type`
    #[serde(
        rename = "_internal_provider_type",
        skip_serializing_if = "Option::is_none"
    )]
    pub provider_type: Option<String>,
}

#[derive(Clone, Debug, PartialEq, Serialize, Deserialize)]
pub struct ChatInferenceResultChunk {
    pub content: Vec<ContentBlockChunk>,
    pub created: u64,
    #[serde(skip_serializing_if = "Option::is_none")]
    pub usage: Option<Usage>,
    pub latency: Duration,
    pub raw_response: String,
    pub finish_reason: Option<FinishReason>,
}

#[derive(Clone, Debug, PartialEq, Serialize)]
pub struct JsonInferenceResultChunk {
    pub raw: Option<String>,
    pub thought: Option<String>,
    pub created: u64,
    #[serde(skip_serializing_if = "Option::is_none")]
    pub usage: Option<Usage>,
    pub latency: Duration,
    pub raw_response: String,
    pub finish_reason: Option<FinishReason>,
}

#[derive(Clone, Debug, PartialEq, Serialize)]
#[serde(tag = "type")]
pub enum InferenceResultChunk {
    Chat(ChatInferenceResultChunk),
    Json(JsonInferenceResultChunk),
}

/// Alongside the response, we also store information about what happened during the request.
/// For this we convert the InferenceResult into a ChatInferenceDatabaseInsert or JsonInferenceDatabaseInsert and ModelInferenceDatabaseInserts,
/// which are written to ClickHouse tables of the same name asynchronously.

#[derive(Debug, Deserialize, Serialize)]
pub struct ChatInferenceDatabaseInsert {
    pub id: Uuid,
    pub function_name: String,
    pub variant_name: String,
    pub episode_id: Uuid,
    #[serde(deserialize_with = "deserialize_json_string")]
    pub input: StoredInput,
    #[serde(deserialize_with = "deserialize_json_string")]
    pub output: Vec<ContentBlockChatOutput>,
    #[serde(skip_serializing_if = "Option::is_none")]
    #[serde(deserialize_with = "deserialize_optional_json_string")]
    pub tool_params: Option<ToolCallConfigDatabaseInsert>,
    #[serde(deserialize_with = "deserialize_json_string")]
    pub inference_params: InferenceParams,
    pub processing_time_ms: Option<u32>,
    pub ttft_ms: Option<u32>,
    pub tags: HashMap<String, String>,
    #[serde(deserialize_with = "deserialize_defaulted_json_string")]
    pub extra_body: UnfilteredInferenceExtraBody,
}

#[derive(Debug, Deserialize, Serialize)]
pub struct JsonInferenceDatabaseInsert {
    pub id: Uuid,
    pub function_name: String,
    pub variant_name: String,
    pub episode_id: Uuid,
    #[serde(deserialize_with = "deserialize_json_string")]
    pub input: StoredInput,
    #[serde(deserialize_with = "deserialize_json_string")]
    pub output: JsonInferenceOutput,
    // We at one point wrote empty auxiliary content to the database as "" but now write it as []
    // In either case, we want to deserialize it as [] if empty
    #[serde(deserialize_with = "deserialize_defaulted_json_string")]
    pub auxiliary_content: Vec<ContentBlockOutput>,
    #[serde(deserialize_with = "deserialize_json_string")]
    pub inference_params: InferenceParams,
    pub processing_time_ms: Option<u32>,
    pub output_schema: Value,
    pub ttft_ms: Option<u32>,
    pub tags: HashMap<String, String>,
    #[serde(deserialize_with = "deserialize_defaulted_json_string")]
    pub extra_body: UnfilteredInferenceExtraBody,
}

#[derive(Debug, Deserialize, Serialize)]
#[serde(untagged)]
pub enum InferenceDatabaseInsert {
    Chat(ChatInferenceDatabaseInsert),
    Json(JsonInferenceDatabaseInsert),
}

#[derive(Clone, Debug, PartialEq, Serialize)]
pub struct ModelInferenceDatabaseInsert {
    pub id: Uuid,
    pub inference_id: Uuid,
    pub raw_request: String,
    pub raw_response: String,
    pub system: Option<String>,
    pub input_messages: String,
    pub output: String,
    pub input_tokens: Option<u32>,
    pub output_tokens: Option<u32>,
    pub response_time_ms: Option<u32>,
    pub model_name: String,
    pub model_provider_name: String,
    pub ttft_ms: Option<u32>,
    pub cached: bool,
    pub finish_reason: Option<FinishReason>,
}

#[cfg(test)]
impl From<String> for InputMessageContent {
    fn from(text: String) -> Self {
        InputMessageContent::Text(TextKind::Text { text })
    }
}

#[cfg(test)]
impl From<String> for ResolvedInputMessageContent {
    fn from(text: String) -> Self {
        ResolvedInputMessageContent::Text { text }
    }
}

#[cfg(test)]
impl From<String> for LazyResolvedInputMessageContent {
    fn from(text: String) -> Self {
        LazyResolvedInputMessageContent::Text { text }
    }
}

#[cfg(any(test, feature = "e2e_tests"))]
impl From<String> for ContentBlockChatOutput {
    fn from(text: String) -> Self {
        ContentBlockChatOutput::Text(Text { text })
    }
}

fn deserialize_content<'de, D: Deserializer<'de>>(
    deserializer: D,
) -> Result<Vec<InputMessageContent>, D::Error> {
    #[expect(clippy::redundant_closure_for_method_calls)]
    UntaggedEnumVisitor::new()
        .string(|text| {
            Ok(vec![InputMessageContent::Text(TextKind::Text {
                text: text.to_string(),
            })])
        })
        .map(|object| {
            tracing::warn!("Deprecation Warning: passing in an object for `content` is deprecated. Please use an array of content blocks instead.");
            Ok(vec![InputMessageContent::Text(TextKind::Arguments {
                arguments: object.deserialize()?,
            })])
        })
        .seq(|seq| seq.deserialize())
        .deserialize(deserializer)
}

impl From<String> for ContentBlock {
    fn from(text: String) -> Self {
        ContentBlock::Text(Text { text })
    }
}

impl From<String> for ContentBlockOutput {
    fn from(text: String) -> Self {
        ContentBlockOutput::Text(Text { text })
    }
}

impl ModelInferenceResponse {
    pub fn new(
        provider_inference_response: ProviderInferenceResponse,
        model_provider_name: Arc<str>,
        cached: bool,
    ) -> Self {
        Self {
            id: provider_inference_response.id,
            created: provider_inference_response.created,
            output: provider_inference_response.output,
            system: provider_inference_response.system,
            input_messages: provider_inference_response.input_messages,
            raw_request: provider_inference_response.raw_request,
            raw_response: provider_inference_response.raw_response,
            usage: provider_inference_response.usage,
            latency: provider_inference_response.latency,
            finish_reason: provider_inference_response.finish_reason,
            model_provider_name,
            cached,
        }
    }

    pub fn from_cache(
        cache_lookup: CacheData<NonStreamingCacheData>,
        request: &ModelInferenceRequest<'_>,
        model_provider_name: &str,
    ) -> Self {
        Self {
            id: Uuid::now_v7(),
            created: current_timestamp(),
            output: cache_lookup.output.blocks,
            system: request.system.clone(),
            input_messages: request.messages.clone(),
            raw_request: cache_lookup.raw_request,
            raw_response: cache_lookup.raw_response,
            usage: Usage {
                input_tokens: cache_lookup.input_tokens,
                output_tokens: cache_lookup.output_tokens,
            },
            latency: Latency::NonStreaming {
                response_time: Duration::from_secs(0),
            },
            finish_reason: cache_lookup.finish_reason,
            model_provider_name: Arc::from(model_provider_name),
            cached: true,
        }
    }
}

impl ModelInferenceResponseWithMetadata {
    pub fn new(model_inference_response: ModelInferenceResponse, model_name: Arc<str>) -> Self {
        Self {
            id: model_inference_response.id,
            created: model_inference_response.created,
            output: model_inference_response.output,
            system: model_inference_response.system,
            input_messages: RequestMessagesOrBatch::Message(
                model_inference_response.input_messages,
            ),
            raw_request: model_inference_response.raw_request,
            raw_response: model_inference_response.raw_response,
            usage: model_inference_response.usage,
            latency: model_inference_response.latency,
            finish_reason: model_inference_response.finish_reason,
            model_provider_name: model_inference_response.model_provider_name,
            model_name,
            cached: model_inference_response.cached,
        }
    }
}

impl ModelInferenceDatabaseInsert {
    pub fn new(result: ModelInferenceResponseWithMetadata, inference_id: Uuid) -> Self {
        let (latency_ms, ttft_ms) = match result.latency {
            Latency::Streaming {
                ttft,
                response_time,
            } => (
                Some(response_time.as_millis() as u32),
                Some(ttft.as_millis() as u32),
            ),
            Latency::NonStreaming { response_time } => {
                (Some(response_time.as_millis() as u32), None)
            }
            Latency::Batch => (None, None),
        };
        let serialized_output = serialize_or_log(&result.output);

        // A usage of 0 indicates that something went wrong, since a model
        // should always consume and produce at least one token.
        // We store this as `null` in ClickHouse, so that we can easily filter
        // out these values from aggregation queries.
        let input_tokens = if result.usage.input_tokens > 0 {
            Some(result.usage.input_tokens)
        } else {
            None
        };
        let output_tokens = if result.usage.output_tokens > 0 {
            Some(result.usage.output_tokens)
        } else {
            None
        };

        Self {
            id: Uuid::now_v7(),
            inference_id,
            raw_request: result.raw_request,
            raw_response: result.raw_response,
            system: result.system,
            output: serialized_output,
            input_tokens,
            output_tokens,
            response_time_ms: latency_ms,
            ttft_ms,
            model_provider_name: result.model_provider_name.to_string(),
            model_name: result.model_name.to_string(),
            cached: result.cached,
            finish_reason: result.finish_reason,
            input_messages: serialize_or_log(&match result.input_messages {
                RequestMessagesOrBatch::Message(input_messages) => input_messages
                    .into_iter()
                    .map(RequestMessage::into_stored_message)
                    .collect(),
                RequestMessagesOrBatch::BatchInput(stored) => stored,
            }),
        }
    }
}

pub struct ProviderInferenceResponseArgs {
    pub output: Vec<ContentBlockOutput>,
    pub system: Option<String>,
    pub input_messages: Vec<RequestMessage>,
    pub raw_request: String,
    pub raw_response: String,
    pub usage: Usage,
    pub latency: Latency,
    pub finish_reason: Option<FinishReason>,
}

impl ProviderInferenceResponse {
    pub fn new(args: ProviderInferenceResponseArgs) -> Self {
        let sanitized_raw_request = sanitize_raw_request(&args.input_messages, args.raw_request);
        Self {
            id: Uuid::now_v7(),
            created: current_timestamp(),
            output: args.output,
            system: args.system,
            input_messages: args.input_messages,
            raw_request: sanitized_raw_request,
            raw_response: args.raw_response,
            usage: args.usage,
            latency: args.latency,
            finish_reason: args.finish_reason,
        }
    }
}

impl InferenceResult {
    pub fn model_inference_results(&self) -> &Vec<ModelInferenceResponseWithMetadata> {
        match self {
            InferenceResult::Chat(chat_result) => &chat_result.model_inference_results,
            InferenceResult::Json(json_result) => &json_result.model_inference_results,
        }
    }

    pub fn get_serialized_model_inferences(&self) -> Vec<serde_json::Value> {
        let model_inference_responses = self.model_inference_results();
        let inference_id = match self {
            InferenceResult::Chat(chat_result) => chat_result.inference_id,
            InferenceResult::Json(json_result) => json_result.inference_id,
        };
        model_inference_responses
            .iter()
            .map(|r| {
                let model_inference = ModelInferenceDatabaseInsert::new(r.clone(), inference_id);
                match serde_json::to_value(model_inference) {
                    Ok(v) => v,
                    Err(e) => {
                        ErrorDetails::Serialization {
                            message: format!(
                                "Failed to serialize ModelInferenceDatabaseInsert: {e:?}"
                            ),
                        }
                        .log();
                        Default::default()
                    }
                }
            })
            .collect()
    }

    pub fn usage_considering_cached(&self) -> Usage {
        self.model_inference_results()
            .iter()
            .map(ModelInferenceResponseWithMetadata::usage_considering_cached)
            .sum()
    }

    pub fn set_original_response(&mut self, original_response: Option<String>) {
        match self {
            InferenceResult::Chat(chat_result) => chat_result.original_response = original_response,
            InferenceResult::Json(json_result) => json_result.original_response = original_response,
        }
    }

    pub fn mut_model_inference_results(&mut self) -> &mut Vec<ModelInferenceResponseWithMetadata> {
        match self {
            InferenceResult::Chat(chat_result) => &mut chat_result.model_inference_results,
            InferenceResult::Json(json_result) => &mut json_result.model_inference_results,
        }
    }

    pub fn owned_model_inference_results(self) -> Vec<ModelInferenceResponseWithMetadata> {
        match self {
            InferenceResult::Chat(chat_result) => chat_result.model_inference_results,
            InferenceResult::Json(json_result) => json_result.model_inference_results,
        }
    }
}

impl JsonInferenceResult {
    #[expect(clippy::too_many_arguments)]
    pub fn new(
        inference_id: Uuid,
        raw: Option<String>,
        parsed: Option<Value>,
        json_block_index: Option<usize>,
        auxiliary_content: Vec<ContentBlockOutput>,
        model_inference_results: Vec<ModelInferenceResponseWithMetadata>,
        output_schema: Value,
        inference_params: InferenceParams,
        original_response: Option<String>,
    ) -> Self {
        let output = InternalJsonInferenceOutput {
            raw,
            parsed,
            auxiliary_content,
            json_block_index,
        };
        let finish_reason = get_finish_reason(&model_inference_results);
        Self {
            inference_id,
            created: current_timestamp(),
            output,
            model_inference_results,
            output_schema,
            inference_params,
            original_response,
            finish_reason,
        }
    }
}

impl ChatInferenceResult {
    pub async fn new(
        inference_id: Uuid,
        raw_content: Vec<ContentBlockOutput>,
        model_inference_results: Vec<ModelInferenceResponseWithMetadata>,
        tool_config: Option<&ToolCallConfig>,
        inference_params: InferenceParams,
        original_response: Option<String>,
    ) -> Self {
        let created = current_timestamp();
        let content = parse_chat_output(raw_content, tool_config).await;
        let finish_reason = get_finish_reason(&model_inference_results);
        Self {
            inference_id,
            created,
            content,
            model_inference_results,
            inference_params,
            original_response,
            finish_reason,
        }
    }
}

/// Get the finish reason from the last model inference result sorted by created time (or None if it is not present)
fn get_finish_reason(
    model_inference_results: &[ModelInferenceResponseWithMetadata],
) -> Option<FinishReason> {
    model_inference_results
        .iter()
        .sorted_by_key(|r| r.created)
        .next_back()
        .and_then(|r| r.finish_reason)
}

pub async fn parse_chat_output(
    content: Vec<ContentBlockOutput>,
    tool_config: Option<&ToolCallConfig>,
) -> Vec<ContentBlockChatOutput> {
    if content.is_empty() {
        Error::new(ErrorDetails::Inference {
            message: "No content blocks in inference result".to_string(),
        });
    }

    let mut output = Vec::new();
    for content in content.into_iter() {
        match content {
            ContentBlockOutput::Text(text) => {
                output.push(ContentBlockChatOutput::Text(text));
            }
            ContentBlockOutput::ToolCall(tool_call) => {
                // Parse the tool call arguments
                let tool_call_output = ToolCallOutput::new(tool_call, tool_config).await;
                output.push(ContentBlockChatOutput::ToolCall(tool_call_output));
            }
            ContentBlockOutput::Thought(thought) => {
                output.push(ContentBlockChatOutput::Thought(thought));
            }
            ContentBlockOutput::Unknown {
                data,
                model_provider_name,
            } => {
                output.push(ContentBlockChatOutput::Unknown {
                    data,
                    model_provider_name,
                });
            }
        }
    }
    output
}

impl ChatInferenceDatabaseInsert {
    pub fn new(
        chat_result: ChatInferenceResult,
        input: StoredInput,
        metadata: InferenceDatabaseInsertMetadata,
    ) -> Self {
        let processing_time_ms = metadata
            .processing_time
            .map(|duration| duration.as_millis() as u32);

        let tool_params = metadata.tool_config.map(ToolCallConfigDatabaseInsert::from);
        let inference_params = chat_result.inference_params;

        Self {
            id: chat_result.inference_id,
            function_name: metadata.function_name,
            variant_name: metadata.variant_name,
            episode_id: metadata.episode_id,
            input,
            tool_params,
            inference_params,
            output: chat_result.content,
            processing_time_ms,
            tags: metadata.tags,
            ttft_ms: metadata.ttft_ms,
            extra_body: metadata.extra_body,
        }
    }
}

impl JsonInferenceDatabaseInsert {
    pub fn new(
        json_result: JsonInferenceResult,
        input: StoredInput,
        metadata: InferenceDatabaseInsertMetadata,
    ) -> Self {
        let processing_time_ms = metadata
            .processing_time
            .map(|duration| duration.as_millis() as u32);

        let inference_params = json_result.inference_params;
        let InternalJsonInferenceOutput {
            raw,
            parsed,
            auxiliary_content,
            ..
        } = json_result.output;
        let output = JsonInferenceOutput { raw, parsed };

        Self {
            id: json_result.inference_id,
            function_name: metadata.function_name,
            variant_name: metadata.variant_name,
            episode_id: metadata.episode_id,
            input,
            auxiliary_content,
            inference_params,
            output,
            processing_time_ms,
            output_schema: json_result.output_schema,
            tags: metadata.tags,
            extra_body: metadata.extra_body,
            ttft_ms: metadata.ttft_ms,
        }
    }
}

// Function to get the current timestamp in seconds
#[expect(clippy::missing_panics_doc)]
pub fn current_timestamp() -> u64 {
    #[expect(clippy::expect_used)]
    SystemTime::now()
        .duration_since(UNIX_EPOCH)
        .expect("Time went backwards")
        .as_secs()
}

impl ProviderInferenceResponseChunk {
    pub fn new(
        content: Vec<ContentBlockChunk>,
        usage: Option<Usage>,
        raw_response: String,
        latency: Duration,
        finish_reason: Option<FinishReason>,
    ) -> Self {
        Self {
            content,
            created: current_timestamp(),
            usage,
            raw_response,
            latency,
            finish_reason,
        }
    }
}

impl InferenceResultChunk {
    pub fn latency(&self) -> Duration {
        match self {
            InferenceResultChunk::Chat(chunk) => chunk.latency,
            InferenceResultChunk::Json(chunk) => chunk.latency,
        }
    }

    pub fn usage(&self) -> Option<&Usage> {
        match self {
            InferenceResultChunk::Chat(chunk) => chunk.usage.as_ref(),
            InferenceResultChunk::Json(chunk) => chunk.usage.as_ref(),
        }
    }

    pub fn raw_response(&self) -> &str {
        match self {
            InferenceResultChunk::Chat(chunk) => &chunk.raw_response,
            InferenceResultChunk::Json(chunk) => &chunk.raw_response,
        }
    }

    pub fn finish_reason(&self) -> Option<&FinishReason> {
        match self {
            InferenceResultChunk::Chat(chunk) => chunk.finish_reason.as_ref(),
            InferenceResultChunk::Json(chunk) => chunk.finish_reason.as_ref(),
        }
    }
}

impl InferenceResultChunk {
    pub fn new(chunk: ProviderInferenceResponseChunk, function: FunctionConfigType) -> Self {
        match function {
            FunctionConfigType::Chat => Self::Chat(chunk.into()),
            FunctionConfigType::Json => Self::Json(chunk.into()),
        }
    }
}

impl From<ProviderInferenceResponseChunk> for ChatInferenceResultChunk {
    fn from(chunk: ProviderInferenceResponseChunk) -> Self {
        Self {
            content: chunk.content,
            created: chunk.created,
            usage: chunk.usage,
            latency: chunk.latency,
            finish_reason: chunk.finish_reason,
            raw_response: chunk.raw_response,
        }
    }
}

impl From<ToolCallOutput> for ToolCall {
    fn from(output: ToolCallOutput) -> Self {
        Self {
            id: output.id,
            name: output.raw_name,
            arguments: output.raw_arguments,
        }
    }
}

impl From<ContentBlockChatOutput> for ContentBlock {
    fn from(output: ContentBlockChatOutput) -> Self {
        match output {
            ContentBlockChatOutput::Text(text) => ContentBlock::Text(text),
            ContentBlockChatOutput::ToolCall(tool_call_output) => {
                ContentBlock::ToolCall(tool_call_output.into())
            }
            ContentBlockChatOutput::Thought(thought) => ContentBlock::Thought(thought),
            ContentBlockChatOutput::Unknown {
                data,
                model_provider_name,
            } => ContentBlock::Unknown {
                data,
                model_provider_name,
            },
        }
    }
}

impl From<ContentBlockChatOutput> for ContentBlockOutput {
    fn from(output: ContentBlockChatOutput) -> Self {
        match output {
            ContentBlockChatOutput::Text(text) => ContentBlockOutput::Text(text),
            ContentBlockChatOutput::ToolCall(tool_call) => {
                ContentBlockOutput::ToolCall(tool_call.into())
            }
            ContentBlockChatOutput::Thought(thought) => ContentBlockOutput::Thought(thought),
            ContentBlockChatOutput::Unknown {
                data,
                model_provider_name,
            } => ContentBlockOutput::Unknown {
                data,
                model_provider_name,
            },
        }
    }
}

/// We use best-effort to reconstruct the raw response for JSON functions
/// They might either return a ToolCallChunk or a TextChunk
/// We take the string from either of these (from the last block if there are multiple)
/// and use that as the raw response.
impl From<ProviderInferenceResponseChunk> for JsonInferenceResultChunk {
    fn from(chunk: ProviderInferenceResponseChunk) -> Self {
        let mut raw = None;
        let mut thought = None;
        for content in chunk.content.into_iter() {
            match content {
                ContentBlockChunk::ToolCall(tool_call) => {
                    raw = Some(tool_call.raw_arguments.to_owned());
                }
                ContentBlockChunk::Text(text_chunk) => raw = Some(text_chunk.text.to_owned()),
                ContentBlockChunk::Thought(thought_chunk) => {
                    thought = thought_chunk.text;
                }
            }
        }
        Self {
            raw,
            thought,
            created: chunk.created,
            usage: chunk.usage,
            latency: chunk.latency,
            raw_response: chunk.raw_response,
            finish_reason: chunk.finish_reason,
        }
    }
}

// Define the CollectChunksArgs struct with existing and new fields
pub struct CollectChunksArgs<'a, 'b> {
    pub value: Vec<InferenceResultChunk>,
    pub inference_id: Uuid,
    pub episode_id: Uuid,
    pub function: Arc<FunctionConfig>,
    pub model_name: Arc<str>,
    pub model_provider_name: Arc<str>,
    pub raw_request: String,
    /// We may sometimes construct a fake stream from a non-streaming response
    /// (e.g. in `mixture_of_n` if we have a successful non-streaming candidate, but
    /// a streaming fuser request fails).
    /// In this case, we want to store the original `raw_response`, instead of building
    /// it up from the chunks.
    pub raw_response: Option<String>,
    pub inference_params: InferenceParams,
    pub system: Option<String>,
    pub input_messages: Vec<RequestMessage>,
    pub function_name: &'b str,
    pub variant_name: &'b str,
    pub dynamic_output_schema: Option<DynamicJSONSchema>,
    pub templates: &'b TemplateConfig<'a>,
    pub tool_config: Option<&'b ToolCallConfig>,
    pub cached: bool,
    pub extra_body: UnfilteredInferenceExtraBody,
    pub extra_headers: UnfilteredInferenceExtraHeaders,
    pub ticket_borrow: TicketBorrow,
    pub postgres_connection_info: PostgresConnectionInfo,
}

// Modify the collect_chunks function to accept CollectChunksArgs
// 'a ends up as static and 'b ends up as stack allocated in the caller (endpoints::inference::create_stream)
pub async fn collect_chunks(args: CollectChunksArgs<'_, '_>) -> Result<InferenceResult, Error> {
    let CollectChunksArgs {
        value,
        inference_id,
        episode_id,
        function,
        model_name,
        model_provider_name,
        raw_request,
        raw_response,
        inference_params,
        system,
        input_messages,
        function_name,
        variant_name,
        dynamic_output_schema,
        templates,
        tool_config,
        cached,
        extra_body,
        extra_headers,
        ticket_borrow,
        postgres_connection_info,
    } = args;

    // NOTE: We will eventually need this to be per-inference-response-type and sensitive to the type of variant and function being called.
    // We preserve the order of chunks in the stream when combining them into `ContentBlockOutput`, except when
    // the same id is used by non-adjacent blocks.
    // For example, the following chunks:
    // `[TextChunk(id=0, content="Hello ""), ThoughtChunk(id=0, content=Something), TextChunk(id=0, content=World)]``
    // will be collected into the content block list: `[Text("Hello World"), Thought("Something"))]`
    //
    // All chunks with the same type and id (in this case, TextChunk id=0) are combined into a single content
    // block at the first occurrence of that type and id.
    // We use an 'IndexMap' to preserve the insertion order, so that newly-seen type/id combinations
    // are not reordered.
    let mut blocks: IndexMap<(ContentBlockOutputType, String), ContentBlockOutput> =
        IndexMap::new();
    // If the variant gave us an explicit 'raw_response', use that.
    // Otherwise, concatenate the raw_response from each chunk.
    let raw_response = raw_response.unwrap_or_else(|| {
        value
            .iter()
            .map(InferenceResultChunk::raw_response)
            .collect::<Vec<&str>>()
            .join("\n")
    });
    let mut usage: Usage = Usage::default();
    let mut ttft: Option<Duration> = None;
    let response_time = value
        .last()
        .ok_or_else(|| {
            Error::new(ErrorDetails::TypeConversion {
                message:
                    "Attempted to create an InferenceResult from an empty response chunk vector"
                        .to_string(),
            })
        })?
        .latency();
    // We'll take the finish reason from the last chunk
    let mut finish_reason: Option<FinishReason> = None;
    for chunk in value {
        if let Some(chunk_usage) = chunk.usage() {
            usage.input_tokens = usage.input_tokens.saturating_add(chunk_usage.input_tokens);
            usage.output_tokens = usage
                .output_tokens
                .saturating_add(chunk_usage.output_tokens);
        }
        match chunk {
            InferenceResultChunk::Chat(chunk) => {
                if let Some(chunk_finish_reason) = chunk.finish_reason {
                    finish_reason = Some(chunk_finish_reason);
                }
                for content in chunk.content {
                    match content {
                        ContentBlockChunk::Text(text) => {
                            handle_textual_content_block(
                                &mut blocks,
                                (ContentBlockOutputType::Text, text.id),
                                text.text,
                                &mut ttft,
                                chunk.latency,
                                Into::into,
                                |block, text| {
                                    if let ContentBlockOutput::Text(Text {
                                        text: existing_text,
                                    }) = block
                                    {
                                        existing_text.push_str(text);
                                    }
                                },
                            );
                        }
                        ContentBlockChunk::Thought(thought) => {
                            // We check for both 'text' and 'signature', in case a provider produces
                            // both in the same chunk.
                            // These two cases update different fields ('text' vs 'signature') on the
                            // thought with id 'thought.id' - this is how providers attach a signature
                            // to a thought.
                            if let Some(text) = thought.text {
                                handle_textual_content_block(
                                    &mut blocks,
                                    (ContentBlockOutputType::Thought, thought.id.clone()),
                                    text,
                                    &mut ttft,
                                    chunk.latency,
                                    |text| {
                                        ContentBlockOutput::Thought(Thought {
                                            text: Some(text),
                                            signature: None,
                                            provider_type: thought.provider_type.clone(),
                                        })
                                    },
                                    |block, text| {
                                        if let ContentBlockOutput::Thought(thought) = block {
                                            thought.text.get_or_insert_default().push_str(text);
                                        }
                                    },
                                );
                            }
                            if let Some(signature) = thought.signature {
                                handle_textual_content_block(
                                    &mut blocks,
                                    (ContentBlockOutputType::Thought, thought.id),
                                    signature,
                                    &mut ttft,
                                    chunk.latency,
                                    |signature| {
                                        ContentBlockOutput::Thought(Thought {
                                            text: None,
                                            signature: Some(signature),
                                            provider_type: thought.provider_type,
                                        })
                                    },
                                    |block, signature| {
                                        if let ContentBlockOutput::Thought(thought) = block {
                                            match &mut thought.signature {
                                                Some(existing) => existing.push_str(signature),
                                                None => {
                                                    thought.signature = Some(signature.to_string());
                                                }
                                            }
                                        }
                                    },
                                );
                            }
                        }
                        ContentBlockChunk::ToolCall(tool_call) => {
                            match blocks
                                .get_mut(&(ContentBlockOutputType::ToolCall, tool_call.id.clone()))
                            {
                                // If there is already a tool call block with this id, append to it
                                Some(ContentBlockOutput::ToolCall(existing_tool_call)) => {
                                    // We assume that the ID is present and complete in the first chunk
                                    // and that the name and arguments are accumulated with more chunks.
                                    if let Some(raw_name) = tool_call.raw_name {
                                        existing_tool_call.name.push_str(&raw_name);
                                    }
                                    existing_tool_call
                                        .arguments
                                        .push_str(&tool_call.raw_arguments);
                                }
                                // If there is no tool call block, create one
                                _ => {
                                    if ttft.is_none() {
                                        ttft = Some(chunk.latency);
                                    }
                                    blocks.insert(
                                        (ContentBlockOutputType::ToolCall, tool_call.id.clone()),
                                        ContentBlockOutput::ToolCall(tool_call_chunk_to_tool_call(
                                            tool_call,
                                        )),
                                    );
                                }
                            }
                        }
                    }
                }
            }
            InferenceResultChunk::Json(chunk) => {
                if let Some(chunk_finish_reason) = chunk.finish_reason {
                    finish_reason = Some(chunk_finish_reason);
                }
                match blocks.get_mut(&(ContentBlockOutputType::Text, String::new())) {
                    // If there is already a text block, append to it
                    Some(ContentBlockOutput::Text(Text {
                        text: existing_text,
                    })) => {
                        if let Some(raw) = chunk.raw {
                            existing_text.push_str(&raw);
                        }
                    }
                    // If there is no text block, create one
                    _ => {
                        // We put this here and below rather than in the loop start because we
                        // only want to set TTFT if there is some real content
                        if ttft.is_none() {
                            ttft = Some(chunk.latency);
                        }
                        if let Some(raw) = chunk.raw {
                            blocks
                                .insert((ContentBlockOutputType::Text, String::new()), raw.into());
                        }
                    }
                }
                if let Some(thought) = chunk.thought {
                    match blocks.get_mut(&(ContentBlockOutputType::Thought, String::new())) {
                        // If there is already a thought block, append to it
                        Some(ContentBlockOutput::Thought(existing_thought)) => {
                            existing_thought
                                .text
                                .get_or_insert_default()
                                .push_str(&thought);
                        }
                        // If there is no thought block, create one
                        _ => {
                            blocks.insert(
                                (ContentBlockOutputType::Thought, String::new()),
                                ContentBlockOutput::Thought(Thought {
                                    text: Some(thought),
                                    signature: None,
                                    provider_type: None,
                                }),
                            );
                        }
                    }
                }
            }
        }
    }
    let ttft = ttft.ok_or_else(|| {
        Error::new(ErrorDetails::TypeConversion {
            message: "Never got TTFT because there was never content in the response.".to_string(),
        })
    })?;
    let latency = Latency::Streaming {
        ttft,
        response_time,
    };
    let content_blocks: Vec<_> = blocks.into_values().collect();
    let model_response = ProviderInferenceResponse::new(ProviderInferenceResponseArgs {
        output: content_blocks.clone(),
        system,
        input_messages,
        raw_request,
        raw_response,
        usage,
        latency: latency.clone(),
        finish_reason,
    });
    if let Ok(actual_resource_usage) = model_response.resource_usage() {
        // TODO: spawn
        ticket_borrow
            .return_tickets(&postgres_connection_info, actual_resource_usage)
            .await?;
    }
    let model_inference_response =
        ModelInferenceResponse::new(model_response, model_provider_name, cached);
    let original_response = model_inference_response.raw_response.clone();
    let model_inference_result =
        ModelInferenceResponseWithMetadata::new(model_inference_response, model_name);
    let inference_config = InferenceConfig {
        ids: InferenceIds {
            inference_id,
            episode_id,
        },
        function_name,
        variant_name,
        tool_config,
        templates,
        dynamic_output_schema: dynamic_output_schema.as_ref(),
        extra_body: Cow::Borrowed(&extra_body),
        extra_headers: Cow::Borrowed(&extra_headers),
        extra_cache_key: None,
    };
    function
        .prepare_response(
            inference_id,
            content_blocks,
            vec![model_inference_result],
            &inference_config,
            inference_params,
            Some(original_response),
        )
        .await
}

fn tool_call_chunk_to_tool_call(tool_call: ToolCallChunk) -> ToolCall {
    ToolCall {
        id: tool_call.id,
        name: tool_call.raw_name.unwrap_or_default(), // Since we are accumulating tool call names, we can start with "" if missing and hopefully accumulate with more chunks.
        arguments: tool_call.raw_arguments,
    }
}

// We use a very specific combination of `Pin` and `Peekable` here, due to a combination of several requirements:
// * Inside of a model provider (e.g. anthropic), we may want to peek and modify the first chunk
//   to fix the start of a JSON response.
// * Outside of a model provider, we always want to peek at the first chunk to make sure that the HTTP request
//   actually succeeded.
// * The model providers produce distinct stream types (arising from different `async_stream` calls), so we
//   need to use a trait object.
//
// Combining all of these requirements, we need to wrap the entire `Pin<Box<dyn Stream>>` in `Peekable`.
// The `Peekable` type needs to be 'visible' (not erased inside the trait object), so that we can
// check the first chunk with 'peek()' outside of a model provider implementation. While we could have
// two `Peekable` types (one erased inside the trait object, one visible outside), this would add
// additional runtime overhead, and make things more difficult to reason about.
//
// We cannot write `Peekable<dyn Stream>`, since `Peekable` does not support the special unsized coercions that standard
// library types support (e.g. `Box<MyStreamType>` -> `Box<dyn Stream>`)'
// We also cannot write `Pin<Peekable>`, since the argument to `Pin` needs to implement `DerefMut`.
// This gives us the particular combination of types below.
//
// We split this into an 'inner' type to make it easier to write `stream_<provider>` functions
// (e.g. `stream_anthropic`). These functions can return `ProviderInferenceResponseStreamInner`,
// which will cause the compiler to coerce `Pin<Box<SomeUnderlyingStreamType>>` into
// `Pin<Box<dyn Stream>>`. The caller than then write `stream_anthropic().peekable()` to produce
// a `PeekableProviderInferenceResponseStream`. If we attempted to directly return a `Peekable<Pin<Box<dyn Stream>>>`,
// the compiler would fail to coerce `Peekable<Pin<Box<SomeUnderlyingStreamType>>>` into `Peekable<Pin<Box<dyn Stream>>>`.
// (due to the fact that unsized coercions are not supported on `Peekable` or other user-defined types).
// This would require `stream_<provider>` functions to first introduce a local variable with the correct
// `Pin<Box<dyn Stream>>` type, and then call `.peekable()` on that.
pub type ProviderInferenceResponseStreamInner =
    Pin<Box<dyn Stream<Item = Result<ProviderInferenceResponseChunk, Error>> + Send>>;

pub type PeekableProviderInferenceResponseStream = Peekable<ProviderInferenceResponseStreamInner>;

pub type InferenceResultStream =
    Pin<Box<dyn Stream<Item = Result<InferenceResultChunk, Error>> + Send>>;

impl From<JsonMode> for ModelInferenceRequestJsonMode {
    fn from(json_enforcement: JsonMode) -> Self {
        match json_enforcement {
            JsonMode::On => ModelInferenceRequestJsonMode::On,
            JsonMode::Strict => ModelInferenceRequestJsonMode::Strict,
            JsonMode::ImplicitTool => ModelInferenceRequestJsonMode::Off,
            JsonMode::Off => ModelInferenceRequestJsonMode::Off,
        }
    }
}

impl Add for Usage {
    type Output = Usage;
    fn add(self, other: Usage) -> Usage {
        Usage {
            input_tokens: self.input_tokens.saturating_add(other.input_tokens),
            output_tokens: self.output_tokens.saturating_add(other.output_tokens),
        }
    }
}
impl std::iter::Sum<Usage> for Usage {
    fn sum<I: Iterator<Item = Usage>>(iter: I) -> Self {
        iter.fold(Usage::default(), |acc, u| acc + u)
    }
}

/// Serializes a value that implements `Serialize` into a JSON string.
/// If serialization fails, it logs the error and returns an empty string.
///
/// # Arguments
///
/// * `value` - A reference to the value to be serialized.
///
/// # Returns
///
/// A `String` containing the serialized JSON, or an empty string if serialization fails.
pub fn serialize_or_log<T: Serialize>(value: &T) -> String {
    match serde_json::to_string(value) {
        Ok(serialized) => serialized,
        Err(e) => {
            Error::new(ErrorDetails::Serialization {
                message: format!("Failed to serialize value: {e}"),
            });
            String::new()
        }
    }
}

/// Handles a textual content block (text or thought)
/// It checks if there is already a block with the given id, and if so, appends the text to it.
/// Otherwise, it creates a new block and inserts it into the map.
/// It also updates the TTFT if it hasn't been set
fn handle_textual_content_block<F, A>(
    blocks: &mut IndexMap<(ContentBlockOutputType, String), ContentBlockOutput>,
    key: (ContentBlockOutputType, String),
    text: String,
    ttft: &mut Option<Duration>,
    chunk_latency: Duration,
    create_block: F,
    append_text: A,
) where
    F: FnOnce(String) -> ContentBlockOutput,
    A: FnOnce(&mut ContentBlockOutput, &str),
{
    match blocks.get_mut(&key) {
        // If there is already a block, append to it
        Some(existing_block) => append_text(existing_block, &text),
        // If there is no block, create one
        _ => {
            // We only want to set TTFT if there is some real content
            if ttft.is_none() {
                *ttft = Some(chunk_latency);
            }
            if !text.is_empty() {
                blocks.insert(key, create_block(text));
            }
        }
    }
}

/// Turns a reference to a Cow into a `Cow::Borrowed`, without cloning
fn borrow_cow<'a, T: ToOwned + ?Sized>(cow: &'a Cow<'a, T>) -> Cow<'a, T> {
    match cow {
        Cow::Borrowed(x) => Cow::Borrowed(x),
        Cow::Owned(x) => Cow::Borrowed(x.borrow()),
    }
}

pub(super) fn serialize_delete<S>(s: S) -> Result<S::Ok, S::Error>
where
    S: Serializer,
{
    true.serialize(s)
}

pub(super) fn deserialize_delete<'de, D>(d: D) -> Result<(), D::Error>
where
    D: Deserializer<'de>,
{
    let val = bool::deserialize(d)?;
    if !val {
        return Err(D::Error::custom(
            "Error deserializing replacement config: 'delete' must be 'true', or not set",
        ));
    }
    Ok(())
}

#[cfg(test)]
mod tests {
    use std::collections::HashSet;

    use super::*;
    use crate::config::SchemaData;
    use crate::function::{FunctionConfigChat, FunctionConfigJson};
    use crate::jsonschema_util::StaticJSONSchema;
    use crate::minijinja_util::TemplateConfig;
    use crate::providers::test_helpers::get_temperature_tool_config;
    use crate::tool::ToolConfig;
    use crate::tool::{DynamicToolConfig, ToolChoice};
    use serde_json::json;
    use tokio::time::Instant;

    #[tokio::test]
    async fn test_create_chat_inference_response() {
        // Case 1: No output schema
        let inference_id = Uuid::now_v7();
        let content = vec!["Hello, world!".to_string().into()];
        let usage = Usage {
            input_tokens: 10,
            output_tokens: 20,
        };
        let raw_request = "raw request".to_string();
        let model_inference_responses = vec![ModelInferenceResponseWithMetadata {
            id: Uuid::now_v7(),
            created: Instant::now().elapsed().as_secs(),
            system: None,
            input_messages: RequestMessagesOrBatch::Message(vec![]),
            output: content.clone(),
            raw_request: raw_request.clone(),
            raw_response: String::new(),
            usage,
            latency: Latency::NonStreaming {
                response_time: Duration::default(),
            },
            finish_reason: None,
            model_provider_name: "test_provider".into(),
            model_name: "test_model".into(),
            cached: false,
        }];
        let chat_inference_response = ChatInferenceResult::new(
            inference_id,
            content.clone(),
            model_inference_responses,
            None,
            InferenceParams::default(),
            None,
        )
        .await;
        let output_content = ["Hello, world!".to_string().into()];
        assert_eq!(chat_inference_response.content, output_content);
        assert_eq!(chat_inference_response.model_inference_results.len(), 1);
        assert_eq!(chat_inference_response.finish_reason, None);
        let model_inference_result = chat_inference_response
            .model_inference_results
            .first()
            .unwrap();
        assert_eq!(&*model_inference_result.model_name, "test_model");
        assert_eq!(
            &*model_inference_result.model_provider_name,
            "test_provider"
        );
        assert_eq!(model_inference_result.raw_request, raw_request);

        // Case 2: A tool call that fails argument validation
        let inference_id = Uuid::now_v7();
        let content = vec![ContentBlockOutput::ToolCall(ToolCall {
            name: "get_temperature".to_string(),
            arguments: r#"{"where": "the moon"}"#.to_string(),
            id: "0".to_string(),
        })];
        let model_inference_responses = vec![ModelInferenceResponseWithMetadata {
            id: Uuid::now_v7(),
            created: Instant::now().elapsed().as_secs(),
            system: None,
            input_messages: RequestMessagesOrBatch::Message(vec![]),
            output: content.clone(),
            raw_request: raw_request.clone(),
            raw_response: String::new(),
            usage,
            latency: Latency::NonStreaming {
                response_time: Duration::default(),
            },
            finish_reason: Some(FinishReason::Stop),
            model_provider_name: "test_provider".into(),
            model_name: "test_model".into(),
            cached: false,
        }];

        let weather_tool_config = get_temperature_tool_config();
        let chat_inference_response = ChatInferenceResult::new(
            inference_id,
            content,
            model_inference_responses,
            Some(&weather_tool_config),
            InferenceParams::default(),
            None,
        )
        .await;
        assert_eq!(chat_inference_response.content.len(), 1);
        let tool_call_block = chat_inference_response.content.first().unwrap();
        match tool_call_block {
            ContentBlockChatOutput::ToolCall(tool_call) => {
                assert_eq!(tool_call.raw_name, "get_temperature");
                assert_eq!(tool_call.raw_arguments, r#"{"where": "the moon"}"#);
                assert_eq!(tool_call.id, "0");
                assert_eq!(tool_call.name, Some("get_temperature".to_string()));
                assert_eq!(tool_call.arguments, None);
            }
            _ => panic!("Expected a tool call block"),
        }
        assert_eq!(
            chat_inference_response.finish_reason,
            Some(FinishReason::Stop)
        );
        // Case 3: A tool call that fails name validation
        let inference_id = Uuid::now_v7();
        let content = vec![ContentBlockOutput::ToolCall(ToolCall {
            name: "bad name".to_string(),
            arguments: r#"{"where": "the moon"}"#.to_string(),
            id: "0".to_string(),
        })];
        let model_inference_responses = vec![ModelInferenceResponseWithMetadata {
            id: Uuid::now_v7(),
            created: Instant::now().elapsed().as_secs(),
            system: None,
            input_messages: RequestMessagesOrBatch::Message(vec![]),
            output: content.clone(),
            raw_request: raw_request.clone(),
            raw_response: String::new(),
            finish_reason: Some(FinishReason::Stop),
            usage,
            latency: Latency::NonStreaming {
                response_time: Duration::default(),
            },
            model_provider_name: "test_provider".into(),
            model_name: "test_model".into(),
            cached: false,
        }];

        let chat_inference_response = ChatInferenceResult::new(
            inference_id,
            content,
            model_inference_responses,
            Some(&weather_tool_config),
            InferenceParams::default(),
            None,
        )
        .await;
        assert_eq!(chat_inference_response.content.len(), 1);
        let tool_call_block = chat_inference_response.content.first().unwrap();
        match tool_call_block {
            ContentBlockChatOutput::ToolCall(tool_call) => {
                assert_eq!(tool_call.raw_name, "bad name");
                assert_eq!(tool_call.raw_arguments, r#"{"where": "the moon"}"#);
                assert_eq!(tool_call.id, "0");
                assert_eq!(tool_call.name, None);
                assert_eq!(tool_call.arguments, None);
            }
            _ => panic!("Expected a tool call block"),
        }

        // Case 4: A tool call that passes validation
        let inference_id = Uuid::now_v7();
        let content = vec![ContentBlockOutput::ToolCall(ToolCall {
            name: "get_temperature".to_string(),
            arguments: r#"{"location": "the moon", "units": "celsius"}"#.to_string(),
            id: "0".to_string(),
        })];
        let model_inference_responses = vec![ModelInferenceResponseWithMetadata {
            id: Uuid::now_v7(),
            created: Instant::now().elapsed().as_secs(),
            system: None,
            input_messages: RequestMessagesOrBatch::Message(vec![]),
            output: content.clone(),
            raw_request: raw_request.clone(),
            raw_response: String::new(),
            usage,
            latency: Latency::NonStreaming {
                response_time: Duration::default(),
            },
            finish_reason: Some(FinishReason::ToolCall),
            model_provider_name: "test_provider".into(),
            model_name: "test_model".into(),
            cached: false,
        }];

        let chat_inference_response = ChatInferenceResult::new(
            inference_id,
            content,
            model_inference_responses,
            Some(&weather_tool_config),
            InferenceParams::default(),
            None,
        )
        .await;
        assert_eq!(chat_inference_response.content.len(), 1);
        assert_eq!(
            chat_inference_response.finish_reason,
            Some(FinishReason::ToolCall)
        );
        let tool_call_block = chat_inference_response.content.first().unwrap();
        match tool_call_block {
            ContentBlockChatOutput::ToolCall(tool_call) => {
                assert_eq!(tool_call.raw_name, "get_temperature");
                assert_eq!(
                    tool_call.raw_arguments,
                    r#"{"location": "the moon", "units": "celsius"}"#
                );
                assert_eq!(tool_call.id, "0");
                assert_eq!(tool_call.name, Some("get_temperature".to_string()));
                assert_eq!(
                    tool_call.arguments,
                    Some(
                        serde_json::from_str(r#"{"location": "the moon", "units": "celsius"}"#)
                            .unwrap()
                    )
                );
            }
            _ => panic!("Expected a tool call block"),
        }

        // Case 5: Parallel tool calls
        let inference_id = Uuid::now_v7();
        let content = vec![
            ContentBlockOutput::ToolCall(ToolCall {
                name: "get_temperature".to_string(),
                arguments: r#"{"location": "moon", "units": "celsius"}"#.to_string(),
                id: "0".to_string(),
            }),
            ContentBlockOutput::ToolCall(ToolCall {
                name: "get_temperature".to_string(),
                arguments: r#"{"location": "mars", "units": "celsius"}"#.to_string(),
                id: "1".to_string(),
            }),
        ];
        let model_inference_responses = vec![ModelInferenceResponseWithMetadata {
            id: Uuid::now_v7(),
            created: Instant::now().elapsed().as_secs(),
            system: None,
            input_messages: RequestMessagesOrBatch::Message(vec![]),
            output: content.clone(),
            finish_reason: None,
            raw_request: raw_request.clone(),
            raw_response: String::new(),
            usage,
            latency: Latency::NonStreaming {
                response_time: Duration::default(),
            },
            model_provider_name: "test_provider".into(),
            model_name: "test_model".into(),
            cached: false,
        }];

        let chat_inference_response = ChatInferenceResult::new(
            inference_id,
            content,
            model_inference_responses,
            Some(&weather_tool_config),
            InferenceParams::default(),
            None,
        )
        .await;
        assert_eq!(chat_inference_response.content.len(), 2);

        // Verify first tool call
        match &chat_inference_response.content[0] {
            ContentBlockChatOutput::ToolCall(tool_call) => {
                assert_eq!(tool_call.raw_name, "get_temperature");
                assert_eq!(
                    tool_call.raw_arguments,
                    r#"{"location": "moon", "units": "celsius"}"#
                );
                assert_eq!(tool_call.id, "0");
                assert_eq!(tool_call.name, Some("get_temperature".to_string()));
                assert_eq!(
                    tool_call.arguments,
                    Some(
                        serde_json::from_str(r#"{"location": "moon", "units": "celsius"}"#)
                            .unwrap()
                    )
                );
            }
            _ => panic!("Expected a tool call block"),
        }

        // Verify second tool call
        match &chat_inference_response.content[1] {
            ContentBlockChatOutput::ToolCall(tool_call) => {
                assert_eq!(tool_call.raw_name, "get_temperature");
                assert_eq!(
                    tool_call.raw_arguments,
                    r#"{"location": "mars", "units": "celsius"}"#
                );
                assert_eq!(tool_call.id, "1");
                assert_eq!(tool_call.name, Some("get_temperature".to_string()));
                assert_eq!(
                    tool_call.arguments,
                    Some(
                        serde_json::from_str(r#"{"location": "mars", "units": "celsius"}"#)
                            .unwrap()
                    )
                );
            }
            _ => panic!("Expected a tool call block"),
        }

        // Case 5b: Parallel tool calls with one invalid call
        let inference_id = Uuid::now_v7();
        let content = vec![
            ContentBlockOutput::ToolCall(ToolCall {
                name: "get_temperature".to_string(),
                arguments: r#"{"location": "moon", "units": "celsius"}"#.to_string(),
                id: "0".to_string(),
            }),
            ContentBlockOutput::ToolCall(ToolCall {
                name: "get_temperature".to_string(),
                arguments: r#"{"invalid": "args"}"#.to_string(),
                id: "1".to_string(),
            }),
        ];
        let model_inference_responses = vec![ModelInferenceResponseWithMetadata {
            id: Uuid::now_v7(),
            created: Instant::now().elapsed().as_secs(),
            system: None,
            input_messages: RequestMessagesOrBatch::Message(vec![]),
            output: content.clone(),
            finish_reason: None,
            raw_request: raw_request.clone(),
            raw_response: String::new(),
            usage,
            latency: Latency::NonStreaming {
                response_time: Duration::default(),
            },
            model_provider_name: "test_provider".into(),
            model_name: "test_model".into(),
            cached: false,
        }];

        let chat_inference_response = ChatInferenceResult::new(
            inference_id,
            content,
            model_inference_responses,
            Some(&weather_tool_config),
            InferenceParams::default(),
            None,
        )
        .await;
        assert_eq!(chat_inference_response.content.len(), 2);

        // Verify first tool call (valid)
        match &chat_inference_response.content[0] {
            ContentBlockChatOutput::ToolCall(tool_call) => {
                assert_eq!(tool_call.raw_name, "get_temperature");
                assert_eq!(
                    tool_call.raw_arguments,
                    r#"{"location": "moon", "units": "celsius"}"#
                );
                assert_eq!(tool_call.id, "0");
                assert_eq!(tool_call.name, Some("get_temperature".to_string()));
                assert_eq!(
                    tool_call.arguments,
                    Some(
                        serde_json::from_str(r#"{"location": "moon", "units": "celsius"}"#)
                            .unwrap()
                    )
                );
            }
            _ => panic!("Expected a tool call block"),
        }

        // Verify second tool call (invalid arguments)
        match &chat_inference_response.content[1] {
            ContentBlockChatOutput::ToolCall(tool_call) => {
                assert_eq!(tool_call.raw_name, "get_temperature");
                assert_eq!(tool_call.raw_arguments, r#"{"invalid": "args"}"#);
                assert_eq!(tool_call.id, "1");
                assert_eq!(tool_call.name, Some("get_temperature".to_string()));
                assert_eq!(tool_call.arguments, None); // Arguments should be None due to validation failure
            }
            _ => panic!("Expected a tool call block"),
        }

        // Case 6: Additional tools
        let inference_id = Uuid::now_v7();
        let additional_tool_config = ToolCallConfig {
            tools_available: vec![ToolConfig::Dynamic(DynamicToolConfig {
                name: "custom_tool".to_string(),
                description: "A custom tool".to_string(),
                parameters: DynamicJSONSchema::new(
                    serde_json::from_str(
                        r#"{
                    "type": "object",
                    "properties": {
                        "input": {"type": "string"}
                    },
                    "required": ["input"]
                }"#,
                    )
                    .unwrap(),
                ),
                strict: true,
            })],
            tool_choice: ToolChoice::None,
            parallel_tool_calls: None,
        };

        // Test valid arguments for additional tool
        let content = vec![ContentBlockOutput::ToolCall(ToolCall {
            name: "custom_tool".to_string(),
            arguments: r#"{"input": "test"}"#.to_string(),
            id: "0".to_string(),
        })];
        let model_inference_responses = vec![ModelInferenceResponseWithMetadata {
            id: Uuid::now_v7(),
            created: Instant::now().elapsed().as_secs(),
            system: None,
            input_messages: RequestMessagesOrBatch::Message(vec![]),
            output: content.clone(),
            finish_reason: None,
            raw_request: raw_request.clone(),
            raw_response: String::new(),
            usage,
            latency: Latency::NonStreaming {
                response_time: Duration::default(),
            },
            model_provider_name: "test_provider".into(),
            model_name: "test_model".into(),
            cached: false,
        }];

        let chat_inference_response = ChatInferenceResult::new(
            inference_id,
            content,
            model_inference_responses,
            Some(&additional_tool_config),
            InferenceParams::default(),
            None,
        )
        .await;
        assert_eq!(chat_inference_response.content.len(), 1);

        // Verify valid tool call
        match &chat_inference_response.content[0] {
            ContentBlockChatOutput::ToolCall(tool_call) => {
                assert_eq!(tool_call.raw_name, "custom_tool");
                assert_eq!(tool_call.raw_arguments, r#"{"input": "test"}"#);
                assert_eq!(tool_call.id, "0");
                assert_eq!(tool_call.name, Some("custom_tool".to_string()));
                assert_eq!(
                    tool_call.arguments,
                    Some(serde_json::from_str(r#"{"input": "test"}"#).unwrap())
                );
            }
            _ => panic!("Expected a tool call block"),
        }

        // Test invalid arguments for additional tool
        let content = vec![ContentBlockOutput::ToolCall(ToolCall {
            name: "custom_tool".to_string(),
            arguments: r#"{"wrong": "field"}"#.to_string(),
            id: "1".to_string(),
        })];
        let model_inference_responses = vec![ModelInferenceResponseWithMetadata {
            id: Uuid::now_v7(),
            created: Instant::now().elapsed().as_secs(),
            system: None,
            input_messages: RequestMessagesOrBatch::Message(vec![]),
            output: content.clone(),
            finish_reason: None,
            raw_request: raw_request.clone(),
            raw_response: String::new(),
            usage,
            latency: Latency::NonStreaming {
                response_time: Duration::default(),
            },
            model_provider_name: "test_provider".into(),
            model_name: "test_model".into(),
            cached: false,
        }];

        let chat_inference_response = ChatInferenceResult::new(
            inference_id,
            content,
            model_inference_responses,
            Some(&additional_tool_config),
            InferenceParams::default(),
            None,
        )
        .await;
        assert_eq!(chat_inference_response.content.len(), 1);

        // Verify invalid tool call
        match &chat_inference_response.content[0] {
            ContentBlockChatOutput::ToolCall(tool_call) => {
                assert_eq!(tool_call.raw_name, "custom_tool");
                assert_eq!(tool_call.raw_arguments, r#"{"wrong": "field"}"#);
                assert_eq!(tool_call.id, "1");
                assert_eq!(tool_call.name, Some("custom_tool".to_string()));
                assert_eq!(tool_call.arguments, None); // Arguments should be None due to validation failure
            }
            _ => panic!("Expected a tool call block"),
        }

        // Case 7: Allowed tools restriction
        let inference_id = Uuid::now_v7();
        let restricted_tool_config = ToolCallConfig {
            tools_available: vec![ToolConfig::Dynamic(DynamicToolConfig {
                name: "weather_tool".to_string(),
                description: "Get weather information".to_string(),
                parameters: DynamicJSONSchema::new(
                    serde_json::from_str(
                        r#"{
                    "type": "object",
                    "properties": {
                        "location": {"type": "string"},
                        "units": {"type": "string", "enum": ["celsius", "fahrenheit"]}
                    },
                    "required": ["location"]
                }"#,
                    )
                    .unwrap(),
                ),
                strict: true,
            })],
            tool_choice: ToolChoice::None,
            parallel_tool_calls: None,
        };

        // Test allowed tool call
        let content = vec![ContentBlockOutput::ToolCall(ToolCall {
            name: "weather_tool".to_string(),
            arguments: r#"{"location": "moon", "units": "celsius"}"#.to_string(),
            id: "0".to_string(),
        })];
        let model_inference_responses = vec![ModelInferenceResponseWithMetadata {
            id: Uuid::now_v7(),
            created: Instant::now().elapsed().as_secs(),
            system: None,
            input_messages: RequestMessagesOrBatch::Message(vec![]),
            output: content.clone(),
            raw_request: raw_request.clone(),
            raw_response: String::new(),
            usage,
            finish_reason: None,
            latency: Latency::NonStreaming {
                response_time: Duration::default(),
            },
            model_provider_name: "test_provider".into(),
            model_name: "test_model".into(),
            cached: false,
        }];

        let chat_inference_response = ChatInferenceResult::new(
            inference_id,
            content,
            model_inference_responses,
            Some(&restricted_tool_config),
            InferenceParams::default(),
            None,
        )
        .await;
        assert_eq!(chat_inference_response.content.len(), 1);

        // Verify allowed tool call
        match &chat_inference_response.content[0] {
            ContentBlockChatOutput::ToolCall(tool_call) => {
                assert_eq!(tool_call.raw_name, "weather_tool");
                assert_eq!(
                    tool_call.raw_arguments,
                    r#"{"location": "moon", "units": "celsius"}"#
                );
                assert_eq!(tool_call.id, "0");
                assert_eq!(tool_call.name, Some("weather_tool".to_string()));
                assert_eq!(
                    tool_call.arguments,
                    Some(
                        serde_json::from_str(r#"{"location": "moon", "units": "celsius"}"#)
                            .unwrap()
                    )
                );
            }
            _ => panic!("Expected a tool call block"),
        }

        // Test disallowed tool call
        let content = vec![ContentBlockOutput::ToolCall(ToolCall {
            name: "get_humidity".to_string(), // This tool is not in the restricted config
            arguments: r#"{"location": "moon"}"#.to_string(),
            id: "1".to_string(),
        })];
        let model_inference_responses = vec![ModelInferenceResponseWithMetadata {
            id: Uuid::now_v7(),
            created: Instant::now().elapsed().as_secs(),
            system: None,
            input_messages: RequestMessagesOrBatch::Message(vec![]),
            output: content.clone(),
            finish_reason: None,
            raw_request: raw_request.clone(),
            raw_response: String::new(),
            usage,
            latency: Latency::NonStreaming {
                response_time: Duration::default(),
            },
            model_provider_name: "test_provider".into(),
            model_name: "test_model".into(),
            cached: false,
        }];

        let chat_inference_response = ChatInferenceResult::new(
            inference_id,
            content,
            model_inference_responses,
            Some(&restricted_tool_config),
            InferenceParams::default(),
            None,
        )
        .await;
        assert_eq!(chat_inference_response.content.len(), 1);

        // Verify disallowed tool call
        match &chat_inference_response.content[0] {
            ContentBlockChatOutput::ToolCall(tool_call) => {
                assert_eq!(tool_call.raw_name, "get_humidity");
                assert_eq!(tool_call.raw_arguments, r#"{"location": "moon"}"#);
                assert_eq!(tool_call.id, "1");
                assert_eq!(tool_call.name, None); // Name should be None since tool is not allowed
                assert_eq!(tool_call.arguments, None); // Arguments should be None since tool is not allowed
            }
            _ => panic!("Expected a tool call block"),
        }
    }

    #[tokio::test]
    async fn test_collect_chunks() {
        // Test case 1: empty chunks (should error)
        let templates = TemplateConfig::default();

        let chunks = vec![];
        let function_config = Arc::new(FunctionConfig::Chat(FunctionConfigChat::default()));
        let model_name = "test_model";
        let model_provider_name = "test_provider";
        let raw_request = "raw request".to_string();
        let collect_chunks_args = CollectChunksArgs {
            inference_id: Uuid::now_v7(),
            episode_id: Uuid::now_v7(),
            value: chunks,
            system: None,
            input_messages: vec![],
            function: function_config.clone(),
            model_name: model_name.into(),
            model_provider_name: model_provider_name.into(),
            raw_request: raw_request.clone(),
            raw_response: None,
            inference_params: InferenceParams::default(),
            function_name: "",
            variant_name: "",
            dynamic_output_schema: None,
            templates: &templates,
            tool_config: None,
            cached: false,
            extra_body: Default::default(),
            extra_headers: Default::default(),
            postgres_connection_info: PostgresConnectionInfo::Disabled,
            ticket_borrow: TicketBorrow::empty(),
        };
        let result = collect_chunks(collect_chunks_args).await;
        assert_eq!(
            result.unwrap_err(),
            ErrorDetails::TypeConversion {
                message:
                    "Attempted to create an InferenceResult from an empty response chunk vector"
                        .to_string(),
            }
            .into()
        );

        // Test case 2: non-empty chunks with no tool calls but content exists
        let inference_id = Uuid::now_v7();
        let episode_id = Uuid::now_v7();
        let created = current_timestamp();
        let content = vec![ContentBlockChunk::Text(TextChunk {
            text: "Hello,".to_string(),
            id: "0".to_string(),
        })];
        let latency = Duration::from_millis(150);
        let chunks = vec![
            InferenceResultChunk::Chat(ChatInferenceResultChunk {
                content,
                created,
                usage: None,
                raw_response: "{\"message\": \"Hello}".to_string(),
                latency,
                finish_reason: None,
            }),
            InferenceResultChunk::Chat(ChatInferenceResultChunk {
                content: vec![ContentBlockChunk::Text(TextChunk {
                    text: " world!".to_string(),
                    id: "0".to_string(),
                })],
                created,
                usage: Some(Usage {
                    input_tokens: 2,
                    output_tokens: 4,
                }),
                raw_response: ", world!\"}".to_string(),
                latency: Duration::from_millis(250),
                finish_reason: Some(FinishReason::Stop),
            }),
        ];
        let collect_chunks_args = CollectChunksArgs {
            inference_id,
            episode_id,
            value: chunks,
            system: None,
            input_messages: vec![],
            function: function_config.clone(),
            model_name: model_name.into(),
            model_provider_name: model_provider_name.into(),
            raw_request: raw_request.clone(),
            raw_response: None,
            inference_params: InferenceParams::default(),
            function_name: "",
            variant_name: "",
            dynamic_output_schema: None,
            templates: &templates,
            tool_config: None,
            cached: false,
            extra_body: Default::default(),
            extra_headers: Default::default(),
            postgres_connection_info: PostgresConnectionInfo::Disabled,
            ticket_borrow: TicketBorrow::empty(),
        };
        let result = collect_chunks(collect_chunks_args).await.unwrap();
        let chat_result = match result {
            InferenceResult::Chat(chat_result) => chat_result,
            InferenceResult::Json(_) => panic!("Expected Chat inference response"),
        };
        assert_eq!(chat_result.inference_id, inference_id);
        // We make a new timestamp for `chat_result.created`, so just check that it's at least
        // the timestamp of the first chunk.
        assert!(
            chat_result.created >= created,
            "Chat result was created at {:?}, before the first chunk was created at {:?}",
            chat_result.created,
            created
        );
        assert_eq!(chat_result.finish_reason, Some(FinishReason::Stop));
        assert_eq!(
            chat_result.content,
            vec!["Hello, world!".to_string().into()]
        );
        assert_eq!(chat_result.model_inference_results.len(), 1);
        let model_inference_result = chat_result.model_inference_results.first().unwrap();
        assert_eq!(&*model_inference_result.model_name, model_name);
        assert_eq!(
            &*model_inference_result.model_provider_name,
            model_provider_name
        );
        assert_eq!(model_inference_result.raw_request, raw_request);
        // Test Case 3: a JSON string that passes validation and also include usage in each chunk
        let inference_id = Uuid::now_v7();
        let output_schema = serde_json::json!({
            "type": "object",
            "properties": {
                "name": {"type": "string"},
                "age": {"type": "number"}
            },
            "required": ["name", "age"]
        });
        let implicit_tool_call_config = ToolCallConfig::implicit_from_value(&output_schema);
        let output_schema = StaticJSONSchema::from_value(output_schema).unwrap();
        let json_function_config = Arc::new(FunctionConfig::Json(FunctionConfigJson {
            variants: HashMap::new(),
            schemas: SchemaData::default(),
            implicit_tool_call_config,
            output_schema,
            description: None,
            all_template_names: HashSet::new(),
        }));
        let usage1 = Usage {
            input_tokens: 10,
            output_tokens: 5,
        };
        let usage2 = Usage {
            input_tokens: 5,
            output_tokens: 10,
        };
        let chunks = vec![
            InferenceResultChunk::Json(JsonInferenceResultChunk {
                raw: Some("{\"name\":".to_string()),
                thought: Some("Thought 1".to_string()),
                created,
                usage: Some(usage1),
                raw_response: "{\"name\":".to_string(),
                latency: Duration::from_millis(150),
                finish_reason: Some(FinishReason::ToolCall),
            }),
            InferenceResultChunk::Json(JsonInferenceResultChunk {
                raw: Some("\"John\",\"age\":30}".to_string()),
                thought: Some("Thought 2".to_string()),
                created,
                usage: Some(usage2),
                raw_response: "\"John\",\"age\":30}".to_string(),
                latency: Duration::from_millis(250),
                finish_reason: Some(FinishReason::Stop),
            }),
        ];
        let collect_chunks_args = CollectChunksArgs {
            value: chunks,
            system: None,
            inference_id,
            episode_id,
            input_messages: vec![],
            function: json_function_config.clone(),
            model_name: model_name.into(),
            model_provider_name: model_provider_name.into(),
            raw_request: raw_request.clone(),
            raw_response: None,
            inference_params: InferenceParams::default(),
            function_name: "",
            variant_name: "",
            dynamic_output_schema: None,
            templates: &templates,
            tool_config: None,
            cached: false,
            extra_body: Default::default(),
            extra_headers: Default::default(),
            postgres_connection_info: PostgresConnectionInfo::Disabled,
            ticket_borrow: TicketBorrow::empty(),
        };
        let response = collect_chunks(collect_chunks_args).await.unwrap();
        assert_eq!(
            response.usage_considering_cached(),
            Usage {
                input_tokens: 15,
                output_tokens: 15,
            }
        );
        match response {
            InferenceResult::Json(json_result) => {
                assert_eq!(json_result.inference_id, inference_id);
                assert_eq!(
                    json_result.output.parsed,
                    Some(serde_json::json!({"name": "John", "age": 30}))
                );
                assert_eq!(
                    json_result.output.raw,
                    Some("{\"name\":\"John\",\"age\":30}".to_string())
                );
                assert_eq!(json_result.finish_reason, Some(FinishReason::Stop));
                assert_eq!(json_result.model_inference_results.len(), 1);
                let model_inference_result = json_result.model_inference_results.first().unwrap();
                assert_eq!(&*model_inference_result.model_name, model_name);
                assert_eq!(
                    &*model_inference_result.model_provider_name,
                    model_provider_name
                );
                assert_eq!(model_inference_result.raw_request, raw_request);
            }
            InferenceResult::Chat(_) => panic!("Expected Json inference response"),
        }

        // Test Case 4: a JSON string that fails validation and usage only in last chunk
        let inference_id = Uuid::now_v7();
        let created = current_timestamp();
        let usage = Usage {
            input_tokens: 10,
            output_tokens: 5,
        };
        let chunks = vec![
            InferenceResultChunk::Json(JsonInferenceResultChunk {
                raw: Some("{\"name\":".to_string()),
                thought: Some("Thought 1".to_string()),
                created,
                usage: Some(usage),
                raw_response: "{\"name\":".to_string(),
                latency: Duration::from_millis(100),
                finish_reason: Some(FinishReason::ToolCall),
            }),
            InferenceResultChunk::Json(JsonInferenceResultChunk {
                raw: Some("\"John\"}".to_string()),
                thought: None,
                created,
                usage: None,
                raw_response: "\"John\"}".to_string(),
                latency: Duration::from_millis(200),
                finish_reason: None,
            }),
        ];
        let collect_chunks_args = CollectChunksArgs {
            value: chunks,
            inference_id,
            episode_id,
            system: None,
            input_messages: vec![],
            function: json_function_config.clone(),
            model_name: model_name.into(),
            model_provider_name: model_provider_name.into(),
            raw_request: raw_request.clone(),
            raw_response: None,
            inference_params: InferenceParams::default(),
            function_name: "",
            variant_name: "",
            dynamic_output_schema: None,
            templates: &templates,
            tool_config: None,
            cached: false,
            extra_body: Default::default(),
            extra_headers: Default::default(),
            postgres_connection_info: PostgresConnectionInfo::Disabled,
            ticket_borrow: TicketBorrow::empty(),
        };
        let result = collect_chunks(collect_chunks_args).await.unwrap();
        assert_eq!(result.usage_considering_cached(), usage);
        match result {
            InferenceResult::Json(json_result) => {
                assert_eq!(json_result.inference_id, inference_id);
                // We make a new timestamp for `json_result.created`, so just check that it's at least
                // the timestamp of the first chunk.
                assert!(
                    json_result.created >= created,
                    "Json result was created at {:?}, before the first chunk was created at {:?}",
                    json_result.created,
                    created
                );
                assert_eq!(json_result.output.parsed, None);
                assert_eq!(
                    json_result.output.raw,
                    Some("{\"name\":\"John\"}".to_string())
                );
                assert_eq!(json_result.model_inference_results.len(), 1);
                let model_inference_result = json_result.model_inference_results.first().unwrap();
                assert_eq!(&*model_inference_result.model_name, model_name);
                assert_eq!(
                    &*model_inference_result.model_provider_name,
                    model_provider_name
                );
                assert_eq!(model_inference_result.raw_request, raw_request);
            }
            InferenceResult::Chat(_) => panic!("Expected Json inference response"),
        }

        // Test case 5: chunks with some None content
        let inference_id = Uuid::now_v7();
        let episode_id = Uuid::now_v7();
        let created = current_timestamp();
        let usage = Usage {
            input_tokens: 15,
            output_tokens: 10,
        };
        let chunks = vec![
            InferenceResultChunk::Json(JsonInferenceResultChunk {
                raw: Some("{\"name\":\"John\",".to_string()),
                thought: None,
                created,
                usage: Some(usage),
                raw_response: "{\"name\":\"John\",".to_string(),
                latency: Duration::from_millis(100),
                finish_reason: None,
            }),
            InferenceResultChunk::Json(JsonInferenceResultChunk {
                raw: Some(String::new()),
                thought: Some("Thought 2".to_string()),
                created,
                usage: None,
                raw_response: String::new(),
                latency: Duration::from_millis(200),
                finish_reason: None,
            }),
            InferenceResultChunk::Json(JsonInferenceResultChunk {
                raw: Some("\"age\":30}".to_string()),
                thought: None,
                created,
                usage: None,
                raw_response: "\"age\":30}".to_string(),
                latency: Duration::from_millis(300),
                finish_reason: Some(FinishReason::Stop),
            }),
        ];
        let collect_chunks_args = CollectChunksArgs {
            value: chunks,
            inference_id,
            episode_id,
            system: None,
            input_messages: vec![],
            function: function_config.clone(),
            model_name: model_name.into(),
            model_provider_name: model_provider_name.into(),
            raw_request: raw_request.clone(),
            raw_response: None,
            inference_params: InferenceParams::default(),
            function_name: "",
            variant_name: "",
            dynamic_output_schema: None,
            templates: &templates,
            tool_config: None,
            cached: false,
            extra_body: Default::default(),
            extra_headers: Default::default(),
            postgres_connection_info: PostgresConnectionInfo::Disabled,
            ticket_borrow: TicketBorrow::empty(),
        };
        let result = collect_chunks(collect_chunks_args).await.unwrap();
        assert_eq!(result.usage_considering_cached(), usage);
        match result {
            InferenceResult::Chat(chat_response) => {
                assert_eq!(chat_response.inference_id, inference_id);
                // We make a new timestamp for `chat_response.created`, so just check that it's at least
                // the timestamp of the first chunk.
                assert!(
                    chat_response.created >= created,
                    "Chat result was created at {:?}, before the first chunk was created at {:?}",
                    chat_response.created,
                    created
                );
                assert_eq!(
                    chat_response.content,
                    vec![
                        ContentBlockChatOutput::Text(Text {
                            text: "{\"name\":\"John\",\"age\":30}".to_string()
                        }),
                        ContentBlockChatOutput::Thought(Thought {
                            text: Some("Thought 2".to_string()),
                            signature: None,
                            provider_type: None,
                        }),
                    ]
                );
                assert_eq!(chat_response.model_inference_results.len(), 1);
                let model_inference_result = chat_response.model_inference_results.first().unwrap();
                assert_eq!(&*model_inference_result.model_name, model_name);
                assert_eq!(chat_response.finish_reason, Some(FinishReason::Stop));
                assert_eq!(
                    model_inference_result.finish_reason,
                    Some(FinishReason::Stop)
                );
                assert_eq!(
                    &*model_inference_result.model_provider_name,
                    model_provider_name
                );
                assert_eq!(model_inference_result.raw_request, raw_request);
            }
            InferenceResult::Json(_) => panic!("Expected Chat inference response"),
        }

        // Test Case 6: a JSON function with implicit tool call config
        let inference_id = Uuid::now_v7();
        let created = current_timestamp();
        let output_schema = serde_json::json!({
            "type": "object",
            "properties": {
                "name": {"type": "string"},
                "age": {"type": "number"}
            },
            "required": ["name", "age"]
        });
        let implicit_tool_call_config = ToolCallConfig::implicit_from_value(&output_schema);
        let output_schema = StaticJSONSchema::from_value(output_schema).unwrap();
        let json_function_config = Arc::new(FunctionConfig::Json(FunctionConfigJson {
            variants: HashMap::new(),
            schemas: SchemaData::default(),
            implicit_tool_call_config,
            output_schema,
            description: None,
            all_template_names: HashSet::new(),
        }));
        let usage1 = Usage {
            input_tokens: 10,
            output_tokens: 5,
        };
        let usage2 = Usage {
            input_tokens: 5,
            output_tokens: 10,
        };
        let chunks = vec![
            InferenceResultChunk::Json(JsonInferenceResultChunk {
                raw: Some("{\"name\":".to_string()),
                thought: Some("Thought 1".to_string()),
                created,
                usage: Some(usage1),
                raw_response: "{\"name\":".to_string(),
                latency: Duration::from_millis(150),
                finish_reason: Some(FinishReason::ToolCall),
            }),
            InferenceResultChunk::Json(JsonInferenceResultChunk {
                raw: Some("\"John\",\"age\":30}".to_string()),
                thought: Some("Thought 2".to_string()),
                created,
                usage: Some(usage2),
                raw_response: "\"John\",\"age\":30}".to_string(),
                latency: Duration::from_millis(250),
                finish_reason: Some(FinishReason::Stop),
            }),
        ];
        let collect_chunks_args = CollectChunksArgs {
            inference_id,
            episode_id,
            value: chunks,
            system: None,
            input_messages: vec![],
            function: json_function_config.clone(),
            model_name: model_name.into(),
            model_provider_name: model_provider_name.into(),
            raw_request: raw_request.clone(),
            raw_response: None,
            inference_params: InferenceParams::default(),
            function_name: "",
            variant_name: "",
            dynamic_output_schema: None,
            templates: &templates,
            tool_config: None,
            cached: false,
            extra_body: Default::default(),
            extra_headers: Default::default(),
            postgres_connection_info: PostgresConnectionInfo::Disabled,
            ticket_borrow: TicketBorrow::empty(),
        };
        let response = collect_chunks(collect_chunks_args).await.unwrap();
        assert_eq!(
            response.usage_considering_cached(),
            Usage {
                input_tokens: 15,
                output_tokens: 15,
            }
        );
        match response {
            InferenceResult::Json(json_result) => {
                assert_eq!(json_result.inference_id, inference_id);
                assert_eq!(
                    json_result.output.parsed,
                    Some(serde_json::json!({"name": "John", "age": 30}))
                );
                assert_eq!(
                    json_result.output.raw,
                    Some("{\"name\":\"John\",\"age\":30}".to_string())
                );
                assert_eq!(json_result.finish_reason, Some(FinishReason::Stop));
                assert_eq!(json_result.model_inference_results.len(), 1);
                let model_inference_result = json_result.model_inference_results.first().unwrap();
                assert_eq!(&*model_inference_result.model_name, model_name);
                assert_eq!(
                    &*model_inference_result.model_provider_name,
                    model_provider_name
                );
                assert_eq!(model_inference_result.raw_request, raw_request);
            }
            InferenceResult::Chat(_) => panic!("Expected Json inference response"),
        }
        // Test Case 7: a JSON string with a dynamic schema that passes validation and also include usage in each chunk
        let inference_id = Uuid::now_v7();
        let static_output_schema = serde_json::json!({
            "type": "object",
            "properties": {
                "name": {"type": "string"},
            },
            "required": ["name"]
        });
        let implicit_tool_call_config = ToolCallConfig::implicit_from_value(&static_output_schema);
        let output_schema = StaticJSONSchema::from_value(static_output_schema).unwrap();
        let json_function_config = Arc::new(FunctionConfig::Json(FunctionConfigJson {
            variants: HashMap::new(),
            schemas: SchemaData::default(),
            implicit_tool_call_config,
            output_schema,
            description: None,
            all_template_names: HashSet::new(),
        }));
        let usage1 = Usage {
            input_tokens: 10,
            output_tokens: 5,
        };
        let usage2 = Usage {
            input_tokens: 5,
            output_tokens: 10,
        };
        let dynamic_output_schema = DynamicJSONSchema::new(serde_json::json!({
            "type": "object",
            "properties": {
                "name": {"type": "string"},
                "age": {"type": "number"}
            },
            "required": ["name", "age"]
        }));
        let templates = TemplateConfig::default();
        let chunks = vec![
            InferenceResultChunk::Json(JsonInferenceResultChunk {
                raw: Some("{\"name\":".to_string()),
                thought: Some("Thought 1".to_string()),
                created,
                usage: Some(usage1),
                finish_reason: Some(FinishReason::Stop),
                raw_response: "{\"name\":".to_string(),
                latency: Duration::from_millis(150),
            }),
            InferenceResultChunk::Json(JsonInferenceResultChunk {
                raw: Some("\"John\",\"age\":30}".to_string()),
                thought: Some("Thought 2".to_string()),
                created,
                usage: Some(usage2),
                finish_reason: Some(FinishReason::ToolCall),
                raw_response: "\"John\",\"age\":30}".to_string(),
                latency: Duration::from_millis(250),
            }),
        ];
        let collect_chunks_args = CollectChunksArgs {
            inference_id,
            episode_id,
            value: chunks,
            system: None,
            input_messages: vec![],
            function: json_function_config.clone(),
            model_name: model_name.into(),
            model_provider_name: model_provider_name.into(),
            raw_request: raw_request.clone(),
            raw_response: None,
            inference_params: InferenceParams::default(),
            function_name: "",
            variant_name: "",
            dynamic_output_schema: Some(dynamic_output_schema),
            templates: &templates,
            tool_config: None,
            cached: false,
            extra_body: Default::default(),
            extra_headers: Default::default(),
            postgres_connection_info: PostgresConnectionInfo::Disabled,
            ticket_borrow: TicketBorrow::empty(),
        };
        let response = collect_chunks(collect_chunks_args).await.unwrap();
        assert_eq!(
            response.usage_considering_cached(),
            Usage {
                input_tokens: 15,
                output_tokens: 15,
            }
        );
        match response {
            InferenceResult::Json(json_result) => {
                assert_eq!(json_result.inference_id, inference_id);
                assert_eq!(
                    json_result.output.parsed,
                    Some(serde_json::json!({"name": "John", "age": 30}))
                );
                assert_eq!(
                    json_result.output.raw,
                    Some("{\"name\":\"John\",\"age\":30}".to_string())
                );
                assert_eq!(json_result.model_inference_results.len(), 1);
                let model_inference_result = json_result.model_inference_results.first().unwrap();
                assert_eq!(&*model_inference_result.model_name, model_name);
                assert_eq!(
                    model_inference_result.finish_reason,
                    Some(FinishReason::ToolCall)
                );
                assert_eq!(
                    &*model_inference_result.model_provider_name,
                    model_provider_name
                );
                assert_eq!(model_inference_result.raw_request, raw_request);
            }
            InferenceResult::Chat(_) => panic!("Expected Json inference response"),
        }
    }

    #[tokio::test]
    async fn test_collect_interleaved_chunks() {
        let templates = TemplateConfig::default();
        let function_config = Arc::new(FunctionConfig::Chat(FunctionConfigChat::default()));
        let model_name = "test_model";
        let model_provider_name = "test_provider";
        let raw_request = "raw request".to_string();
        let inference_id = Uuid::now_v7();
        let episode_id = Uuid::now_v7();
        let created = current_timestamp();
        let latency = Duration::from_millis(150);
        let chunks = vec![
            InferenceResultChunk::Chat(ChatInferenceResultChunk {
                content: vec![
                    ContentBlockChunk::Text(TextChunk {
                        text: "Hello ".to_string(),
                        id: "0".to_string(),
                    }),
                    ContentBlockChunk::ToolCall(ToolCallChunk {
                        id: "0".to_string(),
                        raw_name: Some("my_tool_call".to_string()),
                        raw_arguments: "true".to_string(),
                    }),
                ],
                created,
                usage: None,
                raw_response: "{\"message\": \"Hello}".to_string(),
                latency,
                finish_reason: None,
            }),
            InferenceResultChunk::Chat(ChatInferenceResultChunk {
                content: vec![
                    ContentBlockChunk::Thought(ThoughtChunk {
                        text: Some("Some thou".to_string()),
                        id: "0".to_string(),
                        signature: None,
                        provider_type: None,
                    }),
                    ContentBlockChunk::Thought(ThoughtChunk {
                        text: Some("My other interleaved thought".to_string()),
                        id: "1".to_string(),
                        signature: None,
                        provider_type: None,
                    }),
                ],
                created,
                usage: None,
                raw_response: "my raw thought".to_string(),
                latency,
                finish_reason: None,
            }),
            InferenceResultChunk::Chat(ChatInferenceResultChunk {
                content: vec![ContentBlockChunk::Text(TextChunk {
                    text: "world!".to_string(),
                    id: "0".to_string(),
                })],
                created,
                usage: Some(Usage {
                    input_tokens: 2,
                    output_tokens: 4,
                }),
                raw_response: ", world!\"}".to_string(),
                latency: Duration::from_millis(250),
                finish_reason: Some(FinishReason::Stop),
            }),
            InferenceResultChunk::Chat(ChatInferenceResultChunk {
                content: vec![ContentBlockChunk::Thought(ThoughtChunk {
                    text: Some("ght".to_string()),
                    id: "0".to_string(),
                    signature: None,
                    provider_type: None,
                })],
                created,
                usage: None,
                raw_response: "my other raw thought".to_string(),
                latency,
                finish_reason: None,
            }),
        ];
        let collect_chunks_args = CollectChunksArgs {
            inference_id,
            episode_id,
            value: chunks,
            system: None,
            input_messages: vec![],
            function: function_config.clone(),
            model_name: model_name.into(),
            model_provider_name: model_provider_name.into(),
            raw_request: raw_request.clone(),
            raw_response: None,
            inference_params: InferenceParams::default(),
            function_name: "",
            variant_name: "",
            dynamic_output_schema: None,
            templates: &templates,
            tool_config: None,
            cached: false,
            extra_body: Default::default(),
            extra_headers: Default::default(),
            postgres_connection_info: PostgresConnectionInfo::Disabled,
            ticket_borrow: TicketBorrow::empty(),
        };
        let result = collect_chunks(collect_chunks_args).await.unwrap();
        assert_eq!(
            result.usage_considering_cached(),
            Usage {
                input_tokens: 2,
                output_tokens: 4,
            }
        );
        let chat_result = match result {
            InferenceResult::Chat(chat_result) => chat_result,
            InferenceResult::Json(_) => panic!("Expected Chat inference response"),
        };
        assert_eq!(chat_result.inference_id, inference_id);
        // We make a new timestamp for `chat_result.created`, so just check that it's at least
        // the timestamp of the first chunk.
        assert!(
            chat_result.created >= created,
            "Chat result was created at {:?}, before the first chunk was created at {:?}",
            chat_result.created,
            created
        );
        assert_eq!(chat_result.finish_reason, Some(FinishReason::Stop));

        let expected_content = vec![
            ContentBlockChatOutput::Text(Text {
                text: "Hello world!".to_string(),
            }),
            ContentBlockChatOutput::ToolCall(ToolCallOutput {
                name: None,
                raw_name: "my_tool_call".to_string(),
                raw_arguments: "true".to_string(),
                arguments: None,
                id: "0".to_string(),
            }),
            ContentBlockChatOutput::Thought(Thought {
                text: Some("Some thought".to_string()),
                signature: None,
                provider_type: None,
            }),
            ContentBlockChatOutput::Thought(Thought {
                text: Some("My other interleaved thought".to_string()),
                signature: None,
                provider_type: None,
            }),
        ];
        assert_eq!(chat_result.content, expected_content);

        assert_eq!(chat_result.model_inference_results.len(), 1);
        let model_inference_result = chat_result.model_inference_results.first().unwrap();
        assert_eq!(&*model_inference_result.model_name, model_name);
        assert_eq!(
            &*model_inference_result.model_provider_name,
            model_provider_name
        );
        assert_eq!(model_inference_result.raw_request, raw_request);
    }

    #[tokio::test]
    async fn test_collect_chunks_tool_name_accumulation() {
        let templates = TemplateConfig::default();
        let function_config = Arc::new(FunctionConfig::Chat(FunctionConfigChat::default()));
        let model_name = "test_model";
        let model_provider_name = "test_provider";
        let raw_request = "raw request".to_string();
        let inference_id = Uuid::now_v7();
        let episode_id = Uuid::now_v7();
        let created = current_timestamp();
        let latency = Duration::from_millis(150);

        // Test case 1: Tool name sent in first chunk, then arguments accumulated
        let chunks_case1 = vec![
            InferenceResultChunk::Chat(ChatInferenceResultChunk {
                content: vec![ContentBlockChunk::ToolCall(ToolCallChunk {
                    id: "tool_1".to_string(),
                    raw_name: Some("get_weather".to_string()),
                    raw_arguments: "{\"loca".to_string(),
                })],
                created,
                usage: None,
                raw_response: "chunk1".to_string(),
                latency,
                finish_reason: None,
            }),
            InferenceResultChunk::Chat(ChatInferenceResultChunk {
                content: vec![ContentBlockChunk::ToolCall(ToolCallChunk {
                    id: "tool_1".to_string(),
                    raw_name: None, // No name in subsequent chunks
                    raw_arguments: "tion\": \"San Francisco\", \"unit\": \"celsius\"}".to_string(),
                })],
                created,
                usage: Some(Usage {
                    input_tokens: 10,
                    output_tokens: 20,
                }),
                raw_response: "chunk2".to_string(),
                latency: Duration::from_millis(250),
                finish_reason: Some(FinishReason::ToolCall),
            }),
        ];

        let collect_chunks_args = CollectChunksArgs {
            inference_id,
            episode_id,
            value: chunks_case1,
            system: None,
            input_messages: vec![],
            function: function_config.clone(),
            model_name: model_name.into(),
            model_provider_name: model_provider_name.into(),
            raw_request: raw_request.clone(),
            raw_response: None,
            inference_params: InferenceParams::default(),
            function_name: "",
            variant_name: "",
            dynamic_output_schema: None,
            templates: &templates,
            tool_config: None,
            cached: false,
            extra_body: Default::default(),
            extra_headers: Default::default(),
            postgres_connection_info: PostgresConnectionInfo::Disabled,
            ticket_borrow: TicketBorrow::empty(),
        };

        let result = collect_chunks(collect_chunks_args).await.unwrap();
        let chat_result = match result {
            InferenceResult::Chat(chat_result) => chat_result,
            InferenceResult::Json(_) => panic!("Expected Chat inference response"),
        };

        assert_eq!(chat_result.content.len(), 1);
        match &chat_result.content[0] {
            ContentBlockChatOutput::ToolCall(tool_call) => {
                assert_eq!(tool_call.raw_name, "get_weather");
                assert_eq!(
                    tool_call.raw_arguments,
                    r#"{"location": "San Francisco", "unit": "celsius"}"#
                );
                assert_eq!(tool_call.id, "tool_1");
            }
            _ => panic!("Expected tool call block"),
        }

        // Test case 2: Multiple tool calls with different IDs and name accumulation
        let chunks_case2 = vec![
            InferenceResultChunk::Chat(ChatInferenceResultChunk {
                content: vec![
                    ContentBlockChunk::ToolCall(ToolCallChunk {
                        id: "tool_1".to_string(),
                        raw_name: Some("get_wea".to_string()),
                        raw_arguments: "{\"loc".to_string(),
                    }),
                    ContentBlockChunk::ToolCall(ToolCallChunk {
                        id: "tool_2".to_string(),
                        raw_name: Some("calculate".to_string()),
                        raw_arguments: "{\"expr".to_string(),
                    }),
                ],
                created,
                usage: None,
                raw_response: "chunk1".to_string(),
                latency,
                finish_reason: None,
            }),
            InferenceResultChunk::Chat(ChatInferenceResultChunk {
                content: vec![
                    ContentBlockChunk::ToolCall(ToolCallChunk {
                        id: "tool_1".to_string(),
                        raw_name: Some("ther".to_string()), // Continue accumulating name
                        raw_arguments: "ation\": \"NYC\"}".to_string(),
                    }),
                    ContentBlockChunk::ToolCall(ToolCallChunk {
                        id: "tool_2".to_string(),
                        raw_name: None, // No more name for tool_2
                        raw_arguments: "ession\": \"2+2\"}".to_string(),
                    }),
                ],
                created,
                usage: Some(Usage {
                    input_tokens: 15,
                    output_tokens: 25,
                }),
                raw_response: "chunk2".to_string(),
                latency: Duration::from_millis(250),
                finish_reason: Some(FinishReason::ToolCall),
            }),
        ];

        let collect_chunks_args = CollectChunksArgs {
            inference_id,
            episode_id,
            value: chunks_case2,
            system: None,
            input_messages: vec![],
            function: function_config.clone(),
            model_name: model_name.into(),
            model_provider_name: model_provider_name.into(),
            raw_request: raw_request.clone(),
            raw_response: None,
            inference_params: InferenceParams::default(),
            function_name: "",
            variant_name: "",
            dynamic_output_schema: None,
            templates: &templates,
            tool_config: None,
            cached: false,
            extra_body: Default::default(),
            extra_headers: Default::default(),
            postgres_connection_info: PostgresConnectionInfo::Disabled,
            ticket_borrow: TicketBorrow::empty(),
        };

        let result = collect_chunks(collect_chunks_args).await.unwrap();
        let chat_result = match result {
            InferenceResult::Chat(chat_result) => chat_result,
            InferenceResult::Json(_) => panic!("Expected Chat inference response"),
        };

        assert_eq!(chat_result.content.len(), 2);
        match &chat_result.content[0] {
            ContentBlockChatOutput::ToolCall(tool_call) => {
                assert_eq!(tool_call.raw_name, "get_weather");
                assert_eq!(tool_call.raw_arguments, r#"{"location": "NYC"}"#);
                assert_eq!(tool_call.id, "tool_1");
            }
            _ => panic!("Expected first tool call block"),
        }
        match &chat_result.content[1] {
            ContentBlockChatOutput::ToolCall(tool_call) => {
                assert_eq!(tool_call.raw_name, "calculate");
                assert_eq!(tool_call.raw_arguments, r#"{"expression": "2+2"}"#);
                assert_eq!(tool_call.id, "tool_2");
            }
            _ => panic!("Expected second tool call block"),
        }

        // Test case 3: Tool call with no name in first chunk (should start with empty name)
        let chunks_case3 = vec![
            InferenceResultChunk::Chat(ChatInferenceResultChunk {
                content: vec![ContentBlockChunk::ToolCall(ToolCallChunk {
                    id: "tool_1".to_string(),
                    raw_name: None, // No name in first chunk
                    raw_arguments: "{\"key\":".to_string(),
                })],
                created,
                usage: None,
                raw_response: "chunk1".to_string(),
                latency,
                finish_reason: None,
            }),
            InferenceResultChunk::Chat(ChatInferenceResultChunk {
                content: vec![ContentBlockChunk::ToolCall(ToolCallChunk {
                    id: "tool_1".to_string(),
                    raw_name: Some("my_function".to_string()), // Name comes later
                    raw_arguments: " \"value\"}".to_string(),
                })],
                created,
                usage: Some(Usage {
                    input_tokens: 5,
                    output_tokens: 10,
                }),
                raw_response: "chunk2".to_string(),
                latency: Duration::from_millis(250),
                finish_reason: Some(FinishReason::ToolCall),
            }),
        ];

        let collect_chunks_args = CollectChunksArgs {
            inference_id,
            episode_id,
            value: chunks_case3,
            system: None,
            input_messages: vec![],
            function: function_config.clone(),
            model_name: model_name.into(),
            model_provider_name: model_provider_name.into(),
            raw_request: raw_request.clone(),
            raw_response: None,
            inference_params: InferenceParams::default(),
            function_name: "",
            variant_name: "",
            dynamic_output_schema: None,
            templates: &templates,
            tool_config: None,
            cached: false,
            extra_body: Default::default(),
            extra_headers: Default::default(),
            postgres_connection_info: PostgresConnectionInfo::Disabled,
            ticket_borrow: TicketBorrow::empty(),
        };

        let result = collect_chunks(collect_chunks_args).await.unwrap();
        let chat_result = match result {
            InferenceResult::Chat(chat_result) => chat_result,
            InferenceResult::Json(_) => panic!("Expected Chat inference response"),
        };

        assert_eq!(chat_result.content.len(), 1);
        match &chat_result.content[0] {
            ContentBlockChatOutput::ToolCall(tool_call) => {
                assert_eq!(tool_call.raw_name, "my_function"); // Should accumulate to the full name
                assert_eq!(tool_call.raw_arguments, r#"{"key": "value"}"#);
                assert_eq!(tool_call.id, "tool_1");
            }
            _ => panic!("Expected tool call block"),
        }

        // Test case 4: Mixed content with text and tool calls preserving order
        let chunks_case4 = vec![
            InferenceResultChunk::Chat(ChatInferenceResultChunk {
                content: vec![
                    ContentBlockChunk::Text(TextChunk {
                        text: "I'll help you with that. ".to_string(),
                        id: "0".to_string(),
                    }),
                    ContentBlockChunk::ToolCall(ToolCallChunk {
                        id: "tool_1".to_string(),
                        raw_name: Some("search".to_string()),
                        raw_arguments: "{\"query\"".to_string(),
                    }),
                ],
                created,
                usage: None,
                raw_response: "chunk1".to_string(),
                latency,
                finish_reason: None,
            }),
            InferenceResultChunk::Chat(ChatInferenceResultChunk {
                content: vec![
                    ContentBlockChunk::Text(TextChunk {
                        text: "Let me search for information.".to_string(),
                        id: "0".to_string(),
                    }),
                    ContentBlockChunk::ToolCall(ToolCallChunk {
                        id: "tool_1".to_string(),
                        raw_name: None,
                        raw_arguments: ": \"weather today\"}".to_string(),
                    }),
                ],
                created,
                usage: Some(Usage {
                    input_tokens: 20,
                    output_tokens: 15,
                }),
                raw_response: "chunk2".to_string(),
                latency: Duration::from_millis(250),
                finish_reason: Some(FinishReason::ToolCall),
            }),
        ];

        let collect_chunks_args = CollectChunksArgs {
            inference_id,
            episode_id,
            value: chunks_case4,
            system: None,
            input_messages: vec![],
            function: function_config.clone(),
            model_name: model_name.into(),
            model_provider_name: model_provider_name.into(),
            raw_request: raw_request.clone(),
            raw_response: None,
            inference_params: InferenceParams::default(),
            function_name: "",
            variant_name: "",
            dynamic_output_schema: None,
            templates: &templates,
            tool_config: None,
            cached: false,
            extra_body: Default::default(),
            extra_headers: Default::default(),
            postgres_connection_info: PostgresConnectionInfo::Disabled,
            ticket_borrow: TicketBorrow::empty(),
        };

        let result = collect_chunks(collect_chunks_args).await.unwrap();
        let chat_result = match result {
            InferenceResult::Chat(chat_result) => chat_result,
            InferenceResult::Json(_) => panic!("Expected Chat inference response"),
        };

        assert_eq!(chat_result.content.len(), 2);
        // Order should be preserved: text first, then tool call
        match &chat_result.content[0] {
            ContentBlockChatOutput::Text(text) => {
                assert_eq!(
                    text.text,
                    "I'll help you with that. Let me search for information."
                );
            }
            _ => panic!("Expected text block first"),
        }
        match &chat_result.content[1] {
            ContentBlockChatOutput::ToolCall(tool_call) => {
                assert_eq!(tool_call.raw_name, "search");
                assert_eq!(tool_call.raw_arguments, r#"{"query": "weather today"}"#);
                assert_eq!(tool_call.id, "tool_1");
            }
            _ => panic!("Expected tool call block second"),
        }

        // Test case 5: Tool call with empty name parts that should result in empty final name
        let chunks_case5 = vec![InferenceResultChunk::Chat(ChatInferenceResultChunk {
            content: vec![ContentBlockChunk::ToolCall(ToolCallChunk {
                id: "tool_1".to_string(),
                raw_name: None,
                raw_arguments: "{\"test\": true}".to_string(),
            })],
            created,
            usage: Some(Usage {
                input_tokens: 5,
                output_tokens: 5,
            }),
            raw_response: "chunk1".to_string(),
            latency,
            finish_reason: Some(FinishReason::ToolCall),
        })];

        let collect_chunks_args = CollectChunksArgs {
            inference_id,
            episode_id,
            value: chunks_case5,
            system: None,
            input_messages: vec![],
            function: function_config.clone(),
            model_name: model_name.into(),
            model_provider_name: model_provider_name.into(),
            raw_request: raw_request.clone(),
            raw_response: None,
            inference_params: InferenceParams::default(),
            function_name: "",
            variant_name: "",
            dynamic_output_schema: None,
            templates: &templates,
            tool_config: None,
            cached: false,
            extra_body: Default::default(),
            extra_headers: Default::default(),
            postgres_connection_info: PostgresConnectionInfo::Disabled,
            ticket_borrow: TicketBorrow::empty(),
        };

        let result = collect_chunks(collect_chunks_args).await.unwrap();
        let chat_result = match result {
            InferenceResult::Chat(chat_result) => chat_result,
            InferenceResult::Json(_) => panic!("Expected Chat inference response"),
        };

        assert_eq!(chat_result.content.len(), 1);
        match &chat_result.content[0] {
            ContentBlockChatOutput::ToolCall(tool_call) => {
                assert_eq!(tool_call.raw_name, ""); // Should be empty string when no name provided
                assert_eq!(tool_call.raw_arguments, r#"{"test": true}"#);
                assert_eq!(tool_call.id, "tool_1");
            }
            _ => panic!("Expected tool call block"),
        }

        // Test case 6: Complex multi-tool name accumulation across multiple chunks
        let chunks_case6 = vec![
            InferenceResultChunk::Chat(ChatInferenceResultChunk {
                content: vec![
                    ContentBlockChunk::ToolCall(ToolCallChunk {
                        id: "tool_1".to_string(),
                        raw_name: Some("get_".to_string()),
                        raw_arguments: "{\"lo".to_string(),
                    }),
                    ContentBlockChunk::ToolCall(ToolCallChunk {
                        id: "tool_2".to_string(),
                        raw_name: Some("cal".to_string()),
                        raw_arguments: "{\"op".to_string(),
                    }),
                    ContentBlockChunk::ToolCall(ToolCallChunk {
                        id: "tool_3".to_string(),
                        raw_name: Some("send_".to_string()),
                        raw_arguments: "{\"me".to_string(),
                    }),
                ],
                created,
                usage: None,
                raw_response: "chunk1".to_string(),
                latency,
                finish_reason: None,
            }),
            InferenceResultChunk::Chat(ChatInferenceResultChunk {
                content: vec![
                    ContentBlockChunk::ToolCall(ToolCallChunk {
                        id: "tool_1".to_string(),
                        raw_name: Some("wea".to_string()),
                        raw_arguments: "cation\": ".to_string(),
                    }),
                    ContentBlockChunk::ToolCall(ToolCallChunk {
                        id: "tool_2".to_string(),
                        raw_name: Some("cul".to_string()),
                        raw_arguments: "eration\": ".to_string(),
                    }),
                    ContentBlockChunk::ToolCall(ToolCallChunk {
                        id: "tool_3".to_string(),
                        raw_name: Some("email".to_string()),
                        raw_arguments: "ssage\": ".to_string(),
                    }),
                ],
                created,
                usage: None,
                raw_response: "chunk2".to_string(),
                latency,
                finish_reason: None,
            }),
            InferenceResultChunk::Chat(ChatInferenceResultChunk {
                content: vec![
                    ContentBlockChunk::ToolCall(ToolCallChunk {
                        id: "tool_1".to_string(),
                        raw_name: Some("ther".to_string()),
                        raw_arguments: "\"Paris\"}".to_string(),
                    }),
                    ContentBlockChunk::ToolCall(ToolCallChunk {
                        id: "tool_2".to_string(),
                        raw_name: Some("ate".to_string()),
                        raw_arguments: "\"5*5\"}".to_string(),
                    }),
                    ContentBlockChunk::ToolCall(ToolCallChunk {
                        id: "tool_3".to_string(),
                        raw_name: None, // No more name parts
                        raw_arguments: "\"Hello world\"}".to_string(),
                    }),
                ],
                created,
                usage: Some(Usage {
                    input_tokens: 20,
                    output_tokens: 30,
                }),
                raw_response: "chunk3".to_string(),
                latency: Duration::from_millis(250),
                finish_reason: Some(FinishReason::ToolCall),
            }),
        ];

        let collect_chunks_args = CollectChunksArgs {
            inference_id,
            episode_id,
            value: chunks_case6,
            system: None,
            input_messages: vec![],
            function: function_config.clone(),
            model_name: model_name.into(),
            model_provider_name: model_provider_name.into(),
            raw_request: raw_request.clone(),
            raw_response: None,
            inference_params: InferenceParams::default(),
            function_name: "",
            variant_name: "",
            dynamic_output_schema: None,
            templates: &templates,
            tool_config: None,
            cached: false,
            extra_body: Default::default(),
            extra_headers: Default::default(),
            postgres_connection_info: PostgresConnectionInfo::Disabled,
            ticket_borrow: TicketBorrow::empty(),
        };

        let result = collect_chunks(collect_chunks_args).await.unwrap();
        let chat_result = match result {
            InferenceResult::Chat(chat_result) => chat_result,
            InferenceResult::Json(_) => panic!("Expected Chat inference response"),
        };

        assert_eq!(chat_result.content.len(), 3);
        match &chat_result.content[0] {
            ContentBlockChatOutput::ToolCall(tool_call) => {
                assert_eq!(tool_call.raw_name, "get_weather"); // "get_" + "wea" + "ther"
                assert_eq!(tool_call.raw_arguments, r#"{"location": "Paris"}"#);
                assert_eq!(tool_call.id, "tool_1");
            }
            _ => panic!("Expected first tool call block"),
        }
        match &chat_result.content[1] {
            ContentBlockChatOutput::ToolCall(tool_call) => {
                assert_eq!(tool_call.raw_name, "calculate"); // "cal" + "cul" + "ate"
                assert_eq!(tool_call.raw_arguments, r#"{"operation": "5*5"}"#);
                assert_eq!(tool_call.id, "tool_2");
            }
            _ => panic!("Expected second tool call block"),
        }
        match &chat_result.content[2] {
            ContentBlockChatOutput::ToolCall(tool_call) => {
                assert_eq!(tool_call.raw_name, "send_email"); // "send_" + "email"
                assert_eq!(tool_call.raw_arguments, r#"{"message": "Hello world"}"#);
                assert_eq!(tool_call.id, "tool_3");
            }
            _ => panic!("Expected third tool call block"),
        }
    }

    #[test]
    fn test_deserialize_input_message() {
        // Test case for single string content
        let input = json!({
            "role": "user",
            "content": "Hello, world!"
        });
        let message: InputMessage = serde_json::from_value(input).unwrap();
        assert_eq!(message.role, Role::User);
        assert_eq!(message.content.len(), 1);
        match &message.content[0] {
            InputMessageContent::Text(TextKind::Text { text }) => {
                assert_eq!(text, "Hello, world!");
            }
            _ => panic!("Expected Text content: {message:?}"),
        }

        // Test case for object content
        let input = json!({
            "role": "assistant",
            "content": {"key": "value"}
        });
        let message: InputMessage = serde_json::from_value(input).unwrap();
        assert_eq!(message.role, Role::Assistant);
        assert_eq!(message.content.len(), 1);
        match &message.content[0] {
            InputMessageContent::Text(TextKind::Arguments { arguments }) => {
                assert_eq!(arguments, json!({"key": "value"}).as_object().unwrap());
            }
            _ => panic!("Expected Text content"),
        }

        // Test case for multiple content items
        let input = json!({
            "role": "user",
            "content": [
                {"type": "text", "value": "Hello"},
                {"type": "tool_call", "id": "123", "name": "test_tool", "arguments": "{}"}
            ]
        });
        let message: InputMessage = serde_json::from_value(input).unwrap();
        assert_eq!(message.role, Role::User);
        assert_eq!(message.content.len(), 2);
        match &message.content[0] {
            InputMessageContent::Text(TextKind::LegacyValue { value }) => {
                assert_eq!(value, "Hello");
            }
            _ => panic!("Expected Text content"),
        }
        match &message.content[1] {
            InputMessageContent::ToolCall(tool_call) => {
                assert_eq!(tool_call.id, "123");
                assert_eq!(tool_call.name, Some("test_tool".to_string()));
                assert_eq!(tool_call.arguments, Some(json!("{}")));
                assert_eq!(tool_call.raw_name, None);
                assert_eq!(tool_call.raw_arguments, None);
            }
            _ => panic!("Expected ToolCall content"),
        }
        // Test case for multiple content items with JSON object in text block
        let input = json!({
            "role": "user",
            "content": [
                {"type": "template", "name": "user", "arguments": {"complex": "json", "with": ["nested", "array"]}},
                {"type": "tool_call", "id": "456", "name": "another_tool", "arguments": {"key": "value"}}
            ]
        });
        let message: InputMessage = serde_json::from_value(input).unwrap();
        assert_eq!(message.role, Role::User);
        assert_eq!(message.content.len(), 2);
        match &message.content[0] {
            InputMessageContent::Template(TemplateInput { name, arguments }) => {
                assert_eq!(name, "user");
                assert_eq!(
                    arguments,
                    json!({"complex": "json", "with": ["nested", "array"]})
                        .as_object()
                        .unwrap()
                );
            }
            _ => panic!("Expected Text content with JSON object"),
        }
        match &message.content[1] {
            InputMessageContent::ToolCall(tool_call) => {
                assert_eq!(tool_call.id, "456");
                assert_eq!(tool_call.name, Some("another_tool".to_string()));
                assert_eq!(tool_call.arguments, Some(json!({"key":"value"})));
                assert_eq!(tool_call.raw_name, None);
                assert_eq!(tool_call.raw_arguments, None,);
            }
            _ => panic!("Expected ToolCall content"),
        }

        // Test case for invalid role
        let input = json!({
            "role": "invalid_role",
            "content": "Hello"
        });
        assert!(serde_json::from_value::<InputMessage>(input).is_err());

        // Test case for missing role
        let input = json!({
            "content": "Hello"
        });
        assert!(serde_json::from_value::<InputMessage>(input).is_err());

        // Test case for missing content
        let input = json!({
            "role": "user"
        });
        assert!(serde_json::from_value::<InputMessage>(input).is_err());

        // Test case for empty content array
        let input = json!({
            "role": "user",
            "content": []
        });
        let message: InputMessage = serde_json::from_value(input).unwrap();
        assert_eq!(message.role, Role::User);
        assert_eq!(message.content.len(), 0);

        // Test case for invalid content type
        let input = json!({
            "role": "user",
            "content": [{"type": "invalid_type", "value": "test"}]
        });
        assert!(serde_json::from_value::<InputMessage>(input).is_err());
    }

    #[test]
    fn test_json_inference_result_chunk_from_provider_chunk() {
        use std::time::Duration;

        // Test case for ToolCall content
        let tool_chunk = ProviderInferenceResponseChunk {
            content: vec![ContentBlockChunk::ToolCall(ToolCallChunk {
                id: "123".to_string(),
                raw_arguments: "{\"key\": \"value\"}".to_string(),
                raw_name: Some("test_tool".to_string()),
            })],
            created: 1234567890,
            usage: Some(Usage {
                input_tokens: 10,
                output_tokens: 20,
            }),
            raw_response: "raw response".to_string(),
            latency: Duration::from_secs(1),
            finish_reason: Some(FinishReason::ToolCall),
        };

        let result = JsonInferenceResultChunk::from(tool_chunk);
        assert_eq!(result.raw, Some("{\"key\": \"value\"}".to_string()));
        assert_eq!(result.thought, None);
        assert_eq!(result.created, 1234567890);
        assert_eq!(result.raw_response, "raw response");
        assert_eq!(result.latency, Duration::from_secs(1));
        assert_eq!(
            result.usage,
            Some(Usage {
                input_tokens: 10,
                output_tokens: 20
            })
        );
        assert_eq!(result.finish_reason, Some(FinishReason::ToolCall));
        // Test case for Text content
        let text_chunk = ProviderInferenceResponseChunk {
            content: vec![ContentBlockChunk::Text(TextChunk {
                id: "123".to_string(),
                text: "some text".to_string(),
            })],
            created: 1234567890,
            usage: None,
            raw_response: "raw response".to_string(),
            latency: Duration::from_secs(1),
            finish_reason: None,
        };

        let result = JsonInferenceResultChunk::from(text_chunk);
        assert_eq!(result.raw, Some("some text".to_string()));
        assert_eq!(result.thought, None);

        // Test case for Thought content
        let thought_chunk = ProviderInferenceResponseChunk {
            content: vec![ContentBlockChunk::Thought(ThoughtChunk {
                id: "123".to_string(),
                text: Some("thinking...".to_string()),
                signature: None,
                provider_type: None,
            })],
            created: 1234567890,
            usage: None,
            raw_response: "raw response".to_string(),
            latency: Duration::from_secs(1),
            finish_reason: None,
        };

        let result = JsonInferenceResultChunk::from(thought_chunk);
        assert_eq!(result.raw, None);
        assert_eq!(result.thought, Some("thinking...".to_string()));
        assert_eq!(result.finish_reason, None);
        // Test case for multiple content blocks - should use last raw content
        let mixed_chunk = ProviderInferenceResponseChunk {
            content: vec![
                ContentBlockChunk::Text(TextChunk {
                    id: "123".to_string(),
                    text: "first text".to_string(),
                }),
                ContentBlockChunk::ToolCall(ToolCallChunk {
                    id: "456".to_string(),
                    raw_arguments: "final content".to_string(),
                    raw_name: Some("test_tool".to_string()),
                }),
                ContentBlockChunk::Thought(ThoughtChunk {
                    id: "789".to_string(),
                    text: Some("final thought".to_string()),
                    signature: None,
                    provider_type: None,
                }),
            ],
            created: 1234567890,
            usage: None,
            raw_response: "raw response".to_string(),
            latency: Duration::from_secs(1),
            finish_reason: None,
        };

        let result = JsonInferenceResultChunk::from(mixed_chunk);
        assert_eq!(result.raw, Some("final content".to_string()));
        assert_eq!(result.thought, Some("final thought".to_string()));

        // Test case for empty content
        let empty_chunk = ProviderInferenceResponseChunk {
            content: vec![],
            created: 1234567890,
            usage: None,
            raw_response: "raw response".to_string(),
            latency: Duration::from_secs(1),
            finish_reason: None,
        };

        let result = JsonInferenceResultChunk::from(empty_chunk);
        assert_eq!(result.raw, None);
        assert_eq!(result.thought, None);
        assert_eq!(result.finish_reason, None);
    }

    #[test]
    fn test_handle_textual_content_block() {
        let mut blocks: IndexMap<(ContentBlockOutputType, String), ContentBlockOutput> =
            IndexMap::new();
        let mut ttft: Option<Duration> = None;
        let chunk_latency = Duration::from_millis(100);

        // Test case 1: Create new text block
        handle_textual_content_block(
            &mut blocks,
            (ContentBlockOutputType::Text, "1".to_string()),
            "Hello".to_string(),
            &mut ttft,
            chunk_latency,
            |text| ContentBlockOutput::Text(Text { text }),
            |block, text| {
                if let ContentBlockOutput::Text(Text {
                    text: existing_text,
                }) = block
                {
                    existing_text.push_str(text);
                }
            },
        );

        assert_eq!(blocks.len(), 1);
        assert_eq!(ttft, Some(chunk_latency));
        match blocks
            .get(&(ContentBlockOutputType::Text, "1".to_string()))
            .unwrap()
        {
            ContentBlockOutput::Text(Text { text }) => assert_eq!(text, "Hello"),
            _ => panic!("Expected text block"),
        }

        // Test case 2: Append to existing text block
        handle_textual_content_block(
            &mut blocks,
            (ContentBlockOutputType::Text, "1".to_string()),
            " World".to_string(),
            &mut ttft,
            chunk_latency,
            |text| ContentBlockOutput::Text(Text { text }),
            |block, text| {
                if let ContentBlockOutput::Text(Text {
                    text: existing_text,
                }) = block
                {
                    existing_text.push_str(text);
                }
            },
        );

        assert_eq!(blocks.len(), 1);
        match blocks
            .get(&(ContentBlockOutputType::Text, "1".to_string()))
            .unwrap()
        {
            ContentBlockOutput::Text(Text { text }) => assert_eq!(text, "Hello World"),
            _ => panic!("Expected text block"),
        }

        // Test case 3: Empty text should not create block
        handle_textual_content_block(
            &mut blocks,
            (ContentBlockOutputType::Text, "2".to_string()),
            String::new(),
            &mut ttft,
            chunk_latency,
            |text| ContentBlockOutput::Text(Text { text }),
            |block, text| {
                if let ContentBlockOutput::Text(Text {
                    text: existing_text,
                }) = block
                {
                    existing_text.push_str(text);
                }
            },
        );

        assert_eq!(blocks.len(), 1); // Should still only have the first block

        // Test case 4: Create thought block
        handle_textual_content_block(
            &mut blocks,
            (ContentBlockOutputType::Thought, "3".to_string()),
            "Thinking...".to_string(),
            &mut ttft,
            chunk_latency,
            |text| {
                ContentBlockOutput::Thought(Thought {
                    text: Some(text),
                    signature: None,
                    provider_type: None,
                })
            },
            |block, text| {
                if let ContentBlockOutput::Thought(thought) = block {
                    thought.text.get_or_insert_default().push_str(text);
                }
            },
        );

        assert_eq!(blocks.len(), 2);
        match blocks
            .get(&(ContentBlockOutputType::Thought, "3".to_string()))
            .unwrap()
        {
            ContentBlockOutput::Thought(Thought {
                text,
                signature: _,
                provider_type: _,
            }) => {
                assert_eq!(text, &Some("Thinking...".to_string()));
            }
            _ => panic!("Expected thought block"),
        }
    }
}<|MERGE_RESOLUTION|>--- conflicted
+++ resolved
@@ -1,6 +1,3 @@
-<<<<<<< HEAD
-use crate::db::postgres::PostgresConnectionInfo;
-=======
 //! Main TensorZero types for inference requests and responses
 //!
 //! During inference processing, we transform between several different input types:
@@ -47,7 +44,7 @@
 //!
 //! The upper branch (constructing a `RequestMessage`) is used when invoking a chat completion variant.
 //! The lower branch (constructing a `StoredInput`) is used when we to write to `ChatInference`/`JsonInference` in ClickHouse.
->>>>>>> e242e5af
+use crate::db::postgres::PostgresConnectionInfo;
 use crate::http::TensorzeroHttpClient;
 use crate::inference::types::resolved_input::{
     LazyResolvedInput, LazyResolvedInputMessage, LazyResolvedInputMessageContent,
