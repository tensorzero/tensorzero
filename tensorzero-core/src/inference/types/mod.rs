--- conflicted
+++ resolved
@@ -4118,7 +4118,6 @@
                     value,
                     &json!({"complex": "json", "with": ["nested", "array"]})
                 );
-<<<<<<< HEAD
             }
             // Other TextKind variants
             InputMessageContent::Text(TextKind::Text { text }) => {
@@ -4151,8 +4150,6 @@
                 panic!(
                     "Expected LegacyValue, got Unknown {{ data: {data:?}, provider: {model_provider_name:?} }}"
                 );
-=======
->>>>>>> 5d24c928
             }
         }
 
