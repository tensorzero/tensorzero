//! Main TensorZero types for inference requests and responses
//!
//! During inference processing, we transform between several different input types:
//! * Input/InputMessage/InputMessageContent:
//!
//!   These types hold an input request deserialized directly from the client.
//!   At this point, we have not fetched any network resources (e.g. file urls),
//!   and we may have various legacy input types (e.g. `{"type": "text", "value": ...}`).
//!   Templates have not yet been applied
//! * `LazyResolvedInput`/`LazyResolvedInputMessage`/`LazyResolvedInputMessageContent`:
//!
//!   These types hold input with legacy input types normalized
//!   (e.g. a `{"type": "text", "value": ...}` block is converted to a `{"type": "text", "template": <role>, "arguments": {}}` block
//!   with the template name chosen based on the message role).
//!   We also construct (but do not yet `.await`) and store futures to fetch any file urls in the input.
//!   Templates have not yet been applied
//! * `ResolvedInput/ResolvedInputMessage/ResolvedInputMessageContent`:
//!
//!  These types are almost the same as the `LazyResolvedInput`/`LazyResolvedInputMessage`/`LazyResolvedInputMessageContent` types,
//!  but each file future is now resolved to an in-memory file. No network requests are needed to resolve any data
//!  within these input types.
//!  Templates have been not yet been applied.
//! * `RequestMessage/ContentBlock`:
//!
//!  These types hold input specialized for a particular variant.
//!  Templating has been applied, which prevents converting back to a `LazyResolvedInput`/`ResolvedInput` type.
//!  All files are fully resolved to in-memory files.
//! * `StoredInput/StoredInputMessage/StoredInputMessageContent`:
//!
//!  These types represent the actual data written to `ChatInference`/`JsonInference` in ClickHouse.
//!  Files are stored as object store paths, without the actual file contents (since we only write paths to ClickHouse)
//!  Templating has been applied.
//! * `StoredRequestMessage/StoredContentBlock`:
//!
//!  These types represent the actual data written to `ModelInference` in ClickHouse.
//!  Files are stored as object store paths, without the actual file contents (since we only write paths to ClickHouse)
//!  Templating has been applied.
//!
//! During normal inference processing, the types are transformed as:
//!
//!                                                   -> `RequestMessage` -> `StoredRequestMessage`
//! `Input` -> `LazyResolvedInput` -> `ResolvedInput`
//!                                                   -> `StoredInput`
//!
//! The upper branch (constructing a `RequestMessage`) is used when invoking a chat completion variant.
//! The lower branch (constructing a `StoredInput`) is used when we to write to `ChatInference`/`JsonInference` in ClickHouse.

use derive_builder::Builder;
use extra_body::{FullExtraBodyConfig, UnfilteredInferenceExtraBody};
use extra_headers::FullExtraHeadersConfig;
use file::sanitize_raw_request;
pub use file::{
    Base64File, File, ObjectStorageError, ObjectStorageFile, ObjectStoragePointer,
    PendingObjectStoreFile, UrlFile,
};
use futures::future::{join_all, try_join_all};
use futures::FutureExt;
use itertools::Itertools;
#[cfg(feature = "pyo3")]
use pyo3::prelude::*;
#[cfg(feature = "pyo3")]
use pyo3::types::PyAny;
#[cfg(feature = "pyo3")]
use pyo3_helpers::serialize_to_dict;
pub use resolved_input::{ResolvedInput, ResolvedInputMessage, ResolvedInputMessageContent};
use serde::de::Error as _;
use serde::{Deserialize, Deserializer, Serialize, Serializer};
use serde_json::{Map, Value};
use std::borrow::Borrow;
use std::ops::Add;
use std::{
    borrow::Cow,
    collections::HashMap,
    sync::Arc,
    time::{Duration, SystemTime, UNIX_EPOCH},
};
use uuid::Uuid;

use crate::cache::{CacheData, NonStreamingCacheData};
use crate::config::ObjectStoreInfo;
use crate::endpoints::inference::{InferenceDatabaseInsertMetadata, InferenceParams};
use crate::endpoints::object_storage::get_object;
use crate::error::{Error, ErrorDetails, ErrorDetails::RateLimitMissingMaxTokens};
use crate::function::FunctionConfigType;
use crate::http::TensorzeroHttpClient;
use crate::inference::types::chat_completion_inference_params::ChatCompletionInferenceParamsV2;
use crate::inference::types::file::Base64FileMetadata;
use crate::inference::types::resolved_input::{
    write_file, FileUrl, LazyFile, LazyResolvedInput, LazyResolvedInputMessage,
    LazyResolvedInputMessageContent,
};
use crate::inference::types::storage::StorageKind;
use crate::inference::types::stored_input::StoredFile;
use crate::rate_limiting::{
    get_estimated_tokens, EstimatedRateLimitResourceUsage, RateLimitResource,
    RateLimitResourceUsage, RateLimitedInputContent, RateLimitedRequest,
};
use crate::serde_util::{
    deserialize_defaulted_json_string, deserialize_json_string, deserialize_optional_json_string,
};
use crate::tool::{
    InferenceResponseToolCall, ToolCall, ToolCallConfig, ToolCallConfigDatabaseInsert,
    ToolCallWrapper, ToolResult,
};
use crate::variant::{InferenceConfig, JsonMode};

pub mod batch;
pub mod chat_completion_inference_params;
pub mod extra_body;
pub mod extra_headers;
pub mod file;
mod input_message;
#[cfg(feature = "pyo3")]
pub mod pyo3_helpers;
pub mod resolved_input;
mod role;
pub mod storage;
pub mod stored_input;
pub mod streams;

pub use resolved_input::ResolvedRequestMessage;
pub use role::Role;
pub use stored_input::{
    StoredInput, StoredInputMessage, StoredInputMessageContent, StoredRequestMessage,
};
pub use streams::{
    collect_chunks, ChatInferenceResultChunk, CollectChunksArgs, ContentBlockChunk,
    InferenceResultChunk, InferenceResultStream, JsonInferenceResultChunk,
    PeekableProviderInferenceResponseStream, ProviderInferenceResponseChunk,
    ProviderInferenceResponseStreamInner, TextChunk, ThoughtChunk, UnknownChunk,
};

/*
 * Data flow in TensorZero
 *
 * The flow of an inference request through TensorZero can be viewed as a series of transformations between types.
 * Most of them are defined below.
 */

/// A request is made that contains an Input
#[derive(Clone, Debug, Deserialize, Serialize, PartialEq, Default)]
#[serde(deny_unknown_fields)]
#[cfg_attr(test, derive(ts_rs::TS))]
#[cfg_attr(test, ts(export, optional_fields))]
pub struct Input {
    #[serde(skip_serializing_if = "Option::is_none")]
    #[cfg_attr(test, ts(optional))]
    pub system: Option<System>,
    #[serde(default)]
    pub messages: Vec<InputMessage>,
}

#[derive(Copy, Clone)]
pub struct FetchContext<'a> {
    pub client: &'a TensorzeroHttpClient,
    pub object_store_info: &'a Option<ObjectStoreInfo>,
}

impl Input {
    pub fn into_lazy_resolved_input(
        self,
        context: FetchContext<'_>,
    ) -> Result<LazyResolvedInput, Error> {
        Ok(LazyResolvedInput {
            system: self.system,
            messages: self
                .messages
                .into_iter()
                .map(|message| message.into_lazy_resolved_input_message(context))
                .collect::<Result<Vec<LazyResolvedInputMessage>, Error>>()?,
        })
    }
}

impl LazyResolvedInput {
    /// Resolves any nested network resources in the input.
    /// Currently, this resolves input image urls into base64-encoded images.
    pub async fn resolve(self) -> Result<ResolvedInput, Error> {
        let messages = futures::future::try_join_all(
            self.messages
                .into_iter()
                .map(resolved_input::LazyResolvedInputMessage::resolve),
        )
        .await?;
        Ok(ResolvedInput {
            system: self.system,
            messages,
        })
    }

    /// Turns the input into a StoredInput, avoiding resolving network resources if possible.
    pub async fn into_stored_input(
        self,
        object_store_info: &Option<ObjectStoreInfo>,
    ) -> Result<StoredInput, Error> {
        let stored_messages = futures::future::try_join_all(
            self.messages
                .into_iter()
                .map(|message| message.into_stored_input_message(object_store_info)),
        )
        .await?;

        Ok(StoredInput {
            system: self.system,
            messages: stored_messages,
        })
    }
}

impl InputMessage {
    pub fn into_lazy_resolved_input_message(
        self,
        context: FetchContext<'_>,
    ) -> Result<LazyResolvedInputMessage, Error> {
        Ok(LazyResolvedInputMessage {
            role: self.role,
            content: self
                .content
                .into_iter()
                .map(|content| content.into_lazy_resolved_input_message(context))
                .collect::<Result<Vec<LazyResolvedInputMessageContent>, Error>>()?,
        })
    }
}

impl LazyResolvedInputMessage {
    /// Turns the input into a ResolvedInputMessage by fetching network resources for Files.
    pub async fn resolve(self) -> Result<ResolvedInputMessage, Error> {
        let content = futures::future::try_join_all(
            self.content
                .into_iter()
                .map(resolved_input::LazyResolvedInputMessageContent::resolve),
        )
        .await?;
        Ok(ResolvedInputMessage {
            role: self.role,
            content,
        })
    }

    /// Turns the input into a StoredInputMessage by converting Files to StoredFiles, bypassing resolving network resources if possible.
    pub async fn into_stored_input_message(
        self,
        object_store_info: &Option<ObjectStoreInfo>,
    ) -> Result<StoredInputMessage, Error> {
        let content = futures::future::try_join_all(
            self.content
                .into_iter()
                .map(|content| content.into_stored_input_message_content(object_store_info)),
        )
        .await?;

        Ok(StoredInputMessage {
            role: self.role,
            content,
        })
    }
}

/// Extracts the `StorageKind` from the `FetchContext`, or returns an error if the object store is not configured.
fn get_storage_kind(context: &FetchContext<'_>) -> Result<StorageKind, Error> {
    let object_store_info = context.object_store_info.as_ref().ok_or_else(|| {
        Error::new(ErrorDetails::ObjectStoreUnconfigured {
            block_type: "file".to_string(),
        })
    })?;
    Ok(object_store_info.kind.clone())
}

impl InputMessageContent {
    /// The `role` parameter is only used to handle legacy role-based templates (`{"type": "text", "value": ...}`).
    /// Once we removed support for these input blocks (and only support `{"type": "template", "name": "...", "arguments": ...}`),
    /// we can remove the `role` parameter.
    pub fn into_lazy_resolved_input_message(
        self,
        context: FetchContext<'_>,
    ) -> Result<LazyResolvedInputMessageContent, Error> {
        Ok(match self {
            InputMessageContent::Text(Text { text }) => {
                LazyResolvedInputMessageContent::Text(Text { text })
            }
            InputMessageContent::RawText(raw_text) => {
                LazyResolvedInputMessageContent::RawText(raw_text)
            }
            InputMessageContent::Thought(thought) => {
                LazyResolvedInputMessageContent::Thought(thought)
            }
            InputMessageContent::Template(template) => {
                LazyResolvedInputMessageContent::Template(template)
            }
            InputMessageContent::ToolCall(tool_call) => {
                LazyResolvedInputMessageContent::ToolCall(tool_call.try_into()?)
            }
            InputMessageContent::ToolResult(tool_result) => {
                LazyResolvedInputMessageContent::ToolResult(tool_result)
            }
            InputMessageContent::File(file) => {
                match &file {
                    // User provided a file URL.
                    // We create a lazy future that will fetch the file when needed.
                    // The future is not executed immediately - it only runs when awaited.
                    // This allows model providers that support URL forwarding to skip the fetch entirely.
                    // When the future does run, it:
                    // 1. Fetches the file from the URL
                    // 2. Computes a content-addressed `storage_path`
                    // 3. Returns a `ObjectStorageFile` with the data
                    File::Url(UrlFile {
                        url,
                        mime_type,
                        detail,
                    }) => {
                        // Check that we have an object store *outside* of the future that we're going to store in
                        // `LazyResolvedInputMessageContent::File`. We want to error immediately if the user tries
                        // to use a file input without explicitly configuring an object store (either explicit enabled or disabled)
                        let storage_kind = get_storage_kind(&context)?;
                        let client = context.client.clone();
                        // Construct a future that will actually fetch the file URL from the network.
                        // Important: we do *not* use `tokio::spawn` here. As a result, the future
                        // will not actually begin executing (including opening the network connection)
                        // until the first time the `Shared` wrapper is `.await`ed.
                        // This ensures that if we never actually need to download the file
                        // (due to model providers forwarding image urls, and object store observability being disabled),
                        // we will skip downloading the file entirely.
                        let url = url.clone();
                        let mime_type = mime_type.clone();
                        let detail_clone = detail.clone();
                        let detail_for_future = detail.clone();
                        let delayed_file_future = async move {
                            let base64_file = file.take_or_fetch(&client).await?;
                            let path = storage_kind.file_path(&base64_file)?;
                            Ok(ObjectStorageFile {
                                file: ObjectStoragePointer {
                                    source_url: base64_file.source_url,
                                    mime_type: base64_file.mime_type,
                                    storage_path: path,
                                    detail: detail_for_future,
                                },
                                data: base64_file.data,
                            })
                        };
                        LazyResolvedInputMessageContent::File(Box::new(LazyFile::Url {
                            file_url: FileUrl {
                                url,
                                mime_type,
                                detail: detail_clone,
                            },
                            future: delayed_file_future.boxed().shared(),
                        }))
                    }
                    // User provided base64-encoded file data.
                    // We immediately:
                    // 1. Compute a content-addressed `storage_path` from the data
                    // 2. Wrap the data in `PendingObjectStoreFile` to signal it needs writing
                    // The data is ready to use but not yet persisted to object storage.
                    // The write will happen later in `into_stored_input_message_content`.
                    File::Base64(Base64File {
                        source_url,
                        mime_type,
                        data,
                        detail,
                    }) => {
                        let storage_kind = get_storage_kind(&context)?;
                        let base64_file = Base64File {
                            source_url: source_url.clone(),
                            mime_type: mime_type.clone(),
                            data: data.clone(),
                            // We explicitly set detail to None when computing the storage path.
                            // This is intentional for content-addressing: the detail parameter controls
                            // how providers process the image (resolution/token cost), but shouldn't
                            // affect the file's hash or storage location. The same image file with
                            // different detail values should map to the same storage path for deduplication.
                            detail: None,
                        };
                        let path = storage_kind.file_path(&base64_file)?;

                        LazyResolvedInputMessageContent::File(Box::new(LazyFile::Base64(
                            PendingObjectStoreFile(ObjectStorageFile {
                                file: ObjectStoragePointer {
                                    source_url: source_url.clone(),
                                    mime_type: mime_type.clone(),
                                    storage_path: path,
                                    detail: detail.clone(),
                                },
                                data: data.clone(),
                            }),
                        )))
                    }
                    // # File::ObjectStoragePointer
                    //
                    // User provided a reference to a file already in object storage.
                    // We create a lazy future that will fetch the file data when needed.
                    // The future is not executed immediately - it only runs when awaited.
                    // This allows us to skip fetching if the file data isn't needed (e.g., just storing metadata).
                    // When the future does run, it fetches the file from object storage.
<<<<<<< HEAD
                    File::ObjectStoragePointer(ObjectStoragePointer {
                        source_url,
                        mime_type,
                        storage_path,
                        detail,
                    }) => {
                        let source_url_for_future = source_url.clone();
                        let object_store_info = context.object_store_info.clone();
                        let owned_storage_path = storage_path.clone();
                        let mime_type_for_closure = mime_type.clone();
                        let detail_for_future = detail.clone();
=======
                    //
                    // # File::ObjectStorageError
                    //
                    // User provided a failed that we previously attempted and failed to fetch from object storage.
                    // Here, we disregard the previous attempt and retry, as if the user had only sent the pointer.
                    File::ObjectStoragePointer(file)
                    | File::ObjectStorageError(ObjectStorageError { file, .. }) => {
                        let source_url_for_future = file.source_url.clone();
                        let object_store_info = context.object_store_info.clone();
                        let owned_storage_path = file.storage_path.clone();
                        let mime_type_for_closure = file.mime_type.clone();
>>>>>>> c3333d16
                        // Construct a future that will fetch the file from the object store.
                        // Important: the future will not actually begin executing (including opening the network connection)
                        // until the first time the `Shared` wrapper is `.await`ed.
                        let delayed_file_future = async move {
                            let object_response =
                                get_object(object_store_info.as_ref(), owned_storage_path.clone())
                                    .await?;
                            Ok(ObjectStorageFile {
                                file: ObjectStoragePointer {
                                    source_url: source_url_for_future,
                                    mime_type: mime_type_for_closure,
                                    storage_path: owned_storage_path,
                                    detail: detail_for_future,
                                },
                                data: object_response.data,
                            })
                        };
                        LazyResolvedInputMessageContent::File(Box::new(
                            LazyFile::ObjectStoragePointer {
                                metadata: Base64FileMetadata {
<<<<<<< HEAD
                                    source_url: source_url.clone(),
                                    mime_type: mime_type.clone(),
                                    detail: detail.clone(),
=======
                                    source_url: file.source_url.clone(),
                                    mime_type: file.mime_type.clone(),
>>>>>>> c3333d16
                                },
                                storage_path: file.storage_path.clone(),
                                future: delayed_file_future.boxed().shared(),
                            },
                        ))
                    }
                    // User provided a file reference with data already in memory.
                    // This typically comes from roundtripping (e.g., `get_datapoints` → `update_datapoints`).
                    // The file is already persisted at `storage_path`, and we have the data available.
                    // No fetch or write is needed - we can use it directly.
                    File::ObjectStorage(resolved_file) => LazyResolvedInputMessageContent::File(
                        Box::new(LazyFile::ObjectStorage(resolved_file.clone())),
                    ),
                }
            }
            InputMessageContent::Unknown(unknown) => {
                LazyResolvedInputMessageContent::Unknown(unknown)
            }
        })
    }
}

impl LazyResolvedInputMessageContent {
    /// Converts lazy content into fully resolved content by executing any pending operations.
    /// For files, this means fetching data if needed (from URLs or object storage).
    /// This is used when we need the actual file data (e.g., for inference with providers
    /// that don't support URL forwarding, or for observability).
    pub async fn resolve(self) -> Result<ResolvedInputMessageContent, Error> {
        Ok(match self {
            LazyResolvedInputMessageContent::Text(text) => ResolvedInputMessageContent::Text(text),
            LazyResolvedInputMessageContent::Template(template) => {
                ResolvedInputMessageContent::Template(template)
            }
            LazyResolvedInputMessageContent::ToolCall(tool_call) => {
                ResolvedInputMessageContent::ToolCall(tool_call)
            }
            LazyResolvedInputMessageContent::ToolResult(tool_result) => {
                ResolvedInputMessageContent::ToolResult(tool_result)
            }
            LazyResolvedInputMessageContent::RawText(raw_text) => {
                ResolvedInputMessageContent::RawText(raw_text)
            }
            LazyResolvedInputMessageContent::Thought(thought) => {
                ResolvedInputMessageContent::Thought(thought)
            }
            LazyResolvedInputMessageContent::File(file) => match *file {
                // File from URL: await the fetch future to get the data.
                // This performs the network request and returns the file data.
                LazyFile::Url {
                    future,
                    file_url: _,
                } => ResolvedInputMessageContent::File(Box::new(future.await?)),
                // Base64 file: unwrap from `PendingObjectStoreFile`.
                // The data is already in memory, just needs type conversion.
                LazyFile::Base64(pending) => ResolvedInputMessageContent::File(Box::new(pending.0)),
                // File from object storage: await the fetch future to get the data.
                // This fetches the file from object storage and returns the file data.
                LazyFile::ObjectStoragePointer { future, .. } => {
                    ResolvedInputMessageContent::File(Box::new(future.await?))
                }
                // Already resolved file: data is in memory, return it directly.
                LazyFile::ObjectStorage(resolved) => {
                    ResolvedInputMessageContent::File(Box::new(resolved))
                }
            },
            LazyResolvedInputMessageContent::Unknown(unknown) => {
                ResolvedInputMessageContent::Unknown(unknown)
            }
        })
    }

    /// Converts the message content into a StoredInputMessageContent for database storage.
    /// This method optimizes file handling by:
    /// - Skipping fetches when the file is already in object storage (`ObjectStoragePointer`, `ObjectStorageFile`)
    /// - Only writing files that aren't already persisted (`Url`, `Base64`)
    /// This enables efficient roundtripping: data from the database can be passed back
    /// to new requests without re-fetching or re-writing files.
    pub async fn into_stored_input_message_content(
        self,
        object_store_info: &Option<ObjectStoreInfo>,
    ) -> Result<StoredInputMessageContent, Error> {
        Ok(match self {
            LazyResolvedInputMessageContent::File(file) => match *file {
                // File reference to object storage without data in memory.
                // Origin: User provided File::ObjectStorage (e.g., from list_datapoints)
                // The file is already persisted at storage_path, so we skip both fetch and write.
                // We discard the future without awaiting (avoiding the pending fetch operation)
                // and directly convert the metadata and storage_path into a StoredFile.
                LazyFile::ObjectStoragePointer {
                    metadata,
                    storage_path,
                    future: _,
                } => StoredInputMessageContent::File(Box::new(StoredFile(ObjectStoragePointer {
                    source_url: metadata.source_url,
                    mime_type: metadata.mime_type,
                    storage_path,
                    detail: metadata.detail,
                }))),
                // File reference to object storage with data in memory.
                // Origin: Roundtripping from database (e.g., list_inferences → update_datapoints)
                //         User provided File::ObjectStorageFile with file data attached
                // The file is already persisted at storage_path, so we skip the write.
                // We drop the in-memory data and keep only the metadata for storage.
                LazyFile::ObjectStorage(resolved) => {
                    StoredInputMessageContent::File(Box::new(StoredFile(resolved.file)))
                }
                // File from a URL that needs to be fetched and stored.
                // Origin: User provided File::Url
                // We fetch the file from the URL, then write it to object storage.
                LazyFile::Url {
                    future,
                    file_url: _,
                } => {
                    let resolved_file = future.await?;
                    write_file(
                        object_store_info,
                        Base64File {
                            source_url: resolved_file.file.source_url.clone(),
                            mime_type: resolved_file.file.mime_type.clone(),
                            data: resolved_file.data.clone(),
                            detail: resolved_file.file.detail.clone(),
                        },
                        resolved_file.file.storage_path.clone(),
                    )
                    .await?;

                    StoredInputMessageContent::File(Box::new(StoredFile(resolved_file.file)))
                }
                // Base64-encoded file data that needs to be written to storage.
                // Origin: User provided File::Base64 (fresh file data)
                // We write the base64 data to object storage.
                // The PendingObjectStoreFile wrapper type signals this write requirement.
                LazyFile::Base64(pending) => {
                    write_file(
                        object_store_info,
                        Base64File {
                            source_url: pending.0.file.source_url.clone(),
                            mime_type: pending.0.file.mime_type.clone(),
                            data: pending.0.data.clone(),
                            detail: pending.0.file.detail.clone(),
                        },
                        pending.0.file.storage_path.clone(),
                    )
                    .await?;

                    StoredInputMessageContent::File(Box::new(StoredFile(pending.0.file)))
                }
            },
            // All other cases delegate to the "resolve" case, which is mostly just a type conversion.
            other => other.resolve().await?.into_stored_input_message_content()?,
        })
    }
}

/// InputMessage and Role are our representation of the input sent by the client
/// prior to any processing into LLM representations below.
/// `InputMessage` has a custom deserializer that addresses legacy data formats that we used to support (see input_message.rs).
#[derive(Clone, Debug, Serialize, PartialEq)]
#[cfg_attr(test, derive(ts_rs::TS))]
#[cfg_attr(test, ts(export, optional_fields))]
pub struct InputMessage {
    pub role: Role,
    pub content: Vec<InputMessageContent>,
}

/// A newtype wrapper around Map<String, Value> for template and system arguments
#[derive(Clone, Debug, Deserialize, Serialize, PartialEq, ts_rs::TS)]
#[ts(export)]
#[serde(transparent)]
pub struct Arguments(pub Map<String, Value>);

#[derive(Clone, Debug, Deserialize, Serialize, PartialEq, ts_rs::TS)]
#[ts(export)]
#[serde(deny_unknown_fields)]
pub struct Template {
    pub name: String,
    pub arguments: Arguments,
}

#[derive(Clone, Debug, Deserialize, Serialize, PartialEq, ts_rs::TS)]
#[serde(untagged)]
#[ts(export)]
pub enum System {
    Text(String),
    Template(Arguments),
}

#[derive(Clone, Debug, Deserialize, Serialize, PartialEq)]
#[serde(tag = "type", rename_all = "snake_case")]
#[cfg_attr(test, derive(ts_rs::TS))]
#[cfg_attr(test, ts(export, tag = "type", rename_all = "snake_case"))]
pub enum InputMessageContent {
    Text(Text),
    Template(Template),
    ToolCall(ToolCallWrapper),
    ToolResult(ToolResult),
    RawText(RawText),
    Thought(Thought),
    #[serde(alias = "image")]
    File(File),
    /// An unknown content block type, used to allow passing provider-specific
    /// content blocks (e.g. Anthropic's `redacted_thinking`) in and out
    /// of TensorZero.
    /// The `data` field holds the original content block from the provider,
    /// without any validation or transformation by TensorZero.
    Unknown(Unknown),
}

#[derive(Clone, Debug, Serialize, PartialEq)]
#[serde(untagged, deny_unknown_fields)]
#[derive(ts_rs::TS)]
#[ts(export)]
pub enum TextKind {
    Text { text: String },
    Arguments { arguments: Arguments },
}

impl<'de> Deserialize<'de> for TextKind {
    fn deserialize<D: Deserializer<'de>>(de: D) -> Result<Self, D::Error> {
        let object: Map<String, Value> = Map::deserialize(de)?;
        // Expect exactly one key
        if object.keys().len() != 1 {
            return Err(serde::de::Error::custom(format!(
                "Expected exactly one other key in text content, found {} other keys",
                object.keys().len()
            )));
        }
        let (key, value) = object.into_iter().next().ok_or_else(|| {
            serde::de::Error::custom(
                "Internal error: Failed to get key/value after checking length",
            )
        })?;
        match key.as_str() {
            "text" => Ok(TextKind::Text {
                text: serde_json::from_value(value).map_err(|e| {
                    serde::de::Error::custom(format!("Error deserializing `text`: {e}"))
                })?,
            }),
            "arguments" => Ok(TextKind::Arguments {
                arguments: Arguments(serde_json::from_value(value).map_err(|e| {
                    serde::de::Error::custom(format!("Error deserializing `arguments`: {e}"))
                })?),
            }),
            _ => Err(serde::de::Error::custom(format!(
                "Unknown key `{key}` in text content"
            ))),
        }
    }
}

/// InputMessages are validated against the input schema of the Function
/// and then templated and transformed into RequestMessages for a particular Variant.
/// They might contain tool calls or tool results along with text.
/// The abstraction we use to represent this is ContentBlock, which is a union of Text, ToolCall, and ToolResult.
/// ContentBlocks are collected into RequestMessages.
/// These RequestMessages are collected into a ModelInferenceRequest,
/// which should contain all information needed by a ModelProvider to perform the
/// inference that is called for.
#[derive(Clone, Debug, Deserialize, PartialEq, Serialize, ts_rs::TS)]
#[ts(export)]
#[cfg_attr(feature = "pyo3", pyclass(get_all, str))]
#[serde(deny_unknown_fields)]
pub struct Text {
    pub text: String,
}

impl std::fmt::Display for Text {
    fn fmt(&self, f: &mut std::fmt::Formatter<'_>) -> std::fmt::Result {
        write!(f, "{}", self.text)
    }
}

impl RateLimitedInputContent for Text {
    fn estimated_input_token_usage(&self) -> u64 {
        let Text { text } = self;
        get_estimated_tokens(text)
    }
}

#[cfg(feature = "pyo3")]
#[pymethods]
impl Text {
    pub fn __repr__(&self) -> String {
        self.to_string()
    }
}

/// Struct that represents raw text content that should be passed directly to the model
/// without any template processing or validation
#[derive(Clone, Debug, Deserialize, PartialEq, Serialize, ts_rs::TS)]
#[ts(export)]
#[cfg_attr(feature = "pyo3", pyclass(get_all, str))]
#[serde(deny_unknown_fields)]
pub struct RawText {
    pub value: String,
}

impl std::fmt::Display for RawText {
    fn fmt(&self, f: &mut std::fmt::Formatter<'_>) -> std::fmt::Result {
        write!(f, "{}", self.value)
    }
}

impl RateLimitedInputContent for RawText {
    fn estimated_input_token_usage(&self) -> u64 {
        get_estimated_tokens(&self.value)
    }
}

#[cfg(feature = "pyo3")]
#[pymethods]
impl RawText {
    pub fn __repr__(&self) -> String {
        self.to_string()
    }
}

/// Struct that represents an unknown provider-specific content block.
/// We pass this along as-is without any validation or transformation.
#[derive(Clone, Debug, Deserialize, PartialEq, Serialize, ts_rs::TS)]
#[ts(export)]
#[cfg_attr(feature = "pyo3", pyclass)]
#[serde(deny_unknown_fields)]
pub struct Unknown {
    /// The underlying content block to be passed to the model provider.
    pub data: Value,
    /// A fully-qualified name specifying when this content block should
    /// be included in the model provider input.
    pub model_provider_name: Option<String>,
}

#[cfg(feature = "pyo3")]
#[pymethods]
impl Unknown {
    #[getter]
    pub fn data<'py>(&self, py: Python<'py>) -> PyResult<Bound<'py, PyAny>> {
        use crate::inference::types::pyo3_helpers::serialize_to_dict;
        serialize_to_dict(py, &self.data).map(|p| p.into_bound(py))
    }

    #[getter]
    pub fn model_provider_name(&self) -> Option<String> {
        self.model_provider_name.clone()
    }
}

#[derive(ts_rs::TS, Clone, Debug, Deserialize, PartialEq, Serialize)]
#[ts(export)]
#[cfg_attr(feature = "pyo3", pyclass(get_all))]
#[serde(tag = "type", rename_all = "snake_case")]
pub enum ThoughtSummaryBlock {
    SummaryText { text: String },
}

/// Struct that represents a model's reasoning
#[derive(ts_rs::TS, Clone, Debug, Deserialize, PartialEq, Serialize)]
#[ts(export)]
#[cfg_attr(feature = "pyo3", pyclass(get_all))]
pub struct Thought {
    #[ts(optional)]
    pub text: Option<String>,
    /// An optional signature - currently, this is only used with Anthropic,
    /// and is ignored by other providers.
    #[serde(skip_serializing_if = "Option::is_none")]
    #[ts(optional)]
    pub signature: Option<String>,
    #[serde(skip_serializing_if = "Option::is_none")]
    #[ts(optional)]
    pub summary: Option<Vec<ThoughtSummaryBlock>>,
    /// When set, this 'Thought' block will only be used for providers
    /// matching this type (e.g. `anthropic`). Other providers will emit
    /// a warning and discard the block.
    #[serde(
        rename = "_internal_provider_type",
        skip_serializing_if = "Option::is_none"
    )]
    #[ts(optional)]
    pub provider_type: Option<String>,
}

impl RateLimitedInputContent for Thought {
    fn estimated_input_token_usage(&self) -> u64 {
        let Thought {
            text,
            signature,
            // We intentionally do *not* count the summary towards the token usage
            // Even though OpenAI responses requires passing the summaries back in a multi-turn
            // conversation, we expect that the actual model will ignore them, since they're
            // not the internal model thoughts.
            summary: _,
            provider_type: _,
        } = self;
        text.as_ref().map_or(0, |text| get_estimated_tokens(text))
            + signature
                .as_ref()
                .map_or(0, |signature| get_estimated_tokens(signature))
    }
}

/// Core representation of the types of content that could go into a model provider
/// The `PartialEq` impl will panic if we try to compare a `LazyFile`, so we make it
/// test-only to prevent production code from panicking.
/// This *does not* implement `Deserialize`, since we need object store information
/// to produce a `LazyFile::Url`
#[derive(Clone, Debug, Serialize)]
#[cfg_attr(any(feature = "e2e_tests", test), derive(PartialEq))]
#[serde(tag = "type", rename_all = "snake_case")]
pub enum ContentBlock {
    Text(Text),
    ToolCall(ToolCall),
    ToolResult(ToolResult),
    #[serde(alias = "image")]
    File(Box<LazyFile>),
    Thought(Thought),
    /// Represents an unknown provider-specific content block.
    /// We pass this along as-is without any validation or transformation.
    Unknown {
        /// The underlying content block to be passed to the model provider.
        data: Value,
        /// A fully-qualified name specifying when this content block should
        /// be included in the model provider input.
        /// E.g `tensorzero::model_name::claude-3-7-sonnet-20250219-thinking::provider_name::anthropic-extra-body`
        ///
        /// If set to `Some`, this is compared against the output of `fully_qualified_name` before invoking
        /// a model provider, and stripped from the input if it doesn't match.
        /// If set to `None, then this is passed to all model providers.
        /// Individual model provider implementation never need to check this field themselves -
        /// they only need to produce it with the proper `fully_qualified_name` set.
        model_provider_name: Option<String>,
    },
}

impl ContentBlock {
    pub async fn into_stored_content_block(self) -> Result<StoredContentBlock, Error> {
        match self {
            ContentBlock::Text(text) => Ok(StoredContentBlock::Text(text)),
            ContentBlock::ToolCall(tool_call) => Ok(StoredContentBlock::ToolCall(tool_call)),
            ContentBlock::ToolResult(tool_result) => {
                Ok(StoredContentBlock::ToolResult(tool_result))
            }
            ContentBlock::File(file) => {
                let resolved_file = file.resolve().await?.clone().into_owned();
                Ok(StoredContentBlock::File(Box::new(
                    File::ObjectStorage(resolved_file).into_stored_file()?,
                )))
            }
            ContentBlock::Thought(thought) => Ok(StoredContentBlock::Thought(thought)),
            ContentBlock::Unknown {
                data,
                model_provider_name,
            } => Ok(StoredContentBlock::Unknown {
                data,
                model_provider_name,
            }),
        }
    }

    pub async fn into_resolved_content_block(self) -> Result<ResolvedContentBlock, Error> {
        match self {
            ContentBlock::Text(text) => Ok(ResolvedContentBlock::Text(text)),
            ContentBlock::ToolCall(tool_call) => Ok(ResolvedContentBlock::ToolCall(tool_call)),
            ContentBlock::ToolResult(tool_result) => {
                Ok(ResolvedContentBlock::ToolResult(tool_result))
            }
            ContentBlock::File(file) => Ok(ResolvedContentBlock::File(Box::new(
                file.resolve().await?.clone().into_owned(),
            ))),
            ContentBlock::Thought(thought) => Ok(ResolvedContentBlock::Thought(thought)),
            ContentBlock::Unknown {
                data,
                model_provider_name,
            } => Ok(ResolvedContentBlock::Unknown {
                data,
                model_provider_name,
            }),
        }
    }
}

impl std::fmt::Display for ResolvedRequestMessage {
    fn fmt(&self, f: &mut std::fmt::Formatter<'_>) -> std::fmt::Result {
        let json = serde_json::to_string_pretty(self).map_err(|_| std::fmt::Error)?;
        write!(f, "{json}")
    }
}

impl RateLimitedInputContent for ContentBlock {
    fn estimated_input_token_usage(&self) -> u64 {
        match self {
            ContentBlock::Text(text) => text.estimated_input_token_usage(),
            ContentBlock::ToolCall(tool_call) => tool_call.estimated_input_token_usage(),
            ContentBlock::ToolResult(tool_result) => tool_result.estimated_input_token_usage(),
            ContentBlock::File(file) => file.estimated_input_token_usage(),
            ContentBlock::Thought(thought) => thought.estimated_input_token_usage(),
            ContentBlock::Unknown { .. } => 0,
        }
    }
}

/// The version of `ContentBlock` that is stored in ClickHouse.
/// This is almost identical to `ContentBlock`, but without `File` data.
#[cfg_attr(test, derive(ts_rs::TS))]
#[derive(Clone, Debug, Deserialize, PartialEq, Serialize)]
#[cfg_attr(test, ts(export))]
#[serde(tag = "type", rename_all = "snake_case")]
pub enum StoredContentBlock {
    Text(Text),
    ToolCall(ToolCall),
    ToolResult(ToolResult),
    #[serde(alias = "image")]
    File(Box<StoredFile>),
    Thought(Thought),
    /// Represents an unknown provider-specific content block.
    /// We pass this along as-is without any validation or transformation.
    Unknown {
        /// The underlying content block to be passed to the model provider.
        data: Value,
        /// A fully-qualified name specifying when this content block should
        /// be included in the model provider input.
        /// E.g `tensorzero::model_name::claude-3-7-sonnet-20250219-thinking::provider_name::anthropic-extra-body`
        ///
        /// If set to `Some`, this is compared against the output of `fully_qualified_name` before invoking
        /// a model provider, and stripped from the input if it doesn't match.
        /// If set to `None, then this is passed to all model providers.
        /// Individual model provider implementation never need to check this field themselves -
        /// they only need to produce it with the proper `fully_qualified_name` set.
        model_provider_name: Option<String>,
    },
}

/// Like `ContentBlock`, but stores an in-memory `ObjectStorageFile` instead of a `LazyFile`
/// As a result, it can implement both `Serialize` and `Deserialize`
#[cfg_attr(test, derive(ts_rs::TS))]
#[derive(Clone, Debug, Deserialize, PartialEq, Serialize)]
#[cfg_attr(test, ts(export))]
#[serde(tag = "type", rename_all = "snake_case")]
pub enum ResolvedContentBlock {
    Text(Text),
    ToolCall(ToolCall),
    ToolResult(ToolResult),
    File(Box<ObjectStorageFile>),
    Thought(Thought),
    Unknown {
        data: Value,
        model_provider_name: Option<String>,
    },
}

impl ResolvedContentBlock {
    /// Converts a `ResolvedContentBlock` into a `ContentBlock`.
    pub fn into_content_block(self) -> ContentBlock {
        match self {
            ResolvedContentBlock::Text(text) => ContentBlock::Text(text),
            ResolvedContentBlock::ToolCall(tool_call) => ContentBlock::ToolCall(tool_call),
            ResolvedContentBlock::ToolResult(tool_result) => ContentBlock::ToolResult(tool_result),
            ResolvedContentBlock::File(resolved) => {
                ContentBlock::File(Box::new(LazyFile::ObjectStorage(*resolved)))
            }
            ResolvedContentBlock::Thought(thought) => ContentBlock::Thought(thought),
            ResolvedContentBlock::Unknown {
                data,
                model_provider_name,
            } => ContentBlock::Unknown {
                data,
                model_provider_name,
            },
        }
    }
}

/// A helper type for dealing with `ContentBlock::Unknown` in model providers.
/// This flattens the wrapped `Value` when serializing and deserializing.
///
/// During deserialization, we'll first attempt to deserialize a `T`
/// (e.g. `AnthropicContentBlock`), and fall back to `Unknown` with the raw
/// json `Value` if that fails.
///
/// During serialization, a `FlattenUnknown::Unknown` will have the wrapped
/// `Value` serialized, allowing us to send an arbitrary json value to
/// a provider.
#[derive(Clone, Debug, Deserialize, PartialEq, Serialize)]
#[serde(untagged)]
pub enum FlattenUnknown<'a, T> {
    Normal(T),
    Unknown(Cow<'a, Value>),
}

/// Holds the variants types of `ContentBlockOutput` without any data
#[derive(Clone, Copy, Debug, PartialEq, Eq, Hash)]
enum ContentBlockOutputType {
    Text,
    ToolCall,
    Thought,
    Unknown,
}

/// Defines the types of content block that can come out of a model provider
#[derive(Clone, Debug, Deserialize, PartialEq, Serialize)]
#[serde(tag = "type", rename_all = "snake_case")]
pub enum ContentBlockOutput {
    Text(Text),
    ToolCall(ToolCall),
    Thought(Thought),
    Unknown {
        data: Value,
        model_provider_name: Option<String>,
    },
}

/// Defines the types of content block that can come from a `chat` function
#[derive(Clone, Debug, Deserialize, PartialEq, Serialize, ts_rs::TS)]
#[ts(export)]
#[serde(tag = "type", rename_all = "snake_case")]
pub enum ContentBlockChatOutput {
    Text(Text),
    ToolCall(InferenceResponseToolCall),
    Thought(Thought),
    Unknown {
        data: Value,
        model_provider_name: Option<String>,
    },
}

/// A RequestMessage is a message sent to a model
#[derive(Clone, Debug, Serialize)]
#[cfg_attr(any(feature = "e2e_tests", test), derive(PartialEq))]
pub struct RequestMessage {
    pub role: Role,
    pub content: Vec<ContentBlock>,
}

impl RequestMessage {
    pub async fn into_stored_message(self) -> Result<StoredRequestMessage, Error> {
        Ok(StoredRequestMessage {
            role: self.role,
            content: try_join_all(
                self.content
                    .into_iter()
                    .map(ContentBlock::into_stored_content_block),
            )
            .await?,
        })
    }

    pub async fn into_resolved_message(self) -> Result<ResolvedRequestMessage, Error> {
        Ok(ResolvedRequestMessage {
            role: self.role,
            content: try_join_all(
                self.content
                    .into_iter()
                    .map(ContentBlock::into_resolved_content_block),
            )
            .await?,
        })
    }
}

impl RateLimitedInputContent for RequestMessage {
    fn estimated_input_token_usage(&self) -> u64 {
        let RequestMessage {
            #[expect(unused_variables)]
            role,
            content,
        } = self;
        content
            .iter()
            .map(RateLimitedInputContent::estimated_input_token_usage)
            .sum()
    }
}

impl std::fmt::Display for RequestMessage {
    fn fmt(&self, f: &mut std::fmt::Formatter<'_>) -> std::fmt::Result {
        let json = serde_json::to_string_pretty(self).map_err(|_| std::fmt::Error)?;
        write!(f, "{json}")
    }
}

#[derive(Clone, Debug, Default, Deserialize, PartialEq, Serialize)]
#[serde(rename_all = "snake_case")]
pub enum FunctionType {
    #[default]
    Chat,
    Json,
}

impl FunctionType {
    pub fn inference_table_name(&self) -> &'static str {
        match self {
            FunctionType::Chat => "ChatInference",
            FunctionType::Json => "JsonInference",
        }
    }
}

#[derive(Clone, Copy, Default, Debug, Deserialize, PartialEq, Serialize)]
#[serde(rename_all = "snake_case")]
pub enum ModelInferenceRequestJsonMode {
    #[default]
    Off,
    On,
    Strict,
}

/// Top-level TensorZero type for an inference request to a particular model.
/// This should contain all the information required to make a valid inference request
/// for a provider, except for information about what model to actually request,
/// and to convert it back to the appropriate response format.
/// An example of the latter is that we might have prepared a request with Tools available
/// but the client actually just wants a chat response.
#[derive(Builder, Clone, Debug, Default, Serialize)]
#[cfg_attr(any(feature = "e2e_tests", test), derive(PartialEq))]
#[builder(setter(into, strip_option), default)]
pub struct ModelInferenceRequest<'a> {
    pub inference_id: Uuid,
    pub messages: Vec<RequestMessage>,
    pub system: Option<String>,
    pub tool_config: Option<Cow<'a, ToolCallConfig>>,
    pub temperature: Option<f32>,
    pub top_p: Option<f32>,
    pub max_tokens: Option<u32>,
    pub presence_penalty: Option<f32>,
    pub frequency_penalty: Option<f32>,
    pub seed: Option<u32>,
    pub stop_sequences: Option<Cow<'a, [String]>>,
    pub stream: bool,
    pub json_mode: ModelInferenceRequestJsonMode,
    pub function_type: FunctionType,
    pub output_schema: Option<&'a Value>,
    pub extra_body: FullExtraBodyConfig,
    pub extra_headers: FullExtraHeadersConfig,
    pub fetch_and_encode_input_files_before_inference: bool,
    /// Optional arbitrary data, only used when constructing the cache key.
    /// This is used by best_of_n/mixture_of_n to force different sub-variants
    /// to have different cache keys.
    pub extra_cache_key: Option<String>,
    #[serde(flatten)]
    pub inference_params_v2: ChatCompletionInferenceParamsV2,
}

impl<'a> ModelInferenceRequest<'a> {
    pub fn borrow_stop_sequences(&'a self) -> Option<Cow<'a, [String]>> {
        self.stop_sequences.as_ref().map(borrow_cow)
    }
}

impl RateLimitedRequest for ModelInferenceRequest<'_> {
    fn estimated_resource_usage(
        &self,
        resources: &[RateLimitResource],
    ) -> Result<EstimatedRateLimitResourceUsage, Error> {
        let ModelInferenceRequest {
            inference_id: _,
            messages,
            system,
            tool_config: _, // TODO: should we account for this in advance?
            temperature: _,
            top_p: _,
            max_tokens,
            presence_penalty: _,
            frequency_penalty: _,
            seed: _,
            stop_sequences: _,
            stream: _,
            json_mode: _,
            function_type: _,
            output_schema: _,
            extra_body: _,
            fetch_and_encode_input_files_before_inference: _,
            extra_headers: _,
            extra_cache_key: _,
            inference_params_v2: _,
        } = self;

        let tokens = if resources.contains(&RateLimitResource::Token) {
            let system_tokens = system
                .as_ref()
                .map(|s| get_estimated_tokens(s))
                .unwrap_or(0);
            let messages_tokens: u64 = messages
                .iter()
                .map(RateLimitedInputContent::estimated_input_token_usage)
                .sum();
            let output_tokens =
                max_tokens.ok_or_else(|| Error::new(RateLimitMissingMaxTokens))? as u64;
            Some(system_tokens + messages_tokens + output_tokens)
        } else {
            None
        };

        let model_inferences = if resources.contains(&RateLimitResource::ModelInference) {
            Some(1)
        } else {
            None
        };

        Ok(EstimatedRateLimitResourceUsage {
            model_inferences,
            tokens,
        })
    }
}

/// For use in rendering for optimization purposes
#[cfg_attr(test, derive(ts_rs::TS))]
#[derive(Clone, Debug, Serialize, Deserialize)]
#[cfg_attr(any(feature = "e2e_tests", test), derive(PartialEq))]
#[cfg_attr(test, ts(export))]
#[cfg_attr(feature = "pyo3", pyclass(get_all, str))]
pub struct ModelInput {
    pub system: Option<String>,
    pub messages: Vec<ResolvedRequestMessage>,
}

impl std::fmt::Display for ModelInput {
    fn fmt(&self, f: &mut std::fmt::Formatter<'_>) -> std::fmt::Result {
        let json = serde_json::to_string_pretty(self).map_err(|_| std::fmt::Error)?;
        write!(f, "{json}")
    }
}

#[cfg(feature = "pyo3")]
#[pymethods]
impl ModelInput {
    pub fn __repr__(&self) -> String {
        self.to_string()
    }
}

#[derive(Clone, Copy, Debug, Deserialize, PartialEq, Serialize, ts_rs::TS)]
#[ts(export)]
#[serde(rename_all = "snake_case")]
pub enum FinishReason {
    Stop,
    StopSequence,
    Length,
    ToolCall,
    ContentFilter,
    Unknown,
}

/// Each provider transforms a ModelInferenceRequest into a provider-specific (private) inference request type
/// that is suitable for serialization directly into a request to the provider.
///
/// In both non-streaming and streaming inference, each ModelProvider receives data from the provider in a
/// a (private) provider-specific format that is then transformed into a ProviderInferenceResponse (non-streaming)
/// or a stream of ProviderInferenceResponseChunks (streaming).

#[derive(Clone, Debug, Serialize)]
#[cfg_attr(any(feature = "e2e_tests", test), derive(PartialEq))]
pub struct ProviderInferenceResponse {
    pub id: Uuid,
    pub created: u64,
    pub output: Vec<ContentBlockOutput>,
    pub system: Option<String>,
    pub input_messages: Vec<RequestMessage>,
    pub raw_request: String,
    pub raw_response: String,
    pub usage: Usage,
    pub latency: Latency,
    pub finish_reason: Option<FinishReason>,
}

impl ProviderInferenceResponse {
    pub fn resource_usage(&self) -> Result<RateLimitResourceUsage, Error> {
        Ok(RateLimitResourceUsage::Exact {
            model_inferences: 1,
            tokens: self.usage.total_tokens() as u64,
        })
    }
}

#[derive(Clone, Copy, Debug, Default, PartialEq, Serialize, Deserialize, ts_rs::TS)]
#[ts(export)]
pub struct Usage {
    pub input_tokens: u32,
    pub output_tokens: u32,
}

impl Usage {
    pub fn total_tokens(&self) -> u32 {
        self.input_tokens + self.output_tokens
    }
}

#[derive(Clone, Debug, PartialEq, Serialize)]
#[serde(untagged)]
pub enum Latency {
    Streaming {
        ttft: Duration,
        response_time: Duration,
    },
    NonStreaming {
        response_time: Duration,
    },
    Batch,
}

/// After a ProviderInferenceResponse is returned to the Model,
/// it is converted into a ModelInferenceResponse that includes additional metadata (such as the model provider name).
#[derive(Clone, Debug)]
#[cfg_attr(any(feature = "e2e_tests", test), derive(PartialEq))]
pub struct ModelInferenceResponse {
    pub id: Uuid,
    pub created: u64,
    pub output: Vec<ContentBlockOutput>,
    pub system: Option<String>,
    pub input_messages: Vec<RequestMessage>,
    pub raw_request: String,
    pub raw_response: String,
    pub usage: Usage,
    pub latency: Latency,
    pub model_provider_name: Arc<str>,
    pub cached: bool,
    pub finish_reason: Option<FinishReason>,
}

/// Finally, in the Variant we convert the ModelInferenceResponse into a ModelInferenceResponseWithMetadata
/// that includes additional metadata (such as the model name).
#[derive(Clone, Debug)]
#[cfg_attr(any(feature = "e2e_tests", test), derive(PartialEq))]
pub struct ModelInferenceResponseWithMetadata {
    pub id: Uuid,
    pub created: u64,
    pub output: Vec<ContentBlockOutput>,
    pub system: Option<String>,
    pub input_messages: RequestMessagesOrBatch,
    pub raw_request: String,
    pub raw_response: String,
    pub usage: Usage,
    pub latency: Latency,
    pub model_provider_name: Arc<str>,
    pub model_name: Arc<str>,
    pub cached: bool,
    pub finish_reason: Option<FinishReason>,
}

/// Holds `RequestMessage`s or `StoredRequestMessage`s. This used to avoid the need to duplicate types
/// that are used by batch inferences (where we read `StoredRequestMessage` from the database)
/// and normal inference code (where we pass around `RequestMessage`s in order to strip out image data
/// from our `raw_request` before writing to ClickHouse).
///
/// This is separate from any 're-resolution' logic (converting from a `StoredRequestMessage`
/// back to a `RequestMessage` by looking up image data from the object store).
/// We don't currently have re-resolution implemented in Rust, but we'll need to do so when
/// we move more ui code to Rust
#[derive(Clone, Debug)]
#[cfg_attr(any(feature = "e2e_tests", test), derive(PartialEq))]
pub enum RequestMessagesOrBatch {
    /// The typical case - we have normal `RequestMessages` from client input
    Message(Vec<RequestMessage>),
    /// We've deserialized `StoredRequestMessage` from a batch inference row in the databsae
    /// This is only used when constructing our final result in `write_completed_batch_inference`
    BatchInput(Vec<StoredRequestMessage>),
}

impl ModelInferenceResponseWithMetadata {
    /// We return the actual usage (meaning the number of tokens the user would be billed for)
    /// in the HTTP response.
    /// However, we store the number of tokens that would have been used in the database.
    /// So we need this function to compute the actual usage in order to send it in the HTTP response.
    pub fn usage_considering_cached(&self) -> Usage {
        if self.cached {
            Usage {
                input_tokens: 0,
                output_tokens: 0,
            }
        } else {
            self.usage
        }
    }
}

/* As a Variant might make use of multiple model inferences, we then combine
 * one or more ModelInferenceResults into a single InferenceResult (but we keep the original ModelInferenceResults around for storage).
 * In the non-streaming case, this InferenceResult is converted into an InferenceResponse and sent to the client.
 * See below for streaming case.
 */

/// This type contains the result of running a variant of a function
#[derive(Clone, Debug)]
//#[serde(tag = "type", rename_all = "snake_case")]
pub enum InferenceResult {
    Chat(ChatInferenceResult),
    Json(JsonInferenceResult),
}

#[derive(Clone, Debug)]
pub struct ChatInferenceResult {
    pub inference_id: Uuid,
    pub created: u64,
    pub content: Vec<ContentBlockChatOutput>,
    pub model_inference_results: Vec<ModelInferenceResponseWithMetadata>,
    pub inference_params: InferenceParams,
    pub original_response: Option<String>,
    pub finish_reason: Option<FinishReason>,
}

#[derive(Clone, Debug)]
pub struct JsonInferenceResult {
    pub inference_id: Uuid,
    pub created: u64,
    pub output: InternalJsonInferenceOutput,
    pub model_inference_results: Vec<ModelInferenceResponseWithMetadata>,
    pub output_schema: Value,
    pub inference_params: InferenceParams,
    pub original_response: Option<String>,
    pub finish_reason: Option<FinishReason>,
}

#[derive(Clone, Debug, Deserialize, Serialize, PartialEq, ts_rs::TS)]
#[ts(export)]
#[cfg_attr(feature = "pyo3", pyclass(str))]
pub struct JsonInferenceOutput {
    /// This is never omitted from the response even if it's None. A `null` value indicates no output from the model.
    /// It's rare and unexpected from the model, but it's possible.
    pub raw: Option<String>,
    /// This is never omitted from the response even if it's None.
    pub parsed: Option<Value>,
}

impl std::fmt::Display for JsonInferenceOutput {
    fn fmt(&self, f: &mut std::fmt::Formatter<'_>) -> std::fmt::Result {
        let json = serde_json::to_string_pretty(self).map_err(|_| std::fmt::Error)?;
        write!(f, "{json}")
    }
}

#[cfg(feature = "pyo3")]
#[pymethods]
impl JsonInferenceOutput {
    #[getter]
    fn get_raw(&self) -> Option<String> {
        self.raw.clone()
    }

    #[getter]
    fn get_parsed<'py>(&self, py: Python<'py>) -> PyResult<Bound<'py, PyAny>> {
        Ok(match &self.parsed {
            Some(value) => serialize_to_dict(py, value)?.into_bound(py),
            None => py.None().into_bound(py),
        })
    }
}

#[derive(Clone, Debug, PartialEq)]
pub struct InternalJsonInferenceOutput {
    pub raw: Option<String>,
    pub parsed: Option<Value>,
    pub auxiliary_content: Vec<ContentBlockOutput>,
    // index of the JSON block in the original content blocks
    // generated by the inference
    pub json_block_index: Option<usize>,
}

/*
In the streaming case we convert ProviderInferenceResponseChunks into a InferenceResultChunk, which is then
converted into an InferenceResponseChunk and sent to the client.
We then collect all the InferenceResultChunks into an InferenceResult for validation and storage after the fact.

Alongside the response, we also store information about what happened during the request.
For this we convert the InferenceResult into a ChatInferenceDatabaseInsert or JsonInferenceDatabaseInsert and ModelInferenceDatabaseInserts,
which are written to ClickHouse tables of the same name asynchronously.
*/
#[derive(Deserialize)]
#[serde(deny_unknown_fields, tag = "function_type", rename_all = "snake_case")]
pub enum TaggedInferenceDatabaseInsert {
    Chat(ChatInferenceDatabaseInsert),
    Json(JsonInferenceDatabaseInsert),
}

#[derive(Debug, Deserialize, Serialize)]
pub struct ChatInferenceDatabaseInsert {
    pub id: Uuid,
    pub function_name: String,
    pub variant_name: String,
    pub episode_id: Uuid,
    #[serde(deserialize_with = "deserialize_json_string")]
    pub input: StoredInput,
    #[serde(deserialize_with = "deserialize_json_string")]
    pub output: Vec<ContentBlockChatOutput>,
    #[serde(skip_serializing_if = "Option::is_none")]
    #[serde(deserialize_with = "deserialize_optional_json_string")]
    pub tool_params: Option<ToolCallConfigDatabaseInsert>,
    #[serde(deserialize_with = "deserialize_json_string")]
    pub inference_params: InferenceParams,
    pub processing_time_ms: Option<u32>,
    pub ttft_ms: Option<u32>,
    pub tags: HashMap<String, String>,
    #[serde(deserialize_with = "deserialize_defaulted_json_string")]
    pub extra_body: UnfilteredInferenceExtraBody,
}

#[derive(Debug, Deserialize, Serialize)]
pub struct JsonInferenceDatabaseInsert {
    pub id: Uuid,
    pub function_name: String,
    pub variant_name: String,
    pub episode_id: Uuid,
    #[serde(deserialize_with = "deserialize_json_string")]
    pub input: StoredInput,
    #[serde(deserialize_with = "deserialize_json_string")]
    pub output: JsonInferenceOutput,
    // We at one point wrote empty auxiliary content to the database as "" but now write it as []
    // In either case, we want to deserialize it as [] if empty
    #[serde(deserialize_with = "deserialize_defaulted_json_string")]
    pub auxiliary_content: Vec<ContentBlockOutput>,
    #[serde(deserialize_with = "deserialize_json_string")]
    pub inference_params: InferenceParams,
    pub processing_time_ms: Option<u32>,
    pub output_schema: Value,
    pub ttft_ms: Option<u32>,
    pub tags: HashMap<String, String>,
    #[serde(deserialize_with = "deserialize_defaulted_json_string")]
    pub extra_body: UnfilteredInferenceExtraBody,
}

#[derive(Debug, Deserialize, Serialize)]
#[serde(untagged)]
pub enum InferenceDatabaseInsert {
    Chat(ChatInferenceDatabaseInsert),
    Json(JsonInferenceDatabaseInsert),
}

#[derive(Clone, Debug, PartialEq, Serialize)]
pub struct ModelInferenceDatabaseInsert {
    pub id: Uuid,
    pub inference_id: Uuid,
    pub raw_request: String,
    pub raw_response: String,
    pub system: Option<String>,
    pub input_messages: String,
    pub output: String,
    pub input_tokens: Option<u32>,
    pub output_tokens: Option<u32>,
    pub response_time_ms: Option<u32>,
    pub model_name: String,
    pub model_provider_name: String,
    pub ttft_ms: Option<u32>,
    pub cached: bool,
    pub finish_reason: Option<FinishReason>,
}

#[cfg(test)]
impl From<String> for InputMessageContent {
    fn from(text: String) -> Self {
        InputMessageContent::Text(Text { text })
    }
}

#[cfg(test)]
impl From<String> for ResolvedInputMessageContent {
    fn from(text: String) -> Self {
        ResolvedInputMessageContent::Text(Text { text })
    }
}

#[cfg(test)]
impl From<String> for LazyResolvedInputMessageContent {
    fn from(text: String) -> Self {
        LazyResolvedInputMessageContent::Text(Text { text })
    }
}

#[cfg(any(test, feature = "e2e_tests"))]
impl From<String> for ContentBlockChatOutput {
    fn from(text: String) -> Self {
        ContentBlockChatOutput::Text(Text { text })
    }
}

impl From<String> for ContentBlock {
    fn from(text: String) -> Self {
        ContentBlock::Text(Text { text })
    }
}

impl From<String> for StoredContentBlock {
    fn from(text: String) -> Self {
        StoredContentBlock::Text(Text { text })
    }
}

impl From<String> for ContentBlockOutput {
    fn from(text: String) -> Self {
        ContentBlockOutput::Text(Text { text })
    }
}

impl ModelInferenceResponse {
    pub fn new(
        provider_inference_response: ProviderInferenceResponse,
        model_provider_name: Arc<str>,
        cached: bool,
    ) -> Self {
        Self {
            id: provider_inference_response.id,
            created: provider_inference_response.created,
            output: provider_inference_response.output,
            system: provider_inference_response.system,
            input_messages: provider_inference_response.input_messages,
            raw_request: provider_inference_response.raw_request,
            raw_response: provider_inference_response.raw_response,
            usage: provider_inference_response.usage,
            latency: provider_inference_response.latency,
            finish_reason: provider_inference_response.finish_reason,
            model_provider_name,
            cached,
        }
    }

    pub fn from_cache(
        cache_lookup: CacheData<NonStreamingCacheData>,
        request: &ModelInferenceRequest<'_>,
        model_provider_name: &str,
    ) -> Self {
        Self {
            id: Uuid::now_v7(),
            created: current_timestamp(),
            output: cache_lookup.output.blocks,
            system: request.system.clone(),
            input_messages: request.messages.clone(),
            raw_request: cache_lookup.raw_request,
            raw_response: cache_lookup.raw_response,
            usage: Usage {
                input_tokens: cache_lookup.input_tokens,
                output_tokens: cache_lookup.output_tokens,
            },
            latency: Latency::NonStreaming {
                response_time: Duration::from_secs(0),
            },
            finish_reason: cache_lookup.finish_reason,
            model_provider_name: Arc::from(model_provider_name),
            cached: true,
        }
    }
}

impl ModelInferenceResponseWithMetadata {
    pub fn new(model_inference_response: ModelInferenceResponse, model_name: Arc<str>) -> Self {
        Self {
            id: model_inference_response.id,
            created: model_inference_response.created,
            output: model_inference_response.output,
            system: model_inference_response.system,
            input_messages: RequestMessagesOrBatch::Message(
                model_inference_response.input_messages,
            ),
            raw_request: model_inference_response.raw_request,
            raw_response: model_inference_response.raw_response,
            usage: model_inference_response.usage,
            latency: model_inference_response.latency,
            finish_reason: model_inference_response.finish_reason,
            model_provider_name: model_inference_response.model_provider_name,
            model_name,
            cached: model_inference_response.cached,
        }
    }
}

impl ModelInferenceDatabaseInsert {
    pub async fn new(
        result: ModelInferenceResponseWithMetadata,
        inference_id: Uuid,
    ) -> Result<Self, Error> {
        let (latency_ms, ttft_ms) = match result.latency {
            Latency::Streaming {
                ttft,
                response_time,
            } => (
                Some(response_time.as_millis() as u32),
                Some(ttft.as_millis() as u32),
            ),
            Latency::NonStreaming { response_time } => {
                (Some(response_time.as_millis() as u32), None)
            }
            Latency::Batch => (None, None),
        };
        let serialized_output = serialize_or_log(&result.output);

        // A usage of 0 indicates that something went wrong, since a model
        // should always consume and produce at least one token.
        // We store this as `null` in ClickHouse, so that we can easily filter
        // out these values from aggregation queries.
        let input_tokens = if result.usage.input_tokens > 0 {
            Some(result.usage.input_tokens)
        } else {
            None
        };
        let output_tokens = if result.usage.output_tokens > 0 {
            Some(result.usage.output_tokens)
        } else {
            None
        };

        let stored_input_messages = match result.input_messages {
            RequestMessagesOrBatch::Message(input_messages) => {
                // In the the future, we might want to support writing 'partially broken' input messages to ClickHouse,
                // so that we write something even if one of the input files fails to resolve.
                try_join_all(
                    input_messages
                        .into_iter()
                        .map(RequestMessage::into_stored_message),
                )
                .await?
            }
            RequestMessagesOrBatch::BatchInput(stored) => stored,
        };

        Ok(Self {
            id: Uuid::now_v7(),
            inference_id,
            raw_request: result.raw_request,
            raw_response: result.raw_response,
            system: result.system,
            output: serialized_output,
            input_tokens,
            output_tokens,
            response_time_ms: latency_ms,
            ttft_ms,
            model_provider_name: result.model_provider_name.to_string(),
            model_name: result.model_name.to_string(),
            cached: result.cached,
            finish_reason: result.finish_reason,
            input_messages: serialize_or_log(&stored_input_messages),
        })
    }
}

pub struct ProviderInferenceResponseArgs {
    pub output: Vec<ContentBlockOutput>,
    pub system: Option<String>,
    pub input_messages: Vec<RequestMessage>,
    pub raw_request: String,
    pub raw_response: String,
    pub usage: Usage,
    pub latency: Latency,
    pub finish_reason: Option<FinishReason>,
}

impl ProviderInferenceResponse {
    pub fn new(args: ProviderInferenceResponseArgs) -> Self {
        let sanitized_raw_request = sanitize_raw_request(&args.input_messages, args.raw_request);
        Self {
            id: Uuid::now_v7(),
            created: current_timestamp(),
            output: args.output,
            system: args.system,
            input_messages: args.input_messages,
            raw_request: sanitized_raw_request,
            raw_response: args.raw_response,
            usage: args.usage,
            latency: args.latency,
            finish_reason: args.finish_reason,
        }
    }
}

impl InferenceResult {
    pub fn model_inference_results(&self) -> &Vec<ModelInferenceResponseWithMetadata> {
        match self {
            InferenceResult::Chat(chat_result) => &chat_result.model_inference_results,
            InferenceResult::Json(json_result) => &json_result.model_inference_results,
        }
    }

    pub async fn get_serialized_model_inferences(&self) -> Vec<serde_json::Value> {
        let model_inference_responses = self.model_inference_results();
        let inference_id = match self {
            InferenceResult::Chat(chat_result) => chat_result.inference_id,
            InferenceResult::Json(json_result) => json_result.inference_id,
        };
        join_all(model_inference_responses.iter().map(|r| async {
            let model_inference = ModelInferenceDatabaseInsert::new(r.clone(), inference_id).await;
            let model_inference = match model_inference {
                Ok(model_inference) => model_inference,
                Err(e) => {
                    ErrorDetails::Serialization {
                        message: format!("Failed to construct ModelInferenceDatabaseInsert: {e:?}"),
                    }
                    .log();
                    return Default::default();
                }
            };
            match serde_json::to_value(model_inference) {
                Ok(v) => v,
                Err(e) => {
                    ErrorDetails::Serialization {
                        message: format!("Failed to serialize ModelInferenceDatabaseInsert: {e:?}"),
                    }
                    .log();
                    Default::default()
                }
            }
        }))
        .await
    }

    pub fn usage_considering_cached(&self) -> Usage {
        self.model_inference_results()
            .iter()
            .map(ModelInferenceResponseWithMetadata::usage_considering_cached)
            .sum()
    }

    pub fn set_original_response(&mut self, original_response: Option<String>) {
        match self {
            InferenceResult::Chat(chat_result) => chat_result.original_response = original_response,
            InferenceResult::Json(json_result) => json_result.original_response = original_response,
        }
    }

    pub fn mut_model_inference_results(&mut self) -> &mut Vec<ModelInferenceResponseWithMetadata> {
        match self {
            InferenceResult::Chat(chat_result) => &mut chat_result.model_inference_results,
            InferenceResult::Json(json_result) => &mut json_result.model_inference_results,
        }
    }

    pub fn owned_model_inference_results(self) -> Vec<ModelInferenceResponseWithMetadata> {
        match self {
            InferenceResult::Chat(chat_result) => chat_result.model_inference_results,
            InferenceResult::Json(json_result) => json_result.model_inference_results,
        }
    }
}

impl JsonInferenceResult {
    #[expect(clippy::too_many_arguments)]
    pub fn new(
        inference_id: Uuid,
        raw: Option<String>,
        parsed: Option<Value>,
        json_block_index: Option<usize>,
        auxiliary_content: Vec<ContentBlockOutput>,
        model_inference_results: Vec<ModelInferenceResponseWithMetadata>,
        output_schema: Value,
        inference_params: InferenceParams,
        original_response: Option<String>,
    ) -> Self {
        let output = InternalJsonInferenceOutput {
            raw,
            parsed,
            auxiliary_content,
            json_block_index,
        };
        let finish_reason = get_finish_reason(&model_inference_results);
        Self {
            inference_id,
            created: current_timestamp(),
            output,
            model_inference_results,
            output_schema,
            inference_params,
            original_response,
            finish_reason,
        }
    }
}

impl ChatInferenceResult {
    pub async fn new(
        inference_id: Uuid,
        raw_content: Vec<ContentBlockOutput>,
        model_inference_results: Vec<ModelInferenceResponseWithMetadata>,
        tool_config: Option<&ToolCallConfig>,
        inference_params: InferenceParams,
        original_response: Option<String>,
    ) -> Self {
        let created = current_timestamp();
        let content = parse_chat_output(raw_content, tool_config).await;
        let finish_reason = get_finish_reason(&model_inference_results);
        Self {
            inference_id,
            created,
            content,
            model_inference_results,
            inference_params,
            original_response,
            finish_reason,
        }
    }
}

/// Get the finish reason from the last model inference result sorted by created time (or None if it is not present)
fn get_finish_reason(
    model_inference_results: &[ModelInferenceResponseWithMetadata],
) -> Option<FinishReason> {
    model_inference_results
        .iter()
        .sorted_by_key(|r| r.created)
        .next_back()
        .and_then(|r| r.finish_reason)
}

pub async fn parse_chat_output(
    content: Vec<ContentBlockOutput>,
    tool_config: Option<&ToolCallConfig>,
) -> Vec<ContentBlockChatOutput> {
    if content.is_empty() {
        Error::new(ErrorDetails::Inference {
            message: "No content blocks in inference result".to_string(),
        });
    }

    let mut output = Vec::new();
    for content in content.into_iter() {
        match content {
            ContentBlockOutput::Text(text) => {
                output.push(ContentBlockChatOutput::Text(text));
            }
            ContentBlockOutput::ToolCall(tool_call) => {
                // Parse the tool call arguments
                let inference_response_tool_call =
                    InferenceResponseToolCall::new(tool_call, tool_config).await;
                output.push(ContentBlockChatOutput::ToolCall(
                    inference_response_tool_call,
                ));
            }
            ContentBlockOutput::Thought(thought) => {
                output.push(ContentBlockChatOutput::Thought(thought));
            }
            ContentBlockOutput::Unknown {
                data,
                model_provider_name,
            } => {
                output.push(ContentBlockChatOutput::Unknown {
                    data,
                    model_provider_name,
                });
            }
        }
    }
    output
}

impl ChatInferenceDatabaseInsert {
    pub fn new(
        chat_result: ChatInferenceResult,
        input: StoredInput,
        metadata: InferenceDatabaseInsertMetadata,
    ) -> Self {
        let processing_time_ms = metadata
            .processing_time
            .map(|duration| duration.as_millis() as u32);

        let tool_params = metadata.tool_config.map(ToolCallConfigDatabaseInsert::from);
        let inference_params = chat_result.inference_params;

        Self {
            id: chat_result.inference_id,
            function_name: metadata.function_name,
            variant_name: metadata.variant_name,
            episode_id: metadata.episode_id,
            input,
            tool_params,
            inference_params,
            output: chat_result.content,
            processing_time_ms,
            tags: metadata.tags,
            ttft_ms: metadata.ttft_ms,
            extra_body: metadata.extra_body,
        }
    }
}

impl JsonInferenceDatabaseInsert {
    pub fn new(
        json_result: JsonInferenceResult,
        input: StoredInput,
        metadata: InferenceDatabaseInsertMetadata,
    ) -> Self {
        let processing_time_ms = metadata
            .processing_time
            .map(|duration| duration.as_millis() as u32);

        let inference_params = json_result.inference_params;
        let InternalJsonInferenceOutput {
            raw,
            parsed,
            auxiliary_content,
            ..
        } = json_result.output;
        let output = JsonInferenceOutput { raw, parsed };

        Self {
            id: json_result.inference_id,
            function_name: metadata.function_name,
            variant_name: metadata.variant_name,
            episode_id: metadata.episode_id,
            input,
            auxiliary_content,
            inference_params,
            output,
            processing_time_ms,
            output_schema: json_result.output_schema,
            tags: metadata.tags,
            extra_body: metadata.extra_body,
            ttft_ms: metadata.ttft_ms,
        }
    }
}

// Function to get the current timestamp in seconds
#[expect(clippy::missing_panics_doc)]
pub fn current_timestamp() -> u64 {
    #[expect(clippy::expect_used)]
    SystemTime::now()
        .duration_since(UNIX_EPOCH)
        .expect("Time went backwards")
        .as_secs()
}

impl ProviderInferenceResponseChunk {
    pub fn new(
        content: Vec<ContentBlockChunk>,
        usage: Option<Usage>,
        raw_response: String,
        latency: Duration,
        finish_reason: Option<FinishReason>,
    ) -> Self {
        Self {
            content,
            created: current_timestamp(),
            usage,
            raw_response,
            latency,
            finish_reason,
        }
    }
}

impl From<InferenceResponseToolCall> for ToolCall {
    fn from(output: InferenceResponseToolCall) -> Self {
        Self {
            id: output.id,
            name: output.raw_name,
            arguments: output.raw_arguments,
        }
    }
}

impl From<ContentBlockChatOutput> for ContentBlock {
    fn from(output: ContentBlockChatOutput) -> Self {
        match output {
            ContentBlockChatOutput::Text(text) => ContentBlock::Text(text),
            ContentBlockChatOutput::ToolCall(inference_response_tool_call) => {
                ContentBlock::ToolCall(inference_response_tool_call.into())
            }
            ContentBlockChatOutput::Thought(thought) => ContentBlock::Thought(thought),
            ContentBlockChatOutput::Unknown {
                data,
                model_provider_name,
            } => ContentBlock::Unknown {
                data,
                model_provider_name,
            },
        }
    }
}

impl From<ContentBlockChatOutput> for ContentBlockOutput {
    fn from(output: ContentBlockChatOutput) -> Self {
        match output {
            ContentBlockChatOutput::Text(text) => ContentBlockOutput::Text(text),
            ContentBlockChatOutput::ToolCall(tool_call) => {
                ContentBlockOutput::ToolCall(tool_call.into())
            }
            ContentBlockChatOutput::Thought(thought) => ContentBlockOutput::Thought(thought),
            ContentBlockChatOutput::Unknown {
                data,
                model_provider_name,
            } => ContentBlockOutput::Unknown {
                data,
                model_provider_name,
            },
        }
    }
}

impl From<JsonMode> for ModelInferenceRequestJsonMode {
    fn from(json_enforcement: JsonMode) -> Self {
        match json_enforcement {
            JsonMode::On => ModelInferenceRequestJsonMode::On,
            JsonMode::Strict => ModelInferenceRequestJsonMode::Strict,
            JsonMode::ImplicitTool => ModelInferenceRequestJsonMode::Off,
            JsonMode::Off => ModelInferenceRequestJsonMode::Off,
        }
    }
}

impl Add for Usage {
    type Output = Usage;
    fn add(self, other: Usage) -> Usage {
        Usage {
            input_tokens: self.input_tokens.saturating_add(other.input_tokens),
            output_tokens: self.output_tokens.saturating_add(other.output_tokens),
        }
    }
}
impl std::iter::Sum<Usage> for Usage {
    fn sum<I: Iterator<Item = Usage>>(iter: I) -> Self {
        iter.fold(Usage::default(), |acc, u| acc + u)
    }
}

/// Serializes a value that implements `Serialize` into a JSON string.
/// If serialization fails, it logs the error and returns an empty string.
///
/// # Arguments
///
/// * `value` - A reference to the value to be serialized.
///
/// # Returns
///
/// A `String` containing the serialized JSON, or an empty string if serialization fails.
pub fn serialize_or_log<T: Serialize>(value: &T) -> String {
    match serde_json::to_string(value) {
        Ok(serialized) => serialized,
        Err(e) => {
            Error::new(ErrorDetails::Serialization {
                message: format!("Failed to serialize value: {e}"),
            });
            String::new()
        }
    }
}

/// Turns a reference to a Cow into a `Cow::Borrowed`, without cloning
fn borrow_cow<'a, T: ToOwned + ?Sized>(cow: &'a Cow<'a, T>) -> Cow<'a, T> {
    match cow {
        Cow::Borrowed(x) => Cow::Borrowed(x),
        Cow::Owned(x) => Cow::Borrowed(x.borrow()),
    }
}

pub(super) fn serialize_delete<S>(s: S) -> Result<S::Ok, S::Error>
where
    S: Serializer,
{
    true.serialize(s)
}

pub(super) fn deserialize_delete<'de, D>(d: D) -> Result<(), D::Error>
where
    D: Deserializer<'de>,
{
    let val = bool::deserialize(d)?;
    if !val {
        return Err(D::Error::custom(
            "Error deserializing replacement config: 'delete' must be 'true', or not set",
        ));
    }
    Ok(())
}

#[cfg(test)]
mod tests {
    use super::*;
    use crate::jsonschema_util::DynamicJSONSchema;
    use crate::providers::test_helpers::get_temperature_tool_config;
    use crate::tool::{DynamicToolConfig, ToolChoice, ToolConfig};
    use serde_json::json;
    use tokio::time::Instant;

    #[tokio::test]
    async fn test_create_chat_inference_response() {
        // Case 1: No output schema
        let inference_id = Uuid::now_v7();
        let content = vec!["Hello, world!".to_string().into()];
        let usage = Usage {
            input_tokens: 10,
            output_tokens: 20,
        };
        let raw_request = "raw request".to_string();
        let model_inference_responses = vec![ModelInferenceResponseWithMetadata {
            id: Uuid::now_v7(),
            created: Instant::now().elapsed().as_secs(),
            system: None,
            input_messages: RequestMessagesOrBatch::Message(vec![]),
            output: content.clone(),
            raw_request: raw_request.clone(),
            raw_response: String::new(),
            usage,
            latency: Latency::NonStreaming {
                response_time: Duration::default(),
            },
            finish_reason: None,
            model_provider_name: "test_provider".into(),
            model_name: "test_model".into(),
            cached: false,
        }];
        let chat_inference_response = ChatInferenceResult::new(
            inference_id,
            content.clone(),
            model_inference_responses,
            None,
            InferenceParams::default(),
            None,
        )
        .await;
        let output_content = ["Hello, world!".to_string().into()];
        assert_eq!(chat_inference_response.content, output_content);
        assert_eq!(chat_inference_response.model_inference_results.len(), 1);
        assert_eq!(chat_inference_response.finish_reason, None);
        let model_inference_result = chat_inference_response
            .model_inference_results
            .first()
            .unwrap();
        assert_eq!(&*model_inference_result.model_name, "test_model");
        assert_eq!(
            &*model_inference_result.model_provider_name,
            "test_provider"
        );
        assert_eq!(model_inference_result.raw_request, raw_request);

        // Case 2: A tool call that fails argument validation
        let inference_id = Uuid::now_v7();
        let content = vec![ContentBlockOutput::ToolCall(ToolCall {
            name: "get_temperature".to_string(),
            arguments: r#"{"where": "the moon"}"#.to_string(),
            id: "0".to_string(),
        })];
        let model_inference_responses = vec![ModelInferenceResponseWithMetadata {
            id: Uuid::now_v7(),
            created: Instant::now().elapsed().as_secs(),
            system: None,
            input_messages: RequestMessagesOrBatch::Message(vec![]),
            output: content.clone(),
            raw_request: raw_request.clone(),
            raw_response: String::new(),
            usage,
            latency: Latency::NonStreaming {
                response_time: Duration::default(),
            },
            finish_reason: Some(FinishReason::Stop),
            model_provider_name: "test_provider".into(),
            model_name: "test_model".into(),
            cached: false,
        }];

        let weather_tool_config = get_temperature_tool_config();
        let chat_inference_response = ChatInferenceResult::new(
            inference_id,
            content,
            model_inference_responses,
            Some(&weather_tool_config),
            InferenceParams::default(),
            None,
        )
        .await;
        assert_eq!(chat_inference_response.content.len(), 1);
        let tool_call_block = chat_inference_response.content.first().unwrap();
        match tool_call_block {
            ContentBlockChatOutput::ToolCall(tool_call) => {
                assert_eq!(tool_call.raw_name, "get_temperature");
                assert_eq!(tool_call.raw_arguments, r#"{"where": "the moon"}"#);
                assert_eq!(tool_call.id, "0");
                assert_eq!(tool_call.name, Some("get_temperature".to_string()));
                assert_eq!(tool_call.arguments, None);
            }
            _ => panic!("Expected a tool call block"),
        }
        assert_eq!(
            chat_inference_response.finish_reason,
            Some(FinishReason::Stop)
        );
        // Case 3: A tool call that fails name validation
        let inference_id = Uuid::now_v7();
        let content = vec![ContentBlockOutput::ToolCall(ToolCall {
            name: "bad name".to_string(),
            arguments: r#"{"where": "the moon"}"#.to_string(),
            id: "0".to_string(),
        })];
        let model_inference_responses = vec![ModelInferenceResponseWithMetadata {
            id: Uuid::now_v7(),
            created: Instant::now().elapsed().as_secs(),
            system: None,
            input_messages: RequestMessagesOrBatch::Message(vec![]),
            output: content.clone(),
            raw_request: raw_request.clone(),
            raw_response: String::new(),
            finish_reason: Some(FinishReason::Stop),
            usage,
            latency: Latency::NonStreaming {
                response_time: Duration::default(),
            },
            model_provider_name: "test_provider".into(),
            model_name: "test_model".into(),
            cached: false,
        }];

        let chat_inference_response = ChatInferenceResult::new(
            inference_id,
            content,
            model_inference_responses,
            Some(&weather_tool_config),
            InferenceParams::default(),
            None,
        )
        .await;
        assert_eq!(chat_inference_response.content.len(), 1);
        let tool_call_block = chat_inference_response.content.first().unwrap();
        match tool_call_block {
            ContentBlockChatOutput::ToolCall(tool_call) => {
                assert_eq!(tool_call.raw_name, "bad name");
                assert_eq!(tool_call.raw_arguments, r#"{"where": "the moon"}"#);
                assert_eq!(tool_call.id, "0");
                assert_eq!(tool_call.name, None);
                assert_eq!(tool_call.arguments, None);
            }
            _ => panic!("Expected a tool call block"),
        }

        // Case 4: A tool call that passes validation
        let inference_id = Uuid::now_v7();
        let content = vec![ContentBlockOutput::ToolCall(ToolCall {
            name: "get_temperature".to_string(),
            arguments: r#"{"location": "the moon", "units": "celsius"}"#.to_string(),
            id: "0".to_string(),
        })];
        let model_inference_responses = vec![ModelInferenceResponseWithMetadata {
            id: Uuid::now_v7(),
            created: Instant::now().elapsed().as_secs(),
            system: None,
            input_messages: RequestMessagesOrBatch::Message(vec![]),
            output: content.clone(),
            raw_request: raw_request.clone(),
            raw_response: String::new(),
            usage,
            latency: Latency::NonStreaming {
                response_time: Duration::default(),
            },
            finish_reason: Some(FinishReason::ToolCall),
            model_provider_name: "test_provider".into(),
            model_name: "test_model".into(),
            cached: false,
        }];

        let chat_inference_response = ChatInferenceResult::new(
            inference_id,
            content,
            model_inference_responses,
            Some(&weather_tool_config),
            InferenceParams::default(),
            None,
        )
        .await;
        assert_eq!(chat_inference_response.content.len(), 1);
        assert_eq!(
            chat_inference_response.finish_reason,
            Some(FinishReason::ToolCall)
        );
        let tool_call_block = chat_inference_response.content.first().unwrap();
        match tool_call_block {
            ContentBlockChatOutput::ToolCall(tool_call) => {
                assert_eq!(tool_call.raw_name, "get_temperature");
                assert_eq!(
                    tool_call.raw_arguments,
                    r#"{"location": "the moon", "units": "celsius"}"#
                );
                assert_eq!(tool_call.id, "0");
                assert_eq!(tool_call.name, Some("get_temperature".to_string()));
                assert_eq!(
                    tool_call.arguments,
                    Some(
                        serde_json::from_str(r#"{"location": "the moon", "units": "celsius"}"#)
                            .unwrap()
                    )
                );
            }
            _ => panic!("Expected a tool call block"),
        }

        // Case 5: Parallel tool calls
        let inference_id = Uuid::now_v7();
        let content = vec![
            ContentBlockOutput::ToolCall(ToolCall {
                name: "get_temperature".to_string(),
                arguments: r#"{"location": "moon", "units": "celsius"}"#.to_string(),
                id: "0".to_string(),
            }),
            ContentBlockOutput::ToolCall(ToolCall {
                name: "get_temperature".to_string(),
                arguments: r#"{"location": "mars", "units": "celsius"}"#.to_string(),
                id: "1".to_string(),
            }),
        ];
        let model_inference_responses = vec![ModelInferenceResponseWithMetadata {
            id: Uuid::now_v7(),
            created: Instant::now().elapsed().as_secs(),
            system: None,
            input_messages: RequestMessagesOrBatch::Message(vec![]),
            output: content.clone(),
            finish_reason: None,
            raw_request: raw_request.clone(),
            raw_response: String::new(),
            usage,
            latency: Latency::NonStreaming {
                response_time: Duration::default(),
            },
            model_provider_name: "test_provider".into(),
            model_name: "test_model".into(),
            cached: false,
        }];

        let chat_inference_response = ChatInferenceResult::new(
            inference_id,
            content,
            model_inference_responses,
            Some(&weather_tool_config),
            InferenceParams::default(),
            None,
        )
        .await;
        assert_eq!(chat_inference_response.content.len(), 2);

        // Verify first tool call
        match &chat_inference_response.content[0] {
            ContentBlockChatOutput::ToolCall(tool_call) => {
                assert_eq!(tool_call.raw_name, "get_temperature");
                assert_eq!(
                    tool_call.raw_arguments,
                    r#"{"location": "moon", "units": "celsius"}"#
                );
                assert_eq!(tool_call.id, "0");
                assert_eq!(tool_call.name, Some("get_temperature".to_string()));
                assert_eq!(
                    tool_call.arguments,
                    Some(
                        serde_json::from_str(r#"{"location": "moon", "units": "celsius"}"#)
                            .unwrap()
                    )
                );
            }
            _ => panic!("Expected a tool call block"),
        }

        // Verify second tool call
        match &chat_inference_response.content[1] {
            ContentBlockChatOutput::ToolCall(tool_call) => {
                assert_eq!(tool_call.raw_name, "get_temperature");
                assert_eq!(
                    tool_call.raw_arguments,
                    r#"{"location": "mars", "units": "celsius"}"#
                );
                assert_eq!(tool_call.id, "1");
                assert_eq!(tool_call.name, Some("get_temperature".to_string()));
                assert_eq!(
                    tool_call.arguments,
                    Some(
                        serde_json::from_str(r#"{"location": "mars", "units": "celsius"}"#)
                            .unwrap()
                    )
                );
            }
            _ => panic!("Expected a tool call block"),
        }

        // Case 5b: Parallel tool calls with one invalid call
        let inference_id = Uuid::now_v7();
        let content = vec![
            ContentBlockOutput::ToolCall(ToolCall {
                name: "get_temperature".to_string(),
                arguments: r#"{"location": "moon", "units": "celsius"}"#.to_string(),
                id: "0".to_string(),
            }),
            ContentBlockOutput::ToolCall(ToolCall {
                name: "get_temperature".to_string(),
                arguments: r#"{"invalid": "args"}"#.to_string(),
                id: "1".to_string(),
            }),
        ];
        let model_inference_responses = vec![ModelInferenceResponseWithMetadata {
            id: Uuid::now_v7(),
            created: Instant::now().elapsed().as_secs(),
            system: None,
            input_messages: RequestMessagesOrBatch::Message(vec![]),
            output: content.clone(),
            finish_reason: None,
            raw_request: raw_request.clone(),
            raw_response: String::new(),
            usage,
            latency: Latency::NonStreaming {
                response_time: Duration::default(),
            },
            model_provider_name: "test_provider".into(),
            model_name: "test_model".into(),
            cached: false,
        }];

        let chat_inference_response = ChatInferenceResult::new(
            inference_id,
            content,
            model_inference_responses,
            Some(&weather_tool_config),
            InferenceParams::default(),
            None,
        )
        .await;
        assert_eq!(chat_inference_response.content.len(), 2);

        // Verify first tool call (valid)
        match &chat_inference_response.content[0] {
            ContentBlockChatOutput::ToolCall(tool_call) => {
                assert_eq!(tool_call.raw_name, "get_temperature");
                assert_eq!(
                    tool_call.raw_arguments,
                    r#"{"location": "moon", "units": "celsius"}"#
                );
                assert_eq!(tool_call.id, "0");
                assert_eq!(tool_call.name, Some("get_temperature".to_string()));
                assert_eq!(
                    tool_call.arguments,
                    Some(
                        serde_json::from_str(r#"{"location": "moon", "units": "celsius"}"#)
                            .unwrap()
                    )
                );
            }
            _ => panic!("Expected a tool call block"),
        }

        // Verify second tool call (invalid arguments)
        match &chat_inference_response.content[1] {
            ContentBlockChatOutput::ToolCall(tool_call) => {
                assert_eq!(tool_call.raw_name, "get_temperature");
                assert_eq!(tool_call.raw_arguments, r#"{"invalid": "args"}"#);
                assert_eq!(tool_call.id, "1");
                assert_eq!(tool_call.name, Some("get_temperature".to_string()));
                assert_eq!(tool_call.arguments, None); // Arguments should be None due to validation failure
            }
            _ => panic!("Expected a tool call block"),
        }

        // Case 6: Additional tools
        let inference_id = Uuid::now_v7();
        let additional_tool_config = ToolCallConfig {
            tool_choice: ToolChoice::None,
            ..ToolCallConfig::with_tools_available(
                vec![],
                vec![ToolConfig::Dynamic(DynamicToolConfig {
                    name: "custom_tool".to_string(),
                    description: "A custom tool".to_string(),
                    parameters: DynamicJSONSchema::new(
                        serde_json::from_str(
                            r#"{
                        "type": "object",
                        "properties": {
                            "input": {"type": "string"}
                        },
                        "required": ["input"]
                    }"#,
                        )
                        .unwrap(),
                    ),
                    strict: true,
                })],
            )
        };

        // Test valid arguments for additional tool
        let content = vec![ContentBlockOutput::ToolCall(ToolCall {
            name: "custom_tool".to_string(),
            arguments: r#"{"input": "test"}"#.to_string(),
            id: "0".to_string(),
        })];
        let model_inference_responses = vec![ModelInferenceResponseWithMetadata {
            id: Uuid::now_v7(),
            created: Instant::now().elapsed().as_secs(),
            system: None,
            input_messages: RequestMessagesOrBatch::Message(vec![]),
            output: content.clone(),
            finish_reason: None,
            raw_request: raw_request.clone(),
            raw_response: String::new(),
            usage,
            latency: Latency::NonStreaming {
                response_time: Duration::default(),
            },
            model_provider_name: "test_provider".into(),
            model_name: "test_model".into(),
            cached: false,
        }];

        let chat_inference_response = ChatInferenceResult::new(
            inference_id,
            content,
            model_inference_responses,
            Some(&additional_tool_config),
            InferenceParams::default(),
            None,
        )
        .await;
        assert_eq!(chat_inference_response.content.len(), 1);

        // Verify valid tool call
        match &chat_inference_response.content[0] {
            ContentBlockChatOutput::ToolCall(tool_call) => {
                assert_eq!(tool_call.raw_name, "custom_tool");
                assert_eq!(tool_call.raw_arguments, r#"{"input": "test"}"#);
                assert_eq!(tool_call.id, "0");
                assert_eq!(tool_call.name, Some("custom_tool".to_string()));
                assert_eq!(
                    tool_call.arguments,
                    Some(serde_json::from_str(r#"{"input": "test"}"#).unwrap())
                );
            }
            _ => panic!("Expected a tool call block"),
        }

        // Test invalid arguments for additional tool
        let content = vec![ContentBlockOutput::ToolCall(ToolCall {
            name: "custom_tool".to_string(),
            arguments: r#"{"wrong": "field"}"#.to_string(),
            id: "1".to_string(),
        })];
        let model_inference_responses = vec![ModelInferenceResponseWithMetadata {
            id: Uuid::now_v7(),
            created: Instant::now().elapsed().as_secs(),
            system: None,
            input_messages: RequestMessagesOrBatch::Message(vec![]),
            output: content.clone(),
            finish_reason: None,
            raw_request: raw_request.clone(),
            raw_response: String::new(),
            usage,
            latency: Latency::NonStreaming {
                response_time: Duration::default(),
            },
            model_provider_name: "test_provider".into(),
            model_name: "test_model".into(),
            cached: false,
        }];

        let chat_inference_response = ChatInferenceResult::new(
            inference_id,
            content,
            model_inference_responses,
            Some(&additional_tool_config),
            InferenceParams::default(),
            None,
        )
        .await;
        assert_eq!(chat_inference_response.content.len(), 1);

        // Verify invalid tool call
        match &chat_inference_response.content[0] {
            ContentBlockChatOutput::ToolCall(tool_call) => {
                assert_eq!(tool_call.raw_name, "custom_tool");
                assert_eq!(tool_call.raw_arguments, r#"{"wrong": "field"}"#);
                assert_eq!(tool_call.id, "1");
                assert_eq!(tool_call.name, Some("custom_tool".to_string()));
                assert_eq!(tool_call.arguments, None); // Arguments should be None due to validation failure
            }
            _ => panic!("Expected a tool call block"),
        }

        // Case 7: Allowed tools restriction
        let inference_id = Uuid::now_v7();
        let restricted_tool_config = ToolCallConfig {
            tool_choice: ToolChoice::None,
            ..ToolCallConfig::with_tools_available(
                vec![],
                vec![ToolConfig::Dynamic(DynamicToolConfig {
                    name: "weather_tool".to_string(),
                    description: "Get weather information".to_string(),
                    parameters: DynamicJSONSchema::new(
                        serde_json::from_str(
                            r#"{
                        "type": "object",
                        "properties": {
                            "location": {"type": "string"},
                            "units": {"type": "string", "enum": ["celsius", "fahrenheit"]}
                        },
                        "required": ["location"]
                    }"#,
                        )
                        .unwrap(),
                    ),
                    strict: true,
                })],
            )
        };

        // Test allowed tool call
        let content = vec![ContentBlockOutput::ToolCall(ToolCall {
            name: "weather_tool".to_string(),
            arguments: r#"{"location": "moon", "units": "celsius"}"#.to_string(),
            id: "0".to_string(),
        })];
        let model_inference_responses = vec![ModelInferenceResponseWithMetadata {
            id: Uuid::now_v7(),
            created: Instant::now().elapsed().as_secs(),
            system: None,
            input_messages: RequestMessagesOrBatch::Message(vec![]),
            output: content.clone(),
            raw_request: raw_request.clone(),
            raw_response: String::new(),
            usage,
            finish_reason: None,
            latency: Latency::NonStreaming {
                response_time: Duration::default(),
            },
            model_provider_name: "test_provider".into(),
            model_name: "test_model".into(),
            cached: false,
        }];

        let chat_inference_response = ChatInferenceResult::new(
            inference_id,
            content,
            model_inference_responses,
            Some(&restricted_tool_config),
            InferenceParams::default(),
            None,
        )
        .await;
        assert_eq!(chat_inference_response.content.len(), 1);

        // Verify allowed tool call
        match &chat_inference_response.content[0] {
            ContentBlockChatOutput::ToolCall(tool_call) => {
                assert_eq!(tool_call.raw_name, "weather_tool");
                assert_eq!(
                    tool_call.raw_arguments,
                    r#"{"location": "moon", "units": "celsius"}"#
                );
                assert_eq!(tool_call.id, "0");
                assert_eq!(tool_call.name, Some("weather_tool".to_string()));
                assert_eq!(
                    tool_call.arguments,
                    Some(
                        serde_json::from_str(r#"{"location": "moon", "units": "celsius"}"#)
                            .unwrap()
                    )
                );
            }
            _ => panic!("Expected a tool call block"),
        }

        // Test disallowed tool call
        let content = vec![ContentBlockOutput::ToolCall(ToolCall {
            name: "get_humidity".to_string(), // This tool is not in the restricted config
            arguments: r#"{"location": "moon"}"#.to_string(),
            id: "1".to_string(),
        })];
        let model_inference_responses = vec![ModelInferenceResponseWithMetadata {
            id: Uuid::now_v7(),
            created: Instant::now().elapsed().as_secs(),
            system: None,
            input_messages: RequestMessagesOrBatch::Message(vec![]),
            output: content.clone(),
            finish_reason: None,
            raw_request: raw_request.clone(),
            raw_response: String::new(),
            usage,
            latency: Latency::NonStreaming {
                response_time: Duration::default(),
            },
            model_provider_name: "test_provider".into(),
            model_name: "test_model".into(),
            cached: false,
        }];

        let chat_inference_response = ChatInferenceResult::new(
            inference_id,
            content,
            model_inference_responses,
            Some(&restricted_tool_config),
            InferenceParams::default(),
            None,
        )
        .await;
        assert_eq!(chat_inference_response.content.len(), 1);

        // Verify disallowed tool call
        match &chat_inference_response.content[0] {
            ContentBlockChatOutput::ToolCall(tool_call) => {
                assert_eq!(tool_call.raw_name, "get_humidity");
                assert_eq!(tool_call.raw_arguments, r#"{"location": "moon"}"#);
                assert_eq!(tool_call.id, "1");
                assert_eq!(tool_call.name, None); // Name should be None since tool is not allowed
                assert_eq!(tool_call.arguments, None); // Arguments should be None since tool is not allowed
            }
            _ => panic!("Expected a tool call block"),
        }
    }

    #[test]
    fn test_deserialize_input_message() {
        // Test case for single string content
        let input = json!({
            "role": "user",
            "content": "Hello, world!"
        });
        let message: InputMessage = serde_json::from_value(input).unwrap();
        assert_eq!(message.role, Role::User);
        assert_eq!(message.content.len(), 1);
        match &message.content[0] {
            InputMessageContent::Text(text) => {
                assert_eq!(&text.text, "Hello, world!");
            }
            _ => panic!("Expected Text content: {message:?}"),
        }

        // Test case for object content (should be converted to Template)
        let input = json!({
            "role": "assistant",
            "content": {"key": "value"}
        });
        let message: InputMessage = serde_json::from_value(input).unwrap();
        assert_eq!(message.role, Role::Assistant);
        assert_eq!(message.content.len(), 1);
        match &message.content[0] {
            InputMessageContent::Template(template) => {
                assert_eq!(template.name, "assistant");
                assert_eq!(
                    &template.arguments.0,
                    json!({"key": "value"}).as_object().unwrap()
                );
            }
            _ => panic!("Expected Template content"),
        }

        // Test case for multiple content items
        let input = json!({
            "role": "user",
            "content": [
                {"type": "text", "text": "Hello"},
                {"type": "tool_call", "id": "123", "name": "test_tool", "arguments": "{}"}
            ]
        });
        let message: InputMessage = serde_json::from_value(input).unwrap();
        assert_eq!(message.role, Role::User);
        assert_eq!(message.content.len(), 2);
        match &message.content[0] {
            InputMessageContent::Text(text) => {
                assert_eq!(&text.text, "Hello");
            }
            _ => panic!("Expected Text content"),
        }
        match &message.content[1] {
            InputMessageContent::ToolCall(wrapper) => match wrapper {
                ToolCallWrapper::ToolCall(tc) => {
                    assert_eq!(tc.id, "123");
                    assert_eq!(tc.name, "test_tool");
                    assert_eq!(tc.arguments, "{}");
                }
                ToolCallWrapper::InferenceResponseToolCall(tc) => {
                    assert_eq!(tc.id, "123");
                    assert_eq!(tc.name, Some("test_tool".to_string()));
                    assert_eq!(tc.arguments, Some(json!("{}")));
                    assert_eq!(tc.raw_name, "test_tool");
                    assert_eq!(tc.raw_arguments, "{}");
                }
            },
            _ => panic!("Expected ToolCall content"),
        }
        // Test case for multiple content items with JSON object in text block
        let input = json!({
            "role": "user",
            "content": [
                {"type": "template", "name": "user", "arguments": {"complex": "json", "with": ["nested", "array"]}},
                {"type": "tool_call", "id": "456", "name": "another_tool", "arguments": {"key": "value"}}
            ]
        });
        let message: InputMessage = serde_json::from_value(input).unwrap();
        assert_eq!(message.role, Role::User);
        assert_eq!(message.content.len(), 2);
        match &message.content[0] {
            InputMessageContent::Template(Template { name, arguments }) => {
                assert_eq!(name, "user");
                assert_eq!(
                    &arguments.0,
                    json!({"complex": "json", "with": ["nested", "array"]})
                        .as_object()
                        .unwrap()
                );
            }
            _ => panic!("Expected Text content with JSON object"),
        }
        match &message.content[1] {
            InputMessageContent::ToolCall(wrapper) => match wrapper {
                ToolCallWrapper::ToolCall(tc) => {
                    assert_eq!(tc.id, "456");
                    assert_eq!(tc.name, "another_tool");
                    assert_eq!(tc.arguments, json!({"key":"value"}).to_string());
                }
                ToolCallWrapper::InferenceResponseToolCall(tc) => {
                    assert_eq!(tc.id, "456");
                    assert_eq!(tc.name, Some("another_tool".to_string()));
                    assert_eq!(tc.arguments, Some(json!({"key":"value"})));
                }
            },
            _ => panic!("Expected ToolCall content"),
        }

        // Test case for invalid role
        let input = json!({
            "role": "invalid_role",
            "content": "Hello"
        });
        assert!(serde_json::from_value::<InputMessage>(input).is_err());

        // Test case for missing role
        let input = json!({
            "content": "Hello"
        });
        assert!(serde_json::from_value::<InputMessage>(input).is_err());

        // Test case for missing content
        let input = json!({
            "role": "user"
        });
        assert!(serde_json::from_value::<InputMessage>(input).is_err());

        // Test case for empty content array
        let input = json!({
            "role": "user",
            "content": []
        });
        let message: InputMessage = serde_json::from_value(input).unwrap();
        assert_eq!(message.role, Role::User);
        assert_eq!(message.content.len(), 0);

        // Test case for invalid content type
        let input = json!({
            "role": "user",
            "content": [{"type": "invalid_type", "value": "test"}]
        });
        assert!(serde_json::from_value::<InputMessage>(input).is_err());
    }
}<|MERGE_RESOLUTION|>--- conflicted
+++ resolved
@@ -392,19 +392,6 @@
                     // The future is not executed immediately - it only runs when awaited.
                     // This allows us to skip fetching if the file data isn't needed (e.g., just storing metadata).
                     // When the future does run, it fetches the file from object storage.
-<<<<<<< HEAD
-                    File::ObjectStoragePointer(ObjectStoragePointer {
-                        source_url,
-                        mime_type,
-                        storage_path,
-                        detail,
-                    }) => {
-                        let source_url_for_future = source_url.clone();
-                        let object_store_info = context.object_store_info.clone();
-                        let owned_storage_path = storage_path.clone();
-                        let mime_type_for_closure = mime_type.clone();
-                        let detail_for_future = detail.clone();
-=======
                     //
                     // # File::ObjectStorageError
                     //
@@ -416,7 +403,7 @@
                         let object_store_info = context.object_store_info.clone();
                         let owned_storage_path = file.storage_path.clone();
                         let mime_type_for_closure = file.mime_type.clone();
->>>>>>> c3333d16
+                        let detail_for_future = file.detail.clone();
                         // Construct a future that will fetch the file from the object store.
                         // Important: the future will not actually begin executing (including opening the network connection)
                         // until the first time the `Shared` wrapper is `.await`ed.
@@ -437,14 +424,9 @@
                         LazyResolvedInputMessageContent::File(Box::new(
                             LazyFile::ObjectStoragePointer {
                                 metadata: Base64FileMetadata {
-<<<<<<< HEAD
-                                    source_url: source_url.clone(),
-                                    mime_type: mime_type.clone(),
-                                    detail: detail.clone(),
-=======
                                     source_url: file.source_url.clone(),
                                     mime_type: file.mime_type.clone(),
->>>>>>> c3333d16
+                                    detail: file.detail.clone(),
                                 },
                                 storage_path: file.storage_path.clone(),
                                 future: delayed_file_future.boxed().shared(),
