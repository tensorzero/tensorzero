--- conflicted
+++ resolved
@@ -319,23 +319,6 @@
     /// and is ignored by other providers.
     #[serde(skip_serializing_if = "Option::is_none")]
     pub signature: Option<String>,
-<<<<<<< HEAD
-}
-
-impl std::fmt::Display for Thought {
-    fn fmt(&self, f: &mut std::fmt::Formatter<'_>) -> std::fmt::Result {
-        write!(f, "{}", self.text)
-    }
-}
-
-#[cfg(feature = "pyo3")]
-#[pymethods]
-impl Thought {
-    #[must_use]
-    pub fn __repr__(&self) -> String {
-        self.to_string()
-    }
-=======
     /// When set, this 'Thought' block will only be used for providers
     /// matching this type (e.g. `anthropic`). Other providers will emit
     /// a warning and discard the block.
@@ -344,7 +327,6 @@
         skip_serializing_if = "Option::is_none"
     )]
     pub provider_type: Option<String>,
->>>>>>> 14a616ec
 }
 
 /// Core representation of the types of content that could go into a model provider
