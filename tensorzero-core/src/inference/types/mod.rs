--- conflicted
+++ resolved
@@ -1947,15 +1947,7 @@
 #[cfg(test)]
 mod tests {
     use super::*;
-<<<<<<< HEAD
-    use crate::config::SchemaData;
-    use crate::experimentation::ExperimentationConfig;
-    use crate::function::{FunctionConfigChat, FunctionConfigJson};
-    use crate::jsonschema_util::StaticJSONSchema;
-    use crate::minijinja_util::TemplateConfig;
-=======
     use crate::jsonschema_util::DynamicJSONSchema;
->>>>>>> cc982b9e
     use crate::providers::test_helpers::get_temperature_tool_config;
     use crate::tool::{DynamicToolConfig, ToolChoice, ToolConfig};
     use serde_json::json;
@@ -2581,1324 +2573,6 @@
         }
     }
 
-<<<<<<< HEAD
-    #[tokio::test]
-    async fn test_collect_chunks() {
-        // Test case 1: empty chunks (should error)
-        let templates = TemplateConfig::default();
-
-        let chunks = vec![];
-        let function_config = Arc::new(FunctionConfig::Chat(FunctionConfigChat::default()));
-        let model_name = "test_model";
-        let model_provider_name = "test_provider";
-        let raw_request = "raw request".to_string();
-        let collect_chunks_args = CollectChunksArgs {
-            inference_id: Uuid::now_v7(),
-            episode_id: Uuid::now_v7(),
-            value: chunks,
-            system: None,
-            input_messages: vec![],
-            function: function_config.clone(),
-            model_name: model_name.into(),
-            model_provider_name: model_provider_name.into(),
-            raw_request: raw_request.clone(),
-            raw_response: None,
-            inference_params: InferenceParams::default(),
-            function_name: "",
-            variant_name: "",
-            dynamic_output_schema: None,
-            templates: &templates,
-            tool_config: None,
-            cached: false,
-            extra_body: Default::default(),
-            extra_headers: Default::default(),
-            fetch_and_encode_input_files_before_inference: false,
-        };
-        let result = collect_chunks(collect_chunks_args).await;
-        assert_eq!(
-            result.unwrap_err(),
-            ErrorDetails::TypeConversion {
-                message:
-                    "Attempted to create an InferenceResult from an empty response chunk vector"
-                        .to_string(),
-            }
-            .into()
-        );
-
-        // Test case 2: non-empty chunks with no tool calls but content exists
-        let inference_id = Uuid::now_v7();
-        let episode_id = Uuid::now_v7();
-        let created = current_timestamp();
-        let content = vec![ContentBlockChunk::Text(TextChunk {
-            text: "Hello,".to_string(),
-            id: "0".to_string(),
-        })];
-        let latency = Duration::from_millis(150);
-        let chunks = vec![
-            InferenceResultChunk::Chat(ChatInferenceResultChunk {
-                content,
-                created,
-                usage: None,
-                raw_response: "{\"message\": \"Hello}".to_string(),
-                latency,
-                finish_reason: None,
-            }),
-            InferenceResultChunk::Chat(ChatInferenceResultChunk {
-                content: vec![ContentBlockChunk::Text(TextChunk {
-                    text: " world!".to_string(),
-                    id: "0".to_string(),
-                })],
-                created,
-                usage: Some(Usage {
-                    input_tokens: 2,
-                    output_tokens: 4,
-                }),
-                raw_response: ", world!\"}".to_string(),
-                latency: Duration::from_millis(250),
-                finish_reason: Some(FinishReason::Stop),
-            }),
-        ];
-        let collect_chunks_args = CollectChunksArgs {
-            inference_id,
-            episode_id,
-            value: chunks,
-            system: None,
-            input_messages: vec![],
-            function: function_config.clone(),
-            model_name: model_name.into(),
-            model_provider_name: model_provider_name.into(),
-            raw_request: raw_request.clone(),
-            raw_response: None,
-            inference_params: InferenceParams::default(),
-            function_name: "",
-            variant_name: "",
-            dynamic_output_schema: None,
-            templates: &templates,
-            tool_config: None,
-            cached: false,
-            extra_body: Default::default(),
-            extra_headers: Default::default(),
-            fetch_and_encode_input_files_before_inference: false,
-        };
-        let result = collect_chunks(collect_chunks_args).await.unwrap();
-        let chat_result = match result {
-            InferenceResult::Chat(chat_result) => chat_result,
-            InferenceResult::Json(_) => panic!("Expected Chat inference response"),
-        };
-        assert_eq!(chat_result.inference_id, inference_id);
-        // We make a new timestamp for `chat_result.created`, so just check that it's at least
-        // the timestamp of the first chunk.
-        assert!(
-            chat_result.created >= created,
-            "Chat result was created at {:?}, before the first chunk was created at {:?}",
-            chat_result.created,
-            created
-        );
-        assert_eq!(chat_result.finish_reason, Some(FinishReason::Stop));
-        assert_eq!(
-            chat_result.content,
-            vec!["Hello, world!".to_string().into()]
-        );
-        assert_eq!(chat_result.model_inference_results.len(), 1);
-        let model_inference_result = chat_result.model_inference_results.first().unwrap();
-        assert_eq!(&*model_inference_result.model_name, model_name);
-        assert_eq!(
-            &*model_inference_result.model_provider_name,
-            model_provider_name
-        );
-        assert_eq!(model_inference_result.raw_request, raw_request);
-        // Test Case 3: a JSON string that passes validation and also include usage in each chunk
-        let inference_id = Uuid::now_v7();
-        let output_schema = serde_json::json!({
-            "type": "object",
-            "properties": {
-                "name": {"type": "string"},
-                "age": {"type": "number"}
-            },
-            "required": ["name", "age"]
-        });
-        let implicit_tool_call_config = ToolCallConfig::implicit_from_value(&output_schema);
-        let output_schema = StaticJSONSchema::from_value(output_schema).unwrap();
-        let json_function_config = Arc::new(FunctionConfig::Json(FunctionConfigJson {
-            variants: HashMap::new(),
-            schemas: SchemaData::default(),
-            implicit_tool_call_config,
-            output_schema,
-            description: None,
-            all_explicit_template_names: HashSet::new(),
-            experimentation: ExperimentationConfig::default(),
-        }));
-        let usage1 = Usage {
-            input_tokens: 10,
-            output_tokens: 5,
-        };
-        let usage2 = Usage {
-            input_tokens: 5,
-            output_tokens: 10,
-        };
-        let chunks = vec![
-            InferenceResultChunk::Json(JsonInferenceResultChunk {
-                raw: Some("{\"name\":".to_string()),
-                thought: Some("Thought 1".to_string()),
-                created,
-                usage: Some(usage1),
-                raw_response: "{\"name\":".to_string(),
-                latency: Duration::from_millis(150),
-                finish_reason: Some(FinishReason::ToolCall),
-            }),
-            InferenceResultChunk::Json(JsonInferenceResultChunk {
-                raw: Some("\"John\",\"age\":30}".to_string()),
-                thought: Some("Thought 2".to_string()),
-                created,
-                usage: Some(usage2),
-                raw_response: "\"John\",\"age\":30}".to_string(),
-                latency: Duration::from_millis(250),
-                finish_reason: Some(FinishReason::Stop),
-            }),
-        ];
-        let collect_chunks_args = CollectChunksArgs {
-            value: chunks,
-            system: None,
-            inference_id,
-            episode_id,
-            input_messages: vec![],
-            function: json_function_config.clone(),
-            model_name: model_name.into(),
-            model_provider_name: model_provider_name.into(),
-            raw_request: raw_request.clone(),
-            raw_response: None,
-            inference_params: InferenceParams::default(),
-            function_name: "",
-            variant_name: "",
-            dynamic_output_schema: None,
-            templates: &templates,
-            tool_config: None,
-            cached: false,
-            extra_body: Default::default(),
-            extra_headers: Default::default(),
-            fetch_and_encode_input_files_before_inference: false,
-        };
-        let response = collect_chunks(collect_chunks_args).await.unwrap();
-        assert_eq!(
-            response.usage_considering_cached(),
-            Usage {
-                input_tokens: 15,
-                output_tokens: 15,
-            }
-        );
-        match response {
-            InferenceResult::Json(json_result) => {
-                assert_eq!(json_result.inference_id, inference_id);
-                assert_eq!(
-                    json_result.output.parsed,
-                    Some(serde_json::json!({"name": "John", "age": 30}))
-                );
-                assert_eq!(
-                    json_result.output.raw,
-                    Some("{\"name\":\"John\",\"age\":30}".to_string())
-                );
-                assert_eq!(json_result.finish_reason, Some(FinishReason::Stop));
-                assert_eq!(json_result.model_inference_results.len(), 1);
-                let model_inference_result = json_result.model_inference_results.first().unwrap();
-                assert_eq!(&*model_inference_result.model_name, model_name);
-                assert_eq!(
-                    &*model_inference_result.model_provider_name,
-                    model_provider_name
-                );
-                assert_eq!(model_inference_result.raw_request, raw_request);
-            }
-            InferenceResult::Chat(_) => panic!("Expected Json inference response"),
-        }
-
-        // Test Case 4: a JSON string that fails validation and usage only in last chunk
-        let inference_id = Uuid::now_v7();
-        let created = current_timestamp();
-        let usage = Usage {
-            input_tokens: 10,
-            output_tokens: 5,
-        };
-        let chunks = vec![
-            InferenceResultChunk::Json(JsonInferenceResultChunk {
-                raw: Some("{\"name\":".to_string()),
-                thought: Some("Thought 1".to_string()),
-                created,
-                usage: Some(usage),
-                raw_response: "{\"name\":".to_string(),
-                latency: Duration::from_millis(100),
-                finish_reason: Some(FinishReason::ToolCall),
-            }),
-            InferenceResultChunk::Json(JsonInferenceResultChunk {
-                raw: Some("\"John\"}".to_string()),
-                thought: None,
-                created,
-                usage: None,
-                raw_response: "\"John\"}".to_string(),
-                latency: Duration::from_millis(200),
-                finish_reason: None,
-            }),
-        ];
-        let collect_chunks_args = CollectChunksArgs {
-            value: chunks,
-            inference_id,
-            episode_id,
-            system: None,
-            input_messages: vec![],
-            function: json_function_config.clone(),
-            model_name: model_name.into(),
-            model_provider_name: model_provider_name.into(),
-            raw_request: raw_request.clone(),
-            raw_response: None,
-            inference_params: InferenceParams::default(),
-            function_name: "",
-            variant_name: "",
-            dynamic_output_schema: None,
-            templates: &templates,
-            tool_config: None,
-            cached: false,
-            extra_body: Default::default(),
-            extra_headers: Default::default(),
-            fetch_and_encode_input_files_before_inference: false,
-        };
-        let result = collect_chunks(collect_chunks_args).await.unwrap();
-        assert_eq!(result.usage_considering_cached(), usage);
-        match result {
-            InferenceResult::Json(json_result) => {
-                assert_eq!(json_result.inference_id, inference_id);
-                // We make a new timestamp for `json_result.created`, so just check that it's at least
-                // the timestamp of the first chunk.
-                assert!(
-                    json_result.created >= created,
-                    "Json result was created at {:?}, before the first chunk was created at {:?}",
-                    json_result.created,
-                    created
-                );
-                assert_eq!(json_result.output.parsed, None);
-                assert_eq!(
-                    json_result.output.raw,
-                    Some("{\"name\":\"John\"}".to_string())
-                );
-                assert_eq!(json_result.model_inference_results.len(), 1);
-                let model_inference_result = json_result.model_inference_results.first().unwrap();
-                assert_eq!(&*model_inference_result.model_name, model_name);
-                assert_eq!(
-                    &*model_inference_result.model_provider_name,
-                    model_provider_name
-                );
-                assert_eq!(model_inference_result.raw_request, raw_request);
-            }
-            InferenceResult::Chat(_) => panic!("Expected Json inference response"),
-        }
-
-        // Test case 5: chunks with some None content
-        let inference_id = Uuid::now_v7();
-        let episode_id = Uuid::now_v7();
-        let created = current_timestamp();
-        let usage = Usage {
-            input_tokens: 15,
-            output_tokens: 10,
-        };
-        let chunks = vec![
-            InferenceResultChunk::Json(JsonInferenceResultChunk {
-                raw: Some("{\"name\":\"John\",".to_string()),
-                thought: None,
-                created,
-                usage: Some(usage),
-                raw_response: "{\"name\":\"John\",".to_string(),
-                latency: Duration::from_millis(100),
-                finish_reason: None,
-            }),
-            InferenceResultChunk::Json(JsonInferenceResultChunk {
-                raw: Some(String::new()),
-                thought: Some("Thought 2".to_string()),
-                created,
-                usage: None,
-                raw_response: String::new(),
-                latency: Duration::from_millis(200),
-                finish_reason: None,
-            }),
-            InferenceResultChunk::Json(JsonInferenceResultChunk {
-                raw: Some("\"age\":30}".to_string()),
-                thought: None,
-                created,
-                usage: None,
-                raw_response: "\"age\":30}".to_string(),
-                latency: Duration::from_millis(300),
-                finish_reason: Some(FinishReason::Stop),
-            }),
-        ];
-        let collect_chunks_args = CollectChunksArgs {
-            value: chunks,
-            inference_id,
-            episode_id,
-            system: None,
-            input_messages: vec![],
-            function: function_config.clone(),
-            model_name: model_name.into(),
-            model_provider_name: model_provider_name.into(),
-            raw_request: raw_request.clone(),
-            raw_response: None,
-            inference_params: InferenceParams::default(),
-            function_name: "",
-            variant_name: "",
-            dynamic_output_schema: None,
-            templates: &templates,
-            tool_config: None,
-            cached: false,
-            extra_body: Default::default(),
-            extra_headers: Default::default(),
-            fetch_and_encode_input_files_before_inference: false,
-        };
-        let result = collect_chunks(collect_chunks_args).await.unwrap();
-        assert_eq!(result.usage_considering_cached(), usage);
-        match result {
-            InferenceResult::Chat(chat_response) => {
-                assert_eq!(chat_response.inference_id, inference_id);
-                // We make a new timestamp for `chat_response.created`, so just check that it's at least
-                // the timestamp of the first chunk.
-                assert!(
-                    chat_response.created >= created,
-                    "Chat result was created at {:?}, before the first chunk was created at {:?}",
-                    chat_response.created,
-                    created
-                );
-                assert_eq!(
-                    chat_response.content,
-                    vec![
-                        ContentBlockChatOutput::Text(Text {
-                            text: "{\"name\":\"John\",\"age\":30}".to_string()
-                        }),
-                        ContentBlockChatOutput::Thought(Thought {
-                            text: Some("Thought 2".to_string()),
-                            signature: None,
-                            provider_type: None,
-                        }),
-                    ]
-                );
-                assert_eq!(chat_response.model_inference_results.len(), 1);
-                let model_inference_result = chat_response.model_inference_results.first().unwrap();
-                assert_eq!(&*model_inference_result.model_name, model_name);
-                assert_eq!(chat_response.finish_reason, Some(FinishReason::Stop));
-                assert_eq!(
-                    model_inference_result.finish_reason,
-                    Some(FinishReason::Stop)
-                );
-                assert_eq!(
-                    &*model_inference_result.model_provider_name,
-                    model_provider_name
-                );
-                assert_eq!(model_inference_result.raw_request, raw_request);
-            }
-            InferenceResult::Json(_) => panic!("Expected Chat inference response"),
-        }
-
-        // Test Case 6: a JSON function with implicit tool call config
-        let inference_id = Uuid::now_v7();
-        let created = current_timestamp();
-        let output_schema = serde_json::json!({
-            "type": "object",
-            "properties": {
-                "name": {"type": "string"},
-                "age": {"type": "number"}
-            },
-            "required": ["name", "age"]
-        });
-        let implicit_tool_call_config = ToolCallConfig::implicit_from_value(&output_schema);
-        let output_schema = StaticJSONSchema::from_value(output_schema).unwrap();
-        let json_function_config = Arc::new(FunctionConfig::Json(FunctionConfigJson {
-            variants: HashMap::new(),
-            schemas: SchemaData::default(),
-            implicit_tool_call_config,
-            output_schema,
-            description: None,
-            all_explicit_template_names: HashSet::new(),
-            experimentation: ExperimentationConfig::default(),
-        }));
-        let usage1 = Usage {
-            input_tokens: 10,
-            output_tokens: 5,
-        };
-        let usage2 = Usage {
-            input_tokens: 5,
-            output_tokens: 10,
-        };
-        let chunks = vec![
-            InferenceResultChunk::Json(JsonInferenceResultChunk {
-                raw: Some("{\"name\":".to_string()),
-                thought: Some("Thought 1".to_string()),
-                created,
-                usage: Some(usage1),
-                raw_response: "{\"name\":".to_string(),
-                latency: Duration::from_millis(150),
-                finish_reason: Some(FinishReason::ToolCall),
-            }),
-            InferenceResultChunk::Json(JsonInferenceResultChunk {
-                raw: Some("\"John\",\"age\":30}".to_string()),
-                thought: Some("Thought 2".to_string()),
-                created,
-                usage: Some(usage2),
-                raw_response: "\"John\",\"age\":30}".to_string(),
-                latency: Duration::from_millis(250),
-                finish_reason: Some(FinishReason::Stop),
-            }),
-        ];
-        let collect_chunks_args = CollectChunksArgs {
-            inference_id,
-            episode_id,
-            value: chunks,
-            system: None,
-            input_messages: vec![],
-            function: json_function_config.clone(),
-            model_name: model_name.into(),
-            model_provider_name: model_provider_name.into(),
-            raw_request: raw_request.clone(),
-            raw_response: None,
-            inference_params: InferenceParams::default(),
-            function_name: "",
-            variant_name: "",
-            dynamic_output_schema: None,
-            templates: &templates,
-            tool_config: None,
-            cached: false,
-            extra_body: Default::default(),
-            extra_headers: Default::default(),
-            fetch_and_encode_input_files_before_inference: false,
-        };
-        let response = collect_chunks(collect_chunks_args).await.unwrap();
-        assert_eq!(
-            response.usage_considering_cached(),
-            Usage {
-                input_tokens: 15,
-                output_tokens: 15,
-            }
-        );
-        match response {
-            InferenceResult::Json(json_result) => {
-                assert_eq!(json_result.inference_id, inference_id);
-                assert_eq!(
-                    json_result.output.parsed,
-                    Some(serde_json::json!({"name": "John", "age": 30}))
-                );
-                assert_eq!(
-                    json_result.output.raw,
-                    Some("{\"name\":\"John\",\"age\":30}".to_string())
-                );
-                assert_eq!(json_result.finish_reason, Some(FinishReason::Stop));
-                assert_eq!(json_result.model_inference_results.len(), 1);
-                let model_inference_result = json_result.model_inference_results.first().unwrap();
-                assert_eq!(&*model_inference_result.model_name, model_name);
-                assert_eq!(
-                    &*model_inference_result.model_provider_name,
-                    model_provider_name
-                );
-                assert_eq!(model_inference_result.raw_request, raw_request);
-            }
-            InferenceResult::Chat(_) => panic!("Expected Json inference response"),
-        }
-        // Test Case 7: a JSON string with a dynamic schema that passes validation and also include usage in each chunk
-        let inference_id = Uuid::now_v7();
-        let static_output_schema = serde_json::json!({
-            "type": "object",
-            "properties": {
-                "name": {"type": "string"},
-            },
-            "required": ["name"]
-        });
-        let implicit_tool_call_config = ToolCallConfig::implicit_from_value(&static_output_schema);
-        let output_schema = StaticJSONSchema::from_value(static_output_schema).unwrap();
-        let json_function_config = Arc::new(FunctionConfig::Json(FunctionConfigJson {
-            variants: HashMap::new(),
-            schemas: SchemaData::default(),
-            implicit_tool_call_config,
-            output_schema,
-            description: None,
-            all_explicit_template_names: HashSet::new(),
-            experimentation: ExperimentationConfig::default(),
-        }));
-        let usage1 = Usage {
-            input_tokens: 10,
-            output_tokens: 5,
-        };
-        let usage2 = Usage {
-            input_tokens: 5,
-            output_tokens: 10,
-        };
-        let dynamic_output_schema = DynamicJSONSchema::new(serde_json::json!({
-            "type": "object",
-            "properties": {
-                "name": {"type": "string"},
-                "age": {"type": "number"}
-            },
-            "required": ["name", "age"]
-        }));
-        let templates = TemplateConfig::default();
-        let chunks = vec![
-            InferenceResultChunk::Json(JsonInferenceResultChunk {
-                raw: Some("{\"name\":".to_string()),
-                thought: Some("Thought 1".to_string()),
-                created,
-                usage: Some(usage1),
-                finish_reason: Some(FinishReason::Stop),
-                raw_response: "{\"name\":".to_string(),
-                latency: Duration::from_millis(150),
-            }),
-            InferenceResultChunk::Json(JsonInferenceResultChunk {
-                raw: Some("\"John\",\"age\":30}".to_string()),
-                thought: Some("Thought 2".to_string()),
-                created,
-                usage: Some(usage2),
-                finish_reason: Some(FinishReason::ToolCall),
-                raw_response: "\"John\",\"age\":30}".to_string(),
-                latency: Duration::from_millis(250),
-            }),
-        ];
-        let collect_chunks_args = CollectChunksArgs {
-            inference_id,
-            episode_id,
-            value: chunks,
-            system: None,
-            input_messages: vec![],
-            function: json_function_config.clone(),
-            model_name: model_name.into(),
-            model_provider_name: model_provider_name.into(),
-            raw_request: raw_request.clone(),
-            raw_response: None,
-            inference_params: InferenceParams::default(),
-            function_name: "",
-            variant_name: "",
-            dynamic_output_schema: Some(dynamic_output_schema),
-            templates: &templates,
-            tool_config: None,
-            cached: false,
-            extra_body: Default::default(),
-            extra_headers: Default::default(),
-            fetch_and_encode_input_files_before_inference: false,
-        };
-        let response = collect_chunks(collect_chunks_args).await.unwrap();
-        assert_eq!(
-            response.usage_considering_cached(),
-            Usage {
-                input_tokens: 15,
-                output_tokens: 15,
-            }
-        );
-        match response {
-            InferenceResult::Json(json_result) => {
-                assert_eq!(json_result.inference_id, inference_id);
-                assert_eq!(
-                    json_result.output.parsed,
-                    Some(serde_json::json!({"name": "John", "age": 30}))
-                );
-                assert_eq!(
-                    json_result.output.raw,
-                    Some("{\"name\":\"John\",\"age\":30}".to_string())
-                );
-                assert_eq!(json_result.model_inference_results.len(), 1);
-                let model_inference_result = json_result.model_inference_results.first().unwrap();
-                assert_eq!(&*model_inference_result.model_name, model_name);
-                assert_eq!(
-                    model_inference_result.finish_reason,
-                    Some(FinishReason::ToolCall)
-                );
-                assert_eq!(
-                    &*model_inference_result.model_provider_name,
-                    model_provider_name
-                );
-                assert_eq!(model_inference_result.raw_request, raw_request);
-            }
-            InferenceResult::Chat(_) => panic!("Expected Json inference response"),
-        }
-    }
-
-    #[tokio::test]
-    async fn test_collect_interleaved_chunks() {
-        let templates = TemplateConfig::default();
-        let function_config = Arc::new(FunctionConfig::Chat(FunctionConfigChat::default()));
-        let model_name = "test_model";
-        let model_provider_name = "test_provider";
-        let raw_request = "raw request".to_string();
-        let inference_id = Uuid::now_v7();
-        let episode_id = Uuid::now_v7();
-        let created = current_timestamp();
-        let latency = Duration::from_millis(150);
-        let chunks = vec![
-            InferenceResultChunk::Chat(ChatInferenceResultChunk {
-                content: vec![
-                    ContentBlockChunk::Text(TextChunk {
-                        text: "Hello ".to_string(),
-                        id: "0".to_string(),
-                    }),
-                    ContentBlockChunk::ToolCall(ToolCallChunk {
-                        id: "0".to_string(),
-                        raw_name: Some("my_tool_call".to_string()),
-                        raw_arguments: "true".to_string(),
-                    }),
-                ],
-                created,
-                usage: None,
-                raw_response: "{\"message\": \"Hello}".to_string(),
-                latency,
-                finish_reason: None,
-            }),
-            InferenceResultChunk::Chat(ChatInferenceResultChunk {
-                content: vec![
-                    ContentBlockChunk::Thought(ThoughtChunk {
-                        text: Some("Some thou".to_string()),
-                        id: "0".to_string(),
-                        signature: None,
-                        provider_type: None,
-                    }),
-                    ContentBlockChunk::Thought(ThoughtChunk {
-                        text: Some("My other interleaved thought".to_string()),
-                        id: "1".to_string(),
-                        signature: None,
-                        provider_type: None,
-                    }),
-                ],
-                created,
-                usage: None,
-                raw_response: "my raw thought".to_string(),
-                latency,
-                finish_reason: None,
-            }),
-            InferenceResultChunk::Chat(ChatInferenceResultChunk {
-                content: vec![ContentBlockChunk::Text(TextChunk {
-                    text: "world!".to_string(),
-                    id: "0".to_string(),
-                })],
-                created,
-                usage: Some(Usage {
-                    input_tokens: 2,
-                    output_tokens: 4,
-                }),
-                raw_response: ", world!\"}".to_string(),
-                latency: Duration::from_millis(250),
-                finish_reason: Some(FinishReason::Stop),
-            }),
-            InferenceResultChunk::Chat(ChatInferenceResultChunk {
-                content: vec![ContentBlockChunk::Thought(ThoughtChunk {
-                    text: Some("ght".to_string()),
-                    id: "0".to_string(),
-                    signature: None,
-                    provider_type: None,
-                })],
-                created,
-                usage: None,
-                raw_response: "my other raw thought".to_string(),
-                latency,
-                finish_reason: None,
-            }),
-        ];
-        let collect_chunks_args = CollectChunksArgs {
-            inference_id,
-            episode_id,
-            value: chunks,
-            system: None,
-            input_messages: vec![],
-            function: function_config.clone(),
-            model_name: model_name.into(),
-            model_provider_name: model_provider_name.into(),
-            raw_request: raw_request.clone(),
-            raw_response: None,
-            inference_params: InferenceParams::default(),
-            function_name: "",
-            variant_name: "",
-            dynamic_output_schema: None,
-            templates: &templates,
-            tool_config: None,
-            cached: false,
-            extra_body: Default::default(),
-            extra_headers: Default::default(),
-            fetch_and_encode_input_files_before_inference: false,
-        };
-        let result = collect_chunks(collect_chunks_args).await.unwrap();
-        assert_eq!(
-            result.usage_considering_cached(),
-            Usage {
-                input_tokens: 2,
-                output_tokens: 4,
-            }
-        );
-        let chat_result = match result {
-            InferenceResult::Chat(chat_result) => chat_result,
-            InferenceResult::Json(_) => panic!("Expected Chat inference response"),
-        };
-        assert_eq!(chat_result.inference_id, inference_id);
-        // We make a new timestamp for `chat_result.created`, so just check that it's at least
-        // the timestamp of the first chunk.
-        assert!(
-            chat_result.created >= created,
-            "Chat result was created at {:?}, before the first chunk was created at {:?}",
-            chat_result.created,
-            created
-        );
-        assert_eq!(chat_result.finish_reason, Some(FinishReason::Stop));
-
-        let expected_content = vec![
-            ContentBlockChatOutput::Text(Text {
-                text: "Hello world!".to_string(),
-            }),
-            ContentBlockChatOutput::ToolCall(ToolCallOutput {
-                name: None,
-                raw_name: "my_tool_call".to_string(),
-                raw_arguments: "true".to_string(),
-                arguments: None,
-                id: "0".to_string(),
-            }),
-            ContentBlockChatOutput::Thought(Thought {
-                text: Some("Some thought".to_string()),
-                signature: None,
-                provider_type: None,
-            }),
-            ContentBlockChatOutput::Thought(Thought {
-                text: Some("My other interleaved thought".to_string()),
-                signature: None,
-                provider_type: None,
-            }),
-        ];
-        assert_eq!(chat_result.content, expected_content);
-
-        assert_eq!(chat_result.model_inference_results.len(), 1);
-        let model_inference_result = chat_result.model_inference_results.first().unwrap();
-        assert_eq!(&*model_inference_result.model_name, model_name);
-        assert_eq!(
-            &*model_inference_result.model_provider_name,
-            model_provider_name
-        );
-        assert_eq!(model_inference_result.raw_request, raw_request);
-    }
-
-    #[tokio::test]
-    async fn test_collect_chunks_tool_name_accumulation() {
-        let templates = TemplateConfig::default();
-        let function_config = Arc::new(FunctionConfig::Chat(FunctionConfigChat::default()));
-        let model_name = "test_model";
-        let model_provider_name = "test_provider";
-        let raw_request = "raw request".to_string();
-        let inference_id = Uuid::now_v7();
-        let episode_id = Uuid::now_v7();
-        let created = current_timestamp();
-        let latency = Duration::from_millis(150);
-
-        // Test case 1: Tool name sent in first chunk, then arguments accumulated
-        let chunks_case1 = vec![
-            InferenceResultChunk::Chat(ChatInferenceResultChunk {
-                content: vec![ContentBlockChunk::ToolCall(ToolCallChunk {
-                    id: "tool_1".to_string(),
-                    raw_name: Some("get_weather".to_string()),
-                    raw_arguments: "{\"loca".to_string(),
-                })],
-                created,
-                usage: None,
-                raw_response: "chunk1".to_string(),
-                latency,
-                finish_reason: None,
-            }),
-            InferenceResultChunk::Chat(ChatInferenceResultChunk {
-                content: vec![ContentBlockChunk::ToolCall(ToolCallChunk {
-                    id: "tool_1".to_string(),
-                    raw_name: None, // No name in subsequent chunks
-                    raw_arguments: "tion\": \"San Francisco\", \"unit\": \"celsius\"}".to_string(),
-                })],
-                created,
-                usage: Some(Usage {
-                    input_tokens: 10,
-                    output_tokens: 20,
-                }),
-                raw_response: "chunk2".to_string(),
-                latency: Duration::from_millis(250),
-                finish_reason: Some(FinishReason::ToolCall),
-            }),
-        ];
-
-        let collect_chunks_args = CollectChunksArgs {
-            inference_id,
-            episode_id,
-            value: chunks_case1,
-            system: None,
-            input_messages: vec![],
-            function: function_config.clone(),
-            model_name: model_name.into(),
-            model_provider_name: model_provider_name.into(),
-            raw_request: raw_request.clone(),
-            raw_response: None,
-            inference_params: InferenceParams::default(),
-            function_name: "",
-            variant_name: "",
-            dynamic_output_schema: None,
-            templates: &templates,
-            tool_config: None,
-            cached: false,
-            extra_body: Default::default(),
-            extra_headers: Default::default(),
-            fetch_and_encode_input_files_before_inference: false,
-        };
-
-        let result = collect_chunks(collect_chunks_args).await.unwrap();
-        let chat_result = match result {
-            InferenceResult::Chat(chat_result) => chat_result,
-            InferenceResult::Json(_) => panic!("Expected Chat inference response"),
-        };
-
-        assert_eq!(chat_result.content.len(), 1);
-        match &chat_result.content[0] {
-            ContentBlockChatOutput::ToolCall(tool_call) => {
-                assert_eq!(tool_call.raw_name, "get_weather");
-                assert_eq!(
-                    tool_call.raw_arguments,
-                    r#"{"location": "San Francisco", "unit": "celsius"}"#
-                );
-                assert_eq!(tool_call.id, "tool_1");
-            }
-            _ => panic!("Expected tool call block"),
-        }
-
-        // Test case 2: Multiple tool calls with different IDs and name accumulation
-        let chunks_case2 = vec![
-            InferenceResultChunk::Chat(ChatInferenceResultChunk {
-                content: vec![
-                    ContentBlockChunk::ToolCall(ToolCallChunk {
-                        id: "tool_1".to_string(),
-                        raw_name: Some("get_wea".to_string()),
-                        raw_arguments: "{\"loc".to_string(),
-                    }),
-                    ContentBlockChunk::ToolCall(ToolCallChunk {
-                        id: "tool_2".to_string(),
-                        raw_name: Some("calculate".to_string()),
-                        raw_arguments: "{\"expr".to_string(),
-                    }),
-                ],
-                created,
-                usage: None,
-                raw_response: "chunk1".to_string(),
-                latency,
-                finish_reason: None,
-            }),
-            InferenceResultChunk::Chat(ChatInferenceResultChunk {
-                content: vec![
-                    ContentBlockChunk::ToolCall(ToolCallChunk {
-                        id: "tool_1".to_string(),
-                        raw_name: Some("ther".to_string()), // Continue accumulating name
-                        raw_arguments: "ation\": \"NYC\"}".to_string(),
-                    }),
-                    ContentBlockChunk::ToolCall(ToolCallChunk {
-                        id: "tool_2".to_string(),
-                        raw_name: None, // No more name for tool_2
-                        raw_arguments: "ession\": \"2+2\"}".to_string(),
-                    }),
-                ],
-                created,
-                usage: Some(Usage {
-                    input_tokens: 15,
-                    output_tokens: 25,
-                }),
-                raw_response: "chunk2".to_string(),
-                latency: Duration::from_millis(250),
-                finish_reason: Some(FinishReason::ToolCall),
-            }),
-        ];
-
-        let collect_chunks_args = CollectChunksArgs {
-            inference_id,
-            episode_id,
-            value: chunks_case2,
-            system: None,
-            input_messages: vec![],
-            function: function_config.clone(),
-            model_name: model_name.into(),
-            model_provider_name: model_provider_name.into(),
-            raw_request: raw_request.clone(),
-            raw_response: None,
-            inference_params: InferenceParams::default(),
-            function_name: "",
-            variant_name: "",
-            dynamic_output_schema: None,
-            templates: &templates,
-            tool_config: None,
-            cached: false,
-            extra_body: Default::default(),
-            extra_headers: Default::default(),
-            fetch_and_encode_input_files_before_inference: false,
-        };
-
-        let result = collect_chunks(collect_chunks_args).await.unwrap();
-        let chat_result = match result {
-            InferenceResult::Chat(chat_result) => chat_result,
-            InferenceResult::Json(_) => panic!("Expected Chat inference response"),
-        };
-
-        assert_eq!(chat_result.content.len(), 2);
-        match &chat_result.content[0] {
-            ContentBlockChatOutput::ToolCall(tool_call) => {
-                assert_eq!(tool_call.raw_name, "get_weather");
-                assert_eq!(tool_call.raw_arguments, r#"{"location": "NYC"}"#);
-                assert_eq!(tool_call.id, "tool_1");
-            }
-            _ => panic!("Expected first tool call block"),
-        }
-        match &chat_result.content[1] {
-            ContentBlockChatOutput::ToolCall(tool_call) => {
-                assert_eq!(tool_call.raw_name, "calculate");
-                assert_eq!(tool_call.raw_arguments, r#"{"expression": "2+2"}"#);
-                assert_eq!(tool_call.id, "tool_2");
-            }
-            _ => panic!("Expected second tool call block"),
-        }
-
-        // Test case 3: Tool call with no name in first chunk (should start with empty name)
-        let chunks_case3 = vec![
-            InferenceResultChunk::Chat(ChatInferenceResultChunk {
-                content: vec![ContentBlockChunk::ToolCall(ToolCallChunk {
-                    id: "tool_1".to_string(),
-                    raw_name: None, // No name in first chunk
-                    raw_arguments: "{\"key\":".to_string(),
-                })],
-                created,
-                usage: None,
-                raw_response: "chunk1".to_string(),
-                latency,
-                finish_reason: None,
-            }),
-            InferenceResultChunk::Chat(ChatInferenceResultChunk {
-                content: vec![ContentBlockChunk::ToolCall(ToolCallChunk {
-                    id: "tool_1".to_string(),
-                    raw_name: Some("my_function".to_string()), // Name comes later
-                    raw_arguments: " \"value\"}".to_string(),
-                })],
-                created,
-                usage: Some(Usage {
-                    input_tokens: 5,
-                    output_tokens: 10,
-                }),
-                raw_response: "chunk2".to_string(),
-                latency: Duration::from_millis(250),
-                finish_reason: Some(FinishReason::ToolCall),
-            }),
-        ];
-
-        let collect_chunks_args = CollectChunksArgs {
-            inference_id,
-            episode_id,
-            value: chunks_case3,
-            system: None,
-            input_messages: vec![],
-            function: function_config.clone(),
-            model_name: model_name.into(),
-            model_provider_name: model_provider_name.into(),
-            raw_request: raw_request.clone(),
-            raw_response: None,
-            inference_params: InferenceParams::default(),
-            function_name: "",
-            variant_name: "",
-            dynamic_output_schema: None,
-            templates: &templates,
-            tool_config: None,
-            cached: false,
-            extra_body: Default::default(),
-            extra_headers: Default::default(),
-            fetch_and_encode_input_files_before_inference: false,
-        };
-
-        let result = collect_chunks(collect_chunks_args).await.unwrap();
-        let chat_result = match result {
-            InferenceResult::Chat(chat_result) => chat_result,
-            InferenceResult::Json(_) => panic!("Expected Chat inference response"),
-        };
-
-        assert_eq!(chat_result.content.len(), 1);
-        match &chat_result.content[0] {
-            ContentBlockChatOutput::ToolCall(tool_call) => {
-                assert_eq!(tool_call.raw_name, "my_function"); // Should accumulate to the full name
-                assert_eq!(tool_call.raw_arguments, r#"{"key": "value"}"#);
-                assert_eq!(tool_call.id, "tool_1");
-            }
-            _ => panic!("Expected tool call block"),
-        }
-
-        // Test case 4: Mixed content with text and tool calls preserving order
-        let chunks_case4 = vec![
-            InferenceResultChunk::Chat(ChatInferenceResultChunk {
-                content: vec![
-                    ContentBlockChunk::Text(TextChunk {
-                        text: "I'll help you with that. ".to_string(),
-                        id: "0".to_string(),
-                    }),
-                    ContentBlockChunk::ToolCall(ToolCallChunk {
-                        id: "tool_1".to_string(),
-                        raw_name: Some("search".to_string()),
-                        raw_arguments: "{\"query\"".to_string(),
-                    }),
-                ],
-                created,
-                usage: None,
-                raw_response: "chunk1".to_string(),
-                latency,
-                finish_reason: None,
-            }),
-            InferenceResultChunk::Chat(ChatInferenceResultChunk {
-                content: vec![
-                    ContentBlockChunk::Text(TextChunk {
-                        text: "Let me search for information.".to_string(),
-                        id: "0".to_string(),
-                    }),
-                    ContentBlockChunk::ToolCall(ToolCallChunk {
-                        id: "tool_1".to_string(),
-                        raw_name: None,
-                        raw_arguments: ": \"weather today\"}".to_string(),
-                    }),
-                ],
-                created,
-                usage: Some(Usage {
-                    input_tokens: 20,
-                    output_tokens: 15,
-                }),
-                raw_response: "chunk2".to_string(),
-                latency: Duration::from_millis(250),
-                finish_reason: Some(FinishReason::ToolCall),
-            }),
-        ];
-
-        let collect_chunks_args = CollectChunksArgs {
-            inference_id,
-            episode_id,
-            value: chunks_case4,
-            system: None,
-            input_messages: vec![],
-            function: function_config.clone(),
-            model_name: model_name.into(),
-            model_provider_name: model_provider_name.into(),
-            raw_request: raw_request.clone(),
-            raw_response: None,
-            inference_params: InferenceParams::default(),
-            function_name: "",
-            variant_name: "",
-            dynamic_output_schema: None,
-            templates: &templates,
-            tool_config: None,
-            cached: false,
-            extra_body: Default::default(),
-            extra_headers: Default::default(),
-            fetch_and_encode_input_files_before_inference: false,
-        };
-
-        let result = collect_chunks(collect_chunks_args).await.unwrap();
-        let chat_result = match result {
-            InferenceResult::Chat(chat_result) => chat_result,
-            InferenceResult::Json(_) => panic!("Expected Chat inference response"),
-        };
-
-        assert_eq!(chat_result.content.len(), 2);
-        // Order should be preserved: text first, then tool call
-        match &chat_result.content[0] {
-            ContentBlockChatOutput::Text(text) => {
-                assert_eq!(
-                    text.text,
-                    "I'll help you with that. Let me search for information."
-                );
-            }
-            _ => panic!("Expected text block first"),
-        }
-        match &chat_result.content[1] {
-            ContentBlockChatOutput::ToolCall(tool_call) => {
-                assert_eq!(tool_call.raw_name, "search");
-                assert_eq!(tool_call.raw_arguments, r#"{"query": "weather today"}"#);
-                assert_eq!(tool_call.id, "tool_1");
-            }
-            _ => panic!("Expected tool call block second"),
-        }
-
-        // Test case 5: Tool call with empty name parts that should result in empty final name
-        let chunks_case5 = vec![InferenceResultChunk::Chat(ChatInferenceResultChunk {
-            content: vec![ContentBlockChunk::ToolCall(ToolCallChunk {
-                id: "tool_1".to_string(),
-                raw_name: None,
-                raw_arguments: "{\"test\": true}".to_string(),
-            })],
-            created,
-            usage: Some(Usage {
-                input_tokens: 5,
-                output_tokens: 5,
-            }),
-            raw_response: "chunk1".to_string(),
-            latency,
-            finish_reason: Some(FinishReason::ToolCall),
-        })];
-
-        let collect_chunks_args = CollectChunksArgs {
-            inference_id,
-            episode_id,
-            value: chunks_case5,
-            system: None,
-            input_messages: vec![],
-            function: function_config.clone(),
-            model_name: model_name.into(),
-            model_provider_name: model_provider_name.into(),
-            raw_request: raw_request.clone(),
-            raw_response: None,
-            inference_params: InferenceParams::default(),
-            function_name: "",
-            variant_name: "",
-            dynamic_output_schema: None,
-            templates: &templates,
-            tool_config: None,
-            cached: false,
-            extra_body: Default::default(),
-            extra_headers: Default::default(),
-            fetch_and_encode_input_files_before_inference: false,
-        };
-
-        let result = collect_chunks(collect_chunks_args).await.unwrap();
-        let chat_result = match result {
-            InferenceResult::Chat(chat_result) => chat_result,
-            InferenceResult::Json(_) => panic!("Expected Chat inference response"),
-        };
-
-        assert_eq!(chat_result.content.len(), 1);
-        match &chat_result.content[0] {
-            ContentBlockChatOutput::ToolCall(tool_call) => {
-                assert_eq!(tool_call.raw_name, ""); // Should be empty string when no name provided
-                assert_eq!(tool_call.raw_arguments, r#"{"test": true}"#);
-                assert_eq!(tool_call.id, "tool_1");
-            }
-            _ => panic!("Expected tool call block"),
-        }
-
-        // Test case 6: Complex multi-tool name accumulation across multiple chunks
-        let chunks_case6 = vec![
-            InferenceResultChunk::Chat(ChatInferenceResultChunk {
-                content: vec![
-                    ContentBlockChunk::ToolCall(ToolCallChunk {
-                        id: "tool_1".to_string(),
-                        raw_name: Some("get_".to_string()),
-                        raw_arguments: "{\"lo".to_string(),
-                    }),
-                    ContentBlockChunk::ToolCall(ToolCallChunk {
-                        id: "tool_2".to_string(),
-                        raw_name: Some("cal".to_string()),
-                        raw_arguments: "{\"op".to_string(),
-                    }),
-                    ContentBlockChunk::ToolCall(ToolCallChunk {
-                        id: "tool_3".to_string(),
-                        raw_name: Some("send_".to_string()),
-                        raw_arguments: "{\"me".to_string(),
-                    }),
-                ],
-                created,
-                usage: None,
-                raw_response: "chunk1".to_string(),
-                latency,
-                finish_reason: None,
-            }),
-            InferenceResultChunk::Chat(ChatInferenceResultChunk {
-                content: vec![
-                    ContentBlockChunk::ToolCall(ToolCallChunk {
-                        id: "tool_1".to_string(),
-                        raw_name: Some("wea".to_string()),
-                        raw_arguments: "cation\": ".to_string(),
-                    }),
-                    ContentBlockChunk::ToolCall(ToolCallChunk {
-                        id: "tool_2".to_string(),
-                        raw_name: Some("cul".to_string()),
-                        raw_arguments: "eration\": ".to_string(),
-                    }),
-                    ContentBlockChunk::ToolCall(ToolCallChunk {
-                        id: "tool_3".to_string(),
-                        raw_name: Some("email".to_string()),
-                        raw_arguments: "ssage\": ".to_string(),
-                    }),
-                ],
-                created,
-                usage: None,
-                raw_response: "chunk2".to_string(),
-                latency,
-                finish_reason: None,
-            }),
-            InferenceResultChunk::Chat(ChatInferenceResultChunk {
-                content: vec![
-                    ContentBlockChunk::ToolCall(ToolCallChunk {
-                        id: "tool_1".to_string(),
-                        raw_name: Some("ther".to_string()),
-                        raw_arguments: "\"Paris\"}".to_string(),
-                    }),
-                    ContentBlockChunk::ToolCall(ToolCallChunk {
-                        id: "tool_2".to_string(),
-                        raw_name: Some("ate".to_string()),
-                        raw_arguments: "\"5*5\"}".to_string(),
-                    }),
-                    ContentBlockChunk::ToolCall(ToolCallChunk {
-                        id: "tool_3".to_string(),
-                        raw_name: None, // No more name parts
-                        raw_arguments: "\"Hello world\"}".to_string(),
-                    }),
-                ],
-                created,
-                usage: Some(Usage {
-                    input_tokens: 20,
-                    output_tokens: 30,
-                }),
-                raw_response: "chunk3".to_string(),
-                latency: Duration::from_millis(250),
-                finish_reason: Some(FinishReason::ToolCall),
-            }),
-        ];
-
-        let collect_chunks_args = CollectChunksArgs {
-            inference_id,
-            episode_id,
-            value: chunks_case6,
-            system: None,
-            input_messages: vec![],
-            function: function_config.clone(),
-            model_name: model_name.into(),
-            model_provider_name: model_provider_name.into(),
-            raw_request: raw_request.clone(),
-            raw_response: None,
-            inference_params: InferenceParams::default(),
-            function_name: "",
-            variant_name: "",
-            dynamic_output_schema: None,
-            templates: &templates,
-            tool_config: None,
-            cached: false,
-            extra_body: Default::default(),
-            extra_headers: Default::default(),
-            fetch_and_encode_input_files_before_inference: false,
-        };
-
-        let result = collect_chunks(collect_chunks_args).await.unwrap();
-        let chat_result = match result {
-            InferenceResult::Chat(chat_result) => chat_result,
-            InferenceResult::Json(_) => panic!("Expected Chat inference response"),
-        };
-
-        assert_eq!(chat_result.content.len(), 3);
-        match &chat_result.content[0] {
-            ContentBlockChatOutput::ToolCall(tool_call) => {
-                assert_eq!(tool_call.raw_name, "get_weather"); // "get_" + "wea" + "ther"
-                assert_eq!(tool_call.raw_arguments, r#"{"location": "Paris"}"#);
-                assert_eq!(tool_call.id, "tool_1");
-            }
-            _ => panic!("Expected first tool call block"),
-        }
-        match &chat_result.content[1] {
-            ContentBlockChatOutput::ToolCall(tool_call) => {
-                assert_eq!(tool_call.raw_name, "calculate"); // "cal" + "cul" + "ate"
-                assert_eq!(tool_call.raw_arguments, r#"{"operation": "5*5"}"#);
-                assert_eq!(tool_call.id, "tool_2");
-            }
-            _ => panic!("Expected second tool call block"),
-        }
-        match &chat_result.content[2] {
-            ContentBlockChatOutput::ToolCall(tool_call) => {
-                assert_eq!(tool_call.raw_name, "send_email"); // "send_" + "email"
-                assert_eq!(tool_call.raw_arguments, r#"{"message": "Hello world"}"#);
-                assert_eq!(tool_call.id, "tool_3");
-            }
-            _ => panic!("Expected third tool call block"),
-        }
-    }
-
-=======
->>>>>>> cc982b9e
     #[test]
     fn test_deserialize_input_message() {
         // Test case for single string content
