--- conflicted
+++ resolved
@@ -2487,19 +2487,11 @@
                 ),
                 strict: true,
             })],
-<<<<<<< HEAD
             ToolChoice::None,
             None,
             None,
             AllowedTools::default(),
         );
-=======
-            tool_choice: ToolChoice::None,
-            parallel_tool_calls: None,
-            provider_tools: None,
-            allowed_tools: AllowedTools::default(),
-        };
->>>>>>> 700b4351
 
         // Test valid arguments for additional tool
         let content = vec![ContentBlockOutput::ToolCall(ToolCall {
@@ -2620,19 +2612,11 @@
                 ),
                 strict: true,
             })],
-<<<<<<< HEAD
             ToolChoice::None,
             None,
             None,
             AllowedTools::default(),
         );
-=======
-            tool_choice: ToolChoice::None,
-            parallel_tool_calls: None,
-            provider_tools: None,
-            allowed_tools: AllowedTools::default(),
-        };
->>>>>>> 700b4351
 
         // Test allowed tool call
         let content = vec![ContentBlockOutput::ToolCall(ToolCall {
