//! Main TensorZero types for inference requests and responses
//!
//! During inference processing, we transform between several different input types:
//! * Input/InputMessage/InputMessageContent:
//!
//!   These types hold an input request deserialized directly from the client.
//!   At this point, we have not fetched any network resources (e.g. file urls),
//!   and we may have various legacy input types (e.g. `{"type": "text", "value": ...}`).
//!   Templates have not yet been applied
//! * `LazyResolvedInput`/`LazyResolvedInputMessage`/`LazyResolvedInputMessageContent`:
//!
//!   These types hold input with legacy input types normalized
//!   (e.g. a `{"type": "text", "value": ...}` block is converted to a `{"type": "text", "template": <role>, "arguments": {}}` block
//!   with the template name chosen based on the message role).
//!   We also construct (but do not yet `.await`) and store futures to fetch any file urls in the input.
//!   Templates have not yet been applied
//! * `ResolvedInput/ResolvedInputMessage/ResolvedInputMessageContent`:
//!
//!  These types are almost the same as the `LazyResolvedInput`/`LazyResolvedInputMessage`/`LazyResolvedInputMessageContent` types,
//!  but each file future is now resolved to an in-memory file. No network requests are needed to resolve any data
//!  within these input types.
//!  Templates have been not yet been applied.
//! * `RequestMessage/ContentBlock`:
//!
//!  These types hold input specialized for a particular variant.
//!  Templating has been applied, which prevents converting back to a `LazyResolvedInput`/`ResolvedInput` type.
//!  All files are fully resolved to in-memory files.
//! * `StoredInput/StoredInputMessage/StoredInputMessageContent`:
//!
//!  These types represent the actual data written to `ChatInference`/`JsonInference` in ClickHouse.
//!  Files are stored as object store paths, without the actual file contents (since we only write paths to ClickHouse)
//!  Templating has been applied.
//! * `StoredRequestMessage/StoredContentBlock`:
//!
//!  These types represent the actual data written to `ModelInference` in ClickHouse.
//!  Files are stored as object store paths, without the actual file contents (since we only write paths to ClickHouse)
//!  Templating has been applied.
//!
//! During normal inference processing, the types are transformed as:
//!
//!                                                   -> `RequestMessage` -> `StoredRequestMessage`
//! `Input` -> `LazyResolvedInput` -> `ResolvedInput`
//!                                                   -> `StoredInput`
//!
//! The upper branch (constructing a `RequestMessage`) is used when invoking a chat completion variant.
//! The lower branch (constructing a `StoredInput`) is used when we to write to `ChatInference`/`JsonInference` in ClickHouse.
use crate::db::postgres::PostgresConnectionInfo;
use crate::http::TensorzeroHttpClient;
use crate::inference::types::resolved_input::{
    FileUrl, LazyFile, LazyResolvedInput, LazyResolvedInputMessage, LazyResolvedInputMessageContent,
};
use crate::inference::types::stored_input::StoredFile;
use crate::rate_limiting::{
    get_estimated_tokens, RateLimitResourceUsage, RateLimitedInputContent, RateLimitedRequest,
    TicketBorrows,
};
use crate::serde_util::{
    deserialize_defaulted_json_string, deserialize_json_string, deserialize_optional_json_string,
};
use crate::tool::ToolCallInput;
use crate::variant::chat_completion::{ASSISTANT_TEXT_TEMPLATE_VAR, USER_TEXT_TEMPLATE_VAR};
use derive_builder::Builder;
use extra_body::{FullExtraBodyConfig, UnfilteredInferenceExtraBody};
use extra_headers::{FullExtraHeadersConfig, UnfilteredInferenceExtraHeaders};
use file::sanitize_raw_request;
pub use file::{Base64File, File};
use futures::future::{join_all, try_join_all};
use futures::stream::Peekable;
use futures::{FutureExt, Stream};
use indexmap::IndexMap;
use itertools::Itertools;
#[cfg(feature = "pyo3")]
use pyo3::prelude::*;
#[cfg(feature = "pyo3")]
use pyo3::types::PyAny;
#[cfg(feature = "pyo3")]
use pyo3_helpers::serialize_to_dict;
use resolved_input::FileWithPath;
pub use resolved_input::{ResolvedInput, ResolvedInputMessage, ResolvedInputMessageContent};
use serde::{Deserialize, Deserializer, Serialize, Serializer};
use serde_json::{Map, Value};
use serde_untagged::UntaggedEnumVisitor;
use std::borrow::Borrow;
use std::ops::Add;
use std::{
    borrow::Cow,
    collections::HashMap,
    pin::Pin,
    sync::Arc,
    time::{Duration, SystemTime, UNIX_EPOCH},
};
use uuid::Uuid;

use crate::cache::NonStreamingCacheData;
use crate::{cache::CacheData, config::ObjectStoreInfo};
use crate::{endpoints::inference::InferenceParams, error::ErrorDetails};
use crate::{
    endpoints::inference::{InferenceDatabaseInsertMetadata, InferenceIds},
    variant::InferenceConfig,
};
use crate::{error::Error, variant::JsonMode};
use crate::{function::FunctionConfig, minijinja_util::TemplateConfig};
use crate::{
    function::FunctionConfigType,
    tool::{ToolCall, ToolCallChunk, ToolCallConfig, ToolCallOutput, ToolResult},
};
use crate::{jsonschema_util::DynamicJSONSchema, tool::ToolCallConfigDatabaseInsert};
use serde::de::Error as _;

pub mod batch;
pub mod extra_body;
pub mod extra_headers;
pub mod file;
#[cfg(feature = "pyo3")]
pub mod pyo3_helpers;
pub mod resolved_input;
pub mod storage;
pub mod stored_input;

pub use resolved_input::ResolvedRequestMessage;
pub use stored_input::{
    StoredInput, StoredInputMessage, StoredInputMessageContent, StoredRequestMessage,
};

/*
 * Data flow in TensorZero
 *
 * The flow of an inference request through TensorZero can be viewed as a series of transformations between types.
 * Most of them are defined below.
 */

/// A request is made that contains an Input
#[derive(Clone, Debug, Deserialize, Serialize, PartialEq, Default)]
#[serde(deny_unknown_fields)]
pub struct Input {
    #[serde(skip_serializing_if = "Option::is_none")]
    pub system: Option<Value>,
    #[serde(default)]
    pub messages: Vec<InputMessage>,
}

#[derive(Copy, Clone)]
pub struct FetchContext<'a> {
    pub client: &'a TensorzeroHttpClient,
    pub object_store_info: &'a Option<ObjectStoreInfo>,
}

impl Input {
    pub fn into_lazy_resolved_input(
        self,
        context: FetchContext<'_>,
    ) -> Result<LazyResolvedInput, Error> {
        Ok(LazyResolvedInput {
            system: self.system,
            messages: self
                .messages
                .into_iter()
                .map(|message| message.into_lazy_resolved_input_message(context))
                .collect::<Result<Vec<LazyResolvedInputMessage>, Error>>()?,
        })
    }
}

impl LazyResolvedInput {
    /// Resolves any nested network resources in the input.
    /// Currently, this resolves input image urls into base64-encoded images.
    pub async fn resolve(self) -> Result<ResolvedInput, Error> {
        let messages = futures::future::try_join_all(
            self.messages
                .into_iter()
                .map(resolved_input::LazyResolvedInputMessage::resolve),
        )
        .await?;
        Ok(ResolvedInput {
            system: self.system,
            messages,
        })
    }
}

impl InputMessage {
    pub fn into_lazy_resolved_input_message(
        self,
        context: FetchContext<'_>,
    ) -> Result<LazyResolvedInputMessage, Error> {
        Ok(LazyResolvedInputMessage {
            role: self.role,
            content: self
                .content
                .into_iter()
                .map(|content| content.into_lazy_resolved_input_message(self.role, context))
                .collect::<Result<Vec<LazyResolvedInputMessageContent>, Error>>()?,
        })
    }
}

impl LazyResolvedInputMessage {
    pub async fn resolve(self) -> Result<ResolvedInputMessage, Error> {
        let content = futures::future::try_join_all(
            self.content
                .into_iter()
                .map(resolved_input::LazyResolvedInputMessageContent::resolve),
        )
        .await?;
        Ok(ResolvedInputMessage {
            role: self.role,
            content,
        })
    }
}

impl InputMessageContent {
    /// The 'role' parameter is only used to handle legacy role-based templates (`{"type": "text", "value": ...}`).
    /// Once we removed support for these input blocks (and only support `{"type": "template", "name": "...", "arguments": ...}`),
    /// we can remove the 'role' parameter.
    pub fn into_lazy_resolved_input_message(
        self,
        role: Role,
        context: FetchContext<'_>,
    ) -> Result<LazyResolvedInputMessageContent, Error> {
        Ok(match self {
            InputMessageContent::Text(TextKind::Text { text }) => {
                LazyResolvedInputMessageContent::Text { text }
            }
            InputMessageContent::RawText { value } => {
                LazyResolvedInputMessageContent::RawText { value }
            }
            InputMessageContent::Thought(thought) => {
                LazyResolvedInputMessageContent::Thought(thought)
            }
            InputMessageContent::Template(template) => {
                LazyResolvedInputMessageContent::Template(template)
            }
            InputMessageContent::Text(TextKind::Arguments { arguments }) => {
                // Map the legacy `{{"type": "text", "arguments": ...}}` format to an explicit
                // `{{"type": "template", "name": "<role>", "arguments": ...}}` format, with the template
                // name chosen based on the message role.
                LazyResolvedInputMessageContent::Template(TemplateInput {
                    name: role.implicit_template_name().to_string(),
                    arguments,
                })
            }
            InputMessageContent::ToolCall(tool_call) => {
                LazyResolvedInputMessageContent::ToolCall(tool_call.try_into()?)
            }
            InputMessageContent::ToolResult(tool_result) => {
                LazyResolvedInputMessageContent::ToolResult(tool_result)
            }
            InputMessageContent::Text(TextKind::LegacyValue { value }) => {
                tracing::warn!(
                    r#"Deprecation Warning: `{{"type": "text", "value", ...}}` is deprecated. Please use `{{"type": "text", "text": "String input"}}` or `{{"type": "text", "arguments": {{..}}}} ` instead."#
                );
                match value {
                    Value::String(text) => LazyResolvedInputMessageContent::Text { text },
                    Value::Object(arguments) => {
                        LazyResolvedInputMessageContent::Template(TemplateInput {
                            name: role.implicit_template_name().to_string(),
                            arguments,
                        })
                    }
                    _ => {
                        return Err(Error::new(ErrorDetails::InvalidMessage {
                            message: r#"The 'value' field in a `{"type": "text", "value": ... }` content block must be a string or object"#.to_string(),
                        }));
                    }
                }
            }
            InputMessageContent::File(file) => {
                let storage_kind = context
                    .object_store_info
                    .as_ref()
                    .ok_or_else(|| {
                        Error::new(ErrorDetails::ObjectStoreUnconfigured {
                            block_type: "file".to_string(),
                        })
                    })?
                    .kind
                    .clone();
                match &file {
                    File::Url { url, mime_type } => {
                        // Check that we have an object store *outside* of the future that we're going to store in
                        // `LazyResolvedInputMessageContent::File`. We want to error immediately if the user tries
                        // to use a file input without explicitly configuring an object store (either explicit enabled or disabled)
                        let storage_kind = context
                            .object_store_info
                            .as_ref()
                            .ok_or_else(|| {
                                Error::new(ErrorDetails::ObjectStoreUnconfigured {
                                    block_type: "file".to_string(),
                                })
                            })?
                            .kind
                            .clone();
                        let client = context.client.clone();
                        // Construct a future that will actually fetch the file URL from the network.
                        // Important - we do *not* use `tokio::spawn` here. As a result, the future
                        // will not actually begin executing (including opening the network connection)
                        // until the first time the `Shared` wrapper is `.await`ed.
                        // This ensures that if we never actually need to download the file
                        // (due to model providers forwarding image urls, and object store observability being disabled),
                        // we will skip downloading the file entirely.
                        let url = url.clone();
                        let mime_type = mime_type.clone();
                        let delayed_file_future = async move {
                            let file = file.take_or_fetch(&client).await?;
                            let path = storage_kind.file_path(&file)?;
                            Ok(FileWithPath {
                                file,
                                storage_path: path,
                            })
                        };
                        LazyResolvedInputMessageContent::File(Box::new(LazyFile::Url {
                            file_url: FileUrl { url, mime_type },
                            future: delayed_file_future.boxed().shared(),
                        }))
                    }
                    File::Base64 { mime_type, data } => {
                        let file = Base64File {
                            url: None,
                            mime_type: mime_type.clone(),
                            data: data.clone(),
                        };

                        let path = storage_kind.file_path(&file)?;

                        LazyResolvedInputMessageContent::File(Box::new(LazyFile::FileWithPath(
                            FileWithPath {
                                file,
                                storage_path: path,
                            },
                        )))
                    }
                }
            }
            InputMessageContent::Unknown {
                data,
                model_provider_name,
            } => LazyResolvedInputMessageContent::Unknown {
                data,
                model_provider_name,
            },
        })
    }
}

impl LazyResolvedInputMessageContent {
    pub async fn resolve(self) -> Result<ResolvedInputMessageContent, Error> {
        Ok(match self {
            LazyResolvedInputMessageContent::Text { text } => {
                ResolvedInputMessageContent::Text { text }
            }
            LazyResolvedInputMessageContent::Template(template) => {
                ResolvedInputMessageContent::Template(template)
            }
            LazyResolvedInputMessageContent::ToolCall(tool_call) => {
                ResolvedInputMessageContent::ToolCall(tool_call)
            }
            LazyResolvedInputMessageContent::ToolResult(tool_result) => {
                ResolvedInputMessageContent::ToolResult(tool_result)
            }
            LazyResolvedInputMessageContent::RawText { value } => {
                ResolvedInputMessageContent::RawText { value }
            }
            LazyResolvedInputMessageContent::Thought(thought) => {
                ResolvedInputMessageContent::Thought(thought)
            }
            LazyResolvedInputMessageContent::File(file) => match *file {
                LazyFile::Url {
                    future,
                    file_url: _,
                } => ResolvedInputMessageContent::File(Box::new(future.await?)),
                LazyFile::FileWithPath(file) => ResolvedInputMessageContent::File(Box::new(file)),
            },
            LazyResolvedInputMessageContent::Unknown {
                data,
                model_provider_name,
            } => ResolvedInputMessageContent::Unknown {
                data,
                model_provider_name,
            },
        })
    }
}

/// InputMessage and Role are our representation of the input sent by the client
/// prior to any processing into LLM representations below.
#[derive(Clone, Debug, Deserialize, Serialize, PartialEq)]
#[serde(deny_unknown_fields)]
pub struct InputMessage {
    pub role: Role,
    #[serde(deserialize_with = "deserialize_content")]
    pub content: Vec<InputMessageContent>,
}

#[derive(Clone, Debug, Deserialize, Serialize, PartialEq, ts_rs::TS)]
#[ts(export)]
#[serde(deny_unknown_fields)]
pub struct TemplateInput {
    pub name: String,
    pub arguments: Map<String, Value>,
}

#[derive(Clone, Debug, Deserialize, Serialize, PartialEq)]
#[serde(tag = "type", rename_all = "snake_case")]
pub enum InputMessageContent {
    Text(TextKind),
    Template(TemplateInput),
    ToolCall(ToolCallInput),
    ToolResult(ToolResult),
    RawText {
        value: String,
    },
    Thought(Thought),
    #[serde(alias = "image")]
    File(File),
    /// An unknown content block type, used to allow passing provider-specific
    /// content blocks (e.g. Anthropic's "redacted_thinking") in and out
    /// of TensorZero.
    /// The 'data' field hold the original content block from the provider,
    /// without any validation or transformation by TensorZero.
    Unknown {
        data: Value,
        model_provider_name: Option<String>,
    },
    // We may extend this in the future to include other types of content
}

#[derive(Clone, Debug, Serialize, PartialEq)]
#[serde(untagged, deny_unknown_fields)]
#[derive(ts_rs::TS)]
#[ts(export)]
pub enum TextKind {
    Text { text: String },
    Arguments { arguments: Map<String, Value> },
    LegacyValue { value: Value },
}

impl<'de> Deserialize<'de> for TextKind {
    fn deserialize<D: Deserializer<'de>>(de: D) -> Result<Self, D::Error> {
        let object: Map<String, Value> = Map::deserialize(de)?;
        // Expect exactly one key
        if object.keys().len() != 1 {
            return Err(serde::de::Error::custom(format!(
                "Expected exactly one other key in text content, found {} other keys",
                object.keys().len()
            )));
        }
        let (key, value) = object.into_iter().next().ok_or_else(|| {
            serde::de::Error::custom(
                "Internal error: Failed to get key/value after checking length",
            )
        })?;
        match key.as_str() {
            "text" => Ok(TextKind::Text {
                text: serde_json::from_value(value).map_err(|e| {
                    serde::de::Error::custom(format!("Error deserializing 'text': {e}"))
                })?,
            }),
            "arguments" => Ok(TextKind::Arguments {
                arguments: serde_json::from_value(value).map_err(|e| {
                    serde::de::Error::custom(format!("Error deserializing 'arguments': {e}"))
                })?,
            }),
            "value" => Ok(TextKind::LegacyValue { value }),
            _ => Err(serde::de::Error::custom(format!(
                "Unknown key '{key}' in text content"
            ))),
        }
    }
}

#[derive(ts_rs::TS, Clone, Copy, Debug, Deserialize, Serialize, PartialEq)]
#[ts(export)]
#[serde(rename_all = "snake_case")]
#[cfg_attr(feature = "pyo3", pyclass)]
pub enum Role {
    User,
    Assistant,
}

impl Role {
    /// The template name to use for `{"type": "text", "arguments": {}}` inputs.
    /// This will eventually be deprecated in favor of explicit `{"type": "template", "name": "user", "arguments": {}}` inputs.
    pub fn implicit_template_name(&self) -> &'static str {
        match self {
            Role::User => "user",
            Role::Assistant => "assistant",
        }
    }

    pub fn implicit_template_var(&self) -> &'static str {
        match self {
            Role::User => USER_TEXT_TEMPLATE_VAR,
            Role::Assistant => ASSISTANT_TEXT_TEMPLATE_VAR,
        }
    }
}

impl std::fmt::Display for Role {
    fn fmt(&self, f: &mut std::fmt::Formatter<'_>) -> std::fmt::Result {
        match self {
            Role::User => write!(f, "user"),
            Role::Assistant => write!(f, "assistant"),
        }
    }
}

#[cfg(feature = "pyo3")]
#[pymethods]
impl Role {
    pub fn __repr__(&self) -> String {
        self.to_string()
    }
}

/// InputMessages are validated against the input schema of the Function
/// and then templated and transformed into RequestMessages for a particular Variant.
/// They might contain tool calls or tool results along with text.
/// The abstraction we use to represent this is ContentBlock, which is a union of Text, ToolCall, and ToolResult.
/// ContentBlocks are collected into RequestMessages.
/// These RequestMessages are collected into a ModelInferenceRequest,
/// which should contain all information needed by a ModelProvider to perform the
/// inference that is called for.
#[derive(Clone, Debug, Deserialize, PartialEq, Serialize, ts_rs::TS)]
#[ts(export)]
#[cfg_attr(feature = "pyo3", pyclass(get_all, str))]
pub struct Text {
    pub text: String,
}

impl std::fmt::Display for Text {
    fn fmt(&self, f: &mut std::fmt::Formatter<'_>) -> std::fmt::Result {
        write!(f, "{}", self.text)
    }
}

impl RateLimitedInputContent for Text {
    fn estimated_input_token_usage(&self) -> u64 {
        let Text { text } = self;
        get_estimated_tokens(text)
    }
}

#[cfg(feature = "pyo3")]
#[pymethods]
impl Text {
    pub fn __repr__(&self) -> String {
        self.to_string()
    }
}

/// Struct that represents Chain of Thought reasoning
#[derive(ts_rs::TS, Clone, Debug, Deserialize, PartialEq, Serialize)]
#[ts(export)]
#[cfg_attr(feature = "pyo3", pyclass(get_all))]
pub struct Thought {
    pub text: Option<String>,
    /// An optional signature - currently, this is only used with Anthropic,
    /// and is ignored by other providers.
    #[serde(skip_serializing_if = "Option::is_none")]
    pub signature: Option<String>,
    /// When set, this 'Thought' block will only be used for providers
    /// matching this type (e.g. `anthropic`). Other providers will emit
    /// a warning and discard the block.
    #[serde(
        rename = "_internal_provider_type",
        skip_serializing_if = "Option::is_none"
    )]
    pub provider_type: Option<String>,
}

impl RateLimitedInputContent for Thought {
    fn estimated_input_token_usage(&self) -> u64 {
        let Thought {
            text,
            signature,
            provider_type: _,
        } = self;
        text.as_ref().map_or(0, |text| get_estimated_tokens(text))
            + signature
                .as_ref()
                .map_or(0, |signature| get_estimated_tokens(signature))
    }
}

/// Core representation of the types of content that could go into a model provider
/// The `PartialEq` impl will panic if we try to compare a `LazyFile`, so we make it
/// test-only to prevent production code from panicking.
/// This *does not* implement `Deserialize`, since we need object store information
/// to produce a `LazyFile::Url`
#[derive(Clone, Debug, Serialize)]
#[cfg_attr(any(feature = "e2e_tests", test), derive(PartialEq))]
#[serde(tag = "type", rename_all = "snake_case")]
pub enum ContentBlock {
    Text(Text),
    ToolCall(ToolCall),
    ToolResult(ToolResult),
    #[serde(alias = "image")]
    File(Box<LazyFile>),
    Thought(Thought),
    /// Represents an unknown provider-specific content block.
    /// We pass this along as-is without any validation or transformation.
    Unknown {
        /// The underlying content block to be passed to the model provider.
        data: Value,
        /// A fully-qualified name specifying when this content block should
        /// be included in the model provider input.
        /// E.g `tensorzero::model_name::claude-3-7-sonnet-20250219-thinking::provider_name::anthropic-extra-body`
        ///
        /// If set to `Some`, this is compared against the output of `fully_qualified_name` before invoking
        /// a model provider, and stripped from the input if it doesn't match.
        /// If set to `None, then this is passed to all model providers.
        /// Individual model provider implementation never need to check this field themselves -
        /// they only need to produce it with the proper `fully_qualified_name` set.
        model_provider_name: Option<String>,
    },
}

impl ContentBlock {
    pub async fn into_stored_content_block(self) -> Result<StoredContentBlock, Error> {
        match self {
            ContentBlock::Text(text) => Ok(StoredContentBlock::Text(text)),
            ContentBlock::ToolCall(tool_call) => Ok(StoredContentBlock::ToolCall(tool_call)),
            ContentBlock::ToolResult(tool_result) => {
                Ok(StoredContentBlock::ToolResult(tool_result))
            }
            ContentBlock::File(file) => Ok(StoredContentBlock::File(Box::new(
                file.resolve()
                    .await?
                    .clone()
                    .into_owned()
                    .into_stored_file(),
            ))),
            ContentBlock::Thought(thought) => Ok(StoredContentBlock::Thought(thought)),
            ContentBlock::Unknown {
                data,
                model_provider_name,
            } => Ok(StoredContentBlock::Unknown {
                data,
                model_provider_name,
            }),
        }
    }

    pub async fn into_resolved_content_block(self) -> Result<ResolvedContentBlock, Error> {
        match self {
            ContentBlock::Text(text) => Ok(ResolvedContentBlock::Text(text)),
            ContentBlock::ToolCall(tool_call) => Ok(ResolvedContentBlock::ToolCall(tool_call)),
            ContentBlock::ToolResult(tool_result) => {
                Ok(ResolvedContentBlock::ToolResult(tool_result))
            }
            ContentBlock::File(file) => Ok(ResolvedContentBlock::File(Box::new(
                file.resolve().await?.clone().into_owned(),
            ))),
            ContentBlock::Thought(thought) => Ok(ResolvedContentBlock::Thought(thought)),
            ContentBlock::Unknown {
                data,
                model_provider_name,
            } => Ok(ResolvedContentBlock::Unknown {
                data,
                model_provider_name,
            }),
        }
    }
}

impl std::fmt::Display for ResolvedRequestMessage {
    fn fmt(&self, f: &mut std::fmt::Formatter<'_>) -> std::fmt::Result {
        let json = serde_json::to_string_pretty(self).map_err(|_| std::fmt::Error)?;
        write!(f, "{json}")
    }
}

impl RateLimitedInputContent for ContentBlock {
    fn estimated_input_token_usage(&self) -> u64 {
        match self {
            ContentBlock::Text(text) => text.estimated_input_token_usage(),
            ContentBlock::ToolCall(tool_call) => tool_call.estimated_input_token_usage(),
            ContentBlock::ToolResult(tool_result) => tool_result.estimated_input_token_usage(),
            ContentBlock::File(file) => file.estimated_input_token_usage(),
            ContentBlock::Thought(thought) => thought.estimated_input_token_usage(),
            ContentBlock::Unknown { .. } => 0,
        }
    }
}

/// The version of `ContentBlock` that is stored in ClickHouse.
/// This is almost identical to `ContentBlock`, but without `File` data.
#[cfg_attr(test, derive(ts_rs::TS))]
#[derive(Clone, Debug, Deserialize, PartialEq, Serialize)]
#[cfg_attr(test, ts(export))]
#[serde(tag = "type", rename_all = "snake_case")]
pub enum StoredContentBlock {
    Text(Text),
    ToolCall(ToolCall),
    ToolResult(ToolResult),
    #[serde(alias = "image")]
    File(Box<StoredFile>),
    Thought(Thought),
    /// Represents an unknown provider-specific content block.
    /// We pass this along as-is without any validation or transformation.
    Unknown {
        /// The underlying content block to be passed to the model provider.
        data: Value,
        /// A fully-qualified name specifying when this content block should
        /// be included in the model provider input.
        /// E.g `tensorzero::model_name::claude-3-7-sonnet-20250219-thinking::provider_name::anthropic-extra-body`
        ///
        /// If set to `Some`, this is compared against the output of `fully_qualified_name` before invoking
        /// a model provider, and stripped from the input if it doesn't match.
        /// If set to `None, then this is passed to all model providers.
        /// Individual model provider implementation never need to check this field themselves -
        /// they only need to produce it with the proper `fully_qualified_name` set.
        model_provider_name: Option<String>,
    },
}

/// Like `ContentBlock`, but stores an in-memory `FileWithPath` instead of a `LazyFile`
/// As a result, it can implement both `Serialize` and `Deserialize`
#[cfg_attr(test, derive(ts_rs::TS))]
#[derive(Clone, Debug, Deserialize, PartialEq, Serialize)]
#[cfg_attr(test, ts(export))]
#[serde(tag = "type", rename_all = "snake_case")]
pub enum ResolvedContentBlock {
    Text(Text),
    ToolCall(ToolCall),
    ToolResult(ToolResult),
    File(Box<FileWithPath>),
    Thought(Thought),
    Unknown {
        data: Value,
        model_provider_name: Option<String>,
    },
}

impl ResolvedContentBlock {
    pub fn into_content_block(self) -> ContentBlock {
        match self {
            ResolvedContentBlock::Text(text) => ContentBlock::Text(text),
            ResolvedContentBlock::ToolCall(tool_call) => ContentBlock::ToolCall(tool_call),
            ResolvedContentBlock::ToolResult(tool_result) => ContentBlock::ToolResult(tool_result),
            ResolvedContentBlock::File(file) => {
                ContentBlock::File(Box::new(LazyFile::FileWithPath(*file)))
            }
            ResolvedContentBlock::Thought(thought) => ContentBlock::Thought(thought),
            ResolvedContentBlock::Unknown {
                data,
                model_provider_name,
            } => ContentBlock::Unknown {
                data,
                model_provider_name,
            },
        }
    }
}

/// A helper type for dealing with `ContentBlock::Unknown` in model providers.
/// This flattens the wrapped `Value` when serializing and deserializing.
///
/// During deserialization, we'll first attempt to deserialize a `T`
/// (e.g. `AnthropicContentBlock`), and fall back to `Unknown` with the raw
/// json `Value` if that fails.
///
/// During serialization, a `FlattenUnknown::Unknown` will have the wrapped
/// `Value` serialized, allowing us to send an arbitrary json value to
/// a provider.
#[derive(Clone, Debug, Deserialize, PartialEq, Serialize)]
#[serde(untagged)]
pub enum FlattenUnknown<'a, T> {
    Normal(T),
    Unknown(Cow<'a, Value>),
}

/// Holds the variants types of `ContentBlockOutput` without any data
#[derive(Clone, Copy, Debug, PartialEq, Eq, Hash)]
enum ContentBlockOutputType {
    Text,
    ToolCall,
    Thought,
}

/// Defines the types of content block that can come out of a model provider
#[derive(Clone, Debug, Deserialize, PartialEq, Serialize)]
#[serde(tag = "type", rename_all = "snake_case")]
pub enum ContentBlockOutput {
    Text(Text),
    ToolCall(ToolCall),
    Thought(Thought),
    Unknown {
        data: Value,
        model_provider_name: Option<String>,
    },
}

/// Defines the types of content block that can come from a `chat` function
#[derive(Clone, Debug, Deserialize, PartialEq, Serialize, ts_rs::TS)]
#[ts(export)]
#[serde(tag = "type", rename_all = "snake_case")]
pub enum ContentBlockChatOutput {
    Text(Text),
    ToolCall(ToolCallOutput),
    Thought(Thought),
    Unknown {
        data: Value,
        model_provider_name: Option<String>,
    },
}

/// A RequestMessage is a message sent to a model
#[derive(Clone, Debug, Serialize)]
#[cfg_attr(any(feature = "e2e_tests", test), derive(PartialEq))]
pub struct RequestMessage {
    pub role: Role,
    pub content: Vec<ContentBlock>,
}

impl RequestMessage {
    pub async fn into_stored_message(self) -> Result<StoredRequestMessage, Error> {
        Ok(StoredRequestMessage {
            role: self.role,
            content: try_join_all(
                self.content
                    .into_iter()
                    .map(ContentBlock::into_stored_content_block),
            )
            .await?,
        })
    }

<<<<<<< HEAD
    pub async fn into_resolved_message(self) -> Result<ResolvedRequestMessage, Error> {
        Ok(ResolvedRequestMessage {
            role: self.role,
            content: try_join_all(
                self.content
                    .into_iter()
                    .map(ContentBlock::into_resolved_content_block),
            )
            .await?,
        })
    }
=======
impl RateLimitedInputContent for RequestMessage {
    fn estimated_input_token_usage(&self) -> u64 {
        let RequestMessage {
            #[expect(unused_variables)]
            role,
            content,
        } = self;
        content
            .iter()
            .map(RateLimitedInputContent::estimated_input_token_usage)
            .sum()
    }
}

/// The message type that we directly store in ClickHouse.
/// This is almost identical to `RequestMessage`, but without `File` data.
/// Only the object-storage path is actually stored in clickhouse
/// The `RequestMessage/StoredRequestMessage` pair is the model-level equivalent
/// of `ResolvedInput/StoredInput`
#[derive(Clone, Debug, Deserialize, PartialEq, Serialize)]
pub struct StoredRequestMessage {
    pub role: Role,
    pub content: Vec<StoredContentBlock>,
>>>>>>> ee89abbc
}
impl std::fmt::Display for RequestMessage {
    fn fmt(&self, f: &mut std::fmt::Formatter<'_>) -> std::fmt::Result {
        let json = serde_json::to_string_pretty(self).map_err(|_| std::fmt::Error)?;
        write!(f, "{json}")
    }
}

#[derive(Clone, Debug, Default, Deserialize, PartialEq, Serialize)]
#[serde(rename_all = "snake_case")]
pub enum FunctionType {
    #[default]
    Chat,
    Json,
}

impl FunctionType {
    pub fn inference_table_name(&self) -> &'static str {
        match self {
            FunctionType::Chat => "ChatInference",
            FunctionType::Json => "JsonInference",
        }
    }
}

#[derive(Clone, Copy, Default, Debug, Deserialize, PartialEq, Serialize)]
#[serde(rename_all = "snake_case")]
pub enum ModelInferenceRequestJsonMode {
    #[default]
    Off,
    On,
    Strict,
}

/// Top-level TensorZero type for an inference request to a particular model.
/// This should contain all the information required to make a valid inference request
/// for a provider, except for information about what model to actually request,
/// and to convert it back to the appropriate response format.
/// An example of the latter is that we might have prepared a request with Tools available
/// but the client actually just wants a chat response.
#[derive(Builder, Clone, Debug, Default, Serialize)]
#[cfg_attr(any(feature = "e2e_tests", test), derive(PartialEq))]
#[builder(setter(into, strip_option), default)]
pub struct ModelInferenceRequest<'a> {
    pub inference_id: Uuid,
    pub messages: Vec<RequestMessage>,
    pub system: Option<String>,
    pub tool_config: Option<Cow<'a, ToolCallConfig>>,
    pub temperature: Option<f32>,
    pub top_p: Option<f32>,
    pub max_tokens: Option<u32>,
    pub presence_penalty: Option<f32>,
    pub frequency_penalty: Option<f32>,
    pub seed: Option<u32>,
    pub stop_sequences: Option<Cow<'a, [String]>>,
    pub stream: bool,
    pub json_mode: ModelInferenceRequestJsonMode,
    pub function_type: FunctionType,
    pub output_schema: Option<&'a Value>,
    pub extra_body: FullExtraBodyConfig,
    pub extra_headers: FullExtraHeadersConfig,
    /// Optional arbitrary data, only used when constructing the cache key.
    /// This is used by best_of_n/mixture_of_n to force different sub-variants
    /// to have different cache keys.
    pub extra_cache_key: Option<String>,
}

impl<'a> ModelInferenceRequest<'a> {
    pub fn borrow_stop_sequences(&'a self) -> Option<Cow<'a, [String]>> {
        self.stop_sequences.as_ref().map(borrow_cow)
    }
}

impl RateLimitedRequest for ModelInferenceRequest<'_> {
    fn estimated_resource_usage(&self) -> Result<RateLimitResourceUsage, Error> {
        let ModelInferenceRequest {
            inference_id: _,
            messages,
            system,
            tool_config: _, // TODO: should we account for this in advance?
            temperature: _,
            top_p: _,
            max_tokens,
            presence_penalty: _,
            frequency_penalty: _,
            seed: _,
            stop_sequences: _,
            stream: _,
            json_mode: _,
            function_type: _,
            output_schema: _,
            extra_body: _,
            extra_headers: _,
            extra_cache_key: _,
        } = self;
        let system_tokens = system
            .as_ref()
            .map(|s| get_estimated_tokens(s))
            .unwrap_or(0);
        let messages_tokens: u64 = messages
            .iter()
            .map(RateLimitedInputContent::estimated_input_token_usage)
            .sum();
        let output_tokens =
            max_tokens.ok_or_else(|| Error::new(ErrorDetails::RateLimitMissingMaxTokens))? as u64;
        Ok(RateLimitResourceUsage {
            tokens: system_tokens + messages_tokens + output_tokens,
            model_inferences: 1,
        })
    }
}

/// For use in rendering for optimization purposes
#[cfg_attr(test, derive(ts_rs::TS))]
#[derive(Clone, Debug, Serialize, Deserialize)]
#[cfg_attr(any(feature = "e2e_tests", test), derive(PartialEq))]
#[cfg_attr(test, ts(export))]
#[cfg_attr(feature = "pyo3", pyclass(get_all, str))]
pub struct ModelInput {
    pub system: Option<String>,
    pub messages: Vec<ResolvedRequestMessage>,
}

impl std::fmt::Display for ModelInput {
    fn fmt(&self, f: &mut std::fmt::Formatter<'_>) -> std::fmt::Result {
        let json = serde_json::to_string_pretty(self).map_err(|_| std::fmt::Error)?;
        write!(f, "{json}")
    }
}

#[cfg(feature = "pyo3")]
#[pymethods]
impl ModelInput {
    pub fn __repr__(&self) -> String {
        self.to_string()
    }
}

#[derive(Clone, Copy, Debug, Deserialize, PartialEq, Serialize, ts_rs::TS)]
#[ts(export)]
#[serde(rename_all = "snake_case")]
pub enum FinishReason {
    Stop,
    StopSequence,
    Length,
    ToolCall,
    ContentFilter,
    Unknown,
}

/// Each provider transforms a ModelInferenceRequest into a provider-specific (private) inference request type
/// that is suitable for serialization directly into a request to the provider.
///
/// In both non-streaming and streaming inference, each ModelProvider receives data from the provider in a
/// a (private) provider-specific format that is then transformed into a ProviderInferenceResponse (non-streaming)
/// or a stream of ProviderInferenceResponseChunks (streaming).

#[derive(Clone, Debug, Serialize)]
#[cfg_attr(any(feature = "e2e_tests", test), derive(PartialEq))]
pub struct ProviderInferenceResponse {
    pub id: Uuid,
    pub created: u64,
    pub output: Vec<ContentBlockOutput>,
    pub system: Option<String>,
    pub input_messages: Vec<RequestMessage>,
    pub raw_request: String,
    pub raw_response: String,
    pub usage: Usage,
    pub latency: Latency,
    pub finish_reason: Option<FinishReason>,
}

impl ProviderInferenceResponse {
    pub fn resource_usage(&self) -> Result<RateLimitResourceUsage, Error> {
        Ok(RateLimitResourceUsage {
            model_inferences: 1,
            tokens: self.usage.total_tokens() as u64,
        })
    }
}

#[derive(Clone, Copy, Debug, Default, PartialEq, Serialize, Deserialize, ts_rs::TS)]
#[ts(export)]
pub struct Usage {
    pub input_tokens: u32,
    pub output_tokens: u32,
}

impl Usage {
    pub fn total_tokens(&self) -> u32 {
        self.input_tokens + self.output_tokens
    }
}

#[derive(Clone, Debug, PartialEq, Serialize)]
#[serde(untagged)]
pub enum Latency {
    Streaming {
        ttft: Duration,
        response_time: Duration,
    },
    NonStreaming {
        response_time: Duration,
    },
    Batch,
}

/// After a ProviderInferenceResponse is returned to the Model,
/// it is converted into a ModelInferenceResponse that includes additional metadata (such as the model provider name).
#[derive(Clone, Debug)]
#[cfg_attr(any(feature = "e2e_tests", test), derive(PartialEq))]
pub struct ModelInferenceResponse {
    pub id: Uuid,
    pub created: u64,
    pub output: Vec<ContentBlockOutput>,
    pub system: Option<String>,
    pub input_messages: Vec<RequestMessage>,
    pub raw_request: String,
    pub raw_response: String,
    pub usage: Usage,
    pub latency: Latency,
    pub model_provider_name: Arc<str>,
    pub cached: bool,
    pub finish_reason: Option<FinishReason>,
}

/// Finally, in the Variant we convert the ModelInferenceResponse into a ModelInferenceResponseWithMetadata
/// that includes additional metadata (such as the model name).
#[derive(Clone, Debug)]
#[cfg_attr(any(feature = "e2e_tests", test), derive(PartialEq))]
pub struct ModelInferenceResponseWithMetadata {
    pub id: Uuid,
    pub created: u64,
    pub output: Vec<ContentBlockOutput>,
    pub system: Option<String>,
    pub input_messages: RequestMessagesOrBatch,
    pub raw_request: String,
    pub raw_response: String,
    pub usage: Usage,
    pub latency: Latency,
    pub model_provider_name: Arc<str>,
    pub model_name: Arc<str>,
    pub cached: bool,
    pub finish_reason: Option<FinishReason>,
}

/// Holds `RequestMessage`s or `StoredRequestMessage`s. This used to avoid the need to duplicate types
/// that are used by batch inferences (where we read `StoredRequestMessage` from the database)
/// and normal inference code (where we pass around `RequestMessage`s in order to strip out image data
/// from our `raw_request` before writing to ClickHouse).
///
/// This is separate from any 're-resolution' logic (converting from a `StoredRequestMessage`
/// back to a `RequestMessage` by looking up image data from the object store).
/// We don't currently have re-resolution implemented in Rust, but we'll need to do so when
/// we move more ui code to Rust
#[derive(Clone, Debug)]
#[cfg_attr(any(feature = "e2e_tests", test), derive(PartialEq))]
pub enum RequestMessagesOrBatch {
    /// The typical case - we have normal `RequestMessages` from client input
    Message(Vec<RequestMessage>),
    /// We've deserialized `StoredRequestMessage` from a batch inference row in the databsae
    /// This is only used when constructing our final result in `write_completed_batch_inference`
    BatchInput(Vec<StoredRequestMessage>),
}

impl ModelInferenceResponseWithMetadata {
    /// We return the actual usage (meaning the number of tokens the user would be billed for)
    /// in the HTTP response.
    /// However, we store the number of tokens that would have been used in the database.
    /// So we need this function to compute the actual usage in order to send it in the HTTP response.
    pub fn usage_considering_cached(&self) -> Usage {
        if self.cached {
            Usage {
                input_tokens: 0,
                output_tokens: 0,
            }
        } else {
            self.usage
        }
    }
}

/* As a Variant might make use of multiple model inferences, we then combine
 * one or more ModelInferenceResults into a single InferenceResult (but we keep the original ModelInferenceResults around for storage).
 * In the non-streaming case, this InferenceResult is converted into an InferenceResponse and sent to the client.
 * See below for streaming case.
 */

/// This type contains the result of running a variant of a function
#[derive(Clone, Debug)]
//#[serde(tag = "type", rename_all = "snake_case")]
pub enum InferenceResult {
    Chat(ChatInferenceResult),
    Json(JsonInferenceResult),
}

#[derive(Clone, Debug)]
pub struct ChatInferenceResult {
    pub inference_id: Uuid,
    pub created: u64,
    pub content: Vec<ContentBlockChatOutput>,
    pub model_inference_results: Vec<ModelInferenceResponseWithMetadata>,
    pub inference_params: InferenceParams,
    pub original_response: Option<String>,
    pub finish_reason: Option<FinishReason>,
}

#[derive(Clone, Debug)]
pub struct JsonInferenceResult {
    pub inference_id: Uuid,
    pub created: u64,
    pub output: InternalJsonInferenceOutput,
    pub model_inference_results: Vec<ModelInferenceResponseWithMetadata>,
    pub output_schema: Value,
    pub inference_params: InferenceParams,
    pub original_response: Option<String>,
    pub finish_reason: Option<FinishReason>,
}

#[derive(Clone, Debug, Deserialize, Serialize, PartialEq, ts_rs::TS)]
#[ts(export)]
#[cfg_attr(feature = "pyo3", pyclass(str))]
pub struct JsonInferenceOutput {
    pub raw: Option<String>,
    pub parsed: Option<Value>,
}

impl std::fmt::Display for JsonInferenceOutput {
    fn fmt(&self, f: &mut std::fmt::Formatter<'_>) -> std::fmt::Result {
        let json = serde_json::to_string_pretty(self).map_err(|_| std::fmt::Error)?;
        write!(f, "{json}")
    }
}

#[cfg(feature = "pyo3")]
#[pymethods]
impl JsonInferenceOutput {
    #[getter]
    fn get_raw(&self) -> Option<String> {
        self.raw.clone()
    }

    #[getter]
    fn get_parsed<'py>(&self, py: Python<'py>) -> PyResult<Bound<'py, PyAny>> {
        Ok(match &self.parsed {
            Some(value) => serialize_to_dict(py, value)?.into_bound(py),
            None => py.None().into_bound(py),
        })
    }
}

#[derive(Clone, Debug, PartialEq)]
pub struct InternalJsonInferenceOutput {
    pub raw: Option<String>,
    pub parsed: Option<Value>,
    pub auxiliary_content: Vec<ContentBlockOutput>,
    // index of the JSON block in the original content blocks
    // generated by the inference
    pub json_block_index: Option<usize>,
}

/// In the streaming case we convert ProviderInferenceResponseChunks into a InferenceResultChunk, which is then
/// converted into an InferenceResponseChunk and sent to the client.
/// We then collect all the InferenceResultChunks into an InferenceResult for validation and storage after the fact.

#[derive(Clone, Debug, Deserialize, PartialEq, Serialize)]
pub struct ProviderInferenceResponseChunk {
    pub content: Vec<ContentBlockChunk>,
    pub created: u64,
    pub usage: Option<Usage>,
    pub raw_response: String,
    pub latency: Duration,
    pub finish_reason: Option<FinishReason>,
}

#[derive(Clone, Debug, PartialEq, Serialize, Deserialize)]
#[serde(tag = "type", rename_all = "snake_case")]
pub enum ContentBlockChunk {
    Text(TextChunk),
    ToolCall(ToolCallChunk),
    Thought(ThoughtChunk),
}

#[derive(Clone, Debug, PartialEq, Serialize, Deserialize)]
pub struct TextChunk {
    pub id: String,
    pub text: String,
}

#[derive(Clone, Debug, PartialEq, Serialize, Deserialize)]
pub struct ThoughtChunk {
    pub id: String,
    pub text: Option<String>,
    pub signature: Option<String>,
    /// See `Thought.provider_type`
    #[serde(
        rename = "_internal_provider_type",
        skip_serializing_if = "Option::is_none"
    )]
    pub provider_type: Option<String>,
}

#[derive(Clone, Debug, PartialEq, Serialize, Deserialize)]
pub struct ChatInferenceResultChunk {
    pub content: Vec<ContentBlockChunk>,
    pub created: u64,
    #[serde(skip_serializing_if = "Option::is_none")]
    pub usage: Option<Usage>,
    pub latency: Duration,
    pub raw_response: String,
    pub finish_reason: Option<FinishReason>,
}

#[derive(Clone, Debug, PartialEq, Serialize)]
pub struct JsonInferenceResultChunk {
    pub raw: Option<String>,
    pub thought: Option<String>,
    pub created: u64,
    #[serde(skip_serializing_if = "Option::is_none")]
    pub usage: Option<Usage>,
    pub latency: Duration,
    pub raw_response: String,
    pub finish_reason: Option<FinishReason>,
}

#[derive(Clone, Debug, PartialEq, Serialize)]
#[serde(tag = "type")]
pub enum InferenceResultChunk {
    Chat(ChatInferenceResultChunk),
    Json(JsonInferenceResultChunk),
}

/// Alongside the response, we also store information about what happened during the request.
/// For this we convert the InferenceResult into a ChatInferenceDatabaseInsert or JsonInferenceDatabaseInsert and ModelInferenceDatabaseInserts,
/// which are written to ClickHouse tables of the same name asynchronously.

#[derive(Debug, Deserialize, Serialize)]
pub struct ChatInferenceDatabaseInsert {
    pub id: Uuid,
    pub function_name: String,
    pub variant_name: String,
    pub episode_id: Uuid,
    #[serde(deserialize_with = "deserialize_json_string")]
    pub input: StoredInput,
    #[serde(deserialize_with = "deserialize_json_string")]
    pub output: Vec<ContentBlockChatOutput>,
    #[serde(skip_serializing_if = "Option::is_none")]
    #[serde(deserialize_with = "deserialize_optional_json_string")]
    pub tool_params: Option<ToolCallConfigDatabaseInsert>,
    #[serde(deserialize_with = "deserialize_json_string")]
    pub inference_params: InferenceParams,
    pub processing_time_ms: Option<u32>,
    pub ttft_ms: Option<u32>,
    pub tags: HashMap<String, String>,
    #[serde(deserialize_with = "deserialize_defaulted_json_string")]
    pub extra_body: UnfilteredInferenceExtraBody,
}

#[derive(Debug, Deserialize, Serialize)]
pub struct JsonInferenceDatabaseInsert {
    pub id: Uuid,
    pub function_name: String,
    pub variant_name: String,
    pub episode_id: Uuid,
    #[serde(deserialize_with = "deserialize_json_string")]
    pub input: StoredInput,
    #[serde(deserialize_with = "deserialize_json_string")]
    pub output: JsonInferenceOutput,
    // We at one point wrote empty auxiliary content to the database as "" but now write it as []
    // In either case, we want to deserialize it as [] if empty
    #[serde(deserialize_with = "deserialize_defaulted_json_string")]
    pub auxiliary_content: Vec<ContentBlockOutput>,
    #[serde(deserialize_with = "deserialize_json_string")]
    pub inference_params: InferenceParams,
    pub processing_time_ms: Option<u32>,
    pub output_schema: Value,
    pub ttft_ms: Option<u32>,
    pub tags: HashMap<String, String>,
    #[serde(deserialize_with = "deserialize_defaulted_json_string")]
    pub extra_body: UnfilteredInferenceExtraBody,
}

#[derive(Debug, Deserialize, Serialize)]
#[serde(untagged)]
pub enum InferenceDatabaseInsert {
    Chat(ChatInferenceDatabaseInsert),
    Json(JsonInferenceDatabaseInsert),
}

#[derive(Clone, Debug, PartialEq, Serialize)]
pub struct ModelInferenceDatabaseInsert {
    pub id: Uuid,
    pub inference_id: Uuid,
    pub raw_request: String,
    pub raw_response: String,
    pub system: Option<String>,
    pub input_messages: String,
    pub output: String,
    pub input_tokens: Option<u32>,
    pub output_tokens: Option<u32>,
    pub response_time_ms: Option<u32>,
    pub model_name: String,
    pub model_provider_name: String,
    pub ttft_ms: Option<u32>,
    pub cached: bool,
    pub finish_reason: Option<FinishReason>,
}

#[cfg(test)]
impl From<String> for InputMessageContent {
    fn from(text: String) -> Self {
        InputMessageContent::Text(TextKind::Text { text })
    }
}

#[cfg(test)]
impl From<String> for ResolvedInputMessageContent {
    fn from(text: String) -> Self {
        ResolvedInputMessageContent::Text { text }
    }
}

#[cfg(test)]
impl From<String> for LazyResolvedInputMessageContent {
    fn from(text: String) -> Self {
        LazyResolvedInputMessageContent::Text { text }
    }
}

#[cfg(any(test, feature = "e2e_tests"))]
impl From<String> for ContentBlockChatOutput {
    fn from(text: String) -> Self {
        ContentBlockChatOutput::Text(Text { text })
    }
}

fn deserialize_content<'de, D: Deserializer<'de>>(
    deserializer: D,
) -> Result<Vec<InputMessageContent>, D::Error> {
    #[expect(clippy::redundant_closure_for_method_calls)]
    UntaggedEnumVisitor::new()
        .string(|text| {
            Ok(vec![InputMessageContent::Text(TextKind::Text {
                text: text.to_string(),
            })])
        })
        .map(|object| {
            tracing::warn!("Deprecation Warning: passing in an object for `content` is deprecated. Please use an array of content blocks instead.");
            Ok(vec![InputMessageContent::Text(TextKind::Arguments {
                arguments: object.deserialize()?,
            })])
        })
        .seq(|seq| seq.deserialize())
        .deserialize(deserializer)
}

impl From<String> for ContentBlock {
    fn from(text: String) -> Self {
        ContentBlock::Text(Text { text })
    }
}

impl From<String> for StoredContentBlock {
    fn from(text: String) -> Self {
        StoredContentBlock::Text(Text { text })
    }
}

impl From<String> for ContentBlockOutput {
    fn from(text: String) -> Self {
        ContentBlockOutput::Text(Text { text })
    }
}

impl ModelInferenceResponse {
    pub fn new(
        provider_inference_response: ProviderInferenceResponse,
        model_provider_name: Arc<str>,
        cached: bool,
    ) -> Self {
        Self {
            id: provider_inference_response.id,
            created: provider_inference_response.created,
            output: provider_inference_response.output,
            system: provider_inference_response.system,
            input_messages: provider_inference_response.input_messages,
            raw_request: provider_inference_response.raw_request,
            raw_response: provider_inference_response.raw_response,
            usage: provider_inference_response.usage,
            latency: provider_inference_response.latency,
            finish_reason: provider_inference_response.finish_reason,
            model_provider_name,
            cached,
        }
    }

    pub fn from_cache(
        cache_lookup: CacheData<NonStreamingCacheData>,
        request: &ModelInferenceRequest<'_>,
        model_provider_name: &str,
    ) -> Self {
        Self {
            id: Uuid::now_v7(),
            created: current_timestamp(),
            output: cache_lookup.output.blocks,
            system: request.system.clone(),
            input_messages: request.messages.clone(),
            raw_request: cache_lookup.raw_request,
            raw_response: cache_lookup.raw_response,
            usage: Usage {
                input_tokens: cache_lookup.input_tokens,
                output_tokens: cache_lookup.output_tokens,
            },
            latency: Latency::NonStreaming {
                response_time: Duration::from_secs(0),
            },
            finish_reason: cache_lookup.finish_reason,
            model_provider_name: Arc::from(model_provider_name),
            cached: true,
        }
    }
}

impl ModelInferenceResponseWithMetadata {
    pub fn new(model_inference_response: ModelInferenceResponse, model_name: Arc<str>) -> Self {
        Self {
            id: model_inference_response.id,
            created: model_inference_response.created,
            output: model_inference_response.output,
            system: model_inference_response.system,
            input_messages: RequestMessagesOrBatch::Message(
                model_inference_response.input_messages,
            ),
            raw_request: model_inference_response.raw_request,
            raw_response: model_inference_response.raw_response,
            usage: model_inference_response.usage,
            latency: model_inference_response.latency,
            finish_reason: model_inference_response.finish_reason,
            model_provider_name: model_inference_response.model_provider_name,
            model_name,
            cached: model_inference_response.cached,
        }
    }
}

impl ModelInferenceDatabaseInsert {
    pub async fn new(
        result: ModelInferenceResponseWithMetadata,
        inference_id: Uuid,
    ) -> Result<Self, Error> {
        let (latency_ms, ttft_ms) = match result.latency {
            Latency::Streaming {
                ttft,
                response_time,
            } => (
                Some(response_time.as_millis() as u32),
                Some(ttft.as_millis() as u32),
            ),
            Latency::NonStreaming { response_time } => {
                (Some(response_time.as_millis() as u32), None)
            }
            Latency::Batch => (None, None),
        };
        let serialized_output = serialize_or_log(&result.output);

        // A usage of 0 indicates that something went wrong, since a model
        // should always consume and produce at least one token.
        // We store this as `null` in ClickHouse, so that we can easily filter
        // out these values from aggregation queries.
        let input_tokens = if result.usage.input_tokens > 0 {
            Some(result.usage.input_tokens)
        } else {
            None
        };
        let output_tokens = if result.usage.output_tokens > 0 {
            Some(result.usage.output_tokens)
        } else {
            None
        };

        let stored_input_messages = match result.input_messages {
            RequestMessagesOrBatch::Message(input_messages) => {
                // In the the future, we might want to support writing 'partially broken' input messages to ClickHouse,
                // so that we write something even if one of the input files fails to resolve.
                try_join_all(
                    input_messages
                        .into_iter()
                        .map(RequestMessage::into_stored_message),
                )
                .await?
            }
            RequestMessagesOrBatch::BatchInput(stored) => stored,
        };

        Ok(Self {
            id: Uuid::now_v7(),
            inference_id,
            raw_request: result.raw_request,
            raw_response: result.raw_response,
            system: result.system,
            output: serialized_output,
            input_tokens,
            output_tokens,
            response_time_ms: latency_ms,
            ttft_ms,
            model_provider_name: result.model_provider_name.to_string(),
            model_name: result.model_name.to_string(),
            cached: result.cached,
            finish_reason: result.finish_reason,
            input_messages: serialize_or_log(&stored_input_messages),
        })
    }
}

pub struct ProviderInferenceResponseArgs {
    pub output: Vec<ContentBlockOutput>,
    pub system: Option<String>,
    pub input_messages: Vec<RequestMessage>,
    pub raw_request: String,
    pub raw_response: String,
    pub usage: Usage,
    pub latency: Latency,
    pub finish_reason: Option<FinishReason>,
}

impl ProviderInferenceResponse {
    pub fn new(args: ProviderInferenceResponseArgs) -> Self {
        let sanitized_raw_request = sanitize_raw_request(&args.input_messages, args.raw_request);
        Self {
            id: Uuid::now_v7(),
            created: current_timestamp(),
            output: args.output,
            system: args.system,
            input_messages: args.input_messages,
            raw_request: sanitized_raw_request,
            raw_response: args.raw_response,
            usage: args.usage,
            latency: args.latency,
            finish_reason: args.finish_reason,
        }
    }
}

impl InferenceResult {
    pub fn model_inference_results(&self) -> &Vec<ModelInferenceResponseWithMetadata> {
        match self {
            InferenceResult::Chat(chat_result) => &chat_result.model_inference_results,
            InferenceResult::Json(json_result) => &json_result.model_inference_results,
        }
    }

    pub async fn get_serialized_model_inferences(&self) -> Vec<serde_json::Value> {
        let model_inference_responses = self.model_inference_results();
        let inference_id = match self {
            InferenceResult::Chat(chat_result) => chat_result.inference_id,
            InferenceResult::Json(json_result) => json_result.inference_id,
        };
        join_all(model_inference_responses.iter().map(|r| async {
            let model_inference = ModelInferenceDatabaseInsert::new(r.clone(), inference_id).await;
            let model_inference = match model_inference {
                Ok(model_inference) => model_inference,
                Err(e) => {
                    ErrorDetails::Serialization {
                        message: format!("Failed to construct ModelInferenceDatabaseInsert: {e:?}"),
                    }
                    .log();
                    return Default::default();
                }
            };
            match serde_json::to_value(model_inference) {
                Ok(v) => v,
                Err(e) => {
                    ErrorDetails::Serialization {
                        message: format!("Failed to serialize ModelInferenceDatabaseInsert: {e:?}"),
                    }
                    .log();
                    Default::default()
                }
            }
        }))
        .await
    }

    pub fn usage_considering_cached(&self) -> Usage {
        self.model_inference_results()
            .iter()
            .map(ModelInferenceResponseWithMetadata::usage_considering_cached)
            .sum()
    }

    pub fn set_original_response(&mut self, original_response: Option<String>) {
        match self {
            InferenceResult::Chat(chat_result) => chat_result.original_response = original_response,
            InferenceResult::Json(json_result) => json_result.original_response = original_response,
        }
    }

    pub fn mut_model_inference_results(&mut self) -> &mut Vec<ModelInferenceResponseWithMetadata> {
        match self {
            InferenceResult::Chat(chat_result) => &mut chat_result.model_inference_results,
            InferenceResult::Json(json_result) => &mut json_result.model_inference_results,
        }
    }

    pub fn owned_model_inference_results(self) -> Vec<ModelInferenceResponseWithMetadata> {
        match self {
            InferenceResult::Chat(chat_result) => chat_result.model_inference_results,
            InferenceResult::Json(json_result) => json_result.model_inference_results,
        }
    }
}

impl JsonInferenceResult {
    #[expect(clippy::too_many_arguments)]
    pub fn new(
        inference_id: Uuid,
        raw: Option<String>,
        parsed: Option<Value>,
        json_block_index: Option<usize>,
        auxiliary_content: Vec<ContentBlockOutput>,
        model_inference_results: Vec<ModelInferenceResponseWithMetadata>,
        output_schema: Value,
        inference_params: InferenceParams,
        original_response: Option<String>,
    ) -> Self {
        let output = InternalJsonInferenceOutput {
            raw,
            parsed,
            auxiliary_content,
            json_block_index,
        };
        let finish_reason = get_finish_reason(&model_inference_results);
        Self {
            inference_id,
            created: current_timestamp(),
            output,
            model_inference_results,
            output_schema,
            inference_params,
            original_response,
            finish_reason,
        }
    }
}

impl ChatInferenceResult {
    pub async fn new(
        inference_id: Uuid,
        raw_content: Vec<ContentBlockOutput>,
        model_inference_results: Vec<ModelInferenceResponseWithMetadata>,
        tool_config: Option<&ToolCallConfig>,
        inference_params: InferenceParams,
        original_response: Option<String>,
    ) -> Self {
        let created = current_timestamp();
        let content = parse_chat_output(raw_content, tool_config).await;
        let finish_reason = get_finish_reason(&model_inference_results);
        Self {
            inference_id,
            created,
            content,
            model_inference_results,
            inference_params,
            original_response,
            finish_reason,
        }
    }
}

/// Get the finish reason from the last model inference result sorted by created time (or None if it is not present)
fn get_finish_reason(
    model_inference_results: &[ModelInferenceResponseWithMetadata],
) -> Option<FinishReason> {
    model_inference_results
        .iter()
        .sorted_by_key(|r| r.created)
        .next_back()
        .and_then(|r| r.finish_reason)
}

pub async fn parse_chat_output(
    content: Vec<ContentBlockOutput>,
    tool_config: Option<&ToolCallConfig>,
) -> Vec<ContentBlockChatOutput> {
    if content.is_empty() {
        Error::new(ErrorDetails::Inference {
            message: "No content blocks in inference result".to_string(),
        });
    }

    let mut output = Vec::new();
    for content in content.into_iter() {
        match content {
            ContentBlockOutput::Text(text) => {
                output.push(ContentBlockChatOutput::Text(text));
            }
            ContentBlockOutput::ToolCall(tool_call) => {
                // Parse the tool call arguments
                let tool_call_output = ToolCallOutput::new(tool_call, tool_config).await;
                output.push(ContentBlockChatOutput::ToolCall(tool_call_output));
            }
            ContentBlockOutput::Thought(thought) => {
                output.push(ContentBlockChatOutput::Thought(thought));
            }
            ContentBlockOutput::Unknown {
                data,
                model_provider_name,
            } => {
                output.push(ContentBlockChatOutput::Unknown {
                    data,
                    model_provider_name,
                });
            }
        }
    }
    output
}

impl ChatInferenceDatabaseInsert {
    pub fn new(
        chat_result: ChatInferenceResult,
        input: StoredInput,
        metadata: InferenceDatabaseInsertMetadata,
    ) -> Self {
        let processing_time_ms = metadata
            .processing_time
            .map(|duration| duration.as_millis() as u32);

        let tool_params = metadata.tool_config.map(ToolCallConfigDatabaseInsert::from);
        let inference_params = chat_result.inference_params;

        Self {
            id: chat_result.inference_id,
            function_name: metadata.function_name,
            variant_name: metadata.variant_name,
            episode_id: metadata.episode_id,
            input,
            tool_params,
            inference_params,
            output: chat_result.content,
            processing_time_ms,
            tags: metadata.tags,
            ttft_ms: metadata.ttft_ms,
            extra_body: metadata.extra_body,
        }
    }
}

impl JsonInferenceDatabaseInsert {
    pub fn new(
        json_result: JsonInferenceResult,
        input: StoredInput,
        metadata: InferenceDatabaseInsertMetadata,
    ) -> Self {
        let processing_time_ms = metadata
            .processing_time
            .map(|duration| duration.as_millis() as u32);

        let inference_params = json_result.inference_params;
        let InternalJsonInferenceOutput {
            raw,
            parsed,
            auxiliary_content,
            ..
        } = json_result.output;
        let output = JsonInferenceOutput { raw, parsed };

        Self {
            id: json_result.inference_id,
            function_name: metadata.function_name,
            variant_name: metadata.variant_name,
            episode_id: metadata.episode_id,
            input,
            auxiliary_content,
            inference_params,
            output,
            processing_time_ms,
            output_schema: json_result.output_schema,
            tags: metadata.tags,
            extra_body: metadata.extra_body,
            ttft_ms: metadata.ttft_ms,
        }
    }
}

// Function to get the current timestamp in seconds
#[expect(clippy::missing_panics_doc)]
pub fn current_timestamp() -> u64 {
    #[expect(clippy::expect_used)]
    SystemTime::now()
        .duration_since(UNIX_EPOCH)
        .expect("Time went backwards")
        .as_secs()
}

impl ProviderInferenceResponseChunk {
    pub fn new(
        content: Vec<ContentBlockChunk>,
        usage: Option<Usage>,
        raw_response: String,
        latency: Duration,
        finish_reason: Option<FinishReason>,
    ) -> Self {
        Self {
            content,
            created: current_timestamp(),
            usage,
            raw_response,
            latency,
            finish_reason,
        }
    }
}

impl InferenceResultChunk {
    pub fn latency(&self) -> Duration {
        match self {
            InferenceResultChunk::Chat(chunk) => chunk.latency,
            InferenceResultChunk::Json(chunk) => chunk.latency,
        }
    }

    pub fn usage(&self) -> Option<&Usage> {
        match self {
            InferenceResultChunk::Chat(chunk) => chunk.usage.as_ref(),
            InferenceResultChunk::Json(chunk) => chunk.usage.as_ref(),
        }
    }

    pub fn raw_response(&self) -> &str {
        match self {
            InferenceResultChunk::Chat(chunk) => &chunk.raw_response,
            InferenceResultChunk::Json(chunk) => &chunk.raw_response,
        }
    }

    pub fn finish_reason(&self) -> Option<&FinishReason> {
        match self {
            InferenceResultChunk::Chat(chunk) => chunk.finish_reason.as_ref(),
            InferenceResultChunk::Json(chunk) => chunk.finish_reason.as_ref(),
        }
    }
}

impl InferenceResultChunk {
    pub fn new(chunk: ProviderInferenceResponseChunk, function: FunctionConfigType) -> Self {
        match function {
            FunctionConfigType::Chat => Self::Chat(chunk.into()),
            FunctionConfigType::Json => Self::Json(chunk.into()),
        }
    }
}

impl From<ProviderInferenceResponseChunk> for ChatInferenceResultChunk {
    fn from(chunk: ProviderInferenceResponseChunk) -> Self {
        Self {
            content: chunk.content,
            created: chunk.created,
            usage: chunk.usage,
            latency: chunk.latency,
            finish_reason: chunk.finish_reason,
            raw_response: chunk.raw_response,
        }
    }
}

impl From<ToolCallOutput> for ToolCall {
    fn from(output: ToolCallOutput) -> Self {
        Self {
            id: output.id,
            name: output.raw_name,
            arguments: output.raw_arguments,
        }
    }
}

impl From<ContentBlockChatOutput> for ContentBlock {
    fn from(output: ContentBlockChatOutput) -> Self {
        match output {
            ContentBlockChatOutput::Text(text) => ContentBlock::Text(text),
            ContentBlockChatOutput::ToolCall(tool_call_output) => {
                ContentBlock::ToolCall(tool_call_output.into())
            }
            ContentBlockChatOutput::Thought(thought) => ContentBlock::Thought(thought),
            ContentBlockChatOutput::Unknown {
                data,
                model_provider_name,
            } => ContentBlock::Unknown {
                data,
                model_provider_name,
            },
        }
    }
}

impl From<ContentBlockChatOutput> for ContentBlockOutput {
    fn from(output: ContentBlockChatOutput) -> Self {
        match output {
            ContentBlockChatOutput::Text(text) => ContentBlockOutput::Text(text),
            ContentBlockChatOutput::ToolCall(tool_call) => {
                ContentBlockOutput::ToolCall(tool_call.into())
            }
            ContentBlockChatOutput::Thought(thought) => ContentBlockOutput::Thought(thought),
            ContentBlockChatOutput::Unknown {
                data,
                model_provider_name,
            } => ContentBlockOutput::Unknown {
                data,
                model_provider_name,
            },
        }
    }
}

/// We use best-effort to reconstruct the raw response for JSON functions
/// They might either return a ToolCallChunk or a TextChunk
/// We take the string from either of these (from the last block if there are multiple)
/// and use that as the raw response.
impl From<ProviderInferenceResponseChunk> for JsonInferenceResultChunk {
    fn from(chunk: ProviderInferenceResponseChunk) -> Self {
        let mut raw = None;
        let mut thought = None;
        for content in chunk.content.into_iter() {
            match content {
                ContentBlockChunk::ToolCall(tool_call) => {
                    raw = Some(tool_call.raw_arguments.to_owned());
                }
                ContentBlockChunk::Text(text_chunk) => raw = Some(text_chunk.text.to_owned()),
                ContentBlockChunk::Thought(thought_chunk) => {
                    thought = thought_chunk.text;
                }
            }
        }
        Self {
            raw,
            thought,
            created: chunk.created,
            usage: chunk.usage,
            latency: chunk.latency,
            raw_response: chunk.raw_response,
            finish_reason: chunk.finish_reason,
        }
    }
}

// Define the CollectChunksArgs struct with existing and new fields
pub struct CollectChunksArgs<'a, 'b> {
    pub value: Vec<InferenceResultChunk>,
    pub inference_id: Uuid,
    pub episode_id: Uuid,
    pub function: Arc<FunctionConfig>,
    pub model_name: Arc<str>,
    pub model_provider_name: Arc<str>,
    pub raw_request: String,
    /// We may sometimes construct a fake stream from a non-streaming response
    /// (e.g. in `mixture_of_n` if we have a successful non-streaming candidate, but
    /// a streaming fuser request fails).
    /// In this case, we want to store the original `raw_response`, instead of building
    /// it up from the chunks.
    pub raw_response: Option<String>,
    pub inference_params: InferenceParams,
    pub system: Option<String>,
    pub input_messages: Vec<RequestMessage>,
    pub function_name: &'b str,
    pub variant_name: &'b str,
    pub dynamic_output_schema: Option<DynamicJSONSchema>,
    pub templates: &'b TemplateConfig<'a>,
    pub tool_config: Option<&'b ToolCallConfig>,
    pub cached: bool,
    pub extra_body: UnfilteredInferenceExtraBody,
    pub extra_headers: UnfilteredInferenceExtraHeaders,
    pub ticket_borrow: TicketBorrows,
    pub postgres_connection_info: PostgresConnectionInfo,
}

// Modify the collect_chunks function to accept CollectChunksArgs
// 'a ends up as static and 'b ends up as stack allocated in the caller (endpoints::inference::create_stream)
pub async fn collect_chunks(args: CollectChunksArgs<'_, '_>) -> Result<InferenceResult, Error> {
    let CollectChunksArgs {
        value,
        inference_id,
        episode_id,
        function,
        model_name,
        model_provider_name,
        raw_request,
        raw_response,
        inference_params,
        system,
        input_messages,
        function_name,
        variant_name,
        dynamic_output_schema,
        templates,
        tool_config,
        cached,
        extra_body,
        extra_headers,
        ticket_borrow,
        postgres_connection_info,
    } = args;

    // NOTE: We will eventually need this to be per-inference-response-type and sensitive to the type of variant and function being called.
    // We preserve the order of chunks in the stream when combining them into `ContentBlockOutput`, except when
    // the same id is used by non-adjacent blocks.
    // For example, the following chunks:
    // `[TextChunk(id=0, content="Hello ""), ThoughtChunk(id=0, content=Something), TextChunk(id=0, content=World)]``
    // will be collected into the content block list: `[Text("Hello World"), Thought("Something"))]`
    //
    // All chunks with the same type and id (in this case, TextChunk id=0) are combined into a single content
    // block at the first occurrence of that type and id.
    // We use an 'IndexMap' to preserve the insertion order, so that newly-seen type/id combinations
    // are not reordered.
    let mut blocks: IndexMap<(ContentBlockOutputType, String), ContentBlockOutput> =
        IndexMap::new();
    // If the variant gave us an explicit 'raw_response', use that.
    // Otherwise, concatenate the raw_response from each chunk.
    let raw_response = raw_response.unwrap_or_else(|| {
        value
            .iter()
            .map(InferenceResultChunk::raw_response)
            .collect::<Vec<&str>>()
            .join("\n")
    });
    let mut usage: Usage = Usage::default();
    let mut ttft: Option<Duration> = None;
    let response_time = value
        .last()
        .ok_or_else(|| {
            Error::new(ErrorDetails::TypeConversion {
                message:
                    "Attempted to create an InferenceResult from an empty response chunk vector"
                        .to_string(),
            })
        })?
        .latency();
    // We'll take the finish reason from the last chunk
    let mut finish_reason: Option<FinishReason> = None;
    for chunk in value {
        if let Some(chunk_usage) = chunk.usage() {
            usage.input_tokens = usage.input_tokens.saturating_add(chunk_usage.input_tokens);
            usage.output_tokens = usage
                .output_tokens
                .saturating_add(chunk_usage.output_tokens);
        }
        match chunk {
            InferenceResultChunk::Chat(chunk) => {
                if let Some(chunk_finish_reason) = chunk.finish_reason {
                    finish_reason = Some(chunk_finish_reason);
                }
                for content in chunk.content {
                    match content {
                        ContentBlockChunk::Text(text) => {
                            handle_textual_content_block(
                                &mut blocks,
                                (ContentBlockOutputType::Text, text.id),
                                text.text,
                                &mut ttft,
                                chunk.latency,
                                Into::into,
                                |block, text| {
                                    if let ContentBlockOutput::Text(Text {
                                        text: existing_text,
                                    }) = block
                                    {
                                        existing_text.push_str(text);
                                    }
                                },
                            );
                        }
                        ContentBlockChunk::Thought(thought) => {
                            // We check for both 'text' and 'signature', in case a provider produces
                            // both in the same chunk.
                            // These two cases update different fields ('text' vs 'signature') on the
                            // thought with id 'thought.id' - this is how providers attach a signature
                            // to a thought.
                            if let Some(text) = thought.text {
                                handle_textual_content_block(
                                    &mut blocks,
                                    (ContentBlockOutputType::Thought, thought.id.clone()),
                                    text,
                                    &mut ttft,
                                    chunk.latency,
                                    |text| {
                                        ContentBlockOutput::Thought(Thought {
                                            text: Some(text),
                                            signature: None,
                                            provider_type: thought.provider_type.clone(),
                                        })
                                    },
                                    |block, text| {
                                        if let ContentBlockOutput::Thought(thought) = block {
                                            thought.text.get_or_insert_default().push_str(text);
                                        }
                                    },
                                );
                            }
                            if let Some(signature) = thought.signature {
                                handle_textual_content_block(
                                    &mut blocks,
                                    (ContentBlockOutputType::Thought, thought.id),
                                    signature,
                                    &mut ttft,
                                    chunk.latency,
                                    |signature| {
                                        ContentBlockOutput::Thought(Thought {
                                            text: None,
                                            signature: Some(signature),
                                            provider_type: thought.provider_type,
                                        })
                                    },
                                    |block, signature| {
                                        if let ContentBlockOutput::Thought(thought) = block {
                                            match &mut thought.signature {
                                                Some(existing) => existing.push_str(signature),
                                                None => {
                                                    thought.signature = Some(signature.to_string());
                                                }
                                            }
                                        }
                                    },
                                );
                            }
                        }
                        ContentBlockChunk::ToolCall(tool_call) => {
                            match blocks
                                .get_mut(&(ContentBlockOutputType::ToolCall, tool_call.id.clone()))
                            {
                                // If there is already a tool call block with this id, append to it
                                Some(ContentBlockOutput::ToolCall(existing_tool_call)) => {
                                    // We assume that the ID is present and complete in the first chunk
                                    // and that the name and arguments are accumulated with more chunks.
                                    if let Some(raw_name) = tool_call.raw_name {
                                        existing_tool_call.name.push_str(&raw_name);
                                    }
                                    existing_tool_call
                                        .arguments
                                        .push_str(&tool_call.raw_arguments);
                                }
                                // If there is no tool call block, create one
                                _ => {
                                    if ttft.is_none() {
                                        ttft = Some(chunk.latency);
                                    }
                                    blocks.insert(
                                        (ContentBlockOutputType::ToolCall, tool_call.id.clone()),
                                        ContentBlockOutput::ToolCall(tool_call_chunk_to_tool_call(
                                            tool_call,
                                        )),
                                    );
                                }
                            }
                        }
                    }
                }
            }
            InferenceResultChunk::Json(chunk) => {
                if let Some(chunk_finish_reason) = chunk.finish_reason {
                    finish_reason = Some(chunk_finish_reason);
                }
                match blocks.get_mut(&(ContentBlockOutputType::Text, String::new())) {
                    // If there is already a text block, append to it
                    Some(ContentBlockOutput::Text(Text {
                        text: existing_text,
                    })) => {
                        if let Some(raw) = chunk.raw {
                            existing_text.push_str(&raw);
                        }
                    }
                    // If there is no text block, create one
                    _ => {
                        // We put this here and below rather than in the loop start because we
                        // only want to set TTFT if there is some real content
                        if ttft.is_none() {
                            ttft = Some(chunk.latency);
                        }
                        if let Some(raw) = chunk.raw {
                            blocks
                                .insert((ContentBlockOutputType::Text, String::new()), raw.into());
                        }
                    }
                }
                if let Some(thought) = chunk.thought {
                    match blocks.get_mut(&(ContentBlockOutputType::Thought, String::new())) {
                        // If there is already a thought block, append to it
                        Some(ContentBlockOutput::Thought(existing_thought)) => {
                            existing_thought
                                .text
                                .get_or_insert_default()
                                .push_str(&thought);
                        }
                        // If there is no thought block, create one
                        _ => {
                            blocks.insert(
                                (ContentBlockOutputType::Thought, String::new()),
                                ContentBlockOutput::Thought(Thought {
                                    text: Some(thought),
                                    signature: None,
                                    provider_type: None,
                                }),
                            );
                        }
                    }
                }
            }
        }
    }
    let ttft = ttft.ok_or_else(|| {
        Error::new(ErrorDetails::TypeConversion {
            message: "Never got TTFT because there was never content in the response.".to_string(),
        })
    })?;
    let latency = Latency::Streaming {
        ttft,
        response_time,
    };
    let content_blocks: Vec<_> = blocks.into_values().collect();
    let model_response = ProviderInferenceResponse::new(ProviderInferenceResponseArgs {
        output: content_blocks.clone(),
        system,
        input_messages,
        raw_request,
        raw_response,
        usage,
        latency: latency.clone(),
        finish_reason,
    });
    if let Ok(actual_resource_usage) = model_response.resource_usage() {
        tokio::spawn(async move {
            if let Err(e) = ticket_borrow
                .return_tickets(&postgres_connection_info, actual_resource_usage)
                .await
            {
                tracing::error!("Failed to return rate limit tickets: {}", e);
            }
        });
    }
    let model_inference_response =
        ModelInferenceResponse::new(model_response, model_provider_name, cached);
    let original_response = model_inference_response.raw_response.clone();
    let model_inference_result =
        ModelInferenceResponseWithMetadata::new(model_inference_response, model_name);
    let inference_config = InferenceConfig {
        ids: InferenceIds {
            inference_id,
            episode_id,
        },
        function_name,
        variant_name,
        tool_config,
        templates,
        dynamic_output_schema: dynamic_output_schema.as_ref(),
        extra_body: Cow::Borrowed(&extra_body),
        extra_headers: Cow::Borrowed(&extra_headers),
        extra_cache_key: None,
    };
    function
        .prepare_response(
            inference_id,
            content_blocks,
            vec![model_inference_result],
            &inference_config,
            inference_params,
            Some(original_response),
        )
        .await
}

fn tool_call_chunk_to_tool_call(tool_call: ToolCallChunk) -> ToolCall {
    ToolCall {
        id: tool_call.id,
        name: tool_call.raw_name.unwrap_or_default(), // Since we are accumulating tool call names, we can start with "" if missing and hopefully accumulate with more chunks.
        arguments: tool_call.raw_arguments,
    }
}

// We use a very specific combination of `Pin` and `Peekable` here, due to a combination of several requirements:
// * Inside of a model provider (e.g. anthropic), we may want to peek and modify the first chunk
//   to fix the start of a JSON response.
// * Outside of a model provider, we always want to peek at the first chunk to make sure that the HTTP request
//   actually succeeded.
// * The model providers produce distinct stream types (arising from different `async_stream` calls), so we
//   need to use a trait object.
//
// Combining all of these requirements, we need to wrap the entire `Pin<Box<dyn Stream>>` in `Peekable`.
// The `Peekable` type needs to be 'visible' (not erased inside the trait object), so that we can
// check the first chunk with 'peek()' outside of a model provider implementation. While we could have
// two `Peekable` types (one erased inside the trait object, one visible outside), this would add
// additional runtime overhead, and make things more difficult to reason about.
//
// We cannot write `Peekable<dyn Stream>`, since `Peekable` does not support the special unsized coercions that standard
// library types support (e.g. `Box<MyStreamType>` -> `Box<dyn Stream>`)'
// We also cannot write `Pin<Peekable>`, since the argument to `Pin` needs to implement `DerefMut`.
// This gives us the particular combination of types below.
//
// We split this into an 'inner' type to make it easier to write `stream_<provider>` functions
// (e.g. `stream_anthropic`). These functions can return `ProviderInferenceResponseStreamInner`,
// which will cause the compiler to coerce `Pin<Box<SomeUnderlyingStreamType>>` into
// `Pin<Box<dyn Stream>>`. The caller than then write `stream_anthropic().peekable()` to produce
// a `PeekableProviderInferenceResponseStream`. If we attempted to directly return a `Peekable<Pin<Box<dyn Stream>>>`,
// the compiler would fail to coerce `Peekable<Pin<Box<SomeUnderlyingStreamType>>>` into `Peekable<Pin<Box<dyn Stream>>>`.
// (due to the fact that unsized coercions are not supported on `Peekable` or other user-defined types).
// This would require `stream_<provider>` functions to first introduce a local variable with the correct
// `Pin<Box<dyn Stream>>` type, and then call `.peekable()` on that.
pub type ProviderInferenceResponseStreamInner =
    Pin<Box<dyn Stream<Item = Result<ProviderInferenceResponseChunk, Error>> + Send>>;

pub type PeekableProviderInferenceResponseStream = Peekable<ProviderInferenceResponseStreamInner>;

pub type InferenceResultStream =
    Pin<Box<dyn Stream<Item = Result<InferenceResultChunk, Error>> + Send>>;

impl From<JsonMode> for ModelInferenceRequestJsonMode {
    fn from(json_enforcement: JsonMode) -> Self {
        match json_enforcement {
            JsonMode::On => ModelInferenceRequestJsonMode::On,
            JsonMode::Strict => ModelInferenceRequestJsonMode::Strict,
            JsonMode::ImplicitTool => ModelInferenceRequestJsonMode::Off,
            JsonMode::Off => ModelInferenceRequestJsonMode::Off,
        }
    }
}

impl Add for Usage {
    type Output = Usage;
    fn add(self, other: Usage) -> Usage {
        Usage {
            input_tokens: self.input_tokens.saturating_add(other.input_tokens),
            output_tokens: self.output_tokens.saturating_add(other.output_tokens),
        }
    }
}
impl std::iter::Sum<Usage> for Usage {
    fn sum<I: Iterator<Item = Usage>>(iter: I) -> Self {
        iter.fold(Usage::default(), |acc, u| acc + u)
    }
}

/// Serializes a value that implements `Serialize` into a JSON string.
/// If serialization fails, it logs the error and returns an empty string.
///
/// # Arguments
///
/// * `value` - A reference to the value to be serialized.
///
/// # Returns
///
/// A `String` containing the serialized JSON, or an empty string if serialization fails.
pub fn serialize_or_log<T: Serialize>(value: &T) -> String {
    match serde_json::to_string(value) {
        Ok(serialized) => serialized,
        Err(e) => {
            Error::new(ErrorDetails::Serialization {
                message: format!("Failed to serialize value: {e}"),
            });
            String::new()
        }
    }
}

/// Handles a textual content block (text or thought)
/// It checks if there is already a block with the given id, and if so, appends the text to it.
/// Otherwise, it creates a new block and inserts it into the map.
/// It also updates the TTFT if it hasn't been set
fn handle_textual_content_block<F, A>(
    blocks: &mut IndexMap<(ContentBlockOutputType, String), ContentBlockOutput>,
    key: (ContentBlockOutputType, String),
    text: String,
    ttft: &mut Option<Duration>,
    chunk_latency: Duration,
    create_block: F,
    append_text: A,
) where
    F: FnOnce(String) -> ContentBlockOutput,
    A: FnOnce(&mut ContentBlockOutput, &str),
{
    match blocks.get_mut(&key) {
        // If there is already a block, append to it
        Some(existing_block) => append_text(existing_block, &text),
        // If there is no block, create one
        _ => {
            // We only want to set TTFT if there is some real content
            if ttft.is_none() {
                *ttft = Some(chunk_latency);
            }
            if !text.is_empty() {
                blocks.insert(key, create_block(text));
            }
        }
    }
}

/// Turns a reference to a Cow into a `Cow::Borrowed`, without cloning
fn borrow_cow<'a, T: ToOwned + ?Sized>(cow: &'a Cow<'a, T>) -> Cow<'a, T> {
    match cow {
        Cow::Borrowed(x) => Cow::Borrowed(x),
        Cow::Owned(x) => Cow::Borrowed(x.borrow()),
    }
}

pub(super) fn serialize_delete<S>(s: S) -> Result<S::Ok, S::Error>
where
    S: Serializer,
{
    true.serialize(s)
}

pub(super) fn deserialize_delete<'de, D>(d: D) -> Result<(), D::Error>
where
    D: Deserializer<'de>,
{
    let val = bool::deserialize(d)?;
    if !val {
        return Err(D::Error::custom(
            "Error deserializing replacement config: 'delete' must be 'true', or not set",
        ));
    }
    Ok(())
}

#[cfg(test)]
mod tests {
    use std::collections::HashSet;

    use super::*;
    use crate::config::SchemaData;
    use crate::function::{FunctionConfigChat, FunctionConfigJson};
    use crate::jsonschema_util::StaticJSONSchema;
    use crate::minijinja_util::TemplateConfig;
    use crate::providers::test_helpers::get_temperature_tool_config;
    use crate::tool::ToolConfig;
    use crate::tool::{DynamicToolConfig, ToolChoice};
    use serde_json::json;
    use tokio::time::Instant;

    #[tokio::test]
    async fn test_create_chat_inference_response() {
        // Case 1: No output schema
        let inference_id = Uuid::now_v7();
        let content = vec!["Hello, world!".to_string().into()];
        let usage = Usage {
            input_tokens: 10,
            output_tokens: 20,
        };
        let raw_request = "raw request".to_string();
        let model_inference_responses = vec![ModelInferenceResponseWithMetadata {
            id: Uuid::now_v7(),
            created: Instant::now().elapsed().as_secs(),
            system: None,
            input_messages: RequestMessagesOrBatch::Message(vec![]),
            output: content.clone(),
            raw_request: raw_request.clone(),
            raw_response: String::new(),
            usage,
            latency: Latency::NonStreaming {
                response_time: Duration::default(),
            },
            finish_reason: None,
            model_provider_name: "test_provider".into(),
            model_name: "test_model".into(),
            cached: false,
        }];
        let chat_inference_response = ChatInferenceResult::new(
            inference_id,
            content.clone(),
            model_inference_responses,
            None,
            InferenceParams::default(),
            None,
        )
        .await;
        let output_content = ["Hello, world!".to_string().into()];
        assert_eq!(chat_inference_response.content, output_content);
        assert_eq!(chat_inference_response.model_inference_results.len(), 1);
        assert_eq!(chat_inference_response.finish_reason, None);
        let model_inference_result = chat_inference_response
            .model_inference_results
            .first()
            .unwrap();
        assert_eq!(&*model_inference_result.model_name, "test_model");
        assert_eq!(
            &*model_inference_result.model_provider_name,
            "test_provider"
        );
        assert_eq!(model_inference_result.raw_request, raw_request);

        // Case 2: A tool call that fails argument validation
        let inference_id = Uuid::now_v7();
        let content = vec![ContentBlockOutput::ToolCall(ToolCall {
            name: "get_temperature".to_string(),
            arguments: r#"{"where": "the moon"}"#.to_string(),
            id: "0".to_string(),
        })];
        let model_inference_responses = vec![ModelInferenceResponseWithMetadata {
            id: Uuid::now_v7(),
            created: Instant::now().elapsed().as_secs(),
            system: None,
            input_messages: RequestMessagesOrBatch::Message(vec![]),
            output: content.clone(),
            raw_request: raw_request.clone(),
            raw_response: String::new(),
            usage,
            latency: Latency::NonStreaming {
                response_time: Duration::default(),
            },
            finish_reason: Some(FinishReason::Stop),
            model_provider_name: "test_provider".into(),
            model_name: "test_model".into(),
            cached: false,
        }];

        let weather_tool_config = get_temperature_tool_config();
        let chat_inference_response = ChatInferenceResult::new(
            inference_id,
            content,
            model_inference_responses,
            Some(&weather_tool_config),
            InferenceParams::default(),
            None,
        )
        .await;
        assert_eq!(chat_inference_response.content.len(), 1);
        let tool_call_block = chat_inference_response.content.first().unwrap();
        match tool_call_block {
            ContentBlockChatOutput::ToolCall(tool_call) => {
                assert_eq!(tool_call.raw_name, "get_temperature");
                assert_eq!(tool_call.raw_arguments, r#"{"where": "the moon"}"#);
                assert_eq!(tool_call.id, "0");
                assert_eq!(tool_call.name, Some("get_temperature".to_string()));
                assert_eq!(tool_call.arguments, None);
            }
            _ => panic!("Expected a tool call block"),
        }
        assert_eq!(
            chat_inference_response.finish_reason,
            Some(FinishReason::Stop)
        );
        // Case 3: A tool call that fails name validation
        let inference_id = Uuid::now_v7();
        let content = vec![ContentBlockOutput::ToolCall(ToolCall {
            name: "bad name".to_string(),
            arguments: r#"{"where": "the moon"}"#.to_string(),
            id: "0".to_string(),
        })];
        let model_inference_responses = vec![ModelInferenceResponseWithMetadata {
            id: Uuid::now_v7(),
            created: Instant::now().elapsed().as_secs(),
            system: None,
            input_messages: RequestMessagesOrBatch::Message(vec![]),
            output: content.clone(),
            raw_request: raw_request.clone(),
            raw_response: String::new(),
            finish_reason: Some(FinishReason::Stop),
            usage,
            latency: Latency::NonStreaming {
                response_time: Duration::default(),
            },
            model_provider_name: "test_provider".into(),
            model_name: "test_model".into(),
            cached: false,
        }];

        let chat_inference_response = ChatInferenceResult::new(
            inference_id,
            content,
            model_inference_responses,
            Some(&weather_tool_config),
            InferenceParams::default(),
            None,
        )
        .await;
        assert_eq!(chat_inference_response.content.len(), 1);
        let tool_call_block = chat_inference_response.content.first().unwrap();
        match tool_call_block {
            ContentBlockChatOutput::ToolCall(tool_call) => {
                assert_eq!(tool_call.raw_name, "bad name");
                assert_eq!(tool_call.raw_arguments, r#"{"where": "the moon"}"#);
                assert_eq!(tool_call.id, "0");
                assert_eq!(tool_call.name, None);
                assert_eq!(tool_call.arguments, None);
            }
            _ => panic!("Expected a tool call block"),
        }

        // Case 4: A tool call that passes validation
        let inference_id = Uuid::now_v7();
        let content = vec![ContentBlockOutput::ToolCall(ToolCall {
            name: "get_temperature".to_string(),
            arguments: r#"{"location": "the moon", "units": "celsius"}"#.to_string(),
            id: "0".to_string(),
        })];
        let model_inference_responses = vec![ModelInferenceResponseWithMetadata {
            id: Uuid::now_v7(),
            created: Instant::now().elapsed().as_secs(),
            system: None,
            input_messages: RequestMessagesOrBatch::Message(vec![]),
            output: content.clone(),
            raw_request: raw_request.clone(),
            raw_response: String::new(),
            usage,
            latency: Latency::NonStreaming {
                response_time: Duration::default(),
            },
            finish_reason: Some(FinishReason::ToolCall),
            model_provider_name: "test_provider".into(),
            model_name: "test_model".into(),
            cached: false,
        }];

        let chat_inference_response = ChatInferenceResult::new(
            inference_id,
            content,
            model_inference_responses,
            Some(&weather_tool_config),
            InferenceParams::default(),
            None,
        )
        .await;
        assert_eq!(chat_inference_response.content.len(), 1);
        assert_eq!(
            chat_inference_response.finish_reason,
            Some(FinishReason::ToolCall)
        );
        let tool_call_block = chat_inference_response.content.first().unwrap();
        match tool_call_block {
            ContentBlockChatOutput::ToolCall(tool_call) => {
                assert_eq!(tool_call.raw_name, "get_temperature");
                assert_eq!(
                    tool_call.raw_arguments,
                    r#"{"location": "the moon", "units": "celsius"}"#
                );
                assert_eq!(tool_call.id, "0");
                assert_eq!(tool_call.name, Some("get_temperature".to_string()));
                assert_eq!(
                    tool_call.arguments,
                    Some(
                        serde_json::from_str(r#"{"location": "the moon", "units": "celsius"}"#)
                            .unwrap()
                    )
                );
            }
            _ => panic!("Expected a tool call block"),
        }

        // Case 5: Parallel tool calls
        let inference_id = Uuid::now_v7();
        let content = vec![
            ContentBlockOutput::ToolCall(ToolCall {
                name: "get_temperature".to_string(),
                arguments: r#"{"location": "moon", "units": "celsius"}"#.to_string(),
                id: "0".to_string(),
            }),
            ContentBlockOutput::ToolCall(ToolCall {
                name: "get_temperature".to_string(),
                arguments: r#"{"location": "mars", "units": "celsius"}"#.to_string(),
                id: "1".to_string(),
            }),
        ];
        let model_inference_responses = vec![ModelInferenceResponseWithMetadata {
            id: Uuid::now_v7(),
            created: Instant::now().elapsed().as_secs(),
            system: None,
            input_messages: RequestMessagesOrBatch::Message(vec![]),
            output: content.clone(),
            finish_reason: None,
            raw_request: raw_request.clone(),
            raw_response: String::new(),
            usage,
            latency: Latency::NonStreaming {
                response_time: Duration::default(),
            },
            model_provider_name: "test_provider".into(),
            model_name: "test_model".into(),
            cached: false,
        }];

        let chat_inference_response = ChatInferenceResult::new(
            inference_id,
            content,
            model_inference_responses,
            Some(&weather_tool_config),
            InferenceParams::default(),
            None,
        )
        .await;
        assert_eq!(chat_inference_response.content.len(), 2);

        // Verify first tool call
        match &chat_inference_response.content[0] {
            ContentBlockChatOutput::ToolCall(tool_call) => {
                assert_eq!(tool_call.raw_name, "get_temperature");
                assert_eq!(
                    tool_call.raw_arguments,
                    r#"{"location": "moon", "units": "celsius"}"#
                );
                assert_eq!(tool_call.id, "0");
                assert_eq!(tool_call.name, Some("get_temperature".to_string()));
                assert_eq!(
                    tool_call.arguments,
                    Some(
                        serde_json::from_str(r#"{"location": "moon", "units": "celsius"}"#)
                            .unwrap()
                    )
                );
            }
            _ => panic!("Expected a tool call block"),
        }

        // Verify second tool call
        match &chat_inference_response.content[1] {
            ContentBlockChatOutput::ToolCall(tool_call) => {
                assert_eq!(tool_call.raw_name, "get_temperature");
                assert_eq!(
                    tool_call.raw_arguments,
                    r#"{"location": "mars", "units": "celsius"}"#
                );
                assert_eq!(tool_call.id, "1");
                assert_eq!(tool_call.name, Some("get_temperature".to_string()));
                assert_eq!(
                    tool_call.arguments,
                    Some(
                        serde_json::from_str(r#"{"location": "mars", "units": "celsius"}"#)
                            .unwrap()
                    )
                );
            }
            _ => panic!("Expected a tool call block"),
        }

        // Case 5b: Parallel tool calls with one invalid call
        let inference_id = Uuid::now_v7();
        let content = vec![
            ContentBlockOutput::ToolCall(ToolCall {
                name: "get_temperature".to_string(),
                arguments: r#"{"location": "moon", "units": "celsius"}"#.to_string(),
                id: "0".to_string(),
            }),
            ContentBlockOutput::ToolCall(ToolCall {
                name: "get_temperature".to_string(),
                arguments: r#"{"invalid": "args"}"#.to_string(),
                id: "1".to_string(),
            }),
        ];
        let model_inference_responses = vec![ModelInferenceResponseWithMetadata {
            id: Uuid::now_v7(),
            created: Instant::now().elapsed().as_secs(),
            system: None,
            input_messages: RequestMessagesOrBatch::Message(vec![]),
            output: content.clone(),
            finish_reason: None,
            raw_request: raw_request.clone(),
            raw_response: String::new(),
            usage,
            latency: Latency::NonStreaming {
                response_time: Duration::default(),
            },
            model_provider_name: "test_provider".into(),
            model_name: "test_model".into(),
            cached: false,
        }];

        let chat_inference_response = ChatInferenceResult::new(
            inference_id,
            content,
            model_inference_responses,
            Some(&weather_tool_config),
            InferenceParams::default(),
            None,
        )
        .await;
        assert_eq!(chat_inference_response.content.len(), 2);

        // Verify first tool call (valid)
        match &chat_inference_response.content[0] {
            ContentBlockChatOutput::ToolCall(tool_call) => {
                assert_eq!(tool_call.raw_name, "get_temperature");
                assert_eq!(
                    tool_call.raw_arguments,
                    r#"{"location": "moon", "units": "celsius"}"#
                );
                assert_eq!(tool_call.id, "0");
                assert_eq!(tool_call.name, Some("get_temperature".to_string()));
                assert_eq!(
                    tool_call.arguments,
                    Some(
                        serde_json::from_str(r#"{"location": "moon", "units": "celsius"}"#)
                            .unwrap()
                    )
                );
            }
            _ => panic!("Expected a tool call block"),
        }

        // Verify second tool call (invalid arguments)
        match &chat_inference_response.content[1] {
            ContentBlockChatOutput::ToolCall(tool_call) => {
                assert_eq!(tool_call.raw_name, "get_temperature");
                assert_eq!(tool_call.raw_arguments, r#"{"invalid": "args"}"#);
                assert_eq!(tool_call.id, "1");
                assert_eq!(tool_call.name, Some("get_temperature".to_string()));
                assert_eq!(tool_call.arguments, None); // Arguments should be None due to validation failure
            }
            _ => panic!("Expected a tool call block"),
        }

        // Case 6: Additional tools
        let inference_id = Uuid::now_v7();
        let additional_tool_config = ToolCallConfig {
            tools_available: vec![ToolConfig::Dynamic(DynamicToolConfig {
                name: "custom_tool".to_string(),
                description: "A custom tool".to_string(),
                parameters: DynamicJSONSchema::new(
                    serde_json::from_str(
                        r#"{
                    "type": "object",
                    "properties": {
                        "input": {"type": "string"}
                    },
                    "required": ["input"]
                }"#,
                    )
                    .unwrap(),
                ),
                strict: true,
            })],
            tool_choice: ToolChoice::None,
            parallel_tool_calls: None,
        };

        // Test valid arguments for additional tool
        let content = vec![ContentBlockOutput::ToolCall(ToolCall {
            name: "custom_tool".to_string(),
            arguments: r#"{"input": "test"}"#.to_string(),
            id: "0".to_string(),
        })];
        let model_inference_responses = vec![ModelInferenceResponseWithMetadata {
            id: Uuid::now_v7(),
            created: Instant::now().elapsed().as_secs(),
            system: None,
            input_messages: RequestMessagesOrBatch::Message(vec![]),
            output: content.clone(),
            finish_reason: None,
            raw_request: raw_request.clone(),
            raw_response: String::new(),
            usage,
            latency: Latency::NonStreaming {
                response_time: Duration::default(),
            },
            model_provider_name: "test_provider".into(),
            model_name: "test_model".into(),
            cached: false,
        }];

        let chat_inference_response = ChatInferenceResult::new(
            inference_id,
            content,
            model_inference_responses,
            Some(&additional_tool_config),
            InferenceParams::default(),
            None,
        )
        .await;
        assert_eq!(chat_inference_response.content.len(), 1);

        // Verify valid tool call
        match &chat_inference_response.content[0] {
            ContentBlockChatOutput::ToolCall(tool_call) => {
                assert_eq!(tool_call.raw_name, "custom_tool");
                assert_eq!(tool_call.raw_arguments, r#"{"input": "test"}"#);
                assert_eq!(tool_call.id, "0");
                assert_eq!(tool_call.name, Some("custom_tool".to_string()));
                assert_eq!(
                    tool_call.arguments,
                    Some(serde_json::from_str(r#"{"input": "test"}"#).unwrap())
                );
            }
            _ => panic!("Expected a tool call block"),
        }

        // Test invalid arguments for additional tool
        let content = vec![ContentBlockOutput::ToolCall(ToolCall {
            name: "custom_tool".to_string(),
            arguments: r#"{"wrong": "field"}"#.to_string(),
            id: "1".to_string(),
        })];
        let model_inference_responses = vec![ModelInferenceResponseWithMetadata {
            id: Uuid::now_v7(),
            created: Instant::now().elapsed().as_secs(),
            system: None,
            input_messages: RequestMessagesOrBatch::Message(vec![]),
            output: content.clone(),
            finish_reason: None,
            raw_request: raw_request.clone(),
            raw_response: String::new(),
            usage,
            latency: Latency::NonStreaming {
                response_time: Duration::default(),
            },
            model_provider_name: "test_provider".into(),
            model_name: "test_model".into(),
            cached: false,
        }];

        let chat_inference_response = ChatInferenceResult::new(
            inference_id,
            content,
            model_inference_responses,
            Some(&additional_tool_config),
            InferenceParams::default(),
            None,
        )
        .await;
        assert_eq!(chat_inference_response.content.len(), 1);

        // Verify invalid tool call
        match &chat_inference_response.content[0] {
            ContentBlockChatOutput::ToolCall(tool_call) => {
                assert_eq!(tool_call.raw_name, "custom_tool");
                assert_eq!(tool_call.raw_arguments, r#"{"wrong": "field"}"#);
                assert_eq!(tool_call.id, "1");
                assert_eq!(tool_call.name, Some("custom_tool".to_string()));
                assert_eq!(tool_call.arguments, None); // Arguments should be None due to validation failure
            }
            _ => panic!("Expected a tool call block"),
        }

        // Case 7: Allowed tools restriction
        let inference_id = Uuid::now_v7();
        let restricted_tool_config = ToolCallConfig {
            tools_available: vec![ToolConfig::Dynamic(DynamicToolConfig {
                name: "weather_tool".to_string(),
                description: "Get weather information".to_string(),
                parameters: DynamicJSONSchema::new(
                    serde_json::from_str(
                        r#"{
                    "type": "object",
                    "properties": {
                        "location": {"type": "string"},
                        "units": {"type": "string", "enum": ["celsius", "fahrenheit"]}
                    },
                    "required": ["location"]
                }"#,
                    )
                    .unwrap(),
                ),
                strict: true,
            })],
            tool_choice: ToolChoice::None,
            parallel_tool_calls: None,
        };

        // Test allowed tool call
        let content = vec![ContentBlockOutput::ToolCall(ToolCall {
            name: "weather_tool".to_string(),
            arguments: r#"{"location": "moon", "units": "celsius"}"#.to_string(),
            id: "0".to_string(),
        })];
        let model_inference_responses = vec![ModelInferenceResponseWithMetadata {
            id: Uuid::now_v7(),
            created: Instant::now().elapsed().as_secs(),
            system: None,
            input_messages: RequestMessagesOrBatch::Message(vec![]),
            output: content.clone(),
            raw_request: raw_request.clone(),
            raw_response: String::new(),
            usage,
            finish_reason: None,
            latency: Latency::NonStreaming {
                response_time: Duration::default(),
            },
            model_provider_name: "test_provider".into(),
            model_name: "test_model".into(),
            cached: false,
        }];

        let chat_inference_response = ChatInferenceResult::new(
            inference_id,
            content,
            model_inference_responses,
            Some(&restricted_tool_config),
            InferenceParams::default(),
            None,
        )
        .await;
        assert_eq!(chat_inference_response.content.len(), 1);

        // Verify allowed tool call
        match &chat_inference_response.content[0] {
            ContentBlockChatOutput::ToolCall(tool_call) => {
                assert_eq!(tool_call.raw_name, "weather_tool");
                assert_eq!(
                    tool_call.raw_arguments,
                    r#"{"location": "moon", "units": "celsius"}"#
                );
                assert_eq!(tool_call.id, "0");
                assert_eq!(tool_call.name, Some("weather_tool".to_string()));
                assert_eq!(
                    tool_call.arguments,
                    Some(
                        serde_json::from_str(r#"{"location": "moon", "units": "celsius"}"#)
                            .unwrap()
                    )
                );
            }
            _ => panic!("Expected a tool call block"),
        }

        // Test disallowed tool call
        let content = vec![ContentBlockOutput::ToolCall(ToolCall {
            name: "get_humidity".to_string(), // This tool is not in the restricted config
            arguments: r#"{"location": "moon"}"#.to_string(),
            id: "1".to_string(),
        })];
        let model_inference_responses = vec![ModelInferenceResponseWithMetadata {
            id: Uuid::now_v7(),
            created: Instant::now().elapsed().as_secs(),
            system: None,
            input_messages: RequestMessagesOrBatch::Message(vec![]),
            output: content.clone(),
            finish_reason: None,
            raw_request: raw_request.clone(),
            raw_response: String::new(),
            usage,
            latency: Latency::NonStreaming {
                response_time: Duration::default(),
            },
            model_provider_name: "test_provider".into(),
            model_name: "test_model".into(),
            cached: false,
        }];

        let chat_inference_response = ChatInferenceResult::new(
            inference_id,
            content,
            model_inference_responses,
            Some(&restricted_tool_config),
            InferenceParams::default(),
            None,
        )
        .await;
        assert_eq!(chat_inference_response.content.len(), 1);

        // Verify disallowed tool call
        match &chat_inference_response.content[0] {
            ContentBlockChatOutput::ToolCall(tool_call) => {
                assert_eq!(tool_call.raw_name, "get_humidity");
                assert_eq!(tool_call.raw_arguments, r#"{"location": "moon"}"#);
                assert_eq!(tool_call.id, "1");
                assert_eq!(tool_call.name, None); // Name should be None since tool is not allowed
                assert_eq!(tool_call.arguments, None); // Arguments should be None since tool is not allowed
            }
            _ => panic!("Expected a tool call block"),
        }
    }

    #[tokio::test]
    async fn test_collect_chunks() {
        // Test case 1: empty chunks (should error)
        let templates = TemplateConfig::default();

        let chunks = vec![];
        let function_config = Arc::new(FunctionConfig::Chat(FunctionConfigChat::default()));
        let model_name = "test_model";
        let model_provider_name = "test_provider";
        let raw_request = "raw request".to_string();
        let collect_chunks_args = CollectChunksArgs {
            inference_id: Uuid::now_v7(),
            episode_id: Uuid::now_v7(),
            value: chunks,
            system: None,
            input_messages: vec![],
            function: function_config.clone(),
            model_name: model_name.into(),
            model_provider_name: model_provider_name.into(),
            raw_request: raw_request.clone(),
            raw_response: None,
            inference_params: InferenceParams::default(),
            function_name: "",
            variant_name: "",
            dynamic_output_schema: None,
            templates: &templates,
            tool_config: None,
            cached: false,
            extra_body: Default::default(),
            extra_headers: Default::default(),
            postgres_connection_info: PostgresConnectionInfo::Disabled,
            ticket_borrow: TicketBorrows::empty(),
        };
        let result = collect_chunks(collect_chunks_args).await;
        assert_eq!(
            result.unwrap_err(),
            ErrorDetails::TypeConversion {
                message:
                    "Attempted to create an InferenceResult from an empty response chunk vector"
                        .to_string(),
            }
            .into()
        );

        // Test case 2: non-empty chunks with no tool calls but content exists
        let inference_id = Uuid::now_v7();
        let episode_id = Uuid::now_v7();
        let created = current_timestamp();
        let content = vec![ContentBlockChunk::Text(TextChunk {
            text: "Hello,".to_string(),
            id: "0".to_string(),
        })];
        let latency = Duration::from_millis(150);
        let chunks = vec![
            InferenceResultChunk::Chat(ChatInferenceResultChunk {
                content,
                created,
                usage: None,
                raw_response: "{\"message\": \"Hello}".to_string(),
                latency,
                finish_reason: None,
            }),
            InferenceResultChunk::Chat(ChatInferenceResultChunk {
                content: vec![ContentBlockChunk::Text(TextChunk {
                    text: " world!".to_string(),
                    id: "0".to_string(),
                })],
                created,
                usage: Some(Usage {
                    input_tokens: 2,
                    output_tokens: 4,
                }),
                raw_response: ", world!\"}".to_string(),
                latency: Duration::from_millis(250),
                finish_reason: Some(FinishReason::Stop),
            }),
        ];
        let collect_chunks_args = CollectChunksArgs {
            inference_id,
            episode_id,
            value: chunks,
            system: None,
            input_messages: vec![],
            function: function_config.clone(),
            model_name: model_name.into(),
            model_provider_name: model_provider_name.into(),
            raw_request: raw_request.clone(),
            raw_response: None,
            inference_params: InferenceParams::default(),
            function_name: "",
            variant_name: "",
            dynamic_output_schema: None,
            templates: &templates,
            tool_config: None,
            cached: false,
            extra_body: Default::default(),
            extra_headers: Default::default(),
            postgres_connection_info: PostgresConnectionInfo::Disabled,
            ticket_borrow: TicketBorrows::empty(),
        };
        let result = collect_chunks(collect_chunks_args).await.unwrap();
        let chat_result = match result {
            InferenceResult::Chat(chat_result) => chat_result,
            InferenceResult::Json(_) => panic!("Expected Chat inference response"),
        };
        assert_eq!(chat_result.inference_id, inference_id);
        // We make a new timestamp for `chat_result.created`, so just check that it's at least
        // the timestamp of the first chunk.
        assert!(
            chat_result.created >= created,
            "Chat result was created at {:?}, before the first chunk was created at {:?}",
            chat_result.created,
            created
        );
        assert_eq!(chat_result.finish_reason, Some(FinishReason::Stop));
        assert_eq!(
            chat_result.content,
            vec!["Hello, world!".to_string().into()]
        );
        assert_eq!(chat_result.model_inference_results.len(), 1);
        let model_inference_result = chat_result.model_inference_results.first().unwrap();
        assert_eq!(&*model_inference_result.model_name, model_name);
        assert_eq!(
            &*model_inference_result.model_provider_name,
            model_provider_name
        );
        assert_eq!(model_inference_result.raw_request, raw_request);
        // Test Case 3: a JSON string that passes validation and also include usage in each chunk
        let inference_id = Uuid::now_v7();
        let output_schema = serde_json::json!({
            "type": "object",
            "properties": {
                "name": {"type": "string"},
                "age": {"type": "number"}
            },
            "required": ["name", "age"]
        });
        let implicit_tool_call_config = ToolCallConfig::implicit_from_value(&output_schema);
        let output_schema = StaticJSONSchema::from_value(output_schema).unwrap();
        let json_function_config = Arc::new(FunctionConfig::Json(FunctionConfigJson {
            variants: HashMap::new(),
            schemas: SchemaData::default(),
            implicit_tool_call_config,
            output_schema,
            description: None,
            all_template_names: HashSet::new(),
        }));
        let usage1 = Usage {
            input_tokens: 10,
            output_tokens: 5,
        };
        let usage2 = Usage {
            input_tokens: 5,
            output_tokens: 10,
        };
        let chunks = vec![
            InferenceResultChunk::Json(JsonInferenceResultChunk {
                raw: Some("{\"name\":".to_string()),
                thought: Some("Thought 1".to_string()),
                created,
                usage: Some(usage1),
                raw_response: "{\"name\":".to_string(),
                latency: Duration::from_millis(150),
                finish_reason: Some(FinishReason::ToolCall),
            }),
            InferenceResultChunk::Json(JsonInferenceResultChunk {
                raw: Some("\"John\",\"age\":30}".to_string()),
                thought: Some("Thought 2".to_string()),
                created,
                usage: Some(usage2),
                raw_response: "\"John\",\"age\":30}".to_string(),
                latency: Duration::from_millis(250),
                finish_reason: Some(FinishReason::Stop),
            }),
        ];
        let collect_chunks_args = CollectChunksArgs {
            value: chunks,
            system: None,
            inference_id,
            episode_id,
            input_messages: vec![],
            function: json_function_config.clone(),
            model_name: model_name.into(),
            model_provider_name: model_provider_name.into(),
            raw_request: raw_request.clone(),
            raw_response: None,
            inference_params: InferenceParams::default(),
            function_name: "",
            variant_name: "",
            dynamic_output_schema: None,
            templates: &templates,
            tool_config: None,
            cached: false,
            extra_body: Default::default(),
            extra_headers: Default::default(),
            postgres_connection_info: PostgresConnectionInfo::Disabled,
            ticket_borrow: TicketBorrows::empty(),
        };
        let response = collect_chunks(collect_chunks_args).await.unwrap();
        assert_eq!(
            response.usage_considering_cached(),
            Usage {
                input_tokens: 15,
                output_tokens: 15,
            }
        );
        match response {
            InferenceResult::Json(json_result) => {
                assert_eq!(json_result.inference_id, inference_id);
                assert_eq!(
                    json_result.output.parsed,
                    Some(serde_json::json!({"name": "John", "age": 30}))
                );
                assert_eq!(
                    json_result.output.raw,
                    Some("{\"name\":\"John\",\"age\":30}".to_string())
                );
                assert_eq!(json_result.finish_reason, Some(FinishReason::Stop));
                assert_eq!(json_result.model_inference_results.len(), 1);
                let model_inference_result = json_result.model_inference_results.first().unwrap();
                assert_eq!(&*model_inference_result.model_name, model_name);
                assert_eq!(
                    &*model_inference_result.model_provider_name,
                    model_provider_name
                );
                assert_eq!(model_inference_result.raw_request, raw_request);
            }
            InferenceResult::Chat(_) => panic!("Expected Json inference response"),
        }

        // Test Case 4: a JSON string that fails validation and usage only in last chunk
        let inference_id = Uuid::now_v7();
        let created = current_timestamp();
        let usage = Usage {
            input_tokens: 10,
            output_tokens: 5,
        };
        let chunks = vec![
            InferenceResultChunk::Json(JsonInferenceResultChunk {
                raw: Some("{\"name\":".to_string()),
                thought: Some("Thought 1".to_string()),
                created,
                usage: Some(usage),
                raw_response: "{\"name\":".to_string(),
                latency: Duration::from_millis(100),
                finish_reason: Some(FinishReason::ToolCall),
            }),
            InferenceResultChunk::Json(JsonInferenceResultChunk {
                raw: Some("\"John\"}".to_string()),
                thought: None,
                created,
                usage: None,
                raw_response: "\"John\"}".to_string(),
                latency: Duration::from_millis(200),
                finish_reason: None,
            }),
        ];
        let collect_chunks_args = CollectChunksArgs {
            value: chunks,
            inference_id,
            episode_id,
            system: None,
            input_messages: vec![],
            function: json_function_config.clone(),
            model_name: model_name.into(),
            model_provider_name: model_provider_name.into(),
            raw_request: raw_request.clone(),
            raw_response: None,
            inference_params: InferenceParams::default(),
            function_name: "",
            variant_name: "",
            dynamic_output_schema: None,
            templates: &templates,
            tool_config: None,
            cached: false,
            extra_body: Default::default(),
            extra_headers: Default::default(),
            postgres_connection_info: PostgresConnectionInfo::Disabled,
            ticket_borrow: TicketBorrows::empty(),
        };
        let result = collect_chunks(collect_chunks_args).await.unwrap();
        assert_eq!(result.usage_considering_cached(), usage);
        match result {
            InferenceResult::Json(json_result) => {
                assert_eq!(json_result.inference_id, inference_id);
                // We make a new timestamp for `json_result.created`, so just check that it's at least
                // the timestamp of the first chunk.
                assert!(
                    json_result.created >= created,
                    "Json result was created at {:?}, before the first chunk was created at {:?}",
                    json_result.created,
                    created
                );
                assert_eq!(json_result.output.parsed, None);
                assert_eq!(
                    json_result.output.raw,
                    Some("{\"name\":\"John\"}".to_string())
                );
                assert_eq!(json_result.model_inference_results.len(), 1);
                let model_inference_result = json_result.model_inference_results.first().unwrap();
                assert_eq!(&*model_inference_result.model_name, model_name);
                assert_eq!(
                    &*model_inference_result.model_provider_name,
                    model_provider_name
                );
                assert_eq!(model_inference_result.raw_request, raw_request);
            }
            InferenceResult::Chat(_) => panic!("Expected Json inference response"),
        }

        // Test case 5: chunks with some None content
        let inference_id = Uuid::now_v7();
        let episode_id = Uuid::now_v7();
        let created = current_timestamp();
        let usage = Usage {
            input_tokens: 15,
            output_tokens: 10,
        };
        let chunks = vec![
            InferenceResultChunk::Json(JsonInferenceResultChunk {
                raw: Some("{\"name\":\"John\",".to_string()),
                thought: None,
                created,
                usage: Some(usage),
                raw_response: "{\"name\":\"John\",".to_string(),
                latency: Duration::from_millis(100),
                finish_reason: None,
            }),
            InferenceResultChunk::Json(JsonInferenceResultChunk {
                raw: Some(String::new()),
                thought: Some("Thought 2".to_string()),
                created,
                usage: None,
                raw_response: String::new(),
                latency: Duration::from_millis(200),
                finish_reason: None,
            }),
            InferenceResultChunk::Json(JsonInferenceResultChunk {
                raw: Some("\"age\":30}".to_string()),
                thought: None,
                created,
                usage: None,
                raw_response: "\"age\":30}".to_string(),
                latency: Duration::from_millis(300),
                finish_reason: Some(FinishReason::Stop),
            }),
        ];
        let collect_chunks_args = CollectChunksArgs {
            value: chunks,
            inference_id,
            episode_id,
            system: None,
            input_messages: vec![],
            function: function_config.clone(),
            model_name: model_name.into(),
            model_provider_name: model_provider_name.into(),
            raw_request: raw_request.clone(),
            raw_response: None,
            inference_params: InferenceParams::default(),
            function_name: "",
            variant_name: "",
            dynamic_output_schema: None,
            templates: &templates,
            tool_config: None,
            cached: false,
            extra_body: Default::default(),
            extra_headers: Default::default(),
            postgres_connection_info: PostgresConnectionInfo::Disabled,
            ticket_borrow: TicketBorrows::empty(),
        };
        let result = collect_chunks(collect_chunks_args).await.unwrap();
        assert_eq!(result.usage_considering_cached(), usage);
        match result {
            InferenceResult::Chat(chat_response) => {
                assert_eq!(chat_response.inference_id, inference_id);
                // We make a new timestamp for `chat_response.created`, so just check that it's at least
                // the timestamp of the first chunk.
                assert!(
                    chat_response.created >= created,
                    "Chat result was created at {:?}, before the first chunk was created at {:?}",
                    chat_response.created,
                    created
                );
                assert_eq!(
                    chat_response.content,
                    vec![
                        ContentBlockChatOutput::Text(Text {
                            text: "{\"name\":\"John\",\"age\":30}".to_string()
                        }),
                        ContentBlockChatOutput::Thought(Thought {
                            text: Some("Thought 2".to_string()),
                            signature: None,
                            provider_type: None,
                        }),
                    ]
                );
                assert_eq!(chat_response.model_inference_results.len(), 1);
                let model_inference_result = chat_response.model_inference_results.first().unwrap();
                assert_eq!(&*model_inference_result.model_name, model_name);
                assert_eq!(chat_response.finish_reason, Some(FinishReason::Stop));
                assert_eq!(
                    model_inference_result.finish_reason,
                    Some(FinishReason::Stop)
                );
                assert_eq!(
                    &*model_inference_result.model_provider_name,
                    model_provider_name
                );
                assert_eq!(model_inference_result.raw_request, raw_request);
            }
            InferenceResult::Json(_) => panic!("Expected Chat inference response"),
        }

        // Test Case 6: a JSON function with implicit tool call config
        let inference_id = Uuid::now_v7();
        let created = current_timestamp();
        let output_schema = serde_json::json!({
            "type": "object",
            "properties": {
                "name": {"type": "string"},
                "age": {"type": "number"}
            },
            "required": ["name", "age"]
        });
        let implicit_tool_call_config = ToolCallConfig::implicit_from_value(&output_schema);
        let output_schema = StaticJSONSchema::from_value(output_schema).unwrap();
        let json_function_config = Arc::new(FunctionConfig::Json(FunctionConfigJson {
            variants: HashMap::new(),
            schemas: SchemaData::default(),
            implicit_tool_call_config,
            output_schema,
            description: None,
            all_template_names: HashSet::new(),
        }));
        let usage1 = Usage {
            input_tokens: 10,
            output_tokens: 5,
        };
        let usage2 = Usage {
            input_tokens: 5,
            output_tokens: 10,
        };
        let chunks = vec![
            InferenceResultChunk::Json(JsonInferenceResultChunk {
                raw: Some("{\"name\":".to_string()),
                thought: Some("Thought 1".to_string()),
                created,
                usage: Some(usage1),
                raw_response: "{\"name\":".to_string(),
                latency: Duration::from_millis(150),
                finish_reason: Some(FinishReason::ToolCall),
            }),
            InferenceResultChunk::Json(JsonInferenceResultChunk {
                raw: Some("\"John\",\"age\":30}".to_string()),
                thought: Some("Thought 2".to_string()),
                created,
                usage: Some(usage2),
                raw_response: "\"John\",\"age\":30}".to_string(),
                latency: Duration::from_millis(250),
                finish_reason: Some(FinishReason::Stop),
            }),
        ];
        let collect_chunks_args = CollectChunksArgs {
            inference_id,
            episode_id,
            value: chunks,
            system: None,
            input_messages: vec![],
            function: json_function_config.clone(),
            model_name: model_name.into(),
            model_provider_name: model_provider_name.into(),
            raw_request: raw_request.clone(),
            raw_response: None,
            inference_params: InferenceParams::default(),
            function_name: "",
            variant_name: "",
            dynamic_output_schema: None,
            templates: &templates,
            tool_config: None,
            cached: false,
            extra_body: Default::default(),
            extra_headers: Default::default(),
            postgres_connection_info: PostgresConnectionInfo::Disabled,
            ticket_borrow: TicketBorrows::empty(),
        };
        let response = collect_chunks(collect_chunks_args).await.unwrap();
        assert_eq!(
            response.usage_considering_cached(),
            Usage {
                input_tokens: 15,
                output_tokens: 15,
            }
        );
        match response {
            InferenceResult::Json(json_result) => {
                assert_eq!(json_result.inference_id, inference_id);
                assert_eq!(
                    json_result.output.parsed,
                    Some(serde_json::json!({"name": "John", "age": 30}))
                );
                assert_eq!(
                    json_result.output.raw,
                    Some("{\"name\":\"John\",\"age\":30}".to_string())
                );
                assert_eq!(json_result.finish_reason, Some(FinishReason::Stop));
                assert_eq!(json_result.model_inference_results.len(), 1);
                let model_inference_result = json_result.model_inference_results.first().unwrap();
                assert_eq!(&*model_inference_result.model_name, model_name);
                assert_eq!(
                    &*model_inference_result.model_provider_name,
                    model_provider_name
                );
                assert_eq!(model_inference_result.raw_request, raw_request);
            }
            InferenceResult::Chat(_) => panic!("Expected Json inference response"),
        }
        // Test Case 7: a JSON string with a dynamic schema that passes validation and also include usage in each chunk
        let inference_id = Uuid::now_v7();
        let static_output_schema = serde_json::json!({
            "type": "object",
            "properties": {
                "name": {"type": "string"},
            },
            "required": ["name"]
        });
        let implicit_tool_call_config = ToolCallConfig::implicit_from_value(&static_output_schema);
        let output_schema = StaticJSONSchema::from_value(static_output_schema).unwrap();
        let json_function_config = Arc::new(FunctionConfig::Json(FunctionConfigJson {
            variants: HashMap::new(),
            schemas: SchemaData::default(),
            implicit_tool_call_config,
            output_schema,
            description: None,
            all_template_names: HashSet::new(),
        }));
        let usage1 = Usage {
            input_tokens: 10,
            output_tokens: 5,
        };
        let usage2 = Usage {
            input_tokens: 5,
            output_tokens: 10,
        };
        let dynamic_output_schema = DynamicJSONSchema::new(serde_json::json!({
            "type": "object",
            "properties": {
                "name": {"type": "string"},
                "age": {"type": "number"}
            },
            "required": ["name", "age"]
        }));
        let templates = TemplateConfig::default();
        let chunks = vec![
            InferenceResultChunk::Json(JsonInferenceResultChunk {
                raw: Some("{\"name\":".to_string()),
                thought: Some("Thought 1".to_string()),
                created,
                usage: Some(usage1),
                finish_reason: Some(FinishReason::Stop),
                raw_response: "{\"name\":".to_string(),
                latency: Duration::from_millis(150),
            }),
            InferenceResultChunk::Json(JsonInferenceResultChunk {
                raw: Some("\"John\",\"age\":30}".to_string()),
                thought: Some("Thought 2".to_string()),
                created,
                usage: Some(usage2),
                finish_reason: Some(FinishReason::ToolCall),
                raw_response: "\"John\",\"age\":30}".to_string(),
                latency: Duration::from_millis(250),
            }),
        ];
        let collect_chunks_args = CollectChunksArgs {
            inference_id,
            episode_id,
            value: chunks,
            system: None,
            input_messages: vec![],
            function: json_function_config.clone(),
            model_name: model_name.into(),
            model_provider_name: model_provider_name.into(),
            raw_request: raw_request.clone(),
            raw_response: None,
            inference_params: InferenceParams::default(),
            function_name: "",
            variant_name: "",
            dynamic_output_schema: Some(dynamic_output_schema),
            templates: &templates,
            tool_config: None,
            cached: false,
            extra_body: Default::default(),
            extra_headers: Default::default(),
            postgres_connection_info: PostgresConnectionInfo::Disabled,
            ticket_borrow: TicketBorrows::empty(),
        };
        let response = collect_chunks(collect_chunks_args).await.unwrap();
        assert_eq!(
            response.usage_considering_cached(),
            Usage {
                input_tokens: 15,
                output_tokens: 15,
            }
        );
        match response {
            InferenceResult::Json(json_result) => {
                assert_eq!(json_result.inference_id, inference_id);
                assert_eq!(
                    json_result.output.parsed,
                    Some(serde_json::json!({"name": "John", "age": 30}))
                );
                assert_eq!(
                    json_result.output.raw,
                    Some("{\"name\":\"John\",\"age\":30}".to_string())
                );
                assert_eq!(json_result.model_inference_results.len(), 1);
                let model_inference_result = json_result.model_inference_results.first().unwrap();
                assert_eq!(&*model_inference_result.model_name, model_name);
                assert_eq!(
                    model_inference_result.finish_reason,
                    Some(FinishReason::ToolCall)
                );
                assert_eq!(
                    &*model_inference_result.model_provider_name,
                    model_provider_name
                );
                assert_eq!(model_inference_result.raw_request, raw_request);
            }
            InferenceResult::Chat(_) => panic!("Expected Json inference response"),
        }
    }

    #[tokio::test]
    async fn test_collect_interleaved_chunks() {
        let templates = TemplateConfig::default();
        let function_config = Arc::new(FunctionConfig::Chat(FunctionConfigChat::default()));
        let model_name = "test_model";
        let model_provider_name = "test_provider";
        let raw_request = "raw request".to_string();
        let inference_id = Uuid::now_v7();
        let episode_id = Uuid::now_v7();
        let created = current_timestamp();
        let latency = Duration::from_millis(150);
        let chunks = vec![
            InferenceResultChunk::Chat(ChatInferenceResultChunk {
                content: vec![
                    ContentBlockChunk::Text(TextChunk {
                        text: "Hello ".to_string(),
                        id: "0".to_string(),
                    }),
                    ContentBlockChunk::ToolCall(ToolCallChunk {
                        id: "0".to_string(),
                        raw_name: Some("my_tool_call".to_string()),
                        raw_arguments: "true".to_string(),
                    }),
                ],
                created,
                usage: None,
                raw_response: "{\"message\": \"Hello}".to_string(),
                latency,
                finish_reason: None,
            }),
            InferenceResultChunk::Chat(ChatInferenceResultChunk {
                content: vec![
                    ContentBlockChunk::Thought(ThoughtChunk {
                        text: Some("Some thou".to_string()),
                        id: "0".to_string(),
                        signature: None,
                        provider_type: None,
                    }),
                    ContentBlockChunk::Thought(ThoughtChunk {
                        text: Some("My other interleaved thought".to_string()),
                        id: "1".to_string(),
                        signature: None,
                        provider_type: None,
                    }),
                ],
                created,
                usage: None,
                raw_response: "my raw thought".to_string(),
                latency,
                finish_reason: None,
            }),
            InferenceResultChunk::Chat(ChatInferenceResultChunk {
                content: vec![ContentBlockChunk::Text(TextChunk {
                    text: "world!".to_string(),
                    id: "0".to_string(),
                })],
                created,
                usage: Some(Usage {
                    input_tokens: 2,
                    output_tokens: 4,
                }),
                raw_response: ", world!\"}".to_string(),
                latency: Duration::from_millis(250),
                finish_reason: Some(FinishReason::Stop),
            }),
            InferenceResultChunk::Chat(ChatInferenceResultChunk {
                content: vec![ContentBlockChunk::Thought(ThoughtChunk {
                    text: Some("ght".to_string()),
                    id: "0".to_string(),
                    signature: None,
                    provider_type: None,
                })],
                created,
                usage: None,
                raw_response: "my other raw thought".to_string(),
                latency,
                finish_reason: None,
            }),
        ];
        let collect_chunks_args = CollectChunksArgs {
            inference_id,
            episode_id,
            value: chunks,
            system: None,
            input_messages: vec![],
            function: function_config.clone(),
            model_name: model_name.into(),
            model_provider_name: model_provider_name.into(),
            raw_request: raw_request.clone(),
            raw_response: None,
            inference_params: InferenceParams::default(),
            function_name: "",
            variant_name: "",
            dynamic_output_schema: None,
            templates: &templates,
            tool_config: None,
            cached: false,
            extra_body: Default::default(),
            extra_headers: Default::default(),
            postgres_connection_info: PostgresConnectionInfo::Disabled,
            ticket_borrow: TicketBorrows::empty(),
        };
        let result = collect_chunks(collect_chunks_args).await.unwrap();
        assert_eq!(
            result.usage_considering_cached(),
            Usage {
                input_tokens: 2,
                output_tokens: 4,
            }
        );
        let chat_result = match result {
            InferenceResult::Chat(chat_result) => chat_result,
            InferenceResult::Json(_) => panic!("Expected Chat inference response"),
        };
        assert_eq!(chat_result.inference_id, inference_id);
        // We make a new timestamp for `chat_result.created`, so just check that it's at least
        // the timestamp of the first chunk.
        assert!(
            chat_result.created >= created,
            "Chat result was created at {:?}, before the first chunk was created at {:?}",
            chat_result.created,
            created
        );
        assert_eq!(chat_result.finish_reason, Some(FinishReason::Stop));

        let expected_content = vec![
            ContentBlockChatOutput::Text(Text {
                text: "Hello world!".to_string(),
            }),
            ContentBlockChatOutput::ToolCall(ToolCallOutput {
                name: None,
                raw_name: "my_tool_call".to_string(),
                raw_arguments: "true".to_string(),
                arguments: None,
                id: "0".to_string(),
            }),
            ContentBlockChatOutput::Thought(Thought {
                text: Some("Some thought".to_string()),
                signature: None,
                provider_type: None,
            }),
            ContentBlockChatOutput::Thought(Thought {
                text: Some("My other interleaved thought".to_string()),
                signature: None,
                provider_type: None,
            }),
        ];
        assert_eq!(chat_result.content, expected_content);

        assert_eq!(chat_result.model_inference_results.len(), 1);
        let model_inference_result = chat_result.model_inference_results.first().unwrap();
        assert_eq!(&*model_inference_result.model_name, model_name);
        assert_eq!(
            &*model_inference_result.model_provider_name,
            model_provider_name
        );
        assert_eq!(model_inference_result.raw_request, raw_request);
    }

    #[tokio::test]
    async fn test_collect_chunks_tool_name_accumulation() {
        let templates = TemplateConfig::default();
        let function_config = Arc::new(FunctionConfig::Chat(FunctionConfigChat::default()));
        let model_name = "test_model";
        let model_provider_name = "test_provider";
        let raw_request = "raw request".to_string();
        let inference_id = Uuid::now_v7();
        let episode_id = Uuid::now_v7();
        let created = current_timestamp();
        let latency = Duration::from_millis(150);

        // Test case 1: Tool name sent in first chunk, then arguments accumulated
        let chunks_case1 = vec![
            InferenceResultChunk::Chat(ChatInferenceResultChunk {
                content: vec![ContentBlockChunk::ToolCall(ToolCallChunk {
                    id: "tool_1".to_string(),
                    raw_name: Some("get_weather".to_string()),
                    raw_arguments: "{\"loca".to_string(),
                })],
                created,
                usage: None,
                raw_response: "chunk1".to_string(),
                latency,
                finish_reason: None,
            }),
            InferenceResultChunk::Chat(ChatInferenceResultChunk {
                content: vec![ContentBlockChunk::ToolCall(ToolCallChunk {
                    id: "tool_1".to_string(),
                    raw_name: None, // No name in subsequent chunks
                    raw_arguments: "tion\": \"San Francisco\", \"unit\": \"celsius\"}".to_string(),
                })],
                created,
                usage: Some(Usage {
                    input_tokens: 10,
                    output_tokens: 20,
                }),
                raw_response: "chunk2".to_string(),
                latency: Duration::from_millis(250),
                finish_reason: Some(FinishReason::ToolCall),
            }),
        ];

        let collect_chunks_args = CollectChunksArgs {
            inference_id,
            episode_id,
            value: chunks_case1,
            system: None,
            input_messages: vec![],
            function: function_config.clone(),
            model_name: model_name.into(),
            model_provider_name: model_provider_name.into(),
            raw_request: raw_request.clone(),
            raw_response: None,
            inference_params: InferenceParams::default(),
            function_name: "",
            variant_name: "",
            dynamic_output_schema: None,
            templates: &templates,
            tool_config: None,
            cached: false,
            extra_body: Default::default(),
            extra_headers: Default::default(),
            postgres_connection_info: PostgresConnectionInfo::Disabled,
            ticket_borrow: TicketBorrows::empty(),
        };

        let result = collect_chunks(collect_chunks_args).await.unwrap();
        let chat_result = match result {
            InferenceResult::Chat(chat_result) => chat_result,
            InferenceResult::Json(_) => panic!("Expected Chat inference response"),
        };

        assert_eq!(chat_result.content.len(), 1);
        match &chat_result.content[0] {
            ContentBlockChatOutput::ToolCall(tool_call) => {
                assert_eq!(tool_call.raw_name, "get_weather");
                assert_eq!(
                    tool_call.raw_arguments,
                    r#"{"location": "San Francisco", "unit": "celsius"}"#
                );
                assert_eq!(tool_call.id, "tool_1");
            }
            _ => panic!("Expected tool call block"),
        }

        // Test case 2: Multiple tool calls with different IDs and name accumulation
        let chunks_case2 = vec![
            InferenceResultChunk::Chat(ChatInferenceResultChunk {
                content: vec![
                    ContentBlockChunk::ToolCall(ToolCallChunk {
                        id: "tool_1".to_string(),
                        raw_name: Some("get_wea".to_string()),
                        raw_arguments: "{\"loc".to_string(),
                    }),
                    ContentBlockChunk::ToolCall(ToolCallChunk {
                        id: "tool_2".to_string(),
                        raw_name: Some("calculate".to_string()),
                        raw_arguments: "{\"expr".to_string(),
                    }),
                ],
                created,
                usage: None,
                raw_response: "chunk1".to_string(),
                latency,
                finish_reason: None,
            }),
            InferenceResultChunk::Chat(ChatInferenceResultChunk {
                content: vec![
                    ContentBlockChunk::ToolCall(ToolCallChunk {
                        id: "tool_1".to_string(),
                        raw_name: Some("ther".to_string()), // Continue accumulating name
                        raw_arguments: "ation\": \"NYC\"}".to_string(),
                    }),
                    ContentBlockChunk::ToolCall(ToolCallChunk {
                        id: "tool_2".to_string(),
                        raw_name: None, // No more name for tool_2
                        raw_arguments: "ession\": \"2+2\"}".to_string(),
                    }),
                ],
                created,
                usage: Some(Usage {
                    input_tokens: 15,
                    output_tokens: 25,
                }),
                raw_response: "chunk2".to_string(),
                latency: Duration::from_millis(250),
                finish_reason: Some(FinishReason::ToolCall),
            }),
        ];

        let collect_chunks_args = CollectChunksArgs {
            inference_id,
            episode_id,
            value: chunks_case2,
            system: None,
            input_messages: vec![],
            function: function_config.clone(),
            model_name: model_name.into(),
            model_provider_name: model_provider_name.into(),
            raw_request: raw_request.clone(),
            raw_response: None,
            inference_params: InferenceParams::default(),
            function_name: "",
            variant_name: "",
            dynamic_output_schema: None,
            templates: &templates,
            tool_config: None,
            cached: false,
            extra_body: Default::default(),
            extra_headers: Default::default(),
            postgres_connection_info: PostgresConnectionInfo::Disabled,
            ticket_borrow: TicketBorrows::empty(),
        };

        let result = collect_chunks(collect_chunks_args).await.unwrap();
        let chat_result = match result {
            InferenceResult::Chat(chat_result) => chat_result,
            InferenceResult::Json(_) => panic!("Expected Chat inference response"),
        };

        assert_eq!(chat_result.content.len(), 2);
        match &chat_result.content[0] {
            ContentBlockChatOutput::ToolCall(tool_call) => {
                assert_eq!(tool_call.raw_name, "get_weather");
                assert_eq!(tool_call.raw_arguments, r#"{"location": "NYC"}"#);
                assert_eq!(tool_call.id, "tool_1");
            }
            _ => panic!("Expected first tool call block"),
        }
        match &chat_result.content[1] {
            ContentBlockChatOutput::ToolCall(tool_call) => {
                assert_eq!(tool_call.raw_name, "calculate");
                assert_eq!(tool_call.raw_arguments, r#"{"expression": "2+2"}"#);
                assert_eq!(tool_call.id, "tool_2");
            }
            _ => panic!("Expected second tool call block"),
        }

        // Test case 3: Tool call with no name in first chunk (should start with empty name)
        let chunks_case3 = vec![
            InferenceResultChunk::Chat(ChatInferenceResultChunk {
                content: vec![ContentBlockChunk::ToolCall(ToolCallChunk {
                    id: "tool_1".to_string(),
                    raw_name: None, // No name in first chunk
                    raw_arguments: "{\"key\":".to_string(),
                })],
                created,
                usage: None,
                raw_response: "chunk1".to_string(),
                latency,
                finish_reason: None,
            }),
            InferenceResultChunk::Chat(ChatInferenceResultChunk {
                content: vec![ContentBlockChunk::ToolCall(ToolCallChunk {
                    id: "tool_1".to_string(),
                    raw_name: Some("my_function".to_string()), // Name comes later
                    raw_arguments: " \"value\"}".to_string(),
                })],
                created,
                usage: Some(Usage {
                    input_tokens: 5,
                    output_tokens: 10,
                }),
                raw_response: "chunk2".to_string(),
                latency: Duration::from_millis(250),
                finish_reason: Some(FinishReason::ToolCall),
            }),
        ];

        let collect_chunks_args = CollectChunksArgs {
            inference_id,
            episode_id,
            value: chunks_case3,
            system: None,
            input_messages: vec![],
            function: function_config.clone(),
            model_name: model_name.into(),
            model_provider_name: model_provider_name.into(),
            raw_request: raw_request.clone(),
            raw_response: None,
            inference_params: InferenceParams::default(),
            function_name: "",
            variant_name: "",
            dynamic_output_schema: None,
            templates: &templates,
            tool_config: None,
            cached: false,
            extra_body: Default::default(),
            extra_headers: Default::default(),
            postgres_connection_info: PostgresConnectionInfo::Disabled,
            ticket_borrow: TicketBorrows::empty(),
        };

        let result = collect_chunks(collect_chunks_args).await.unwrap();
        let chat_result = match result {
            InferenceResult::Chat(chat_result) => chat_result,
            InferenceResult::Json(_) => panic!("Expected Chat inference response"),
        };

        assert_eq!(chat_result.content.len(), 1);
        match &chat_result.content[0] {
            ContentBlockChatOutput::ToolCall(tool_call) => {
                assert_eq!(tool_call.raw_name, "my_function"); // Should accumulate to the full name
                assert_eq!(tool_call.raw_arguments, r#"{"key": "value"}"#);
                assert_eq!(tool_call.id, "tool_1");
            }
            _ => panic!("Expected tool call block"),
        }

        // Test case 4: Mixed content with text and tool calls preserving order
        let chunks_case4 = vec![
            InferenceResultChunk::Chat(ChatInferenceResultChunk {
                content: vec![
                    ContentBlockChunk::Text(TextChunk {
                        text: "I'll help you with that. ".to_string(),
                        id: "0".to_string(),
                    }),
                    ContentBlockChunk::ToolCall(ToolCallChunk {
                        id: "tool_1".to_string(),
                        raw_name: Some("search".to_string()),
                        raw_arguments: "{\"query\"".to_string(),
                    }),
                ],
                created,
                usage: None,
                raw_response: "chunk1".to_string(),
                latency,
                finish_reason: None,
            }),
            InferenceResultChunk::Chat(ChatInferenceResultChunk {
                content: vec![
                    ContentBlockChunk::Text(TextChunk {
                        text: "Let me search for information.".to_string(),
                        id: "0".to_string(),
                    }),
                    ContentBlockChunk::ToolCall(ToolCallChunk {
                        id: "tool_1".to_string(),
                        raw_name: None,
                        raw_arguments: ": \"weather today\"}".to_string(),
                    }),
                ],
                created,
                usage: Some(Usage {
                    input_tokens: 20,
                    output_tokens: 15,
                }),
                raw_response: "chunk2".to_string(),
                latency: Duration::from_millis(250),
                finish_reason: Some(FinishReason::ToolCall),
            }),
        ];

        let collect_chunks_args = CollectChunksArgs {
            inference_id,
            episode_id,
            value: chunks_case4,
            system: None,
            input_messages: vec![],
            function: function_config.clone(),
            model_name: model_name.into(),
            model_provider_name: model_provider_name.into(),
            raw_request: raw_request.clone(),
            raw_response: None,
            inference_params: InferenceParams::default(),
            function_name: "",
            variant_name: "",
            dynamic_output_schema: None,
            templates: &templates,
            tool_config: None,
            cached: false,
            extra_body: Default::default(),
            extra_headers: Default::default(),
            postgres_connection_info: PostgresConnectionInfo::Disabled,
            ticket_borrow: TicketBorrows::empty(),
        };

        let result = collect_chunks(collect_chunks_args).await.unwrap();
        let chat_result = match result {
            InferenceResult::Chat(chat_result) => chat_result,
            InferenceResult::Json(_) => panic!("Expected Chat inference response"),
        };

        assert_eq!(chat_result.content.len(), 2);
        // Order should be preserved: text first, then tool call
        match &chat_result.content[0] {
            ContentBlockChatOutput::Text(text) => {
                assert_eq!(
                    text.text,
                    "I'll help you with that. Let me search for information."
                );
            }
            _ => panic!("Expected text block first"),
        }
        match &chat_result.content[1] {
            ContentBlockChatOutput::ToolCall(tool_call) => {
                assert_eq!(tool_call.raw_name, "search");
                assert_eq!(tool_call.raw_arguments, r#"{"query": "weather today"}"#);
                assert_eq!(tool_call.id, "tool_1");
            }
            _ => panic!("Expected tool call block second"),
        }

        // Test case 5: Tool call with empty name parts that should result in empty final name
        let chunks_case5 = vec![InferenceResultChunk::Chat(ChatInferenceResultChunk {
            content: vec![ContentBlockChunk::ToolCall(ToolCallChunk {
                id: "tool_1".to_string(),
                raw_name: None,
                raw_arguments: "{\"test\": true}".to_string(),
            })],
            created,
            usage: Some(Usage {
                input_tokens: 5,
                output_tokens: 5,
            }),
            raw_response: "chunk1".to_string(),
            latency,
            finish_reason: Some(FinishReason::ToolCall),
        })];

        let collect_chunks_args = CollectChunksArgs {
            inference_id,
            episode_id,
            value: chunks_case5,
            system: None,
            input_messages: vec![],
            function: function_config.clone(),
            model_name: model_name.into(),
            model_provider_name: model_provider_name.into(),
            raw_request: raw_request.clone(),
            raw_response: None,
            inference_params: InferenceParams::default(),
            function_name: "",
            variant_name: "",
            dynamic_output_schema: None,
            templates: &templates,
            tool_config: None,
            cached: false,
            extra_body: Default::default(),
            extra_headers: Default::default(),
            postgres_connection_info: PostgresConnectionInfo::Disabled,
            ticket_borrow: TicketBorrows::empty(),
        };

        let result = collect_chunks(collect_chunks_args).await.unwrap();
        let chat_result = match result {
            InferenceResult::Chat(chat_result) => chat_result,
            InferenceResult::Json(_) => panic!("Expected Chat inference response"),
        };

        assert_eq!(chat_result.content.len(), 1);
        match &chat_result.content[0] {
            ContentBlockChatOutput::ToolCall(tool_call) => {
                assert_eq!(tool_call.raw_name, ""); // Should be empty string when no name provided
                assert_eq!(tool_call.raw_arguments, r#"{"test": true}"#);
                assert_eq!(tool_call.id, "tool_1");
            }
            _ => panic!("Expected tool call block"),
        }

        // Test case 6: Complex multi-tool name accumulation across multiple chunks
        let chunks_case6 = vec![
            InferenceResultChunk::Chat(ChatInferenceResultChunk {
                content: vec![
                    ContentBlockChunk::ToolCall(ToolCallChunk {
                        id: "tool_1".to_string(),
                        raw_name: Some("get_".to_string()),
                        raw_arguments: "{\"lo".to_string(),
                    }),
                    ContentBlockChunk::ToolCall(ToolCallChunk {
                        id: "tool_2".to_string(),
                        raw_name: Some("cal".to_string()),
                        raw_arguments: "{\"op".to_string(),
                    }),
                    ContentBlockChunk::ToolCall(ToolCallChunk {
                        id: "tool_3".to_string(),
                        raw_name: Some("send_".to_string()),
                        raw_arguments: "{\"me".to_string(),
                    }),
                ],
                created,
                usage: None,
                raw_response: "chunk1".to_string(),
                latency,
                finish_reason: None,
            }),
            InferenceResultChunk::Chat(ChatInferenceResultChunk {
                content: vec![
                    ContentBlockChunk::ToolCall(ToolCallChunk {
                        id: "tool_1".to_string(),
                        raw_name: Some("wea".to_string()),
                        raw_arguments: "cation\": ".to_string(),
                    }),
                    ContentBlockChunk::ToolCall(ToolCallChunk {
                        id: "tool_2".to_string(),
                        raw_name: Some("cul".to_string()),
                        raw_arguments: "eration\": ".to_string(),
                    }),
                    ContentBlockChunk::ToolCall(ToolCallChunk {
                        id: "tool_3".to_string(),
                        raw_name: Some("email".to_string()),
                        raw_arguments: "ssage\": ".to_string(),
                    }),
                ],
                created,
                usage: None,
                raw_response: "chunk2".to_string(),
                latency,
                finish_reason: None,
            }),
            InferenceResultChunk::Chat(ChatInferenceResultChunk {
                content: vec![
                    ContentBlockChunk::ToolCall(ToolCallChunk {
                        id: "tool_1".to_string(),
                        raw_name: Some("ther".to_string()),
                        raw_arguments: "\"Paris\"}".to_string(),
                    }),
                    ContentBlockChunk::ToolCall(ToolCallChunk {
                        id: "tool_2".to_string(),
                        raw_name: Some("ate".to_string()),
                        raw_arguments: "\"5*5\"}".to_string(),
                    }),
                    ContentBlockChunk::ToolCall(ToolCallChunk {
                        id: "tool_3".to_string(),
                        raw_name: None, // No more name parts
                        raw_arguments: "\"Hello world\"}".to_string(),
                    }),
                ],
                created,
                usage: Some(Usage {
                    input_tokens: 20,
                    output_tokens: 30,
                }),
                raw_response: "chunk3".to_string(),
                latency: Duration::from_millis(250),
                finish_reason: Some(FinishReason::ToolCall),
            }),
        ];

        let collect_chunks_args = CollectChunksArgs {
            inference_id,
            episode_id,
            value: chunks_case6,
            system: None,
            input_messages: vec![],
            function: function_config.clone(),
            model_name: model_name.into(),
            model_provider_name: model_provider_name.into(),
            raw_request: raw_request.clone(),
            raw_response: None,
            inference_params: InferenceParams::default(),
            function_name: "",
            variant_name: "",
            dynamic_output_schema: None,
            templates: &templates,
            tool_config: None,
            cached: false,
            extra_body: Default::default(),
            extra_headers: Default::default(),
            postgres_connection_info: PostgresConnectionInfo::Disabled,
            ticket_borrow: TicketBorrows::empty(),
        };

        let result = collect_chunks(collect_chunks_args).await.unwrap();
        let chat_result = match result {
            InferenceResult::Chat(chat_result) => chat_result,
            InferenceResult::Json(_) => panic!("Expected Chat inference response"),
        };

        assert_eq!(chat_result.content.len(), 3);
        match &chat_result.content[0] {
            ContentBlockChatOutput::ToolCall(tool_call) => {
                assert_eq!(tool_call.raw_name, "get_weather"); // "get_" + "wea" + "ther"
                assert_eq!(tool_call.raw_arguments, r#"{"location": "Paris"}"#);
                assert_eq!(tool_call.id, "tool_1");
            }
            _ => panic!("Expected first tool call block"),
        }
        match &chat_result.content[1] {
            ContentBlockChatOutput::ToolCall(tool_call) => {
                assert_eq!(tool_call.raw_name, "calculate"); // "cal" + "cul" + "ate"
                assert_eq!(tool_call.raw_arguments, r#"{"operation": "5*5"}"#);
                assert_eq!(tool_call.id, "tool_2");
            }
            _ => panic!("Expected second tool call block"),
        }
        match &chat_result.content[2] {
            ContentBlockChatOutput::ToolCall(tool_call) => {
                assert_eq!(tool_call.raw_name, "send_email"); // "send_" + "email"
                assert_eq!(tool_call.raw_arguments, r#"{"message": "Hello world"}"#);
                assert_eq!(tool_call.id, "tool_3");
            }
            _ => panic!("Expected third tool call block"),
        }
    }

    #[test]
    fn test_deserialize_input_message() {
        // Test case for single string content
        let input = json!({
            "role": "user",
            "content": "Hello, world!"
        });
        let message: InputMessage = serde_json::from_value(input).unwrap();
        assert_eq!(message.role, Role::User);
        assert_eq!(message.content.len(), 1);
        match &message.content[0] {
            InputMessageContent::Text(TextKind::Text { text }) => {
                assert_eq!(text, "Hello, world!");
            }
            _ => panic!("Expected Text content: {message:?}"),
        }

        // Test case for object content
        let input = json!({
            "role": "assistant",
            "content": {"key": "value"}
        });
        let message: InputMessage = serde_json::from_value(input).unwrap();
        assert_eq!(message.role, Role::Assistant);
        assert_eq!(message.content.len(), 1);
        match &message.content[0] {
            InputMessageContent::Text(TextKind::Arguments { arguments }) => {
                assert_eq!(arguments, json!({"key": "value"}).as_object().unwrap());
            }
            _ => panic!("Expected Text content"),
        }

        // Test case for multiple content items
        let input = json!({
            "role": "user",
            "content": [
                {"type": "text", "value": "Hello"},
                {"type": "tool_call", "id": "123", "name": "test_tool", "arguments": "{}"}
            ]
        });
        let message: InputMessage = serde_json::from_value(input).unwrap();
        assert_eq!(message.role, Role::User);
        assert_eq!(message.content.len(), 2);
        match &message.content[0] {
            InputMessageContent::Text(TextKind::LegacyValue { value }) => {
                assert_eq!(value, "Hello");
            }
            _ => panic!("Expected Text content"),
        }
        match &message.content[1] {
            InputMessageContent::ToolCall(tool_call) => {
                assert_eq!(tool_call.id, "123");
                assert_eq!(tool_call.name, Some("test_tool".to_string()));
                assert_eq!(tool_call.arguments, Some(json!("{}")));
                assert_eq!(tool_call.raw_name, None);
                assert_eq!(tool_call.raw_arguments, None);
            }
            _ => panic!("Expected ToolCall content"),
        }
        // Test case for multiple content items with JSON object in text block
        let input = json!({
            "role": "user",
            "content": [
                {"type": "template", "name": "user", "arguments": {"complex": "json", "with": ["nested", "array"]}},
                {"type": "tool_call", "id": "456", "name": "another_tool", "arguments": {"key": "value"}}
            ]
        });
        let message: InputMessage = serde_json::from_value(input).unwrap();
        assert_eq!(message.role, Role::User);
        assert_eq!(message.content.len(), 2);
        match &message.content[0] {
            InputMessageContent::Template(TemplateInput { name, arguments }) => {
                assert_eq!(name, "user");
                assert_eq!(
                    arguments,
                    json!({"complex": "json", "with": ["nested", "array"]})
                        .as_object()
                        .unwrap()
                );
            }
            _ => panic!("Expected Text content with JSON object"),
        }
        match &message.content[1] {
            InputMessageContent::ToolCall(tool_call) => {
                assert_eq!(tool_call.id, "456");
                assert_eq!(tool_call.name, Some("another_tool".to_string()));
                assert_eq!(tool_call.arguments, Some(json!({"key":"value"})));
                assert_eq!(tool_call.raw_name, None);
                assert_eq!(tool_call.raw_arguments, None,);
            }
            _ => panic!("Expected ToolCall content"),
        }

        // Test case for invalid role
        let input = json!({
            "role": "invalid_role",
            "content": "Hello"
        });
        assert!(serde_json::from_value::<InputMessage>(input).is_err());

        // Test case for missing role
        let input = json!({
            "content": "Hello"
        });
        assert!(serde_json::from_value::<InputMessage>(input).is_err());

        // Test case for missing content
        let input = json!({
            "role": "user"
        });
        assert!(serde_json::from_value::<InputMessage>(input).is_err());

        // Test case for empty content array
        let input = json!({
            "role": "user",
            "content": []
        });
        let message: InputMessage = serde_json::from_value(input).unwrap();
        assert_eq!(message.role, Role::User);
        assert_eq!(message.content.len(), 0);

        // Test case for invalid content type
        let input = json!({
            "role": "user",
            "content": [{"type": "invalid_type", "value": "test"}]
        });
        assert!(serde_json::from_value::<InputMessage>(input).is_err());
    }

    #[test]
    fn test_json_inference_result_chunk_from_provider_chunk() {
        use std::time::Duration;

        // Test case for ToolCall content
        let tool_chunk = ProviderInferenceResponseChunk {
            content: vec![ContentBlockChunk::ToolCall(ToolCallChunk {
                id: "123".to_string(),
                raw_arguments: "{\"key\": \"value\"}".to_string(),
                raw_name: Some("test_tool".to_string()),
            })],
            created: 1234567890,
            usage: Some(Usage {
                input_tokens: 10,
                output_tokens: 20,
            }),
            raw_response: "raw response".to_string(),
            latency: Duration::from_secs(1),
            finish_reason: Some(FinishReason::ToolCall),
        };

        let result = JsonInferenceResultChunk::from(tool_chunk);
        assert_eq!(result.raw, Some("{\"key\": \"value\"}".to_string()));
        assert_eq!(result.thought, None);
        assert_eq!(result.created, 1234567890);
        assert_eq!(result.raw_response, "raw response");
        assert_eq!(result.latency, Duration::from_secs(1));
        assert_eq!(
            result.usage,
            Some(Usage {
                input_tokens: 10,
                output_tokens: 20
            })
        );
        assert_eq!(result.finish_reason, Some(FinishReason::ToolCall));
        // Test case for Text content
        let text_chunk = ProviderInferenceResponseChunk {
            content: vec![ContentBlockChunk::Text(TextChunk {
                id: "123".to_string(),
                text: "some text".to_string(),
            })],
            created: 1234567890,
            usage: None,
            raw_response: "raw response".to_string(),
            latency: Duration::from_secs(1),
            finish_reason: None,
        };

        let result = JsonInferenceResultChunk::from(text_chunk);
        assert_eq!(result.raw, Some("some text".to_string()));
        assert_eq!(result.thought, None);

        // Test case for Thought content
        let thought_chunk = ProviderInferenceResponseChunk {
            content: vec![ContentBlockChunk::Thought(ThoughtChunk {
                id: "123".to_string(),
                text: Some("thinking...".to_string()),
                signature: None,
                provider_type: None,
            })],
            created: 1234567890,
            usage: None,
            raw_response: "raw response".to_string(),
            latency: Duration::from_secs(1),
            finish_reason: None,
        };

        let result = JsonInferenceResultChunk::from(thought_chunk);
        assert_eq!(result.raw, None);
        assert_eq!(result.thought, Some("thinking...".to_string()));
        assert_eq!(result.finish_reason, None);
        // Test case for multiple content blocks - should use last raw content
        let mixed_chunk = ProviderInferenceResponseChunk {
            content: vec![
                ContentBlockChunk::Text(TextChunk {
                    id: "123".to_string(),
                    text: "first text".to_string(),
                }),
                ContentBlockChunk::ToolCall(ToolCallChunk {
                    id: "456".to_string(),
                    raw_arguments: "final content".to_string(),
                    raw_name: Some("test_tool".to_string()),
                }),
                ContentBlockChunk::Thought(ThoughtChunk {
                    id: "789".to_string(),
                    text: Some("final thought".to_string()),
                    signature: None,
                    provider_type: None,
                }),
            ],
            created: 1234567890,
            usage: None,
            raw_response: "raw response".to_string(),
            latency: Duration::from_secs(1),
            finish_reason: None,
        };

        let result = JsonInferenceResultChunk::from(mixed_chunk);
        assert_eq!(result.raw, Some("final content".to_string()));
        assert_eq!(result.thought, Some("final thought".to_string()));

        // Test case for empty content
        let empty_chunk = ProviderInferenceResponseChunk {
            content: vec![],
            created: 1234567890,
            usage: None,
            raw_response: "raw response".to_string(),
            latency: Duration::from_secs(1),
            finish_reason: None,
        };

        let result = JsonInferenceResultChunk::from(empty_chunk);
        assert_eq!(result.raw, None);
        assert_eq!(result.thought, None);
        assert_eq!(result.finish_reason, None);
    }

    #[test]
    fn test_handle_textual_content_block() {
        let mut blocks: IndexMap<(ContentBlockOutputType, String), ContentBlockOutput> =
            IndexMap::new();
        let mut ttft: Option<Duration> = None;
        let chunk_latency = Duration::from_millis(100);

        // Test case 1: Create new text block
        handle_textual_content_block(
            &mut blocks,
            (ContentBlockOutputType::Text, "1".to_string()),
            "Hello".to_string(),
            &mut ttft,
            chunk_latency,
            |text| ContentBlockOutput::Text(Text { text }),
            |block, text| {
                if let ContentBlockOutput::Text(Text {
                    text: existing_text,
                }) = block
                {
                    existing_text.push_str(text);
                }
            },
        );

        assert_eq!(blocks.len(), 1);
        assert_eq!(ttft, Some(chunk_latency));
        match blocks
            .get(&(ContentBlockOutputType::Text, "1".to_string()))
            .unwrap()
        {
            ContentBlockOutput::Text(Text { text }) => assert_eq!(text, "Hello"),
            _ => panic!("Expected text block"),
        }

        // Test case 2: Append to existing text block
        handle_textual_content_block(
            &mut blocks,
            (ContentBlockOutputType::Text, "1".to_string()),
            " World".to_string(),
            &mut ttft,
            chunk_latency,
            |text| ContentBlockOutput::Text(Text { text }),
            |block, text| {
                if let ContentBlockOutput::Text(Text {
                    text: existing_text,
                }) = block
                {
                    existing_text.push_str(text);
                }
            },
        );

        assert_eq!(blocks.len(), 1);
        match blocks
            .get(&(ContentBlockOutputType::Text, "1".to_string()))
            .unwrap()
        {
            ContentBlockOutput::Text(Text { text }) => assert_eq!(text, "Hello World"),
            _ => panic!("Expected text block"),
        }

        // Test case 3: Empty text should not create block
        handle_textual_content_block(
            &mut blocks,
            (ContentBlockOutputType::Text, "2".to_string()),
            String::new(),
            &mut ttft,
            chunk_latency,
            |text| ContentBlockOutput::Text(Text { text }),
            |block, text| {
                if let ContentBlockOutput::Text(Text {
                    text: existing_text,
                }) = block
                {
                    existing_text.push_str(text);
                }
            },
        );

        assert_eq!(blocks.len(), 1); // Should still only have the first block

        // Test case 4: Create thought block
        handle_textual_content_block(
            &mut blocks,
            (ContentBlockOutputType::Thought, "3".to_string()),
            "Thinking...".to_string(),
            &mut ttft,
            chunk_latency,
            |text| {
                ContentBlockOutput::Thought(Thought {
                    text: Some(text),
                    signature: None,
                    provider_type: None,
                })
            },
            |block, text| {
                if let ContentBlockOutput::Thought(thought) = block {
                    thought.text.get_or_insert_default().push_str(text);
                }
            },
        );

        assert_eq!(blocks.len(), 2);
        match blocks
            .get(&(ContentBlockOutputType::Thought, "3".to_string()))
            .unwrap()
        {
            ContentBlockOutput::Thought(Thought {
                text,
                signature: _,
                provider_type: _,
            }) => {
                assert_eq!(text, &Some("Thinking...".to_string()));
            }
            _ => panic!("Expected thought block"),
        }
    }
}<|MERGE_RESOLUTION|>--- conflicted
+++ resolved
@@ -827,7 +827,6 @@
         })
     }
 
-<<<<<<< HEAD
     pub async fn into_resolved_message(self) -> Result<ResolvedRequestMessage, Error> {
         Ok(ResolvedRequestMessage {
             role: self.role,
@@ -839,7 +838,8 @@
             .await?,
         })
     }
-=======
+}
+
 impl RateLimitedInputContent for RequestMessage {
     fn estimated_input_token_usage(&self) -> u64 {
         let RequestMessage {
@@ -854,17 +854,6 @@
     }
 }
 
-/// The message type that we directly store in ClickHouse.
-/// This is almost identical to `RequestMessage`, but without `File` data.
-/// Only the object-storage path is actually stored in clickhouse
-/// The `RequestMessage/StoredRequestMessage` pair is the model-level equivalent
-/// of `ResolvedInput/StoredInput`
-#[derive(Clone, Debug, Deserialize, PartialEq, Serialize)]
-pub struct StoredRequestMessage {
-    pub role: Role,
-    pub content: Vec<StoredContentBlock>,
->>>>>>> ee89abbc
-}
 impl std::fmt::Display for RequestMessage {
     fn fmt(&self, f: &mut std::fmt::Formatter<'_>) -> std::fmt::Result {
         let json = serde_json::to_string_pretty(self).map_err(|_| std::fmt::Error)?;
