//! Main TensorZero types for inference requests and responses
//!
//! During inference processing, we transform between several different input types:
//! * Input/InputMessage/InputMessageContent:
//!
//!   These types hold an input request deserialized directly from the client.
//!   At this point, we have not fetched any network resources (e.g. file urls),
//!   and we may have various legacy input types (e.g. `{"type": "text", "value": ...}`).
//!   Templates have not yet been applied
//! * `LazyResolvedInput`/`LazyResolvedInputMessage`/`LazyResolvedInputMessageContent`:
//!
//!   These types hold input with legacy input types normalized
//!   (e.g. a `{"type": "text", "value": ...}` block is converted to a `{"type": "text", "template": <role>, "arguments": {}}` block
//!   with the template name chosen based on the message role).
//!   We also construct (but do not yet `.await`) and store futures to fetch any file urls in the input.
//!   Templates have not yet been applied
//! * `ResolvedInput/ResolvedInputMessage/ResolvedInputMessageContent`:
//!
//!  These types are almost the same as the `LazyResolvedInput`/`LazyResolvedInputMessage`/`LazyResolvedInputMessageContent` types,
//!  but each file future is now resolved to an in-memory file. No network requests are needed to resolve any data
//!  within these input types.
//!  Templates have been not yet been applied.
//! * `RequestMessage/ContentBlock`:
//!
//!  These types hold input specialized for a particular variant.
//!  Templating has been applied, which prevents converting back to a `LazyResolvedInput`/`ResolvedInput` type.
//!  All files are fully resolved to in-memory files.
//! * `StoredInput/StoredInputMessage/StoredInputMessageContent`:
//!
//!  These types represent the actual data written to `ChatInference`/`JsonInference` in ClickHouse.
//!  Files are stored as object store paths, without the actual file contents (since we only write paths to ClickHouse)
//!  Templating has been applied.
//! * `StoredRequestMessage/StoredContentBlock`:
//!
//!  These types represent the actual data written to `ModelInference` in ClickHouse.
//!  Files are stored as object store paths, without the actual file contents (since we only write paths to ClickHouse)
//!  Templating has been applied.
//!
//! During normal inference processing, the types are transformed as:
//!
//!                                                   -> `RequestMessage` -> `StoredRequestMessage`
//! `Input` -> `LazyResolvedInput` -> `ResolvedInput`
//!                                                   -> `StoredInput`
//!
//! The upper branch (constructing a `RequestMessage`) is used when invoking a chat completion variant.
//! The lower branch (constructing a `StoredInput`) is used when we to write to `ChatInference`/`JsonInference` in ClickHouse.
use crate::endpoints::object_storage::get_object;
use crate::http::TensorzeroHttpClient;
use crate::inference::types::file::Base64FileMetadata;
use crate::inference::types::resolved_input::{
    write_file, FileUrl, LazyFile, LazyResolvedInput, LazyResolvedInputMessage,
    LazyResolvedInputMessageContent,
};
use crate::inference::types::storage::StorageKind;
use crate::inference::types::stored_input::StoredFile;
use crate::rate_limiting::{
    get_estimated_tokens, EstimatedRateLimitResourceUsage, RateLimitResource,
    RateLimitResourceUsage, RateLimitedInputContent, RateLimitedRequest,
};
use crate::serde_util::{
    deserialize_defaulted_json_string, deserialize_json_string, deserialize_optional_json_string,
};
use crate::tool::ToolCallInput;
use crate::variant::chat_completion::{ASSISTANT_TEXT_TEMPLATE_VAR, USER_TEXT_TEMPLATE_VAR};
use derive_builder::Builder;
use extra_body::{FullExtraBodyConfig, UnfilteredInferenceExtraBody};
use extra_headers::FullExtraHeadersConfig;
use file::sanitize_raw_request;
pub use file::{Base64File, File};
use futures::future::{join_all, try_join_all};
use futures::FutureExt;
use itertools::Itertools;
#[cfg(feature = "pyo3")]
use pyo3::prelude::*;
#[cfg(feature = "pyo3")]
use pyo3::types::PyAny;
#[cfg(feature = "pyo3")]
use pyo3_helpers::serialize_to_dict;
use resolved_input::FileWithPath;
pub use resolved_input::{ResolvedInput, ResolvedInputMessage, ResolvedInputMessageContent};
use serde::{Deserialize, Deserializer, Serialize, Serializer};
use serde_json::{Map, Value};
use serde_untagged::UntaggedEnumVisitor;
use std::borrow::Borrow;
use std::ops::Add;
use std::{
    borrow::Cow,
    collections::HashMap,
    sync::Arc,
    time::{Duration, SystemTime, UNIX_EPOCH},
};
use uuid::Uuid;

use crate::cache::NonStreamingCacheData;
use crate::function::FunctionConfigType;
use crate::tool::ToolCallConfigDatabaseInsert;
use crate::tool::{ToolCall, ToolCallConfig, ToolCallOutput, ToolResult};
use crate::{cache::CacheData, config::ObjectStoreInfo};
use crate::{endpoints::inference::InferenceDatabaseInsertMetadata, variant::InferenceConfig};
use crate::{
    endpoints::inference::InferenceParams,
    error::{ErrorDetails, ErrorDetails::RateLimitMissingMaxTokens},
};
use crate::{error::Error, variant::JsonMode};
use serde::de::Error as _;

pub mod batch;
pub mod extra_body;
pub mod extra_headers;
pub mod file;
#[cfg(feature = "pyo3")]
pub mod pyo3_helpers;
pub mod resolved_input;
pub mod storage;
pub mod stored_input;
pub mod streams;

pub use resolved_input::ResolvedRequestMessage;
pub use stored_input::{
    StoredInput, StoredInputMessage, StoredInputMessageContent, StoredRequestMessage,
};
pub use streams::{
    collect_chunks, ChatInferenceResultChunk, CollectChunksArgs, ContentBlockChunk,
    InferenceResultChunk, InferenceResultStream, JsonInferenceResultChunk,
    PeekableProviderInferenceResponseStream, ProviderInferenceResponseChunk,
    ProviderInferenceResponseStreamInner, TextChunk, ThoughtChunk,
};

/*
 * Data flow in TensorZero
 *
 * The flow of an inference request through TensorZero can be viewed as a series of transformations between types.
 * Most of them are defined below.
 */

/// A request is made that contains an Input
#[derive(Clone, Debug, Deserialize, Serialize, PartialEq, Default)]
#[serde(deny_unknown_fields)]
#[cfg_attr(test, derive(ts_rs::TS))]
#[cfg_attr(test, ts(export, optional_fields))]
pub struct Input {
    #[serde(skip_serializing_if = "Option::is_none")]
    #[cfg_attr(test, ts(optional))]
    pub system: Option<System>,
    #[serde(default)]
    pub messages: Vec<InputMessage>,
}

#[derive(Copy, Clone)]
pub struct FetchContext<'a> {
    pub client: &'a TensorzeroHttpClient,
    pub object_store_info: &'a Option<ObjectStoreInfo>,
}

impl Input {
    pub fn into_lazy_resolved_input(
        self,
        context: FetchContext<'_>,
    ) -> Result<LazyResolvedInput, Error> {
        Ok(LazyResolvedInput {
            system: self.system,
            messages: self
                .messages
                .into_iter()
                .map(|message| message.into_lazy_resolved_input_message(context))
                .collect::<Result<Vec<LazyResolvedInputMessage>, Error>>()?,
        })
    }
}

impl LazyResolvedInput {
    /// Resolves any nested network resources in the input.
    /// Currently, this resolves input image urls into base64-encoded images.
    pub async fn resolve(self) -> Result<ResolvedInput, Error> {
        let messages = futures::future::try_join_all(
            self.messages
                .into_iter()
                .map(resolved_input::LazyResolvedInputMessage::resolve),
        )
        .await?;
        Ok(ResolvedInput {
            system: self.system,
            messages,
        })
    }

    /// Turns the input into a StoredInput, avoiding resolving network resources if possible.
    pub async fn into_stored_input(
        self,
        object_store_info: &Option<ObjectStoreInfo>,
    ) -> Result<StoredInput, Error> {
        let stored_messages = futures::future::try_join_all(
            self.messages
                .into_iter()
                .map(|message| message.into_stored_input_message(object_store_info)),
        )
        .await?;

        Ok(StoredInput {
            system: self.system,
            messages: stored_messages,
        })
    }
}

impl InputMessage {
    pub fn into_lazy_resolved_input_message(
        self,
        context: FetchContext<'_>,
    ) -> Result<LazyResolvedInputMessage, Error> {
        Ok(LazyResolvedInputMessage {
            role: self.role,
            content: self
                .content
                .into_iter()
                .map(|content| content.into_lazy_resolved_input_message(self.role, context))
                .collect::<Result<Vec<LazyResolvedInputMessageContent>, Error>>()?,
        })
    }
}

impl LazyResolvedInputMessage {
    /// Turns the input into a ResolvedInputMessage by fetching network resources for Files.
    pub async fn resolve(self) -> Result<ResolvedInputMessage, Error> {
        let content = futures::future::try_join_all(
            self.content
                .into_iter()
                .map(resolved_input::LazyResolvedInputMessageContent::resolve),
        )
        .await?;
        Ok(ResolvedInputMessage {
            role: self.role,
            content,
        })
    }

    /// Turns the input into a StoredInputMessage by converting Files to StoredFiles, bypassing resolving network resources if possible.
    pub async fn into_stored_input_message(
        self,
        object_store_info: &Option<ObjectStoreInfo>,
    ) -> Result<StoredInputMessage, Error> {
        let content = futures::future::try_join_all(
            self.content
                .into_iter()
                .map(|content| content.into_stored_input_message_content(object_store_info)),
        )
        .await?;

        Ok(StoredInputMessage {
            role: self.role,
            content,
        })
    }
}

/// Extracts the StorageKind from the FetchContext, or returns an error if the object store is not configured.
fn get_storage_kind(context: &FetchContext<'_>) -> Result<StorageKind, Error> {
    let object_store_info = context.object_store_info.as_ref().ok_or_else(|| {
        Error::new(ErrorDetails::ObjectStoreUnconfigured {
            block_type: "file".to_string(),
        })
    })?;
    Ok(object_store_info.kind.clone())
}

impl InputMessageContent {
    /// The 'role' parameter is only used to handle legacy role-based templates (`{"type": "text", "value": ...}`).
    /// Once we removed support for these input blocks (and only support `{"type": "template", "name": "...", "arguments": ...}`),
    /// we can remove the 'role' parameter.
    pub fn into_lazy_resolved_input_message(
        self,
        role: Role,
        context: FetchContext<'_>,
    ) -> Result<LazyResolvedInputMessageContent, Error> {
        Ok(match self {
            InputMessageContent::Text(TextKind::Text { text }) => {
                LazyResolvedInputMessageContent::Text { text }
            }
            InputMessageContent::RawText { value } => {
                LazyResolvedInputMessageContent::RawText { value }
            }
            InputMessageContent::Thought(thought) => {
                LazyResolvedInputMessageContent::Thought(thought)
            }
            InputMessageContent::Template(template) => {
                LazyResolvedInputMessageContent::Template(template)
            }
            InputMessageContent::Text(TextKind::Arguments { arguments }) => {
                // Map the legacy `{{"type": "text", "arguments": ...}}` format to an explicit
                // `{{"type": "template", "name": "<role>", "arguments": ...}}` format, with the template
                // name chosen based on the message role.
                LazyResolvedInputMessageContent::Template(TemplateInput {
                    name: role.implicit_template_name().to_string(),
                    arguments,
                })
            }
            InputMessageContent::ToolCall(tool_call) => {
                LazyResolvedInputMessageContent::ToolCall(tool_call.try_into()?)
            }
            InputMessageContent::ToolResult(tool_result) => {
                LazyResolvedInputMessageContent::ToolResult(tool_result)
            }
            InputMessageContent::Text(TextKind::LegacyValue { value }) => {
                tracing::warn!(
                    r#"Deprecation Warning: `{{"type": "text", "value", ...}}` is deprecated. Please use `{{"type": "text", "text": "String input"}}` or `{{"type": "text", "arguments": {{..}}}} ` instead."#
                );
                match value {
                    Value::String(text) => LazyResolvedInputMessageContent::Text { text },
                    Value::Object(arguments) => {
                        LazyResolvedInputMessageContent::Template(TemplateInput {
                            name: role.implicit_template_name().to_string(),
                            arguments,
                        })
                    }
                    _ => {
                        return Err(Error::new(ErrorDetails::InvalidMessage {
                            message: r#"The 'value' field in a `{"type": "text", "value": ... }` content block must be a string or object"#.to_string(),
                        }));
                    }
                }
            }
            InputMessageContent::File(file) => {
                match &file {
                    File::Url { url, mime_type } => {
                        // Check that we have an object store *outside* of the future that we're going to store in
                        // `LazyResolvedInputMessageContent::File`. We want to error immediately if the user tries
                        // to use a file input without explicitly configuring an object store (either explicit enabled or disabled)
                        let storage_kind = get_storage_kind(&context)?;
                        let client = context.client.clone();
                        // Construct a future that will actually fetch the file URL from the network.
                        // Important - we do *not* use `tokio::spawn` here. As a result, the future
                        // will not actually begin executing (including opening the network connection)
                        // until the first time the `Shared` wrapper is `.await`ed.
                        // This ensures that if we never actually need to download the file
                        // (due to model providers forwarding image urls, and object store observability being disabled),
                        // we will skip downloading the file entirely.
                        let url = url.clone();
                        let mime_type = mime_type.clone();
                        let delayed_file_future = async move {
                            let file = file.take_or_fetch(&client).await?;
                            let path = storage_kind.file_path(&file)?;
                            Ok(FileWithPath {
                                file,
                                storage_path: path,
                            })
                        };
                        LazyResolvedInputMessageContent::File(Box::new(LazyFile::Url {
                            file_url: FileUrl { url, mime_type },
                            future: delayed_file_future.boxed().shared(),
                        }))
                    }
                    File::Base64 { mime_type, data } => {
                        let file = Base64File {
                            url: None,
                            mime_type: mime_type.clone(),
                            data: data.clone(),
                        };
                        let storage_kind = get_storage_kind(&context)?;
                        let path = storage_kind.file_path(&file)?;

                        LazyResolvedInputMessageContent::File(Box::new(LazyFile::FileWithPath(
                            FileWithPath {
                                file,
                                storage_path: path,
                            },
                        )))
                    }
                    File::ObjectStorage {
                        source_url,
                        mime_type,
                        storage_path,
                    } => {
                        let source_url = source_url.clone();
                        let object_store_info = context.object_store_info.clone();
                        let owned_storage_path = storage_path.clone();
                        let mime_type_for_closure = mime_type.clone();
                        // Construct a future that will fetch the file from the object store.
                        // Important - the future will not actually begin executing (including opening the network connection)
                        // until the first time the `Shared` wrapper is `.await`ed.
                        let delayed_file_future = async move {
                            let object_response =
                                get_object(object_store_info.as_ref(), owned_storage_path.clone())
                                    .await?;
                            let file = Base64File {
                                url: None,
                                mime_type: mime_type_for_closure,
                                data: object_response.data,
                            };
                            Ok(FileWithPath {
                                file,
                                storage_path: owned_storage_path,
                            })
                        };
                        LazyResolvedInputMessageContent::File(Box::new(LazyFile::ObjectStorage {
                            metadata: Base64FileMetadata {
                                url: source_url,
                                mime_type: mime_type.clone(),
                            },
                            storage_path: storage_path.clone(),
                            future: delayed_file_future.boxed().shared(),
                        }))
                    }
                }
            }
            InputMessageContent::Unknown {
                data,
                model_provider_name,
            } => LazyResolvedInputMessageContent::Unknown {
                data,
                model_provider_name,
            },
        })
    }
}

impl LazyResolvedInputMessageContent {
    pub async fn resolve(self) -> Result<ResolvedInputMessageContent, Error> {
        Ok(match self {
            LazyResolvedInputMessageContent::Text { text } => {
                ResolvedInputMessageContent::Text(Text { text })
            }
            LazyResolvedInputMessageContent::Template(template) => {
                ResolvedInputMessageContent::Template(template)
            }
            LazyResolvedInputMessageContent::ToolCall(tool_call) => {
                ResolvedInputMessageContent::ToolCall(tool_call)
            }
            LazyResolvedInputMessageContent::ToolResult(tool_result) => {
                ResolvedInputMessageContent::ToolResult(tool_result)
            }
            LazyResolvedInputMessageContent::RawText { value } => {
                ResolvedInputMessageContent::RawText { value }
            }
            LazyResolvedInputMessageContent::Thought(thought) => {
                ResolvedInputMessageContent::Thought(thought)
            }
            LazyResolvedInputMessageContent::File(file) => match *file {
                LazyFile::Url {
                    future,
                    file_url: _,
                } => ResolvedInputMessageContent::File(Box::new(future.await?)),
                LazyFile::FileWithPath(file) => ResolvedInputMessageContent::File(Box::new(file)),
                LazyFile::ObjectStorage { future, .. } => {
                    ResolvedInputMessageContent::File(Box::new(future.await?))
                }
            },
            LazyResolvedInputMessageContent::Unknown {
                data,
                model_provider_name,
            } => ResolvedInputMessageContent::Unknown {
                data,
                model_provider_name,
            },
        })
    }

    /// Converts the message content into a StoredInputMessageContent,
    /// bypassing fetching files / resolving network resources if possible.
    pub async fn into_stored_input_message_content(
        self,
        object_store_info: &Option<ObjectStoreInfo>,
    ) -> Result<StoredInputMessageContent, Error> {
        Ok(match self {
            // When the input file already contains the ObjectStorage path, we discard the future without awaiting
            // (which doesn't trigger the pending network request), and directly convert the metadata and
            // storage_path into a StoredFile.
            LazyResolvedInputMessageContent::File(file) => match *file {
                LazyFile::ObjectStorage {
                    metadata,
                    storage_path,
                    future: _,
                } => StoredInputMessageContent::File(Box::new(StoredFile {
                    file: metadata,
                    storage_path,
                })),
                // All other file types need to be resolved first.
                other => {
                    let file = other.resolve().await?.into_owned();
                    // Because this may trigger during a datapoint update,
                    // we need to try and write the file to object storage first.
                    write_file(
                        object_store_info,
                        file.file.clone(),
                        file.storage_path.clone(),
                    )
                    .await?;

                    StoredInputMessageContent::File(Box::new(file.into_stored_file()))
                }
            },
            // All other cases delegate to the "resolve" case, which is mostly just a type conversion.
            other => other.resolve().await?.into_stored_input_message_content(),
        })
    }
}

/// InputMessage and Role are our representation of the input sent by the client
/// prior to any processing into LLM representations below.
#[derive(Clone, Debug, Deserialize, Serialize, PartialEq)]
#[serde(deny_unknown_fields)]
#[cfg_attr(test, derive(ts_rs::TS))]
#[cfg_attr(test, ts(export, optional_fields))]
pub struct InputMessage {
    pub role: Role,
    #[serde(deserialize_with = "deserialize_content")]
    pub content: Vec<InputMessageContent>,
}

#[derive(Clone, Debug, Deserialize, Serialize, PartialEq, ts_rs::TS)]
#[ts(export)]
#[serde(deny_unknown_fields)]
pub struct TemplateInput {
    pub name: String,
    pub arguments: Map<String, Value>,
}

#[derive(Clone, Debug, Deserialize, Serialize, PartialEq, ts_rs::TS)]
#[serde(untagged)]
#[ts(export)]
pub enum System {
    Text(String),
    Template(Map<String, Value>),
}

#[derive(Clone, Debug, Deserialize, Serialize, PartialEq)]
#[serde(tag = "type", rename_all = "snake_case")]
#[cfg_attr(test, derive(ts_rs::TS))]
#[cfg_attr(test, ts(export, tag = "type", rename_all = "snake_case"))]
pub enum InputMessageContent {
    Text(TextKind),
    Template(TemplateInput),
    ToolCall(ToolCallInput),
    ToolResult(ToolResult),
    RawText {
        value: String,
    },
    Thought(Thought),
    #[serde(alias = "image")]
    File(File),
    /// An unknown content block type, used to allow passing provider-specific
    /// content blocks (e.g. Anthropic's "redacted_thinking") in and out
    /// of TensorZero.
    /// The 'data' field hold the original content block from the provider,
    /// without any validation or transformation by TensorZero.
    Unknown {
        data: Value,
        model_provider_name: Option<String>,
    },
    // We may extend this in the future to include other types of content
}

#[derive(Clone, Debug, Serialize, PartialEq)]
#[serde(untagged, deny_unknown_fields)]
#[derive(ts_rs::TS)]
#[ts(export)]
pub enum TextKind {
    Text { text: String },
    Arguments { arguments: Map<String, Value> },
    LegacyValue { value: Value },
}

impl<'de> Deserialize<'de> for TextKind {
    fn deserialize<D: Deserializer<'de>>(de: D) -> Result<Self, D::Error> {
        let object: Map<String, Value> = Map::deserialize(de)?;
        // Expect exactly one key
        if object.keys().len() != 1 {
            return Err(serde::de::Error::custom(format!(
                "Expected exactly one other key in text content, found {} other keys",
                object.keys().len()
            )));
        }
        let (key, value) = object.into_iter().next().ok_or_else(|| {
            serde::de::Error::custom(
                "Internal error: Failed to get key/value after checking length",
            )
        })?;
        match key.as_str() {
            "text" => Ok(TextKind::Text {
                text: serde_json::from_value(value).map_err(|e| {
                    serde::de::Error::custom(format!("Error deserializing 'text': {e}"))
                })?,
            }),
            "arguments" => Ok(TextKind::Arguments {
                arguments: serde_json::from_value(value).map_err(|e| {
                    serde::de::Error::custom(format!("Error deserializing 'arguments': {e}"))
                })?,
            }),
            "value" => Ok(TextKind::LegacyValue { value }),
            _ => Err(serde::de::Error::custom(format!(
                "Unknown key '{key}' in text content"
            ))),
        }
    }
}

#[derive(ts_rs::TS, Clone, Copy, Debug, Deserialize, Serialize, PartialEq)]
#[ts(export)]
#[serde(rename_all = "snake_case")]
#[cfg_attr(feature = "pyo3", pyclass)]
pub enum Role {
    User,
    Assistant,
}

impl Role {
    /// The template name to use for `{"type": "text", "arguments": {}}` inputs.
    /// This will eventually be deprecated in favor of explicit `{"type": "template", "name": "user", "arguments": {}}` inputs.
    pub fn implicit_template_name(&self) -> &'static str {
        match self {
            Role::User => "user",
            Role::Assistant => "assistant",
        }
    }

    pub fn implicit_template_var(&self) -> &'static str {
        match self {
            Role::User => USER_TEXT_TEMPLATE_VAR,
            Role::Assistant => ASSISTANT_TEXT_TEMPLATE_VAR,
        }
    }
}

impl std::fmt::Display for Role {
    fn fmt(&self, f: &mut std::fmt::Formatter<'_>) -> std::fmt::Result {
        match self {
            Role::User => write!(f, "user"),
            Role::Assistant => write!(f, "assistant"),
        }
    }
}

#[cfg(feature = "pyo3")]
#[pymethods]
impl Role {
    pub fn __repr__(&self) -> String {
        self.to_string()
    }
}

/// InputMessages are validated against the input schema of the Function
/// and then templated and transformed into RequestMessages for a particular Variant.
/// They might contain tool calls or tool results along with text.
/// The abstraction we use to represent this is ContentBlock, which is a union of Text, ToolCall, and ToolResult.
/// ContentBlocks are collected into RequestMessages.
/// These RequestMessages are collected into a ModelInferenceRequest,
/// which should contain all information needed by a ModelProvider to perform the
/// inference that is called for.
#[derive(Clone, Debug, Deserialize, PartialEq, Serialize, ts_rs::TS)]
#[ts(export)]
#[cfg_attr(feature = "pyo3", pyclass(get_all, str))]
pub struct Text {
    pub text: String,
}

impl std::fmt::Display for Text {
    fn fmt(&self, f: &mut std::fmt::Formatter<'_>) -> std::fmt::Result {
        write!(f, "{}", self.text)
    }
}

impl RateLimitedInputContent for Text {
    fn estimated_input_token_usage(&self) -> u64 {
        let Text { text } = self;
        get_estimated_tokens(text)
    }
}

#[cfg(feature = "pyo3")]
#[pymethods]
impl Text {
    pub fn __repr__(&self) -> String {
        self.to_string()
    }
}

#[derive(ts_rs::TS, Clone, Debug, Deserialize, PartialEq, Serialize)]
#[ts(export)]
#[cfg_attr(feature = "pyo3", pyclass(get_all))]
#[serde(tag = "type", rename_all = "snake_case")]
pub enum ThoughtSummaryBlock {
    SummaryText { text: String },
}

/// Struct that represents Chain of Thought reasoning
#[derive(ts_rs::TS, Clone, Debug, Deserialize, PartialEq, Serialize)]
#[ts(export)]
#[cfg_attr(feature = "pyo3", pyclass(get_all))]
pub struct Thought {
    pub text: Option<String>,
    /// An optional signature - currently, this is only used with Anthropic,
    /// and is ignored by other providers.
    #[serde(skip_serializing_if = "Option::is_none")]
    #[ts(optional)]
    pub signature: Option<String>,
    #[serde(skip_serializing_if = "Option::is_none")]
    #[ts(optional)]
    pub summary: Option<Vec<ThoughtSummaryBlock>>,
    /// When set, this 'Thought' block will only be used for providers
    /// matching this type (e.g. `anthropic`). Other providers will emit
    /// a warning and discard the block.
    #[serde(
        rename = "_internal_provider_type",
        skip_serializing_if = "Option::is_none"
    )]
    #[ts(optional)]
    pub provider_type: Option<String>,
}

impl RateLimitedInputContent for Thought {
    fn estimated_input_token_usage(&self) -> u64 {
        let Thought {
            text,
            signature,
            // We intentionally do *not* count the summary towards the token usage
            // Even though OpenAI responses requires passing the summaries back in a multi-turn
            // conversation, we expect that the actual model will ignore them, since they're
            // not the internal model thoughts.
            summary: _,
            provider_type: _,
        } = self;
        text.as_ref().map_or(0, |text| get_estimated_tokens(text))
            + signature
                .as_ref()
                .map_or(0, |signature| get_estimated_tokens(signature))
    }
}

/// Core representation of the types of content that could go into a model provider
/// The `PartialEq` impl will panic if we try to compare a `LazyFile`, so we make it
/// test-only to prevent production code from panicking.
/// This *does not* implement `Deserialize`, since we need object store information
/// to produce a `LazyFile::Url`
#[derive(Clone, Debug, Serialize)]
#[cfg_attr(any(feature = "e2e_tests", test), derive(PartialEq))]
#[serde(tag = "type", rename_all = "snake_case")]
pub enum ContentBlock {
    Text(Text),
    ToolCall(ToolCall),
    ToolResult(ToolResult),
    #[serde(alias = "image")]
    File(Box<LazyFile>),
    Thought(Thought),
    /// Represents an unknown provider-specific content block.
    /// We pass this along as-is without any validation or transformation.
    Unknown {
        /// The underlying content block to be passed to the model provider.
        data: Value,
        /// A fully-qualified name specifying when this content block should
        /// be included in the model provider input.
        /// E.g `tensorzero::model_name::claude-3-7-sonnet-20250219-thinking::provider_name::anthropic-extra-body`
        ///
        /// If set to `Some`, this is compared against the output of `fully_qualified_name` before invoking
        /// a model provider, and stripped from the input if it doesn't match.
        /// If set to `None, then this is passed to all model providers.
        /// Individual model provider implementation never need to check this field themselves -
        /// they only need to produce it with the proper `fully_qualified_name` set.
        model_provider_name: Option<String>,
    },
}

impl ContentBlock {
    pub async fn into_stored_content_block(self) -> Result<StoredContentBlock, Error> {
        match self {
            ContentBlock::Text(text) => Ok(StoredContentBlock::Text(text)),
            ContentBlock::ToolCall(tool_call) => Ok(StoredContentBlock::ToolCall(tool_call)),
            ContentBlock::ToolResult(tool_result) => {
                Ok(StoredContentBlock::ToolResult(tool_result))
            }
            ContentBlock::File(file) => Ok(StoredContentBlock::File(Box::new(
                file.resolve()
                    .await?
                    .clone()
                    .into_owned()
                    .into_stored_file(),
            ))),
            ContentBlock::Thought(thought) => Ok(StoredContentBlock::Thought(thought)),
            ContentBlock::Unknown {
                data,
                model_provider_name,
            } => Ok(StoredContentBlock::Unknown {
                data,
                model_provider_name,
            }),
        }
    }

    pub async fn into_resolved_content_block(self) -> Result<ResolvedContentBlock, Error> {
        match self {
            ContentBlock::Text(text) => Ok(ResolvedContentBlock::Text(text)),
            ContentBlock::ToolCall(tool_call) => Ok(ResolvedContentBlock::ToolCall(tool_call)),
            ContentBlock::ToolResult(tool_result) => {
                Ok(ResolvedContentBlock::ToolResult(tool_result))
            }
            ContentBlock::File(file) => Ok(ResolvedContentBlock::File(Box::new(
                file.resolve().await?.clone().into_owned(),
            ))),
            ContentBlock::Thought(thought) => Ok(ResolvedContentBlock::Thought(thought)),
            ContentBlock::Unknown {
                data,
                model_provider_name,
            } => Ok(ResolvedContentBlock::Unknown {
                data,
                model_provider_name,
            }),
        }
    }
}

impl std::fmt::Display for ResolvedRequestMessage {
    fn fmt(&self, f: &mut std::fmt::Formatter<'_>) -> std::fmt::Result {
        let json = serde_json::to_string_pretty(self).map_err(|_| std::fmt::Error)?;
        write!(f, "{json}")
    }
}

impl RateLimitedInputContent for ContentBlock {
    fn estimated_input_token_usage(&self) -> u64 {
        match self {
            ContentBlock::Text(text) => text.estimated_input_token_usage(),
            ContentBlock::ToolCall(tool_call) => tool_call.estimated_input_token_usage(),
            ContentBlock::ToolResult(tool_result) => tool_result.estimated_input_token_usage(),
            ContentBlock::File(file) => file.estimated_input_token_usage(),
            ContentBlock::Thought(thought) => thought.estimated_input_token_usage(),
            ContentBlock::Unknown { .. } => 0,
        }
    }
}

/// The version of `ContentBlock` that is stored in ClickHouse.
/// This is almost identical to `ContentBlock`, but without `File` data.
#[cfg_attr(test, derive(ts_rs::TS))]
#[derive(Clone, Debug, Deserialize, PartialEq, Serialize)]
#[cfg_attr(test, ts(export))]
#[serde(tag = "type", rename_all = "snake_case")]
pub enum StoredContentBlock {
    Text(Text),
    ToolCall(ToolCall),
    ToolResult(ToolResult),
    #[serde(alias = "image")]
    File(Box<StoredFile>),
    Thought(Thought),
    /// Represents an unknown provider-specific content block.
    /// We pass this along as-is without any validation or transformation.
    Unknown {
        /// The underlying content block to be passed to the model provider.
        data: Value,
        /// A fully-qualified name specifying when this content block should
        /// be included in the model provider input.
        /// E.g `tensorzero::model_name::claude-3-7-sonnet-20250219-thinking::provider_name::anthropic-extra-body`
        ///
        /// If set to `Some`, this is compared against the output of `fully_qualified_name` before invoking
        /// a model provider, and stripped from the input if it doesn't match.
        /// If set to `None, then this is passed to all model providers.
        /// Individual model provider implementation never need to check this field themselves -
        /// they only need to produce it with the proper `fully_qualified_name` set.
        model_provider_name: Option<String>,
    },
}

/// Like `ContentBlock`, but stores an in-memory `FileWithPath` instead of a `LazyFile`
/// As a result, it can implement both `Serialize` and `Deserialize`
#[cfg_attr(test, derive(ts_rs::TS))]
#[derive(Clone, Debug, Deserialize, PartialEq, Serialize)]
#[cfg_attr(test, ts(export))]
#[serde(tag = "type", rename_all = "snake_case")]
pub enum ResolvedContentBlock {
    Text(Text),
    ToolCall(ToolCall),
    ToolResult(ToolResult),
    File(Box<FileWithPath>),
    Thought(Thought),
    Unknown {
        data: Value,
        model_provider_name: Option<String>,
    },
}

impl ResolvedContentBlock {
    pub fn into_content_block(self) -> ContentBlock {
        match self {
            ResolvedContentBlock::Text(text) => ContentBlock::Text(text),
            ResolvedContentBlock::ToolCall(tool_call) => ContentBlock::ToolCall(tool_call),
            ResolvedContentBlock::ToolResult(tool_result) => ContentBlock::ToolResult(tool_result),
            ResolvedContentBlock::File(file) => {
                ContentBlock::File(Box::new(LazyFile::FileWithPath(*file)))
            }
            ResolvedContentBlock::Thought(thought) => ContentBlock::Thought(thought),
            ResolvedContentBlock::Unknown {
                data,
                model_provider_name,
            } => ContentBlock::Unknown {
                data,
                model_provider_name,
            },
        }
    }
}

/// A helper type for dealing with `ContentBlock::Unknown` in model providers.
/// This flattens the wrapped `Value` when serializing and deserializing.
///
/// During deserialization, we'll first attempt to deserialize a `T`
/// (e.g. `AnthropicContentBlock`), and fall back to `Unknown` with the raw
/// json `Value` if that fails.
///
/// During serialization, a `FlattenUnknown::Unknown` will have the wrapped
/// `Value` serialized, allowing us to send an arbitrary json value to
/// a provider.
#[derive(Clone, Debug, Deserialize, PartialEq, Serialize)]
#[serde(untagged)]
pub enum FlattenUnknown<'a, T> {
    Normal(T),
    Unknown(Cow<'a, Value>),
}

/// Holds the variants types of `ContentBlockOutput` without any data
#[derive(Clone, Copy, Debug, PartialEq, Eq, Hash)]
enum ContentBlockOutputType {
    Text,
    ToolCall,
    Thought,
    Unknown,
}

/// Defines the types of content block that can come out of a model provider
#[derive(Clone, Debug, Deserialize, PartialEq, Serialize)]
#[serde(tag = "type", rename_all = "snake_case")]
pub enum ContentBlockOutput {
    Text(Text),
    ToolCall(ToolCall),
    Thought(Thought),
    Unknown {
        data: Value,
        model_provider_name: Option<String>,
    },
}

/// Defines the types of content block that can come from a `chat` function
#[derive(Clone, Debug, Deserialize, PartialEq, Serialize, ts_rs::TS)]
#[ts(export)]
#[serde(tag = "type", rename_all = "snake_case")]
pub enum ContentBlockChatOutput {
    Text(Text),
    ToolCall(ToolCallOutput),
    Thought(Thought),
    Unknown {
        data: Value,
        model_provider_name: Option<String>,
    },
}

/// A RequestMessage is a message sent to a model
#[derive(Clone, Debug, Serialize)]
#[cfg_attr(any(feature = "e2e_tests", test), derive(PartialEq))]
pub struct RequestMessage {
    pub role: Role,
    pub content: Vec<ContentBlock>,
}

impl RequestMessage {
    pub async fn into_stored_message(self) -> Result<StoredRequestMessage, Error> {
        Ok(StoredRequestMessage {
            role: self.role,
            content: try_join_all(
                self.content
                    .into_iter()
                    .map(ContentBlock::into_stored_content_block),
            )
            .await?,
        })
    }

    pub async fn into_resolved_message(self) -> Result<ResolvedRequestMessage, Error> {
        Ok(ResolvedRequestMessage {
            role: self.role,
            content: try_join_all(
                self.content
                    .into_iter()
                    .map(ContentBlock::into_resolved_content_block),
            )
            .await?,
        })
    }
}

impl RateLimitedInputContent for RequestMessage {
    fn estimated_input_token_usage(&self) -> u64 {
        let RequestMessage {
            #[expect(unused_variables)]
            role,
            content,
        } = self;
        content
            .iter()
            .map(RateLimitedInputContent::estimated_input_token_usage)
            .sum()
    }
}

impl std::fmt::Display for RequestMessage {
    fn fmt(&self, f: &mut std::fmt::Formatter<'_>) -> std::fmt::Result {
        let json = serde_json::to_string_pretty(self).map_err(|_| std::fmt::Error)?;
        write!(f, "{json}")
    }
}

#[derive(Clone, Debug, Default, Deserialize, PartialEq, Serialize)]
#[serde(rename_all = "snake_case")]
pub enum FunctionType {
    #[default]
    Chat,
    Json,
}

impl FunctionType {
    pub fn inference_table_name(&self) -> &'static str {
        match self {
            FunctionType::Chat => "ChatInference",
            FunctionType::Json => "JsonInference",
        }
    }
}

#[derive(Clone, Copy, Default, Debug, Deserialize, PartialEq, Serialize)]
#[serde(rename_all = "snake_case")]
pub enum ModelInferenceRequestJsonMode {
    #[default]
    Off,
    On,
    Strict,
}

/// Top-level TensorZero type for an inference request to a particular model.
/// This should contain all the information required to make a valid inference request
/// for a provider, except for information about what model to actually request,
/// and to convert it back to the appropriate response format.
/// An example of the latter is that we might have prepared a request with Tools available
/// but the client actually just wants a chat response.
#[derive(Builder, Clone, Debug, Default, Serialize)]
#[cfg_attr(any(feature = "e2e_tests", test), derive(PartialEq))]
#[builder(setter(into, strip_option), default)]
pub struct ModelInferenceRequest<'a> {
    pub inference_id: Uuid,
    pub messages: Vec<RequestMessage>,
    pub system: Option<String>,
    pub tool_config: Option<Cow<'a, ToolCallConfig>>,
    pub temperature: Option<f32>,
    pub top_p: Option<f32>,
    pub max_tokens: Option<u32>,
    pub presence_penalty: Option<f32>,
    pub frequency_penalty: Option<f32>,
    pub seed: Option<u32>,
    pub stop_sequences: Option<Cow<'a, [String]>>,
    pub stream: bool,
    pub json_mode: ModelInferenceRequestJsonMode,
    pub function_type: FunctionType,
    pub output_schema: Option<&'a Value>,
    pub extra_body: FullExtraBodyConfig,
    pub extra_headers: FullExtraHeadersConfig,
    pub fetch_and_encode_input_files_before_inference: bool,
    /// Optional arbitrary data, only used when constructing the cache key.
    /// This is used by best_of_n/mixture_of_n to force different sub-variants
    /// to have different cache keys.
    pub extra_cache_key: Option<String>,
}

impl<'a> ModelInferenceRequest<'a> {
    pub fn borrow_stop_sequences(&'a self) -> Option<Cow<'a, [String]>> {
        self.stop_sequences.as_ref().map(borrow_cow)
    }
}

impl RateLimitedRequest for ModelInferenceRequest<'_> {
    fn estimated_resource_usage(
        &self,
        resources: &[RateLimitResource],
    ) -> Result<EstimatedRateLimitResourceUsage, Error> {
        let ModelInferenceRequest {
            inference_id: _,
            messages,
            system,
            tool_config: _, // TODO: should we account for this in advance?
            temperature: _,
            top_p: _,
            max_tokens,
            presence_penalty: _,
            frequency_penalty: _,
            seed: _,
            stop_sequences: _,
            stream: _,
            json_mode: _,
            function_type: _,
            output_schema: _,
            extra_body: _,
            fetch_and_encode_input_files_before_inference: _,
            extra_headers: _,
            extra_cache_key: _,
        } = self;

        let tokens = if resources.contains(&RateLimitResource::Token) {
            let system_tokens = system
                .as_ref()
                .map(|s| get_estimated_tokens(s))
                .unwrap_or(0);
            let messages_tokens: u64 = messages
                .iter()
                .map(RateLimitedInputContent::estimated_input_token_usage)
                .sum();
            let output_tokens =
                max_tokens.ok_or_else(|| Error::new(RateLimitMissingMaxTokens))? as u64;
            Some(system_tokens + messages_tokens + output_tokens)
        } else {
            None
        };

        let model_inferences = if resources.contains(&RateLimitResource::ModelInference) {
            Some(1)
        } else {
            None
        };

        Ok(EstimatedRateLimitResourceUsage {
            model_inferences,
            tokens,
        })
    }
}

/// For use in rendering for optimization purposes
#[cfg_attr(test, derive(ts_rs::TS))]
#[derive(Clone, Debug, Serialize, Deserialize)]
#[cfg_attr(any(feature = "e2e_tests", test), derive(PartialEq))]
#[cfg_attr(test, ts(export))]
#[cfg_attr(feature = "pyo3", pyclass(get_all, str))]
pub struct ModelInput {
    pub system: Option<String>,
    pub messages: Vec<ResolvedRequestMessage>,
}

impl std::fmt::Display for ModelInput {
    fn fmt(&self, f: &mut std::fmt::Formatter<'_>) -> std::fmt::Result {
        let json = serde_json::to_string_pretty(self).map_err(|_| std::fmt::Error)?;
        write!(f, "{json}")
    }
}

#[cfg(feature = "pyo3")]
#[pymethods]
impl ModelInput {
    pub fn __repr__(&self) -> String {
        self.to_string()
    }
}

#[derive(Clone, Copy, Debug, Deserialize, PartialEq, Serialize, ts_rs::TS)]
#[ts(export)]
#[serde(rename_all = "snake_case")]
pub enum FinishReason {
    Stop,
    StopSequence,
    Length,
    ToolCall,
    ContentFilter,
    Unknown,
}

/// Each provider transforms a ModelInferenceRequest into a provider-specific (private) inference request type
/// that is suitable for serialization directly into a request to the provider.
///
/// In both non-streaming and streaming inference, each ModelProvider receives data from the provider in a
/// a (private) provider-specific format that is then transformed into a ProviderInferenceResponse (non-streaming)
/// or a stream of ProviderInferenceResponseChunks (streaming).

#[derive(Clone, Debug, Serialize)]
#[cfg_attr(any(feature = "e2e_tests", test), derive(PartialEq))]
pub struct ProviderInferenceResponse {
    pub id: Uuid,
    pub created: u64,
    pub output: Vec<ContentBlockOutput>,
    pub system: Option<String>,
    pub input_messages: Vec<RequestMessage>,
    pub raw_request: String,
    pub raw_response: String,
    pub usage: Usage,
    pub latency: Latency,
    pub finish_reason: Option<FinishReason>,
}

impl ProviderInferenceResponse {
    pub fn resource_usage(&self) -> Result<RateLimitResourceUsage, Error> {
        Ok(RateLimitResourceUsage::Exact {
            model_inferences: 1,
            tokens: self.usage.total_tokens() as u64,
        })
    }
}

#[derive(Clone, Copy, Debug, Default, PartialEq, Serialize, Deserialize, ts_rs::TS)]
#[ts(export)]
pub struct Usage {
    pub input_tokens: u32,
    pub output_tokens: u32,
}

impl Usage {
    pub fn total_tokens(&self) -> u32 {
        self.input_tokens + self.output_tokens
    }
}

#[derive(Clone, Debug, PartialEq, Serialize)]
#[serde(untagged)]
pub enum Latency {
    Streaming {
        ttft: Duration,
        response_time: Duration,
    },
    NonStreaming {
        response_time: Duration,
    },
    Batch,
}

/// After a ProviderInferenceResponse is returned to the Model,
/// it is converted into a ModelInferenceResponse that includes additional metadata (such as the model provider name).
#[derive(Clone, Debug)]
#[cfg_attr(any(feature = "e2e_tests", test), derive(PartialEq))]
pub struct ModelInferenceResponse {
    pub id: Uuid,
    pub created: u64,
    pub output: Vec<ContentBlockOutput>,
    pub system: Option<String>,
    pub input_messages: Vec<RequestMessage>,
    pub raw_request: String,
    pub raw_response: String,
    pub usage: Usage,
    pub latency: Latency,
    pub model_provider_name: Arc<str>,
    pub cached: bool,
    pub finish_reason: Option<FinishReason>,
}

/// Finally, in the Variant we convert the ModelInferenceResponse into a ModelInferenceResponseWithMetadata
/// that includes additional metadata (such as the model name).
#[derive(Clone, Debug)]
#[cfg_attr(any(feature = "e2e_tests", test), derive(PartialEq))]
pub struct ModelInferenceResponseWithMetadata {
    pub id: Uuid,
    pub created: u64,
    pub output: Vec<ContentBlockOutput>,
    pub system: Option<String>,
    pub input_messages: RequestMessagesOrBatch,
    pub raw_request: String,
    pub raw_response: String,
    pub usage: Usage,
    pub latency: Latency,
    pub model_provider_name: Arc<str>,
    pub model_name: Arc<str>,
    pub cached: bool,
    pub finish_reason: Option<FinishReason>,
}

/// Holds `RequestMessage`s or `StoredRequestMessage`s. This used to avoid the need to duplicate types
/// that are used by batch inferences (where we read `StoredRequestMessage` from the database)
/// and normal inference code (where we pass around `RequestMessage`s in order to strip out image data
/// from our `raw_request` before writing to ClickHouse).
///
/// This is separate from any 're-resolution' logic (converting from a `StoredRequestMessage`
/// back to a `RequestMessage` by looking up image data from the object store).
/// We don't currently have re-resolution implemented in Rust, but we'll need to do so when
/// we move more ui code to Rust
#[derive(Clone, Debug)]
#[cfg_attr(any(feature = "e2e_tests", test), derive(PartialEq))]
pub enum RequestMessagesOrBatch {
    /// The typical case - we have normal `RequestMessages` from client input
    Message(Vec<RequestMessage>),
    /// We've deserialized `StoredRequestMessage` from a batch inference row in the databsae
    /// This is only used when constructing our final result in `write_completed_batch_inference`
    BatchInput(Vec<StoredRequestMessage>),
}

impl ModelInferenceResponseWithMetadata {
    /// We return the actual usage (meaning the number of tokens the user would be billed for)
    /// in the HTTP response.
    /// However, we store the number of tokens that would have been used in the database.
    /// So we need this function to compute the actual usage in order to send it in the HTTP response.
    pub fn usage_considering_cached(&self) -> Usage {
        if self.cached {
            Usage {
                input_tokens: 0,
                output_tokens: 0,
            }
        } else {
            self.usage
        }
    }
}

/* As a Variant might make use of multiple model inferences, we then combine
 * one or more ModelInferenceResults into a single InferenceResult (but we keep the original ModelInferenceResults around for storage).
 * In the non-streaming case, this InferenceResult is converted into an InferenceResponse and sent to the client.
 * See below for streaming case.
 */

/// This type contains the result of running a variant of a function
#[derive(Clone, Debug)]
//#[serde(tag = "type", rename_all = "snake_case")]
pub enum InferenceResult {
    Chat(ChatInferenceResult),
    Json(JsonInferenceResult),
}

#[derive(Clone, Debug)]
pub struct ChatInferenceResult {
    pub inference_id: Uuid,
    pub created: u64,
    pub content: Vec<ContentBlockChatOutput>,
    pub model_inference_results: Vec<ModelInferenceResponseWithMetadata>,
    pub inference_params: InferenceParams,
    pub original_response: Option<String>,
    pub finish_reason: Option<FinishReason>,
}

#[derive(Clone, Debug)]
pub struct JsonInferenceResult {
    pub inference_id: Uuid,
    pub created: u64,
    pub output: InternalJsonInferenceOutput,
    pub model_inference_results: Vec<ModelInferenceResponseWithMetadata>,
    pub output_schema: Value,
    pub inference_params: InferenceParams,
    pub original_response: Option<String>,
    pub finish_reason: Option<FinishReason>,
}

#[derive(Clone, Debug, Deserialize, Serialize, PartialEq, ts_rs::TS)]
#[ts(export)]
#[cfg_attr(feature = "pyo3", pyclass(str))]
pub struct JsonInferenceOutput {
    /// This is never omitted from the response even if it's None. A `null` value indicates no output from the model.
    /// It's rare and unexpected from the model, but it's possible.
    pub raw: Option<String>,
    /// This is never omitted from the response even if it's None.
    pub parsed: Option<Value>,
}

impl std::fmt::Display for JsonInferenceOutput {
    fn fmt(&self, f: &mut std::fmt::Formatter<'_>) -> std::fmt::Result {
        let json = serde_json::to_string_pretty(self).map_err(|_| std::fmt::Error)?;
        write!(f, "{json}")
    }
}

#[cfg(feature = "pyo3")]
#[pymethods]
impl JsonInferenceOutput {
    #[getter]
    fn get_raw(&self) -> Option<String> {
        self.raw.clone()
    }

    #[getter]
    fn get_parsed<'py>(&self, py: Python<'py>) -> PyResult<Bound<'py, PyAny>> {
        Ok(match &self.parsed {
            Some(value) => serialize_to_dict(py, value)?.into_bound(py),
            None => py.None().into_bound(py),
        })
    }
}

#[derive(Clone, Debug, PartialEq)]
pub struct InternalJsonInferenceOutput {
    pub raw: Option<String>,
    pub parsed: Option<Value>,
    pub auxiliary_content: Vec<ContentBlockOutput>,
    // index of the JSON block in the original content blocks
    // generated by the inference
    pub json_block_index: Option<usize>,
}

/*
In the streaming case we convert ProviderInferenceResponseChunks into a InferenceResultChunk, which is then
converted into an InferenceResponseChunk and sent to the client.
We then collect all the InferenceResultChunks into an InferenceResult for validation and storage after the fact.

Alongside the response, we also store information about what happened during the request.
For this we convert the InferenceResult into a ChatInferenceDatabaseInsert or JsonInferenceDatabaseInsert and ModelInferenceDatabaseInserts,
which are written to ClickHouse tables of the same name asynchronously.
*/
#[derive(Deserialize)]
#[serde(deny_unknown_fields, tag = "function_type", rename_all = "snake_case")]
pub enum TaggedInferenceDatabaseInsert {
    Chat(ChatInferenceDatabaseInsert),
    Json(JsonInferenceDatabaseInsert),
}

#[derive(Debug, Deserialize, Serialize)]
pub struct ChatInferenceDatabaseInsert {
    pub id: Uuid,
    pub function_name: String,
    pub variant_name: String,
    pub episode_id: Uuid,
    #[serde(deserialize_with = "deserialize_json_string")]
    pub input: StoredInput,
    #[serde(deserialize_with = "deserialize_json_string")]
    pub output: Vec<ContentBlockChatOutput>,
    #[serde(skip_serializing_if = "Option::is_none")]
    #[serde(deserialize_with = "deserialize_optional_json_string")]
    pub tool_params: Option<ToolCallConfigDatabaseInsert>,
    #[serde(deserialize_with = "deserialize_json_string")]
    pub inference_params: InferenceParams,
    pub processing_time_ms: Option<u32>,
    pub ttft_ms: Option<u32>,
    pub tags: HashMap<String, String>,
    #[serde(deserialize_with = "deserialize_defaulted_json_string")]
    pub extra_body: UnfilteredInferenceExtraBody,
}

#[derive(Debug, Deserialize, Serialize)]
pub struct JsonInferenceDatabaseInsert {
    pub id: Uuid,
    pub function_name: String,
    pub variant_name: String,
    pub episode_id: Uuid,
    #[serde(deserialize_with = "deserialize_json_string")]
    pub input: StoredInput,
    #[serde(deserialize_with = "deserialize_json_string")]
    pub output: JsonInferenceOutput,
    // We at one point wrote empty auxiliary content to the database as "" but now write it as []
    // In either case, we want to deserialize it as [] if empty
    #[serde(deserialize_with = "deserialize_defaulted_json_string")]
    pub auxiliary_content: Vec<ContentBlockOutput>,
    #[serde(deserialize_with = "deserialize_json_string")]
    pub inference_params: InferenceParams,
    pub processing_time_ms: Option<u32>,
    pub output_schema: Value,
    pub ttft_ms: Option<u32>,
    pub tags: HashMap<String, String>,
    #[serde(deserialize_with = "deserialize_defaulted_json_string")]
    pub extra_body: UnfilteredInferenceExtraBody,
}

#[derive(Debug, Deserialize, Serialize)]
#[serde(untagged)]
pub enum InferenceDatabaseInsert {
    Chat(ChatInferenceDatabaseInsert),
    Json(JsonInferenceDatabaseInsert),
}

#[derive(Clone, Debug, PartialEq, Serialize)]
pub struct ModelInferenceDatabaseInsert {
    pub id: Uuid,
    pub inference_id: Uuid,
    pub raw_request: String,
    pub raw_response: String,
    pub system: Option<String>,
    pub input_messages: String,
    pub output: String,
    pub input_tokens: Option<u32>,
    pub output_tokens: Option<u32>,
    pub response_time_ms: Option<u32>,
    pub model_name: String,
    pub model_provider_name: String,
    pub ttft_ms: Option<u32>,
    pub cached: bool,
    pub finish_reason: Option<FinishReason>,
}

#[cfg(test)]
impl From<String> for InputMessageContent {
    fn from(text: String) -> Self {
        InputMessageContent::Text(TextKind::Text { text })
    }
}

#[cfg(test)]
impl From<String> for ResolvedInputMessageContent {
    fn from(text: String) -> Self {
        ResolvedInputMessageContent::Text(Text { text })
    }
}

#[cfg(test)]
impl From<String> for LazyResolvedInputMessageContent {
    fn from(text: String) -> Self {
        LazyResolvedInputMessageContent::Text { text }
    }
}

#[cfg(any(test, feature = "e2e_tests"))]
impl From<String> for ContentBlockChatOutput {
    fn from(text: String) -> Self {
        ContentBlockChatOutput::Text(Text { text })
    }
}

fn deserialize_content<'de, D: Deserializer<'de>>(
    deserializer: D,
) -> Result<Vec<InputMessageContent>, D::Error> {
    #[expect(clippy::redundant_closure_for_method_calls)]
    UntaggedEnumVisitor::new()
        .string(|text| {
            Ok(vec![InputMessageContent::Text(TextKind::Text {
                text: text.to_string(),
            })])
        })
        .map(|object| {
            tracing::warn!("Deprecation Warning: passing in an object for `content` is deprecated. Please use an array of content blocks instead.");
            Ok(vec![InputMessageContent::Text(TextKind::Arguments {
                arguments: object.deserialize()?,
            })])
        })
        .seq(|seq| seq.deserialize())
        .deserialize(deserializer)
}

impl From<String> for ContentBlock {
    fn from(text: String) -> Self {
        ContentBlock::Text(Text { text })
    }
}

impl From<String> for StoredContentBlock {
    fn from(text: String) -> Self {
        StoredContentBlock::Text(Text { text })
    }
}

impl From<String> for ContentBlockOutput {
    fn from(text: String) -> Self {
        ContentBlockOutput::Text(Text { text })
    }
}

impl ModelInferenceResponse {
    pub fn new(
        provider_inference_response: ProviderInferenceResponse,
        model_provider_name: Arc<str>,
        cached: bool,
    ) -> Self {
        Self {
            id: provider_inference_response.id,
            created: provider_inference_response.created,
            output: provider_inference_response.output,
            system: provider_inference_response.system,
            input_messages: provider_inference_response.input_messages,
            raw_request: provider_inference_response.raw_request,
            raw_response: provider_inference_response.raw_response,
            usage: provider_inference_response.usage,
            latency: provider_inference_response.latency,
            finish_reason: provider_inference_response.finish_reason,
            model_provider_name,
            cached,
        }
    }

    pub fn from_cache(
        cache_lookup: CacheData<NonStreamingCacheData>,
        request: &ModelInferenceRequest<'_>,
        model_provider_name: &str,
    ) -> Self {
        Self {
            id: Uuid::now_v7(),
            created: current_timestamp(),
            output: cache_lookup.output.blocks,
            system: request.system.clone(),
            input_messages: request.messages.clone(),
            raw_request: cache_lookup.raw_request,
            raw_response: cache_lookup.raw_response,
            usage: Usage {
                input_tokens: cache_lookup.input_tokens,
                output_tokens: cache_lookup.output_tokens,
            },
            latency: Latency::NonStreaming {
                response_time: Duration::from_secs(0),
            },
            finish_reason: cache_lookup.finish_reason,
            model_provider_name: Arc::from(model_provider_name),
            cached: true,
        }
    }
}

impl ModelInferenceResponseWithMetadata {
    pub fn new(model_inference_response: ModelInferenceResponse, model_name: Arc<str>) -> Self {
        Self {
            id: model_inference_response.id,
            created: model_inference_response.created,
            output: model_inference_response.output,
            system: model_inference_response.system,
            input_messages: RequestMessagesOrBatch::Message(
                model_inference_response.input_messages,
            ),
            raw_request: model_inference_response.raw_request,
            raw_response: model_inference_response.raw_response,
            usage: model_inference_response.usage,
            latency: model_inference_response.latency,
            finish_reason: model_inference_response.finish_reason,
            model_provider_name: model_inference_response.model_provider_name,
            model_name,
            cached: model_inference_response.cached,
        }
    }
}

impl ModelInferenceDatabaseInsert {
    pub async fn new(
        result: ModelInferenceResponseWithMetadata,
        inference_id: Uuid,
    ) -> Result<Self, Error> {
        let (latency_ms, ttft_ms) = match result.latency {
            Latency::Streaming {
                ttft,
                response_time,
            } => (
                Some(response_time.as_millis() as u32),
                Some(ttft.as_millis() as u32),
            ),
            Latency::NonStreaming { response_time } => {
                (Some(response_time.as_millis() as u32), None)
            }
            Latency::Batch => (None, None),
        };
        let serialized_output = serialize_or_log(&result.output);

        // A usage of 0 indicates that something went wrong, since a model
        // should always consume and produce at least one token.
        // We store this as `null` in ClickHouse, so that we can easily filter
        // out these values from aggregation queries.
        let input_tokens = if result.usage.input_tokens > 0 {
            Some(result.usage.input_tokens)
        } else {
            None
        };
        let output_tokens = if result.usage.output_tokens > 0 {
            Some(result.usage.output_tokens)
        } else {
            None
        };

        let stored_input_messages = match result.input_messages {
            RequestMessagesOrBatch::Message(input_messages) => {
                // In the the future, we might want to support writing 'partially broken' input messages to ClickHouse,
                // so that we write something even if one of the input files fails to resolve.
                try_join_all(
                    input_messages
                        .into_iter()
                        .map(RequestMessage::into_stored_message),
                )
                .await?
            }
            RequestMessagesOrBatch::BatchInput(stored) => stored,
        };

        Ok(Self {
            id: Uuid::now_v7(),
            inference_id,
            raw_request: result.raw_request,
            raw_response: result.raw_response,
            system: result.system,
            output: serialized_output,
            input_tokens,
            output_tokens,
            response_time_ms: latency_ms,
            ttft_ms,
            model_provider_name: result.model_provider_name.to_string(),
            model_name: result.model_name.to_string(),
            cached: result.cached,
            finish_reason: result.finish_reason,
            input_messages: serialize_or_log(&stored_input_messages),
        })
    }
}

pub struct ProviderInferenceResponseArgs {
    pub output: Vec<ContentBlockOutput>,
    pub system: Option<String>,
    pub input_messages: Vec<RequestMessage>,
    pub raw_request: String,
    pub raw_response: String,
    pub usage: Usage,
    pub latency: Latency,
    pub finish_reason: Option<FinishReason>,
}

impl ProviderInferenceResponse {
    pub fn new(args: ProviderInferenceResponseArgs) -> Self {
        let sanitized_raw_request = sanitize_raw_request(&args.input_messages, args.raw_request);
        Self {
            id: Uuid::now_v7(),
            created: current_timestamp(),
            output: args.output,
            system: args.system,
            input_messages: args.input_messages,
            raw_request: sanitized_raw_request,
            raw_response: args.raw_response,
            usage: args.usage,
            latency: args.latency,
            finish_reason: args.finish_reason,
        }
    }
}

impl InferenceResult {
    pub fn model_inference_results(&self) -> &Vec<ModelInferenceResponseWithMetadata> {
        match self {
            InferenceResult::Chat(chat_result) => &chat_result.model_inference_results,
            InferenceResult::Json(json_result) => &json_result.model_inference_results,
        }
    }

    pub async fn get_serialized_model_inferences(&self) -> Vec<serde_json::Value> {
        let model_inference_responses = self.model_inference_results();
        let inference_id = match self {
            InferenceResult::Chat(chat_result) => chat_result.inference_id,
            InferenceResult::Json(json_result) => json_result.inference_id,
        };
        join_all(model_inference_responses.iter().map(|r| async {
            let model_inference = ModelInferenceDatabaseInsert::new(r.clone(), inference_id).await;
            let model_inference = match model_inference {
                Ok(model_inference) => model_inference,
                Err(e) => {
                    ErrorDetails::Serialization {
                        message: format!("Failed to construct ModelInferenceDatabaseInsert: {e:?}"),
                    }
                    .log();
                    return Default::default();
                }
            };
            match serde_json::to_value(model_inference) {
                Ok(v) => v,
                Err(e) => {
                    ErrorDetails::Serialization {
                        message: format!("Failed to serialize ModelInferenceDatabaseInsert: {e:?}"),
                    }
                    .log();
                    Default::default()
                }
            }
        }))
        .await
    }

    pub fn usage_considering_cached(&self) -> Usage {
        self.model_inference_results()
            .iter()
            .map(ModelInferenceResponseWithMetadata::usage_considering_cached)
            .sum()
    }

    pub fn set_original_response(&mut self, original_response: Option<String>) {
        match self {
            InferenceResult::Chat(chat_result) => chat_result.original_response = original_response,
            InferenceResult::Json(json_result) => json_result.original_response = original_response,
        }
    }

    pub fn mut_model_inference_results(&mut self) -> &mut Vec<ModelInferenceResponseWithMetadata> {
        match self {
            InferenceResult::Chat(chat_result) => &mut chat_result.model_inference_results,
            InferenceResult::Json(json_result) => &mut json_result.model_inference_results,
        }
    }

    pub fn owned_model_inference_results(self) -> Vec<ModelInferenceResponseWithMetadata> {
        match self {
            InferenceResult::Chat(chat_result) => chat_result.model_inference_results,
            InferenceResult::Json(json_result) => json_result.model_inference_results,
        }
    }
}

impl JsonInferenceResult {
    #[expect(clippy::too_many_arguments)]
    pub fn new(
        inference_id: Uuid,
        raw: Option<String>,
        parsed: Option<Value>,
        json_block_index: Option<usize>,
        auxiliary_content: Vec<ContentBlockOutput>,
        model_inference_results: Vec<ModelInferenceResponseWithMetadata>,
        output_schema: Value,
        inference_params: InferenceParams,
        original_response: Option<String>,
    ) -> Self {
        let output = InternalJsonInferenceOutput {
            raw,
            parsed,
            auxiliary_content,
            json_block_index,
        };
        let finish_reason = get_finish_reason(&model_inference_results);
        Self {
            inference_id,
            created: current_timestamp(),
            output,
            model_inference_results,
            output_schema,
            inference_params,
            original_response,
            finish_reason,
        }
    }
}

impl ChatInferenceResult {
    pub async fn new(
        inference_id: Uuid,
        raw_content: Vec<ContentBlockOutput>,
        model_inference_results: Vec<ModelInferenceResponseWithMetadata>,
        tool_config: Option<&ToolCallConfig>,
        inference_params: InferenceParams,
        original_response: Option<String>,
    ) -> Self {
        let created = current_timestamp();
        let content = parse_chat_output(raw_content, tool_config).await;
        let finish_reason = get_finish_reason(&model_inference_results);
        Self {
            inference_id,
            created,
            content,
            model_inference_results,
            inference_params,
            original_response,
            finish_reason,
        }
    }
}

/// Get the finish reason from the last model inference result sorted by created time (or None if it is not present)
fn get_finish_reason(
    model_inference_results: &[ModelInferenceResponseWithMetadata],
) -> Option<FinishReason> {
    model_inference_results
        .iter()
        .sorted_by_key(|r| r.created)
        .next_back()
        .and_then(|r| r.finish_reason)
}

pub async fn parse_chat_output(
    content: Vec<ContentBlockOutput>,
    tool_config: Option<&ToolCallConfig>,
) -> Vec<ContentBlockChatOutput> {
    if content.is_empty() {
        Error::new(ErrorDetails::Inference {
            message: "No content blocks in inference result".to_string(),
        });
    }

    let mut output = Vec::new();
    for content in content.into_iter() {
        match content {
            ContentBlockOutput::Text(text) => {
                output.push(ContentBlockChatOutput::Text(text));
            }
            ContentBlockOutput::ToolCall(tool_call) => {
                // Parse the tool call arguments
                let tool_call_output = ToolCallOutput::new(tool_call, tool_config).await;
                output.push(ContentBlockChatOutput::ToolCall(tool_call_output));
            }
            ContentBlockOutput::Thought(thought) => {
                output.push(ContentBlockChatOutput::Thought(thought));
            }
            ContentBlockOutput::Unknown {
                data,
                model_provider_name,
            } => {
                output.push(ContentBlockChatOutput::Unknown {
                    data,
                    model_provider_name,
                });
            }
        }
    }
    output
}

impl ChatInferenceDatabaseInsert {
    pub fn new(
        chat_result: ChatInferenceResult,
        input: StoredInput,
        metadata: InferenceDatabaseInsertMetadata,
    ) -> Self {
        let processing_time_ms = metadata
            .processing_time
            .map(|duration| duration.as_millis() as u32);

        let tool_params = metadata.tool_config.map(ToolCallConfigDatabaseInsert::from);
        let inference_params = chat_result.inference_params;

        Self {
            id: chat_result.inference_id,
            function_name: metadata.function_name,
            variant_name: metadata.variant_name,
            episode_id: metadata.episode_id,
            input,
            tool_params,
            inference_params,
            output: chat_result.content,
            processing_time_ms,
            tags: metadata.tags,
            ttft_ms: metadata.ttft_ms,
            extra_body: metadata.extra_body,
        }
    }
}

impl JsonInferenceDatabaseInsert {
    pub fn new(
        json_result: JsonInferenceResult,
        input: StoredInput,
        metadata: InferenceDatabaseInsertMetadata,
    ) -> Self {
        let processing_time_ms = metadata
            .processing_time
            .map(|duration| duration.as_millis() as u32);

        let inference_params = json_result.inference_params;
        let InternalJsonInferenceOutput {
            raw,
            parsed,
            auxiliary_content,
            ..
        } = json_result.output;
        let output = JsonInferenceOutput { raw, parsed };

        Self {
            id: json_result.inference_id,
            function_name: metadata.function_name,
            variant_name: metadata.variant_name,
            episode_id: metadata.episode_id,
            input,
            auxiliary_content,
            inference_params,
            output,
            processing_time_ms,
            output_schema: json_result.output_schema,
            tags: metadata.tags,
            extra_body: metadata.extra_body,
            ttft_ms: metadata.ttft_ms,
        }
    }
}

// Function to get the current timestamp in seconds
#[expect(clippy::missing_panics_doc)]
pub fn current_timestamp() -> u64 {
    #[expect(clippy::expect_used)]
    SystemTime::now()
        .duration_since(UNIX_EPOCH)
        .expect("Time went backwards")
        .as_secs()
}

impl ProviderInferenceResponseChunk {
    pub fn new(
        content: Vec<ContentBlockChunk>,
        usage: Option<Usage>,
        raw_response: String,
        latency: Duration,
        finish_reason: Option<FinishReason>,
    ) -> Self {
        Self {
            content,
            created: current_timestamp(),
            usage,
            raw_response,
            latency,
            finish_reason,
        }
    }
}

impl From<ToolCallOutput> for ToolCall {
    fn from(output: ToolCallOutput) -> Self {
        Self {
            id: output.id,
            name: output.raw_name,
            arguments: output.raw_arguments,
        }
    }
}

impl From<ContentBlockChatOutput> for ContentBlock {
    fn from(output: ContentBlockChatOutput) -> Self {
        match output {
            ContentBlockChatOutput::Text(text) => ContentBlock::Text(text),
            ContentBlockChatOutput::ToolCall(tool_call_output) => {
                ContentBlock::ToolCall(tool_call_output.into())
            }
            ContentBlockChatOutput::Thought(thought) => ContentBlock::Thought(thought),
            ContentBlockChatOutput::Unknown {
                data,
                model_provider_name,
            } => ContentBlock::Unknown {
                data,
                model_provider_name,
            },
        }
    }
}

impl From<ContentBlockChatOutput> for ContentBlockOutput {
    fn from(output: ContentBlockChatOutput) -> Self {
        match output {
            ContentBlockChatOutput::Text(text) => ContentBlockOutput::Text(text),
            ContentBlockChatOutput::ToolCall(tool_call) => {
                ContentBlockOutput::ToolCall(tool_call.into())
            }
            ContentBlockChatOutput::Thought(thought) => ContentBlockOutput::Thought(thought),
            ContentBlockChatOutput::Unknown {
                data,
                model_provider_name,
            } => ContentBlockOutput::Unknown {
                data,
                model_provider_name,
            },
        }
    }
}

impl From<JsonMode> for ModelInferenceRequestJsonMode {
    fn from(json_enforcement: JsonMode) -> Self {
        match json_enforcement {
            JsonMode::On => ModelInferenceRequestJsonMode::On,
            JsonMode::Strict => ModelInferenceRequestJsonMode::Strict,
            JsonMode::ImplicitTool => ModelInferenceRequestJsonMode::Off,
            JsonMode::Off => ModelInferenceRequestJsonMode::Off,
        }
    }
}

impl Add for Usage {
    type Output = Usage;
    fn add(self, other: Usage) -> Usage {
        Usage {
            input_tokens: self.input_tokens.saturating_add(other.input_tokens),
            output_tokens: self.output_tokens.saturating_add(other.output_tokens),
        }
    }
}
impl std::iter::Sum<Usage> for Usage {
    fn sum<I: Iterator<Item = Usage>>(iter: I) -> Self {
        iter.fold(Usage::default(), |acc, u| acc + u)
    }
}

/// Serializes a value that implements `Serialize` into a JSON string.
/// If serialization fails, it logs the error and returns an empty string.
///
/// # Arguments
///
/// * `value` - A reference to the value to be serialized.
///
/// # Returns
///
/// A `String` containing the serialized JSON, or an empty string if serialization fails.
pub fn serialize_or_log<T: Serialize>(value: &T) -> String {
    match serde_json::to_string(value) {
        Ok(serialized) => serialized,
        Err(e) => {
            Error::new(ErrorDetails::Serialization {
                message: format!("Failed to serialize value: {e}"),
            });
            String::new()
        }
    }
}

/// Turns a reference to a Cow into a `Cow::Borrowed`, without cloning
fn borrow_cow<'a, T: ToOwned + ?Sized>(cow: &'a Cow<'a, T>) -> Cow<'a, T> {
    match cow {
        Cow::Borrowed(x) => Cow::Borrowed(x),
        Cow::Owned(x) => Cow::Borrowed(x.borrow()),
    }
}

pub(super) fn serialize_delete<S>(s: S) -> Result<S::Ok, S::Error>
where
    S: Serializer,
{
    true.serialize(s)
}

pub(super) fn deserialize_delete<'de, D>(d: D) -> Result<(), D::Error>
where
    D: Deserializer<'de>,
{
    let val = bool::deserialize(d)?;
    if !val {
        return Err(D::Error::custom(
            "Error deserializing replacement config: 'delete' must be 'true', or not set",
        ));
    }
    Ok(())
}

#[cfg(test)]
mod tests {
    use super::*;
    use crate::jsonschema_util::DynamicJSONSchema;
    use crate::providers::test_helpers::get_temperature_tool_config;
    use crate::tool::{DynamicToolConfig, ToolChoice, ToolConfig};
    use serde_json::json;
    use tokio::time::Instant;

    #[tokio::test]
    async fn test_create_chat_inference_response() {
        // Case 1: No output schema
        let inference_id = Uuid::now_v7();
        let content = vec!["Hello, world!".to_string().into()];
        let usage = Usage {
            input_tokens: 10,
            output_tokens: 20,
        };
        let raw_request = "raw request".to_string();
        let model_inference_responses = vec![ModelInferenceResponseWithMetadata {
            id: Uuid::now_v7(),
            created: Instant::now().elapsed().as_secs(),
            system: None,
            input_messages: RequestMessagesOrBatch::Message(vec![]),
            output: content.clone(),
            raw_request: raw_request.clone(),
            raw_response: String::new(),
            usage,
            latency: Latency::NonStreaming {
                response_time: Duration::default(),
            },
            finish_reason: None,
            model_provider_name: "test_provider".into(),
            model_name: "test_model".into(),
            cached: false,
        }];
        let chat_inference_response = ChatInferenceResult::new(
            inference_id,
            content.clone(),
            model_inference_responses,
            None,
            InferenceParams::default(),
            None,
        )
        .await;
        let output_content = ["Hello, world!".to_string().into()];
        assert_eq!(chat_inference_response.content, output_content);
        assert_eq!(chat_inference_response.model_inference_results.len(), 1);
        assert_eq!(chat_inference_response.finish_reason, None);
        let model_inference_result = chat_inference_response
            .model_inference_results
            .first()
            .unwrap();
        assert_eq!(&*model_inference_result.model_name, "test_model");
        assert_eq!(
            &*model_inference_result.model_provider_name,
            "test_provider"
        );
        assert_eq!(model_inference_result.raw_request, raw_request);

        // Case 2: A tool call that fails argument validation
        let inference_id = Uuid::now_v7();
        let content = vec![ContentBlockOutput::ToolCall(ToolCall {
            name: "get_temperature".to_string(),
            arguments: r#"{"where": "the moon"}"#.to_string(),
            id: "0".to_string(),
        })];
        let model_inference_responses = vec![ModelInferenceResponseWithMetadata {
            id: Uuid::now_v7(),
            created: Instant::now().elapsed().as_secs(),
            system: None,
            input_messages: RequestMessagesOrBatch::Message(vec![]),
            output: content.clone(),
            raw_request: raw_request.clone(),
            raw_response: String::new(),
            usage,
            latency: Latency::NonStreaming {
                response_time: Duration::default(),
            },
            finish_reason: Some(FinishReason::Stop),
            model_provider_name: "test_provider".into(),
            model_name: "test_model".into(),
            cached: false,
        }];

        let weather_tool_config = get_temperature_tool_config();
        let chat_inference_response = ChatInferenceResult::new(
            inference_id,
            content,
            model_inference_responses,
            Some(&weather_tool_config),
            InferenceParams::default(),
            None,
        )
        .await;
        assert_eq!(chat_inference_response.content.len(), 1);
        let tool_call_block = chat_inference_response.content.first().unwrap();
        match tool_call_block {
            ContentBlockChatOutput::ToolCall(tool_call) => {
                assert_eq!(tool_call.raw_name, "get_temperature");
                assert_eq!(tool_call.raw_arguments, r#"{"where": "the moon"}"#);
                assert_eq!(tool_call.id, "0");
                assert_eq!(tool_call.name, Some("get_temperature".to_string()));
                assert_eq!(tool_call.arguments, None);
            }
            _ => panic!("Expected a tool call block"),
        }
        assert_eq!(
            chat_inference_response.finish_reason,
            Some(FinishReason::Stop)
        );
        // Case 3: A tool call that fails name validation
        let inference_id = Uuid::now_v7();
        let content = vec![ContentBlockOutput::ToolCall(ToolCall {
            name: "bad name".to_string(),
            arguments: r#"{"where": "the moon"}"#.to_string(),
            id: "0".to_string(),
        })];
        let model_inference_responses = vec![ModelInferenceResponseWithMetadata {
            id: Uuid::now_v7(),
            created: Instant::now().elapsed().as_secs(),
            system: None,
            input_messages: RequestMessagesOrBatch::Message(vec![]),
            output: content.clone(),
            raw_request: raw_request.clone(),
            raw_response: String::new(),
            finish_reason: Some(FinishReason::Stop),
            usage,
            latency: Latency::NonStreaming {
                response_time: Duration::default(),
            },
            model_provider_name: "test_provider".into(),
            model_name: "test_model".into(),
            cached: false,
        }];

        let chat_inference_response = ChatInferenceResult::new(
            inference_id,
            content,
            model_inference_responses,
            Some(&weather_tool_config),
            InferenceParams::default(),
            None,
        )
        .await;
        assert_eq!(chat_inference_response.content.len(), 1);
        let tool_call_block = chat_inference_response.content.first().unwrap();
        match tool_call_block {
            ContentBlockChatOutput::ToolCall(tool_call) => {
                assert_eq!(tool_call.raw_name, "bad name");
                assert_eq!(tool_call.raw_arguments, r#"{"where": "the moon"}"#);
                assert_eq!(tool_call.id, "0");
                assert_eq!(tool_call.name, None);
                assert_eq!(tool_call.arguments, None);
            }
            _ => panic!("Expected a tool call block"),
        }

        // Case 4: A tool call that passes validation
        let inference_id = Uuid::now_v7();
        let content = vec![ContentBlockOutput::ToolCall(ToolCall {
            name: "get_temperature".to_string(),
            arguments: r#"{"location": "the moon", "units": "celsius"}"#.to_string(),
            id: "0".to_string(),
        })];
        let model_inference_responses = vec![ModelInferenceResponseWithMetadata {
            id: Uuid::now_v7(),
            created: Instant::now().elapsed().as_secs(),
            system: None,
            input_messages: RequestMessagesOrBatch::Message(vec![]),
            output: content.clone(),
            raw_request: raw_request.clone(),
            raw_response: String::new(),
            usage,
            latency: Latency::NonStreaming {
                response_time: Duration::default(),
            },
            finish_reason: Some(FinishReason::ToolCall),
            model_provider_name: "test_provider".into(),
            model_name: "test_model".into(),
            cached: false,
        }];

        let chat_inference_response = ChatInferenceResult::new(
            inference_id,
            content,
            model_inference_responses,
            Some(&weather_tool_config),
            InferenceParams::default(),
            None,
        )
        .await;
        assert_eq!(chat_inference_response.content.len(), 1);
        assert_eq!(
            chat_inference_response.finish_reason,
            Some(FinishReason::ToolCall)
        );
        let tool_call_block = chat_inference_response.content.first().unwrap();
        match tool_call_block {
            ContentBlockChatOutput::ToolCall(tool_call) => {
                assert_eq!(tool_call.raw_name, "get_temperature");
                assert_eq!(
                    tool_call.raw_arguments,
                    r#"{"location": "the moon", "units": "celsius"}"#
                );
                assert_eq!(tool_call.id, "0");
                assert_eq!(tool_call.name, Some("get_temperature".to_string()));
                assert_eq!(
                    tool_call.arguments,
                    Some(
                        serde_json::from_str(r#"{"location": "the moon", "units": "celsius"}"#)
                            .unwrap()
                    )
                );
            }
            _ => panic!("Expected a tool call block"),
        }

        // Case 5: Parallel tool calls
        let inference_id = Uuid::now_v7();
        let content = vec![
            ContentBlockOutput::ToolCall(ToolCall {
                name: "get_temperature".to_string(),
                arguments: r#"{"location": "moon", "units": "celsius"}"#.to_string(),
                id: "0".to_string(),
            }),
            ContentBlockOutput::ToolCall(ToolCall {
                name: "get_temperature".to_string(),
                arguments: r#"{"location": "mars", "units": "celsius"}"#.to_string(),
                id: "1".to_string(),
            }),
        ];
        let model_inference_responses = vec![ModelInferenceResponseWithMetadata {
            id: Uuid::now_v7(),
            created: Instant::now().elapsed().as_secs(),
            system: None,
            input_messages: RequestMessagesOrBatch::Message(vec![]),
            output: content.clone(),
            finish_reason: None,
            raw_request: raw_request.clone(),
            raw_response: String::new(),
            usage,
            latency: Latency::NonStreaming {
                response_time: Duration::default(),
            },
            model_provider_name: "test_provider".into(),
            model_name: "test_model".into(),
            cached: false,
        }];

        let chat_inference_response = ChatInferenceResult::new(
            inference_id,
            content,
            model_inference_responses,
            Some(&weather_tool_config),
            InferenceParams::default(),
            None,
        )
        .await;
        assert_eq!(chat_inference_response.content.len(), 2);

        // Verify first tool call
        match &chat_inference_response.content[0] {
            ContentBlockChatOutput::ToolCall(tool_call) => {
                assert_eq!(tool_call.raw_name, "get_temperature");
                assert_eq!(
                    tool_call.raw_arguments,
                    r#"{"location": "moon", "units": "celsius"}"#
                );
                assert_eq!(tool_call.id, "0");
                assert_eq!(tool_call.name, Some("get_temperature".to_string()));
                assert_eq!(
                    tool_call.arguments,
                    Some(
                        serde_json::from_str(r#"{"location": "moon", "units": "celsius"}"#)
                            .unwrap()
                    )
                );
            }
            _ => panic!("Expected a tool call block"),
        }

        // Verify second tool call
        match &chat_inference_response.content[1] {
            ContentBlockChatOutput::ToolCall(tool_call) => {
                assert_eq!(tool_call.raw_name, "get_temperature");
                assert_eq!(
                    tool_call.raw_arguments,
                    r#"{"location": "mars", "units": "celsius"}"#
                );
                assert_eq!(tool_call.id, "1");
                assert_eq!(tool_call.name, Some("get_temperature".to_string()));
                assert_eq!(
                    tool_call.arguments,
                    Some(
                        serde_json::from_str(r#"{"location": "mars", "units": "celsius"}"#)
                            .unwrap()
                    )
                );
            }
            _ => panic!("Expected a tool call block"),
        }

        // Case 5b: Parallel tool calls with one invalid call
        let inference_id = Uuid::now_v7();
        let content = vec![
            ContentBlockOutput::ToolCall(ToolCall {
                name: "get_temperature".to_string(),
                arguments: r#"{"location": "moon", "units": "celsius"}"#.to_string(),
                id: "0".to_string(),
            }),
            ContentBlockOutput::ToolCall(ToolCall {
                name: "get_temperature".to_string(),
                arguments: r#"{"invalid": "args"}"#.to_string(),
                id: "1".to_string(),
            }),
        ];
        let model_inference_responses = vec![ModelInferenceResponseWithMetadata {
            id: Uuid::now_v7(),
            created: Instant::now().elapsed().as_secs(),
            system: None,
            input_messages: RequestMessagesOrBatch::Message(vec![]),
            output: content.clone(),
            finish_reason: None,
            raw_request: raw_request.clone(),
            raw_response: String::new(),
            usage,
            latency: Latency::NonStreaming {
                response_time: Duration::default(),
            },
            model_provider_name: "test_provider".into(),
            model_name: "test_model".into(),
            cached: false,
        }];

        let chat_inference_response = ChatInferenceResult::new(
            inference_id,
            content,
            model_inference_responses,
            Some(&weather_tool_config),
            InferenceParams::default(),
            None,
        )
        .await;
        assert_eq!(chat_inference_response.content.len(), 2);

        // Verify first tool call (valid)
        match &chat_inference_response.content[0] {
            ContentBlockChatOutput::ToolCall(tool_call) => {
                assert_eq!(tool_call.raw_name, "get_temperature");
                assert_eq!(
                    tool_call.raw_arguments,
                    r#"{"location": "moon", "units": "celsius"}"#
                );
                assert_eq!(tool_call.id, "0");
                assert_eq!(tool_call.name, Some("get_temperature".to_string()));
                assert_eq!(
                    tool_call.arguments,
                    Some(
                        serde_json::from_str(r#"{"location": "moon", "units": "celsius"}"#)
                            .unwrap()
                    )
                );
            }
            _ => panic!("Expected a tool call block"),
        }

        // Verify second tool call (invalid arguments)
        match &chat_inference_response.content[1] {
            ContentBlockChatOutput::ToolCall(tool_call) => {
                assert_eq!(tool_call.raw_name, "get_temperature");
                assert_eq!(tool_call.raw_arguments, r#"{"invalid": "args"}"#);
                assert_eq!(tool_call.id, "1");
                assert_eq!(tool_call.name, Some("get_temperature".to_string()));
                assert_eq!(tool_call.arguments, None); // Arguments should be None due to validation failure
            }
            _ => panic!("Expected a tool call block"),
        }

        // Case 6: Additional tools
        let inference_id = Uuid::now_v7();
        let additional_tool_config = ToolCallConfig {
            tool_choice: ToolChoice::None,
<<<<<<< HEAD
            ..ToolCallConfig::with_tools_available(
                vec![],
                vec![ToolConfig::Dynamic(DynamicToolConfig {
                    name: "custom_tool".to_string(),
                    description: "A custom tool".to_string(),
                    parameters: DynamicJSONSchema::new(
                        serde_json::from_str(
                            r#"{
                        "type": "object",
                        "properties": {
                            "input": {"type": "string"}
                        },
                        "required": ["input"]
                    }"#,
                        )
                        .unwrap(),
                    ),
                    strict: true,
                })],
            )
=======
            parallel_tool_calls: None,
            provider_tools: vec![],
            allowed_tools: AllowedTools::default(),
>>>>>>> 734c66d7
        };

        // Test valid arguments for additional tool
        let content = vec![ContentBlockOutput::ToolCall(ToolCall {
            name: "custom_tool".to_string(),
            arguments: r#"{"input": "test"}"#.to_string(),
            id: "0".to_string(),
        })];
        let model_inference_responses = vec![ModelInferenceResponseWithMetadata {
            id: Uuid::now_v7(),
            created: Instant::now().elapsed().as_secs(),
            system: None,
            input_messages: RequestMessagesOrBatch::Message(vec![]),
            output: content.clone(),
            finish_reason: None,
            raw_request: raw_request.clone(),
            raw_response: String::new(),
            usage,
            latency: Latency::NonStreaming {
                response_time: Duration::default(),
            },
            model_provider_name: "test_provider".into(),
            model_name: "test_model".into(),
            cached: false,
        }];

        let chat_inference_response = ChatInferenceResult::new(
            inference_id,
            content,
            model_inference_responses,
            Some(&additional_tool_config),
            InferenceParams::default(),
            None,
        )
        .await;
        assert_eq!(chat_inference_response.content.len(), 1);

        // Verify valid tool call
        match &chat_inference_response.content[0] {
            ContentBlockChatOutput::ToolCall(tool_call) => {
                assert_eq!(tool_call.raw_name, "custom_tool");
                assert_eq!(tool_call.raw_arguments, r#"{"input": "test"}"#);
                assert_eq!(tool_call.id, "0");
                assert_eq!(tool_call.name, Some("custom_tool".to_string()));
                assert_eq!(
                    tool_call.arguments,
                    Some(serde_json::from_str(r#"{"input": "test"}"#).unwrap())
                );
            }
            _ => panic!("Expected a tool call block"),
        }

        // Test invalid arguments for additional tool
        let content = vec![ContentBlockOutput::ToolCall(ToolCall {
            name: "custom_tool".to_string(),
            arguments: r#"{"wrong": "field"}"#.to_string(),
            id: "1".to_string(),
        })];
        let model_inference_responses = vec![ModelInferenceResponseWithMetadata {
            id: Uuid::now_v7(),
            created: Instant::now().elapsed().as_secs(),
            system: None,
            input_messages: RequestMessagesOrBatch::Message(vec![]),
            output: content.clone(),
            finish_reason: None,
            raw_request: raw_request.clone(),
            raw_response: String::new(),
            usage,
            latency: Latency::NonStreaming {
                response_time: Duration::default(),
            },
            model_provider_name: "test_provider".into(),
            model_name: "test_model".into(),
            cached: false,
        }];

        let chat_inference_response = ChatInferenceResult::new(
            inference_id,
            content,
            model_inference_responses,
            Some(&additional_tool_config),
            InferenceParams::default(),
            None,
        )
        .await;
        assert_eq!(chat_inference_response.content.len(), 1);

        // Verify invalid tool call
        match &chat_inference_response.content[0] {
            ContentBlockChatOutput::ToolCall(tool_call) => {
                assert_eq!(tool_call.raw_name, "custom_tool");
                assert_eq!(tool_call.raw_arguments, r#"{"wrong": "field"}"#);
                assert_eq!(tool_call.id, "1");
                assert_eq!(tool_call.name, Some("custom_tool".to_string()));
                assert_eq!(tool_call.arguments, None); // Arguments should be None due to validation failure
            }
            _ => panic!("Expected a tool call block"),
        }

        // Case 7: Allowed tools restriction
        let inference_id = Uuid::now_v7();
        let restricted_tool_config = ToolCallConfig {
            tool_choice: ToolChoice::None,
<<<<<<< HEAD
            ..ToolCallConfig::with_tools_available(
                vec![],
                vec![ToolConfig::Dynamic(DynamicToolConfig {
                    name: "weather_tool".to_string(),
                    description: "Get weather information".to_string(),
                    parameters: DynamicJSONSchema::new(
                        serde_json::from_str(
                            r#"{
                        "type": "object",
                        "properties": {
                            "location": {"type": "string"},
                            "units": {"type": "string", "enum": ["celsius", "fahrenheit"]}
                        },
                        "required": ["location"]
                    }"#,
                        )
                        .unwrap(),
                    ),
                    strict: true,
                })],
            )
=======
            parallel_tool_calls: None,
            provider_tools: vec![],
            allowed_tools: AllowedTools::default(),
>>>>>>> 734c66d7
        };

        // Test allowed tool call
        let content = vec![ContentBlockOutput::ToolCall(ToolCall {
            name: "weather_tool".to_string(),
            arguments: r#"{"location": "moon", "units": "celsius"}"#.to_string(),
            id: "0".to_string(),
        })];
        let model_inference_responses = vec![ModelInferenceResponseWithMetadata {
            id: Uuid::now_v7(),
            created: Instant::now().elapsed().as_secs(),
            system: None,
            input_messages: RequestMessagesOrBatch::Message(vec![]),
            output: content.clone(),
            raw_request: raw_request.clone(),
            raw_response: String::new(),
            usage,
            finish_reason: None,
            latency: Latency::NonStreaming {
                response_time: Duration::default(),
            },
            model_provider_name: "test_provider".into(),
            model_name: "test_model".into(),
            cached: false,
        }];

        let chat_inference_response = ChatInferenceResult::new(
            inference_id,
            content,
            model_inference_responses,
            Some(&restricted_tool_config),
            InferenceParams::default(),
            None,
        )
        .await;
        assert_eq!(chat_inference_response.content.len(), 1);

        // Verify allowed tool call
        match &chat_inference_response.content[0] {
            ContentBlockChatOutput::ToolCall(tool_call) => {
                assert_eq!(tool_call.raw_name, "weather_tool");
                assert_eq!(
                    tool_call.raw_arguments,
                    r#"{"location": "moon", "units": "celsius"}"#
                );
                assert_eq!(tool_call.id, "0");
                assert_eq!(tool_call.name, Some("weather_tool".to_string()));
                assert_eq!(
                    tool_call.arguments,
                    Some(
                        serde_json::from_str(r#"{"location": "moon", "units": "celsius"}"#)
                            .unwrap()
                    )
                );
            }
            _ => panic!("Expected a tool call block"),
        }

        // Test disallowed tool call
        let content = vec![ContentBlockOutput::ToolCall(ToolCall {
            name: "get_humidity".to_string(), // This tool is not in the restricted config
            arguments: r#"{"location": "moon"}"#.to_string(),
            id: "1".to_string(),
        })];
        let model_inference_responses = vec![ModelInferenceResponseWithMetadata {
            id: Uuid::now_v7(),
            created: Instant::now().elapsed().as_secs(),
            system: None,
            input_messages: RequestMessagesOrBatch::Message(vec![]),
            output: content.clone(),
            finish_reason: None,
            raw_request: raw_request.clone(),
            raw_response: String::new(),
            usage,
            latency: Latency::NonStreaming {
                response_time: Duration::default(),
            },
            model_provider_name: "test_provider".into(),
            model_name: "test_model".into(),
            cached: false,
        }];

        let chat_inference_response = ChatInferenceResult::new(
            inference_id,
            content,
            model_inference_responses,
            Some(&restricted_tool_config),
            InferenceParams::default(),
            None,
        )
        .await;
        assert_eq!(chat_inference_response.content.len(), 1);

        // Verify disallowed tool call
        match &chat_inference_response.content[0] {
            ContentBlockChatOutput::ToolCall(tool_call) => {
                assert_eq!(tool_call.raw_name, "get_humidity");
                assert_eq!(tool_call.raw_arguments, r#"{"location": "moon"}"#);
                assert_eq!(tool_call.id, "1");
                assert_eq!(tool_call.name, None); // Name should be None since tool is not allowed
                assert_eq!(tool_call.arguments, None); // Arguments should be None since tool is not allowed
            }
            _ => panic!("Expected a tool call block"),
        }
    }

    #[test]
    fn test_deserialize_input_message() {
        // Test case for single string content
        let input = json!({
            "role": "user",
            "content": "Hello, world!"
        });
        let message: InputMessage = serde_json::from_value(input).unwrap();
        assert_eq!(message.role, Role::User);
        assert_eq!(message.content.len(), 1);
        match &message.content[0] {
            InputMessageContent::Text(TextKind::Text { text }) => {
                assert_eq!(text, "Hello, world!");
            }
            _ => panic!("Expected Text content: {message:?}"),
        }

        // Test case for object content
        let input = json!({
            "role": "assistant",
            "content": {"key": "value"}
        });
        let message: InputMessage = serde_json::from_value(input).unwrap();
        assert_eq!(message.role, Role::Assistant);
        assert_eq!(message.content.len(), 1);
        match &message.content[0] {
            InputMessageContent::Text(TextKind::Arguments { arguments }) => {
                assert_eq!(arguments, json!({"key": "value"}).as_object().unwrap());
            }
            _ => panic!("Expected Text content"),
        }

        // Test case for multiple content items
        let input = json!({
            "role": "user",
            "content": [
                {"type": "text", "value": "Hello"},
                {"type": "tool_call", "id": "123", "name": "test_tool", "arguments": "{}"}
            ]
        });
        let message: InputMessage = serde_json::from_value(input).unwrap();
        assert_eq!(message.role, Role::User);
        assert_eq!(message.content.len(), 2);
        match &message.content[0] {
            InputMessageContent::Text(TextKind::LegacyValue { value }) => {
                assert_eq!(value, "Hello");
            }
            _ => panic!("Expected Text content"),
        }
        match &message.content[1] {
            InputMessageContent::ToolCall(tool_call) => {
                assert_eq!(tool_call.id, "123");
                assert_eq!(tool_call.name, Some("test_tool".to_string()));
                assert_eq!(tool_call.arguments, Some(json!("{}")));
                assert_eq!(tool_call.raw_name, None);
                assert_eq!(tool_call.raw_arguments, None);
            }
            _ => panic!("Expected ToolCall content"),
        }
        // Test case for multiple content items with JSON object in text block
        let input = json!({
            "role": "user",
            "content": [
                {"type": "template", "name": "user", "arguments": {"complex": "json", "with": ["nested", "array"]}},
                {"type": "tool_call", "id": "456", "name": "another_tool", "arguments": {"key": "value"}}
            ]
        });
        let message: InputMessage = serde_json::from_value(input).unwrap();
        assert_eq!(message.role, Role::User);
        assert_eq!(message.content.len(), 2);
        match &message.content[0] {
            InputMessageContent::Template(TemplateInput { name, arguments }) => {
                assert_eq!(name, "user");
                assert_eq!(
                    arguments,
                    json!({"complex": "json", "with": ["nested", "array"]})
                        .as_object()
                        .unwrap()
                );
            }
            _ => panic!("Expected Text content with JSON object"),
        }
        match &message.content[1] {
            InputMessageContent::ToolCall(tool_call) => {
                assert_eq!(tool_call.id, "456");
                assert_eq!(tool_call.name, Some("another_tool".to_string()));
                assert_eq!(tool_call.arguments, Some(json!({"key":"value"})));
                assert_eq!(tool_call.raw_name, None);
                assert_eq!(tool_call.raw_arguments, None,);
            }
            _ => panic!("Expected ToolCall content"),
        }

        // Test case for invalid role
        let input = json!({
            "role": "invalid_role",
            "content": "Hello"
        });
        assert!(serde_json::from_value::<InputMessage>(input).is_err());

        // Test case for missing role
        let input = json!({
            "content": "Hello"
        });
        assert!(serde_json::from_value::<InputMessage>(input).is_err());

        // Test case for missing content
        let input = json!({
            "role": "user"
        });
        assert!(serde_json::from_value::<InputMessage>(input).is_err());

        // Test case for empty content array
        let input = json!({
            "role": "user",
            "content": []
        });
        let message: InputMessage = serde_json::from_value(input).unwrap();
        assert_eq!(message.role, Role::User);
        assert_eq!(message.content.len(), 0);

        // Test case for invalid content type
        let input = json!({
            "role": "user",
            "content": [{"type": "invalid_type", "value": "test"}]
        });
        assert!(serde_json::from_value::<InputMessage>(input).is_err());
    }
}<|MERGE_RESOLUTION|>--- conflicted
+++ resolved
@@ -2479,7 +2479,6 @@
         let inference_id = Uuid::now_v7();
         let additional_tool_config = ToolCallConfig {
             tool_choice: ToolChoice::None,
-<<<<<<< HEAD
             ..ToolCallConfig::with_tools_available(
                 vec![],
                 vec![ToolConfig::Dynamic(DynamicToolConfig {
@@ -2500,11 +2499,6 @@
                     strict: true,
                 })],
             )
-=======
-            parallel_tool_calls: None,
-            provider_tools: vec![],
-            allowed_tools: AllowedTools::default(),
->>>>>>> 734c66d7
         };
 
         // Test valid arguments for additional tool
@@ -2608,7 +2602,6 @@
         let inference_id = Uuid::now_v7();
         let restricted_tool_config = ToolCallConfig {
             tool_choice: ToolChoice::None,
-<<<<<<< HEAD
             ..ToolCallConfig::with_tools_available(
                 vec![],
                 vec![ToolConfig::Dynamic(DynamicToolConfig {
@@ -2630,11 +2623,6 @@
                     strict: true,
                 })],
             )
-=======
-            parallel_tool_calls: None,
-            provider_tools: vec![],
-            allowed_tools: AllowedTools::default(),
->>>>>>> 734c66d7
         };
 
         // Test allowed tool call
