use std::borrow::Cow;
use std::future::Future;
use std::pin::Pin;

use futures::future::Shared;
use futures::FutureExt;
use mime::MediaType;
use object_store::{PutMode, PutOptions};
use serde::{Deserialize, Serialize};
use url::Url;

<<<<<<< HEAD
use super::{storage::StoragePath, Base64File, RawText, Role, System, Text, Thought, Unknown};
=======
use super::{
    storage::StoragePath, Base64File, ObjectStorageFile, PendingObjectStoreFile, Role, System,
    Text, Thought,
};
>>>>>>> 38e3a9e2
use crate::config::{Config, ObjectStoreInfo};
use crate::error::{Error, ErrorDetails};
use crate::inference::types::file::Base64FileMetadata;
use crate::inference::types::stored_input::{
    StoredFile, StoredInput, StoredInputMessage, StoredInputMessageContent,
};
use crate::inference::types::{RequestMessage, ResolvedContentBlock, Template};
use crate::rate_limiting::RateLimitedInputContent;
use crate::tool::{ToolCall, ToolResult};

#[cfg(feature = "pyo3")]
use crate::inference::types::pyo3_helpers::{
    resolved_content_block_to_python, resolved_input_message_content_to_python, serialize_to_dict,
};
#[cfg(feature = "pyo3")]
use pyo3::prelude::*;

#[derive(Clone, Debug)]
pub struct LazyResolvedInput {
    pub system: Option<System>,
    pub messages: Vec<LazyResolvedInputMessage>,
}

#[derive(Clone, Debug)]
pub struct LazyResolvedInputMessage {
    pub role: Role,
    pub content: Vec<LazyResolvedInputMessageContent>,
}

// This gets serialized as part of a `ModelInferenceRequest` when we compute a cache key.
// TODO: decide on the precise caching behavior that we want for file URLs and object storage paths.
#[derive(Clone, Debug, Serialize)]
pub enum LazyFile {
    // Client sent a file URL → must fetch & store
    Url {
        file_url: FileUrl,
        #[serde(skip)]
        future: FileFuture,
    },
    // Client sent a base64-encoded file → skip fetch, must store
    Base64(PendingObjectStoreFile),
    // Client sent an object storage file → must fetch, skip store
    ObjectStoragePointer {
        metadata: Base64FileMetadata,
        storage_path: StoragePath,
        #[serde(skip)]
        future: FileFuture,
    },
    // Client sent a resolved object storage file → skip fetch & store
    ObjectStorage(ObjectStorageFile),
}

#[cfg(any(test, feature = "e2e_tests"))]
impl std::cmp::PartialEq for LazyFile {
    // This is only used in tests, so it's fine to panic
    #[expect(clippy::panic)]
    fn eq(&self, _other: &Self) -> bool {
        panic!("Tried to check LazyFile equality")
    }
}

impl LazyFile {
    pub async fn resolve(&self) -> Result<Cow<'_, ObjectStorageFile>, Error> {
        match self {
            LazyFile::Url {
                future,
                file_url: _,
            } => Ok(Cow::Owned(future.clone().await?)),
            LazyFile::Base64(pending) => Ok(Cow::Borrowed(&pending.0)),
            LazyFile::ObjectStoragePointer { future, .. } => Ok(Cow::Owned(future.clone().await?)),
            LazyFile::ObjectStorage(resolved) => Ok(Cow::Borrowed(resolved)),
        }
    }
}

#[derive(Clone, Debug, Serialize)]
pub struct FileUrl {
    pub url: Url,
    pub mime_type: Option<MediaType>,
}

/// Holds a lazily-resolved file from a `LazyResolvedInputMessageContent::File`.
/// This is constructed as either:
/// 1. An immediately-ready future, when we're converting a `ResolvedInputMessageContent` to a `LazyResolvedInputMessageContent`
/// 2. A network fetch future, when we're resolving an image url in `InputMessageContent::File`.
///
/// This future is `Shared`, so that we can `.await` it from multiple different model providers
/// (if we're not forwarding an image url to the model provider), as well as when writing the
/// file to the object store (if enabled).
pub type FileFuture =
    Shared<Pin<Box<dyn Future<Output = Result<ObjectStorageFile, Error>> + Send>>>;

#[derive(Clone, Debug)]
pub enum LazyResolvedInputMessageContent {
    Text(Text),
    Template(Template),
    ToolCall(ToolCall),
    ToolResult(ToolResult),
    RawText(RawText),
    Thought(Thought),
    // When we add support for forwarding image urls to the model provider,
    // we'll store additional information here
    File(Box<LazyFile>),
    Unknown(Unknown),
}

/// Like `Input`, but with all network resources resolved.
/// Currently, this is just used to fetch image URLs in the image input,
/// so that we always pass a base64-encoded image to the model provider.
#[derive(Clone, Debug, PartialEq)]
// TODO - should we remove the Serialize impl entirely, rather than rely on it
// for the Pyo3 'str' impl?
#[cfg_attr(any(feature = "pyo3", test), derive(Serialize))]
#[cfg_attr(any(feature = "pyo3", test), serde(deny_unknown_fields))]
#[cfg_attr(feature = "pyo3", pyclass(str))]
#[cfg_attr(test, derive(ts_rs::TS))]
#[cfg_attr(test, ts(export))]
pub struct ResolvedInput {
    #[cfg_attr(
        any(feature = "pyo3", test),
        serde(skip_serializing_if = "Option::is_none")
    )]
    #[cfg_attr(test, ts(optional))]
    pub system: Option<System>,

    #[cfg_attr(any(feature = "pyo3", test), serde(default))]
    pub messages: Vec<ResolvedInputMessage>,
}

/// Writes a file to the object store.
/// Returns an error if the file already exists or if the file cannot be written.
/// This is public because it's also used during datapoint updates, in addition to during inferences.
pub async fn write_file(
    object_store: &Option<ObjectStoreInfo>,
    raw: Base64File,
    storage_path: StoragePath,
) -> Result<(), Error> {
    let Some(object_store) = object_store else {
        return Err(ErrorDetails::InternalError {
            message: "Called `write_file` with no object store configured".to_string(),
        }
        .into());
    };

    // The store might be explicitly disabled
    if let Some(store) = object_store.object_store.as_ref() {
        let data = raw.data()?;
        let bytes = aws_smithy_types::base64::decode(data).map_err(|e| {
            Error::new(ErrorDetails::ObjectStoreWrite {
                message: format!("Failed to decode file as base64: {e:?}"),
                path: storage_path.clone(),
            })
        })?;
        let res = store
            .put_opts(
                &storage_path.path,
                bytes.into(),
                PutOptions {
                    mode: PutMode::Create,
                    ..Default::default()
                },
            )
            .await;
        match res {
            Ok(_) | Err(object_store::Error::AlreadyExists { .. }) => {}
            Err(e) => {
                return Err(ErrorDetails::ObjectStoreWrite {
                    message: format!("Failed to write file to object store: {e:?}"),
                    path: storage_path.clone(),
                }
                .into());
            }
        }
    }
    Ok(())
}

/// Produces a `StoredInput` from a `ResolvedInput` by discarding the data for any nested `File`s.
/// The data can be recovered later by re-fetching from the object store using `StoredInput::reresolve`.
impl ResolvedInput {
    pub fn into_stored_input(self) -> Result<StoredInput, Error> {
        Ok(StoredInput {
            system: self.system,
            messages: self
                .messages
                .into_iter()
                .map(ResolvedInputMessage::into_stored_input_message)
                .collect::<Result<_, _>>()?,
        })
    }

    pub fn into_lazy_resolved_input(self) -> Result<LazyResolvedInput, Error> {
        Ok(LazyResolvedInput {
            system: self.system,
            messages: self
                .messages
                .into_iter()
                .map(ResolvedInputMessage::into_lazy_resolved_input_message)
                .collect::<Result<_, _>>()?,
        })
    }

    /// Writes all the files in the input to the object store,
    /// returning a list of futures (one per file)
    #[must_use]
    pub fn write_all_files<'a>(
        self,
        config: &'a Config,
    ) -> Vec<Pin<Box<dyn Future<Output = ()> + Send + 'a>>> {
        let mut futures = Vec::new();
        if config.gateway.observability.enabled.unwrap_or(true) {
            for message in self.messages {
                for content_block in message.content {
                    if let ResolvedInputMessageContent::File(resolved) = content_block {
                        let raw = Base64File {
                            source_url: resolved.file.source_url.clone(),
                            mime_type: resolved.file.mime_type.clone(),
                            data: resolved.data.clone(),
                        };
                        let storage_path = resolved.file.storage_path.clone();

                        futures.push(
                            (async {
                                if let Err(e) =
                                    write_file(&config.object_store_info, raw, storage_path).await
                                {
                                    tracing::error!("Failed to write image to object store: {e:?}");
                                }
                            })
                            .boxed(),
                        );
                    }
                }
            }
        }
        futures
    }
}

#[cfg(feature = "pyo3")]
impl std::fmt::Display for ResolvedInput {
    fn fmt(&self, f: &mut std::fmt::Formatter<'_>) -> std::fmt::Result {
        let json = serde_json::to_string_pretty(self).map_err(|_| std::fmt::Error)?;
        write!(f, "{json}")
    }
}

#[cfg(feature = "pyo3")]
#[pymethods]
impl ResolvedInput {
    pub fn __repr__(&self) -> String {
        self.to_string()
    }

    #[getter]
    pub fn get_system<'py>(&self, py: Python<'py>) -> PyResult<Bound<'py, PyAny>> {
        Ok(serialize_to_dict(py, self.system.clone())?.into_bound(py))
    }

    #[getter]
    pub fn get_messages(&self) -> Vec<ResolvedInputMessage> {
        self.messages.clone()
    }
}

#[derive(Clone, Debug, PartialEq)]
// TODO - should we remove the Serialize impl entirely, rather than rely on it
// for the Pyo3 'str' impl?
#[cfg_attr(any(feature = "pyo3", test), derive(Serialize))]
#[cfg_attr(any(feature = "pyo3", test), serde(deny_unknown_fields))]
#[cfg_attr(feature = "pyo3", pyclass(str))]
#[cfg_attr(test, derive(ts_rs::TS))]
#[cfg_attr(test, ts(export))]
pub struct ResolvedInputMessage {
    pub role: Role,
    pub content: Vec<ResolvedInputMessageContent>,
}

impl ResolvedInputMessage {
    pub fn into_stored_input_message(self) -> Result<StoredInputMessage, Error> {
        Ok(StoredInputMessage {
            role: self.role,
            content: self
                .content
                .into_iter()
                .map(ResolvedInputMessageContent::into_stored_input_message_content)
                .collect::<Result<_, _>>()?,
        })
    }

    pub fn into_lazy_resolved_input_message(self) -> Result<LazyResolvedInputMessage, Error> {
        Ok(LazyResolvedInputMessage {
            role: self.role,
            content: self
                .content
                .into_iter()
                .map(ResolvedInputMessageContent::into_lazy_resolved_input_message_content)
                .collect::<Result<_, _>>()?,
        })
    }
}

#[cfg(feature = "pyo3")]
impl std::fmt::Display for ResolvedInputMessage {
    fn fmt(&self, f: &mut std::fmt::Formatter<'_>) -> std::fmt::Result {
        let json = serde_json::to_string_pretty(self).map_err(|_| std::fmt::Error)?;
        write!(f, "{json}")
    }
}

#[cfg(feature = "pyo3")]
#[pymethods]
impl ResolvedInputMessage {
    pub fn __repr__(&self) -> String {
        self.to_string()
    }

    #[getter]
    pub fn get_role(&self) -> String {
        self.role.to_string()
    }

    #[getter]
    pub fn get_content<'py>(&self, py: Python<'py>) -> PyResult<Vec<Bound<'py, PyAny>>> {
        self.content
            .iter()
            .map(|content| {
                resolved_input_message_content_to_python(py, content.clone())
                    .map(|pyobj| pyobj.into_bound(py))
            })
            .collect()
    }
}

#[derive(Clone, Debug, PartialEq)]
// TODO - should we remove the Serialize impl entirely, rather than rely on it
// for the Pyo3 'str' impl?
#[cfg_attr(any(feature = "pyo3", test), derive(Serialize))]
#[cfg_attr(
    any(feature = "pyo3", test),
    serde(tag = "type", rename_all = "snake_case")
)]
#[cfg_attr(test, derive(ts_rs::TS))]
#[cfg_attr(test, ts(export))]
pub enum ResolvedInputMessageContent {
    Text(Text),
    Template(Template),
    ToolCall(ToolCall),
    ToolResult(ToolResult),
    RawText(RawText),
    Thought(Thought),
    #[cfg_attr(any(feature = "pyo3", test), serde(alias = "image"))]
<<<<<<< HEAD
    File(Box<FileWithPath>),
    Unknown(Unknown),
=======
    File(Box<ObjectStorageFile>),
    Unknown {
        data: Value,
        model_provider_name: Option<String>,
    },
    // We may extend this in the future to include other types of content
>>>>>>> 38e3a9e2
}

impl ResolvedInputMessageContent {
    pub fn into_stored_input_message_content(self) -> Result<StoredInputMessageContent, Error> {
        Ok(match self {
            ResolvedInputMessageContent::Text(text) => StoredInputMessageContent::Text(text),
            ResolvedInputMessageContent::Template(template) => {
                StoredInputMessageContent::Template(template)
            }
            ResolvedInputMessageContent::ToolCall(tool_call) => {
                StoredInputMessageContent::ToolCall(tool_call)
            }
            ResolvedInputMessageContent::ToolResult(tool_result) => {
                StoredInputMessageContent::ToolResult(tool_result)
            }
            ResolvedInputMessageContent::RawText(raw_text) => {
                StoredInputMessageContent::RawText(raw_text)
            }
            ResolvedInputMessageContent::Thought(thought) => {
                StoredInputMessageContent::Thought(thought)
            }
            ResolvedInputMessageContent::File(resolved) => {
                StoredInputMessageContent::File(Box::new(StoredFile(resolved.file)))
            }
<<<<<<< HEAD
            ResolvedInputMessageContent::Unknown(unknown) => {
                StoredInputMessageContent::Unknown(unknown)
            }
        }
    }

    pub fn into_lazy_resolved_input_message_content(self) -> LazyResolvedInputMessageContent {
        match self {
            ResolvedInputMessageContent::Text(text) => LazyResolvedInputMessageContent::Text(text),
=======
            ResolvedInputMessageContent::Unknown {
                data,
                model_provider_name,
            } => StoredInputMessageContent::Unknown {
                data,
                model_provider_name,
            },
        })
    }

    pub fn into_lazy_resolved_input_message_content(
        self,
    ) -> Result<LazyResolvedInputMessageContent, Error> {
        Ok(match self {
            ResolvedInputMessageContent::Text(text) => {
                LazyResolvedInputMessageContent::Text { text: text.text }
            }
>>>>>>> 38e3a9e2
            ResolvedInputMessageContent::Template(template) => {
                LazyResolvedInputMessageContent::Template(template)
            }
            ResolvedInputMessageContent::ToolCall(tool_call) => {
                LazyResolvedInputMessageContent::ToolCall(tool_call)
            }
            ResolvedInputMessageContent::ToolResult(tool_result) => {
                LazyResolvedInputMessageContent::ToolResult(tool_result)
            }

            ResolvedInputMessageContent::RawText(raw_text) => {
                LazyResolvedInputMessageContent::RawText(raw_text)
            }
            ResolvedInputMessageContent::Thought(thought) => {
                LazyResolvedInputMessageContent::Thought(thought)
            }
            ResolvedInputMessageContent::File(resolved) => {
                LazyResolvedInputMessageContent::File(Box::new(LazyFile::ObjectStorage(*resolved)))
            }
<<<<<<< HEAD
            ResolvedInputMessageContent::Unknown(unknown) => {
                LazyResolvedInputMessageContent::Unknown(unknown)
            }
        }
    }
}

#[cfg_attr(test, derive(ts_rs::TS))]
#[derive(Clone, Debug, Deserialize, Serialize, PartialEq)]
#[cfg_attr(test, ts(export))]
#[cfg_attr(feature = "pyo3", pyclass(get_all, str))]
pub struct FileWithPath {
    #[serde(alias = "image")]
    pub file: Base64File,
    pub storage_path: StoragePath,
}

impl FileWithPath {
    pub fn into_stored_file(self) -> StoredFile {
        let FileWithPath {
            file:
                Base64File {
                    url,
                    mime_type,
                    data: _,
                },
            storage_path,
        } = self;
        StoredFile {
            file: Base64FileMetadata { url, mime_type },
            storage_path,
        }
    }
}

impl std::fmt::Display for FileWithPath {
    fn fmt(&self, f: &mut std::fmt::Formatter<'_>) -> std::fmt::Result {
        let json = serde_json::to_string_pretty(self).map_err(|_| std::fmt::Error)?;
        write!(f, "{json}")
=======
            ResolvedInputMessageContent::Unknown {
                data,
                model_provider_name,
            } => LazyResolvedInputMessageContent::Unknown {
                data,
                model_provider_name,
            },
        })
>>>>>>> 38e3a9e2
    }
}

impl RateLimitedInputContent for LazyFile {
    fn estimated_input_token_usage(&self) -> u64 {
        match self {
            LazyFile::Base64(_) => {}
            LazyFile::ObjectStorage(_) => {}
            LazyFile::ObjectStoragePointer { .. } => {}
            // Forwarding a url is inherently incompatible with input token estimation,
            // so we'll need to continue using a hardcoded value here, even if we start
            // estimating tokens for Base64 and ObjectStorageFile
            LazyFile::Url {
                file_url: _,
                future: _,
            } => {}
        }
        10_000 // Hardcoded value for file size estimation, we will improve later
    }
}

/// Like `RequestMessage`, but holds fully-resolved files instead of `LazyFile`s
#[cfg_attr(test, derive(ts_rs::TS))]
#[derive(Clone, Debug, Deserialize, PartialEq, Serialize)]
#[cfg_attr(test, ts(export))]
#[cfg_attr(feature = "pyo3", pyclass(str))]
pub struct ResolvedRequestMessage {
    pub role: Role,
    pub content: Vec<ResolvedContentBlock>,
}

impl ResolvedRequestMessage {
    pub fn into_request_message(self) -> RequestMessage {
        RequestMessage {
            role: self.role,
            content: self
                .content
                .into_iter()
                .map(ResolvedContentBlock::into_content_block)
                .collect(),
        }
    }
}

#[cfg(feature = "pyo3")]
#[pymethods]
impl ResolvedRequestMessage {
    #[getter]
    fn get_content<'py>(&self, py: Python<'py>) -> PyResult<Bound<'py, PyAny>> {
        use pyo3::types::PyList;

        let content = self
            .content
            .iter()
            .map(|c| resolved_content_block_to_python(py, c))
            .collect::<PyResult<Vec<_>>>()?;
        PyList::new(py, content).map(Bound::into_any)
    }

    #[getter]
    fn get_role(&self) -> String {
        self.role.to_string()
    }

    pub fn __repr__(&self) -> String {
        self.to_string()
    }
}<|MERGE_RESOLUTION|>--- conflicted
+++ resolved
@@ -9,14 +9,10 @@
 use serde::{Deserialize, Serialize};
 use url::Url;
 
-<<<<<<< HEAD
-use super::{storage::StoragePath, Base64File, RawText, Role, System, Text, Thought, Unknown};
-=======
 use super::{
-    storage::StoragePath, Base64File, ObjectStorageFile, PendingObjectStoreFile, Role, System,
-    Text, Thought,
+    storage::StoragePath, Base64File, ObjectStorageFile, PendingObjectStoreFile, RawText, Role,
+    System, Text, Thought, Unknown,
 };
->>>>>>> 38e3a9e2
 use crate::config::{Config, ObjectStoreInfo};
 use crate::error::{Error, ErrorDetails};
 use crate::inference::types::file::Base64FileMetadata;
@@ -369,17 +365,8 @@
     RawText(RawText),
     Thought(Thought),
     #[cfg_attr(any(feature = "pyo3", test), serde(alias = "image"))]
-<<<<<<< HEAD
-    File(Box<FileWithPath>),
+    File(Box<ObjectStorageFile>),
     Unknown(Unknown),
-=======
-    File(Box<ObjectStorageFile>),
-    Unknown {
-        data: Value,
-        model_provider_name: Option<String>,
-    },
-    // We may extend this in the future to include other types of content
->>>>>>> 38e3a9e2
 }
 
 impl ResolvedInputMessageContent {
@@ -404,24 +391,9 @@
             ResolvedInputMessageContent::File(resolved) => {
                 StoredInputMessageContent::File(Box::new(StoredFile(resolved.file)))
             }
-<<<<<<< HEAD
             ResolvedInputMessageContent::Unknown(unknown) => {
                 StoredInputMessageContent::Unknown(unknown)
             }
-        }
-    }
-
-    pub fn into_lazy_resolved_input_message_content(self) -> LazyResolvedInputMessageContent {
-        match self {
-            ResolvedInputMessageContent::Text(text) => LazyResolvedInputMessageContent::Text(text),
-=======
-            ResolvedInputMessageContent::Unknown {
-                data,
-                model_provider_name,
-            } => StoredInputMessageContent::Unknown {
-                data,
-                model_provider_name,
-            },
         })
     }
 
@@ -429,10 +401,7 @@
         self,
     ) -> Result<LazyResolvedInputMessageContent, Error> {
         Ok(match self {
-            ResolvedInputMessageContent::Text(text) => {
-                LazyResolvedInputMessageContent::Text { text: text.text }
-            }
->>>>>>> 38e3a9e2
+            ResolvedInputMessageContent::Text(text) => LazyResolvedInputMessageContent::Text(text),
             ResolvedInputMessageContent::Template(template) => {
                 LazyResolvedInputMessageContent::Template(template)
             }
@@ -452,56 +421,10 @@
             ResolvedInputMessageContent::File(resolved) => {
                 LazyResolvedInputMessageContent::File(Box::new(LazyFile::ObjectStorage(*resolved)))
             }
-<<<<<<< HEAD
             ResolvedInputMessageContent::Unknown(unknown) => {
                 LazyResolvedInputMessageContent::Unknown(unknown)
             }
-        }
-    }
-}
-
-#[cfg_attr(test, derive(ts_rs::TS))]
-#[derive(Clone, Debug, Deserialize, Serialize, PartialEq)]
-#[cfg_attr(test, ts(export))]
-#[cfg_attr(feature = "pyo3", pyclass(get_all, str))]
-pub struct FileWithPath {
-    #[serde(alias = "image")]
-    pub file: Base64File,
-    pub storage_path: StoragePath,
-}
-
-impl FileWithPath {
-    pub fn into_stored_file(self) -> StoredFile {
-        let FileWithPath {
-            file:
-                Base64File {
-                    url,
-                    mime_type,
-                    data: _,
-                },
-            storage_path,
-        } = self;
-        StoredFile {
-            file: Base64FileMetadata { url, mime_type },
-            storage_path,
-        }
-    }
-}
-
-impl std::fmt::Display for FileWithPath {
-    fn fmt(&self, f: &mut std::fmt::Formatter<'_>) -> std::fmt::Result {
-        let json = serde_json::to_string_pretty(self).map_err(|_| std::fmt::Error)?;
-        write!(f, "{json}")
-=======
-            ResolvedInputMessageContent::Unknown {
-                data,
-                model_provider_name,
-            } => LazyResolvedInputMessageContent::Unknown {
-                data,
-                model_provider_name,
-            },
-        })
->>>>>>> 38e3a9e2
+        })
     }
 }
 
