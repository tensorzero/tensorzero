use std::{collections::HashMap, sync::Arc};

<<<<<<< HEAD
use crate::function::FunctionConfig;
=======
use crate::db::datasets::{
    ChatInferenceDatapointInsert, DatapointInsert, JsonInferenceDatapointInsert,
};
use crate::endpoints::datasets::v1::types::CreateDatapointsFromInferenceOutputSource;
>>>>>>> 7054e451
#[cfg(feature = "pyo3")]
use crate::inference::types::pyo3_helpers::{
    content_block_chat_output_to_python, serialize_to_dict, uuid_to_python,
};
use crate::inference::types::stored_input::StoredInput;
use crate::inference::types::{RequestMessage, ResolvedRequestMessage, Text};
use crate::tool::{DynamicToolParams, StaticToolConfig};
use crate::{
    config::Config,
    error::{Error, ErrorDetails},
    inference::types::{ContentBlockChatOutput, JsonInferenceOutput, ModelInput, ResolvedInput},
    tool::ToolCallConfigDatabaseInsert,
    variant::{chat_completion::prepare_model_input, VariantConfig},
};
use chrono::{DateTime, Utc};
#[cfg(feature = "pyo3")]
use pyo3::types::{PyAny, PyList};
#[cfg(feature = "pyo3")]
use pyo3::{prelude::*, IntoPyObjectExt};
use serde::{Deserialize, Serialize};
use serde_json::Value;
use uuid::Uuid;

/// This trait is used to represent a stored sample of data.
/// It should contain all the methods used by `render_samples`
/// from the stored sample of data so that we can abstract over the
/// different places where we could get training samples from, notably
/// datasets and stored inferences.
pub trait StoredSample {
    fn function_name(&self) -> &str;
    fn into_input(self) -> StoredInput;
    fn input(&self) -> &StoredInput;
    fn input_mut(&mut self) -> &mut StoredInput;
    fn owned_simple_info(self) -> SimpleStoredSampleInfo;
}

/// Utility struct that contains the information needed for a RenderedSample
/// that is just copied over from the StoredSample.
pub struct SimpleStoredSampleInfo {
    pub function_name: String,
    pub input: StoredInput,
    pub episode_id: Option<Uuid>,
    pub inference_id: Option<Uuid>,
    pub output: Option<Vec<ContentBlockChatOutput>>,
    pub stored_output: Option<StoredOutput>,
    pub dispreferred_outputs: Vec<Vec<ContentBlockChatOutput>>,
    pub tool_params: Option<ToolCallConfigDatabaseInsert>,
    pub output_schema: Option<Value>,
    pub tags: HashMap<String, String>,
}

/// Wire variant of StoredInference for API responses with Python/TypeScript bindings
#[derive(Clone, Debug, Deserialize, PartialEq, Serialize)]
#[serde(tag = "type", rename_all = "snake_case")]
#[cfg_attr(feature = "pyo3", pyclass(str, name = "StoredInference"))]
#[cfg_attr(test, derive(ts_rs::TS))]
#[cfg_attr(test, ts(export))]
pub enum StoredInference {
    Chat(StoredChatInference),
    Json(StoredJsonInference),
}

impl std::fmt::Display for StoredInference {
    fn fmt(&self, f: &mut std::fmt::Formatter<'_>) -> std::fmt::Result {
        let json = serde_json::to_string_pretty(self).map_err(|_| std::fmt::Error)?;
        write!(f, "{json}")
    }
}

impl StoredInference {
    pub fn id(&self) -> Uuid {
        match self {
            StoredInference::Json(inference) => inference.inference_id,
            StoredInference::Chat(inference) => inference.inference_id,
        }
    }

    /// Convert a StoredInference to a DatapointInsert. Generates a new datapoint ID in the process.
    /// The output_source parameter allows overriding to None even if the inference has an output.
    pub fn into_datapoint_insert(
        self,
        dataset_name: &str,
        output_source: &CreateDatapointsFromInferenceOutputSource,
    ) -> DatapointInsert {
        let datapoint_id = Uuid::now_v7();

        match self {
            StoredInference::Json(inference) => {
                let output = match output_source {
                    CreateDatapointsFromInferenceOutputSource::None => None,
                    CreateDatapointsFromInferenceOutputSource::Inference => Some(inference.output),
                    CreateDatapointsFromInferenceOutputSource::Demonstration => {
                        Some(inference.output)
                    }
                };

                let datapoint = JsonInferenceDatapointInsert {
                    dataset_name: dataset_name.to_string(),
                    function_name: inference.function_name,
                    name: None,
                    id: datapoint_id,
                    episode_id: Some(inference.episode_id),
                    input: inference.input,
                    output,
                    output_schema: inference.output_schema,
                    tags: Some(inference.tags),
                    auxiliary: String::new(),
                    staled_at: None,
                    source_inference_id: Some(inference.inference_id),
                    is_custom: false,
                };

                DatapointInsert::Json(datapoint)
            }
            StoredInference::Chat(inference) => {
                let output = match output_source {
                    CreateDatapointsFromInferenceOutputSource::None => None,
                    CreateDatapointsFromInferenceOutputSource::Inference => Some(inference.output),
                    CreateDatapointsFromInferenceOutputSource::Demonstration => {
                        Some(inference.output)
                    }
                };

                let datapoint = ChatInferenceDatapointInsert {
                    dataset_name: dataset_name.to_string(),
                    function_name: inference.function_name,
                    name: None,
                    id: datapoint_id,
                    episode_id: Some(inference.episode_id),
                    input: inference.input,
                    output,
                    tool_params: Some(inference.tool_params),
                    tags: Some(inference.tags),
                    auxiliary: String::new(),
                    staled_at: None,
                    source_inference_id: Some(inference.inference_id),
                    is_custom: false,
                };

                DatapointInsert::Chat(datapoint)
            }
        }
    }
}

#[cfg(feature = "pyo3")]
#[pymethods]
impl StoredInference {
    pub fn __repr__(&self) -> String {
        self.to_string()
    }

    #[getter]
    pub fn get_function_name(&self) -> String {
        match self {
            StoredInference::Chat(example) => example.function_name.clone(),
            StoredInference::Json(example) => example.function_name.clone(),
        }
    }

    #[getter]
    pub fn get_variant_name(&self) -> String {
        match self {
            StoredInference::Chat(example) => example.variant_name.clone(),
            StoredInference::Json(example) => example.variant_name.clone(),
        }
    }

    #[getter]
    pub fn get_input(&self) -> StoredInput {
        match self {
            StoredInference::Chat(example) => example.input.clone(),
            StoredInference::Json(example) => example.input.clone(),
        }
    }

    #[getter]
    pub fn get_output<'py>(&self, py: Python<'py>) -> PyResult<Bound<'py, PyAny>> {
        Ok(match self {
            StoredInference::Chat(example) => example
                .output
                .iter()
                .map(|x| content_block_chat_output_to_python(py, x.clone()))
                .collect::<PyResult<Vec<_>>>()?
                .into_bound_py_any(py)?,
            StoredInference::Json(example) => example.output.clone().into_bound_py_any(py)?,
        })
    }

    #[getter]
    pub fn get_dispreferred_outputs<'py>(&self, py: Python<'py>) -> PyResult<Bound<'py, PyAny>> {
        Ok(match self {
            StoredInference::Chat(example) => example
                .dispreferred_outputs
                .iter()
                .map(|x| {
                    x.iter()
                        .map(|y| content_block_chat_output_to_python(py, y.clone()))
                        .collect::<PyResult<Vec<_>>>()
                })
                .collect::<PyResult<Vec<Vec<_>>>>()?
                .into_bound_py_any(py)?,
            StoredInference::Json(example) => {
                example.dispreferred_outputs.clone().into_bound_py_any(py)?
            }
        })
    }

    #[getter]
    pub fn get_episode_id<'py>(&self, py: Python<'py>) -> PyResult<Bound<'py, PyAny>> {
        match self {
            StoredInference::Chat(example) => uuid_to_python(py, example.episode_id),
            StoredInference::Json(example) => uuid_to_python(py, example.episode_id),
        }
    }

    #[getter]
    pub fn get_inference_id<'py>(&self, py: Python<'py>) -> PyResult<Bound<'py, PyAny>> {
        match self {
            StoredInference::Chat(example) => uuid_to_python(py, example.inference_id),
            StoredInference::Json(example) => uuid_to_python(py, example.inference_id),
        }
    }

    #[getter]
    pub fn get_tool_params<'py>(&self, py: Python<'py>) -> PyResult<Bound<'py, PyAny>> {
        Ok(match self {
            StoredInference::Chat(example) => {
                example.tool_params.clone().into_py_any(py)?.into_bound(py)
            }
            StoredInference::Json(_) => py.None().into_bound(py),
        })
    }

    #[getter]
    pub fn get_output_schema<'py>(&self, py: Python<'py>) -> PyResult<Bound<'py, PyAny>> {
        Ok(match self {
            StoredInference::Chat(_) => py.None().into_bound(py),
            StoredInference::Json(example) => {
                serialize_to_dict(py, example.output_schema.clone())?.into_bound(py)
            }
        })
    }

    #[getter]
    pub fn get_type(&self) -> String {
        match self {
            StoredInference::Chat(_) => "chat".to_string(),
            StoredInference::Json(_) => "json".to_string(),
        }
    }

    #[getter]
    pub fn get_tags(&self) -> HashMap<String, String> {
        match self {
            StoredInference::Chat(example) => example.tags.clone(),
            StoredInference::Json(example) => example.tags.clone(),
        }
    }

    #[getter]
    pub fn get_timestamp(&self) -> String {
        match self {
            StoredInference::Chat(example) => example.timestamp.to_rfc3339(),
            StoredInference::Json(example) => example.timestamp.to_rfc3339(),
        }
    }
}

impl StoredInferenceDatabase {
    /// Convert to wire type, properly handling tool params by subtracting static tools
    pub fn into_stored_inference(self, config: &Config) -> Result<StoredInference, Error> {
        match self {
            StoredInferenceDatabase::Chat(chat) => {
                let function_config = config.get_function(&chat.function_name)?;
                Ok(StoredInference::Chat(
                    chat.into_stored_inference(&function_config),
                ))
            }
            StoredInferenceDatabase::Json(json) => Ok(StoredInference::Json(json)),
        }
    }
}

impl StoredInference {
    /// Convert to storage type, properly handling tool params with function config
    pub fn to_storage(self, config: &Config) -> Result<StoredInferenceDatabase, Error> {
        match self {
            StoredInference::Chat(chat) => {
                let function_config = config.get_function(&chat.function_name)?;
                Ok(StoredInferenceDatabase::Chat(
                    chat.to_storage(&function_config, &config.tools)?,
                ))
            }
            StoredInference::Json(json) => Ok(StoredInferenceDatabase::Json(json)),
        }
    }
}

impl StoredChatInference {
    /// Convert to storage type, properly handling tool params with function config
    pub fn to_storage(
        self,
        function_config: &FunctionConfig,
        static_tools: &HashMap<String, Arc<StaticToolConfig>>,
    ) -> Result<StoredChatInferenceDatabase, Error> {
        let tool_params = function_config
            .dynamic_tool_params_to_database_insert(self.tool_params, static_tools)?
            .unwrap_or_default();

        Ok(StoredChatInferenceDatabase {
            function_name: self.function_name,
            variant_name: self.variant_name,
            input: self.input,
            output: self.output,
            dispreferred_outputs: self.dispreferred_outputs,
            timestamp: self.timestamp,
            episode_id: self.episode_id,
            inference_id: self.inference_id,
            tool_params,
            tags: self.tags,
        })
    }
}

/// Storage variant of StoredInference for database operations (no Python/TypeScript bindings)
#[derive(Clone, Debug, Deserialize, PartialEq, Serialize)]
#[serde(tag = "type", rename_all = "snake_case")]
pub enum StoredInferenceDatabase {
    Chat(StoredChatInferenceDatabase),
    Json(StoredJsonInference),
}

impl std::fmt::Display for StoredInferenceDatabase {
    fn fmt(&self, f: &mut std::fmt::Formatter<'_>) -> std::fmt::Result {
        let json = serde_json::to_string_pretty(self).map_err(|_| std::fmt::Error)?;
        write!(f, "{json}")
    }
}

/// Wire variant of StoredChatInference for API responses with Python/TypeScript bindings
#[derive(Clone, Debug, Deserialize, PartialEq, Serialize)]
#[cfg_attr(feature = "pyo3", pyclass(str))]
#[cfg_attr(test, derive(ts_rs::TS))]
#[cfg_attr(test, ts(export))]
pub struct StoredChatInference {
    pub function_name: String,
    pub variant_name: String,
    pub input: StoredInput,
    pub output: Vec<ContentBlockChatOutput>,
    #[serde(default)]
    pub dispreferred_outputs: Vec<Vec<ContentBlockChatOutput>>,
    pub timestamp: DateTime<Utc>,
    pub episode_id: Uuid,
    pub inference_id: Uuid,
    #[serde(flatten)]
    #[serde(default)]
    pub tool_params: DynamicToolParams,
    #[serde(default)]
    pub tags: HashMap<String, String>,
}

impl std::fmt::Display for StoredChatInference {
    fn fmt(&self, f: &mut std::fmt::Formatter<'_>) -> std::fmt::Result {
        let json = serde_json::to_string_pretty(self).map_err(|_| std::fmt::Error)?;
        write!(f, "{json}")
    }
}

#[cfg(feature = "pyo3")]
#[pymethods]
impl StoredChatInference {
    pub fn __repr__(&self) -> String {
        self.to_string()
    }
}

impl StoredChatInferenceDatabase {
    /// Convert to wire type, properly handling tool params by subtracting static tools
    pub fn into_stored_inference(self, function_config: &FunctionConfig) -> StoredChatInference {
        let tool_params = function_config.database_insert_to_dynamic_tool_params(self.tool_params);

        StoredChatInference {
            function_name: self.function_name,
            variant_name: self.variant_name,
            input: self.input,
            output: self.output,
            dispreferred_outputs: self.dispreferred_outputs,
            timestamp: self.timestamp,
            episode_id: self.episode_id,
            inference_id: self.inference_id,
            tool_params,
            tags: self.tags,
        }
    }
}

/// Storage variant of StoredChatInference for database operations (no Python/TypeScript bindings)
#[derive(Clone, Debug, Deserialize, PartialEq, Serialize)]
pub struct StoredChatInferenceDatabase {
    pub function_name: String,
    pub variant_name: String,
    pub input: StoredInput,
    pub output: Vec<ContentBlockChatOutput>,
    #[serde(default)]
    pub dispreferred_outputs: Vec<Vec<ContentBlockChatOutput>>,
    pub timestamp: DateTime<Utc>,
    pub episode_id: Uuid,
    pub inference_id: Uuid,
    #[serde(default)]
    pub tool_params: ToolCallConfigDatabaseInsert,
    #[serde(default)]
    pub tags: HashMap<String, String>,
}

impl std::fmt::Display for StoredChatInferenceDatabase {
    fn fmt(&self, f: &mut std::fmt::Formatter<'_>) -> std::fmt::Result {
        let json = serde_json::to_string_pretty(self).map_err(|_| std::fmt::Error)?;
        write!(f, "{json}")
    }
}

#[derive(Clone, Debug, Deserialize, PartialEq, Serialize)]
#[cfg_attr(feature = "pyo3", pyclass(str))]
#[cfg_attr(test, derive(ts_rs::TS))]
#[cfg_attr(test, ts(export))]
pub struct StoredJsonInference {
    pub function_name: String,
    pub variant_name: String,
    pub input: StoredInput,
    pub output: JsonInferenceOutput,
    #[serde(default)]
    pub dispreferred_outputs: Vec<JsonInferenceOutput>,
    pub timestamp: DateTime<Utc>,
    pub episode_id: Uuid,
    pub inference_id: Uuid,
    pub output_schema: Value,
    #[serde(default)]
    pub tags: HashMap<String, String>,
}

impl std::fmt::Display for StoredJsonInference {
    fn fmt(&self, f: &mut std::fmt::Formatter<'_>) -> std::fmt::Result {
        let json = serde_json::to_string_pretty(self).map_err(|_| std::fmt::Error)?;
        write!(f, "{json}")
    }
}

#[cfg(feature = "pyo3")]
#[pymethods]
impl StoredJsonInference {
    pub fn __repr__(&self) -> String {
        self.to_string()
    }
}

impl StoredSample for StoredInferenceDatabase {
    fn input_mut(&mut self) -> &mut StoredInput {
        match self {
            StoredInferenceDatabase::Chat(example) => &mut example.input,
            StoredInferenceDatabase::Json(example) => &mut example.input,
        }
    }
    fn input(&self) -> &StoredInput {
        match self {
            StoredInferenceDatabase::Chat(example) => &example.input,
            StoredInferenceDatabase::Json(example) => &example.input,
        }
    }

    fn into_input(self) -> StoredInput {
        match self {
            StoredInferenceDatabase::Chat(example) => example.input,
            StoredInferenceDatabase::Json(example) => example.input,
        }
    }

    fn function_name(&self) -> &str {
        match self {
            StoredInferenceDatabase::Chat(example) => &example.function_name,
            StoredInferenceDatabase::Json(example) => &example.function_name,
        }
    }

    fn owned_simple_info(self) -> SimpleStoredSampleInfo {
        match self {
            StoredInferenceDatabase::Chat(example) => SimpleStoredSampleInfo {
                function_name: example.function_name,
                input: example.input,
                episode_id: Some(example.episode_id),
                inference_id: Some(example.inference_id),
                output: Some(example.output.clone()),
                stored_output: Some(StoredOutput::Chat(example.output)),
                dispreferred_outputs: example.dispreferred_outputs,
                tool_params: Some(example.tool_params),
                output_schema: None,
                tags: example.tags,
            },
            StoredInferenceDatabase::Json(example) => {
                let output = json_output_to_content_block_chat_output(example.output.clone());
                let dispreferred_outputs = example
                    .dispreferred_outputs
                    .into_iter()
                    .map(json_output_to_content_block_chat_output)
                    .collect();
                SimpleStoredSampleInfo {
                    function_name: example.function_name,
                    input: example.input,
                    episode_id: Some(example.episode_id),
                    inference_id: Some(example.inference_id),
                    output: Some(output),
                    stored_output: Some(StoredOutput::Json(example.output)),
                    dispreferred_outputs,
                    tool_params: None,
                    output_schema: Some(example.output_schema),
                    tags: example.tags,
                }
            }
        }
    }
}

fn json_output_to_content_block_chat_output(
    output: JsonInferenceOutput,
) -> Vec<ContentBlockChatOutput> {
    match output.raw {
        Some(raw) => vec![ContentBlockChatOutput::Text(Text { text: raw })],
        None => vec![],
    }
}

#[derive(Clone, Debug, PartialEq, Serialize, Deserialize)]
#[cfg_attr(test, derive(ts_rs::TS))]
#[serde(untagged)]
pub enum StoredOutput {
    Chat(Vec<ContentBlockChatOutput>),
    Json(JsonInferenceOutput),
}

/// Represents an inference that has been prepared for fine-tuning.
/// This is constructed by rendering a StoredInference with a variant for messages
/// and by resolving all network resources (e.g. images).
/// This is a wire type - it uses ToolCallConfigWire and has Python/TypeScript bindings.
#[cfg_attr(feature = "pyo3", pyclass(str))]
#[cfg_attr(test, derive(ts_rs::TS))]
#[derive(Clone, Debug, Serialize, Deserialize)]
#[cfg_attr(any(feature = "e2e_tests", test), derive(PartialEq))]
pub struct RenderedSample {
    pub function_name: String,
    pub input: ModelInput,
    pub stored_input: StoredInput,
    pub output: Option<Vec<ContentBlockChatOutput>>,
    pub stored_output: Option<StoredOutput>,
    pub dispreferred_outputs: Vec<Vec<ContentBlockChatOutput>>,
    pub episode_id: Option<Uuid>,
    pub inference_id: Option<Uuid>,
    pub tool_params: Option<DynamicToolParams>,
    pub output_schema: Option<Value>,
    pub tags: HashMap<String, String>,
}

impl RenderedSample {
    pub fn into_lazy_rendered_sample(self) -> LazyRenderedSample {
        LazyRenderedSample {
            function_name: self.function_name,
            system_input: self.input.system,
            messages: self
                .input
                .messages
                .into_iter()
                .map(ResolvedRequestMessage::into_request_message)
                .collect(),
            stored_input: self.stored_input,
            output: self.output,
            stored_output: self.stored_output,
            dispreferred_outputs: self.dispreferred_outputs,
            episode_id: self.episode_id,
            inference_id: self.inference_id,
            tool_params: self.tool_params,
            output_schema: self.output_schema,
            tags: self.tags,
        }
    }
}

/// Like `RenderedSample`, but holds `RequestMessage`s instead of `ResolvedRequestMessage`s
pub struct LazyRenderedSample {
    pub function_name: String,
    pub system_input: Option<String>,
    // This is a a `Vec<ResolvedRequestMessage>` in `RenderedSample`
    pub messages: Vec<RequestMessage>,
    pub stored_input: StoredInput,
    pub output: Option<Vec<ContentBlockChatOutput>>,
    pub stored_output: Option<StoredOutput>,
    pub dispreferred_outputs: Vec<Vec<ContentBlockChatOutput>>,
    pub episode_id: Option<Uuid>,
    pub inference_id: Option<Uuid>,
    pub tool_params: Option<DynamicToolParams>,
    pub output_schema: Option<Value>,
    pub tags: HashMap<String, String>,
}

#[cfg(feature = "pyo3")]
#[pymethods]
impl RenderedSample {
    #[getter]
    pub fn get_function_name(&self) -> &str {
        &self.function_name
    }

    #[getter]
    pub fn get_input(&self) -> ModelInput {
        self.input.clone()
    }

    #[getter]
    pub fn get_output<'py>(&self, py: Python<'py>) -> PyResult<Bound<'py, PyAny>> {
        if let Some(output) = &self.output {
            let output = output
                .iter()
                .map(|x| content_block_chat_output_to_python(py, x.clone()))
                .collect::<PyResult<Vec<_>>>()?;
            PyList::new(py, output).map(Bound::into_any)
        } else {
            Ok(py.None().into_bound(py))
        }
    }

    #[getter]
    pub fn get_stored_output<'py>(&self, py: Python<'py>) -> PyResult<Bound<'py, PyAny>> {
        if let Some(stored_output) = &self.stored_output {
            match stored_output {
                StoredOutput::Chat(output) => {
                    let output = output
                        .iter()
                        .map(|x| content_block_chat_output_to_python(py, x.clone()))
                        .collect::<PyResult<Vec<_>>>()?;
                    PyList::new(py, output).map(Bound::into_any)
                }
                StoredOutput::Json(output) => Ok(output.clone().into_py_any(py)?.into_bound(py)),
            }
        } else {
            Ok(py.None().into_bound(py))
        }
    }

    #[getter]
    pub fn get_dispreferred_outputs<'py>(&self, py: Python<'py>) -> PyResult<Bound<'py, PyAny>> {
        let dispreferred_outputs = self
            .dispreferred_outputs
            .iter()
            .map(|x| {
                x.iter()
                    .map(|y| content_block_chat_output_to_python(py, y.clone()))
                    .collect::<PyResult<Vec<_>>>()
            })
            .collect::<PyResult<Vec<_>>>()?;
        PyList::new(py, dispreferred_outputs).map(Bound::into_any)
    }

    #[getter]
    pub fn get_tool_params(&self) -> Option<DynamicToolParams> {
        self.tool_params.clone()
    }

    #[getter]
    pub fn get_output_schema<'py>(&self, py: Python<'py>) -> PyResult<Bound<'py, PyAny>> {
        serialize_to_dict(py, self.output_schema.clone()).map(|x| x.into_bound(py))
    }

    #[getter]
    pub fn get_episode_id<'py>(&self, py: Python<'py>) -> PyResult<Bound<'py, PyAny>> {
        match self.episode_id {
            Some(id) => uuid_to_python(py, id),
            None => Ok(py.None().into_bound(py)),
        }
    }

    #[getter]
    pub fn get_inference_id<'py>(&self, py: Python<'py>) -> PyResult<Bound<'py, PyAny>> {
        match self.inference_id {
            Some(id) => uuid_to_python(py, id),
            None => Ok(py.None().into_bound(py)),
        }
    }

    pub fn __repr__(&self) -> String {
        self.to_string()
    }

    #[getter]
    pub fn get_tags(&self) -> HashMap<String, String> {
        self.tags.clone()
    }

    #[getter]
    pub fn get_stored_input(&self) -> StoredInput {
        self.stored_input.clone()
    }
}

impl std::fmt::Display for RenderedSample {
    fn fmt(&self, f: &mut std::fmt::Formatter<'_>) -> std::fmt::Result {
        // Serialize the rendered inference to pretty-printed JSON
        let json = serde_json::to_string_pretty(self).map_err(|_| std::fmt::Error)?;
        write!(f, "{json}")
    }
}

/// Convert a StoredInference's input to a ModelInput.
/// `variants` should be a map from function name to variant name, i.e. what variant to use for a particular function
/// as the stored inference is being rendered.
/// This does not handle resolving network resources (e.g. images).
async fn render_model_input(
    resolved_input: &ResolvedInput,
    function_name: &str,
    config: &Config,
    variants: &HashMap<String, String>,
) -> Result<ModelInput, Error> {
    let variant_name = variants.get(function_name).ok_or_else(|| {
        Error::new(ErrorDetails::MissingFunctionInVariants {
            function_name: function_name.to_string(),
        })
    })?;
    let function_config = config.get_function(function_name)?;
    let variant_config = function_config
        .variants()
        .get(variant_name)
        .ok_or_else(|| {
            Error::new(ErrorDetails::UnknownVariant {
                name: variant_name.clone(),
            })
        })?;
    let VariantConfig::ChatCompletion(chat_completion_config) = &variant_config.inner else {
        return Err(Error::new(ErrorDetails::InvalidVariantForOptimization {
            function_name: function_name.to_string(),
            variant_name: variant_name.clone(),
        }));
    };
    prepare_model_input(
        resolved_input.system.as_ref(),
        &resolved_input.messages,
        &config.templates,
        chat_completion_config.templates(),
    )
    .await
}

/// Render an impl StoredSample to a RenderedStoredInference.
/// `variants` should be a map from function name to variant name, i.e. what variant to use for a particular function
/// as the inference example is being rendered.
///
/// This does not handle resolving network resources (e.g. images).
pub async fn render_stored_sample<T: StoredSample>(
    stored_sample: T,
    resolved_input: ResolvedInput,
    config: &Config,
    variants: &HashMap<String, String>,
) -> Result<RenderedSample, Error> {
    let SimpleStoredSampleInfo {
        function_name,
        input: _,
        output,
        stored_output,
        dispreferred_outputs,
        tool_params,
        output_schema,
        episode_id,
        inference_id,
        tags,
    } = stored_sample.owned_simple_info();
    let model_input = render_model_input(&resolved_input, &function_name, config, variants).await?;

    // Convert tool_params from storage format to wire format, subtracting static tools
    let function_config = config.get_function(&function_name)?;
    let dynamic_tool_params =
        tool_params.map(|tp| function_config.database_insert_to_dynamic_tool_params(tp));

    Ok(RenderedSample {
        function_name,
        episode_id,
        inference_id,
        input: model_input,
        stored_input: resolved_input.into_stored_input()?,
        output,
        stored_output,
        dispreferred_outputs,
        tool_params: dynamic_tool_params,
        output_schema,
        tags,
    })
}

#[cfg(test)]
mod tests {
    use super::*;
    use crate::db::datasets::DatapointInsert;
    use crate::endpoints::datasets::v1::types::CreateDatapointsFromInferenceOutputSource;
    use crate::inference::types::System;
    use crate::inference::types::{ContentBlockChatOutput, JsonInferenceOutput, Text};
    use crate::tool::ToolCallConfigDatabaseInsert;

    /// Helper to create a test StoredChatInference with all fields populated
    fn create_test_chat_inference() -> StoredChatInference {
        let inference_id = Uuid::now_v7();
        let episode_id = Uuid::now_v7();

        StoredChatInference {
            function_name: "test_function".to_string(),
            variant_name: "test_variant".to_string(),
            input: StoredInput {
                system: Some(System::Text("Test system prompt".to_string())),
                messages: vec![],
            },
            output: vec![
                ContentBlockChatOutput::Text(Text {
                    text: "Test output 1".to_string(),
                }),
                ContentBlockChatOutput::Text(Text {
                    text: "Test output 2".to_string(),
                }),
            ],
            dispreferred_outputs: vec![],
            timestamp: DateTime::parse_from_rfc3339("2024-01-01T00:00:00Z")
                .unwrap()
                .with_timezone(&Utc),
            episode_id,
            inference_id,
            tool_params: ToolCallConfigDatabaseInsert::default(),
            tags: {
                let mut tags = HashMap::new();
                tags.insert("key1".to_string(), "value1".to_string());
                tags.insert("key2".to_string(), "value2".to_string());
                tags
            },
        }
    }

    /// Helper to create a test StoredJsonInference with all fields populated
    fn create_test_json_inference() -> StoredJsonInference {
        let inference_id = Uuid::now_v7();
        let episode_id = Uuid::now_v7();

        StoredJsonInference {
            function_name: "json_function".to_string(),
            variant_name: "json_variant".to_string(),
            input: StoredInput {
                system: Some(System::Text("JSON system prompt".to_string())),
                messages: vec![],
            },
            output: JsonInferenceOutput {
                raw: Some(r#"{"result": "test"}"#.to_string()),
                parsed: Some(serde_json::json!({"result": "test"})),
            },
            dispreferred_outputs: vec![],
            timestamp: DateTime::parse_from_rfc3339("2024-01-01T00:00:00Z")
                .unwrap()
                .with_timezone(&Utc),
            episode_id,
            inference_id,
            output_schema: serde_json::json!({
                "type": "object",
                "properties": {
                    "result": {"type": "string"}
                }
            }),
            tags: {
                let mut tags = HashMap::new();
                tags.insert("json_key".to_string(), "json_value".to_string());
                tags
            },
        }
    }

    #[test]
    fn test_chat_inference_to_datapoint_with_inference_output() {
        let chat_inference = create_test_chat_inference();
        let dataset_name = "test_dataset";
        let output_source = CreateDatapointsFromInferenceOutputSource::Inference;

        let original_inference_id = chat_inference.inference_id;
        let original_episode_id = chat_inference.episode_id;
        let original_function_name = chat_inference.function_name.clone();
        let original_input = chat_inference.input.clone();
        let original_output = chat_inference.output.clone();
        let original_tool_params = chat_inference.tool_params.clone();
        let original_tags = chat_inference.tags.clone();

        let inference = StoredInference::Chat(chat_inference);
        let datapoint = inference.into_datapoint_insert(dataset_name, &output_source);

        match datapoint {
            DatapointInsert::Chat(dp) => {
                assert_eq!(dp.dataset_name, dataset_name);
                assert_eq!(dp.function_name, original_function_name);
                assert_eq!(dp.name, None);
                assert_ne!(dp.id, Uuid::nil());
                assert_eq!(dp.episode_id, Some(original_episode_id));
                assert_eq!(dp.input, original_input);
                assert_eq!(dp.output, Some(original_output));
                assert_eq!(dp.tool_params, Some(original_tool_params));
                assert_eq!(dp.tags, Some(original_tags));
                assert_eq!(dp.staled_at, None);
                assert_eq!(dp.source_inference_id, Some(original_inference_id));
                assert!(!dp.is_custom);
            }
            DatapointInsert::Json(_) => panic!("Expected Chat datapoint, got Json"),
        }
    }

    #[test]
    fn test_chat_inference_to_datapoint_with_none_output() {
        let chat_inference = create_test_chat_inference();
        let dataset_name = "test_dataset";
        let output_source = CreateDatapointsFromInferenceOutputSource::None;

        let inference = StoredInference::Chat(chat_inference);
        let datapoint = inference.into_datapoint_insert(dataset_name, &output_source);

        match datapoint {
            DatapointInsert::Chat(dp) => {
                // When output_source is None, output should be None
                assert_eq!(dp.output, None);

                // All other fields should still be preserved correctly
                assert_eq!(dp.dataset_name, dataset_name);
                assert!(!dp.is_custom);
            }
            DatapointInsert::Json(_) => panic!("Expected Chat datapoint, got Json"),
        }
    }

    #[test]
    fn test_chat_inference_to_datapoint_with_demonstration_output() {
        let chat_inference = create_test_chat_inference();
        let dataset_name = "test_dataset";
        let output_source = CreateDatapointsFromInferenceOutputSource::Demonstration;

        let original_output = chat_inference.output.clone();
        let inference = StoredInference::Chat(chat_inference);
        let datapoint = inference.into_datapoint_insert(dataset_name, &output_source);

        match datapoint {
            DatapointInsert::Chat(dp) => {
                // Demonstration output is joined during the query; we just make sure it's present.
                assert_eq!(dp.output, Some(original_output));
            }
            DatapointInsert::Json(_) => panic!("Expected Chat datapoint, got Json"),
        }
    }

    #[test]
    fn test_json_inference_to_datapoint_with_inference_output() {
        let json_inference = create_test_json_inference();
        let dataset_name = "json_dataset";
        let output_source = CreateDatapointsFromInferenceOutputSource::Inference;

        let original_inference_id = json_inference.inference_id;
        let original_episode_id = json_inference.episode_id;
        let original_function_name = json_inference.function_name.clone();
        let original_input = json_inference.input.clone();
        let original_output = json_inference.output.clone();
        let original_output_schema = json_inference.output_schema.clone();
        let original_tags = json_inference.tags.clone();

        let inference = StoredInference::Json(json_inference);
        let datapoint = inference.into_datapoint_insert(dataset_name, &output_source);

        match datapoint {
            DatapointInsert::Json(dp) => {
                assert_eq!(dp.dataset_name, dataset_name);
                assert_eq!(dp.function_name, original_function_name);
                assert_eq!(dp.name, None);
                assert_ne!(dp.id, Uuid::nil());
                assert_eq!(dp.episode_id, Some(original_episode_id));
                assert_eq!(dp.input, original_input);
                assert_eq!(dp.output, Some(original_output));
                assert_eq!(dp.output_schema, original_output_schema);
                assert_eq!(dp.tags, Some(original_tags));
                assert_eq!(dp.staled_at, None);
                assert_eq!(dp.source_inference_id, Some(original_inference_id));
                assert!(!dp.is_custom);
            }
            DatapointInsert::Chat(_) => panic!("Expected Json datapoint, got Chat"),
        }
    }

    #[test]
    fn test_json_inference_to_datapoint_with_none_output() {
        let json_inference = create_test_json_inference();
        let dataset_name = "json_dataset";
        let output_source = CreateDatapointsFromInferenceOutputSource::None;

        let inference = StoredInference::Json(json_inference);
        let datapoint = inference.into_datapoint_insert(dataset_name, &output_source);

        match datapoint {
            DatapointInsert::Json(dp) => {
                // When output_source is None, output should be None
                assert_eq!(dp.output, None);

                // All other fields should still be preserved correctly
                assert_eq!(dp.dataset_name, dataset_name);
                assert!(!dp.is_custom);
            }
            DatapointInsert::Chat(_) => panic!("Expected Json datapoint, got Chat"),
        }
    }

    #[test]
    fn test_json_inference_to_datapoint_with_demonstration_output() {
        let json_inference = create_test_json_inference();
        let dataset_name = "json_dataset";
        let output_source = CreateDatapointsFromInferenceOutputSource::Demonstration;

        let original_output = json_inference.output.clone();
        let inference = StoredInference::Json(json_inference);
        let datapoint = inference.into_datapoint_insert(dataset_name, &output_source);

        match datapoint {
            DatapointInsert::Json(dp) => {
                // Demonstration output is joined during the query; we just make sure it's present.
                assert_eq!(dp.output, Some(original_output));
            }
            DatapointInsert::Chat(_) => panic!("Expected Json datapoint, got Chat"),
        }
    }

    #[test]
    fn test_new_datapoint_id_is_generated_for_each_conversion() {
        let chat_inference = create_test_chat_inference();
        let dataset_name = "test_dataset";
        let output_source = CreateDatapointsFromInferenceOutputSource::Inference;

        // Convert the same inference twice
        let inference1 = StoredInference::Chat(chat_inference.clone());
        let inference2 = StoredInference::Chat(chat_inference);
        let datapoint1 = inference1.into_datapoint_insert(dataset_name, &output_source);
        let datapoint2 = inference2.into_datapoint_insert(dataset_name, &output_source);

        // Extract IDs
        let id1 = match datapoint1 {
            DatapointInsert::Chat(dp) => dp.id,
            DatapointInsert::Json(_) => panic!("Expected Chat"),
        };

        let id2 = match datapoint2 {
            DatapointInsert::Chat(dp) => dp.id,
            DatapointInsert::Json(_) => panic!("Expected Chat"),
        };

        // IDs should be different (each conversion generates a new UUID)
        assert_ne!(
            id1, id2,
            "Datapoint IDs should be unique for each conversion"
        );
    }

    #[test]
    fn test_chat_inference_with_empty_tags() {
        let mut chat_inference = create_test_chat_inference();
        chat_inference.tags = HashMap::new();

        let dataset_name = "test_dataset";
        let output_source = CreateDatapointsFromInferenceOutputSource::Inference;

        let inference = StoredInference::Chat(chat_inference);
        let datapoint = inference.into_datapoint_insert(dataset_name, &output_source);

        match datapoint {
            DatapointInsert::Chat(dp) => {
                // Empty HashMap should be converted to Some(empty HashMap)
                assert_eq!(dp.tags, Some(HashMap::new()));
            }
            DatapointInsert::Json(_) => panic!("Expected Chat datapoint"),
        }
    }

    #[test]
    fn test_json_inference_with_empty_tags() {
        let mut json_inference = create_test_json_inference();
        json_inference.tags = HashMap::new();

        let dataset_name = "test_dataset";
        let output_source = CreateDatapointsFromInferenceOutputSource::Inference;

        let inference = StoredInference::Json(json_inference);
        let datapoint = inference.into_datapoint_insert(dataset_name, &output_source);

        match datapoint {
            DatapointInsert::Json(dp) => {
                // Empty HashMap should be converted to Some(empty HashMap)
                assert_eq!(dp.tags, Some(HashMap::new()));
            }
            DatapointInsert::Chat(_) => panic!("Expected Json datapoint"),
        }
    }

    #[test]
    fn test_stored_inference_id() {
        let chat_inference = create_test_chat_inference();
        let json_inference = create_test_json_inference();

        let chat_id = StoredInference::Chat(chat_inference.clone()).id();
        let json_id = StoredInference::Json(json_inference.clone()).id();

        assert_eq!(chat_id, chat_inference.inference_id);
        assert_eq!(json_id, json_inference.inference_id);
    }
}<|MERGE_RESOLUTION|>--- conflicted
+++ resolved
@@ -1,13 +1,10 @@
 use std::{collections::HashMap, sync::Arc};
 
-<<<<<<< HEAD
-use crate::function::FunctionConfig;
-=======
 use crate::db::datasets::{
     ChatInferenceDatapointInsert, DatapointInsert, JsonInferenceDatapointInsert,
 };
 use crate::endpoints::datasets::v1::types::CreateDatapointsFromInferenceOutputSource;
->>>>>>> 7054e451
+use crate::function::FunctionConfig;
 #[cfg(feature = "pyo3")]
 use crate::inference::types::pyo3_helpers::{
     content_block_chat_output_to_python, serialize_to_dict, uuid_to_python,
@@ -91,7 +88,8 @@
         self,
         dataset_name: &str,
         output_source: &CreateDatapointsFromInferenceOutputSource,
-    ) -> DatapointInsert {
+        config: &Config,
+    ) -> Result<DatapointInsert, Error> {
         let datapoint_id = Uuid::now_v7();
 
         match self {
@@ -120,7 +118,7 @@
                     is_custom: false,
                 };
 
-                DatapointInsert::Json(datapoint)
+                Ok(DatapointInsert::Json(datapoint))
             }
             StoredInference::Chat(inference) => {
                 let output = match output_source {
@@ -131,6 +129,12 @@
                     }
                 };
 
+                // Convert DynamicToolParams (wire type) to ToolCallConfigDatabaseInsert (storage type)
+                let function_config = config.get_function(&inference.function_name)?;
+                let tool_params = function_config
+                    .dynamic_tool_params_to_database_insert(inference.tool_params, &config.tools)?
+                    .unwrap_or_default();
+
                 let datapoint = ChatInferenceDatapointInsert {
                     dataset_name: dataset_name.to_string(),
                     function_name: inference.function_name,
@@ -139,7 +143,7 @@
                     episode_id: Some(inference.episode_id),
                     input: inference.input,
                     output,
-                    tool_params: Some(inference.tool_params),
+                    tool_params: Some(tool_params),
                     tags: Some(inference.tags),
                     auxiliary: String::new(),
                     staled_at: None,
@@ -147,7 +151,7 @@
                     is_custom: false,
                 };
 
-                DatapointInsert::Chat(datapoint)
+                Ok(DatapointInsert::Chat(datapoint))
             }
         }
     }
@@ -345,6 +349,15 @@
     fn fmt(&self, f: &mut std::fmt::Formatter<'_>) -> std::fmt::Result {
         let json = serde_json::to_string_pretty(self).map_err(|_| std::fmt::Error)?;
         write!(f, "{json}")
+    }
+}
+
+impl StoredInferenceDatabase {
+    pub fn id(&self) -> Uuid {
+        match self {
+            StoredInferenceDatabase::Json(inference) => inference.inference_id,
+            StoredInferenceDatabase::Chat(inference) => inference.inference_id,
+        }
     }
 }
 
@@ -804,11 +817,52 @@
 #[cfg(test)]
 mod tests {
     use super::*;
+    use crate::config::{Config, SchemaData};
     use crate::db::datasets::DatapointInsert;
     use crate::endpoints::datasets::v1::types::CreateDatapointsFromInferenceOutputSource;
+    use crate::experimentation::ExperimentationConfig;
+    use crate::function::{FunctionConfig, FunctionConfigChat, FunctionConfigJson};
     use crate::inference::types::System;
     use crate::inference::types::{ContentBlockChatOutput, JsonInferenceOutput, Text};
-    use crate::tool::ToolCallConfigDatabaseInsert;
+    use crate::jsonschema_util::StaticJSONSchema;
+    use crate::tool::{DynamicToolParams, ToolCallConfig, ToolChoice};
+    use std::sync::Arc;
+
+    /// Helper to create a test config with the functions registered
+    fn create_test_config() -> Config {
+        let mut config = Config::default();
+
+        // Add the test_function (Chat function)
+        config.functions.insert(
+            "test_function".to_string(),
+            Arc::new(FunctionConfig::Chat(FunctionConfigChat {
+                variants: Default::default(),
+                schemas: SchemaData::default(),
+                tools: vec![],
+                tool_choice: ToolChoice::Auto,
+                parallel_tool_calls: None,
+                description: None,
+                experimentation: ExperimentationConfig::default(),
+                all_explicit_templates_names: Default::default(),
+            })),
+        );
+
+        // Add the json_function (Json function)
+        config.functions.insert(
+            "json_function".to_string(),
+            Arc::new(FunctionConfig::Json(FunctionConfigJson {
+                variants: Default::default(),
+                schemas: SchemaData::default(),
+                output_schema: StaticJSONSchema::default(),
+                implicit_tool_call_config: ToolCallConfig::default(),
+                description: None,
+                experimentation: ExperimentationConfig::default(),
+                all_explicit_template_names: Default::default(),
+            })),
+        );
+
+        config
+    }
 
     /// Helper to create a test StoredChatInference with all fields populated
     fn create_test_chat_inference() -> StoredChatInference {
@@ -836,7 +890,7 @@
                 .with_timezone(&Utc),
             episode_id,
             inference_id,
-            tool_params: ToolCallConfigDatabaseInsert::default(),
+            tool_params: DynamicToolParams::default(),
             tags: {
                 let mut tags = HashMap::new();
                 tags.insert("key1".to_string(), "value1".to_string());
@@ -887,17 +941,19 @@
         let chat_inference = create_test_chat_inference();
         let dataset_name = "test_dataset";
         let output_source = CreateDatapointsFromInferenceOutputSource::Inference;
+        let config = create_test_config();
 
         let original_inference_id = chat_inference.inference_id;
         let original_episode_id = chat_inference.episode_id;
         let original_function_name = chat_inference.function_name.clone();
         let original_input = chat_inference.input.clone();
         let original_output = chat_inference.output.clone();
-        let original_tool_params = chat_inference.tool_params.clone();
         let original_tags = chat_inference.tags.clone();
 
         let inference = StoredInference::Chat(chat_inference);
-        let datapoint = inference.into_datapoint_insert(dataset_name, &output_source);
+        let datapoint = inference
+            .into_datapoint_insert(dataset_name, &output_source, &config)
+            .unwrap();
 
         match datapoint {
             DatapointInsert::Chat(dp) => {
@@ -908,7 +964,9 @@
                 assert_eq!(dp.episode_id, Some(original_episode_id));
                 assert_eq!(dp.input, original_input);
                 assert_eq!(dp.output, Some(original_output));
-                assert_eq!(dp.tool_params, Some(original_tool_params));
+                // tool_params are converted from DynamicToolParams to ToolCallConfigDatabaseInsert
+                // Since we used default DynamicToolParams, we should get default ToolCallConfigDatabaseInsert
+                assert!(dp.tool_params.is_some());
                 assert_eq!(dp.tags, Some(original_tags));
                 assert_eq!(dp.staled_at, None);
                 assert_eq!(dp.source_inference_id, Some(original_inference_id));
@@ -923,9 +981,12 @@
         let chat_inference = create_test_chat_inference();
         let dataset_name = "test_dataset";
         let output_source = CreateDatapointsFromInferenceOutputSource::None;
+        let config = create_test_config();
 
         let inference = StoredInference::Chat(chat_inference);
-        let datapoint = inference.into_datapoint_insert(dataset_name, &output_source);
+        let datapoint = inference
+            .into_datapoint_insert(dataset_name, &output_source, &config)
+            .unwrap();
 
         match datapoint {
             DatapointInsert::Chat(dp) => {
@@ -945,10 +1006,13 @@
         let chat_inference = create_test_chat_inference();
         let dataset_name = "test_dataset";
         let output_source = CreateDatapointsFromInferenceOutputSource::Demonstration;
+        let config = create_test_config();
 
         let original_output = chat_inference.output.clone();
         let inference = StoredInference::Chat(chat_inference);
-        let datapoint = inference.into_datapoint_insert(dataset_name, &output_source);
+        let datapoint = inference
+            .into_datapoint_insert(dataset_name, &output_source, &config)
+            .unwrap();
 
         match datapoint {
             DatapointInsert::Chat(dp) => {
@@ -964,6 +1028,7 @@
         let json_inference = create_test_json_inference();
         let dataset_name = "json_dataset";
         let output_source = CreateDatapointsFromInferenceOutputSource::Inference;
+        let config = create_test_config();
 
         let original_inference_id = json_inference.inference_id;
         let original_episode_id = json_inference.episode_id;
@@ -974,7 +1039,9 @@
         let original_tags = json_inference.tags.clone();
 
         let inference = StoredInference::Json(json_inference);
-        let datapoint = inference.into_datapoint_insert(dataset_name, &output_source);
+        let datapoint = inference
+            .into_datapoint_insert(dataset_name, &output_source, &config)
+            .unwrap();
 
         match datapoint {
             DatapointInsert::Json(dp) => {
@@ -1000,9 +1067,12 @@
         let json_inference = create_test_json_inference();
         let dataset_name = "json_dataset";
         let output_source = CreateDatapointsFromInferenceOutputSource::None;
+        let config = create_test_config();
 
         let inference = StoredInference::Json(json_inference);
-        let datapoint = inference.into_datapoint_insert(dataset_name, &output_source);
+        let datapoint = inference
+            .into_datapoint_insert(dataset_name, &output_source, &config)
+            .unwrap();
 
         match datapoint {
             DatapointInsert::Json(dp) => {
@@ -1022,10 +1092,13 @@
         let json_inference = create_test_json_inference();
         let dataset_name = "json_dataset";
         let output_source = CreateDatapointsFromInferenceOutputSource::Demonstration;
+        let config = create_test_config();
 
         let original_output = json_inference.output.clone();
         let inference = StoredInference::Json(json_inference);
-        let datapoint = inference.into_datapoint_insert(dataset_name, &output_source);
+        let datapoint = inference
+            .into_datapoint_insert(dataset_name, &output_source, &config)
+            .unwrap();
 
         match datapoint {
             DatapointInsert::Json(dp) => {
@@ -1041,12 +1114,17 @@
         let chat_inference = create_test_chat_inference();
         let dataset_name = "test_dataset";
         let output_source = CreateDatapointsFromInferenceOutputSource::Inference;
+        let config = create_test_config();
 
         // Convert the same inference twice
         let inference1 = StoredInference::Chat(chat_inference.clone());
         let inference2 = StoredInference::Chat(chat_inference);
-        let datapoint1 = inference1.into_datapoint_insert(dataset_name, &output_source);
-        let datapoint2 = inference2.into_datapoint_insert(dataset_name, &output_source);
+        let datapoint1 = inference1
+            .into_datapoint_insert(dataset_name, &output_source, &config)
+            .unwrap();
+        let datapoint2 = inference2
+            .into_datapoint_insert(dataset_name, &output_source, &config)
+            .unwrap();
 
         // Extract IDs
         let id1 = match datapoint1 {
@@ -1073,9 +1151,12 @@
 
         let dataset_name = "test_dataset";
         let output_source = CreateDatapointsFromInferenceOutputSource::Inference;
+        let config = create_test_config();
 
         let inference = StoredInference::Chat(chat_inference);
-        let datapoint = inference.into_datapoint_insert(dataset_name, &output_source);
+        let datapoint = inference
+            .into_datapoint_insert(dataset_name, &output_source, &config)
+            .unwrap();
 
         match datapoint {
             DatapointInsert::Chat(dp) => {
@@ -1093,9 +1174,12 @@
 
         let dataset_name = "test_dataset";
         let output_source = CreateDatapointsFromInferenceOutputSource::Inference;
+        let config = create_test_config();
 
         let inference = StoredInference::Json(json_inference);
-        let datapoint = inference.into_datapoint_insert(dataset_name, &output_source);
+        let datapoint = inference
+            .into_datapoint_insert(dataset_name, &output_source, &config)
+            .unwrap();
 
         match datapoint {
             DatapointInsert::Json(dp) => {
