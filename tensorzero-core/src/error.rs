--- conflicted
+++ resolved
@@ -515,14 +515,15 @@
     /// Defines the error level for logging this error
     fn level(&self) -> tracing::Level {
         match self {
-<<<<<<< HEAD
             ErrorDetails::InvalidTemplatePath
             | ErrorDetails::AllVariantsFailed { .. }
             | ErrorDetails::ApiKeyMissing { .. }
             | ErrorDetails::AppState { .. }
             | ErrorDetails::BadCredentialsPreInference { .. }
             | ErrorDetails::BadImageFetch { .. }
+            | ErrorDetails::Base64 { .. }
             | ErrorDetails::ChannelWrite { .. }
+            | ErrorDetails::ClickHouseConfiguration { .. }
             | ErrorDetails::ClickHouseConnection { .. }
             | ErrorDetails::ClickHouseDeserialization { .. }
             | ErrorDetails::ClickHouseMigration { .. }
@@ -594,6 +595,7 @@
             | ErrorDetails::JsonRequest { .. }
             | ErrorDetails::MissingBatchInferenceResponse { .. }
             | ErrorDetails::MissingFileExtension { .. }
+            | ErrorDetails::ModelNotFound { .. }
             | ErrorDetails::ModelProviderTimeout { .. }
             | ErrorDetails::ModelTimeout { .. }
             | ErrorDetails::Observability { .. }
@@ -612,114 +614,12 @@
             | ErrorDetails::UnsupportedVariantForStreamingInference { .. }
             | ErrorDetails::UuidInFuture { .. }
             | ErrorDetails::VariantTimeout { .. } => tracing::Level::WARN,
-=======
-            ErrorDetails::AllVariantsFailed { .. } => tracing::Level::ERROR,
-            ErrorDetails::ApiKeyMissing { .. } => tracing::Level::ERROR,
-            ErrorDetails::AppState { .. } => tracing::Level::ERROR,
-            ErrorDetails::ObjectStoreUnconfigured { .. } => tracing::Level::ERROR,
-            ErrorDetails::ExtraBodyReplacement { .. } => tracing::Level::ERROR,
-            ErrorDetails::InvalidInferenceTarget { .. } => tracing::Level::WARN,
-            ErrorDetails::BadCredentialsPreInference { .. } => tracing::Level::ERROR,
-            ErrorDetails::Base64 { .. } => tracing::Level::ERROR,
-            ErrorDetails::UnsupportedContentBlockType { .. } => tracing::Level::WARN,
-            ErrorDetails::BatchInputValidation { .. } => tracing::Level::WARN,
-            ErrorDetails::BatchNotFound { .. } => tracing::Level::WARN,
-            ErrorDetails::Cache { .. } => tracing::Level::WARN,
-            ErrorDetails::ChannelWrite { .. } => tracing::Level::ERROR,
-            ErrorDetails::ClickHouseConnection { .. } => tracing::Level::ERROR,
-            ErrorDetails::BadImageFetch { .. } => tracing::Level::ERROR,
-            ErrorDetails::ClickHouseConfiguration { .. } => tracing::Level::ERROR,
-            ErrorDetails::ClickHouseDeserialization { .. } => tracing::Level::ERROR,
-            ErrorDetails::ClickHouseMigration { .. } => tracing::Level::ERROR,
-            ErrorDetails::ClickHouseQuery { .. } => tracing::Level::ERROR,
-            ErrorDetails::ObjectStoreWrite { .. } => tracing::Level::ERROR,
-            ErrorDetails::Config { .. } => tracing::Level::ERROR,
-            ErrorDetails::DatapointNotFound { .. } => tracing::Level::WARN,
-            ErrorDetails::DuplicateTool { .. } => tracing::Level::WARN,
-            ErrorDetails::DynamicJsonSchema { .. } => tracing::Level::WARN,
-            ErrorDetails::FileRead { .. } => tracing::Level::ERROR,
-            ErrorDetails::GCPCredentials { .. } => tracing::Level::ERROR,
-            ErrorDetails::Inference { .. } => tracing::Level::ERROR,
-            ErrorDetails::InferenceClient { .. } => tracing::Level::ERROR,
-            ErrorDetails::InferenceNotFound { .. } => tracing::Level::WARN,
-            ErrorDetails::InferenceServer { .. } => tracing::Level::ERROR,
-            ErrorDetails::InferenceTimeout { .. } => tracing::Level::WARN,
-            ErrorDetails::ModelProviderTimeout { .. } => tracing::Level::WARN,
-            ErrorDetails::ModelTimeout { .. } => tracing::Level::WARN,
-            ErrorDetails::VariantTimeout { .. } => tracing::Level::WARN,
-            ErrorDetails::InputValidation { .. } => tracing::Level::WARN,
-            ErrorDetails::InternalError { .. } => tracing::Level::ERROR,
-            ErrorDetails::InvalidBaseUrl { .. } => tracing::Level::ERROR,
-            ErrorDetails::InvalidBatchParams { .. } => tracing::Level::ERROR,
-            ErrorDetails::InvalidCandidate { .. } => tracing::Level::ERROR,
-            ErrorDetails::InvalidClientMode { .. } => tracing::Level::ERROR,
-            ErrorDetails::InvalidDiclConfig { .. } => tracing::Level::ERROR,
-            ErrorDetails::InvalidDatasetName { .. } => tracing::Level::WARN,
-            ErrorDetails::InvalidDynamicEvaluationRun { .. } => tracing::Level::ERROR,
-            ErrorDetails::InvalidInferenceOutputSource { .. } => tracing::Level::WARN,
-            ErrorDetails::InvalidTensorzeroUuid { .. } => tracing::Level::WARN,
-            ErrorDetails::InvalidFunctionVariants { .. } => tracing::Level::ERROR,
-            ErrorDetails::InvalidVariantForOptimization { .. } => tracing::Level::WARN,
-            ErrorDetails::InvalidDynamicTemplatePath { .. } => tracing::Level::WARN,
-            ErrorDetails::InvalidEncodedJobHandle => tracing::Level::WARN,
-            ErrorDetails::InvalidJobHandle { .. } => tracing::Level::WARN,
-            ErrorDetails::InvalidRenderedStoredInference { .. } => tracing::Level::ERROR,
-            ErrorDetails::InvalidMetricName { .. } => tracing::Level::WARN,
-            ErrorDetails::InvalidMessage { .. } => tracing::Level::WARN,
-            ErrorDetails::InvalidModel { .. } => tracing::Level::ERROR,
-            ErrorDetails::InvalidModelProvider { .. } => tracing::Level::ERROR,
-            ErrorDetails::InvalidOpenAICompatibleRequest { .. } => tracing::Level::ERROR,
-            ErrorDetails::InvalidProviderConfig { .. } => tracing::Level::ERROR,
-            ErrorDetails::InvalidRequest { .. } => tracing::Level::WARN,
-            ErrorDetails::InvalidTemplatePath => tracing::Level::ERROR,
-            ErrorDetails::InvalidTool { .. } => tracing::Level::ERROR,
-            ErrorDetails::InvalidUuid { .. } => tracing::Level::ERROR,
-            ErrorDetails::InvalidValFraction { .. } => tracing::Level::WARN,
-            ErrorDetails::JsonRequest { .. } => tracing::Level::WARN,
-            ErrorDetails::JsonSchema { .. } => tracing::Level::ERROR,
-            ErrorDetails::JsonSchemaValidation { .. } => tracing::Level::ERROR,
-            ErrorDetails::MiniJinjaEnvironment { .. } => tracing::Level::ERROR,
-            ErrorDetails::MiniJinjaTemplate { .. } => tracing::Level::ERROR,
-            ErrorDetails::MiniJinjaTemplateMissing { .. } => tracing::Level::ERROR,
-            ErrorDetails::MiniJinjaTemplateRender { .. } => tracing::Level::ERROR,
-            ErrorDetails::MissingFunctionInVariants { .. } => tracing::Level::ERROR,
-            ErrorDetails::MissingBatchInferenceResponse { .. } => tracing::Level::WARN,
-            ErrorDetails::MissingFileExtension { .. } => tracing::Level::WARN,
-            ErrorDetails::ModelProvidersExhausted { .. } => tracing::Level::ERROR,
-            ErrorDetails::ModelNotFound { .. } => tracing::Level::WARN,
-            ErrorDetails::ModelValidation { .. } => tracing::Level::ERROR,
-            ErrorDetails::Observability { .. } => tracing::Level::WARN,
-            ErrorDetails::OutputParsing { .. } => tracing::Level::WARN,
-            ErrorDetails::OutputValidation { .. } => tracing::Level::WARN,
-            ErrorDetails::OptimizationResponse { .. } => tracing::Level::ERROR,
-            ErrorDetails::ProviderNotFound { .. } => tracing::Level::ERROR,
-            ErrorDetails::Serialization { .. } => tracing::Level::ERROR,
-            ErrorDetails::StreamError { .. } => tracing::Level::ERROR,
-            ErrorDetails::ToolNotFound { .. } => tracing::Level::WARN,
-            ErrorDetails::ToolNotLoaded { .. } => tracing::Level::ERROR,
-            ErrorDetails::TypeConversion { .. } => tracing::Level::ERROR,
-            ErrorDetails::UnknownCandidate { .. } => tracing::Level::ERROR,
-            ErrorDetails::UnknownFunction { .. } => tracing::Level::WARN,
-            ErrorDetails::UnknownEvaluation { .. } => tracing::Level::WARN,
-            ErrorDetails::UnknownModel { .. } => tracing::Level::ERROR,
-            ErrorDetails::UnknownTool { .. } => tracing::Level::ERROR,
-            ErrorDetails::UnknownVariant { .. } => tracing::Level::WARN,
-            ErrorDetails::UnknownMetric { .. } => tracing::Level::WARN,
-            ErrorDetails::UnsupportedFileExtension { .. } => tracing::Level::WARN,
-            ErrorDetails::UnsupportedModelProviderForBatchInference { .. } => tracing::Level::WARN,
-            ErrorDetails::UnsupportedVariantForBatchInference { .. } => tracing::Level::WARN,
-            ErrorDetails::UnsupportedVariantForFunctionType { .. } => tracing::Level::ERROR,
-            ErrorDetails::UnsupportedVariantForStreamingInference { .. } => tracing::Level::WARN,
-            ErrorDetails::UuidInFuture { .. } => tracing::Level::WARN,
-            ErrorDetails::RouteNotFound { .. } => tracing::Level::WARN,
->>>>>>> 4ebc5370
         }
     }
 
     /// Defines the HTTP status code for responses involving this error
     fn status_code(&self) -> StatusCode {
         match self {
-<<<<<<< HEAD
             ErrorDetails::AllVariantsFailed { .. }
             | ErrorDetails::ApiKeyMissing { .. }
             | ErrorDetails::BatchInputValidation { .. }
@@ -758,8 +658,10 @@
             ErrorDetails::AppState { .. }
             | ErrorDetails::BadCredentialsPreInference { .. }
             | ErrorDetails::BadImageFetch { .. }
+            | ErrorDetails::Base64 { .. }
             | ErrorDetails::Cache { .. }
             | ErrorDetails::ChannelWrite { .. }
+            | ErrorDetails::ClickHouseConfiguration { .. }
             | ErrorDetails::ClickHouseConnection { .. }
             | ErrorDetails::ClickHouseDeserialization { .. }
             | ErrorDetails::ClickHouseMigration { .. }
@@ -802,113 +704,12 @@
             | ErrorDetails::UnsupportedModelProviderForBatchInference { .. }
             | ErrorDetails::UnsupportedVariantForFunctionType { .. }
             | ErrorDetails::UnsupportedVariantForStreamingInference { .. } => {
-=======
-            ErrorDetails::AllVariantsFailed { .. } => StatusCode::BAD_GATEWAY,
-            ErrorDetails::ApiKeyMissing { .. } => StatusCode::BAD_REQUEST,
-            ErrorDetails::ExtraBodyReplacement { .. } => StatusCode::BAD_REQUEST,
-            ErrorDetails::AppState { .. } => StatusCode::INTERNAL_SERVER_ERROR,
-            ErrorDetails::BadCredentialsPreInference { .. } => StatusCode::INTERNAL_SERVER_ERROR,
-            ErrorDetails::BatchInputValidation { .. } => StatusCode::BAD_REQUEST,
-            ErrorDetails::BatchNotFound { .. } => StatusCode::NOT_FOUND,
-            ErrorDetails::Cache { .. } => StatusCode::INTERNAL_SERVER_ERROR,
-            ErrorDetails::ChannelWrite { .. } => StatusCode::INTERNAL_SERVER_ERROR,
-            ErrorDetails::ClickHouseConfiguration { .. } => StatusCode::INTERNAL_SERVER_ERROR,
-            ErrorDetails::ClickHouseConnection { .. } => StatusCode::INTERNAL_SERVER_ERROR,
-            ErrorDetails::ClickHouseDeserialization { .. } => StatusCode::INTERNAL_SERVER_ERROR,
-            ErrorDetails::ClickHouseMigration { .. } => StatusCode::INTERNAL_SERVER_ERROR,
-            ErrorDetails::ClickHouseQuery { .. } => StatusCode::INTERNAL_SERVER_ERROR,
-            ErrorDetails::ObjectStoreUnconfigured { .. } => StatusCode::INTERNAL_SERVER_ERROR,
-            ErrorDetails::DatapointNotFound { .. } => StatusCode::NOT_FOUND,
-            ErrorDetails::Config { .. } => StatusCode::INTERNAL_SERVER_ERROR,
-            ErrorDetails::DuplicateTool { .. } => StatusCode::BAD_REQUEST,
-            ErrorDetails::DynamicJsonSchema { .. } => StatusCode::BAD_REQUEST,
-            ErrorDetails::FileRead { .. } => StatusCode::INTERNAL_SERVER_ERROR,
-            ErrorDetails::GCPCredentials { .. } => StatusCode::INTERNAL_SERVER_ERROR,
-            ErrorDetails::InvalidInferenceTarget { .. } => StatusCode::BAD_REQUEST,
-            ErrorDetails::Inference { .. } => StatusCode::INTERNAL_SERVER_ERROR,
-            ErrorDetails::ObjectStoreWrite { .. } => StatusCode::INTERNAL_SERVER_ERROR,
-            ErrorDetails::InferenceClient { status_code, .. } => {
-                status_code.unwrap_or_else(|| StatusCode::INTERNAL_SERVER_ERROR)
-            }
-            ErrorDetails::Base64 { .. } => StatusCode::INTERNAL_SERVER_ERROR,
-            ErrorDetails::BadImageFetch { .. } => StatusCode::INTERNAL_SERVER_ERROR,
-            ErrorDetails::InferenceNotFound { .. } => StatusCode::NOT_FOUND,
-            ErrorDetails::InferenceServer { .. } => StatusCode::INTERNAL_SERVER_ERROR,
-            ErrorDetails::InferenceTimeout { .. } => StatusCode::REQUEST_TIMEOUT,
-            ErrorDetails::ModelProviderTimeout { .. } => StatusCode::REQUEST_TIMEOUT,
-            ErrorDetails::ModelTimeout { .. } => StatusCode::REQUEST_TIMEOUT,
-            ErrorDetails::VariantTimeout { .. } => StatusCode::REQUEST_TIMEOUT,
-            ErrorDetails::InvalidClientMode { .. } => StatusCode::BAD_REQUEST,
-            ErrorDetails::InvalidEncodedJobHandle => StatusCode::BAD_REQUEST,
-            ErrorDetails::InvalidJobHandle { .. } => StatusCode::BAD_REQUEST,
-            ErrorDetails::InvalidTensorzeroUuid { .. } => StatusCode::BAD_REQUEST,
-            ErrorDetails::InvalidUuid { .. } => StatusCode::BAD_REQUEST,
-            ErrorDetails::InputValidation { .. } => StatusCode::BAD_REQUEST,
-            ErrorDetails::InternalError { .. } => StatusCode::INTERNAL_SERVER_ERROR,
-            ErrorDetails::InvalidBaseUrl { .. } => StatusCode::INTERNAL_SERVER_ERROR,
-            ErrorDetails::InvalidValFraction { .. } => StatusCode::BAD_REQUEST,
-            ErrorDetails::UnsupportedContentBlockType { .. } => StatusCode::BAD_REQUEST,
-            ErrorDetails::InvalidBatchParams { .. } => StatusCode::BAD_REQUEST,
-            ErrorDetails::InvalidCandidate { .. } => StatusCode::INTERNAL_SERVER_ERROR,
-            ErrorDetails::InvalidDiclConfig { .. } => StatusCode::INTERNAL_SERVER_ERROR,
-            ErrorDetails::InvalidDatasetName { .. } => StatusCode::BAD_REQUEST,
-            ErrorDetails::InvalidDynamicEvaluationRun { .. } => StatusCode::BAD_REQUEST,
-            ErrorDetails::InvalidDynamicTemplatePath { .. } => StatusCode::BAD_REQUEST,
-            ErrorDetails::InvalidFunctionVariants { .. } => StatusCode::INTERNAL_SERVER_ERROR,
-            ErrorDetails::InvalidInferenceOutputSource { .. } => StatusCode::BAD_REQUEST,
-            ErrorDetails::InvalidMessage { .. } => StatusCode::BAD_REQUEST,
-            ErrorDetails::InvalidMetricName { .. } => StatusCode::BAD_REQUEST,
-            ErrorDetails::InvalidModel { .. } => StatusCode::INTERNAL_SERVER_ERROR,
-            ErrorDetails::InvalidModelProvider { .. } => StatusCode::INTERNAL_SERVER_ERROR,
-            ErrorDetails::InvalidOpenAICompatibleRequest { .. } => StatusCode::BAD_REQUEST,
-            ErrorDetails::InvalidProviderConfig { .. } => StatusCode::INTERNAL_SERVER_ERROR,
-            ErrorDetails::InvalidRequest { .. } => StatusCode::BAD_REQUEST,
-            ErrorDetails::InvalidRenderedStoredInference { .. } => StatusCode::BAD_REQUEST,
-            ErrorDetails::InvalidTemplatePath => StatusCode::INTERNAL_SERVER_ERROR,
-            ErrorDetails::InvalidTool { .. } => StatusCode::INTERNAL_SERVER_ERROR,
-            ErrorDetails::InvalidVariantForOptimization { .. } => StatusCode::BAD_REQUEST,
-            ErrorDetails::JsonRequest { .. } => StatusCode::BAD_REQUEST,
-            ErrorDetails::JsonSchema { .. } => StatusCode::INTERNAL_SERVER_ERROR,
-            ErrorDetails::JsonSchemaValidation { .. } => StatusCode::BAD_REQUEST,
-            ErrorDetails::MiniJinjaEnvironment { .. } => StatusCode::INTERNAL_SERVER_ERROR,
-            ErrorDetails::MiniJinjaTemplate { .. } => StatusCode::INTERNAL_SERVER_ERROR,
-            ErrorDetails::MiniJinjaTemplateMissing { .. } => StatusCode::INTERNAL_SERVER_ERROR,
-            ErrorDetails::MiniJinjaTemplateRender { .. } => StatusCode::INTERNAL_SERVER_ERROR,
-            ErrorDetails::MissingBatchInferenceResponse { .. } => StatusCode::BAD_REQUEST,
-            ErrorDetails::MissingFunctionInVariants { .. } => StatusCode::BAD_REQUEST,
-            ErrorDetails::MissingFileExtension { .. } => StatusCode::BAD_REQUEST,
-            ErrorDetails::ModelNotFound { .. } => StatusCode::NOT_FOUND,
-            ErrorDetails::ModelProvidersExhausted { .. } => StatusCode::INTERNAL_SERVER_ERROR,
-            ErrorDetails::ModelValidation { .. } => StatusCode::INTERNAL_SERVER_ERROR,
-            ErrorDetails::Observability { .. } => StatusCode::INTERNAL_SERVER_ERROR,
-            ErrorDetails::OptimizationResponse { .. } => StatusCode::INTERNAL_SERVER_ERROR,
-            ErrorDetails::OutputParsing { .. } => StatusCode::INTERNAL_SERVER_ERROR,
-            ErrorDetails::OutputValidation { .. } => StatusCode::INTERNAL_SERVER_ERROR,
-            ErrorDetails::ProviderNotFound { .. } => StatusCode::NOT_FOUND,
-            ErrorDetails::Serialization { .. } => StatusCode::INTERNAL_SERVER_ERROR,
-            ErrorDetails::StreamError { .. } => StatusCode::INTERNAL_SERVER_ERROR,
-            ErrorDetails::ToolNotFound { .. } => StatusCode::BAD_REQUEST,
-            ErrorDetails::ToolNotLoaded { .. } => StatusCode::INTERNAL_SERVER_ERROR,
-            ErrorDetails::TypeConversion { .. } => StatusCode::INTERNAL_SERVER_ERROR,
-            ErrorDetails::UnknownCandidate { .. } => StatusCode::INTERNAL_SERVER_ERROR,
-            ErrorDetails::UnknownFunction { .. } => StatusCode::NOT_FOUND,
-            ErrorDetails::UnknownEvaluation { .. } => StatusCode::NOT_FOUND,
-            ErrorDetails::UnknownModel { .. } => StatusCode::INTERNAL_SERVER_ERROR,
-            ErrorDetails::UnknownTool { .. } => StatusCode::INTERNAL_SERVER_ERROR,
-            ErrorDetails::UnknownVariant { .. } => StatusCode::NOT_FOUND,
-            ErrorDetails::UnknownMetric { .. } => StatusCode::NOT_FOUND,
-            ErrorDetails::UnsupportedFileExtension { .. } => StatusCode::BAD_REQUEST,
-            ErrorDetails::UnsupportedModelProviderForBatchInference { .. } => {
-                StatusCode::INTERNAL_SERVER_ERROR
-            }
-            ErrorDetails::UnsupportedVariantForBatchInference { .. } => StatusCode::BAD_REQUEST,
-            ErrorDetails::UnsupportedVariantForStreamingInference { .. } => {
->>>>>>> 4ebc5370
                 StatusCode::INTERNAL_SERVER_ERROR
             }
             ErrorDetails::BatchNotFound { .. }
             | ErrorDetails::DatapointNotFound { .. }
             | ErrorDetails::InferenceNotFound { .. }
+            | ErrorDetails::ModelNotFound { .. }
             | ErrorDetails::ProviderNotFound { .. }
             | ErrorDetails::RouteNotFound { .. }
             | ErrorDetails::UnknownEvaluation { .. }
