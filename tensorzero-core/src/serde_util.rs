--- conflicted
+++ resolved
@@ -436,11 +436,7 @@
     }
 
     #[derive(Debug, Deserialize, PartialEq)]
-<<<<<<< HEAD
-    struct TestDefaultedOuter {
-=======
     struct TestDefaultedJsonOuter {
->>>>>>> b8f0e4ad
         #[serde(deserialize_with = "deserialize_defaulted_json_string")]
         inner: TestDefaultedStruct,
     }
@@ -647,11 +643,7 @@
     #[test]
     fn test_deserialize_defaulted_json_string_empty_string() {
         let json = r#"{"inner": ""}"#;
-<<<<<<< HEAD
-        let result: TestDefaultedOuter = serde_json::from_str(json).unwrap();
-=======
         let result: TestDefaultedJsonOuter = serde_json::from_str(json).unwrap();
->>>>>>> b8f0e4ad
         assert_eq!(result.inner, TestDefaultedStruct::default());
     }
 
@@ -669,8 +661,6 @@
         assert_eq!(result.inner.foo, 1);
         assert_eq!(result.inner.bar, "test");
     }
-<<<<<<< HEAD
-=======
 
     #[test]
     fn test_deserialize_defaulted_string_null() {
@@ -692,5 +682,4 @@
         let result: TestDefaultedOuter = serde_json::from_str(json).unwrap();
         assert_eq!(result.inner, TestStruct::default());
     }
->>>>>>> b8f0e4ad
 }