#![allow(non_snake_case)]
use clarabel::algebra::CscMatrix;
use clarabel::solver::SolverStatus;
use clarabel::solver::{
    DefaultSettings, DefaultSolver, IPSolver, NonnegativeConeT, SecondOrderConeT, SupportedConeT,
    ZeroConeT,
};
use std::collections::HashMap;
use thiserror::Error;

use crate::config::MetricConfigOptimize;
use crate::db::FeedbackByVariant;
use crate::experimentation::track_and_stop::check_stopping::choose_leader;

/// Arguments for computing optimal sampling probabilities.
///
/// This struct encapsulates the parameters needed for the ε-aware optimal allocation
/// algorithm, which computes sampling probabilities to efficiently identify the best arm
/// while respecting an ε-tolerance for sub-optimality.
pub struct EstimateOptimalProbabilitiesArgs {
    /// Reward observations and pull counts for each arm
    pub feedback: Vec<FeedbackByVariant>,
    /// Sub-optimality tolerance (ε ≥ 0). Arms within ε of the best arm's mean are considered
    /// "good enough". Larger values lead to faster stopping.
    /// Default: 0.0
    pub epsilon: Option<f64>,
    /// Value used to lower bound empirical variance, for stability. Prevents numerical issues
    /// when observed variances are very small. Default: 1e-12
    pub variance_floor: Option<f64>,
    /// Lower bound on per-arm sampling probability (must be in (0, 1/K) where K is number of arms).
    /// Ensures all arms receive minimum exploration for numerical stability. Default: 1e-6
    pub min_prob: Option<f64>,
    /// Regularization coefficient (≥ 0) to encourage proximity to uniform distribution.
    /// Smooths the progression of sampling distributions toward the optimum. Default: 0.01
    pub reg0: Option<f64>,
<<<<<<< HEAD
=======
    /// Optimization direction (Min or Max)
    pub metric_optimize: MetricConfigOptimize,
>>>>>>> c769260e
}
/// Errors that can occur when computing optimal sampling probabilities.
#[derive(Debug, Error)]
pub enum EstimateOptimalProbabilitiesError {
    #[error("Length mismatch: pull_counts = {pull_counts_len}, means = {means_len}, variances = {variances_len}")]
    MismatchedLengths {
        pull_counts_len: usize,
        means_len: usize,
        variances_len: usize,
    },
    #[error("Need at least two arms, got {num_arms}")]
    TooFewArms { num_arms: usize },
    #[error("{field} has a non-finite value at position {index}")]
    NotFinite { field: String, index: usize },
    #[error("{field} has a negative value at position {index}")]
    Negative { field: String, index: usize },
    #[error("{field} has an out-of-range value at position {index}")]
    OutOfRange { field: String, index: usize },
    #[error("The `min_prob` value of {prob} is too large for the number of arms")]
    MinProbTooLarge { prob: f64 },
    #[error("Could not compute leader arm")]
    CouldntComputeArgmax,
    #[error("Failed to build Clarabel solver")]
    CouldntBuildSolver,
}
/// Compute optimal sampling proportions for ε-best arm identification given sub-Gaussian rewards.
///
/// This function implements an allocation strategy for multi-armed bandits that
/// efficiently identifies near-optimal arms. It solves a second-order cone program (SOCP)
/// to find sampling probabilities that minimize the expected number of samples needed
/// to distinguish arms that are within ε of the best arm.
///
/// # Arguments
///
/// * `args` - A struct containing:
///   * `feedback` - Observed rewards and pull counts for each arm
///   * `epsilon` - Sub-optimality tolerance (ε ≥ 0), default 0.0
///   * `variance_floor` - Lower bound on variances for stability, default 1e-12
///   * `min_prob` - Minimum probability per arm, default 1e-6
///   * `reg0` - Regularization coefficient, default 0.01
///
/// # Returns
///
/// Returns a `HashMap` mapping variant names to their optimal sampling probabilities.
/// Probabilities are guaranteed to:
/// - Sum to 1.0 (within numerical precision)
/// - Each be ≥ min_prob
/// - Each be ≥ 0
///
/// # Errors
///
/// Returns `EstimateOptimalProbabilitiesError` if:
/// - Input vectors have mismatched lengths
/// - Fewer than 2 arms are provided
/// - Any values are non-finite (NaN or infinite)
/// - Any pull counts or variances are negative
/// - min_prob is too large for the number of arms
/// - The leader arm cannot be determined
/// - The SOCP solver fails to build
///
/// # Preconditions
///
/// The function expects (but does not currently validate):
/// - epsilon ≥ 0
/// - variance_floor ≥ 0
/// - min_prob ∈ (0, 1/K) where K is the number of arms
/// - reg0 ≥ 0
/// - All pull counts > 0
/// - All variances > 0 (after variance floor adjustment)
///
/// # Special Cases
///
/// If all arms have essentially equal means (within 1e-10) and equal variances
/// (range < 1e-10), the function returns a uniform distribution to avoid
/// numerical issues with degenerate optimization problems.
///
/// # Notes
///
/// - The function uses the CLARABEL solver for the SOCP formulation
/// - Regularization strength scales with α_t = reg0 / √(total_pulls)
/// - For ε = 0, this targets exact best-arm identification
/// - For ε > 0, arms within ε of the best are considered acceptable
pub fn estimate_optimal_probabilities(
    args: EstimateOptimalProbabilitiesArgs,
) -> Result<HashMap<String, f64>, EstimateOptimalProbabilitiesError> {
    let EstimateOptimalProbabilitiesArgs {
        feedback,
        epsilon,
        variance_floor,
        min_prob,
        reg0,
        metric_optimize,
    } = args;
    // TODO: for boolean metrics, set default epsilon to e.g. 0.01. For float metrics, anchor to reward distributions once available.
    let epsilon: f64 = epsilon.unwrap_or(0.0);
    let variance_floor: f64 = variance_floor.unwrap_or(1e-12);
    let min_prob: f64 = min_prob.unwrap_or(1e-6);
    let reg0: f64 = reg0.unwrap_or(0.01);

    let pull_counts: Vec<u64> = feedback.iter().map(|x| x.count).collect();

    // Negate means if we're minimizing, so we can always use argmax
    let means: Vec<f64> = feedback
        .iter()
        .map(|x| {
            let mean = x.mean as f64;
            match metric_optimize {
                MetricConfigOptimize::Min => -mean,
                MetricConfigOptimize::Max => mean,
            }
        })
        .collect();

    let variances: Vec<f64> = feedback
        .iter()
        .map(|x| (x.variance as f64).max(variance_floor))
        .collect();
    let variant_names: Vec<String> = feedback.into_iter().map(|x| x.variant_name).collect();

    // Gather the quantities required for the optimization
    let num_arms: usize = means.len();
    let num_decision_vars: usize = 2 * num_arms + 1;
    let total_pulls: u64 = pull_counts.iter().sum();
    let alpha_t: f64 = reg0 / (total_pulls as f64).sqrt(); // regularization coefficient
    let leader_arm: usize = choose_leader(&means, &variances, &pull_counts)
        .ok_or(EstimateOptimalProbabilitiesError::CouldntComputeArgmax)?;
    let leader_mean: f64 = means[leader_arm];

    // ε-margins: gap_i = μ_L - μ_i + ε  (strictly > 0 for ε > 0)
    let gaps: Vec<f64> = means.iter().map(|&x| leader_mean - x + epsilon).collect();
    // Floor gap² at 1e-6 for numerical stability in SOCP solver
    // This prevents constraint coefficients from becoming too small
    let gaps2: Vec<f64> = gaps.iter().map(|&x| (x * x).max(1e-6)).collect();

    // Edge case: if all arms have essentially equal means and variances, return uniform distribution
    // This avoids numerical issues when the optimization problem approaches degeneracy
    let all_gaps_tiny = gaps.iter().all(|&g| g.abs() < 1e-10);
    let (min_var, max_var) = variances
        .iter()
        .fold((f64::INFINITY, f64::NEG_INFINITY), |(min, max), &v| {
            (min.min(v), max.max(v))
        });
    let variance_range = max_var - min_var;
    if all_gaps_tiny && variance_range < 1e-10 {
        let probs = vec![1.0 / num_arms as f64; num_arms];
        let out: HashMap<String, f64> = variant_names.into_iter().zip(probs).collect();
        return Ok(out);
    }

    // ---------- Objective: (1/2) x^T P x + q^T x ----------
    // Quadratic part: α_t ||w - u||^2 = α_t ||w||^2 - 2α_t u^T w + const
    // => P_ww = 2α I_K ; q_w = -2α_t u ; q_t = 1

    // Build q, the linear coefficients of the objective function
    let mut q = vec![0.0; num_decision_vars];
    q[2 * num_arms] = 1.0;
    if alpha_t > 0.0 {
        let u_val = 1.0 / (num_arms as f64); // to penalize deviation from uniform
        for val in &mut q[..num_arms] {
            *val = -2.0 * alpha_t * u_val;
        }
    }

    // P, the quadratic coefficients, is a diagonal matrix with 2α_t on the first K diagonal entries and 0 elsewhere
    let P = if alpha_t > 0.0 {
        // Create sparse matrix in triplet format (row, col, value)
        let mut rows = Vec::with_capacity(num_arms);
        let mut cols = Vec::with_capacity(num_arms);
        let mut vals = Vec::with_capacity(num_arms);

        for i in 0..num_arms {
            rows.push(i);
            cols.push(i);
            vals.push(2.0 * alpha_t);
        }

        CscMatrix::new_from_triplets(num_decision_vars, num_decision_vars, rows, cols, vals)
    } else {
        // Zero matrix (no regularization)
        CscMatrix::new_from_triplets(num_decision_vars, num_decision_vars, vec![], vec![], vec![])
    };

    // ---------- Constraints Ax + s = b, s ∈ K ----------
    let mut A_rows: Vec<Vec<f64>> = Vec::new();
    let mut b: Vec<f64> = Vec::new();
    let mut cones: Vec<SupportedConeT<f64>> = Vec::new();

    // (A) Equality constraint: sum_i w_i = 1 (simplex equality) --> ZeroConeT(1)
    {
        let mut row = vec![0.0; num_decision_vars];
        for val in &mut row[..num_arms] {
            *val = 1.0;
        }
        A_rows.push(row);
        b.push(1.0);
        cones.push(ZeroConeT(1));
    }

    // (B) Linear inequalities --> NonNegativeConeT
    {
        // a \geq 0
        let mut row: Vec<f64> = vec![0.0; num_decision_vars];
        row[2 * num_arms] = -1.0;
        A_rows.push(row);
        b.push(0.0);

        // Lower bounding weights at min_prob
        for i in 0..num_arms {
            let mut row: Vec<f64> = vec![0.0; num_decision_vars];
            row[i] = -1.0;
            A_rows.push(row);
            b.push(-min_prob);
        }

        // Linear constraints for the slack variables for all arms besides leader
        for i in 0..num_arms {
            if i != leader_arm {
                let mut row: Vec<f64> = vec![0.0; num_decision_vars];
                row[num_arms + i] = 1.0;
                row[num_arms + leader_arm] = 1.0;
                row[2 * num_arms] = -0.5 * gaps2[i];
                A_rows.push(row);
                b.push(0.0);
            }
        }
        cones.push(NonnegativeConeT(2 * num_arms));
    }

    // (C) SOCP constraints (3 rows per arm, one cone per arm) --> SecondOrderConeT
    // We want the cone s to satisfy: s_1 >= ||(s_2, s_3)||_2
    // where s = b - Ax, so we set up rows such that:
    //   s_1 = w_i + s_i/2
    //   s_2 = w_i - s_i/2
    //   s_3 = √2 σ_i
    {
        for i in 0..num_arms {
            // First row: s_1 = b_1 - row1·x = w_i + s_i/2
            // So we need: row1·x = -w_i - s_i/2, b_1 = 0
            let mut row1: Vec<f64> = vec![0.0; num_decision_vars];
            row1[i] = -1.0;
            row1[num_arms + i] = -0.5;
            A_rows.push(row1);
            b.push(0.0);

            // Second row: s_2 = b_2 - row2·x = w_i - s_i/2
            // So we need: row2·x = -w_i + s_i/2, b_2 = 0
            let mut row2: Vec<f64> = vec![0.0; num_decision_vars];
            row2[i] = -1.0;
            row2[num_arms + i] = 0.5;
            A_rows.push(row2);
            b.push(0.0);

            // Third row: s_3 = b_3 - row3·x = √2 σ_i
            // So we need: row3·x = 0, b_3 = √2 σ_i
            let row3: Vec<f64> = vec![0.0; num_decision_vars];
            A_rows.push(row3);
            b.push(f64::sqrt(2.0 * variances[i]));

            // Each arm gets its own 3-dimensional second-order cone
            cones.push(SecondOrderConeT(3));
        }
    }

    // Solve for the optimal weights
    let A = CscMatrix::from(&A_rows);
    let settings = DefaultSettings::<f64> {
        verbose: false,
        ..Default::default()
    };
    let mut solver = DefaultSolver::new(&P, &q, &A, &b, &cones, settings)
        .map_err(|_| EstimateOptimalProbabilitiesError::CouldntBuildSolver)?;
    solver.solve();

    // Check solver status and validate solution
    match solver.solution.status {
        SolverStatus::Solved => {
            // Solution is valid, extract weights
            let x = solver.solution.x.as_slice();
            let w_star = x[0..num_arms].to_vec();

            let out: HashMap<String, f64> = variant_names.into_iter().zip(w_star).collect();
            Ok(out)
        }
        _ => {
            // Solver failed - this can happen when the problem is degenerate
            // (e.g., when means are equal and epsilon is very small)
            // Fall back to uniform distribution
            tracing::warn!(
                "SOCP solver failed with status {:?}, falling back to uniform distribution",
                solver.solution.status
            );
            let probs = vec![1.0 / num_arms as f64; num_arms];
            let out: HashMap<String, f64> = variant_names.into_iter().zip(probs).collect();
            Ok(out)
        }
    }
}

#[cfg(test)]
mod tests {
    use super::*;
    use rand::rngs::StdRng;
    use rand::{Rng, SeedableRng};

    // Helper function to create FeedbackByVariant for tests
    fn make_feedback(
        pull_counts: Vec<u64>,
        means: Vec<f64>,
        variances: Vec<f64>,
    ) -> Vec<FeedbackByVariant> {
        pull_counts
            .into_iter()
            .zip(means)
            .zip(variances)
            .enumerate()
            .map(|(i, ((count, mean), variance))| FeedbackByVariant {
                variant_name: format!("variant_{i}"),
                mean: mean as f32,
                variance: variance as f32,
                count,
            })
            .collect()
    }

    // Helper to extract probabilities in variant order
    fn hashmap_to_vec(map: &HashMap<String, f64>, num_variants: usize) -> Vec<f64> {
        (0..num_variants)
            .map(|i| *map.get(&format!("variant_{i}")).unwrap())
            .collect()
    }

    fn assert_vecs_almost_equal(slice1: &[f64], slice2: &[f64], tol: Option<f64>) {
        assert_eq!(
            slice1.len(),
            slice2.len(),
            "Vector lengths differ: {} vs {}",
            slice1.len(),
            slice2.len()
        );

        let tol = tol.unwrap_or(1e-10);
        for (idx, (val1, val2)) in slice1.iter().zip(slice2.iter()).enumerate() {
            let diff: f64 = (val1 - val2).abs();
            assert!(
                !diff.is_nan(),
                "NaN encountered at index {idx}: {val1} vs {val2}"
            );
            assert!(diff < tol, "Values differ at index {idx}: {val1} vs {val2}");
        }
    }

    // ============================================================================
    // Tests for the ordering and basic properties of the returned probabilities
    // ============================================================================
    #[test]
    fn test_two_arms_different_variances() {
        let feedback = make_feedback(vec![10, 10], vec![0.3, 0.7], vec![1.1, 1.0]);
        let probs = estimate_optimal_probabilities(EstimateOptimalProbabilitiesArgs {
            feedback,
            epsilon: Some(0.1),
            variance_floor: None,
            min_prob: Some(0.05),
            reg0: Some(1.0),
            metric_optimize: MetricConfigOptimize::Min,
        })
        .unwrap();

        assert!(
            probs.get("variant_0") > probs.get("variant_1"),
            // probs[0] > probs[1],
            "Arm with higher variance should have higher probability"
        );
        assert!((probs.values().sum::<f64>() - 1.0).abs() < 1e-6);
    }
    #[test]
    fn test_two_arms_equal_variances() {
        let feedback = make_feedback(vec![10, 10], vec![0.5, 0.5], vec![0.1, 0.1]);
        let probs = estimate_optimal_probabilities(EstimateOptimalProbabilitiesArgs {
            feedback,
            epsilon: Some(0.01),
            variance_floor: None,
            min_prob: None,
            reg0: Some(0.0),
            metric_optimize: MetricConfigOptimize::Max,
        })
        .unwrap();

        assert!((probs.values().sum::<f64>() - 1.0).abs() < 1e-6);
        // With equal variances and only two arms, probabilities should be roughly equal
        assert!((probs.get("variant_0").unwrap() - probs.get("variant_1").unwrap()).abs() < 0.1);
    }

    #[test]
    fn test_equal_means_different_variances_above_floor() {
        let feedback = make_feedback(vec![100, 100], vec![0.5, 0.5], vec![0.1, 0.5]);
        let probs = estimate_optimal_probabilities(EstimateOptimalProbabilitiesArgs {
            feedback,
            epsilon: Some(0.0),
            variance_floor: None,
            min_prob: Some(1e-6),
            reg0: Some(0.0),
<<<<<<< HEAD
=======
            metric_optimize: MetricConfigOptimize::Max,
>>>>>>> c769260e
        })
        .unwrap();

        // Solver should succeed and return valid probabilities
        assert!(
            (probs.values().sum::<f64>() - 1.0).abs() < 1e-6,
            "Probabilities should sum to 1"
        );

        // The higher-variance arm should get more sampling
        assert!(
            probs.get("variant_1").unwrap() > probs.get("variant_0").unwrap(),
            "Higher variance arm should get more probability"
        );
    }

    #[test]
    fn test_equal_means_different_variances_small_epsilon() {
        // Test with a small but non-zero epsilon
        let feedback = make_feedback(vec![100, 100], vec![0.5, 0.5], vec![0.1, 0.5]);
        let probs = estimate_optimal_probabilities(EstimateOptimalProbabilitiesArgs {
            feedback,
            epsilon: Some(0.01),
            variance_floor: None,
            min_prob: Some(1e-6),
            reg0: Some(0.0),
<<<<<<< HEAD
=======
            metric_optimize: MetricConfigOptimize::Min,
>>>>>>> c769260e
        })
        .unwrap();

        assert!(
            (probs.values().sum::<f64>() - 1.0).abs() < 1e-6,
            "Probabilities should sum to 1"
        );
    }

    #[test]
    fn test_nearly_equal_means_different_variances() {
        // Test with nearly equal means (within floating point tolerance)
        let feedback = make_feedback(vec![100, 100], vec![0.5, 0.5 + 1e-12], vec![0.1, 0.5]);
        let probs = estimate_optimal_probabilities(EstimateOptimalProbabilitiesArgs {
            feedback,
            epsilon: Some(0.0),
            variance_floor: None,
            min_prob: Some(1e-6),
            reg0: Some(0.0),
<<<<<<< HEAD
=======
            metric_optimize: MetricConfigOptimize::Max,
>>>>>>> c769260e
        })
        .unwrap();

        // With gap² floor, solver should succeed
        assert!(
            (probs.values().sum::<f64>() - 1.0).abs() < 1e-6,
            "Probabilities should sum to 1"
        );
    }

    #[test]
    fn test_equal_means_equal_variances_above_floor() {
        // Test that variance_floor is applied when both variances are below it
        let feedback = make_feedback(vec![100, 100], vec![0.5, 0.5], vec![1.0, 1.0 + 1e-10]);
        let probs = estimate_optimal_probabilities(EstimateOptimalProbabilitiesArgs {
            feedback,
            epsilon: Some(0.0),
            variance_floor: Some(0.01),
            min_prob: Some(1e-6),
            reg0: Some(0.0),
<<<<<<< HEAD
=======
            metric_optimize: MetricConfigOptimize::Max,
>>>>>>> c769260e
        })
        .unwrap();

        // Should return valid probabilities that sum to 1
        assert!(
            (probs.values().sum::<f64>() - 1.0).abs() < 1e-6,
            "Probabilities should sum to 1"
        );

        // Since both variances are floored to the same value and means are equal,
        // probabilities should be approximately equal
        assert!(
            (probs.get("variant_0").unwrap() - probs.get("variant_1").unwrap()).abs() < 1e-10,
            "With equal floored variances and equal means, probabilities should be similar"
        );
    }

    #[test]
    fn test_equal_means_equal_variances_below_floor() {
        // Test that variance_floor is applied when both variances are below it
        let feedback = make_feedback(vec![100, 100], vec![0.5, 0.5], vec![1e-15, 1e-14]);
        let probs = estimate_optimal_probabilities(EstimateOptimalProbabilitiesArgs {
            feedback,
            epsilon: Some(0.0),
            variance_floor: Some(0.01),
            min_prob: Some(1e-6),
            reg0: Some(0.0),
<<<<<<< HEAD
=======
            metric_optimize: MetricConfigOptimize::Max,
>>>>>>> c769260e
        })
        .unwrap();

        // Should return valid probabilities that sum to 1
        assert!(
            (probs.values().sum::<f64>() - 1.0).abs() < 1e-6,
            "Probabilities should sum to 1"
        );

        // Since both variances are floored to the same value and means are equal,
        // probabilities should be approximately equal
        assert!(
            (probs.get("variant_0").unwrap() - probs.get("variant_1").unwrap()).abs() < 1e-10,
            "With equal floored variances and equal means, probabilities should be similar"
        );
    }

    #[test]
    fn test_min_prob_constraint() {
        // All arms should respect minimum probability
        let min_prob = 0.1;
        let feedback = make_feedback(vec![10, 10, 10], vec![0.2, 0.3, 0.9], vec![0.1, 0.1, 10.0]);
        let probs = estimate_optimal_probabilities(EstimateOptimalProbabilitiesArgs {
            feedback,
            epsilon: Some(0.01),
            variance_floor: None,
            min_prob: Some(min_prob),
            reg0: Some(0.0),
            metric_optimize: MetricConfigOptimize::Max,
        })
        .unwrap();

        for &p in probs.values() {
            assert!(
                p >= min_prob - 1e-6,
                "Probability {p} violates min_prob {min_prob}"
            );
        }
        assert!((probs.values().sum::<f64>() - 1.0).abs() < 1e-6);
    }

    #[test]
    fn test_high_variance_arm() {
        // Higher variance means more sampling needed for accurate mean estimate
        let feedback = make_feedback(vec![10, 10], vec![0.5, 0.5], vec![0.01, 0.5]);
        let probs_map = estimate_optimal_probabilities(EstimateOptimalProbabilitiesArgs {
            feedback,
            epsilon: Some(0.01),
            variance_floor: None,
            min_prob: None,
            reg0: Some(1.0),
            metric_optimize: MetricConfigOptimize::Min,
        })
        .unwrap();

        let probs = hashmap_to_vec(&probs_map, 2);
        assert!(probs[1] > probs[0], "High variance arm needs more samples");
        assert!((probs_map.values().sum::<f64>() - 1.0).abs() < 1e-6);
    }

    #[test]
    fn test_regularization_effect() {
        // Higher reg0 should pull probabilities toward uniform
        let feedback_no_reg = make_feedback(vec![100, 100], vec![0.3, 0.7], vec![0.3, 0.1]);
        let probs_no_reg = estimate_optimal_probabilities(EstimateOptimalProbabilitiesArgs {
            feedback: feedback_no_reg,
            epsilon: Some(0.0),
            variance_floor: None,
            min_prob: None,
            reg0: Some(0.0),
            metric_optimize: MetricConfigOptimize::Max,
        })
        .unwrap();

        let feedback_with_reg = make_feedback(vec![100, 100], vec![0.3, 0.7], vec![0.3, 0.1]);
        let probs_with_reg = estimate_optimal_probabilities(EstimateOptimalProbabilitiesArgs {
            feedback: feedback_with_reg,
            epsilon: Some(0.0),
            variance_floor: None,
            min_prob: None,
            reg0: Some(10.0),
            metric_optimize: MetricConfigOptimize::Max,
        })
        .unwrap();

        // With regularization, probabilities should be closer to 0.5
        let diff_no_reg = (*probs_no_reg.get("variant_0").unwrap() - 0.5).abs();
        let diff_with_reg = (*probs_with_reg.get("variant_0").unwrap() - 0.5).abs();
        assert!(diff_with_reg < diff_no_reg);
    }

    #[test]
    fn test_many_arms() {
        // Test with 10 arms - spread out means
        let min_prob = 0.05;
        let feedback = make_feedback(
            vec![10; 10],
            vec![0.1, 0.2, 0.3, 0.4, 0.5, 0.6, 0.7, 0.8, 0.9, 1.0],
            vec![0.1; 10],
        );
        // Test with optimize=max
        let probs_map_max = estimate_optimal_probabilities(EstimateOptimalProbabilitiesArgs {
            feedback,
            epsilon: Some(0.0),
            variance_floor: None,
            min_prob: Some(min_prob),
            reg0: Some(0.0),
            metric_optimize: MetricConfigOptimize::Max,
        })
        .unwrap();

        // All probabilities should be non-negative
        for &p in probs_map_max.values() {
            assert!(p >= min_prob - 1e-6);
        }
        // Sum to 1
        assert!((probs_map_max.values().sum::<f64>() - 1.0).abs() < 1e-6);
        // The highest should get most sampling
        let probs_vec = hashmap_to_vec(&probs_map_max, 10);
        assert!(probs_vec[9] >= probs_vec[0]);

        let feedback = make_feedback(
            vec![10; 10],
            vec![0.1, 0.2, 0.3, 0.4, 0.5, 0.6, 0.7, 0.8, 0.9, 1.0],
            vec![0.1; 10],
        );
        // Test with optimize=min
        let probs_map_min = estimate_optimal_probabilities(EstimateOptimalProbabilitiesArgs {
            feedback,
            epsilon: Some(0.0),
            variance_floor: None,
            min_prob: Some(min_prob),
            reg0: Some(0.0),
            metric_optimize: MetricConfigOptimize::Min,
        })
        .unwrap();

        // All probabilities should be non-negative
        for &p in probs_map_min.values() {
            assert!(p >= min_prob - 1e-6);
        }
        // Sum to 1
        assert!((probs_map_min.values().sum::<f64>() - 1.0).abs() < 1e-6);
        // The lowest should get most sampling
        let probs_vec = hashmap_to_vec(&probs_map_min, 10);
        assert!(probs_vec[0] >= probs_vec[9]);
    }

    #[test]
    fn test_close_competition() {
        // Two arms very close in mean - both need substantial sampling
        let feedback = make_feedback(vec![10, 10, 10], vec![0.50, 0.51, 0.3], vec![0.1, 0.1, 0.1]);
        let probs_map = estimate_optimal_probabilities(EstimateOptimalProbabilitiesArgs {
            feedback,
            epsilon: Some(0.0),
            variance_floor: None,
            min_prob: None,
            reg0: Some(0.0),
            metric_optimize: MetricConfigOptimize::Max,
        })
        .unwrap();

        assert!((probs_map.values().sum::<f64>() - 1.0).abs() < 1e-6);
        // The close competitors (arms 0 and 1) should together get most probability
        let probs = hashmap_to_vec(&probs_map, 3);
        assert!(probs[0] + probs[1] > probs[2]);
    }

    #[test]
    fn test_variance_floor_applied() {
        // Variance floor should lower bound all variances
        let feedback = make_feedback(vec![10, 10], vec![0.5, 0.5], vec![1e-20, 1e-20]);
        let probs_map = estimate_optimal_probabilities(EstimateOptimalProbabilitiesArgs {
            feedback,
            epsilon: Some(0.0),
            variance_floor: Some(0.01),
            min_prob: None,
            reg0: Some(0.0),
            metric_optimize: MetricConfigOptimize::Max,
        })
        .unwrap();

        // Should not fail and should return valid probabilities
        let probs = hashmap_to_vec(&probs_map, 2);
        assert!((probs_map.values().sum::<f64>() - 1.0).abs() < 1e-6);
        assert_vecs_almost_equal(&probs, &[0.5, 0.5], Some(1e-4));
    }

    #[test]
    fn test_zero_variance_with_floor() {
        // Zero variance should be handled by variance floor
        let feedback = make_feedback(
            vec![10, 10, 10],
            vec![0.3, 0.5, 0.7],
            vec![0.0001, 0.0, 0.0],
        );
        let probs_map = estimate_optimal_probabilities(EstimateOptimalProbabilitiesArgs {
            feedback,
            epsilon: Some(0.0),
            variance_floor: Some(0.001),
            min_prob: None,
            reg0: Some(0.0),
            metric_optimize: MetricConfigOptimize::Min,
        })
        .unwrap();

        assert!((probs_map.values().sum::<f64>() - 1.0).abs() < 1e-6);
        // Arm with smallest mean should get most sampling
        let probs = hashmap_to_vec(&probs_map, 3);
        assert!(probs[0] > probs[2]);
    }

    #[test]
    fn test_basic_constraints() {
        // Test that basic constraints are always satisfied
        let feedback = make_feedback(
            vec![15, 30, 20, 35],
            vec![0.25, 0.55, 0.40, 0.60],
            vec![0.05, 0.15, 0.10, 0.20],
        );
        let probs_map = estimate_optimal_probabilities(EstimateOptimalProbabilitiesArgs {
            feedback,
            epsilon: Some(0.05),
            variance_floor: Some(1e-8),
            min_prob: Some(0.05),
            reg0: Some(2.0),
            metric_optimize: MetricConfigOptimize::Max,
        })
        .unwrap();

        // Verify basic constraints
        assert!((probs_map.values().sum::<f64>() - 1.0).abs() < 1e-6);
        for &p in probs_map.values() {
            assert!(p >= 0.05 - 1e-9, "min_prob constraint violated");
            assert!(p >= 0.0, "Probability is negative");
        }
    }

    // ===================================================================================
    // Tests with reference solutions from cvxpy (using CLARABEL solver) or scipy.minimize
    // ===================================================================================
    #[test]
    fn test_three_arms_varied_cvxpy() {
        let feedback = make_feedback(
            vec![10, 10, 10],
            vec![0.20, 0.60, 0.40],
            vec![0.10, 0.20, 0.15],
        );
        let probs_map = estimate_optimal_probabilities(EstimateOptimalProbabilitiesArgs {
            feedback,
            epsilon: Some(0.02),
            variance_floor: None,
            min_prob: Some(0.05),
            reg0: Some(0.5),
            metric_optimize: MetricConfigOptimize::Max,
        })
        .unwrap();

        // Expected solution from cvxpy (using CLARABEL solver)
        let expected = vec![0.050000000981238, 0.509054656289642, 0.440945342729120];
        let probs = hashmap_to_vec(&probs_map, expected.len());
        assert_vecs_almost_equal(&probs, &expected, Some(1e-4));
        assert!((probs_map.values().sum::<f64>() - 1.0).abs() < 1e-6);
    }

    #[test]
    fn test_four_arms_with_reg_cvxpy() {
        let feedback = make_feedback(
            vec![15, 30, 20, 35],
            vec![0.25, 0.55, 0.40, 0.60],
            vec![0.05, 0.15, 0.10, 0.20],
        );
        let probs_map = estimate_optimal_probabilities(EstimateOptimalProbabilitiesArgs {
            feedback,
            epsilon: Some(0.05),
            variance_floor: None,
            min_prob: Some(0.05),
            reg0: Some(2.0),
            metric_optimize: MetricConfigOptimize::Max,
        })
        .unwrap();

        // Expected solution from cvxpy (using CLARABEL solver)
        let expected = vec![
            0.050000000010182,
            0.417754702981922,
            0.050000000506407,
            0.482245296501354,
        ];
        let probs = hashmap_to_vec(&probs_map, expected.len());
        assert_vecs_almost_equal(&probs, &expected, Some(1e-4));
        assert!((probs_map.values().sum::<f64>() - 1.0).abs() < 1e-6);
    }

    #[test]
    fn test_close_competition_cvxpy() {
        let feedback = make_feedback(
            vec![10, 10, 10],
            vec![0.50, 0.51, 0.30],
            vec![0.10, 0.10, 0.10],
        );
        let probs_map = estimate_optimal_probabilities(EstimateOptimalProbabilitiesArgs {
            feedback,
            epsilon: Some(0.01),
            variance_floor: None,
            min_prob: Some(0.01),
            reg0: Some(0.0),
            metric_optimize: MetricConfigOptimize::Max,
        })
        .unwrap();

        // Expected solution from cvxpy (using CLARABEL solver)
        let expected = vec![0.494996029290799, 0.495003970556052, 0.010000000211085];
        let probs = hashmap_to_vec(&probs_map, expected.len());
        assert_vecs_almost_equal(&probs, &expected, Some(1e-4));
        assert!((probs_map.values().sum::<f64>() - 1.0).abs() < 1e-6);
    }

    #[test]
    fn test_ten_arms_cvxpy() {
        let feedback = make_feedback(
            vec![10, 10, 10, 10, 10, 10, 10, 10, 10, 10],
            vec![0.10, 0.20, 0.30, 0.40, 0.50, 0.60, 0.70, 0.80, 0.90, 1.00],
            vec![0.10, 0.10, 0.10, 0.10, 0.10, 0.10, 0.10, 0.10, 0.10, 0.10],
        );
        let probs_map = estimate_optimal_probabilities(EstimateOptimalProbabilitiesArgs {
            feedback,
            epsilon: Some(0.02),
            variance_floor: None,
            min_prob: Some(0.01),
            reg0: Some(0.1),
            metric_optimize: MetricConfigOptimize::Max,
        })
        .unwrap();

        // Expected solution from cvxpy (using CLARABEL solver)
        let expected = vec![
            0.009999998037405,
            0.009999998021350,
            0.009999998050981,
            0.009999998100266,
            0.011316045868696,
            0.017600153556836,
            0.031270947718469,
            0.072188003456080,
            0.409811419219896,
            0.417813437971073,
        ];
        let probs = hashmap_to_vec(&probs_map, expected.len());
        assert_vecs_almost_equal(&probs, &expected, Some(1e-4));
        assert!((probs_map.values().sum::<f64>() - 1.0).abs() < 1e-6);
    }

    // Tests with high variance (variance > 1) representing different reward scales
    #[test]
    fn test_high_variance_gaussians_cvxpy() {
        let feedback = make_feedback(
            vec![20, 20, 20],
            vec![10.00, 12.00, 11.00],
            vec![2.00, 3.50, 2.50],
        );
        let probs_map = estimate_optimal_probabilities(EstimateOptimalProbabilitiesArgs {
            feedback,
            epsilon: Some(0.5),
            variance_floor: None,
            min_prob: Some(0.05),
            reg0: Some(0.1),
            metric_optimize: MetricConfigOptimize::Min,
        })
        .unwrap();

        // Expected solution from cvxpy (using CLARABEL solver)
        let expected = vec![0.411818058014078, 0.144184113193170, 0.443997828792751];
        let probs = hashmap_to_vec(&probs_map, expected.len());
        assert_vecs_almost_equal(&probs, &expected, Some(1e-4));
        assert!((probs_map.values().sum::<f64>() - 1.0).abs() < 1e-6);
    }

    #[test]
    fn test_very_high_variance_cvxpy() {
        let feedback = make_feedback(vec![30, 30], vec![50.00, 55.00], vec![10.00, 15.00]);
        let probs_map = estimate_optimal_probabilities(EstimateOptimalProbabilitiesArgs {
            feedback,
            epsilon: Some(1.0),
            variance_floor: None,
            min_prob: Some(0.01),
            reg0: Some(0.5),
            metric_optimize: MetricConfigOptimize::Max,
        })
        .unwrap();

        // Expected solution from cvxpy (using CLARABEL solver)
        let expected = vec![0.450083389074646, 0.549916610924264];
        let probs = hashmap_to_vec(&probs_map, expected.len());
        assert_vecs_almost_equal(&probs, &expected, Some(1e-4));
        assert!((probs_map.values().sum::<f64>() - 1.0).abs() < 1e-6);
    }

    #[test]
    fn test_mixed_variance_scales_cvxpy() {
        let feedback = make_feedback(
            vec![15, 15, 15, 15],
            vec![1.00, 5.00, 3.00, 7.00],
            vec![0.10, 2.00, 0.50, 4.00],
        );
        let probs_map = estimate_optimal_probabilities(EstimateOptimalProbabilitiesArgs {
            feedback,
            epsilon: Some(0.2),
            variance_floor: None,
            min_prob: Some(0.05),
            reg0: Some(1.0),
            metric_optimize: MetricConfigOptimize::Min,
        })
        .unwrap();

        // Expected solution from cvxpy (using CLARABEL solver)
        let expected = vec![
            0.164052326317122,
            0.274275620684497,
            0.320837210430485,
            0.240834842568170,
        ];
        let probs = hashmap_to_vec(&probs_map, expected.len());
        assert_vecs_almost_equal(&probs, &expected, Some(1e-4));
        assert!((probs_map.values().sum::<f64>() - 1.0).abs() < 1e-6);
    }

    #[test]
    fn test_small_means_large_variance_cvxpy() {
        let feedback = make_feedback(
            vec![25, 25, 25],
            vec![0.10, 0.30, 0.20],
            vec![5.00, 8.00, 6.00],
        );
        let probs_map = estimate_optimal_probabilities(EstimateOptimalProbabilitiesArgs {
            feedback,
            epsilon: Some(0.05),
            variance_floor: None,
            min_prob: Some(0.1),
            reg0: Some(0.2),
            metric_optimize: MetricConfigOptimize::Max,
        })
        .unwrap();

        // Expected solution from cvxpy (using CLARABEL solver)
        let expected = vec![0.099999996666504, 0.482302162018304, 0.417697840883230];
        let probs = hashmap_to_vec(&probs_map, expected.len());
        assert_vecs_almost_equal(&probs, &expected, Some(1e-4));
        assert!((probs_map.values().sum::<f64>() - 1.0).abs() < 1e-6);
    }

    #[test]
    fn test_five_arms_high_variance_cvxpy() {
        let feedback = make_feedback(
            vec![10, 10, 10, 10, 10],
            vec![20.00, 25.00, 22.00, 28.00, 24.00],
            vec![3.00, 4.00, 2.50, 5.00, 3.50],
        );
        let probs_map = estimate_optimal_probabilities(EstimateOptimalProbabilitiesArgs {
            feedback,
            epsilon: Some(1.0),
            variance_floor: None,
            min_prob: Some(0.05),
            reg0: Some(0.5),
            metric_optimize: MetricConfigOptimize::Min,
        })
        .unwrap();

        // Expected solution from cvxpy (using CLARABEL solver)
        let expected = vec![
            0.407341605286492,
            0.079666735242631,
            0.355686015295549,
            0.050000000075998,
            0.107305644099329,
        ];
        let probs = hashmap_to_vec(&probs_map, expected.len());
        assert_vecs_almost_equal(&probs, &expected, Some(1e-4));
        assert!((probs_map.values().sum::<f64>() - 1.0).abs() < 1e-6);
    }

    #[test]
    fn test_asymmetric_high_variance_cvxpy() {
        let feedback = make_feedback(vec![50, 50], vec![100.00, 105.00], vec![1.00, 20.00]);
        let probs_map = estimate_optimal_probabilities(EstimateOptimalProbabilitiesArgs {
            feedback,
            epsilon: Some(2.0),
            variance_floor: None,
            min_prob: Some(0.01),
            reg0: Some(0.0),
            metric_optimize: MetricConfigOptimize::Max,
        })
        .unwrap();

        // Expected solution from cvxpy (using CLARABEL solver)
        let expected = vec![0.182752086850448, 0.817247913149552];
        let probs = hashmap_to_vec(&probs_map, expected.len());
        assert_vecs_almost_equal(&probs, &expected, Some(1e-4));
        assert!((probs_map.values().sum::<f64>() - 1.0).abs() < 1e-6);
    }

    // Tests using scipy.minimize solutions to verify SOCP reformulation

    #[test]
    fn test_two_arms_simple_scipy() {
        let feedback = make_feedback(vec![20, 20], vec![0.50, 0.70], vec![0.10, 0.15]);
        let probs_map = estimate_optimal_probabilities(EstimateOptimalProbabilitiesArgs {
            feedback,
            epsilon: Some(0.1),
            variance_floor: None,
            min_prob: Some(0.05),
            reg0: Some(0.1),
            metric_optimize: MetricConfigOptimize::Max,
        })
        .unwrap();

        // Expected solution from scipy (trust-constr with SLSQP fallback)
        let expected = vec![0.449525654401765, 0.550474345598233];
        let probs = hashmap_to_vec(&probs_map, expected.len());
        assert_vecs_almost_equal(&probs, &expected, Some(1e-4));
        assert!((probs_map.values().sum::<f64>() - 1.0).abs() < 1e-6);
    }

    #[test]
    fn test_three_arms_moderate_scipy() {
        let feedback = make_feedback(
            vec![15, 15, 15],
            vec![1.00, 1.50, 1.20],
            vec![0.20, 0.30, 0.25],
        );
        let probs_map = estimate_optimal_probabilities(EstimateOptimalProbabilitiesArgs {
            feedback,
            epsilon: Some(0.2),
            variance_floor: None,
            min_prob: Some(0.05),
            reg0: Some(0.2),
            metric_optimize: MetricConfigOptimize::Min,
        })
        .unwrap();

        // Expected solution from scipy (trust-constr with SLSQP fallback)
        let expected = vec![0.423761527414760, 0.114067986187023, 0.462170486398217];
        let probs = hashmap_to_vec(&probs_map, expected.len());
        assert_vecs_almost_equal(&probs, &expected, Some(1e-4));
        assert!((probs_map.values().sum::<f64>() - 1.0).abs() < 1e-6);
    }

    #[test]
    fn test_very_high_variance_scipy() {
        let feedback = make_feedback(vec![30, 30], vec![50.00, 55.00], vec![10.00, 15.00]);
        let probs_map = estimate_optimal_probabilities(EstimateOptimalProbabilitiesArgs {
            feedback,
            epsilon: Some(1.0),
            variance_floor: None,
            min_prob: Some(0.01),
            reg0: Some(0.5),
            metric_optimize: MetricConfigOptimize::Max,
        })
        .unwrap();

        // Expected solution from scipy (trust-constr with SLSQP fallback)
        let expected = vec![0.450070015802657, 0.549929984197342];
        let probs = hashmap_to_vec(&probs_map, expected.len());
        assert_vecs_almost_equal(&probs, &expected, Some(1e-4));
        assert!((probs_map.values().sum::<f64>() - 1.0).abs() < 1e-6);
    }

    #[test]
    fn test_four_arms_different_scales_scipy() {
        let feedback = make_feedback(
            vec![20, 20, 20, 20],
            vec![2.00, 3.00, 2.50, 3.50],
            vec![0.50, 1.00, 0.75, 1.50],
        );
        let probs_map = estimate_optimal_probabilities(EstimateOptimalProbabilitiesArgs {
            feedback,
            epsilon: Some(0.3),
            variance_floor: None,
            min_prob: Some(0.05),
            reg0: Some(0.3),
            metric_optimize: MetricConfigOptimize::Min,
        })
        .unwrap();

        // Expected solution from scipy (trust-constr with SLSQP fallback)
        let expected = vec![
            0.352531945768924,
            0.139366907316944,
            0.408479860960564,
            0.099621285953567,
        ];
        let probs = hashmap_to_vec(&probs_map, expected.len());
        assert_vecs_almost_equal(&probs, &expected, Some(1e-4));
        assert!((probs_map.values().sum::<f64>() - 1.0).abs() < 1e-6);
    }

    #[test]
    fn test_small_epsilon_scipy() {
        let feedback = make_feedback(vec![50, 50], vec![10.00, 10.50], vec![1.00, 1.20]);
        let probs_map = estimate_optimal_probabilities(EstimateOptimalProbabilitiesArgs {
            feedback,
            epsilon: Some(0.05),
            variance_floor: None,
            min_prob: Some(0.1),
            reg0: Some(0.1),
            metric_optimize: MetricConfigOptimize::Max,
        })
        .unwrap();

        // Expected solution from scipy (trust-constr with SLSQP fallback)
        let expected = vec![0.477229489718064, 0.522770510281936];
        let probs = hashmap_to_vec(&probs_map, expected.len());
        assert_vecs_almost_equal(&probs, &expected, Some(1e-4));
        assert!((probs_map.values().sum::<f64>() - 1.0).abs() < 1e-6);
    }

    // Helper function to compute L2 distance between two probability vectors
    fn l2_distance(v1: &[f64], v2: &[f64]) -> f64 {
        assert_eq!(v1.len(), v2.len(), "Vectors must have same length");
        v1.iter()
            .zip(v2.iter())
            .map(|(a, b)| (a - b).powi(2))
            .sum::<f64>()
            .sqrt()
    }

    // Helper function to generate random offsets for each arm, scaled by a factor
    fn generate_random_offsets(rng: &mut StdRng, num_arms: usize, scale: f64) -> Vec<f64> {
        (0..num_arms).map(|_| rng.random::<f64>() * scale).collect()
    }

    // Helper function to check that averaged L2 distances show monotonic convergence
    // Averaging over multiple runs should cancel out nonomonotonicity from the nonlinear optimization
    fn check_monotone_decreasing_distances(l2_distances: &[f64]) {
        for i in 1..l2_distances.len() {
            assert!(
                l2_distances[i] <= l2_distances[i - 1],
                "Averaged L2 distance should be monotone decreasing: distance[{}] = {} > distance[{}] = {}",
                i,
                l2_distances[i],
                i - 1,
                l2_distances[i - 1]
            );
        }
    }

    // ======================================================================================
    // Tests for convergence of estimated optimal probabilities to true optimal probabilities
    // as sample means and variances converge. This convergence may not be monotone in any
    // given problem instance, so we average over multiple random instances. Due to
<<<<<<< HEAD
    // randomness, this test could fail sometimes.
=======
    // randomness, these tests could fail sometimes.
>>>>>>> c769260e
    // ======================================================================================
    #[test]
    fn test_convergence_two_arms() {
        const NUM_RUNS: usize = 10;

        // True means and variances
        let true_means = vec![0.5, 0.7];
        let true_variances = vec![0.1, 0.2];
        let pull_counts = vec![100, 100];
        let num_arms = true_means.len();

        // Compute true optimal probabilities
        let true_feedback = make_feedback(
            pull_counts.clone(),
            true_means.clone(),
            true_variances.clone(),
        );
        let true_probs_map = estimate_optimal_probabilities(EstimateOptimalProbabilitiesArgs {
            feedback: true_feedback,
            epsilon: Some(0.0),
            variance_floor: None,
            min_prob: Some(1e-6),
            reg0: Some(0.0),
<<<<<<< HEAD
=======
            metric_optimize: MetricConfigOptimize::Max,
>>>>>>> c769260e
        })
        .unwrap();
        let true_probs = hashmap_to_vec(&true_probs_map, num_arms);

        // Create sequence with decreasing scales, each arm gets random offset
        let scales = [0.2, 0.1, 0.05, 0.02, 0.01, 0.005, 0.001];

        // Average L2 distances over multiple runs
        let mut avg_l2_distances = vec![0.0; scales.len()];

        for run in 0..NUM_RUNS {
            let mut rng = StdRng::seed_from_u64(42 + run as u64);

            for (scale_idx, &scale) in scales.iter().enumerate() {
                let mean_offsets = generate_random_offsets(&mut rng, num_arms, scale);
                let variance_offsets = generate_random_offsets(&mut rng, num_arms, scale);

                let sample_means: Vec<f64> = true_means
                    .iter()
                    .zip(&mean_offsets)
                    .map(|(&m, &offset)| m + offset)
                    .collect();
                let sample_variances: Vec<f64> = true_variances
                    .iter()
                    .zip(&variance_offsets)
                    .map(|(&v, &offset)| v + offset)
                    .collect();

                let sample_feedback =
                    make_feedback(pull_counts.clone(), sample_means, sample_variances);
                let sample_probs_map =
                    estimate_optimal_probabilities(EstimateOptimalProbabilitiesArgs {
                        feedback: sample_feedback,
                        epsilon: Some(0.0),
                        variance_floor: None,
                        min_prob: Some(1e-6),
                        reg0: Some(0.0),
<<<<<<< HEAD
=======
                        metric_optimize: MetricConfigOptimize::Max,
>>>>>>> c769260e
                    })
                    .unwrap();
                let sample_probs = hashmap_to_vec(&sample_probs_map, num_arms);

                let distance = l2_distance(&sample_probs, &true_probs);
                avg_l2_distances[scale_idx] += distance;
            }
        }

        check_monotone_decreasing_distances(&avg_l2_distances);
    }

    #[test]
    fn test_convergence_three_arms_varied() {
        const NUM_RUNS: usize = 10;

        let true_means = vec![0.3, 0.6, 0.5];
        let true_variances = vec![0.1, 0.2, 0.15];
        let pull_counts = vec![50, 50, 50];
        let num_arms = true_means.len();

        let true_feedback = make_feedback(
            pull_counts.clone(),
            true_means.clone(),
            true_variances.clone(),
        );
        let true_probs_map = estimate_optimal_probabilities(EstimateOptimalProbabilitiesArgs {
            feedback: true_feedback,
            epsilon: Some(0.05),
            variance_floor: None,
            min_prob: Some(0.01),
            reg0: Some(0.1),
<<<<<<< HEAD
=======
            metric_optimize: MetricConfigOptimize::Min,
>>>>>>> c769260e
        })
        .unwrap();
        let true_probs = hashmap_to_vec(&true_probs_map, num_arms);

        let scales = [0.15, 0.1, 0.05, 0.02, 0.01, 0.005];
        let mut avg_l2_distances = vec![0.0; scales.len()];

        for run in 0..NUM_RUNS {
            let mut rng = StdRng::seed_from_u64(123 + run as u64);

            for (scale_idx, &scale) in scales.iter().enumerate() {
                let mean_offsets = generate_random_offsets(&mut rng, num_arms, scale);
                let variance_offsets = generate_random_offsets(&mut rng, num_arms, scale);

                let sample_means: Vec<f64> = true_means
                    .iter()
                    .zip(&mean_offsets)
                    .map(|(&m, &offset)| m + offset)
                    .collect();
                let sample_variances: Vec<f64> = true_variances
                    .iter()
                    .zip(&variance_offsets)
                    .map(|(&v, &offset)| v + offset)
                    .collect();

                let sample_feedback =
                    make_feedback(pull_counts.clone(), sample_means, sample_variances);
                let sample_probs_map =
                    estimate_optimal_probabilities(EstimateOptimalProbabilitiesArgs {
                        feedback: sample_feedback,
                        epsilon: Some(0.05),
                        variance_floor: None,
                        min_prob: Some(0.01),
                        reg0: Some(0.1),
<<<<<<< HEAD
=======
                        metric_optimize: MetricConfigOptimize::Min,
>>>>>>> c769260e
                    })
                    .unwrap();
                let sample_probs = hashmap_to_vec(&sample_probs_map, num_arms);

                avg_l2_distances[scale_idx] += l2_distance(&sample_probs, &true_probs);
            }
        }

        check_monotone_decreasing_distances(&avg_l2_distances);
    }

    #[test]
    fn test_convergence_five_arms() {
        const NUM_RUNS: usize = 10;

        let true_means = vec![0.2, 0.5, 0.4, 0.6, 0.3];
        let true_variances = vec![0.1, 0.3, 0.2, 0.4, 0.15];
        let pull_counts = vec![100, 100, 100, 100, 100];
        let num_arms = true_means.len();

        let true_feedback = make_feedback(
            pull_counts.clone(),
            true_means.clone(),
            true_variances.clone(),
        );
        let true_probs_map = estimate_optimal_probabilities(EstimateOptimalProbabilitiesArgs {
            feedback: true_feedback,
            epsilon: Some(0.02),
            variance_floor: None,
            min_prob: Some(0.05),
            reg0: Some(0.5),
<<<<<<< HEAD
=======
            metric_optimize: MetricConfigOptimize::Max,
>>>>>>> c769260e
        })
        .unwrap();
        let true_probs = hashmap_to_vec(&true_probs_map, num_arms);

        let scales = [0.1, 0.05, 0.02, 0.01, 0.005, 0.002];
        let mut avg_l2_distances = vec![0.0; scales.len()];

        for run in 0..NUM_RUNS {
            let mut rng = StdRng::seed_from_u64(456 + run as u64);

            for (scale_idx, &scale) in scales.iter().enumerate() {
                let mean_offsets = generate_random_offsets(&mut rng, num_arms, scale);
                let variance_offsets = generate_random_offsets(&mut rng, num_arms, scale);

                let sample_means: Vec<f64> = true_means
                    .iter()
                    .zip(&mean_offsets)
                    .map(|(&m, &offset)| m + offset)
                    .collect();
                let sample_variances: Vec<f64> = true_variances
                    .iter()
                    .zip(&variance_offsets)
                    .map(|(&v, &offset)| v + offset)
                    .collect();

                let sample_feedback =
                    make_feedback(pull_counts.clone(), sample_means, sample_variances);
                let sample_probs_map =
                    estimate_optimal_probabilities(EstimateOptimalProbabilitiesArgs {
                        feedback: sample_feedback,
                        epsilon: Some(0.02),
                        variance_floor: None,
                        min_prob: Some(0.05),
                        reg0: Some(0.5),
<<<<<<< HEAD
=======
                        metric_optimize: MetricConfigOptimize::Max,
>>>>>>> c769260e
                    })
                    .unwrap();
                let sample_probs = hashmap_to_vec(&sample_probs_map, num_arms);

                avg_l2_distances[scale_idx] += l2_distance(&sample_probs, &true_probs);
            }
        }

        check_monotone_decreasing_distances(&avg_l2_distances);
    }

    #[test]
    fn test_convergence_high_variance_arms() {
        const NUM_RUNS: usize = 10;

        let true_means = vec![10.0, 15.0, 12.0];
        let true_variances = vec![2.0, 5.0, 3.0];
        let pull_counts = vec![200, 200, 200];
        let num_arms = true_means.len();

        let true_feedback = make_feedback(
            pull_counts.clone(),
            true_means.clone(),
            true_variances.clone(),
        );
        let true_probs_map = estimate_optimal_probabilities(EstimateOptimalProbabilitiesArgs {
            feedback: true_feedback,
            epsilon: Some(0.5),
            variance_floor: None,
            min_prob: Some(0.01),
            reg0: Some(0.1),
<<<<<<< HEAD
=======
            metric_optimize: MetricConfigOptimize::Min,
>>>>>>> c769260e
        })
        .unwrap();
        let true_probs = hashmap_to_vec(&true_probs_map, num_arms);

        let scales = [2.0, 1.0, 0.5, 0.2, 0.1, 0.05];
        let mut avg_l2_distances = vec![0.0; scales.len()];

        for run in 0..NUM_RUNS {
            let mut rng = StdRng::seed_from_u64(789 + run as u64);

            for (scale_idx, &scale) in scales.iter().enumerate() {
                let mean_offsets = generate_random_offsets(&mut rng, num_arms, scale);
                let variance_offsets = generate_random_offsets(&mut rng, num_arms, scale);

                let sample_means: Vec<f64> = true_means
                    .iter()
                    .zip(&mean_offsets)
                    .map(|(&m, &offset)| m + offset)
                    .collect();
                let sample_variances: Vec<f64> = true_variances
                    .iter()
                    .zip(&variance_offsets)
                    .map(|(&v, &offset)| v + offset)
                    .collect();

                let sample_feedback =
                    make_feedback(pull_counts.clone(), sample_means, sample_variances);
                let sample_probs_map =
                    estimate_optimal_probabilities(EstimateOptimalProbabilitiesArgs {
                        feedback: sample_feedback,
                        epsilon: Some(0.5),
                        variance_floor: None,
                        min_prob: Some(0.01),
                        reg0: Some(0.1),
<<<<<<< HEAD
=======
                        metric_optimize: MetricConfigOptimize::Min,
>>>>>>> c769260e
                    })
                    .unwrap();
                let sample_probs = hashmap_to_vec(&sample_probs_map, num_arms);

                avg_l2_distances[scale_idx] += l2_distance(&sample_probs, &true_probs);
            }
        }

        check_monotone_decreasing_distances(&avg_l2_distances);
    }

    #[test]
    fn test_convergence_ten_arms() {
        const NUM_RUNS: usize = 10;

        let true_means = vec![0.1, 0.2, 0.3, 0.4, 0.5, 0.6, 0.7, 0.8, 0.9, 1.0];
        let true_variances = vec![0.1; 10];
        let pull_counts = vec![100; 10];
        let num_arms = true_means.len();

        let true_feedback = make_feedback(
            pull_counts.clone(),
            true_means.clone(),
            true_variances.clone(),
        );
        let true_probs_map = estimate_optimal_probabilities(EstimateOptimalProbabilitiesArgs {
            feedback: true_feedback,
            epsilon: Some(0.05),
            variance_floor: None,
            min_prob: Some(0.01),
            reg0: Some(0.2),
<<<<<<< HEAD
=======
            metric_optimize: MetricConfigOptimize::Max,
>>>>>>> c769260e
        })
        .unwrap();
        let true_probs = hashmap_to_vec(&true_probs_map, num_arms);

        let scales = [0.08, 0.05, 0.03, 0.02, 0.01, 0.005];
        let mut avg_l2_distances = vec![0.0; scales.len()];

        for run in 0..NUM_RUNS {
            let mut rng = StdRng::seed_from_u64(101112 + run as u64);

            for (scale_idx, &scale) in scales.iter().enumerate() {
                let mean_offsets = generate_random_offsets(&mut rng, num_arms, scale);
                let variance_offsets = generate_random_offsets(&mut rng, num_arms, scale);

                let sample_means: Vec<f64> = true_means
                    .iter()
                    .zip(&mean_offsets)
                    .map(|(&m, &offset)| m + offset)
                    .collect();
                let sample_variances: Vec<f64> = true_variances
                    .iter()
                    .zip(&variance_offsets)
                    .map(|(&v, &offset)| v + offset)
                    .collect();

                let sample_feedback =
                    make_feedback(pull_counts.clone(), sample_means, sample_variances);
                let sample_probs_map =
                    estimate_optimal_probabilities(EstimateOptimalProbabilitiesArgs {
                        feedback: sample_feedback,
                        epsilon: Some(0.05),
                        variance_floor: None,
                        min_prob: Some(0.01),
                        reg0: Some(0.2),
<<<<<<< HEAD
=======
                        metric_optimize: MetricConfigOptimize::Max,
>>>>>>> c769260e
                    })
                    .unwrap();
                let sample_probs = hashmap_to_vec(&sample_probs_map, num_arms);

                avg_l2_distances[scale_idx] += l2_distance(&sample_probs, &true_probs);
            }
        }

        check_monotone_decreasing_distances(&avg_l2_distances);
    }

    #[test]
    fn test_convergence_close_competition() {
        const NUM_RUNS: usize = 10;

        // Test with very close means - convergence should still be monotone
        let true_means = vec![0.50, 0.51, 0.30];
        let true_variances = vec![0.1, 0.1, 0.1];
        let pull_counts = vec![100, 100, 100];
        let num_arms = true_means.len();

        let true_feedback = make_feedback(
            pull_counts.clone(),
            true_means.clone(),
            true_variances.clone(),
        );
        let true_probs_map = estimate_optimal_probabilities(EstimateOptimalProbabilitiesArgs {
            feedback: true_feedback,
            epsilon: Some(0.01),
            variance_floor: None,
            min_prob: Some(0.01),
            reg0: Some(0.1),
<<<<<<< HEAD
=======
            metric_optimize: MetricConfigOptimize::Max,
>>>>>>> c769260e
        })
        .unwrap();
        let true_probs = hashmap_to_vec(&true_probs_map, num_arms);

        let scales = [0.05, 0.03, 0.02, 0.01, 0.005, 0.002];
        let mut avg_l2_distances = vec![0.0; scales.len()];

        for run in 0..NUM_RUNS {
            let mut rng = StdRng::seed_from_u64(131415 + run as u64);

            for (scale_idx, &scale) in scales.iter().enumerate() {
                let mean_offsets = generate_random_offsets(&mut rng, num_arms, scale);
                let variance_offsets = generate_random_offsets(&mut rng, num_arms, scale);

                let sample_means: Vec<f64> = true_means
                    .iter()
                    .zip(&mean_offsets)
                    .map(|(&m, &offset)| m + offset)
                    .collect();
                let sample_variances: Vec<f64> = true_variances
                    .iter()
                    .zip(&variance_offsets)
                    .map(|(&v, &offset)| v + offset)
                    .collect();

                let sample_feedback =
                    make_feedback(pull_counts.clone(), sample_means, sample_variances);
                let sample_probs_map =
                    estimate_optimal_probabilities(EstimateOptimalProbabilitiesArgs {
                        feedback: sample_feedback,
                        epsilon: Some(0.01),
                        variance_floor: None,
                        min_prob: Some(0.01),
                        reg0: Some(0.1),
<<<<<<< HEAD
=======
                        metric_optimize: MetricConfigOptimize::Max,
>>>>>>> c769260e
                    })
                    .unwrap();
                let sample_probs = hashmap_to_vec(&sample_probs_map, num_arms);

                avg_l2_distances[scale_idx] += l2_distance(&sample_probs, &true_probs);
            }
        }

        check_monotone_decreasing_distances(&avg_l2_distances);
    }
}<|MERGE_RESOLUTION|>--- conflicted
+++ resolved
@@ -33,11 +33,8 @@
     /// Regularization coefficient (≥ 0) to encourage proximity to uniform distribution.
     /// Smooths the progression of sampling distributions toward the optimum. Default: 0.01
     pub reg0: Option<f64>,
-<<<<<<< HEAD
-=======
     /// Optimization direction (Min or Max)
     pub metric_optimize: MetricConfigOptimize,
->>>>>>> c769260e
 }
 /// Errors that can occur when computing optimal sampling probabilities.
 #[derive(Debug, Error)]
@@ -439,10 +436,7 @@
             variance_floor: None,
             min_prob: Some(1e-6),
             reg0: Some(0.0),
-<<<<<<< HEAD
-=======
-            metric_optimize: MetricConfigOptimize::Max,
->>>>>>> c769260e
+            metric_optimize: MetricConfigOptimize::Max,
         })
         .unwrap();
 
@@ -469,10 +463,7 @@
             variance_floor: None,
             min_prob: Some(1e-6),
             reg0: Some(0.0),
-<<<<<<< HEAD
-=======
             metric_optimize: MetricConfigOptimize::Min,
->>>>>>> c769260e
         })
         .unwrap();
 
@@ -492,10 +483,7 @@
             variance_floor: None,
             min_prob: Some(1e-6),
             reg0: Some(0.0),
-<<<<<<< HEAD
-=======
-            metric_optimize: MetricConfigOptimize::Max,
->>>>>>> c769260e
+            metric_optimize: MetricConfigOptimize::Max,
         })
         .unwrap();
 
@@ -516,10 +504,7 @@
             variance_floor: Some(0.01),
             min_prob: Some(1e-6),
             reg0: Some(0.0),
-<<<<<<< HEAD
-=======
-            metric_optimize: MetricConfigOptimize::Max,
->>>>>>> c769260e
+            metric_optimize: MetricConfigOptimize::Max,
         })
         .unwrap();
 
@@ -547,10 +532,7 @@
             variance_floor: Some(0.01),
             min_prob: Some(1e-6),
             reg0: Some(0.0),
-<<<<<<< HEAD
-=======
-            metric_optimize: MetricConfigOptimize::Max,
->>>>>>> c769260e
+            metric_optimize: MetricConfigOptimize::Max,
         })
         .unwrap();
 
@@ -1201,11 +1183,7 @@
     // Tests for convergence of estimated optimal probabilities to true optimal probabilities
     // as sample means and variances converge. This convergence may not be monotone in any
     // given problem instance, so we average over multiple random instances. Due to
-<<<<<<< HEAD
-    // randomness, this test could fail sometimes.
-=======
     // randomness, these tests could fail sometimes.
->>>>>>> c769260e
     // ======================================================================================
     #[test]
     fn test_convergence_two_arms() {
@@ -1229,10 +1207,7 @@
             variance_floor: None,
             min_prob: Some(1e-6),
             reg0: Some(0.0),
-<<<<<<< HEAD
-=======
-            metric_optimize: MetricConfigOptimize::Max,
->>>>>>> c769260e
+            metric_optimize: MetricConfigOptimize::Max,
         })
         .unwrap();
         let true_probs = hashmap_to_vec(&true_probs_map, num_arms);
@@ -1270,10 +1245,7 @@
                         variance_floor: None,
                         min_prob: Some(1e-6),
                         reg0: Some(0.0),
-<<<<<<< HEAD
-=======
                         metric_optimize: MetricConfigOptimize::Max,
->>>>>>> c769260e
                     })
                     .unwrap();
                 let sample_probs = hashmap_to_vec(&sample_probs_map, num_arms);
@@ -1306,10 +1278,7 @@
             variance_floor: None,
             min_prob: Some(0.01),
             reg0: Some(0.1),
-<<<<<<< HEAD
-=======
             metric_optimize: MetricConfigOptimize::Min,
->>>>>>> c769260e
         })
         .unwrap();
         let true_probs = hashmap_to_vec(&true_probs_map, num_arms);
@@ -1344,10 +1313,7 @@
                         variance_floor: None,
                         min_prob: Some(0.01),
                         reg0: Some(0.1),
-<<<<<<< HEAD
-=======
                         metric_optimize: MetricConfigOptimize::Min,
->>>>>>> c769260e
                     })
                     .unwrap();
                 let sample_probs = hashmap_to_vec(&sample_probs_map, num_arms);
@@ -1379,10 +1345,7 @@
             variance_floor: None,
             min_prob: Some(0.05),
             reg0: Some(0.5),
-<<<<<<< HEAD
-=======
-            metric_optimize: MetricConfigOptimize::Max,
->>>>>>> c769260e
+            metric_optimize: MetricConfigOptimize::Max,
         })
         .unwrap();
         let true_probs = hashmap_to_vec(&true_probs_map, num_arms);
@@ -1417,10 +1380,7 @@
                         variance_floor: None,
                         min_prob: Some(0.05),
                         reg0: Some(0.5),
-<<<<<<< HEAD
-=======
                         metric_optimize: MetricConfigOptimize::Max,
->>>>>>> c769260e
                     })
                     .unwrap();
                 let sample_probs = hashmap_to_vec(&sample_probs_map, num_arms);
@@ -1452,10 +1412,7 @@
             variance_floor: None,
             min_prob: Some(0.01),
             reg0: Some(0.1),
-<<<<<<< HEAD
-=======
             metric_optimize: MetricConfigOptimize::Min,
->>>>>>> c769260e
         })
         .unwrap();
         let true_probs = hashmap_to_vec(&true_probs_map, num_arms);
@@ -1490,10 +1447,7 @@
                         variance_floor: None,
                         min_prob: Some(0.01),
                         reg0: Some(0.1),
-<<<<<<< HEAD
-=======
                         metric_optimize: MetricConfigOptimize::Min,
->>>>>>> c769260e
                     })
                     .unwrap();
                 let sample_probs = hashmap_to_vec(&sample_probs_map, num_arms);
@@ -1525,10 +1479,7 @@
             variance_floor: None,
             min_prob: Some(0.01),
             reg0: Some(0.2),
-<<<<<<< HEAD
-=======
-            metric_optimize: MetricConfigOptimize::Max,
->>>>>>> c769260e
+            metric_optimize: MetricConfigOptimize::Max,
         })
         .unwrap();
         let true_probs = hashmap_to_vec(&true_probs_map, num_arms);
@@ -1563,10 +1514,7 @@
                         variance_floor: None,
                         min_prob: Some(0.01),
                         reg0: Some(0.2),
-<<<<<<< HEAD
-=======
                         metric_optimize: MetricConfigOptimize::Max,
->>>>>>> c769260e
                     })
                     .unwrap();
                 let sample_probs = hashmap_to_vec(&sample_probs_map, num_arms);
@@ -1599,10 +1547,7 @@
             variance_floor: None,
             min_prob: Some(0.01),
             reg0: Some(0.1),
-<<<<<<< HEAD
-=======
-            metric_optimize: MetricConfigOptimize::Max,
->>>>>>> c769260e
+            metric_optimize: MetricConfigOptimize::Max,
         })
         .unwrap();
         let true_probs = hashmap_to_vec(&true_probs_map, num_arms);
@@ -1637,10 +1582,7 @@
                         variance_floor: None,
                         min_prob: Some(0.01),
                         reg0: Some(0.1),
-<<<<<<< HEAD
-=======
                         metric_optimize: MetricConfigOptimize::Max,
->>>>>>> c769260e
                     })
                     .unwrap();
                 let sample_probs = hashmap_to_vec(&sample_probs_map, num_arms);
