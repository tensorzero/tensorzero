--- conflicted
+++ resolved
@@ -18,20 +18,20 @@
 /// while respecting an ε-tolerance for sub-optimality.
 pub struct EstimateOptimalProbabilitiesArgs {
     /// Reward observations and pull counts for each arm
-    feedback: Vec<FeedbackByVariant>,
+    pub feedback: Vec<FeedbackByVariant>,
     /// Sub-optimality tolerance (ε ≥ 0). Arms within ε of the best arm's mean are considered
     /// "good enough". Larger values lead to faster stopping.
     /// Default: 0.0
-    epsilon: Option<f64>,
+    pub epsilon: Option<f64>,
     /// Value used to lower bound empirical variance, for stability. Prevents numerical issues
     /// when observed variances are very small. Default: 1e-12
-    variance_floor: Option<f64>,
+    pub variance_floor: Option<f64>,
     /// Lower bound on per-arm sampling probability (must be in (0, 1/K) where K is number of arms).
     /// Ensures all arms receive minimum exploration for numerical stability. Default: 1e-6
-    min_prob: Option<f64>,
+    pub min_prob: Option<f64>,
     /// Regularization coefficient (≥ 0) to encourage proximity to uniform distribution.
     /// Smooths the progression of sampling distributions toward the optimum. Default: 0.01
-    reg0: Option<f64>,
+    pub reg0: Option<f64>,
 }
 /// Errors that can occur when computing optimal sampling probabilities.
 #[derive(Debug, Error)]
@@ -57,8 +57,6 @@
     #[error("Failed to build Clarabel solver")]
     CouldntBuildSolver,
 }
-
-<<<<<<< HEAD
 /// Compute optimal sampling proportions for ε-best arm identification given sub-Gaussian rewards.
 ///
 /// This function implements an allocation strategy for multi-armed bandits that
@@ -85,7 +83,7 @@
 ///
 /// # Errors
 ///
-/// Returns `OptimalProbsError` if:
+/// Returns `EstimateOptimalProbabilitiesError` if:
 /// - Input vectors have mismatched lengths
 /// - Fewer than 2 arms are provided
 /// - Any values are non-finite (NaN or infinite)
@@ -127,27 +125,6 @@
         reg0,
     } = args;
     // TODO: for boolean metrics, set default epsilon to e.g. 0.01. For float metrics, anchor to reward distributions once available.
-=======
-pub(super) struct EstimateOptimalProbabilitiesArgs {
-    pub feedback: Vec<FeedbackByVariant>,
-    pub epsilon: Option<f64>,
-    pub ridge_variance: Option<f64>,
-    pub min_prob: Option<f64>,
-    pub reg0: Option<f64>,
-}
-
-/// Compute ε-aware optimal sampling proportions for sub-Gaussian rewards
-pub(super) fn estimate_optimal_probabilities(
-    args: EstimateOptimalProbabilitiesArgs,
-) -> Result<HashMap<String, f64>, OptimalProbsError> {
-    let EstimateOptimalProbabilitiesArgs {
-        feedback,
-        epsilon,
-        ridge_variance,
-        min_prob,
-        reg0,
-    } = args;
->>>>>>> 809ea362
     let epsilon: f64 = epsilon.unwrap_or(0.0);
     let variance_floor: f64 = variance_floor.unwrap_or(1e-12);
     let min_prob: f64 = min_prob.unwrap_or(1e-6);
@@ -377,11 +354,7 @@
         let probs = estimate_optimal_probabilities(EstimateOptimalProbabilitiesArgs {
             feedback,
             epsilon: Some(0.1),
-<<<<<<< HEAD
-            variance_floor: None,
-=======
-            ridge_variance: None,
->>>>>>> 809ea362
+            variance_floor: None,
             min_prob: Some(0.05),
             reg0: Some(1.0),
         })
@@ -400,11 +373,7 @@
         let probs = estimate_optimal_probabilities(EstimateOptimalProbabilitiesArgs {
             feedback,
             epsilon: Some(0.01),
-<<<<<<< HEAD
-            variance_floor: None,
-=======
-            ridge_variance: None,
->>>>>>> 809ea362
+            variance_floor: None,
             min_prob: None,
             reg0: Some(0.0),
         })
@@ -423,11 +392,7 @@
         let probs = estimate_optimal_probabilities(EstimateOptimalProbabilitiesArgs {
             feedback,
             epsilon: Some(0.01),
-<<<<<<< HEAD
-            variance_floor: None,
-=======
-            ridge_variance: None,
->>>>>>> 809ea362
+            variance_floor: None,
             min_prob: Some(min_prob),
             reg0: Some(0.0),
         })
@@ -449,11 +414,7 @@
         let probs_map = estimate_optimal_probabilities(EstimateOptimalProbabilitiesArgs {
             feedback,
             epsilon: Some(0.01),
-<<<<<<< HEAD
-            variance_floor: None,
-=======
-            ridge_variance: None,
->>>>>>> 809ea362
+            variance_floor: None,
             min_prob: None,
             reg0: Some(1.0),
         })
@@ -471,11 +432,7 @@
         let probs_no_reg = estimate_optimal_probabilities(EstimateOptimalProbabilitiesArgs {
             feedback: feedback_no_reg,
             epsilon: Some(0.0),
-<<<<<<< HEAD
-            variance_floor: None,
-=======
-            ridge_variance: None,
->>>>>>> 809ea362
+            variance_floor: None,
             min_prob: None,
             reg0: Some(0.0),
         })
@@ -485,11 +442,7 @@
         let probs_with_reg = estimate_optimal_probabilities(EstimateOptimalProbabilitiesArgs {
             feedback: feedback_with_reg,
             epsilon: Some(0.0),
-<<<<<<< HEAD
-            variance_floor: None,
-=======
-            ridge_variance: None,
->>>>>>> 809ea362
+            variance_floor: None,
             min_prob: None,
             reg0: Some(10.0),
         })
@@ -513,11 +466,7 @@
         let probs_map = estimate_optimal_probabilities(EstimateOptimalProbabilitiesArgs {
             feedback,
             epsilon: Some(0.0),
-<<<<<<< HEAD
-            variance_floor: None,
-=======
-            ridge_variance: None,
->>>>>>> 809ea362
+            variance_floor: None,
             min_prob: Some(min_prob),
             reg0: Some(0.0),
         })
@@ -541,11 +490,7 @@
         let probs_map = estimate_optimal_probabilities(EstimateOptimalProbabilitiesArgs {
             feedback,
             epsilon: Some(0.0),
-<<<<<<< HEAD
-            variance_floor: None,
-=======
-            ridge_variance: None,
->>>>>>> 809ea362
+            variance_floor: None,
             min_prob: None,
             reg0: Some(0.0),
         })
@@ -564,11 +509,7 @@
         let probs_map = estimate_optimal_probabilities(EstimateOptimalProbabilitiesArgs {
             feedback,
             epsilon: Some(0.0),
-<<<<<<< HEAD
             variance_floor: Some(0.01),
-=======
-            ridge_variance: Some(0.01),
->>>>>>> 809ea362
             min_prob: None,
             reg0: Some(0.0),
         })
@@ -587,11 +528,7 @@
         let probs_map = estimate_optimal_probabilities(EstimateOptimalProbabilitiesArgs {
             feedback,
             epsilon: Some(0.0),
-<<<<<<< HEAD
             variance_floor: Some(0.001),
-=======
-            ridge_variance: Some(0.001),
->>>>>>> 809ea362
             min_prob: None,
             reg0: Some(0.0),
         })
@@ -614,11 +551,7 @@
         let probs_map = estimate_optimal_probabilities(EstimateOptimalProbabilitiesArgs {
             feedback,
             epsilon: Some(0.05),
-<<<<<<< HEAD
             variance_floor: Some(1e-8),
-=======
-            ridge_variance: Some(1e-8),
->>>>>>> 809ea362
             min_prob: Some(0.05),
             reg0: Some(2.0),
         })
@@ -643,11 +576,7 @@
         let probs_map = estimate_optimal_probabilities(EstimateOptimalProbabilitiesArgs {
             feedback,
             epsilon: Some(0.02),
-<<<<<<< HEAD
-            variance_floor: None,
-=======
-            ridge_variance: None,
->>>>>>> 809ea362
+            variance_floor: None,
             min_prob: Some(0.05),
             reg0: Some(0.5),
         })
@@ -670,11 +599,7 @@
         let probs_map = estimate_optimal_probabilities(EstimateOptimalProbabilitiesArgs {
             feedback,
             epsilon: Some(0.05),
-<<<<<<< HEAD
-            variance_floor: None,
-=======
-            ridge_variance: None,
->>>>>>> 809ea362
+            variance_floor: None,
             min_prob: Some(0.05),
             reg0: Some(2.0),
         })
@@ -702,11 +627,7 @@
         let probs_map = estimate_optimal_probabilities(EstimateOptimalProbabilitiesArgs {
             feedback,
             epsilon: Some(0.01),
-<<<<<<< HEAD
-            variance_floor: None,
-=======
-            ridge_variance: None,
->>>>>>> 809ea362
+            variance_floor: None,
             min_prob: Some(0.01),
             reg0: Some(0.0),
         })
@@ -729,11 +650,7 @@
         let probs_map = estimate_optimal_probabilities(EstimateOptimalProbabilitiesArgs {
             feedback,
             epsilon: Some(0.02),
-<<<<<<< HEAD
-            variance_floor: None,
-=======
-            ridge_variance: None,
->>>>>>> 809ea362
+            variance_floor: None,
             min_prob: Some(0.01),
             reg0: Some(0.1),
         })
@@ -768,11 +685,7 @@
         let probs_map = estimate_optimal_probabilities(EstimateOptimalProbabilitiesArgs {
             feedback,
             epsilon: Some(0.5),
-<<<<<<< HEAD
-            variance_floor: None,
-=======
-            ridge_variance: None,
->>>>>>> 809ea362
+            variance_floor: None,
             min_prob: Some(0.05),
             reg0: Some(0.1),
         })
@@ -791,11 +704,7 @@
         let probs_map = estimate_optimal_probabilities(EstimateOptimalProbabilitiesArgs {
             feedback,
             epsilon: Some(1.0),
-<<<<<<< HEAD
-            variance_floor: None,
-=======
-            ridge_variance: None,
->>>>>>> 809ea362
+            variance_floor: None,
             min_prob: Some(0.01),
             reg0: Some(0.5),
         })
@@ -818,11 +727,7 @@
         let probs_map = estimate_optimal_probabilities(EstimateOptimalProbabilitiesArgs {
             feedback,
             epsilon: Some(0.2),
-<<<<<<< HEAD
-            variance_floor: None,
-=======
-            ridge_variance: None,
->>>>>>> 809ea362
+            variance_floor: None,
             min_prob: Some(0.05),
             reg0: Some(1.0),
         })
@@ -850,11 +755,7 @@
         let probs_map = estimate_optimal_probabilities(EstimateOptimalProbabilitiesArgs {
             feedback,
             epsilon: Some(0.05),
-<<<<<<< HEAD
-            variance_floor: None,
-=======
-            ridge_variance: None,
->>>>>>> 809ea362
+            variance_floor: None,
             min_prob: Some(0.1),
             reg0: Some(0.2),
         })
@@ -877,11 +778,7 @@
         let probs_map = estimate_optimal_probabilities(EstimateOptimalProbabilitiesArgs {
             feedback,
             epsilon: Some(1.0),
-<<<<<<< HEAD
-            variance_floor: None,
-=======
-            ridge_variance: None,
->>>>>>> 809ea362
+            variance_floor: None,
             min_prob: Some(0.05),
             reg0: Some(0.5),
         })
@@ -906,11 +803,7 @@
         let probs_map = estimate_optimal_probabilities(EstimateOptimalProbabilitiesArgs {
             feedback,
             epsilon: Some(2.0),
-<<<<<<< HEAD
-            variance_floor: None,
-=======
-            ridge_variance: None,
->>>>>>> 809ea362
+            variance_floor: None,
             min_prob: Some(0.01),
             reg0: Some(0.0),
         })
@@ -931,11 +824,7 @@
         let probs_map = estimate_optimal_probabilities(EstimateOptimalProbabilitiesArgs {
             feedback,
             epsilon: Some(0.1),
-<<<<<<< HEAD
-            variance_floor: None,
-=======
-            ridge_variance: None,
->>>>>>> 809ea362
+            variance_floor: None,
             min_prob: Some(0.05),
             reg0: Some(0.1),
         })
@@ -958,11 +847,7 @@
         let probs_map = estimate_optimal_probabilities(EstimateOptimalProbabilitiesArgs {
             feedback,
             epsilon: Some(0.2),
-<<<<<<< HEAD
-            variance_floor: None,
-=======
-            ridge_variance: None,
->>>>>>> 809ea362
+            variance_floor: None,
             min_prob: Some(0.05),
             reg0: Some(0.2),
         })
@@ -981,11 +866,7 @@
         let probs_map = estimate_optimal_probabilities(EstimateOptimalProbabilitiesArgs {
             feedback,
             epsilon: Some(1.0),
-<<<<<<< HEAD
-            variance_floor: None,
-=======
-            ridge_variance: None,
->>>>>>> 809ea362
+            variance_floor: None,
             min_prob: Some(0.01),
             reg0: Some(0.5),
         })
@@ -1008,11 +889,7 @@
         let probs_map = estimate_optimal_probabilities(EstimateOptimalProbabilitiesArgs {
             feedback,
             epsilon: Some(0.3),
-<<<<<<< HEAD
-            variance_floor: None,
-=======
-            ridge_variance: None,
->>>>>>> 809ea362
+            variance_floor: None,
             min_prob: Some(0.05),
             reg0: Some(0.3),
         })
@@ -1036,11 +913,7 @@
         let probs_map = estimate_optimal_probabilities(EstimateOptimalProbabilitiesArgs {
             feedback,
             epsilon: Some(0.05),
-<<<<<<< HEAD
-            variance_floor: None,
-=======
-            ridge_variance: None,
->>>>>>> 809ea362
+            variance_floor: None,
             min_prob: Some(0.1),
             reg0: Some(0.1),
         })
