#![allow(dead_code)]

use core::f64;
use std::cmp::Ordering;
use thiserror::Error;

use crate::db::FeedbackByVariant;

/// Find all indices with the maximum value in `values`.
///
/// Returns a vector of all indices where the value is within a small tolerance
/// (1e-10) of the maximum value. This allows for handling floating-point ties.
///
/// # Returns
///
/// A vector of indices with the maximum value. Returns an empty vector if the
/// input slice is empty.
///
/// # Examples
///
/// ```ignore
/// let values = vec![0.3, 0.7, 0.5];
/// assert_eq!(argmax_with_ties(&values), vec![1]);
///
/// let values = vec![0.7, 0.5, 0.7];
/// assert_eq!(argmax_with_ties(&values), vec![0, 2]);
/// ```
fn argmax_with_ties(values: &[f64]) -> Vec<usize> {
    let max_val: f64 = values.iter().copied().fold(f64::NEG_INFINITY, f64::max);

    // Find all indices with the maximum value, up to tolerance
    let tolerance: f64 = 1e-10;
    let max_indices: Vec<usize> = values
        .iter()
        .enumerate()
        .filter(|(_, &v)| (v - max_val).abs() < tolerance)
        .map(|(i, _)| i)
        .collect();

    max_indices
}

/// Choose the leader arm based on means, breaking ties by smallest variance per pull.
///
/// This function identifies the arm(s) with the highest mean, then breaks ties by
/// selecting the arm with the smallest `variance / pull_count` ratio. If there is
/// still a tie, it selects the arm with the smallest index, for stability.
///
/// When ties in means are detected, a warning is logged to help identify situations
/// where arms are performing similarly.
///
/// # Arguments
///
/// * `means` - The mean rewards for each arm
/// * `variances` - The variances for each arm
/// * `pull_counts` - The number of times each arm has been pulled
///
/// # Returns
///
/// The index of the chosen leader arm, or `None` if the input slices are empty.
///
/// # Panics
///
/// This function assumes all three slices have the same length. If they don't,
/// it may panic or return incorrect results.
///
/// # Examples
///
/// ```ignore
/// let means = vec![0.7, 0.7, 0.5];
/// let variances = vec![0.3, 0.1, 0.2];
/// let pull_counts = vec![100, 100, 100];
/// // Returns 1 (highest mean, smallest variance per pull among tied)
/// assert_eq!(choose_leader(&means, &variances, &pull_counts), Some(1));
/// ```
pub(super) fn choose_leader(
    means: &[f64],
    variances: &[f64],
    pull_counts: &[u64],
) -> Option<usize> {
    let leaders = argmax_with_ties(means);
    let leader = if leaders.len() == 1 {
        leaders[0]
    } else {
        // Log warning about tie in means
        tracing::warn!(
            "Tie in leader selection: {} arms have approximately equal means. Breaking tie by variance/pull_count ratio.",
            leaders.len()
        );

        // tie-break by smallest variance_per_pull; then by smallest index
        let variance_per_pull: Vec<f64> = variances
            .iter()
            .zip(pull_counts.iter())
            .map(|(&var, &count)| var / count.max(1) as f64)
            .collect();

        *leaders.iter().min_by(|&&i, &&j| {
            variance_per_pull[i]
                .partial_cmp(&variance_per_pull[j])
                .unwrap_or(Ordering::Equal)
                .then_with(|| i.cmp(&j))
        })?
    };

    Some(leader)
}

/// Arguments for computing pairwise generalized likelihood ratio (GLR) statistics.
///
/// Used to test whether a leader arm is significantly better than a challenger arm
/// in the context of epsilon-best arm identification.
pub struct PairwiseGLRArgs {
    /// Number of pulls for leader arm (arm with highest empirical mean reward)
    leader_pulls: u64,
    /// Empirical mean reward for leader arm
    leader_mean: f64,
    /// Empirical variance of leader arm
    leader_variance: f64,
    /// Number of pulls for challenger arm
    challenger_pulls: u64,
    /// Empirical mean reward for challenger arm
    challenger_mean: f64,
    /// Empirical variance of challenger arm
    challenger_variance: f64,
    /// Sub-optimality tolerance
    epsilon: f64,
}

/// Errors that can occur when computing pairwise GLR statistics.
/// TODO: Make errors more informative
#[derive(Debug, Error)]
pub enum PairwiseGLRError {
    #[error("Error in compute_pairwise_glr")]
    GLRError,
}

/// Arguments for checking the stopping condition in epsilon-best arm identification
///
/// This struct encapsulates all parameters needed to determine whether an experiment
/// should stop and which arm should be recommended as the winner.
pub(super) struct CheckStoppingArgs<'a> {
    /// Reward observations and pull counts for each arm
    pub feedback: &'a Vec<FeedbackByVariant>,
    /// Required minimum number of pulls per arm before stopping can be considered
    pub min_pulls: u64,
    /// Value used to lower bound empirical variance, for stability
    pub variance_floor: Option<f64>,
    /// Sub-optimality tolerance
    pub epsilon: Option<f64>,
    /// Type 1 error tolerance, aka 1 minus the confidence level
    pub delta: Option<f64>,
}

/// Errors that can occur when checking stopping conditions.
/// TODO: Make errors more informative
#[derive(Debug, Error)]
pub enum CheckStoppingError {
    #[error("Error in computing pairwise GLR")]
    GLRError,
    #[error("Error in checking stopping condition")]
    StoppingError,
}

/// Compute the pairwise generalized likelihood ratio (GLR) statistic.
///
/// This function computes the GLR statistic for testing whether an empirical leader arm
/// is epsilon-close to the best arm, in the sense that either (1) it is the best arm, or
/// (2) its mean is within epsilon of the best arm.
///
/// The GLR statistic is based on the empirical reward gap adjusted by epsilon:
/// `GLR = (leader_mean - challenger_mean + epsilon)^2 / (2 * pooled_variance)`
///
/// where `pooled_variance` is the sum of the per-sample variances.
///
/// # Arguments
///
/// * `args` - The pairwise GLR arguments including pull counts, means, variances,
///   and epsilon for both the leader and challenger arms
///
/// # Returns
///
/// The GLR statistic (non-negative), or an error if:
/// - The leader mean is less than the challenger mean
///
/// Returns 0.0 if:
/// - Either arm has 0 pulls (no evidence)
/// - The empirical gap is non-positive
/// - The pooled variance is non-positive
///
/// # Errors
///
/// Returns `PairwiseGLRError::GLRError` if the leader mean is less than the
/// challenger mean, as this violates the assumption that we're testing whether
/// the leader is better.
fn compute_pairwise_glr(args: PairwiseGLRArgs) -> Result<f64, PairwiseGLRError> {
    let PairwiseGLRArgs {
        leader_pulls,
        leader_mean,
        leader_variance,
        challenger_pulls,
        challenger_mean,
        challenger_variance,
        epsilon,
    } = args;
    // TODO: right way to validate inputs here?
    if leader_mean < challenger_mean {
        return Err(PairwiseGLRError::GLRError);
    }

    // No data means no evidence
    if (leader_pulls == 0) | (challenger_pulls == 0) {
        return Ok(0.0);
    }

    // Compute the empirical gap (with ε-adjustment)
    let empirical_gap: f64 = leader_mean - challenger_mean + epsilon;

    // Only consider positive gaps (evidence for H₁)
    if empirical_gap <= 0.0 {
        return Ok(0.0);
    }

    // Compute pooled standard error
    let pooled_variance: f64 = leader_variance / (leader_pulls.max(1) as f64)
        + challenger_variance / (challenger_pulls.max(1) as f64);

    if pooled_variance <= 0.0 {
        return Ok(0.0);
    }

    // GLR statistic: (gap)^2 / (2 * pooled_variance)
    let glr_statistic: f64 = (empirical_gap.powi(2)) / (2.0 * pooled_variance);

    Ok(glr_statistic.max(0.0))
}

<<<<<<< HEAD
/// The result of checking whether to stop a bandit experiment.
#[derive(Debug, PartialEq)]
pub enum StoppingResult {
    /// The experiment should continue (not enough evidence to stop)
    NotStopped,
    /// The experiment should stop and recommend the winner variant
    Winner(String),
}

/// Decide whether to stop the experiment and which arm to recommend.
///
/// This function implements a sequential testing procedure for epsilon-best arm
/// identification using parallel generalized likelihood ratio (GLR) tests. It
/// determines whether there is sufficient statistical evidence to stop the
/// experiment and recommend a winner.
///
/// The algorithm:
/// 1. Identifies the empirical leader (arm with highest mean)
/// 2. Computes GLR statistics comparing the leader to all other arms
/// 3. Checks if the minimum GLR exceeds a threshold based on the confidence level (1 - delta)
/// 4. If all pairwise tests pass, declares the leader as the winner
///
/// # Arguments
///
/// * `args` - The stopping check arguments, including:
///   - `feedback`: Performance data for each variant (must be non-empty)
///   - `min_pulls`: Minimum number of pulls required per arm before stopping (must be > 0)
///   - `variance_floor`: Lower bound for empirical variances (must be > 0, default: 1e-12)
///   - `epsilon`: Epsilon-optimality tolerance (must be ≥ 0, default: 0.0)
///   - `delta`: Error tolerance for stopping (must be in (0, 1), default: 0.05)
///
/// # Returns
///
/// * `Ok(StoppingResult::NotStopped)` - Continue the experiment
/// * `Ok(StoppingResult::Winner(name))` - Stop and recommend variant `name`
/// * `Err(CheckStoppingError)` - An error occurred during computation
///
/// # Errors
///
/// Returns an error if:
/// - No valid leader can be identified (empty feedback)
/// - GLR computation fails for any pairwise comparison
///
/// # Preconditions
///
/// The function expects (but does not currently validate):
/// - `feedback` is non-empty
/// - `min_pulls > 0`
/// - `variance_floor > 0` (if provided)
/// - `epsilon ≥ 0` (if provided)
/// - `delta ∈ (0, 1)` (if provided)
///
/// # Notes
///
/// - Ties in means are broken by selecting the arm with smallest variance/pull_count
/// - All arms must have at least `min_pulls` samples before stopping is possible
/// - Empirical variances are lower bounded at `variance_floor`
pub fn check_stopping(args: CheckStoppingArgs<'_>) -> Result<StoppingResult, CheckStoppingError> {
    let CheckStoppingArgs {
        feedback,
        min_pulls,
        variance_floor,
=======
pub(super) enum StoppingResult {
    NotStopped,
    Winner(String),
}

pub(super) struct CheckStoppingArgs<'a> {
    pub feedback: &'a Vec<FeedbackByVariant>,
    pub min_pulls: u64,
    pub ridge_variance: Option<f64>,
    pub epsilon: Option<f64>,
    pub delta: Option<f64>,
}

///     Decide whether to stop the experiment and which arm to recommend.
///     Uses parallel GLR testing with uniform challenger weights π_j = 1/(K-1),
///     and per-pair time t_{L,j} = n_L + n_j.
pub(super) fn check_stopping(
    args: CheckStoppingArgs,
) -> Result<StoppingResult, CheckStoppingError> {
    let CheckStoppingArgs {
        feedback,
        min_pulls,
        ridge_variance,
>>>>>>> 809ea362
        epsilon,
        delta,
    } = args;
    // TODO: how to validate inputs?
    let variance_floor: f64 = variance_floor.unwrap_or(1e-12);
    let epsilon: f64 = epsilon.unwrap_or(0.0);
    let delta: f64 = delta.unwrap_or(0.05);
    let pull_counts: Vec<u64> = feedback.iter().map(|x| x.count).collect();
    let means: Vec<f64> = feedback.iter().map(|x| x.mean as f64).collect();
    let variances: Vec<f64> = feedback
        .iter()
        .map(|x| (x.variance as f64).max(variance_floor))
        .collect();
    let variant_names: Vec<String> = feedback.iter().map(|x| x.variant_name.clone()).collect();
    let num_arms: usize = pull_counts.len();

    // Can't stop the experiment if any arms haven't been pulled up to the min pull count
    if pull_counts.iter().any(|&x| x < min_pulls) {
        return Ok(StoppingResult::NotStopped);
    }

    let leader_arm: usize =
        choose_leader(&means, &variances, &pull_counts).ok_or(CheckStoppingError::StoppingError)?;

    // Compute likelihood statistic for all non-leader arms
    let mut glr_vals: Vec<f64> = vec![];

    for challenger_arm in 0..num_arms {
        if challenger_arm == leader_arm {
            continue;
        }

        let leader_pulls: u64 = pull_counts[leader_arm];
        let leader_mean: f64 = means[leader_arm];
        let leader_variance: f64 = variances[leader_arm];
        let challenger_pulls: u64 = pull_counts[challenger_arm];
        let challenger_mean: f64 = means[challenger_arm];
        let challenger_variance: f64 = variances[challenger_arm];
        // Get GLR statistic for this pair
        let glr_stat = compute_pairwise_glr(PairwiseGLRArgs {
            leader_pulls,
            leader_mean,
            leader_variance,
            challenger_pulls,
            challenger_mean,
            challenger_variance,
            epsilon,
        });
        if let Ok(value) = glr_stat {
            glr_vals.push(value);
        } else {
            return Err(CheckStoppingError::GLRError);
        }
    }

    // Get stopping threshold
    let total_pulls: u64 = pull_counts.iter().sum();
    let threshold: f64 = ((1.0 + (total_pulls as f64).ln()) / delta).ln();

    // Stopping condition check
    let glr_min = glr_vals.iter().copied().reduce(f64::min);
    match glr_min {
        Some(min_val) => {
            if min_val > threshold {
<<<<<<< HEAD
                Ok(StoppingResult::Winner(variant_names[leader_arm].clone()))
=======
                Ok(StoppingResult::Winner(
                    feedback[leader_arm].variant_name.clone(),
                ))
>>>>>>> 809ea362
            } else {
                Ok(StoppingResult::NotStopped)
            }
        }
        None => Err(CheckStoppingError::StoppingError),
    }
}

#[cfg(test)]
mod tests {
    use super::*;

    // Helper function to create FeedbackByVariant for tests
    fn make_feedback(
        pull_counts: Vec<u64>,
        means: Vec<f64>,
        variances: Vec<f64>,
    ) -> Vec<FeedbackByVariant> {
        pull_counts
            .into_iter()
            .zip(means)
            .zip(variances)
            .enumerate()
            .map(|(i, ((count, mean), variance))| FeedbackByVariant {
                variant_name: format!("variant_{i}"),
                mean: mean as f32,
                variance: variance as f32,
                count,
            })
            .collect()
    }

    // Tests for argmax_with_ties

    #[test]
    fn test_argmax_with_ties_no_tie() {
        let values = vec![0.3, 0.7, 0.5];
        assert_eq!(argmax_with_ties(&values), vec![1]);
    }

    #[test]
    fn test_argmax_with_ties_two_way_tie() {
        let values = vec![0.7, 0.5, 0.7];
        assert_eq!(argmax_with_ties(&values), vec![0, 2]);
    }

    #[test]
    fn test_argmax_with_ties_all_tied() {
        let values = vec![0.5, 0.5, 0.5];
        assert_eq!(argmax_with_ties(&values), vec![0, 1, 2]);
    }

    #[test]
    fn test_argmax_with_ties_empty() {
        let values: Vec<f64> = vec![];
        assert_eq!(argmax_with_ties(&values), vec![] as Vec<usize>);
    }

    // Tests for choose_leader

    #[test]
    fn test_choose_leader_no_tie() {
        let means = vec![0.3, 0.7, 0.5];
        let variances = vec![0.1, 0.1, 0.1];
        let pull_counts = vec![100, 100, 100];
        assert_eq!(choose_leader(&means, &variances, &pull_counts), Some(1));
    }

    #[test]
    fn test_choose_leader_tie_breaks_by_smallest_variance_per_pull() {
        let means = vec![0.7, 0.7, 0.5];
        let variances = vec![0.3, 0.1, 0.2]; // Same pull counts, so variance order matters
        let pull_counts = vec![100, 100, 100];
        // Indices 0 and 1 are tied at 0.7
        // variance_per_pull: [0.003, 0.001, 0.002]
        // Should pick 1 (smallest variance_per_pull among tied)
        assert_eq!(choose_leader(&means, &variances, &pull_counts), Some(1));
    }

    #[test]
    fn test_choose_leader_tie_breaks_by_smallest_index_when_variance_tied() {
        let means = vec![0.7, 0.7, 0.5];
        let variances = vec![0.1, 0.1, 0.2]; // Same variance_per_pull for first two
        let pull_counts = vec![100, 100, 100];
        // Indices 0 and 1 are tied at 0.7 with same variance_per_pull (0.001)
        // Should pick 0 (smaller index)
        assert_eq!(choose_leader(&means, &variances, &pull_counts), Some(0));
    }

    #[test]
    fn test_choose_leader_all_tied() {
        let means = vec![0.5, 0.5, 0.5];
        let variances = vec![0.3, 0.1, 0.2];
        let pull_counts = vec![100, 100, 100];
        // All tied in means, should pick 1 (smallest variance_per_pull: 0.001)
        assert_eq!(choose_leader(&means, &variances, &pull_counts), Some(1));
    }

    #[test]
    fn test_choose_leader_empty() {
        let means: Vec<f64> = vec![];
        let variances: Vec<f64> = vec![];
        let pull_counts: Vec<u64> = vec![];
        assert_eq!(choose_leader(&means, &variances, &pull_counts), None);
    }

    // Tests for compute_pairwise_glr

    #[test]
    fn test_pairwise_glr_basic() {
        // Leader clearly better than challenger
        let glr = compute_pairwise_glr(PairwiseGLRArgs {
            leader_pulls: 100,
            leader_mean: 0.7,
            leader_variance: 0.1,
            challenger_pulls: 100,
            challenger_mean: 0.3,
            challenger_variance: 0.1,
            epsilon: 0.0,
        })
        .unwrap();

        // GLR should be positive and significant
        assert!(glr > 0.0);
        assert!(glr > 10.0, "Strong evidence should give large GLR");
    }

    #[test]
    fn test_pairwise_glr_with_epsilon() {
        // Test that epsilon adjustment affects the gap correctly
        let glr_no_epsilon = compute_pairwise_glr(PairwiseGLRArgs {
            leader_pulls: 50,
            leader_mean: 0.6,
            leader_variance: 0.2,
            challenger_pulls: 50,
            challenger_mean: 0.5,
            challenger_variance: 0.2,
            epsilon: 0.0,
        })
        .unwrap();

        let glr_with_epsilon = compute_pairwise_glr(PairwiseGLRArgs {
            leader_pulls: 50,
            leader_mean: 0.6,
            leader_variance: 0.2,
            challenger_pulls: 50,
            challenger_mean: 0.5,
            challenger_variance: 0.2,
            epsilon: 0.1,
        })
        .unwrap();

        // Adding epsilon should increase the gap and thus increase GLR
        assert!(glr_with_epsilon > glr_no_epsilon);
    }

    #[test]
    fn test_pairwise_glr_negative_gap() {
        // When leader has lower mean, empirical gap is negative
        let glr = compute_pairwise_glr(PairwiseGLRArgs {
            leader_pulls: 100,
            leader_mean: 0.3,
            leader_variance: 0.1,
            challenger_pulls: 100,
            challenger_mean: 0.7,
            challenger_variance: 0.1,
            epsilon: 0.0,
        });

        // Should error because leader_mean < challenger_mean
        assert!(glr.is_err());
    }

    #[test]
    fn test_pairwise_glr_zero_pulls() {
        // Zero pulls should return 0 GLR (no evidence)
        let glr = compute_pairwise_glr(PairwiseGLRArgs {
            leader_pulls: 0,
            leader_mean: 0.7,
            leader_variance: 0.1,
            challenger_pulls: 100,
            challenger_mean: 0.3,
            challenger_variance: 0.1,
            epsilon: 0.0,
        })
        .unwrap();

        assert_eq!(glr, 0.0);

        let glr2 = compute_pairwise_glr(PairwiseGLRArgs {
            leader_pulls: 100,
            leader_mean: 0.7,
            leader_variance: 0.1,
            challenger_pulls: 0,
            challenger_mean: 0.3,
            challenger_variance: 0.1,
            epsilon: 0.0,
        })
        .unwrap();

        assert_eq!(glr2, 0.0);
    }

    #[test]
    fn test_pairwise_glr_high_variance() {
        // Higher variance should reduce GLR (less confident)
        let glr_low_var = compute_pairwise_glr(PairwiseGLRArgs {
            leader_pulls: 100,
            leader_mean: 0.6,
            leader_variance: 0.1,
            challenger_pulls: 100,
            challenger_mean: 0.5,
            challenger_variance: 0.1,
            epsilon: 0.0,
        })
        .unwrap();

        let glr_high_var = compute_pairwise_glr(PairwiseGLRArgs {
            leader_pulls: 100,
            leader_mean: 0.6,
            leader_variance: 1.0,
            challenger_pulls: 100,
            challenger_mean: 0.5,
            challenger_variance: 1.0,
            epsilon: 0.0,
        })
        .unwrap();

        assert!(glr_low_var > glr_high_var);
    }

    #[test]
    fn test_pairwise_glr_sample_size_effect() {
        // More samples should increase GLR (more confident)
        let glr_small = compute_pairwise_glr(PairwiseGLRArgs {
            leader_pulls: 10,
            leader_mean: 0.6,
            leader_variance: 0.2,
            challenger_pulls: 10,
            challenger_mean: 0.5,
            challenger_variance: 0.2,
            epsilon: 0.0,
        })
        .unwrap();

        let glr_large = compute_pairwise_glr(PairwiseGLRArgs {
            leader_pulls: 1000,
            leader_mean: 0.6,
            leader_variance: 0.2,
            challenger_pulls: 1000,
            challenger_mean: 0.5,
            challenger_variance: 0.2,
            epsilon: 0.0,
        })
        .unwrap();

        assert!(glr_large > glr_small);
    }

    // Tests for check_stopping

    #[test]
    fn test_check_stopping_insufficient_pulls() {
        // Should return NotStopped if any arm has fewer than min_pulls
        let feedback = make_feedback(vec![5, 15, 25], vec![0.3, 0.7, 0.5], vec![0.1, 0.1, 0.1]);
        let result = check_stopping(CheckStoppingArgs {
            feedback: &feedback,
            min_pulls: 10,
<<<<<<< HEAD
            variance_floor: None,
=======
            ridge_variance: None,
>>>>>>> 809ea362
            epsilon: Some(0.0),
            delta: None,
        })
        .unwrap();
<<<<<<< HEAD
        assert_eq!(result, StoppingResult::NotStopped);
=======
        assert!(matches!(result, StoppingResult::NotStopped));
>>>>>>> 809ea362
    }

    #[test]
    fn test_check_stopping_clear_winner_should_stop() {
        // Clear winner with many samples should trigger stopping
        let feedback = make_feedback(
            vec![1000, 1000, 1000],
            vec![0.3, 0.9, 0.5],
            vec![0.1, 0.1, 0.1],
        );
        let result = check_stopping(CheckStoppingArgs {
            feedback: &feedback,
            min_pulls: 10,
<<<<<<< HEAD
            variance_floor: None,
=======
            ridge_variance: None,
>>>>>>> 809ea362
            epsilon: Some(0.0),
            delta: Some(0.05),
        })
        .unwrap();
<<<<<<< HEAD
        assert_eq!(
            result,
            StoppingResult::Winner("variant_1".to_string()),
            "Should recommend arm with highest mean"
=======
        assert!(
            matches!(&result, StoppingResult::Winner(name) if name == "variant_1"),
            "Should stop with clear winner (variant_1)"
>>>>>>> 809ea362
        );
    }

    #[test]
    fn test_check_stopping_close_competition_should_not_stop() {
        // Close competition with small sample size should not stop
        let feedback = make_feedback(
            vec![50, 50, 50],
            vec![0.50, 0.52, 0.51],
            vec![0.2, 0.2, 0.2],
        );
        let result = check_stopping(CheckStoppingArgs {
            feedback: &feedback,
            min_pulls: 10,
<<<<<<< HEAD
            variance_floor: None,
=======
            ridge_variance: None,
>>>>>>> 809ea362
            epsilon: Some(0.0),
            delta: Some(0.05),
        })
        .unwrap();
<<<<<<< HEAD
        assert_eq!(
            result,
            StoppingResult::NotStopped,
=======
        assert!(
            matches!(result, StoppingResult::NotStopped),
>>>>>>> 809ea362
            "Should not stop with close competition"
        );
    }

    #[test]
    fn test_check_stopping_returns_empirical_leader() {
        let feedback = make_feedback(vec![50, 50, 50], vec![0.3, 0.7, 0.5], vec![0.1, 0.1, 0.1]);
        let result = check_stopping(CheckStoppingArgs {
            feedback: &feedback,
            min_pulls: 10,
<<<<<<< HEAD
            variance_floor: None,
=======
            ridge_variance: None,
>>>>>>> 809ea362
            epsilon: Some(0.0),
            delta: None,
        })
        .unwrap();
<<<<<<< HEAD
        if let StoppingResult::Winner(name) = result {
            assert_eq!(name, "variant_1", "Should return arm with highest mean");
        }
        // Note: This test doesn't assert whether it stopped or not, just that IF it stops,
        // it returns the correct winner
=======
        // When stopped, should return the variant with highest mean (variant_1)
        // When not stopped, we just verify no error occurs
        assert!(matches!(
            result,
            StoppingResult::NotStopped | StoppingResult::Winner(_)
        ));
>>>>>>> 809ea362
    }

    #[test]
    fn test_check_stopping_with_epsilon() {
        // Epsilon-optimality: arm 0 is within epsilon of the best
        let feedback_no_epsilon = make_feedback(vec![500, 500], vec![0.68, 0.70], vec![0.1, 0.1]);
        let result_no_eps = check_stopping(CheckStoppingArgs {
            feedback: &feedback_no_epsilon,
            min_pulls: 10,
<<<<<<< HEAD
            variance_floor: None,
=======
            ridge_variance: None,
>>>>>>> 809ea362
            epsilon: Some(0.0),
            delta: Some(0.05),
        })
        .unwrap();

        let feedback_with_epsilon = make_feedback(vec![500, 500], vec![0.68, 0.70], vec![0.1, 0.1]);
        let result_with_eps = check_stopping(CheckStoppingArgs {
            feedback: &feedback_with_epsilon,
            min_pulls: 10,
<<<<<<< HEAD
            variance_floor: None,
=======
            ridge_variance: None,
>>>>>>> 809ea362
            epsilon: Some(0.05),
            delta: Some(0.05),
        })
        .unwrap();

        // With epsilon, should be more likely to stop (easier to satisfy)
        // Note: exact behavior depends on sample sizes and variances
        // This test mainly verifies epsilon is used without error
        let eps_stopped = matches!(result_with_eps, StoppingResult::Winner(_));
        let no_eps_stopped = matches!(result_no_eps, StoppingResult::Winner(_));
        assert!(
<<<<<<< HEAD
            matches!(result_with_eps, StoppingResult::Winner(_))
                || matches!(result_no_eps, StoppingResult::NotStopped),
=======
            eps_stopped || !no_eps_stopped,
>>>>>>> 809ea362
            "Epsilon should make stopping easier or equivalent"
        );
    }

    #[test]
    fn test_check_stopping_variance_floor_applied() {
        // Very small variances should be bounded by variance_floor
        let feedback = make_feedback(vec![100, 100], vec![0.5, 0.7], vec![1e-10, 1e-10]);
        // Should not panic due to division by near-zero variance
        let result = check_stopping(CheckStoppingArgs {
            feedback: &feedback,
            min_pulls: 10,
<<<<<<< HEAD
            variance_floor: Some(0.01),
            epsilon: Some(0.0),
            delta: None,
        });
        assert!(result.is_ok(), "Variance floor should prevent degeneracy");
=======
            ridge_variance: Some(0.01),
            epsilon: Some(0.0),
            delta: None,
        });
        assert!(result.is_ok(), "Ridge variance should prevent degeneracy");
>>>>>>> 809ea362
    }

    #[test]
    fn test_check_stopping_delta_affects_threshold() {
        // Larger delta should make stopping easier (lower threshold)
        // Choose parameters where the evidence is borderline
        let feedback_strict = make_feedback(
            vec![150, 150, 150],
            vec![0.45, 0.65, 0.50],
            vec![0.15, 0.15, 0.15],
        );
        let result_strict = check_stopping(CheckStoppingArgs {
            feedback: &feedback_strict,
            min_pulls: 10,
<<<<<<< HEAD
            variance_floor: None,
=======
            ridge_variance: None,
>>>>>>> 809ea362
            epsilon: Some(0.0),
            delta: Some(0.01),
        })
        .unwrap();

        let feedback_lenient = make_feedback(
            vec![150, 150, 150],
            vec![0.45, 0.65, 0.50],
            vec![0.15, 0.15, 0.15],
        );
        let result_lenient = check_stopping(CheckStoppingArgs {
            feedback: &feedback_lenient,
            min_pulls: 10,
<<<<<<< HEAD
            variance_floor: None,
=======
            ridge_variance: None,
>>>>>>> 809ea362
            epsilon: Some(0.0),
            delta: Some(0.2),
        })
        .unwrap();

        // Strict delta should not stop, but lenient delta should
        assert!(
            matches!(result_strict, StoppingResult::NotStopped),
            "Strict delta should not stop with borderline evidence"
        );
        assert!(
            matches!(result_lenient, StoppingResult::Winner(_)),
            "Lenient delta should stop with same evidence"
        );
    }

    #[test]
    fn test_check_stopping_two_arms() {
        // Simplest case: two arms
        let feedback = make_feedback(vec![100, 100], vec![0.3, 0.8], vec![0.1, 0.1]);
        let result = check_stopping(CheckStoppingArgs {
            feedback: &feedback,
            min_pulls: 10,
<<<<<<< HEAD
            variance_floor: None,
=======
            ridge_variance: None,
>>>>>>> 809ea362
            epsilon: Some(0.0),
            delta: Some(0.05),
        })
        .unwrap();
<<<<<<< HEAD
        // With clear difference and enough samples, should stop
        if let StoppingResult::Winner(name) = result {
            assert_eq!(name, "variant_1");
        } else {
            panic!("Expected winner with clear difference and enough samples");
        }
=======
        // With clear difference and enough samples, should likely stop
        assert!(
            matches!(&result, StoppingResult::Winner(name) if name == "variant_1"),
            "Should stop with clear winner (variant_1)"
        );
>>>>>>> 809ea362
    }

    #[test]
    fn test_check_stopping_many_arms() {
        // Test with 5 arms
        let feedback = make_feedback(
            vec![200, 200, 200, 200, 200],
            vec![0.3, 0.9, 0.5, 0.4, 0.6],
            vec![0.1, 0.1, 0.1, 0.1, 0.1],
        );
        let result = check_stopping(CheckStoppingArgs {
            feedback: &feedback,
            min_pulls: 50,
<<<<<<< HEAD
            variance_floor: None,
=======
            ridge_variance: None,
>>>>>>> 809ea362
            epsilon: Some(0.0),
            delta: Some(0.05),
        })
        .unwrap();
        // With clear winner, should stop
<<<<<<< HEAD
        if let StoppingResult::Winner(name) = result {
            assert_eq!(name, "variant_1", "Should recommend arm with highest mean");
        } else {
            panic!("Expected winner with clear difference and enough samples");
        }
    }

    #[test]
    fn test_check_stopping_tie_breaking() {
        // Test that ties are broken using variance/pull_count
        // Create three arms with identical means but different variances
        let feedback = make_feedback(
            vec![100, 100, 100],
            vec![0.7, 0.7, 0.7], // All tied
            vec![0.1, 0.3, 0.2], // Different variances
        );
        let result = check_stopping(CheckStoppingArgs {
            feedback: &feedback,
            min_pulls: 10,
            variance_floor: None,
            epsilon: Some(0.0),
            delta: Some(0.05),
        })
        .unwrap();

        // Should select variant_1 which has highest variance/pull_count (0.3/100 = 0.003)
        if let StoppingResult::Winner(name) = result {
            assert_eq!(
                name, "variant_1",
                "Should break tie by selecting arm with highest variance/pull_count"
            );
        }
        // Note: May not stop depending on the threshold, but if it does, should be variant_1
=======
        assert!(
            matches!(&result, StoppingResult::Winner(name) if name == "variant_1"),
            "Should stop with clear winner (variant_1)"
        );
>>>>>>> 809ea362
    }

    #[test]
    fn test_check_stopping_increasing_samples_increases_stopping() {
        // With fixed means/variances, more samples should eventually lead to stopping
        // Use moderate difference and moderate variance to create borderline case
        let feedback_small = make_feedback(vec![80, 80], vec![0.55, 0.70], vec![0.25, 0.25]);
        let result_small = check_stopping(CheckStoppingArgs {
            feedback: &feedback_small,
            min_pulls: 10,
<<<<<<< HEAD
            variance_floor: None,
=======
            ridge_variance: None,
>>>>>>> 809ea362
            epsilon: Some(0.0),
            delta: Some(0.05),
        })
        .unwrap();

        let feedback_large = make_feedback(vec![1000, 1000], vec![0.55, 0.70], vec![0.25, 0.25]);
        let result_large = check_stopping(CheckStoppingArgs {
            feedback: &feedback_large,
            min_pulls: 10,
<<<<<<< HEAD
            variance_floor: None,
=======
            ridge_variance: None,
>>>>>>> 809ea362
            epsilon: Some(0.0),
            delta: Some(0.05),
        })
        .unwrap();

        // Small sample should not stop, but large sample should
        assert!(
            matches!(result_small, StoppingResult::NotStopped),
            "Should not stop with small sample size"
        );
        assert!(
            matches!(result_large, StoppingResult::Winner(_)),
            "Should stop with large sample and clear difference"
        );
    }
}<|MERGE_RESOLUTION|>--- conflicted
+++ resolved
@@ -235,7 +235,6 @@
     Ok(glr_statistic.max(0.0))
 }
 
-<<<<<<< HEAD
 /// The result of checking whether to stop a bandit experiment.
 #[derive(Debug, PartialEq)]
 pub enum StoppingResult {
@@ -298,31 +297,6 @@
         feedback,
         min_pulls,
         variance_floor,
-=======
-pub(super) enum StoppingResult {
-    NotStopped,
-    Winner(String),
-}
-
-pub(super) struct CheckStoppingArgs<'a> {
-    pub feedback: &'a Vec<FeedbackByVariant>,
-    pub min_pulls: u64,
-    pub ridge_variance: Option<f64>,
-    pub epsilon: Option<f64>,
-    pub delta: Option<f64>,
-}
-
-///     Decide whether to stop the experiment and which arm to recommend.
-///     Uses parallel GLR testing with uniform challenger weights π_j = 1/(K-1),
-///     and per-pair time t_{L,j} = n_L + n_j.
-pub(super) fn check_stopping(
-    args: CheckStoppingArgs,
-) -> Result<StoppingResult, CheckStoppingError> {
-    let CheckStoppingArgs {
-        feedback,
-        min_pulls,
-        ridge_variance,
->>>>>>> 809ea362
         epsilon,
         delta,
     } = args;
@@ -336,7 +310,6 @@
         .iter()
         .map(|x| (x.variance as f64).max(variance_floor))
         .collect();
-    let variant_names: Vec<String> = feedback.iter().map(|x| x.variant_name.clone()).collect();
     let num_arms: usize = pull_counts.len();
 
     // Can't stop the experiment if any arms haven't been pulled up to the min pull count
@@ -387,13 +360,9 @@
     match glr_min {
         Some(min_val) => {
             if min_val > threshold {
-<<<<<<< HEAD
-                Ok(StoppingResult::Winner(variant_names[leader_arm].clone()))
-=======
                 Ok(StoppingResult::Winner(
                     feedback[leader_arm].variant_name.clone(),
                 ))
->>>>>>> 809ea362
             } else {
                 Ok(StoppingResult::NotStopped)
             }
@@ -662,20 +631,12 @@
         let result = check_stopping(CheckStoppingArgs {
             feedback: &feedback,
             min_pulls: 10,
-<<<<<<< HEAD
-            variance_floor: None,
-=======
-            ridge_variance: None,
->>>>>>> 809ea362
+            variance_floor: None,
             epsilon: Some(0.0),
             delta: None,
         })
         .unwrap();
-<<<<<<< HEAD
         assert_eq!(result, StoppingResult::NotStopped);
-=======
-        assert!(matches!(result, StoppingResult::NotStopped));
->>>>>>> 809ea362
     }
 
     #[test]
@@ -689,25 +650,15 @@
         let result = check_stopping(CheckStoppingArgs {
             feedback: &feedback,
             min_pulls: 10,
-<<<<<<< HEAD
-            variance_floor: None,
-=======
-            ridge_variance: None,
->>>>>>> 809ea362
+            variance_floor: None,
             epsilon: Some(0.0),
             delta: Some(0.05),
         })
         .unwrap();
-<<<<<<< HEAD
         assert_eq!(
             result,
             StoppingResult::Winner("variant_1".to_string()),
             "Should recommend arm with highest mean"
-=======
-        assert!(
-            matches!(&result, StoppingResult::Winner(name) if name == "variant_1"),
-            "Should stop with clear winner (variant_1)"
->>>>>>> 809ea362
         );
     }
 
@@ -722,23 +673,14 @@
         let result = check_stopping(CheckStoppingArgs {
             feedback: &feedback,
             min_pulls: 10,
-<<<<<<< HEAD
-            variance_floor: None,
-=======
-            ridge_variance: None,
->>>>>>> 809ea362
+            variance_floor: None,
             epsilon: Some(0.0),
             delta: Some(0.05),
         })
         .unwrap();
-<<<<<<< HEAD
         assert_eq!(
             result,
             StoppingResult::NotStopped,
-=======
-        assert!(
-            matches!(result, StoppingResult::NotStopped),
->>>>>>> 809ea362
             "Should not stop with close competition"
         );
     }
@@ -749,29 +691,16 @@
         let result = check_stopping(CheckStoppingArgs {
             feedback: &feedback,
             min_pulls: 10,
-<<<<<<< HEAD
-            variance_floor: None,
-=======
-            ridge_variance: None,
->>>>>>> 809ea362
+            variance_floor: None,
             epsilon: Some(0.0),
             delta: None,
         })
         .unwrap();
-<<<<<<< HEAD
         if let StoppingResult::Winner(name) = result {
             assert_eq!(name, "variant_1", "Should return arm with highest mean");
         }
         // Note: This test doesn't assert whether it stopped or not, just that IF it stops,
         // it returns the correct winner
-=======
-        // When stopped, should return the variant with highest mean (variant_1)
-        // When not stopped, we just verify no error occurs
-        assert!(matches!(
-            result,
-            StoppingResult::NotStopped | StoppingResult::Winner(_)
-        ));
->>>>>>> 809ea362
     }
 
     #[test]
@@ -781,11 +710,7 @@
         let result_no_eps = check_stopping(CheckStoppingArgs {
             feedback: &feedback_no_epsilon,
             min_pulls: 10,
-<<<<<<< HEAD
-            variance_floor: None,
-=======
-            ridge_variance: None,
->>>>>>> 809ea362
+            variance_floor: None,
             epsilon: Some(0.0),
             delta: Some(0.05),
         })
@@ -795,11 +720,7 @@
         let result_with_eps = check_stopping(CheckStoppingArgs {
             feedback: &feedback_with_epsilon,
             min_pulls: 10,
-<<<<<<< HEAD
-            variance_floor: None,
-=======
-            ridge_variance: None,
->>>>>>> 809ea362
+            variance_floor: None,
             epsilon: Some(0.05),
             delta: Some(0.05),
         })
@@ -808,15 +729,9 @@
         // With epsilon, should be more likely to stop (easier to satisfy)
         // Note: exact behavior depends on sample sizes and variances
         // This test mainly verifies epsilon is used without error
-        let eps_stopped = matches!(result_with_eps, StoppingResult::Winner(_));
-        let no_eps_stopped = matches!(result_no_eps, StoppingResult::Winner(_));
         assert!(
-<<<<<<< HEAD
             matches!(result_with_eps, StoppingResult::Winner(_))
                 || matches!(result_no_eps, StoppingResult::NotStopped),
-=======
-            eps_stopped || !no_eps_stopped,
->>>>>>> 809ea362
             "Epsilon should make stopping easier or equivalent"
         );
     }
@@ -829,19 +744,11 @@
         let result = check_stopping(CheckStoppingArgs {
             feedback: &feedback,
             min_pulls: 10,
-<<<<<<< HEAD
             variance_floor: Some(0.01),
             epsilon: Some(0.0),
             delta: None,
         });
         assert!(result.is_ok(), "Variance floor should prevent degeneracy");
-=======
-            ridge_variance: Some(0.01),
-            epsilon: Some(0.0),
-            delta: None,
-        });
-        assert!(result.is_ok(), "Ridge variance should prevent degeneracy");
->>>>>>> 809ea362
     }
 
     #[test]
@@ -856,11 +763,7 @@
         let result_strict = check_stopping(CheckStoppingArgs {
             feedback: &feedback_strict,
             min_pulls: 10,
-<<<<<<< HEAD
-            variance_floor: None,
-=======
-            ridge_variance: None,
->>>>>>> 809ea362
+            variance_floor: None,
             epsilon: Some(0.0),
             delta: Some(0.01),
         })
@@ -874,11 +777,7 @@
         let result_lenient = check_stopping(CheckStoppingArgs {
             feedback: &feedback_lenient,
             min_pulls: 10,
-<<<<<<< HEAD
-            variance_floor: None,
-=======
-            ridge_variance: None,
->>>>>>> 809ea362
+            variance_floor: None,
             epsilon: Some(0.0),
             delta: Some(0.2),
         })
@@ -902,29 +801,17 @@
         let result = check_stopping(CheckStoppingArgs {
             feedback: &feedback,
             min_pulls: 10,
-<<<<<<< HEAD
-            variance_floor: None,
-=======
-            ridge_variance: None,
->>>>>>> 809ea362
+            variance_floor: None,
             epsilon: Some(0.0),
             delta: Some(0.05),
         })
         .unwrap();
-<<<<<<< HEAD
         // With clear difference and enough samples, should stop
         if let StoppingResult::Winner(name) = result {
             assert_eq!(name, "variant_1");
         } else {
             panic!("Expected winner with clear difference and enough samples");
         }
-=======
-        // With clear difference and enough samples, should likely stop
-        assert!(
-            matches!(&result, StoppingResult::Winner(name) if name == "variant_1"),
-            "Should stop with clear winner (variant_1)"
-        );
->>>>>>> 809ea362
     }
 
     #[test]
@@ -938,17 +825,12 @@
         let result = check_stopping(CheckStoppingArgs {
             feedback: &feedback,
             min_pulls: 50,
-<<<<<<< HEAD
-            variance_floor: None,
-=======
-            ridge_variance: None,
->>>>>>> 809ea362
+            variance_floor: None,
             epsilon: Some(0.0),
             delta: Some(0.05),
         })
         .unwrap();
         // With clear winner, should stop
-<<<<<<< HEAD
         if let StoppingResult::Winner(name) = result {
             assert_eq!(name, "variant_1", "Should recommend arm with highest mean");
         } else {
@@ -982,12 +864,6 @@
             );
         }
         // Note: May not stop depending on the threshold, but if it does, should be variant_1
-=======
-        assert!(
-            matches!(&result, StoppingResult::Winner(name) if name == "variant_1"),
-            "Should stop with clear winner (variant_1)"
-        );
->>>>>>> 809ea362
     }
 
     #[test]
@@ -998,11 +874,7 @@
         let result_small = check_stopping(CheckStoppingArgs {
             feedback: &feedback_small,
             min_pulls: 10,
-<<<<<<< HEAD
-            variance_floor: None,
-=======
-            ridge_variance: None,
->>>>>>> 809ea362
+            variance_floor: None,
             epsilon: Some(0.0),
             delta: Some(0.05),
         })
@@ -1012,11 +884,7 @@
         let result_large = check_stopping(CheckStoppingArgs {
             feedback: &feedback_large,
             min_pulls: 10,
-<<<<<<< HEAD
-            variance_floor: None,
-=======
-            ridge_variance: None,
->>>>>>> 809ea362
+            variance_floor: None,
             epsilon: Some(0.0),
             delta: Some(0.05),
         })
