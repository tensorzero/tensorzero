--- conflicted
+++ resolved
@@ -321,23 +321,6 @@
         })
         .collect();
 
-<<<<<<< HEAD
-    // Validate and extract variances - all must be present
-    let variances: Result<Vec<f64>, CheckStoppingError> = feedback
-        .iter()
-        .map(|x| {
-            x.variance
-                .map(|v| (v as f64).max(variance_floor))
-                .ok_or_else(|| CheckStoppingError::MissingVariance {
-                    variant_name: x.variant_name.clone(),
-                })
-        })
-        .collect();
-    let variances = variances?;
-    let num_arms: usize = pull_counts.len();
-
-=======
->>>>>>> f1d80dbd
     // Can't stop the experiment if any arms haven't been pulled up to the min pull count
     if pull_counts.iter().any(|&x| x < min_pulls) {
         return Ok(StoppingResult::NotStopped);
