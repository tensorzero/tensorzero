--- conflicted
+++ resolved
@@ -46,19 +46,12 @@
 use std::{
     collections::{BTreeMap, HashMap},
     sync::{
-<<<<<<< HEAD
-        atomic::{AtomicU64, Ordering},
-=======
         atomic::{AtomicBool, AtomicU64, Ordering},
->>>>>>> 2d31a49c
         Arc,
     },
     time::Duration,
 };
-<<<<<<< HEAD
-=======
 use tokio_util::sync::CancellationToken;
->>>>>>> 2d31a49c
 
 use estimate_optimal_probabilities::{
     estimate_optimal_probabilities, EstimateOptimalProbabilitiesArgs,
@@ -68,14 +61,11 @@
 use uuid::Uuid;
 
 use crate::{
+    config::{MetricConfig, MetricConfigOptimize},
     db::{
         postgres::PostgresConnectionInfo, ExperimentationQueries, FeedbackByVariant, SelectQueries,
     },
-<<<<<<< HEAD
-    error::{Error, ErrorDetails},
-=======
     error::{Error, ErrorDetails, IMPOSSIBLE_ERROR_MESSAGE},
->>>>>>> 2d31a49c
     variant::VariantInfo,
 };
 
@@ -98,15 +88,11 @@
     #[ts(skip)]
     update_period: Duration,
     #[serde(skip)]
-<<<<<<< HEAD
-    metric_optimize: crate::config::MetricConfigOptimize,
+    metric_optimize: MetricConfigOptimize,
     #[serde(skip)]
-    state: Arc<ArcSwap<TrackAndStopState>>,
-=======
     state: Arc<ArcSwap<TrackAndStopState>>,
     #[serde(skip)]
     task_spawned: AtomicBool,
->>>>>>> 2d31a49c
 }
 
 #[derive(Debug)]
@@ -148,16 +134,9 @@
         }
     }
 
-<<<<<<< HEAD
-    // increments the index and returns the variant name corresponding to the index
-    fn get_variant_round_robin(&self) -> &str {
-        let index = self.index.fetch_add(1, Ordering::Relaxed) % self.variants.len() as u64;
-        &self.variants[index as usize]
-=======
     // Increments the index at which to start searching for an active variant
     fn get_variant_idx_round_robin(&self) -> u64 {
         self.index.fetch_add(1, Ordering::Relaxed) % self.variants.len() as u64
->>>>>>> 2d31a49c
     }
 
     /// Try to sample an active variant from the nursery using round-robin.
@@ -167,11 +146,6 @@
         &'a self,
         active_variants: &'a BTreeMap<String, Arc<VariantInfo>>,
     ) -> Option<&'a str> {
-<<<<<<< HEAD
-        // Try up to N times to find an active variant
-        for _ in 0..self.variants.len() {
-            let variant = self.get_variant_round_robin();
-=======
         // Handle empty nursery case
         if self.variants.is_empty() {
             return None;
@@ -186,7 +160,6 @@
         for idx in start_idx..(start_idx + self.variants.len() as u64) {
             let index = idx % (self.variants.len() as u64);
             let variant = &self.variants[index as usize];
->>>>>>> 2d31a49c
             if active_variants.contains_key(variant) {
                 return Some(variant);
             }
@@ -210,7 +183,7 @@
     pub fn load(
         self,
         variants: &HashMap<String, Arc<VariantInfo>>,
-        metrics: &HashMap<String, crate::config::MetricConfig>,
+        metrics: &HashMap<String, MetricConfig>,
     ) -> Result<TrackAndStopConfig, Error> {
         // Validate metric exists
         if !metrics.contains_key(&self.metric) {
@@ -280,7 +253,6 @@
             .chain(self.fallback_variants.iter().cloned())
             .collect();
 
-<<<<<<< HEAD
         // Get the metric's optimization direction
         let metric_config = metrics.get(&self.metric).ok_or_else(|| {
             Error::new(ErrorDetails::Config {
@@ -288,8 +260,6 @@
             })
         })?;
 
-=======
->>>>>>> 2d31a49c
         Ok(TrackAndStopConfig {
             metric: self.metric,
             candidate_variants: self.candidate_variants,
@@ -298,17 +268,11 @@
             delta: self.delta,
             epsilon: self.epsilon,
             update_period: Duration::from_secs(self.update_period_s),
-<<<<<<< HEAD
             metric_optimize: metric_config.optimize,
             state: Arc::new(ArcSwap::new(Arc::new(
                 TrackAndStopState::nursery_from_variants(keep_variants),
             ))),
-=======
-            state: Arc::new(ArcSwap::new(Arc::new(
-                TrackAndStopState::nursery_from_variants(keep_variants),
-            ))),
             task_spawned: AtomicBool::new(false),
->>>>>>> 2d31a49c
         })
     }
 }
@@ -318,9 +282,6 @@
         &self,
         db: Arc<dyn SelectQueries + Send + Sync>,
         function_name: &str,
-<<<<<<< HEAD
-    ) -> Result<(), Error> {
-=======
         cancel_token: CancellationToken,
     ) -> Result<(), Error> {
         // Check if a task has already been spawned for this function
@@ -337,7 +298,6 @@
             }));
         }
 
->>>>>>> 2d31a49c
         // Spawn a background task that continuously updates sampling probabilities.
         // This task:
         // 1. Runs independently for the lifetime of the application
@@ -355,11 +315,8 @@
             min_samples_per_variant: self.min_samples_per_variant,
             epsilon: self.epsilon,
             delta: self.delta,
-<<<<<<< HEAD
             metric_optimize: self.metric_optimize,
-=======
             cancel_token,
->>>>>>> 2d31a49c
         }));
         Ok(())
     }
@@ -406,15 +363,9 @@
 
         // Remove and return the sampled variant
         active_variants.remove_entry(&variant_name).ok_or_else(|| {
-<<<<<<< HEAD
-            Error::new(ErrorDetails::Inference {
-                message: format!(
-                    "Sampled variant {variant_name} not found in active_variants. This should never happen."
-=======
             Error::new(ErrorDetails::InternalError {
                 message: format!(
                     "Sampled variant {variant_name} not found in active_variants. {IMPOSSIBLE_ERROR_MESSAGE}."
->>>>>>> 2d31a49c
                 ),
             })
         })
@@ -431,11 +382,8 @@
     min_samples_per_variant: u64,
     epsilon: f64,
     delta: f64,
-<<<<<<< HEAD
-    metric_optimize: crate::config::MetricConfigOptimize,
-=======
+    metric_optimize: MetricConfigOptimize,
     cancel_token: CancellationToken,
->>>>>>> 2d31a49c
 }
 
 /// Background task that continuously updates sampling probabilities for track-and-stop experiments.
@@ -459,12 +407,7 @@
         min_samples_per_variant,
         epsilon,
         delta,
-<<<<<<< HEAD
         metric_optimize,
-    } = args;
-
-    loop {
-=======
         cancel_token,
     } = args;
 
@@ -477,7 +420,6 @@
             _ = interval.tick() => {}
         }
 
->>>>>>> 2d31a49c
         let result = update_probabilities(UpdateProbabilitiesArgs {
             db: db.as_ref(),
             candidate_variants: &candidate_variants,
@@ -487,10 +429,7 @@
             min_samples_per_variant,
             epsilon,
             delta,
-<<<<<<< HEAD
             metric_optimize,
-=======
->>>>>>> 2d31a49c
         })
         .await;
 
@@ -500,11 +439,6 @@
                 tracing::warn!("Failed to update probabilities for {function_name}: {e}");
             }
         }
-<<<<<<< HEAD
-
-        tokio::time::sleep(update_period).await;
-=======
->>>>>>> 2d31a49c
     }
 }
 
@@ -517,10 +451,7 @@
     min_samples_per_variant: u64,
     epsilon: f64,
     delta: f64,
-<<<<<<< HEAD
-    metric_optimize: crate::config::MetricConfigOptimize,
-=======
->>>>>>> 2d31a49c
+    metric_optimize: MetricConfigOptimize,
 }
 
 async fn update_probabilities(args: UpdateProbabilitiesArgs<'_>) -> Result<(), TrackAndStopError> {
@@ -533,10 +464,7 @@
         min_samples_per_variant,
         epsilon,
         delta,
-<<<<<<< HEAD
         metric_optimize,
-=======
->>>>>>> 2d31a49c
     } = args;
 
     // Fetch feedback from database
@@ -553,10 +481,7 @@
             min_samples_per_variant,
             delta,
             epsilon,
-<<<<<<< HEAD
             metric_optimize,
-=======
->>>>>>> 2d31a49c
         )
     })
     .await??; // First ? for JoinError, second ? for TrackAndStopError
@@ -614,16 +539,8 @@
     intersection
         .get(random_index)
         .ok_or_else(|| {
-<<<<<<< HEAD
-            Error::new(ErrorDetails::Inference {
-                message:
-                    "Failed to sample variant from nonempty intersection. This should never happen."
-                        .to_string(),
-            })
-=======
             Error::new(ErrorDetails::InternalError { message:
                 format!("Failed to sample variant from nonempty intersection. {IMPOSSIBLE_ERROR_MESSAGE}.")})
->>>>>>> 2d31a49c
         })
         .map(std::string::ToString::to_string)
 }
@@ -631,20 +548,13 @@
 /// Sample a variant from active_variants using weighted probabilities.
 /// Returns None if no active variant has positive probability.
 /// Returns an error if any probability is negative.
-<<<<<<< HEAD
-=======
 /// Note: `unform_sample` must be in [0, 1], but `sampling_probabilities`
 /// just need to be non-negative, since they're summed and normalized.
->>>>>>> 2d31a49c
 fn sample_with_probabilities<'a>(
     active_variants: &'a BTreeMap<String, Arc<VariantInfo>>,
     sampling_probabilities: &HashMap<String, f64>,
     uniform_sample: f64,
 ) -> Result<Option<&'a str>, TrackAndStopError> {
-<<<<<<< HEAD
-    // TODO (?): Check for probabilities > 1, unless we want to allow arbitrary nonnegative weights
-=======
->>>>>>> 2d31a49c
     // Check for negative probabilities
     for (variant_name, &prob) in sampling_probabilities {
         if prob < 0.0 {
@@ -698,10 +608,7 @@
         min_samples_per_variant: u64,
         delta: f64,
         epsilon: f64,
-<<<<<<< HEAD
-        metric_optimize: crate::config::MetricConfigOptimize,
-=======
->>>>>>> 2d31a49c
+        metric_optimize: MetricConfigOptimize,
     ) -> Result<Self, TrackAndStopError> {
         let variant_performances = if variant_performances.len() > candidate_variants.len() {
             tracing::warn!("Feedback is being filtered out for non-candidate variants. Current candidate variants: {candidate_variants:?}");
@@ -739,10 +646,7 @@
                     variance_floor: None,
                     delta: Some(delta),
                     epsilon: Some(epsilon),
-<<<<<<< HEAD
                     metric_optimize,
-=======
->>>>>>> 2d31a49c
                 })? {
                     StoppingResult::Winner(winner_variant_name) => {
                         let competitors: Vec<&str> = candidate_variants
@@ -797,10 +701,7 @@
                     variance_floor: None,
                     delta: Some(delta),
                     epsilon: Some(epsilon),
-<<<<<<< HEAD
                     metric_optimize,
-=======
->>>>>>> 2d31a49c
                 })? {
                     StoppingResult::Winner(winner) => {
                         let bandit_competitors: Vec<&str> = bandit_feedback
@@ -881,20 +782,10 @@
                 let total_variants = num_nursery_variants + num_bandit_variants;
                 let nursery_probability = num_nursery_variants as f64 / total_variants as f64;
 
-<<<<<<< HEAD
-                if uniform_sample < nursery_probability {
-                    Ok(nursery.sample_active(active_variants))
-                } else {
-                    let bandit_mass = 1.0 - nursery_probability;
-                    if bandit_mass <= f64::EPSILON {
-                        return Ok(None);
-                    }
-=======
                 let bandit_mass = 1.0 - nursery_probability;
                 if (bandit_mass <= f64::EPSILON) || (uniform_sample < nursery_probability) {
                     Ok(nursery.sample_active(active_variants))
                 } else {
->>>>>>> 2d31a49c
                     let bandit_sample = (uniform_sample - nursery_probability) / bandit_mass;
                     sample_with_probabilities(
                         active_variants,
@@ -909,10 +800,6 @@
                 // Sample from the active bandits using probability sampling
                 sample_with_probabilities(active_variants, sampling_probabilities, uniform_sample)
             }
-<<<<<<< HEAD
-            // TODO: log info for the user about winning variant and the set it won among.
-=======
->>>>>>> 2d31a49c
             TrackAndStopState::NurseryAndStopped {
                 nursery,
                 stopped_variant_name,
@@ -1257,15 +1144,9 @@
     fn test_nursery_get_variant_round_robin_single() {
         let nursery = Nursery::new(vec!["A".to_string()]);
 
-<<<<<<< HEAD
-        // Should always return "A" regardless of how many times called
-        for _ in 0..10 {
-            assert_eq!(nursery.get_variant_round_robin(), "A");
-=======
         // Should always return index 0 (which maps to "A") regardless of how many times called
         for _ in 0..10 {
             assert_eq!(nursery.get_variant_idx_round_robin(), 0);
->>>>>>> 2d31a49c
         }
     }
 
@@ -1273,17 +1154,6 @@
     fn test_nursery_get_variant_round_robin_multiple() {
         let nursery = Nursery::new(vec!["A".to_string(), "B".to_string(), "C".to_string()]);
 
-<<<<<<< HEAD
-        // First cycle
-        assert_eq!(nursery.get_variant_round_robin(), "A");
-        assert_eq!(nursery.get_variant_round_robin(), "B");
-        assert_eq!(nursery.get_variant_round_robin(), "C");
-
-        // Second cycle - should wrap around
-        assert_eq!(nursery.get_variant_round_robin(), "A");
-        assert_eq!(nursery.get_variant_round_robin(), "B");
-        assert_eq!(nursery.get_variant_round_robin(), "C");
-=======
         // First cycle - returns indices 0, 1, 2
         assert_eq!(nursery.get_variant_idx_round_robin(), 0); // "A"
         assert_eq!(nursery.get_variant_idx_round_robin(), 1); // "B"
@@ -1293,24 +1163,16 @@
         assert_eq!(nursery.get_variant_idx_round_robin(), 0); // "A"
         assert_eq!(nursery.get_variant_idx_round_robin(), 1); // "B"
         assert_eq!(nursery.get_variant_idx_round_robin(), 2); // "C"
->>>>>>> 2d31a49c
     }
 
     #[test]
     fn test_nursery_get_variant_round_robin_two_variants() {
         let nursery = Nursery::new(vec!["X".to_string(), "Y".to_string()]);
 
-<<<<<<< HEAD
-        assert_eq!(nursery.get_variant_round_robin(), "X");
-        assert_eq!(nursery.get_variant_round_robin(), "Y");
-        assert_eq!(nursery.get_variant_round_robin(), "X");
-        assert_eq!(nursery.get_variant_round_robin(), "Y");
-=======
         assert_eq!(nursery.get_variant_idx_round_robin(), 0); // "X"
         assert_eq!(nursery.get_variant_idx_round_robin(), 1); // "Y"
         assert_eq!(nursery.get_variant_idx_round_robin(), 0); // "X"
         assert_eq!(nursery.get_variant_idx_round_robin(), 1); // "Y"
->>>>>>> 2d31a49c
     }
 
     #[test]
@@ -1423,19 +1285,15 @@
             create_feedback("C", 4, 0.7, 0.15),
         ];
 
-<<<<<<< HEAD
         let state = TrackAndStopState::new(
             &candidates,
             performances,
             10,
             0.05,
             0.0,
-            crate::config::MetricConfigOptimize::Max,
+            MetricConfigOptimize::Max,
         )
         .unwrap();
-=======
-        let state = TrackAndStopState::new(&candidates, performances, 10, 0.05, 0.0).unwrap();
->>>>>>> 2d31a49c
 
         match state {
             TrackAndStopState::NurseryOnly(nursery) => {
@@ -1454,19 +1312,15 @@
             create_feedback("B", 20, 0.6, 0.2),
         ];
 
-<<<<<<< HEAD
         let state = TrackAndStopState::new(
             &candidates,
             performances,
             10,
             0.05,
             0.0,
-            crate::config::MetricConfigOptimize::Max,
+            MetricConfigOptimize::Max,
         )
         .unwrap();
-=======
-        let state = TrackAndStopState::new(&candidates, performances, 10, 0.05, 0.0).unwrap();
->>>>>>> 2d31a49c
 
         match state {
             TrackAndStopState::BanditsOnly {
@@ -1493,25 +1347,21 @@
             create_feedback("B", 50, 0.7, 0.1),
         ];
 
-<<<<<<< HEAD
         let state = TrackAndStopState::new(
             &candidates,
             performances,
             10,
             0.05,
             0.0,
-            crate::config::MetricConfigOptimize::Max,
+            MetricConfigOptimize::Min,
         )
         .unwrap();
-=======
-        let state = TrackAndStopState::new(&candidates, performances, 10, 0.05, 0.0).unwrap();
->>>>>>> 2d31a49c
 
         match state {
             TrackAndStopState::Stopped {
                 winner_variant_name,
             } => {
-                assert_eq!(winner_variant_name, "B");
+                assert_eq!(winner_variant_name, "A");
             }
             _ => panic!("Expected Stopped state, got {state:?}"),
         }
@@ -1523,19 +1373,15 @@
         let candidates = vec!["A".to_string()];
         let performances = vec![create_feedback("A", 5, 0.5, 0.1)];
 
-<<<<<<< HEAD
         let state = TrackAndStopState::new(
             &candidates,
             performances,
             10,
             0.05,
             0.0,
-            crate::config::MetricConfigOptimize::Max,
+            MetricConfigOptimize::Max,
         )
         .unwrap();
-=======
-        let state = TrackAndStopState::new(&candidates, performances, 10, 0.05, 0.0).unwrap();
->>>>>>> 2d31a49c
 
         match state {
             TrackAndStopState::Stopped {
@@ -1557,19 +1403,15 @@
             create_feedback("C", 5, 0.7, 0.15), // Below cutoff
         ];
 
-<<<<<<< HEAD
         let state = TrackAndStopState::new(
             &candidates,
             performances,
             10,
             0.05,
             0.0,
-            crate::config::MetricConfigOptimize::Max,
+            MetricConfigOptimize::Min,
         )
         .unwrap();
-=======
-        let state = TrackAndStopState::new(&candidates, performances, 10, 0.05, 0.0).unwrap();
->>>>>>> 2d31a49c
 
         match state {
             TrackAndStopState::NurseryAndBandits {
@@ -1597,19 +1439,15 @@
             create_feedback("C", 5, 0.7, 0.15), // Below cutoff
         ];
 
-<<<<<<< HEAD
         let state = TrackAndStopState::new(
             &candidates,
             performances,
             10,
             0.05,
             0.0,
-            crate::config::MetricConfigOptimize::Max,
+            MetricConfigOptimize::Max,
         )
         .unwrap();
-=======
-        let state = TrackAndStopState::new(&candidates, performances, 10, 0.05, 0.0).unwrap();
->>>>>>> 2d31a49c
 
         match state {
             TrackAndStopState::NurseryAndStopped {
@@ -1629,18 +1467,14 @@
         let candidates = vec![];
         let performances = vec![];
 
-<<<<<<< HEAD
         let result = TrackAndStopState::new(
             &candidates,
             performances,
             10,
             0.05,
             0.0,
-            crate::config::MetricConfigOptimize::Max,
+            MetricConfigOptimize::Min,
         );
-=======
-        let result = TrackAndStopState::new(&candidates, performances, 10, 0.05, 0.0);
->>>>>>> 2d31a49c
 
         assert!(result.is_err());
         match result.unwrap_err() {
@@ -1835,20 +1669,15 @@
             create_feedback("fallback", 20, 0.9, 0.1),
         ];
 
-<<<<<<< HEAD
         let state = TrackAndStopState::new(
             &candidates,
             feedback,
             5,
             0.1,
             0.0,
-            crate::config::MetricConfigOptimize::Max,
+            MetricConfigOptimize::Max,
         )
         .expect("state builds");
-=======
-        let state =
-            TrackAndStopState::new(&candidates, feedback, 5, 0.1, 0.0).expect("state builds");
->>>>>>> 2d31a49c
 
         let TrackAndStopState::BanditsOnly {
             sampling_probabilities,
@@ -1876,20 +1705,15 @@
             create_feedback("fallback", 30, 0.9, 0.1),
         ];
 
-<<<<<<< HEAD
         let state = TrackAndStopState::new(
             &candidates,
             feedback,
             5,
             0.1,
             0.0,
-            crate::config::MetricConfigOptimize::Max,
+            MetricConfigOptimize::Min,
         )
         .expect("state builds");
-=======
-        let state =
-            TrackAndStopState::new(&candidates, feedback, 5, 0.1, 0.0).expect("state builds");
->>>>>>> 2d31a49c
 
         let TrackAndStopState::NurseryAndBandits {
             nursery,
@@ -1907,8 +1731,6 @@
             "fallback variants should not appear in bandit probabilities"
         );
     }
-<<<<<<< HEAD
-=======
 
     #[tokio::test]
     async fn test_setup_prevents_duplicate_task_spawning() {
@@ -1924,6 +1746,7 @@
             delta: 0.05,
             epsilon: 0.1,
             update_period: Duration::from_secs(60),
+            metric_optimize: MetricConfigOptimize::Min,
             state: Arc::new(ArcSwap::new(Arc::new(
                 TrackAndStopState::nursery_from_variants(vec!["A".to_string(), "B".to_string()]),
             ))),
@@ -1956,5 +1779,4 @@
         // Clean up: cancel the spawned task
         cancel_token.cancel();
     }
->>>>>>> 2d31a49c
 }