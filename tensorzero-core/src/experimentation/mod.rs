use std::collections::BTreeMap;
use std::{collections::HashMap, sync::Arc};

use serde::{Deserialize, Serialize};
use sha2::{Digest, Sha256};
use tokio_util::sync::CancellationToken;
use uuid::Uuid;

use crate::db::postgres::PostgresConnectionInfo;
use crate::db::SelectQueries;
use crate::error::{Error, ErrorDetails, IMPOSSIBLE_ERROR_MESSAGE};
use crate::variant::VariantInfo;

mod static_weights;
pub mod track_and_stop;

#[derive(Debug, Default, Serialize)]
#[cfg_attr(test, derive(ts_rs::TS))]
#[cfg_attr(test, ts(export))]
#[serde(tag = "type", rename_all = "snake_case")]
pub enum ExperimentationConfig {
    StaticWeights(static_weights::StaticWeightsConfig),
    #[default]
    Uniform,
<<<<<<< HEAD
=======
    #[ts(skip)]
    #[cfg(test)]
    AlwaysFails(AlwaysFailsConfig),
>>>>>>> c769260e
    // NOTE: this diverges from the spec due to technical limitations with `serde`
    // (serde enums cannot be #[serde(flatten)])
    // we can write a custom deserializer for this if we want
    TrackAndStop(track_and_stop::TrackAndStopConfig),
}

#[derive(Debug, Deserialize)]
#[serde(tag = "type", rename_all = "snake_case")]
pub enum UninitializedExperimentationConfig {
    StaticWeights(static_weights::StaticWeightsConfig),
    Uniform,
    TrackAndStop(track_and_stop::UninitializedTrackAndStopConfig),
}

impl UninitializedExperimentationConfig {
    pub fn load(
        self,
        variants: &HashMap<String, Arc<VariantInfo>>,
        metrics: &HashMap<String, crate::config::MetricConfig>,
    ) -> Result<ExperimentationConfig, Error> {
        match self {
            UninitializedExperimentationConfig::StaticWeights(config) => {
                Ok(ExperimentationConfig::StaticWeights(config))
            }
            UninitializedExperimentationConfig::Uniform => Ok(ExperimentationConfig::Uniform),
            UninitializedExperimentationConfig::TrackAndStop(config) => Ok(
                ExperimentationConfig::TrackAndStop(config.load(variants, metrics)?),
            ),
        }
    }
}
pub trait VariantSampler {
    async fn setup(
        &self,
        db: Arc<dyn SelectQueries + Send + Sync>,
        function_name: &str,
<<<<<<< HEAD
=======
        cancel_token: CancellationToken,
>>>>>>> c769260e
    ) -> Result<(), Error>;
    async fn sample(
        &self,
        function_name: &str,
        episode_id: Uuid,
        // This gets "popped from"
        active_variants: &mut BTreeMap<String, Arc<VariantInfo>>,
        postgres: &PostgresConnectionInfo,
    ) -> Result<(String, Arc<VariantInfo>), Error>;

    // Return all variant names that are allowed to be used by this experimentation config
    // Used to enforce that we don't fall back to a disallowed variant.
    fn allowed_variants(&self) -> impl Iterator<Item = &str> + '_;
}

impl ExperimentationConfig {
    /// Note: in the future when we deprecate variant.weight we can simply use #[serde(default)]
    /// and default to ExperimentationConfig::Uniform
    ///
    /// For now, we call this function from the
    pub fn legacy_from_variants_map(variants: &HashMap<String, Arc<VariantInfo>>) -> Self {
        // We loop over the variants map and if any of them have weights we output a StaticWeightsConfig
        // otherwise, we output a Uniform config
        for variant in variants.values() {
            if variant.inner.weight().is_some() {
                return Self::StaticWeights(
                    static_weights::StaticWeightsConfig::legacy_from_variants_map(variants),
                );
            }
        }
        Self::Uniform
    }

<<<<<<< HEAD
impl VariantSampler for ExperimentationConfig {
    async fn setup(
        &self,
        db: Arc<dyn SelectQueries + Send + Sync>,
        function_name: &str,
    ) -> Result<(), Error> {
        match self {
            Self::StaticWeights(config) => config.setup(db, function_name).await,
            Self::Uniform => Ok(()),
            Self::TrackAndStop(config) => config.setup(db, function_name).await,
=======
    pub async fn setup(
        &self,
        db: Arc<dyn SelectQueries + Send + Sync>,
        function_name: &str,
        cancel_token: CancellationToken,
    ) -> Result<(), Error> {
        match self {
            Self::StaticWeights(config) => config.setup(db, function_name, cancel_token).await,
            Self::Uniform => Ok(()),
            #[cfg(test)]
            Self::AlwaysFails(config) => config.setup(db, function_name, cancel_token).await,
            Self::TrackAndStop(config) => config.setup(db, function_name, cancel_token).await,
>>>>>>> c769260e
        }
    }

    pub async fn sample(
        &self,
        function_name: &str,
        episode_id: Uuid,
        active_variants: &mut BTreeMap<String, Arc<VariantInfo>>,
        postgres: &PostgresConnectionInfo,
    ) -> Result<(String, Arc<VariantInfo>), Error> {
        // First try the variant-specific sampling
        let result = match self {
            Self::StaticWeights(config) => {
                config
                    .sample(function_name, episode_id, active_variants, postgres)
                    .await
            }
<<<<<<< HEAD
            Self::Uniform => sample_uniform(function_name, &episode_id, active_variants),
=======
            Self::Uniform => sample_uniform(function_name, &episode_id, active_variants, None),
            #[cfg(test)]
            Self::AlwaysFails(config) => {
                config
                    .sample(function_name, episode_id, active_variants, postgres)
                    .await
            }
>>>>>>> c769260e
            Self::TrackAndStop(config) => {
                config
                    .sample(function_name, episode_id, active_variants, postgres)
                    .await
            }
<<<<<<< HEAD
        }
=======
        };

        // If the sampler fails but there are active variants, fall back to uniform sampling
        // from the allowed variants
        result.or_else(|e| {
            if active_variants.is_empty() {
                Err(e)
            } else {
                let allowed: Vec<&str> = match self {
                    Self::StaticWeights(config) => config.allowed_variants().collect(),
                    Self::Uniform => return Err(e), // Uniform has no restrictions, so if it failed we just propagate
                    #[cfg(test)]
                    Self::AlwaysFails(config) => config.allowed_variants().collect(),
                    Self::TrackAndStop(config) => config.allowed_variants().collect(),
                };
                sample_uniform(function_name, &episode_id, active_variants, Some(&allowed))
            }
        })
>>>>>>> c769260e
    }
}

fn sample_uniform(
    function_name: &str,
    episode_id: &Uuid,
    active_variants: &mut BTreeMap<String, Arc<VariantInfo>>,
    allowed_variants: Option<&[&str]>,
) -> Result<(String, Arc<VariantInfo>), Error> {
    // Filter active_variants to only include allowed variants if specified
    let sampling_pool: Vec<String> = match allowed_variants {
        Some(allowed) => active_variants
            .keys()
            .filter(|k| allowed.contains(&k.as_str()))
            .cloned()
            .collect(),
        None => active_variants.keys().cloned().collect(),
    };

    if sampling_pool.is_empty() {
        return Err(Error::new(ErrorDetails::InvalidFunctionVariants {
            message: format!(
                "No valid variants to sample from for function `{function_name}`{}",
                if allowed_variants.is_some() {
                    " after filtering by allowed variants"
                } else {
                    ""
                }
            ),
        }));
    }

    let random_index = (get_uniform_value(function_name, episode_id) * sampling_pool.len() as f64)
        .floor() as usize;
    let Some(sampled_variant_name) = sampling_pool.get(random_index).cloned() else {
        return Err(Error::new(ErrorDetails::InvalidFunctionVariants {
            message: format!(
                "Invalid index {random_index} for function `{function_name}` with {} variants. {IMPOSSIBLE_ERROR_MESSAGE}",
                sampling_pool.len()
            ),
        }));
    };
    active_variants.remove_entry(&sampled_variant_name).ok_or_else(|| {
        Error::new(ErrorDetails::InvalidFunctionVariants {
            message: format!(
                "Function `{function_name}` has no variant for the sampled variant `{sampled_variant_name}`. {IMPOSSIBLE_ERROR_MESSAGE}"
            )
        })
    })
}

/// Implements a uniform distribution over the interval [0, 1) using a hash function.
/// This function is deterministic but should have good statistical properties.
pub(crate) fn get_uniform_value(function_name: &str, episode_id: &Uuid) -> f64 {
    let mut hasher = Sha256::new();
    hasher.update(function_name.as_bytes());
    hasher.update(episode_id.as_bytes());
    let hash_value = hasher.finalize();
    let truncated_hash =
        u32::from_be_bytes([hash_value[0], hash_value[1], hash_value[2], hash_value[3]]);
    truncated_hash as f64 / u32::MAX as f64
}

/// Test-only config that always fails during sampling to test fallback logic
#[cfg(test)]
#[derive(Debug, Serialize)]
pub struct AlwaysFailsConfig {
    allowed_variants: Vec<String>,
}

#[cfg(test)]
impl AlwaysFailsConfig {
    pub fn new(allowed_variants: Vec<String>) -> Self {
        Self { allowed_variants }
    }
}

#[cfg(test)]
impl VariantSampler for AlwaysFailsConfig {
    async fn setup(
        &self,
        _db: Arc<dyn SelectQueries + Send + Sync>,
        _function_name: &str,
        _cancel_token: CancellationToken,
    ) -> Result<(), Error> {
        Ok(())
    }

    async fn sample(
        &self,
        _function_name: &str,
        _episode_id: Uuid,
        _active_variants: &mut BTreeMap<String, Arc<VariantInfo>>,
        _postgres: &PostgresConnectionInfo,
    ) -> Result<(String, Arc<VariantInfo>), Error> {
        Err(Error::new(ErrorDetails::Inference {
            message: "AlwaysFails sampler always fails".to_string(),
        }))
    }

    fn allowed_variants(&self) -> impl Iterator<Item = &str> + '_ {
        self.allowed_variants.iter().map(String::as_str)
    }
}

#[cfg(test)]
mod tests {
    use super::*;
    use uuid::Uuid;

    #[test]
    fn test_get_uniform_value() {
        // Test with function name and episode ID
        let episode_id = Uuid::now_v7();
        let value1 = get_uniform_value("test_function", &episode_id);
        let value2 = get_uniform_value("test_function", &episode_id);

        // Values should be the same due to deterministic input
        assert_eq!(value1, value2);
        assert!((0.0..1.0).contains(&value1));
        assert!((0.0..1.0).contains(&value2));

        // Test with different function names
        let value3 = get_uniform_value("another_function", &episode_id);
        assert_ne!(value1, value3);
        assert!((0.0..1.0).contains(&value3));

        // Test with different episode IDs
        let value4 = get_uniform_value("test_function", &Uuid::now_v7());
        assert_ne!(value1, value4);
        assert_ne!(value3, value4);
        assert!((0.0..1.0).contains(&value4));
    }

    #[test]
    fn test_uniform_sampling_distribution() {
        use crate::config::{ErrorContext, SchemaData};
        use crate::variant::{chat_completion::UninitializedChatCompletionConfig, VariantConfig};
        use std::collections::HashMap;

        // Create variants with no weights (should trigger uniform sampling)
        let variant_weights = [("A", None), ("B", None), ("C", None)];
        let mut variants_map = BTreeMap::new();

        for &(name, weight) in &variant_weights {
            variants_map.insert(
                name.to_string(),
                Arc::new(VariantInfo {
                    inner: VariantConfig::ChatCompletion(
                        UninitializedChatCompletionConfig {
                            weight,
                            model: "model-name".into(),
                            ..Default::default()
                        }
                        .load(&SchemaData::default(), &ErrorContext::new_test())
                        .unwrap(),
                    ),
                    timeouts: Default::default(),
                }),
            );
        }

        let sample_size = 10_000;
        let mut counts = HashMap::new();

        // Sample many times using uniform sampling
        for i in 0..sample_size {
            let mut active_variants = variants_map.clone();
            let episode_id = Uuid::from_u128(i as u128);
            let result = sample_uniform("test_function", &episode_id, &mut active_variants, None);
            let (variant_name, _) = result.unwrap();
            *counts.entry(variant_name).or_insert(0) += 1;
        }

        // Check that each variant was sampled roughly equally (uniform distribution)
        let expected_prob = 1.0 / 3.0; // Equal probability for 3 variants
        let tolerance = 0.02; // 2% tolerance

        for variant_name in ["A", "B", "C"] {
            let actual_prob = *counts.get(variant_name).unwrap_or(&0) as f64 / sample_size as f64;
            assert!(
                (actual_prob - expected_prob).abs() < tolerance,
                "Variant {variant_name}: expected {expected_prob:.3}, got {actual_prob:.3}"
            );
        }
    }

    #[tokio::test]
    async fn test_always_fails_fallback_with_allowed_variants() {
        use crate::config::{ErrorContext, SchemaData};
        use crate::variant::{chat_completion::UninitializedChatCompletionConfig, VariantConfig};

        // Create 5 variants: A, B, C, D, E
        let variant_names = ["A", "B", "C", "D", "E"];
        let mut variants_map = BTreeMap::new();

        for &name in &variant_names {
            variants_map.insert(
                name.to_string(),
                Arc::new(VariantInfo {
                    inner: VariantConfig::ChatCompletion(
                        UninitializedChatCompletionConfig {
                            weight: None,
                            model: "model-name".into(),
                            ..Default::default()
                        }
                        .load(&SchemaData::default(), &ErrorContext::new_test())
                        .unwrap(),
                    ),
                    timeouts: Default::default(),
                }),
            );
        }

        // Create AlwaysFails config that only allows A, B, C
        let allowed_variants = vec!["A".to_string(), "B".to_string(), "C".to_string()];
        let config = ExperimentationConfig::AlwaysFails(AlwaysFailsConfig::new(allowed_variants));

        let sample_size = 1_000;
        let mut counts = HashMap::new();

        // Sample many times - the sampler will always fail and fall back to uniform sampling
        // with only the allowed variants (A, B, C)
        for i in 0..sample_size {
            let mut active_variants = variants_map.clone();
            let episode_id = Uuid::from_u128(i as u128);
            let result = config
                .sample(
                    "test_function",
                    episode_id,
                    &mut active_variants,
                    &PostgresConnectionInfo::Disabled,
                )
                .await;

            // Verify sampling succeeded (fallback worked)
            assert!(result.is_ok(), "Sampling should succeed via fallback");

            let (variant_name, _) = result.unwrap();

            // Verify only allowed variants are sampled
            assert!(
                ["A", "B", "C"].contains(&variant_name.as_str()),
                "Sampled variant {variant_name} should be in allowed list (A, B, C)"
            );

            // Verify disallowed variants are never sampled
            assert!(
                !["D", "E"].contains(&variant_name.as_str()),
                "Sampled variant {variant_name} should not be D or E"
            );

            *counts.entry(variant_name).or_insert(0) += 1;

            // Verify the sampled variant was removed from active_variants
            assert_eq!(
                active_variants.len(),
                4,
                "One variant should be removed from active_variants"
            );
        }

        // Verify D and E were never sampled
        assert_eq!(
            counts.get("D").unwrap_or(&0),
            &0,
            "Variant D should never be sampled"
        );
        assert_eq!(
            counts.get("E").unwrap_or(&0),
            &0,
            "Variant E should never be sampled"
        );

        // Verify roughly uniform distribution across A, B, C
        let expected_prob = 1.0 / 3.0; // Equal probability for 3 allowed variants
        let tolerance = 0.05; // 5% tolerance (more generous for smaller sample size)

        for variant_name in ["A", "B", "C"] {
            let actual_prob = *counts.get(variant_name).unwrap_or(&0) as f64 / sample_size as f64;
            assert!(
                (actual_prob - expected_prob).abs() < tolerance,
                "Variant {variant_name}: expected {expected_prob:.3}, got {actual_prob:.3}"
            );
        }
    }
}<|MERGE_RESOLUTION|>--- conflicted
+++ resolved
@@ -22,12 +22,9 @@
     StaticWeights(static_weights::StaticWeightsConfig),
     #[default]
     Uniform,
-<<<<<<< HEAD
-=======
     #[ts(skip)]
     #[cfg(test)]
     AlwaysFails(AlwaysFailsConfig),
->>>>>>> c769260e
     // NOTE: this diverges from the spec due to technical limitations with `serde`
     // (serde enums cannot be #[serde(flatten)])
     // we can write a custom deserializer for this if we want
@@ -64,10 +61,7 @@
         &self,
         db: Arc<dyn SelectQueries + Send + Sync>,
         function_name: &str,
-<<<<<<< HEAD
-=======
         cancel_token: CancellationToken,
->>>>>>> c769260e
     ) -> Result<(), Error>;
     async fn sample(
         &self,
@@ -101,18 +95,6 @@
         Self::Uniform
     }
 
-<<<<<<< HEAD
-impl VariantSampler for ExperimentationConfig {
-    async fn setup(
-        &self,
-        db: Arc<dyn SelectQueries + Send + Sync>,
-        function_name: &str,
-    ) -> Result<(), Error> {
-        match self {
-            Self::StaticWeights(config) => config.setup(db, function_name).await,
-            Self::Uniform => Ok(()),
-            Self::TrackAndStop(config) => config.setup(db, function_name).await,
-=======
     pub async fn setup(
         &self,
         db: Arc<dyn SelectQueries + Send + Sync>,
@@ -125,7 +107,6 @@
             #[cfg(test)]
             Self::AlwaysFails(config) => config.setup(db, function_name, cancel_token).await,
             Self::TrackAndStop(config) => config.setup(db, function_name, cancel_token).await,
->>>>>>> c769260e
         }
     }
 
@@ -143,9 +124,6 @@
                     .sample(function_name, episode_id, active_variants, postgres)
                     .await
             }
-<<<<<<< HEAD
-            Self::Uniform => sample_uniform(function_name, &episode_id, active_variants),
-=======
             Self::Uniform => sample_uniform(function_name, &episode_id, active_variants, None),
             #[cfg(test)]
             Self::AlwaysFails(config) => {
@@ -153,15 +131,11 @@
                     .sample(function_name, episode_id, active_variants, postgres)
                     .await
             }
->>>>>>> c769260e
             Self::TrackAndStop(config) => {
                 config
                     .sample(function_name, episode_id, active_variants, postgres)
                     .await
             }
-<<<<<<< HEAD
-        }
-=======
         };
 
         // If the sampler fails but there are active variants, fall back to uniform sampling
@@ -180,7 +154,6 @@
                 sample_uniform(function_name, &episode_id, active_variants, Some(&allowed))
             }
         })
->>>>>>> c769260e
     }
 }
 
