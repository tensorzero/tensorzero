--- conflicted
+++ resolved
@@ -59,10 +59,7 @@
         &self,
         db: Arc<dyn SelectQueries + Send + Sync>,
         function_name: &str,
-<<<<<<< HEAD
-=======
         cancel_token: CancellationToken,
->>>>>>> 2d31a49c
     ) -> Result<(), Error>;
     async fn sample(
         &self,
@@ -98,20 +95,12 @@
         &self,
         db: Arc<dyn SelectQueries + Send + Sync>,
         function_name: &str,
-<<<<<<< HEAD
-    ) -> Result<(), Error> {
-        match self {
-            Self::StaticWeights(config) => config.setup(db, function_name).await,
-            Self::Uniform => Ok(()),
-            Self::TrackAndStop(config) => config.setup(db, function_name).await,
-=======
         cancel_token: CancellationToken,
     ) -> Result<(), Error> {
         match self {
             Self::StaticWeights(config) => config.setup(db, function_name, cancel_token).await,
             Self::Uniform => Ok(()),
             Self::TrackAndStop(config) => config.setup(db, function_name, cancel_token).await,
->>>>>>> 2d31a49c
         }
     }
 
