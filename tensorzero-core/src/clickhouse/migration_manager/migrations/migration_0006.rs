--- conflicted
+++ resolved
@@ -55,14 +55,9 @@
         let on_cluster_name = self.clickhouse.get_on_cluster_name();
 
         // Create the `BatchModelInference` table
-<<<<<<< HEAD
         let query = format!(
-            r#"
+            r"
             CREATE TABLE IF NOT EXISTS BatchModelInference{on_cluster_name}
-=======
-        let query = r"
-            CREATE TABLE IF NOT EXISTS BatchModelInference
->>>>>>> b4a7d89d
             (
                 inference_id UUID,
                 batch_id UUID,
@@ -82,19 +77,14 @@
                 timestamp DateTime MATERIALIZED UUIDv7ToDateTime(inference_id),
             ) ENGINE = {table_engine_name}
             ORDER BY (batch_id, inference_id)
-<<<<<<< HEAD
-        "#,
+        ",
         );
-=======
-        ";
->>>>>>> b4a7d89d
         let _ = self
             .clickhouse
             .run_query_synchronous_no_params(query.to_string())
             .await?;
 
         // Create the `BatchRequest` table
-<<<<<<< HEAD
         let table_engine_name = self.clickhouse.get_maybe_replicated_table_engine_name(
             GetMaybeReplicatedTableEngineNameArgs {
                 table_engine_name: "MergeTree",
@@ -103,12 +93,8 @@
             },
         );
         let query = format!(
-            r#"
+            r"
             CREATE TABLE IF NOT EXISTS BatchRequest{on_cluster_name}
-=======
-        let query = r"
-            CREATE TABLE IF NOT EXISTS BatchRequest
->>>>>>> b4a7d89d
             (
                 batch_id UUID,
                 id UUID,
@@ -120,19 +106,14 @@
                 timestamp DateTime MATERIALIZED UUIDv7ToDateTime(id),
             ) ENGINE = {table_engine_name}
             ORDER BY (batch_id, id)
-<<<<<<< HEAD
-        "#,
+        ",
         );
-=======
-        ";
->>>>>>> b4a7d89d
         let _ = self
             .clickhouse
             .run_query_synchronous_no_params(query.to_string())
             .await?;
 
         // Create the BatchIdByInferenceId table
-<<<<<<< HEAD
         let table_engine_name = self.clickhouse.get_maybe_replicated_table_engine_name(
             GetMaybeReplicatedTableEngineNameArgs {
                 table_engine_name: "MergeTree",
@@ -141,23 +122,15 @@
             },
         );
         let query = format!(
-            r#"
+            r"
             CREATE TABLE IF NOT EXISTS BatchIdByInferenceId{on_cluster_name}
-=======
-        let query = r"
-            CREATE TABLE IF NOT EXISTS BatchIdByInferenceId
->>>>>>> b4a7d89d
             (
                 inference_id UUID,
                 batch_id UUID,
             ) ENGINE = {table_engine_name}
             ORDER BY (inference_id)
-<<<<<<< HEAD
-        "#,
+        ",
         );
-=======
-        ";
->>>>>>> b4a7d89d
         let _ = self
             .clickhouse
             .run_query_synchronous_no_params(query.to_string())
