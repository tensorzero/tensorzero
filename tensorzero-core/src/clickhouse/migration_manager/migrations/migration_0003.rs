--- conflicted
+++ resolved
@@ -107,7 +107,6 @@
 
     async fn apply(&self, _clean_start: bool) -> Result<(), Error> {
         // Create the `FeedbackTag` table
-<<<<<<< HEAD
         let table_engine_name = self.clickhouse.get_maybe_replicated_table_engine_name(
             GetMaybeReplicatedTableEngineNameArgs {
                 table_engine_name: "MergeTree",
@@ -117,12 +116,8 @@
         );
         let on_cluster_name = self.clickhouse.get_on_cluster_name();
         let query = format!(
-            r#"
+            r"
             CREATE TABLE IF NOT EXISTS FeedbackTag{on_cluster_name}
-=======
-        let query = r"
-            CREATE TABLE IF NOT EXISTS FeedbackTag
->>>>>>> b4a7d89d
             (
                 metric_name LowCardinality(String),
                 key String,
@@ -130,12 +125,8 @@
                 feedback_id UUID, -- must be a UUIDv7
             ) ENGINE = {table_engine_name}
             ORDER BY (metric_name, key, value);
-<<<<<<< HEAD
-        "#,
+        ",
         );
-=======
-        ";
->>>>>>> b4a7d89d
         let _ = self
             .clickhouse
             .run_query_synchronous_no_params(query.to_string())
