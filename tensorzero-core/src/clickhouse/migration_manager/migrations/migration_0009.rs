use std::time::Duration;

use crate::clickhouse::migration_manager::migration_trait::Migration;
use crate::clickhouse::{ClickHouseConnectionInfo, GetMaybeReplicatedTableEngineNameArgs};
use crate::error::{Error, ErrorDetails};

use super::check_table_exists;
use async_trait::async_trait;

/// This migration allows us to efficiently query feedback tables by their target IDs.
pub struct Migration0009<'a> {
    pub clickhouse: &'a ClickHouseConnectionInfo,
}

#[async_trait]
impl Migration for Migration0009<'_> {
    /// Check if the four feedback tables exist
    /// If all of this is OK, then we can apply the migration
    async fn can_apply(&self) -> Result<(), Error> {
        let tables = vec![
            "BooleanMetricFeedback",
            "CommentFeedback",
            "DemonstrationFeedback",
            "FloatMetricFeedback",
        ];

        for table in tables {
            if !check_table_exists(self.clickhouse, table, "0009").await? {
                return Err(ErrorDetails::ClickHouseMigration {
                    id: "0009".to_string(),
                    message: format!("Table {table} does not exist"),
                }
                .into());
            }
        }

        Ok(())
    }

    /// Check if the migration has already been applied
    /// This should be equivalent to checking if `BooleanMetricFeedbackByTargetId`,
    /// `CommentFeedbackByTargetId`, `DemonstrationFeedbackByTargetId` and
    /// `FloatMetricFeedbackByTargetId` exist
    async fn should_apply(&self) -> Result<bool, Error> {
        let tables = vec![
            "BooleanMetricFeedbackByTargetId",
            "CommentFeedbackByTargetId",
            "DemonstrationFeedbackByInferenceId",
            "FloatMetricFeedbackByTargetId",
        ];
        for table in tables {
            if !check_table_exists(self.clickhouse, table, "0009").await? {
                return Ok(true);
            }
        }
        Ok(false)
    }

    async fn apply(&self, clean_start: bool) -> Result<(), Error> {
        // Only gets used when we are not doing a clean start
        let view_offset = Duration::from_secs(15);
        let view_timestamp = (std::time::SystemTime::now()
            .duration_since(std::time::UNIX_EPOCH)
            .map_err(|e| {
                Error::new(ErrorDetails::ClickHouseMigration {
                    id: "0009".to_string(),
                    message: e.to_string(),
                })
            })?
            + view_offset)
            .as_secs();

        let table_engine_name = self.clickhouse.get_maybe_replicated_table_engine_name(
            GetMaybeReplicatedTableEngineNameArgs {
                table_engine_name: "MergeTree",
                table_name: "BooleanMetricFeedbackByTargetId",
                engine_args: &[],
            },
        );
        let on_cluster_name = self.clickhouse.get_on_cluster_name();
        // Create the `BooleanMetricFeedbackByTargetId` table
<<<<<<< HEAD
        let query = format!(
            r#"
            CREATE TABLE IF NOT EXISTS BooleanMetricFeedbackByTargetId{on_cluster_name}
=======
        let query = r"
            CREATE TABLE IF NOT EXISTS BooleanMetricFeedbackByTargetId
>>>>>>> b4a7d89d
            (
                id UUID, -- must be a UUIDv7
                target_id UUID, -- must be a UUIDv7
                metric_name LowCardinality(String),
                value Bool,
                tags Map(String, String)
            ) ENGINE = {table_engine_name}
            ORDER BY target_id;
<<<<<<< HEAD
        "#,
        );
=======
        ";
>>>>>>> b4a7d89d
        let _ = self
            .clickhouse
            .run_query_synchronous_no_params(query.to_string())
            .await?;
        // Create the materialized view for the `BooleanMetricFeedbackByTargetId` table from BooleanMetricFeedback
        // If we are not doing a clean start, we need to add a where clause to the view to only include rows that have been created after the view_timestamp
        let view_where_clause = if clean_start {
            String::new()
        } else {
            format!("WHERE UUIDv7ToDateTime(id) >= toDateTime(toUnixTimestamp({view_timestamp}))")
        };
        let query = format!(
            r"
            CREATE MATERIALIZED VIEW IF NOT EXISTS BooleanMetricFeedbackByTargetIdView
            TO BooleanMetricFeedbackByTargetId
            AS
                SELECT
                    id,
                    target_id,
                    metric_name,
                    value,
                    tags
                FROM BooleanMetricFeedback
                {view_where_clause};
            "
        );
        let _ = self
            .clickhouse
            .run_query_synchronous_no_params(query)
            .await?;

        // Create the `CommentFeedbackByTargetId` table
<<<<<<< HEAD
        let table_engine_name = self.clickhouse.get_maybe_replicated_table_engine_name(
            GetMaybeReplicatedTableEngineNameArgs {
                table_engine_name: "MergeTree",
                table_name: "CommentFeedbackByTargetId",
                engine_args: &[],
            },
        );
        let query = format!(
            r#"
            CREATE TABLE IF NOT EXISTS CommentFeedbackByTargetId{on_cluster_name}
=======
        let query = r"
            CREATE TABLE IF NOT EXISTS CommentFeedbackByTargetId
>>>>>>> b4a7d89d
            (
                id UUID, -- must be a UUIDv7
                target_id UUID, -- must be a UUIDv7
                target_type Enum('inference' = 1, 'episode' = 2),
                value String,
                tags Map(String, String)
            ) ENGINE = {table_engine_name}
            ORDER BY target_id;
<<<<<<< HEAD
        "#,
        );
=======
        ";
>>>>>>> b4a7d89d
        let _ = self
            .clickhouse
            .run_query_synchronous_no_params(query.to_string())
            .await?;

        // Create the materialized view for the `CommentFeedbackByTargetId` table from CommentFeedback
        // If we are not doing a clean start, we need to add a where clause to the view to only include rows that have been created after the view_timestamp
        let query = format!(
            r"
            CREATE MATERIALIZED VIEW IF NOT EXISTS CommentFeedbackByTargetIdView
            TO CommentFeedbackByTargetId
            AS
                SELECT
                    id,
                    target_id,
                    target_type,
                    value,
                    tags
                FROM CommentFeedback
                {view_where_clause};
            "
        );
        let _ = self
            .clickhouse
            .run_query_synchronous_no_params(query)
            .await?;

        // Create the `DemonstrationFeedbackByInferenceId` table
<<<<<<< HEAD
        let table_engine_name = self.clickhouse.get_maybe_replicated_table_engine_name(
            GetMaybeReplicatedTableEngineNameArgs {
                table_engine_name: "MergeTree",
                table_name: "DemonstrationFeedbackByInferenceId",
                engine_args: &[],
            },
        );
        let query = format!(
            r#"
            CREATE TABLE IF NOT EXISTS DemonstrationFeedbackByInferenceId{on_cluster_name}
=======
        let query = r"
            CREATE TABLE IF NOT EXISTS DemonstrationFeedbackByInferenceId
>>>>>>> b4a7d89d
            (
                id UUID, -- must be a UUIDv7
                inference_id UUID, -- must be a UUIDv7
                value String,
                tags Map(String, String)
            ) ENGINE = {table_engine_name}
            ORDER BY inference_id;
<<<<<<< HEAD
        "#,
        );
=======
        ";
>>>>>>> b4a7d89d
        let _ = self
            .clickhouse
            .run_query_synchronous_no_params(query.to_string())
            .await?;

        // Create the materialized view for the `DemonstrationFeedbackByInferenceId` table from DemonstrationFeedback
        // If we are not doing a clean start, we need to add a where clause to the view to only include rows that have been created after the view_timestamp
        let query = format!(
            r"
            CREATE MATERIALIZED VIEW IF NOT EXISTS DemonstrationFeedbackByInferenceIdView
            TO DemonstrationFeedbackByInferenceId
            AS
                SELECT
                    id,
                    inference_id,
                    value,
                    tags
                FROM DemonstrationFeedback
                {view_where_clause};
            "
        );
        let _ = self
            .clickhouse
            .run_query_synchronous_no_params(query)
            .await?;

        // Create the `FloatMetricFeedbackByTargetId` table
<<<<<<< HEAD
        let table_engine_name = self.clickhouse.get_maybe_replicated_table_engine_name(
            GetMaybeReplicatedTableEngineNameArgs {
                table_engine_name: "MergeTree",
                table_name: "FloatMetricFeedbackByTargetId",
                engine_args: &[],
            },
        );
        let query = format!(
            r#"
            CREATE TABLE IF NOT EXISTS FloatMetricFeedbackByTargetId{on_cluster_name}
=======
        let query = r"
            CREATE TABLE IF NOT EXISTS FloatMetricFeedbackByTargetId
>>>>>>> b4a7d89d
           (
               id UUID, -- must be a UUIDv7
               target_id UUID, -- must be a UUIDv7
               metric_name LowCardinality(String),
               value Float32,
               tags Map(String, String)
           ) ENGINE = {table_engine_name}
           ORDER BY target_id;
<<<<<<< HEAD
       "#,
        );
=======
       ";
>>>>>>> b4a7d89d
        let _ = self
            .clickhouse
            .run_query_synchronous_no_params(query.to_string())
            .await?;

        // Create the materialized view for the `FloatMetricFeedbackByTargetId` table from FloatMetricFeedback
        // If we are not doing a clean start, we need to add a where clause to the view to only include rows that have been created after the view_timestamp
        let view_where_clause = if clean_start {
            String::new()
        } else {
            format!("WHERE UUIDv7ToDateTime(id) >= toDateTime(toUnixTimestamp({view_timestamp}))")
        };
        let query = format!(
            r"
           CREATE MATERIALIZED VIEW IF NOT EXISTS FloatMetricFeedbackByTargetIdView
           TO FloatMetricFeedbackByTargetId
           AS
               SELECT
                   id,
                   target_id,
                   metric_name,
                   value,
                   tags
               FROM FloatMetricFeedback
               {view_where_clause};
           "
        );
        let _ = self
            .clickhouse
            .run_query_synchronous_no_params(query)
            .await?;

        // Insert the data from the original tables into the new table (we do this concurrently since it could theoretically take a long time)
        if !clean_start {
            // Sleep for the duration specified by view_offset to allow the materialized views to catch up
            tokio::time::sleep(view_offset).await;
            let insert_boolean_metric_feedback = async {
                let query = format!(
                    r"
                    INSERT INTO BooleanMetricFeedbackByTargetId
                    SELECT
                        id,
                        target_id,
                        metric_name,
                        value,
                        tags
                    FROM BooleanMetricFeedback
                    WHERE UUIDv7ToDateTime(id) < toDateTime(toUnixTimestamp({view_timestamp}));
                "
                );
                self.clickhouse.run_query_synchronous_no_params(query).await
            };

            let insert_comment_feedback = async {
                let query = format!(
                    r"
                    INSERT INTO CommentFeedbackByTargetId
                    SELECT
                        id,
                        target_id,
                        target_type,
                        value,
                        tags
                    FROM CommentFeedback
                    WHERE UUIDv7ToDateTime(id) < toDateTime(toUnixTimestamp({view_timestamp}));
                "
                );
                self.clickhouse.run_query_synchronous_no_params(query).await
            };

            let insert_demonstration_feedback = async {
                let query = format!(
                    r"
                    INSERT INTO DemonstrationFeedbackByInferenceId
                    SELECT
                        id,
                        inference_id,
                        value,
                        tags
                    FROM DemonstrationFeedback
                    WHERE UUIDv7ToDateTime(id) < toDateTime(toUnixTimestamp({view_timestamp}));
                "
                );
                self.clickhouse.run_query_synchronous_no_params(query).await
            };

            let insert_float_metric_feedback = async {
                let query = format!(
                    r"
                    INSERT INTO FloatMetricFeedbackByTargetId
                    SELECT
                        id,
                        target_id,
                        metric_name,
                        value,
                        tags
                    FROM FloatMetricFeedback
                    WHERE UUIDv7ToDateTime(id) < toDateTime(toUnixTimestamp({view_timestamp}));
                "
                );
                self.clickhouse.run_query_synchronous_no_params(query).await
            };

            tokio::try_join!(
                insert_boolean_metric_feedback,
                insert_comment_feedback,
                insert_demonstration_feedback,
                insert_float_metric_feedback
            )?;
        }

        Ok(())
    }

    fn rollback_instructions(&self) -> String {
        "/* Drop the materialized views */\
            DROP VIEW IF EXISTS BooleanMetricFeedbackByTargetIdView;
            DROP VIEW IF EXISTS CommentFeedbackByTargetIdView;
            DROP VIEW IF EXISTS DemonstrationFeedbackByInferenceIdView;
            DROP VIEW IF EXISTS FloatMetricFeedbackByTargetIdView;
            /* Drop the tables */\
            DROP TABLE IF EXISTS BooleanMetricFeedbackByTargetId;
            DROP TABLE IF EXISTS CommentFeedbackByTargetId;
            DROP TABLE IF EXISTS DemonstrationFeedbackByInferenceId;
            DROP TABLE IF EXISTS FloatMetricFeedbackByTargetId;
            "
        .to_string()
    }

    /// Check if the migration has succeeded (i.e. it should not be applied again)
    async fn has_succeeded(&self) -> Result<bool, Error> {
        let should_apply = self.should_apply().await?;
        Ok(!should_apply)
    }
}<|MERGE_RESOLUTION|>--- conflicted
+++ resolved
@@ -79,14 +79,9 @@
         );
         let on_cluster_name = self.clickhouse.get_on_cluster_name();
         // Create the `BooleanMetricFeedbackByTargetId` table
-<<<<<<< HEAD
-        let query = format!(
-            r#"
+        let query = format!(
+            r"
             CREATE TABLE IF NOT EXISTS BooleanMetricFeedbackByTargetId{on_cluster_name}
-=======
-        let query = r"
-            CREATE TABLE IF NOT EXISTS BooleanMetricFeedbackByTargetId
->>>>>>> b4a7d89d
             (
                 id UUID, -- must be a UUIDv7
                 target_id UUID, -- must be a UUIDv7
@@ -95,12 +90,8 @@
                 tags Map(String, String)
             ) ENGINE = {table_engine_name}
             ORDER BY target_id;
-<<<<<<< HEAD
-        "#,
-        );
-=======
-        ";
->>>>>>> b4a7d89d
+        ",
+        );
         let _ = self
             .clickhouse
             .run_query_synchronous_no_params(query.to_string())
@@ -133,7 +124,6 @@
             .await?;
 
         // Create the `CommentFeedbackByTargetId` table
-<<<<<<< HEAD
         let table_engine_name = self.clickhouse.get_maybe_replicated_table_engine_name(
             GetMaybeReplicatedTableEngineNameArgs {
                 table_engine_name: "MergeTree",
@@ -142,12 +132,8 @@
             },
         );
         let query = format!(
-            r#"
+            r"
             CREATE TABLE IF NOT EXISTS CommentFeedbackByTargetId{on_cluster_name}
-=======
-        let query = r"
-            CREATE TABLE IF NOT EXISTS CommentFeedbackByTargetId
->>>>>>> b4a7d89d
             (
                 id UUID, -- must be a UUIDv7
                 target_id UUID, -- must be a UUIDv7
@@ -156,12 +142,8 @@
                 tags Map(String, String)
             ) ENGINE = {table_engine_name}
             ORDER BY target_id;
-<<<<<<< HEAD
-        "#,
-        );
-=======
-        ";
->>>>>>> b4a7d89d
+        ",
+        );
         let _ = self
             .clickhouse
             .run_query_synchronous_no_params(query.to_string())
@@ -190,7 +172,6 @@
             .await?;
 
         // Create the `DemonstrationFeedbackByInferenceId` table
-<<<<<<< HEAD
         let table_engine_name = self.clickhouse.get_maybe_replicated_table_engine_name(
             GetMaybeReplicatedTableEngineNameArgs {
                 table_engine_name: "MergeTree",
@@ -199,12 +180,8 @@
             },
         );
         let query = format!(
-            r#"
+            r"
             CREATE TABLE IF NOT EXISTS DemonstrationFeedbackByInferenceId{on_cluster_name}
-=======
-        let query = r"
-            CREATE TABLE IF NOT EXISTS DemonstrationFeedbackByInferenceId
->>>>>>> b4a7d89d
             (
                 id UUID, -- must be a UUIDv7
                 inference_id UUID, -- must be a UUIDv7
@@ -212,12 +189,8 @@
                 tags Map(String, String)
             ) ENGINE = {table_engine_name}
             ORDER BY inference_id;
-<<<<<<< HEAD
-        "#,
-        );
-=======
-        ";
->>>>>>> b4a7d89d
+        ",
+        );
         let _ = self
             .clickhouse
             .run_query_synchronous_no_params(query.to_string())
@@ -245,7 +218,6 @@
             .await?;
 
         // Create the `FloatMetricFeedbackByTargetId` table
-<<<<<<< HEAD
         let table_engine_name = self.clickhouse.get_maybe_replicated_table_engine_name(
             GetMaybeReplicatedTableEngineNameArgs {
                 table_engine_name: "MergeTree",
@@ -254,12 +226,8 @@
             },
         );
         let query = format!(
-            r#"
+            r"
             CREATE TABLE IF NOT EXISTS FloatMetricFeedbackByTargetId{on_cluster_name}
-=======
-        let query = r"
-            CREATE TABLE IF NOT EXISTS FloatMetricFeedbackByTargetId
->>>>>>> b4a7d89d
            (
                id UUID, -- must be a UUIDv7
                target_id UUID, -- must be a UUIDv7
@@ -268,12 +236,8 @@
                tags Map(String, String)
            ) ENGINE = {table_engine_name}
            ORDER BY target_id;
-<<<<<<< HEAD
-       "#,
-        );
-=======
-       ";
->>>>>>> b4a7d89d
+       ",
+        );
         let _ = self
             .clickhouse
             .run_query_synchronous_no_params(query.to_string())
