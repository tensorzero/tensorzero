--- conflicted
+++ resolved
@@ -123,14 +123,9 @@
             },
         );
 
-<<<<<<< HEAD
         let query = format!(
-            r#"
+            r"
             CREATE TABLE IF NOT EXISTS TagInference{on_cluster_name}
-=======
-        let query = r"
-            CREATE TABLE IF NOT EXISTS TagInference
->>>>>>> b4a7d89d
                 (
                     key String,
                     value String,
@@ -141,14 +136,9 @@
                     function_type Enum8('chat' = 1, 'json' = 2),
                     is_deleted Bool DEFAULT false,
                     updated_at DateTime64(6, 'UTC') DEFAULT now64()
-<<<<<<< HEAD
                 ) ENGINE = {table_engine_name}
-                ORDER BY (key, value, inference_id)"#,
+                ORDER BY (key, value, inference_id)",
         );
-=======
-                ) ENGINE = ReplacingMergeTree(updated_at, is_deleted)
-                ORDER BY (key, value, inference_id)";
->>>>>>> b4a7d89d
         let _ = self
             .clickhouse
             .run_query_synchronous_no_params(query.to_string())
