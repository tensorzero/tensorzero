--- conflicted
+++ resolved
@@ -381,7 +381,6 @@
 }
 
 pub async fn manual_run_migrations() -> Result<(), Error> {
-<<<<<<< HEAD
     let clickhouse_url = std::env::var("TENSORZERO_CLICKHOUSE_URL").ok();
     if clickhouse_url.as_ref().is_none() && std::env::var("CLICKHOUSE_URL").is_ok() {
         return Err(ErrorDetails::ClickHouseConfiguration { message: "`CLICKHOUSE_URL` is deprecated and no longer accepted. Please set `TENSORZERO_CLICKHOUSE_URL`".to_string() }.into());
@@ -392,18 +391,8 @@
         }
         .into());
     };
-    let clickhouse = ClickHouseConnectionInfo::new(&clickhouse_url).await?;
-=======
-    let clickhouse_url = std::env::var("TENSORZERO_CLICKHOUSE_URL")
-        .ok()
-        .or_else(|| {
-            std::env::var("CLICKHOUSE_URL").ok().inspect(|_| {
-                tracing::warn!("Deprecation Warning: The environment variable \"CLICKHOUSE_URL\" has been renamed to \"TENSORZERO_CLICKHOUSE_URL\" and will be removed in a future version. Please update your environment to use \"TENSORZERO_CLICKHOUSE_URL\" instead.");
-            })
-        }).ok_or_else(|| Error::new(ErrorDetails::ClickHouseConfiguration { message: "TENSORZERO_CLICKHOUSE_URL not found".to_string() }))?;
     let clickhouse =
         ClickHouseConnectionInfo::new(&clickhouse_url, BatchWritesConfig::default()).await?;
->>>>>>> c03a53d4
     run(RunMigrationManagerArgs {
         clickhouse: &clickhouse,
         // If we manually run the migrations, we should not skip any.
