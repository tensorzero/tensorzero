pub mod migration_trait;
pub mod migrations;

<<<<<<< HEAD
use std::env;
=======
use std::collections::HashMap;
>>>>>>> 12c9d600
use std::time::{Duration, Instant};

use crate::clickhouse::{ClickHouseConnectionInfo, TableName};
use crate::endpoints::status::TENSORZERO_VERSION;
use crate::error::{Error, ErrorDetails};
use crate::serde_util::deserialize_u64;
use async_trait::async_trait;
use migration_trait::Migration;
use migrations::migration_0000::Migration0000;
use migrations::migration_0002::Migration0002;
use migrations::migration_0003::Migration0003;
use migrations::migration_0004::Migration0004;
use migrations::migration_0005::Migration0005;
use migrations::migration_0006::Migration0006;
use migrations::migration_0008::Migration0008;
use migrations::migration_0009::Migration0009;
use migrations::migration_0011::Migration0011;
use migrations::migration_0015::Migration0015;
use migrations::migration_0016::Migration0016;
use migrations::migration_0017::Migration0017;
use migrations::migration_0018::Migration0018;
use migrations::migration_0019::Migration0019;
use migrations::migration_0020::Migration0020;
use migrations::migration_0021::Migration0021;
use migrations::migration_0022::Migration0022;
use migrations::migration_0024::Migration0024;
use migrations::migration_0025::Migration0025;
use migrations::migration_0026::Migration0026;
use migrations::migration_0027::Migration0027;
use migrations::migration_0028::Migration0028;
use migrations::migration_0029::Migration0029;
use migrations::migration_0030::Migration0030;
use migrations::migration_0031::Migration0031;
use migrations::migration_0032::Migration0032;
use migrations::migration_0033::Migration0033;
use migrations::migration_0034::Migration0034;
use serde::{Deserialize, Serialize};

/// This must match the number of migrations returned by `make_all_migrations` - the tests
/// will panic if they don't match.
pub const NUM_MIGRATIONS: usize = 28;
fn get_run_migrations_command() -> String {
    let version = env!("CARGO_PKG_VERSION");
    format!("docker run --rm -e TENSORZERO_CLICKHOUSE_URL=$TENSORZERO_CLICKHOUSE_URL tensorzero/gateway:{version} --run-migrations-only")
}

/// Constructs (but does not run) a vector of all our database migrations.
/// This is the single source of truth for all migration - it's used during startup to migrate
/// the database, and in our ClickHouse tests to verify that the migrations apply correctly
/// to a fresh database.
pub fn make_all_migrations<'a>(
    clickhouse: &'a ClickHouseConnectionInfo,
) -> Vec<Box<dyn Migration + Send + Sync + 'a>> {
    let migrations: Vec<Box<dyn Migration + Send + Sync + 'a>> = vec![
        Box::new(Migration0000 { clickhouse }),
        // BANNED: This migration is no longer needed because it is deleted and replaced by migration 0010
        // Box::new(Migration0001 { clickhouse }),
        Box::new(Migration0002 { clickhouse }),
        Box::new(Migration0003 { clickhouse }),
        Box::new(Migration0004 { clickhouse }),
        Box::new(Migration0005 { clickhouse }),
        Box::new(Migration0006 { clickhouse }),
        // BANNED: This migration is no longer needed because it is deleted and replaced by migration 0013
        // Box::new(Migration0007 { clickhouse }),
        Box::new(Migration0008 { clickhouse }),
        Box::new(Migration0009 { clickhouse }),
        // BANNED: This migration is no longer needed because it is deleted and replaced by migration 0013
        // Box::new(Migration0010 { clickhouse }),
        Box::new(Migration0011 { clickhouse }),
        // BANNED: This migration is no longer needed because it is deleted and replaced by migration 0014
        // Box::new(Migration0012 { clickhouse }),
        // BANNED: This migration is no longer needed because it is deleted and replaced by migration 0021
        // Box::new(Migration0013 { clickhouse }),
        // BANNED: This migration is no longer needed because it is deleted and replaced by migration 0016
        // Box::new(Migration0014 { clickhouse }),
        Box::new(Migration0015 { clickhouse }),
        Box::new(Migration0016 { clickhouse }),
        Box::new(Migration0017 { clickhouse }),
        Box::new(Migration0018 { clickhouse }),
        Box::new(Migration0019 { clickhouse }),
        Box::new(Migration0020 { clickhouse }),
        Box::new(Migration0021 { clickhouse }),
        Box::new(Migration0022 { clickhouse }),
        Box::new(Migration0024 { clickhouse }),
        Box::new(Migration0025 { clickhouse }),
        Box::new(Migration0026 { clickhouse }),
        Box::new(Migration0027 { clickhouse }),
        Box::new(Migration0028 { clickhouse }),
        Box::new(Migration0029 { clickhouse }),
        Box::new(Migration0030 { clickhouse }),
        Box::new(Migration0031 { clickhouse }),
        Box::new(Migration0032 { clickhouse }),
        Box::new(Migration0033 { clickhouse }),
        Box::new(Migration0034 { clickhouse }),
    ];
    assert_eq!(
        migrations.len(),
        NUM_MIGRATIONS,
        "Please update the NUM_MIGRATIONS constant to match the number of migrations"
    );
    migrations
}

<<<<<<< HEAD
pub async fn run(clickhouse: &ClickHouseConnectionInfo, manual_run: bool) -> Result<(), Error> {
    clickhouse.health().await?;
    let database_exists = clickhouse.check_database_exists().await?;
    if !database_exists {
        if clickhouse.is_cluster_configured() && !manual_run {
            let database = clickhouse.database();
            let run_migrations_command = get_run_migrations_command();
            return Err(ErrorDetails::ClickHouseConfiguration {
                message: format!("Database {database} does not exist. We do not automatically run migrations to create and set it up when replication is configured. Please run `{run_migrations_command}`."),
            }.into());
        } else {
            // This is a no-op if the database already exists
            clickhouse.create_database().await?;
        }
    }

    // To check that the database is replicated, check if either of ChatInference is a ReplicatedMergeTree
    // or `clickhouse.cluster_name` is Some
    let chat_is_replicated: Option<bool> = clickhouse
        .run_query_synchronous_no_params("SHOW CREATE TABLE ChatInference".to_string())
        .await
        .ok()
        .map(|result| result.response.contains("ReplicatedMergeTree"));

    let is_replicated = clickhouse.is_cluster_configured() || chat_is_replicated.unwrap_or(false);

    // Check if the ClickHouse instance is configured correctly for replication.
    check_replication_settings(clickhouse).await?;
=======
/// Returns `true` if our `TensorZeroMigration` table contains exactly `all_migrations`.
/// If the database or `TensorZeroMigration` table does not exist, or it contains either more
/// or fewer distinct migration ids than we expect, than we return `false` to be conservative.
/// Note that we allow multiple rows to exist per migration id (since the migrations
/// might have been run concurrently).
pub async fn should_skip_migrations(
    clickhouse: &ClickHouseConnectionInfo,
    all_migrations: &[Box<dyn Migration + Send + Sync + '_>],
) -> bool {
    let migration_records = match get_all_migration_records(clickhouse).await {
        Ok(records) => records,
        Err(e) => {
            if let ErrorDetails::ClickHouseMigration { message, .. } = e.get_details() {
                if message.contains("UNKNOWN_DATABASE") {
                    tracing::info!("Database not found, assuming clean start");
                    return false;
                }
                if message.contains("UNKNOWN_TABLE") {
                    tracing::info!("TensorZeroMigration table not found, assuming clean start");
                    return false;
                }
            }
            // Fall back to running all migrations as normal, and hopefully produce a better error message
            tracing::warn!("Failed to lookup migrations records: {e}");
            return false;
        }
    };
    let mut migration_ids = migration_records
        .iter()
        .map(|r| r.migration_id)
        .collect::<Vec<_>>();
    migration_ids.sort();

    let expected_migration_ids = all_migrations
        .iter()
        .map(|m| m.migration_num())
        .collect::<Result<Vec<_>, Error>>();
    let mut expected_migration_ids = match expected_migration_ids {
        Ok(ids) => ids,
        Err(e) => {
            // If we encounter any parse errors, just run the migrations as normal,
            // and hopefully produce a better error message
            tracing::warn!("Failed to get migration ids: {e}");
            return false;
        }
    };
    expected_migration_ids.sort();

    // We only want to skip running migrations if the database is in a known state
    // (we've run exactly the migrations that we expect to have run)
    tracing::debug!("Actual   migration ids: {migration_ids:?}");
    tracing::debug!("Expected migration ids: {expected_migration_ids:?}");
    migration_ids == expected_migration_ids
}

pub async fn run(
    clickhouse: &ClickHouseConnectionInfo,
    skip_completed_migrations: bool,
) -> Result<(), Error> {
    clickhouse.health().await?;

    let migrations: Vec<Box<dyn Migration + Send + Sync>> = make_all_migrations(clickhouse);
    if skip_completed_migrations && should_skip_migrations(clickhouse, &migrations).await {
        tracing::info!("All migrations have already been applied");
        return Ok(());
    }
    tracing::info!("All migrations have not yet been applied, running migrations");
    // This is a no-op if the database already exists
    clickhouse.create_database().await?;
>>>>>>> 12c9d600

    // If the first migration needs to run, we are starting from scratch and don't need to wait for data to migrate
    // The value we pass in for 'clean_start' is ignored for the first migration
    let clean_start = run_migration(RunMigrationArgs {
        clickhouse,
        migration: &*migrations[0],
        clean_start: false,
        manual_run,
        is_replicated,
    })
    .await?;
    for migration in &migrations[1..] {
        run_migration(RunMigrationArgs {
            clickhouse,
            migration: &**migration,
            clean_start,
            manual_run,
            is_replicated,
        })
        .await?;
    }
    Ok(())
}

/// Make sure that the ClickHouse instance is configured correctly for replication.
/// If the instance is configured to replicate, there must be a replicated non-cloud ClickHouse.
/// If the instance is not configured to replicate, there should be either a cloud ClickHouse,
/// a non-replicated OSS ClickHouse, or a replicated ClickHouse (this latter requires the
/// `TENSORZERO_OVERRIDE_NON_REPLICATED_CLICKHOUSE` environment variable to be set to "1").
async fn check_replication_settings(clickhouse: &ClickHouseConnectionInfo) -> Result<(), Error> {
    // First, let's check if we are using ClickHouse Cloud
    let cloud_mode_response = clickhouse
        .run_query_synchronous_no_params("SELECT getSetting('cloud_mode')".to_string())
        .await?;
    let cloud_mode: bool = cloud_mode_response.response.trim().parse().map_err(|e| {
        Error::new(ErrorDetails::ClickHouseDeserialization {
            message: format!("Failed to deserialize cloud mode response: {e}"),
        })
    })?;
    tracing::debug!("ClickHouse Cloud mode: {}", cloud_mode);
    // If we are using ClickHouse Cloud, we do not allow a cluster to be configured
    if cloud_mode && clickhouse.is_cluster_configured() {
        return Err(ErrorDetails::ClickHouseConfiguration {
            message: "Clusters cannot be configured when using ClickHouse Cloud.".to_string(),
        }
        .into());
    }

    // Next, let's check if there are replicated tables in our deployment
    let max_cluster_count_query = r"
        SELECT MAX(node_count) AS max_nodes_per_cluster
        FROM (
            SELECT
                cluster,
                COUNT() as node_count
            FROM system.clusters
            GROUP BY cluster
        );"
    .to_string();
    let max_cluster_count_response = clickhouse
        .run_query_synchronous_no_params(max_cluster_count_query)
        .await?;
    let max_cluster_count: u32 =
        max_cluster_count_response
            .response
            .trim()
            .parse()
            .map_err(|e| {
                Error::new(ErrorDetails::ClickHouseDeserialization {
                    message: format!("Failed to deserialize max cluster count response: {e}"),
                })
            })?;
    tracing::debug!("Max cluster count: {}", max_cluster_count);
    // Let's check if the user has set the override to allow for non-replicated ClickHouse setup
    // on a ClickHouse deployment with a replicated cluster.
    let non_replicated_tensorzero_on_replicated_clickhouse_override =
        std::env::var("TENSORZERO_OVERRIDE_NON_REPLICATED_CLICKHOUSE").unwrap_or_default() == "1";
    // If the user has not set the override and the ClickHouse deployment is replicated
    // we fail if the ClickHouse deployment has not been configured to be replicated.
    if max_cluster_count > 1
        && !clickhouse.is_cluster_configured()
        && !non_replicated_tensorzero_on_replicated_clickhouse_override
    {
        return Err(Error::new(ErrorDetails::ClickHouseConfiguration {
            message: "TensorZero is not configured for replication but ClickHouse contains a replicated cluster. Please set the environment variable TENSORZERO_OVERRIDE_NON_REPLICATED_CLICKHOUSE=1 to override if you're sure you'd like a non-replicated ClickHouse setup.".to_string(),
        }));
    }

    // If the user has configured a replicated ClickHouse deployment but we don't have a replicated ClickHouse instance, we fail.
    if max_cluster_count <= 1 && clickhouse.is_cluster_configured() {
        return Err(Error::new(ErrorDetails::ClickHouseConfiguration {
            message: "TensorZero is configured for replication but ClickHouse is not configured for replication. Please ensure that ClickHouse is configured for replication.".to_string(),
        }));
    };

    Ok(())
}

#[derive(Deserialize, Debug, Serialize, PartialEq)]
pub struct MigrationRecordDatabaseInsert {
    pub migration_id: u32,
    pub migration_name: String,
    pub gateway_version: String,
    pub gateway_git_sha: String,
    #[serde(deserialize_with = "deserialize_u64")]
    pub execution_time_ms: u64,
    #[serde(skip_serializing_if = "Option::is_none")]
    pub applied_at: Option<String>,
}

/// Attempts to get all migration records from the `TensorZeroMigration` table.
/// We do not log any `Error`s that we return, as the caller may want to ignore them.
/// Returns at most one record per migration ID.
pub async fn get_all_migration_records(
    clickhouse: &ClickHouseConnectionInfo,
) -> Result<Vec<MigrationRecordDatabaseInsert>, Error> {
    let mut rows = Vec::new();
    for row in clickhouse
        .run_query_synchronous_with_err_logging(
            "SELECT DISTINCT ON (migration_id) * FROM TensorZeroMigration ORDER BY migration_id ASC, applied_at DESC FORMAT JSONEachRow"
                .to_string(),
            &HashMap::new(),
            false,
        )
        .await
        .map_err(|e| {
            Error::new_without_logging(ErrorDetails::ClickHouseMigration {
                id: "0000".to_string(),
                message: format!("Failed to get migration records: {e}"),
            })
        })?
        .response
        .lines()
    {
        rows.push(
            serde_json::from_str::<MigrationRecordDatabaseInsert>(row).map_err(|e| {
                Error::new_without_logging(ErrorDetails::ClickHouseMigration {
                    id: "0000".to_string(),
                    message: format!("Failed to parse migration record: {e}"),
                })
            })?,
        );
    }
    Ok(rows)
}

pub async fn insert_migration_record(
    clickhouse: &ClickHouseConnectionInfo,
    migration: &(impl Migration + ?Sized),
    execution_time: Duration,
) -> Result<(), Error> {
    let migration_id = migration.migration_num()?;
    let migration_name = migration.name();
    clickhouse
        .write(
            &[MigrationRecordDatabaseInsert {
                migration_id,
                migration_name,
                gateway_version: TENSORZERO_VERSION.to_string(),
                gateway_git_sha: crate::built_info::GIT_COMMIT_HASH
                    .unwrap_or("unknown")
                    .to_string(),
                execution_time_ms: execution_time.as_millis() as u64,
                applied_at: None,
            }],
            TableName::TensorZeroMigration,
        )
        .await?;
    Ok(())
}

pub struct RunMigrationArgs<'a, T: Migration + ?Sized> {
    pub clickhouse: &'a ClickHouseConnectionInfo,
    pub migration: &'a T,
    pub clean_start: bool,
    pub manual_run: bool,
    pub is_replicated: bool,
}

pub async fn manual_run_migrations() -> Result<(), Error> {
    let clickhouse_url = std::env::var("TENSORZERO_CLICKHOUSE_URL")
        .ok()
        .or_else(|| {
            std::env::var("CLICKHOUSE_URL").ok().inspect(|_| {
                tracing::warn!("Deprecation Warning: The environment variable \"CLICKHOUSE_URL\" has been renamed to \"TENSORZERO_CLICKHOUSE_URL\" and will be removed in a future version. Please update your environment to use \"TENSORZERO_CLICKHOUSE_URL\" instead.");
            })
        }).ok_or_else(|| Error::new(ErrorDetails::ClickHouseConfiguration { message: "TENSORZERO_CLICKHOUSE_URL not found".to_string() }))?;
    let clickhouse = ClickHouseConnectionInfo::new(&clickhouse_url).await?;
    run(&clickhouse, true).await
}

/// Returns Err(e) if the migration fails to apply.
/// Returns Ok(false) if the migration should not apply.
/// Returns Ok(true) if the migration succeeds.
pub async fn run_migration(
    args: RunMigrationArgs<'_, impl Migration + ?Sized>,
) -> Result<bool, Error> {
    let RunMigrationArgs {
        clickhouse,
        migration,
        clean_start,
        manual_run,
        is_replicated,
    } = args;

    migration.can_apply().await?;

    if migration.should_apply().await? {
        // Get the migration name (e.g. `Migration0000`)
        let migration_name = migration.name();

        if is_replicated && !manual_run {
            let run_migrations_command = get_run_migrations_command();
            return Err(ErrorDetails::ClickHouseMigration { id: migration_name, message: format!("Migrations must be run manually if using a replicated ClickHouse cluster. Please run `{run_migrations_command}`.") }.into());
        }

        tracing::info!("Applying migration: {migration_name} with clean_start: {clean_start}");

        let start_time = Instant::now();
        if let Err(e) = migration.apply(clean_start).await {
            tracing::error!(
                "Failed to apply migration: {migration_name}\n\n===== Rollback Instructions =====\n\n{}",
                migration.rollback_instructions()
            );
            return Err(e);
        }
        let execution_time = start_time.elapsed();

        match migration.has_succeeded().await {
            Ok(true) => {
                tracing::info!("Migration succeeded: {migration_name}");
                insert_migration_record(clickhouse, migration, execution_time).await?;
                return Ok(true);
            }
            Ok(false) => {
                tracing::error!(
                    "Failed migration success check: {migration_name}\n\n===== Rollback Instructions =====\n\n{}",
                    migration.rollback_instructions()
                );
                return Err(ErrorDetails::ClickHouseMigration {
                    id: migration_name.to_string(),
                    message: "Migration success check failed".to_string(),
                }
                .into());
            }
            Err(e) => {
                tracing::error!(
                    "Failed to verify migration: {migration_name}\n\n===== Rollback Instructions =====\n\n{}",
                    migration.rollback_instructions()
                );
                return Err(e);
            }
        }
    }

    Ok(false)
}

mod tests {
    use super::*;

    #[allow(clippy::allow_attributes, dead_code)] // False positive
    struct MockMigration {
        can_apply_result: bool,
        should_apply_result: bool,
        apply_result: bool,
        has_succeeded_result: bool,
        called_can_apply: std::sync::atomic::AtomicBool,
        called_should_apply: std::sync::atomic::AtomicBool,
        called_apply: std::sync::atomic::AtomicBool,
        called_has_succeeded: std::sync::atomic::AtomicBool,
    }

    impl Default for MockMigration {
        fn default() -> Self {
            Self {
                can_apply_result: true,
                should_apply_result: true,
                apply_result: true,
                has_succeeded_result: true,
                called_can_apply: std::sync::atomic::AtomicBool::new(false),
                called_should_apply: std::sync::atomic::AtomicBool::new(false),
                called_apply: std::sync::atomic::AtomicBool::new(false),
                called_has_succeeded: std::sync::atomic::AtomicBool::new(false),
            }
        }
    }

    #[async_trait]
    impl Migration for MockMigration {
        fn name(&self) -> String {
            "Migration1".to_string()
        }

        async fn can_apply(&self) -> Result<(), Error> {
            self.called_can_apply
                .store(true, std::sync::atomic::Ordering::Relaxed);
            if self.can_apply_result {
                Ok(())
            } else {
                Err(ErrorDetails::ClickHouseMigration {
                    id: "0000".to_string(),
                    message: "MockMigration can_apply failed".to_string(),
                }
                .into())
            }
        }

        async fn should_apply(&self) -> Result<bool, Error> {
            self.called_should_apply
                .store(true, std::sync::atomic::Ordering::Relaxed);
            Ok(self.should_apply_result)
        }

        async fn apply(&self, _clean_start: bool) -> Result<(), Error> {
            self.called_apply
                .store(true, std::sync::atomic::Ordering::Relaxed);
            if self.apply_result {
                Ok(())
            } else {
                Err(ErrorDetails::ClickHouseMigration {
                    id: "0000".to_string(),
                    message: "MockMigration apply failed".to_string(),
                }
                .into())
            }
        }

        async fn has_succeeded(&self) -> Result<bool, Error> {
            self.called_has_succeeded
                .store(true, std::sync::atomic::Ordering::Relaxed);
            Ok(self.has_succeeded_result)
        }

        fn rollback_instructions(&self) -> String {
            String::new()
        }
    }

    #[tokio::test]
    async fn test_run_migration_happy_path() {
        let mock_migration = MockMigration::default();

        // First check that method succeeds
        assert!(run_migration(RunMigrationArgs {
            clickhouse: &ClickHouseConnectionInfo::Disabled,
            migration: &mock_migration,
            clean_start: false,
            is_replicated: false,
            manual_run: false,
        })
        .await
        .is_ok());

        // Check that we called every method
        assert!(mock_migration
            .called_can_apply
            .load(std::sync::atomic::Ordering::Relaxed));
        assert!(mock_migration
            .called_should_apply
            .load(std::sync::atomic::Ordering::Relaxed));
        assert!(mock_migration
            .called_apply
            .load(std::sync::atomic::Ordering::Relaxed));
        assert!(mock_migration
            .called_has_succeeded
            .load(std::sync::atomic::Ordering::Relaxed));
    }

    #[tokio::test]
    async fn test_run_migration_replicated_automatic_fails() {
        let mock_migration = MockMigration::default();

        // First check that method succeeds
        assert!(run_migration(RunMigrationArgs {
            clickhouse: &ClickHouseConnectionInfo::Disabled,
            migration: &mock_migration,
            clean_start: false,
            is_replicated: true,
            manual_run: false,
        })
        .await
        .is_err());

        // Check that we called can / should but not apply or has_succeeded
        assert!(mock_migration
            .called_can_apply
            .load(std::sync::atomic::Ordering::Relaxed));
        assert!(mock_migration
            .called_should_apply
            .load(std::sync::atomic::Ordering::Relaxed));
        assert!(!mock_migration
            .called_apply
            .load(std::sync::atomic::Ordering::Relaxed));
        assert!(!mock_migration
            .called_has_succeeded
            .load(std::sync::atomic::Ordering::Relaxed));
    }

    #[tokio::test]
    async fn test_run_migration_replicated_manual() {
        let mock_migration = MockMigration::default();

        // First check that method succeeds
        assert!(run_migration(RunMigrationArgs {
            clickhouse: &ClickHouseConnectionInfo::Disabled,
            migration: &mock_migration,
            clean_start: false,
            is_replicated: true,
            manual_run: true,
        })
        .await
        .is_ok());

        // Check that we called every method
        assert!(mock_migration
            .called_can_apply
            .load(std::sync::atomic::Ordering::Relaxed));
        assert!(mock_migration
            .called_should_apply
            .load(std::sync::atomic::Ordering::Relaxed));
        assert!(mock_migration
            .called_apply
            .load(std::sync::atomic::Ordering::Relaxed));
        assert!(mock_migration
            .called_has_succeeded
            .load(std::sync::atomic::Ordering::Relaxed));
    }

    #[tokio::test]
    async fn test_run_migration_can_apply_fails() {
        let mock_migration = MockMigration {
            can_apply_result: false,
            ..Default::default()
        };

        // First check that the method fails
        assert!(run_migration(RunMigrationArgs {
            clickhouse: &ClickHouseConnectionInfo::Disabled,
            migration: &mock_migration,
            clean_start: false,
            is_replicated: false,
            manual_run: false,
        })
        .await
        .is_err());

        // Check that we called every method
        assert!(mock_migration
            .called_can_apply
            .load(std::sync::atomic::Ordering::Relaxed));
        assert!(!mock_migration
            .called_should_apply
            .load(std::sync::atomic::Ordering::Relaxed));
        assert!(!mock_migration
            .called_apply
            .load(std::sync::atomic::Ordering::Relaxed));
        assert!(!mock_migration
            .called_has_succeeded
            .load(std::sync::atomic::Ordering::Relaxed));
    }

    #[tokio::test]
    async fn test_run_migration_should_apply_false() {
        let mock_migration = MockMigration {
            should_apply_result: false,
            ..Default::default()
        };

        // First check that the method succeeds
        assert!(run_migration(RunMigrationArgs {
            clickhouse: &ClickHouseConnectionInfo::Disabled,
            migration: &mock_migration,
            clean_start: false,
            is_replicated: false,
            manual_run: false,
        })
        .await
        .is_ok());

        // Check that we called every method
        assert!(mock_migration
            .called_can_apply
            .load(std::sync::atomic::Ordering::Relaxed));
        assert!(mock_migration
            .called_should_apply
            .load(std::sync::atomic::Ordering::Relaxed));
        assert!(!mock_migration
            .called_apply
            .load(std::sync::atomic::Ordering::Relaxed));
        assert!(!mock_migration
            .called_has_succeeded
            .load(std::sync::atomic::Ordering::Relaxed));
    }

    #[tokio::test]
    async fn test_run_migration_should_apply_false_replicated() {
        let mock_migration = MockMigration {
            should_apply_result: false,
            ..Default::default()
        };

        // First check that the method succeeds
        assert!(run_migration(RunMigrationArgs {
            clickhouse: &ClickHouseConnectionInfo::Disabled,
            migration: &mock_migration,
            clean_start: false,
            is_replicated: true,
            manual_run: false,
        })
        .await
        .is_ok());

        // Check that we called can / should but not apply or has_succeeded
        assert!(mock_migration
            .called_can_apply
            .load(std::sync::atomic::Ordering::Relaxed));
        assert!(mock_migration
            .called_should_apply
            .load(std::sync::atomic::Ordering::Relaxed));
        assert!(!mock_migration
            .called_apply
            .load(std::sync::atomic::Ordering::Relaxed));
        assert!(!mock_migration
            .called_has_succeeded
            .load(std::sync::atomic::Ordering::Relaxed));
    }

    #[tokio::test]
    async fn test_run_migration_apply_fails() {
        let mock_migration = MockMigration {
            apply_result: false,
            ..Default::default()
        };

        // First check that the method fails
        assert!(run_migration(RunMigrationArgs {
            clickhouse: &ClickHouseConnectionInfo::Disabled,
            migration: &mock_migration,
            clean_start: false,
            is_replicated: false,
            manual_run: false,
        })
        .await
        .is_err());

        // Check that we called every method
        assert!(mock_migration
            .called_can_apply
            .load(std::sync::atomic::Ordering::Relaxed));
        assert!(mock_migration
            .called_should_apply
            .load(std::sync::atomic::Ordering::Relaxed));
        assert!(mock_migration
            .called_apply
            .load(std::sync::atomic::Ordering::Relaxed));
        assert!(!mock_migration
            .called_has_succeeded
            .load(std::sync::atomic::Ordering::Relaxed));
    }

    #[tokio::test]
    async fn test_run_migration_has_succeeded_false() {
        let mock_migration = MockMigration {
            has_succeeded_result: false,
            ..Default::default()
        };

        // First check that the method fails
        assert!(run_migration(RunMigrationArgs {
            clickhouse: &ClickHouseConnectionInfo::Disabled,
            migration: &mock_migration,
            clean_start: false,
            is_replicated: false,
            manual_run: false,
        })
        .await
        .is_err());

        // Check that we called every method
        assert!(mock_migration
            .called_can_apply
            .load(std::sync::atomic::Ordering::Relaxed));
        assert!(mock_migration
            .called_should_apply
            .load(std::sync::atomic::Ordering::Relaxed));
        assert!(mock_migration
            .called_apply
            .load(std::sync::atomic::Ordering::Relaxed));
        assert!(mock_migration
            .called_has_succeeded
            .load(std::sync::atomic::Ordering::Relaxed));
    }
}<|MERGE_RESOLUTION|>--- conflicted
+++ resolved
@@ -1,11 +1,8 @@
 pub mod migration_trait;
 pub mod migrations;
 
-<<<<<<< HEAD
+use std::collections::HashMap;
 use std::env;
-=======
-use std::collections::HashMap;
->>>>>>> 12c9d600
 use std::time::{Duration, Instant};
 
 use crate::clickhouse::{ClickHouseConnectionInfo, TableName};
@@ -109,36 +106,6 @@
     migrations
 }
 
-<<<<<<< HEAD
-pub async fn run(clickhouse: &ClickHouseConnectionInfo, manual_run: bool) -> Result<(), Error> {
-    clickhouse.health().await?;
-    let database_exists = clickhouse.check_database_exists().await?;
-    if !database_exists {
-        if clickhouse.is_cluster_configured() && !manual_run {
-            let database = clickhouse.database();
-            let run_migrations_command = get_run_migrations_command();
-            return Err(ErrorDetails::ClickHouseConfiguration {
-                message: format!("Database {database} does not exist. We do not automatically run migrations to create and set it up when replication is configured. Please run `{run_migrations_command}`."),
-            }.into());
-        } else {
-            // This is a no-op if the database already exists
-            clickhouse.create_database().await?;
-        }
-    }
-
-    // To check that the database is replicated, check if either of ChatInference is a ReplicatedMergeTree
-    // or `clickhouse.cluster_name` is Some
-    let chat_is_replicated: Option<bool> = clickhouse
-        .run_query_synchronous_no_params("SHOW CREATE TABLE ChatInference".to_string())
-        .await
-        .ok()
-        .map(|result| result.response.contains("ReplicatedMergeTree"));
-
-    let is_replicated = clickhouse.is_cluster_configured() || chat_is_replicated.unwrap_or(false);
-
-    // Check if the ClickHouse instance is configured correctly for replication.
-    check_replication_settings(clickhouse).await?;
-=======
 /// Returns `true` if our `TensorZeroMigration` table contains exactly `all_migrations`.
 /// If the database or `TensorZeroMigration` table does not exist, or it contains either more
 /// or fewer distinct migration ids than we expect, than we return `false` to be conservative.
@@ -194,10 +161,18 @@
     migration_ids == expected_migration_ids
 }
 
-pub async fn run(
-    clickhouse: &ClickHouseConnectionInfo,
-    skip_completed_migrations: bool,
-) -> Result<(), Error> {
+pub struct RunMigrationManagerArgs<'a> {
+    pub clickhouse: &'a ClickHouseConnectionInfo,
+    pub skip_completed_migrations: bool,
+    pub manual_run: bool,
+}
+
+pub async fn run(args: RunMigrationManagerArgs<'_>) -> Result<(), Error> {
+    let RunMigrationManagerArgs {
+        clickhouse,
+        skip_completed_migrations,
+        manual_run,
+    } = args;
     clickhouse.health().await?;
 
     let migrations: Vec<Box<dyn Migration + Send + Sync>> = make_all_migrations(clickhouse);
@@ -206,9 +181,32 @@
         return Ok(());
     }
     tracing::info!("All migrations have not yet been applied, running migrations");
-    // This is a no-op if the database already exists
-    clickhouse.create_database().await?;
->>>>>>> 12c9d600
+    let database_exists = clickhouse.check_database_exists().await?;
+    if !database_exists {
+        if clickhouse.is_cluster_configured() && !manual_run {
+            let database = clickhouse.database();
+            let run_migrations_command = get_run_migrations_command();
+            return Err(ErrorDetails::ClickHouseConfiguration {
+                message: format!("Database {database} does not exist. We do not automatically run migrations to create and set it up when replication is configured. Please run `{run_migrations_command}`."),
+            }.into());
+        } else {
+            // This is a no-op if the database already exists
+            clickhouse.create_database().await?;
+        }
+    }
+
+    // To check that the database is replicated, check if either of ChatInference is a ReplicatedMergeTree
+    // or `clickhouse.cluster_name` is Some
+    let chat_is_replicated: Option<bool> = clickhouse
+        .run_query_synchronous_no_params("SHOW CREATE TABLE ChatInference".to_string())
+        .await
+        .ok()
+        .map(|result| result.response.contains("ReplicatedMergeTree"));
+
+    let is_replicated = clickhouse.is_cluster_configured() || chat_is_replicated.unwrap_or(false);
+
+    // Check if the ClickHouse instance is configured correctly for replication.
+    check_replication_settings(clickhouse).await?;
 
     // If the first migration needs to run, we are starting from scratch and don't need to wait for data to migrate
     // The value we pass in for 'clean_start' is ignored for the first migration
@@ -397,7 +395,13 @@
             })
         }).ok_or_else(|| Error::new(ErrorDetails::ClickHouseConfiguration { message: "TENSORZERO_CLICKHOUSE_URL not found".to_string() }))?;
     let clickhouse = ClickHouseConnectionInfo::new(&clickhouse_url).await?;
-    run(&clickhouse, true).await
+    run(RunMigrationManagerArgs {
+        clickhouse: &clickhouse,
+        // If we manually run the migrations, we should not skip any.
+        skip_completed_migrations: false,
+        manual_run: true,
+    })
+    .await
 }
 
 /// Returns Err(e) if the migration fails to apply.
