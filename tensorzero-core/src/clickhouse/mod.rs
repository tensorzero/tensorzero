--- conflicted
+++ resolved
@@ -251,11 +251,8 @@
 
                 // Get the ClickHouse summary info from the headers
                 let metadata = if let Some(summary) = res.headers().get("x-clickhouse-summary") {
-<<<<<<< HEAD
-=======
                     // NOTE: X-Clickhouse-Summary is a ClickHouse-specific header that contains information about the query execution.
                     // It is not formally specified in the ClickHouse documentation so we only warn if it isn't working but won't error here.
->>>>>>> 3717c26f
                     let summary_str = summary.to_str().map_err(|e| {
                         Error::new(ErrorDetails::ClickHouseQuery {
                             message: format!("Failed to parse x-clickhouse-summary header: {e}"),
