--- conflicted
+++ resolved
@@ -1856,7 +1856,7 @@
             format: ClickhouseFormat::JsonEachRow,
         };
         let (sql, params) = generate_list_inferences_sql(&config, &opts).unwrap();
-        let expected_sql = r"
+        let expected_sql = r#"
 SELECT
     'json' as type,
     formatDateTime(i.timestamp, '%Y-%m-%dT%H:%i:%SZ') as timestamp,
@@ -1871,15 +1871,8 @@
 FROM
     JsonInference AS i
 WHERE
-<<<<<<< HEAD
-    i.function_name = {p0:String} AND i.variant_name = {p1:String} AND (COALESCE(j0.value > {p3:Float64}, 0) AND COALESCE(j1.value = {p5:Bool}, 0))
-LIMIT {p6:UInt64}
-OFFSET {p7:UInt64}
-FORMAT JSONEachRow";
-=======
     i.function_name = {p0:String} AND i.tags[{p1:String}] = {p2:String}
 FORMAT JSONEachRow"#;
->>>>>>> de2e7a03
         assert_eq!(sql, expected_sql);
         let expected_params = vec![
             QueryParameter {
@@ -2129,7 +2122,7 @@
             format: ClickhouseFormat::JsonEachRow,
         };
         let (sql, params) = generate_list_inferences_sql(&config, &opts).unwrap();
-        let expected_sql = r#"
+        let expected_sql = r"
 SELECT
     'json' as type,
     [i.output] as dispreferred_outputs,
@@ -2167,7 +2160,7 @@
     i.function_name = {p0:String} AND i.variant_name = {p1:String} AND (COALESCE(j0.value > {p3:Float64}, 0) AND COALESCE(j1.value = {p5:Bool}, 0))
 LIMIT {p6:UInt64}
 OFFSET {p7:UInt64}
-FORMAT JSONEachRow"#;
+FORMAT JSONEachRow";
         assert_eq!(sql, expected_sql);
 
         let expected_params = vec![
