use chrono::{DateTime, Utc};
use itertools::Itertools;
use serde::{Deserialize, Serialize};
use serde_json::Value;
use std::{
    collections::{BTreeSet, HashMap},
    fmt::{self, Display},
};
use uuid::Uuid;

use crate::{
    clickhouse::ClickhouseFormat,
    config_parser::{Config, MetricConfigType},
    error::{Error, ErrorDetails},
    function::FunctionConfig,
    inference::types::{ContentBlockChatOutput, JsonInferenceOutput, ResolvedInput},
    serde_util::{deserialize_defaulted_string, deserialize_json_string},
    stored_inference::{StoredChatInference, StoredInference, StoredJsonInference},
    tool::ToolCallConfigDatabaseInsert,
};

#[cfg_attr(test, derive(ts_rs::TS))]
#[derive(Clone, Copy, Debug, PartialEq, Deserialize, Serialize)]
#[cfg_attr(test, ts(export))]
pub enum InferenceOutputSource {
    Inference,
    Demonstration,
}

impl TryFrom<&str> for InferenceOutputSource {
    type Error = Error;

    fn try_from(value: &str) -> Result<Self, Self::Error> {
        match value {
            "inference" => Ok(InferenceOutputSource::Inference),
            "demonstration" => Ok(InferenceOutputSource::Demonstration),
            _ => Err(Error::new(ErrorDetails::InvalidInferenceOutputSource {
                source_kind: value.to_string(),
            })),
        }
    }
}

#[cfg_attr(test, derive(ts_rs::TS))]
#[derive(Clone, Copy, Debug, Deserialize, PartialEq, Serialize)]
#[cfg_attr(test, ts(export))]
pub enum FloatComparisonOperator {
    #[serde(rename = "<")]
    LessThan,
    #[serde(rename = "<=")]
    LessThanOrEqual,
    #[serde(rename = "=")]
    Equal,
    #[serde(rename = ">")]
    GreaterThan,
    #[serde(rename = ">=")]
    GreaterThanOrEqual,
    #[serde(rename = "!=")]
    NotEqual,
}

impl FloatComparisonOperator {
    pub fn to_clickhouse_operator(&self) -> &str {
        match self {
            FloatComparisonOperator::LessThan => "<",
            FloatComparisonOperator::LessThanOrEqual => "<=",
            FloatComparisonOperator::Equal => "=",
            FloatComparisonOperator::GreaterThan => ">",
            FloatComparisonOperator::GreaterThanOrEqual => ">=",
            FloatComparisonOperator::NotEqual => "!=",
        }
    }
}

#[cfg_attr(test, derive(ts_rs::TS))]
#[derive(Clone, Copy, Debug, Deserialize, PartialEq, Serialize)]
#[cfg_attr(test, ts(export))]
pub enum TimeComparisonOperator {
    #[serde(rename = "<")]
    LessThan,
    #[serde(rename = "<=")]
    LessThanOrEqual,
    #[serde(rename = "=")]
    Equal,
    #[serde(rename = ">")]
    GreaterThan,
    #[serde(rename = ">=")]
    GreaterThanOrEqual,
    #[serde(rename = "!=")]
    NotEqual,
}

impl TimeComparisonOperator {
    pub fn to_clickhouse_operator(&self) -> &str {
        match self {
            TimeComparisonOperator::LessThan => "<",
            TimeComparisonOperator::LessThanOrEqual => "<=",
            TimeComparisonOperator::Equal => "=",
            TimeComparisonOperator::GreaterThan => ">",
            TimeComparisonOperator::GreaterThanOrEqual => ">=",
            TimeComparisonOperator::NotEqual => "!=",
        }
    }
}

#[cfg_attr(test, derive(ts_rs::TS))]
#[derive(Clone, Copy, Debug, Deserialize, PartialEq, Serialize)]
#[cfg_attr(test, ts(export))]
pub enum TagComparisonOperator {
    #[serde(rename = "=")]
    Equal,
    #[serde(rename = "!=")]
    NotEqual,
}

impl TagComparisonOperator {
    pub fn to_clickhouse_operator(&self) -> &str {
        match self {
            TagComparisonOperator::Equal => "=",
            TagComparisonOperator::NotEqual => "!=",
        }
    }
}

#[cfg_attr(test, derive(ts_rs::TS))]
#[derive(Clone, Debug, Deserialize, Serialize, PartialEq)]
#[cfg_attr(test, ts(export))]
#[serde(rename_all = "SCREAMING_SNAKE_CASE")]
pub enum OrderDirection {
    Asc,
    Desc,
}

impl OrderDirection {
    pub fn to_clickhouse_direction(&self) -> &str {
        match self {
            OrderDirection::Asc => "ASC",
            OrderDirection::Desc => "DESC",
        }
    }
}

#[cfg_attr(test, derive(ts_rs::TS))]
#[derive(Clone, Debug, Deserialize, Serialize, PartialEq)]
#[cfg_attr(test, ts(export))]
#[serde(tag = "by", rename_all = "snake_case")]
pub enum OrderByTerm {
    Timestamp,
    Metric { name: String },
}

#[cfg_attr(test, derive(ts_rs::TS))]
#[derive(Clone, Debug, Deserialize, Serialize, PartialEq)]
#[cfg_attr(test, ts(export))]
pub struct OrderBy {
    #[serde(flatten)]
    pub term: OrderByTerm,
    pub direction: OrderDirection,
}

#[derive(Hash, Eq, PartialEq, Debug)]
struct JoinKey {
    table: MetricConfigType,
    metric_name: String,
    inference_column_name: &'static str,
}

struct JoinRegistry {
    // map key to join alias
    aliases: HashMap<JoinKey, String>,
    // The actual JOIN clauses that have been registered
    clauses: Vec<String>,
}

impl JoinRegistry {
    fn new() -> Self {
        Self {
            aliases: HashMap::new(),
            clauses: Vec::new(),
        }
    }

    fn get_clauses(&self) -> &[String] {
        &self.clauses
    }

    /// Add a new join clause to the registry if the join
    /// for a particular key has not been added yet.
    /// If this is the first time we're adding a join for a particular key,
    /// we will also add the join clause to the registry.
    ///
    /// Returns the alias for the joined table.
    fn get_or_insert(
        &mut self,
        key: JoinKey,
        params_map: &mut Vec<QueryParameter>,
        param_idx_counter: &mut usize,
    ) -> String {
        if let Some(alias) = self.aliases.get(&key) {
            return alias.clone(); // we already have a join for this key
        }
        let alias = format!("j{}", self.aliases.len());
        self.clauses.push(Self::build_clause(
            &alias,
            &key,
            params_map,
            param_idx_counter,
        ));
        self.aliases.insert(key, alias.clone());
        alias
    }

    /// Inserts a join clause that is not part of the filter tree.
    fn insert_unchecked(&mut self, clause: String) {
        self.clauses.push(clause);
    }

    fn build_clause(
        alias: &str,
        key: &JoinKey,
        params_map: &mut Vec<QueryParameter>,
        param_idx_counter: &mut usize,
    ) -> String {
        let table_name = key.table.to_clickhouse_table_name();
        let inference_table_column_name = key.inference_column_name;
        let metric_name_placeholder = add_parameter(
            &key.metric_name,
            ClickhouseType::String,
            params_map,
            param_idx_counter,
        );
        format!(
            r"
LEFT JOIN (
    SELECT
        target_id,
        argMax(value, timestamp) as value
    FROM {table_name}
    WHERE metric_name = {metric_name_placeholder}
    GROUP BY target_id
) AS {alias} ON i.{inference_table_column_name} = {alias}.target_id"
        )
    }
}

#[cfg_attr(test, derive(ts_rs::TS))]
#[derive(Debug, Clone, Deserialize, Serialize)]
#[cfg_attr(test, ts(export))]
pub struct FloatMetricNode {
    pub metric_name: String,
    pub value: f64,
    pub comparison_operator: FloatComparisonOperator,
}

#[cfg_attr(test, derive(ts_rs::TS))]
#[derive(Debug, Clone, Deserialize, Serialize)]
#[cfg_attr(test, ts(export))]
pub struct BooleanMetricNode {
    pub metric_name: String,
    pub value: bool,
}

#[cfg_attr(test, derive(ts_rs::TS))]
#[derive(Clone, Debug, Deserialize, Serialize)]
#[cfg_attr(test, ts(export))]
pub struct TagNode {
    pub key: String,
    pub value: String,
    pub comparison_operator: TagComparisonOperator,
}

#[cfg_attr(test, derive(ts_rs::TS))]
#[derive(Clone, Debug, Deserialize, Serialize)]
#[cfg_attr(test, ts(export))]
pub struct TimeNode {
    #[cfg_attr(test, ts(type = "Date"))]
    pub time: DateTime<Utc>,
    pub comparison_operator: TimeComparisonOperator,
}

#[cfg_attr(test, derive(ts_rs::TS))]
#[derive(Debug, Clone, Deserialize, Serialize)]
#[cfg_attr(test, ts(export))]
#[serde(tag = "type", rename_all = "snake_case")]
pub enum InferenceFilterTreeNode {
    FloatMetric(FloatMetricNode),
    BooleanMetric(BooleanMetricNode),
    Tag(TagNode),
    Time(TimeNode),
    And {
        children: Vec<InferenceFilterTreeNode>,
    },
    Or {
        children: Vec<InferenceFilterTreeNode>,
    },
    Not {
        child: Box<InferenceFilterTreeNode>,
    },
}

impl InferenceFilterTreeNode {
    /// Converts the filter tree to a ClickHouse `SQL` string.
    ///
    /// The returned string will contain the filter condition that should be added to the WHERE clause.
    /// The `params_map` is updated with the parameters used in the filter condition.
    /// The `param_idx_counter` is updated with the current index of the parameter.
    /// The `_select_clauses` is not used *yet*--we will want to add metric columns to the `SELECT` clause for visibility and debugging.
    /// The `joins` is updated with the `JOIN` clauses.
    ///
<<<<<<< HEAD
    /// NOTE: This is not efficient at all yet. We are doing a lot of `JOIN`s and `GROUP BY`s.
    /// We may be able to do this more efficiently by using subqueries and `CTE`s.
    /// We're also doing a join per filter. In principle if there is a subtree of the tree that uses the same joined table,
=======
    /// NOTE: This is not efficient at all yet. We are doing a lot of JOINs and GROUP BYs.
    /// We may be able to do this more efficiently by using subqueries and CTEs.
    /// We're also doing a join per filter on metric. In principle if there is a subtree of the tree that uses the same joined table,
>>>>>>> 14a616ec
    /// we could push the condition down into the query before the join
    fn to_clickhouse_sql(
        &self,
        config: &Config,
        params_map: &mut Vec<QueryParameter>,
        _select_clauses: &mut BTreeSet<String>,
        joins: &mut JoinRegistry,
        param_idx_counter: &mut usize,
    ) -> Result<String, Error> {
        match self {
            InferenceFilterTreeNode::FloatMetric(fm_node) => {
                let metric_config = config
                    .metrics
                    .get(fm_node.metric_name.as_str())
                    .ok_or_else(|| {
                        Error::new(ErrorDetails::InvalidMetricName {
                            metric_name: fm_node.metric_name.clone(),
                        })
                    })?;
                let inference_column_name = metric_config.level.inference_column_name();

                // 1. Create an alias and register the join clause for the join condition we'll need
                let key = JoinKey {
                    table: MetricConfigType::Float,
                    metric_name: fm_node.metric_name.clone(),
                    inference_column_name,
                };
                let join_alias = joins.get_or_insert(key, params_map, param_idx_counter);
                // 2. Set up query parameters for the filter condition
                let value_placeholder = add_parameter(
                    fm_node.value,
                    ClickhouseType::Float64,
                    params_map,
                    param_idx_counter,
                );

                // 3. return the filter condition
                // NOTE: if the join_alias is NULL, the filter condition will be NULL also
                // We handle this farther up the recursive tree
                let comparison_operator = fm_node.comparison_operator.to_clickhouse_operator();
                Ok(format!(
                    "{join_alias}.value {comparison_operator} {value_placeholder}"
                ))
            }
            InferenceFilterTreeNode::BooleanMetric(bm_node) => {
                let metric_config = config.metrics.get(&bm_node.metric_name).ok_or_else(|| {
                    Error::new(ErrorDetails::InvalidMetricName {
                        metric_name: bm_node.metric_name.clone(),
                    })
                })?;
                let inference_column_name = metric_config.level.inference_column_name();
                // 1. Create an alias and register the join clause for the join condition we'll need
                let key = JoinKey {
                    table: MetricConfigType::Boolean,
                    metric_name: bm_node.metric_name.clone(),
                    inference_column_name,
                };
                let join_alias = joins.get_or_insert(key, params_map, param_idx_counter);
                // 2. Set up query parameters for the filter condition
                let bool_value_str = if bm_node.value { "1" } else { "0" };
                let value_placeholder = add_parameter(
                    bool_value_str,
                    ClickhouseType::Bool,
                    params_map,
                    param_idx_counter,
                );
                // 4. return the filter condition
                // NOTE: if the join_alias is NULL, the filter condition will be NULL also
                // We handle this farther up the recursive tree
                Ok(format!("{join_alias}.value = {value_placeholder}"))
            }
            InferenceFilterTreeNode::Tag(TagNode {
                key,
                value,
                comparison_operator,
            }) => {
                let key_placeholder =
                    add_parameter(key, ClickhouseType::String, params_map, param_idx_counter);
                let value_placeholder =
                    add_parameter(value, ClickhouseType::String, params_map, param_idx_counter);
                let comparison_operator = comparison_operator.to_clickhouse_operator();
                Ok(format!(
                    "i.tags[{key_placeholder}] {comparison_operator} {value_placeholder}"
                ))
            }
            InferenceFilterTreeNode::Time(TimeNode {
                time,
                comparison_operator,
            }) => {
                let time_placeholder = add_parameter(
                    time.to_string(),
                    ClickhouseType::String,
                    params_map,
                    param_idx_counter,
                );
                let comparison_operator = comparison_operator.to_clickhouse_operator();
                Ok(format!(
                    "i.timestamp {comparison_operator} parseDateTimeBestEffort({time_placeholder})"
                ))
            }
            InferenceFilterTreeNode::And { children } => {
                let child_sqls: Vec<String> = children
                    .iter()
                    .map(|child| {
                        child.to_clickhouse_sql(
                            config,
                            params_map,
                            _select_clauses,
                            joins,
                            param_idx_counter,
                        )
                    })
                    .collect::<Result<Vec<String>, Error>>()?
                    .into_iter()
                    // We need to coalesce the filter condition to 0 if the join_alias is NULL
                    // For an AND filter we want to return 0 if any of the children are NULL
                    .map(|s| format!("COALESCE({s}, 0)"))
                    .collect::<Vec<String>>();
                let child_sqls_str = child_sqls.join(" AND ");
                Ok(format!("({child_sqls_str})"))
            }
            InferenceFilterTreeNode::Or { children } => {
                let child_sqls: Vec<String> = children
                    .iter()
                    .map(|child| {
                        child.to_clickhouse_sql(
                            config,
                            params_map,
                            _select_clauses,
                            joins,
                            param_idx_counter,
                        )
                    })
                    .collect::<Result<Vec<String>, Error>>()?
                    .into_iter()
                    // We need to coalesce the filter condition to 0 if the join_alias is NULL
                    // For an OR filter we want to return 0 if all of the children are NULL
                    .map(|s| format!("COALESCE({s}, 0)"))
                    .collect::<Vec<String>>();
                let child_sqls_str = child_sqls.join(" OR ");
                Ok(format!("({child_sqls_str})"))
            }
            InferenceFilterTreeNode::Not { child } => {
                let child_sql = child.to_clickhouse_sql(
                    config,
                    params_map,
                    _select_clauses,
                    joins,
                    param_idx_counter,
                )?;
                // We need to coalesce the filter condition to 1 if the join_alias is NULL
                // For a NOT filter we want to still be false if the join_alias is NULL
                // NOTE to reviewer: Is this the behavior we want?
                Ok(format!("NOT (COALESCE({child_sql}, 1))"))
            }
        }
    }
}

fn generate_order_by_sql(
    order_by: Option<&[OrderBy]>,
    config: &Config,
    params_map: &mut Vec<QueryParameter>,
    param_idx_counter: &mut usize,
    joins: &mut JoinRegistry,
) -> Result<String, Error> {
    let Some(order_by) = order_by else {
        return Ok(String::new());
    };
    if order_by.is_empty() {
        return Ok(String::new());
    }
    let mut order_by_clauses = Vec::new();
    for term in order_by {
        let sql_expr = match &term.term {
            OrderByTerm::Timestamp => "i.timestamp".to_string(),
            OrderByTerm::Metric { name } => {
                let metric_config = config.metrics.get(name).ok_or_else(|| {
                    Error::new(ErrorDetails::InvalidMetricName {
                        metric_name: name.clone(),
                    })
                })?;

                let inference_column_name = metric_config.level.inference_column_name();
                let key = JoinKey {
                    table: metric_config.r#type,
                    metric_name: name.clone(),
                    inference_column_name,
                };
                let join_alias = joins.get_or_insert(key, params_map, param_idx_counter);
                format!("{join_alias}.value")
            }
        };
        let direction = term.direction.to_clickhouse_direction();
        order_by_clauses.push(format!("{sql_expr} {direction} NULLS LAST"));
    }
    let joined_clauses = order_by_clauses.join(", ");
    Ok(format!("\nORDER BY {joined_clauses}"))
}

#[derive(Debug, Clone)]
pub struct ListInferencesParams<'a> {
    pub function_name: &'a str,
    pub variant_name: Option<&'a str>,
    pub filters: Option<&'a InferenceFilterTreeNode>,
    pub output_source: InferenceOutputSource,
    pub limit: Option<u64>,
    pub offset: Option<u64>,
    pub order_by: Option<&'a [OrderBy]>,
    pub format: ClickhouseFormat,
}

/// Represents a parameter to be set for the ClickHouse query.
/// The `name` is the internal name (e.g., "p0", "p1") used in `SET param_<name> = ...`
/// and in the `{<name>:DataType}` placeholder.
/// The `value` is the string representation of the value.
#[derive(Debug, Clone, PartialEq)]
pub struct QueryParameter {
    pub name: String,
    pub value: String,
}

/// Generates the ClickHouse query and a list of parameters to be set.
/// The query string will contain placeholders like `{p0:String}`.
/// The returned `Vec<QueryParameter>` contains the mapping from placeholder names (e.g., "p0")
/// to their string values. The client executing the query is responsible for
/// setting these parameters (e.g., via `SET param_p0 = 'value'` or `SET param_p1 = 123`).
///
/// Very important: if a field is missing (fails to join or similar) it will automatically fail the condition.
/// This means that it will not be included in the result set unless the null field is in an OR
/// where another element is true.
///
/// TODOs:
/// - handle selecting the feedback values
pub fn generate_list_inferences_sql(
    config: &Config,
    opts: &ListInferencesParams<'_>,
) -> Result<(String, Vec<QueryParameter>), Error> {
    let mut params_map: Vec<QueryParameter> = Vec::new();
    let mut param_idx_counter = 0; // Counter for unique parameter names

    let function_config = config.get_function(opts.function_name)?;
    let function_name_param_placeholder = add_parameter(
        opts.function_name,
        ClickhouseType::String,
        &mut params_map,
        &mut param_idx_counter,
    );
    let mut select_clauses = get_select_clauses(&function_config, &function_name_param_placeholder);
    let mut joins = JoinRegistry::new();
    let mut where_clauses: Vec<String> = Vec::new();

    let inference_table_name = function_config.table_name();

    where_clauses.push(format!(
        "i.function_name = {function_name_param_placeholder}"
    ));

    // Add variant_name filter
    if let Some(variant_name) = opts.variant_name {
        let variant_name_param_placeholder = add_parameter(
            variant_name,
            ClickhouseType::String,
            &mut params_map,
            &mut param_idx_counter,
        );
        where_clauses.push(format!("i.variant_name = {variant_name_param_placeholder}"));
    }

    // Handle OutputSource
    match opts.output_source {
        InferenceOutputSource::Inference => {
            select_clauses.insert("i.output as output".to_string());
        }
        InferenceOutputSource::Demonstration => {
            select_clauses.insert("demo_f.value AS output".to_string());
            // [i.output] will produce an array in ClickHouse which will populate the dispreferred_outputs field
            select_clauses.insert("[i.output] as dispreferred_outputs".to_string());

            // NOTE: we may want to pre-filter this via subqueries or CTEs prior to the join for performance reasons
            joins.insert_unchecked(
                "\nJOIN \
                 (SELECT \
                    inference_id, \
                    argMax(value, timestamp) as value \
                  FROM DemonstrationFeedback \
                  GROUP BY inference_id \
                 ) AS demo_f ON i.id = demo_f.inference_id"
                    .to_string(),
            );
        }
    }

    if let Some(filter_node) = opts.filters {
        // Recursively builds the filter condition SQL statement for the WHERE clause
        //  * adds the JOINed tables it needs
        //  * adds metric columns to the SELECT clause for visibility and debugging
        let filter_condition_sql = filter_node.to_clickhouse_sql(
            config,
            &mut params_map,
            &mut select_clauses,
            &mut joins,
            &mut param_idx_counter,
        )?;
        where_clauses.push(filter_condition_sql);
    }

    let mut sql = format!(
        r"
SELECT
    {select_clauses}
FROM
    {inference_table_name} AS i",
        select_clauses = select_clauses.iter().join(",\n    "),
        inference_table_name = inference_table_name,
    );
    // We generate the order by SQL before we add the joins so that the join registry is up to date with everything it needs.
    // We don't actually add the order by SQL to the query until after we've added the joins.
    let order_by_sql = generate_order_by_sql(
        opts.order_by,
        config,
        &mut params_map,
        &mut param_idx_counter,
        &mut joins,
    )?;

    if !joins.get_clauses().is_empty() {
        sql.push_str(&joins.get_clauses().join("\n"));
    }

    if !where_clauses.is_empty() {
        sql.push_str("\nWHERE\n    ");
        sql.push_str(&where_clauses.join(" AND "));
    }
    sql.push_str(order_by_sql.as_str());

    if let Some(l) = opts.limit {
        let limit_param_placeholder = add_parameter(
            l,
            ClickhouseType::UInt64,
            &mut params_map,
            &mut param_idx_counter,
        );
        sql.push_str(&format!("\nLIMIT {limit_param_placeholder}"));
    }
    if let Some(o) = opts.offset {
        let offset_param_placeholder = add_parameter(
            o,
            ClickhouseType::UInt64,
            &mut params_map,
            &mut param_idx_counter,
        );
        sql.push_str(&format!("\nOFFSET {offset_param_placeholder}"));
    }
    match opts.format {
        ClickhouseFormat::JsonEachRow => {
            sql.push_str("\nFORMAT JSONEachRow");
        }
    }

    Ok((sql, params_map))
}

#[derive(Debug, Clone, PartialEq)]
enum ClickhouseType {
    String,
    Float64,
    Bool,
    UInt64,
}

impl Display for ClickhouseType {
    fn fmt(&self, f: &mut fmt::Formatter<'_>) -> fmt::Result {
        match self {
            ClickhouseType::String => write!(f, "String"),
            ClickhouseType::Float64 => write!(f, "Float64"),
            ClickhouseType::Bool => write!(f, "Bool"),
            ClickhouseType::UInt64 => write!(f, "UInt64"),
        }
    }
}

/// Helper to add a parameter and return its SQL placeholder {name:CHType}
/// The `internal_name` (e.g. `p0`, `p1`) is stored in `params_map` with its value.
fn add_parameter<T: ToString>(
    value: T,
    ch_type: ClickhouseType,
    params_map: &mut Vec<QueryParameter>,
    counter: &mut usize,
) -> String {
    let internal_name = format!("p{}", *counter);
    *counter += 1;
    params_map.push(QueryParameter {
        name: internal_name.clone(),
        value: value.to_string(),
    });
    format!("{{{internal_name}:{ch_type}}}")
}

fn get_select_clauses(
    function_config: &FunctionConfig,
    function_name_param_placeholder: &str,
) -> BTreeSet<String> {
    let mut select_clauses = BTreeSet::from([
        format!("{function_name_param_placeholder} as function_name"),
        "i.input as input".to_string(),
        "i.variant_name as variant_name".to_string(),
        "i.episode_id as episode_id".to_string(),
        "i.id as inference_id".to_string(),
        "formatDateTime(i.timestamp, '%Y-%m-%dT%H:%i:%SZ') as timestamp".to_string(),
        "i.tags as tags".to_string(),
        // We don't select output here because it's handled separately based on the output_source
    ]);
    match function_config {
        FunctionConfig::Json(_) => {
            select_clauses.insert("i.output_schema as output_schema".to_string());
            select_clauses.insert("'json' as type".to_string());
        }
        FunctionConfig::Chat(_) => {
            select_clauses.insert("i.tool_params as tool_params".to_string());
            select_clauses.insert("'chat' as type".to_string());
        }
    }
    select_clauses
}

#[derive(Debug, Deserialize)]
pub(super) struct ClickHouseStoredChatInference {
    pub function_name: String,
    pub variant_name: String,
    pub episode_id: Uuid,
    pub inference_id: Uuid,
    pub timestamp: DateTime<Utc>,
    #[serde(deserialize_with = "deserialize_json_string")]
    pub input: ResolvedInput,
    #[serde(deserialize_with = "deserialize_json_string")]
    pub output: Vec<ContentBlockChatOutput>,
    #[serde(default)]
    pub dispreferred_outputs: Vec<String>,
    #[serde(deserialize_with = "deserialize_defaulted_string")]
    pub tool_params: ToolCallConfigDatabaseInsert,
    pub tags: HashMap<String, String>,
}

impl TryFrom<ClickHouseStoredChatInference> for StoredChatInference {
    type Error = Error;

    fn try_from(value: ClickHouseStoredChatInference) -> Result<Self, Self::Error> {
        let dispreferred_outputs = value
            .dispreferred_outputs
            .into_iter()
            .map(|dispreferred_output| {
                serde_json::from_str(&dispreferred_output).map_err(|e| {
                    Error::new(ErrorDetails::ClickHouseDeserialization {
                        message: format!("Failed to deserialize dispreferred output: {e}"),
                    })
                })
            })
            .collect::<Result<Vec<Vec<ContentBlockChatOutput>>, Error>>()?;

        Ok(StoredChatInference {
            function_name: value.function_name,
            variant_name: value.variant_name,
            input: value.input,
            output: value.output,
            dispreferred_outputs,
            episode_id: value.episode_id,
            inference_id: value.inference_id,
            tool_params: value.tool_params,
            tags: value.tags,
            timestamp: value.timestamp,
        })
    }
}

#[derive(Debug, Deserialize)]
pub(super) struct ClickHouseStoredJsonInference {
    pub function_name: String,
    pub variant_name: String,
    pub episode_id: Uuid,
    pub inference_id: Uuid,
    pub timestamp: DateTime<Utc>,
    #[serde(deserialize_with = "deserialize_json_string")]
    pub input: ResolvedInput,
    #[serde(deserialize_with = "deserialize_json_string")]
    pub output: JsonInferenceOutput,
    #[serde(default)]
    pub dispreferred_outputs: Vec<String>,
    #[serde(deserialize_with = "deserialize_json_string")]
    pub output_schema: Value,
    pub tags: HashMap<String, String>,
}

impl TryFrom<ClickHouseStoredJsonInference> for StoredJsonInference {
    type Error = Error;

    fn try_from(value: ClickHouseStoredJsonInference) -> Result<Self, Self::Error> {
        let dispreferred_outputs = value
            .dispreferred_outputs
            .into_iter()
            .map(|dispreferred_output| {
                serde_json::from_str(&dispreferred_output).map_err(|e| {
                    Error::new(ErrorDetails::ClickHouseDeserialization {
                        message: format!("Failed to deserialize dispreferred output: {e}"),
                    })
                })
            })
            .collect::<Result<Vec<JsonInferenceOutput>, Error>>()?;
        Ok(StoredJsonInference {
            function_name: value.function_name,
            variant_name: value.variant_name,
            input: value.input,
            output: value.output,
            dispreferred_outputs,
            episode_id: value.episode_id,
            inference_id: value.inference_id,
            output_schema: value.output_schema,
            tags: value.tags,
            timestamp: value.timestamp,
        })
    }
}

#[derive(Debug, Deserialize)]
#[serde(tag = "type", rename_all = "snake_case")]
pub(super) enum ClickHouseStoredInference {
    Json(ClickHouseStoredJsonInference),
    Chat(ClickHouseStoredChatInference),
}

impl TryFrom<ClickHouseStoredInference> for StoredInference {
    type Error = Error;

    fn try_from(value: ClickHouseStoredInference) -> Result<Self, Self::Error> {
        Ok(match value {
            ClickHouseStoredInference::Json(inference) => {
                StoredInference::Json(inference.try_into()?)
            }
            ClickHouseStoredInference::Chat(inference) => {
                StoredInference::Chat(inference.try_into()?)
            }
        })
    }
}

#[cfg(test)]
mod tests {
    use serde_json::json;
    use std::path::Path;

    use crate::{inference::types::Text, tool::ToolChoice};

    use super::*;

    async fn get_e2e_config() -> Config {
        // Read the e2e config file
        Config::load_from_path_optional_verify_credentials(
            Path::new("tests/e2e/tensorzero.toml"),
            false,
        )
        .await
        .unwrap()
    }

    /// Tests the simplest possible query: list inferences for a function with no filters
    #[tokio::test(flavor = "multi_thread")]
    async fn test_simple_query_json_function() {
        let config = get_e2e_config().await;
        let opts = ListInferencesParams {
            function_name: "extract_entities",
            variant_name: None,
            filters: None,
            output_source: InferenceOutputSource::Inference,
            limit: None,
            offset: None,
            order_by: None,
            format: ClickhouseFormat::JsonEachRow,
        };
        let (sql, params) = generate_list_inferences_sql(&config, &opts).unwrap();
        let expected_sql = r"
SELECT
    'json' as type,
    formatDateTime(i.timestamp, '%Y-%m-%dT%H:%i:%SZ') as timestamp,
    i.episode_id as episode_id,
    i.id as inference_id,
    i.input as input,
    i.output as output,
    i.output_schema as output_schema,
    i.tags as tags,
    i.variant_name as variant_name,
    {p0:String} as function_name
FROM
    JsonInference AS i
WHERE
    i.function_name = {p0:String}
FORMAT JSONEachRow";
        assert_eq!(sql, expected_sql);
        let expected_params = vec![QueryParameter {
            name: "p0".to_string(),
            value: "extract_entities".to_string(),
        }];
        assert_eq!(params, expected_params);
    }

    #[tokio::test(flavor = "multi_thread")]
    async fn test_simple_query_chat_function() {
        let config = get_e2e_config().await;
        let opts = ListInferencesParams {
            function_name: "write_haiku",
            variant_name: None,
            filters: None,
            output_source: InferenceOutputSource::Inference,
            limit: None,
            offset: None,
            order_by: None,
            format: ClickhouseFormat::JsonEachRow,
        };
        let (sql, params) = generate_list_inferences_sql(&config, &opts).unwrap();
        let expected_sql = r"
SELECT
    'chat' as type,
    formatDateTime(i.timestamp, '%Y-%m-%dT%H:%i:%SZ') as timestamp,
    i.episode_id as episode_id,
    i.id as inference_id,
    i.input as input,
    i.output as output,
    i.tags as tags,
    i.tool_params as tool_params,
    i.variant_name as variant_name,
    {p0:String} as function_name
FROM
    ChatInference AS i
WHERE
    i.function_name = {p0:String}
FORMAT JSONEachRow";
        assert_eq!(sql, expected_sql);
        let expected_params = vec![QueryParameter {
            name: "p0".to_string(),
            value: "write_haiku".to_string(),
        }];
        assert_eq!(params, expected_params);
    }

    #[tokio::test(flavor = "multi_thread")]
    async fn test_simple_query_with_float_filters() {
        let config = get_e2e_config().await;
        let filter_node = InferenceFilterTreeNode::FloatMetric(FloatMetricNode {
            metric_name: "jaccard_similarity".to_string(),
            value: 0.5,
            comparison_operator: FloatComparisonOperator::GreaterThan,
        });
        let opts = ListInferencesParams {
            function_name: "extract_entities",
            variant_name: None,
            filters: Some(&filter_node),
            output_source: InferenceOutputSource::Inference,
            limit: None,
            offset: None,
            order_by: None,
            format: ClickhouseFormat::JsonEachRow,
        };
        let (sql, params) = generate_list_inferences_sql(&config, &opts).unwrap();
        let expected_sql = r"
SELECT
    'json' as type,
    formatDateTime(i.timestamp, '%Y-%m-%dT%H:%i:%SZ') as timestamp,
    i.episode_id as episode_id,
    i.id as inference_id,
    i.input as input,
    i.output as output,
    i.output_schema as output_schema,
    i.tags as tags,
    i.variant_name as variant_name,
    {p0:String} as function_name
FROM
    JsonInference AS i
LEFT JOIN (
    SELECT
        target_id,
        argMax(value, timestamp) as value
    FROM FloatMetricFeedback
    WHERE metric_name = {p1:String}
    GROUP BY target_id
) AS j0 ON i.id = j0.target_id
WHERE
    i.function_name = {p0:String} AND j0.value > {p2:Float64}
FORMAT JSONEachRow";
        assert_eq!(sql, expected_sql);
        let expected_params = vec![
            QueryParameter {
                name: "p0".to_string(),
                value: "extract_entities".to_string(),
            },
            QueryParameter {
                name: "p1".to_string(),
                value: "jaccard_similarity".to_string(),
            },
            QueryParameter {
                name: "p2".to_string(),
                value: "0.5".to_string(),
            },
        ];
        assert_eq!(params, expected_params);
    }

    #[tokio::test(flavor = "multi_thread")]
    async fn test_unknown_function_name() {
        let config = get_e2e_config().await;
        let opts = ListInferencesParams {
            function_name: "unknown_function_name",
            variant_name: None,
            filters: None,
            output_source: InferenceOutputSource::Inference,
            limit: None,
            offset: None,
            order_by: None,
            format: ClickhouseFormat::JsonEachRow,
        };
        let result = generate_list_inferences_sql(&config, &opts);
        assert!(result.is_err());
        let expected_error = ErrorDetails::UnknownFunction {
            name: "unknown_function_name".to_string(),
        };
        assert_eq!(result.unwrap_err().get_details(), &expected_error);
    }

    #[tokio::test(flavor = "multi_thread")]
    async fn test_unknown_metric_name() {
        let config = get_e2e_config().await;
        let filter_node = InferenceFilterTreeNode::FloatMetric(FloatMetricNode {
            metric_name: "unknown_metric_name".to_string(),
            value: 0.5,
            comparison_operator: FloatComparisonOperator::GreaterThan,
        });
        let opts = ListInferencesParams {
            function_name: "extract_entities",
            variant_name: None,
            filters: Some(&filter_node),
            output_source: InferenceOutputSource::Inference,
            limit: None,
            offset: None,
            order_by: None,
            format: ClickhouseFormat::JsonEachRow,
        };
        let result = generate_list_inferences_sql(&config, &opts);
        assert!(result.is_err());
        let expected_error = ErrorDetails::InvalidMetricName {
            metric_name: "unknown_metric_name".to_string(),
        };
        assert_eq!(result.unwrap_err().get_details(), &expected_error);
    }

    #[tokio::test(flavor = "multi_thread")]
    async fn test_demonstration_output_source() {
        let config = get_e2e_config().await;
        let opts = ListInferencesParams {
            function_name: "extract_entities",
            variant_name: None,
            filters: None,
            output_source: InferenceOutputSource::Demonstration,
            limit: None,
            offset: None,
            order_by: None,
            format: ClickhouseFormat::JsonEachRow,
        };
        let (sql, params) = generate_list_inferences_sql(&config, &opts).unwrap();
        let expected_sql = r"
SELECT
    'json' as type,
    [i.output] as dispreferred_outputs,
    demo_f.value AS output,
    formatDateTime(i.timestamp, '%Y-%m-%dT%H:%i:%SZ') as timestamp,
    i.episode_id as episode_id,
    i.id as inference_id,
    i.input as input,
    i.output_schema as output_schema,
    i.tags as tags,
    i.variant_name as variant_name,
    {p0:String} as function_name
FROM
    JsonInference AS i
JOIN (SELECT inference_id, argMax(value, timestamp) as value FROM DemonstrationFeedback GROUP BY inference_id ) AS demo_f ON i.id = demo_f.inference_id
WHERE
    i.function_name = {p0:String}
FORMAT JSONEachRow";
        assert_eq!(sql, expected_sql);
        let expected_params = vec![QueryParameter {
            name: "p0".to_string(),
            value: "extract_entities".to_string(),
        }];
        assert_eq!(params, expected_params);
    }

    #[tokio::test(flavor = "multi_thread")]
    async fn test_boolean_metric_filter() {
        let config = get_e2e_config().await;
        let filter_node = InferenceFilterTreeNode::BooleanMetric(BooleanMetricNode {
            metric_name: "task_success".to_string(),
            value: true,
        });
        let opts = ListInferencesParams {
            function_name: "extract_entities",
            variant_name: None,
            filters: Some(&filter_node),
            output_source: InferenceOutputSource::Inference,
            limit: None,
            offset: None,
            order_by: None,
            format: ClickhouseFormat::JsonEachRow,
        };
        let (sql, params) = generate_list_inferences_sql(&config, &opts).unwrap();
        let expected_sql = r"
SELECT
    'json' as type,
    formatDateTime(i.timestamp, '%Y-%m-%dT%H:%i:%SZ') as timestamp,
    i.episode_id as episode_id,
    i.id as inference_id,
    i.input as input,
    i.output as output,
    i.output_schema as output_schema,
    i.tags as tags,
    i.variant_name as variant_name,
    {p0:String} as function_name
FROM
    JsonInference AS i
LEFT JOIN (
    SELECT
        target_id,
        argMax(value, timestamp) as value
    FROM BooleanMetricFeedback
    WHERE metric_name = {p1:String}
    GROUP BY target_id
) AS j0 ON i.id = j0.target_id
WHERE
    i.function_name = {p0:String} AND j0.value = {p2:Bool}
FORMAT JSONEachRow";
        assert_eq!(sql, expected_sql);
        let expected_params = vec![
            QueryParameter {
                name: "p0".to_string(),
                value: "extract_entities".to_string(),
            },
            QueryParameter {
                name: "p1".to_string(),
                value: "task_success".to_string(),
            },
            QueryParameter {
                name: "p2".to_string(),
                value: "1".to_string(),
            },
        ];
        assert_eq!(params, expected_params);
    }

    #[tokio::test(flavor = "multi_thread")]
    async fn test_boolean_metric_filter_false() {
        let config = get_e2e_config().await;
        let filter_node = InferenceFilterTreeNode::BooleanMetric(BooleanMetricNode {
            metric_name: "task_success".to_string(),
            value: false,
        });
        let opts = ListInferencesParams {
            function_name: "extract_entities",
            variant_name: None,
            filters: Some(&filter_node),
            output_source: InferenceOutputSource::Inference,
            limit: None,
            offset: None,
            order_by: None,
            format: ClickhouseFormat::JsonEachRow,
        };
        let (sql, params) = generate_list_inferences_sql(&config, &opts).unwrap();
        let expected_sql = r"
SELECT
    'json' as type,
    formatDateTime(i.timestamp, '%Y-%m-%dT%H:%i:%SZ') as timestamp,
    i.episode_id as episode_id,
    i.id as inference_id,
    i.input as input,
    i.output as output,
    i.output_schema as output_schema,
    i.tags as tags,
    i.variant_name as variant_name,
    {p0:String} as function_name
FROM
    JsonInference AS i
LEFT JOIN (
    SELECT
        target_id,
        argMax(value, timestamp) as value
    FROM BooleanMetricFeedback
    WHERE metric_name = {p1:String}
    GROUP BY target_id
) AS j0 ON i.id = j0.target_id
WHERE
    i.function_name = {p0:String} AND j0.value = {p2:Bool}
FORMAT JSONEachRow";
        assert_eq!(sql, expected_sql);
        let expected_params = vec![
            QueryParameter {
                name: "p0".to_string(),
                value: "extract_entities".to_string(),
            },
            QueryParameter {
                name: "p1".to_string(),
                value: "task_success".to_string(),
            },
            QueryParameter {
                name: "p2".to_string(),
                value: "0".to_string(),
            },
        ];
        assert_eq!(params, expected_params);
    }

    #[tokio::test(flavor = "multi_thread")]
    async fn test_and_filter_multiple_float_metrics() {
        let config = get_e2e_config().await;
        let filter_node = InferenceFilterTreeNode::And {
            children: vec![
                InferenceFilterTreeNode::FloatMetric(FloatMetricNode {
                    metric_name: "jaccard_similarity".to_string(),
                    value: 0.5,
                    comparison_operator: FloatComparisonOperator::GreaterThan,
                }),
                // We test that the join is not duplicated
                InferenceFilterTreeNode::FloatMetric(FloatMetricNode {
                    metric_name: "jaccard_similarity".to_string(),
                    value: 0.8,
                    comparison_operator: FloatComparisonOperator::LessThan,
                }),
                InferenceFilterTreeNode::FloatMetric(FloatMetricNode {
                    metric_name: "brevity_score".to_string(),
                    value: 10.0,
                    comparison_operator: FloatComparisonOperator::LessThan,
                }),
            ],
        };
        let opts = ListInferencesParams {
            function_name: "extract_entities",
            variant_name: None,
            filters: Some(&filter_node),
            output_source: InferenceOutputSource::Inference,
            limit: None,
            offset: None,
            order_by: None,
            format: ClickhouseFormat::JsonEachRow,
        };
        let (sql, params) = generate_list_inferences_sql(&config, &opts).unwrap();
        let expected_sql = r"
SELECT
    'json' as type,
    formatDateTime(i.timestamp, '%Y-%m-%dT%H:%i:%SZ') as timestamp,
    i.episode_id as episode_id,
    i.id as inference_id,
    i.input as input,
    i.output as output,
    i.output_schema as output_schema,
    i.tags as tags,
    i.variant_name as variant_name,
    {p0:String} as function_name
FROM
    JsonInference AS i
LEFT JOIN (
    SELECT
        target_id,
        argMax(value, timestamp) as value
    FROM FloatMetricFeedback
    WHERE metric_name = {p1:String}
    GROUP BY target_id
) AS j0 ON i.id = j0.target_id

LEFT JOIN (
    SELECT
        target_id,
        argMax(value, timestamp) as value
    FROM FloatMetricFeedback
    WHERE metric_name = {p4:String}
    GROUP BY target_id
) AS j1 ON i.id = j1.target_id
WHERE
    i.function_name = {p0:String} AND (COALESCE(j0.value > {p2:Float64}, 0) AND COALESCE(j0.value < {p3:Float64}, 0) AND COALESCE(j1.value < {p5:Float64}, 0))
FORMAT JSONEachRow";
        assert_eq!(sql, expected_sql);
        let expected_params = vec![
            QueryParameter {
                name: "p0".to_string(),
                value: "extract_entities".to_string(),
            },
            QueryParameter {
                name: "p1".to_string(),
                value: "jaccard_similarity".to_string(),
            },
            QueryParameter {
                name: "p2".to_string(),
                value: "0.5".to_string(),
            },
            QueryParameter {
                name: "p3".to_string(),
                value: "0.8".to_string(),
            },
            QueryParameter {
                name: "p4".to_string(),
                value: "brevity_score".to_string(),
            },
            QueryParameter {
                name: "p5".to_string(),
                value: "10".to_string(),
            },
        ];
        assert_eq!(params, expected_params);
    }

    #[tokio::test(flavor = "multi_thread")]
    async fn test_or_filter_mixed_metrics() {
        let config = get_e2e_config().await;
        let filter_node = InferenceFilterTreeNode::Or {
            children: vec![
                InferenceFilterTreeNode::FloatMetric(FloatMetricNode {
                    metric_name: "jaccard_similarity".to_string(),
                    value: 0.8,
                    comparison_operator: FloatComparisonOperator::GreaterThanOrEqual,
                }),
                InferenceFilterTreeNode::BooleanMetric(BooleanMetricNode {
                    metric_name: "exact_match".to_string(),
                    value: true,
                }),
                InferenceFilterTreeNode::BooleanMetric(BooleanMetricNode {
                    // Episode-level metric
                    metric_name: "goal_achieved".to_string(),
                    value: true,
                }),
            ],
        };
        let opts = ListInferencesParams {
            function_name: "extract_entities",
            variant_name: None,
            filters: Some(&filter_node),
            output_source: InferenceOutputSource::Inference,
            limit: None,
            offset: None,
            order_by: None,
            format: ClickhouseFormat::JsonEachRow,
        };
        let (sql, params) = generate_list_inferences_sql(&config, &opts).unwrap();
        let expected_sql = r"
SELECT
    'json' as type,
    formatDateTime(i.timestamp, '%Y-%m-%dT%H:%i:%SZ') as timestamp,
    i.episode_id as episode_id,
    i.id as inference_id,
    i.input as input,
    i.output as output,
    i.output_schema as output_schema,
    i.tags as tags,
    i.variant_name as variant_name,
    {p0:String} as function_name
FROM
    JsonInference AS i
LEFT JOIN (
    SELECT
        target_id,
        argMax(value, timestamp) as value
    FROM FloatMetricFeedback
    WHERE metric_name = {p1:String}
    GROUP BY target_id
) AS j0 ON i.id = j0.target_id

LEFT JOIN (
    SELECT
        target_id,
        argMax(value, timestamp) as value
    FROM BooleanMetricFeedback
    WHERE metric_name = {p3:String}
    GROUP BY target_id
) AS j1 ON i.id = j1.target_id

LEFT JOIN (
    SELECT
        target_id,
        argMax(value, timestamp) as value
    FROM BooleanMetricFeedback
    WHERE metric_name = {p5:String}
    GROUP BY target_id
) AS j2 ON i.episode_id = j2.target_id
WHERE
    i.function_name = {p0:String} AND (COALESCE(j0.value >= {p2:Float64}, 0) OR COALESCE(j1.value = {p4:Bool}, 0) OR COALESCE(j2.value = {p6:Bool}, 0))
FORMAT JSONEachRow";
        assert_eq!(sql, expected_sql);
        let expected_params = vec![
            QueryParameter {
                name: "p0".to_string(),
                value: "extract_entities".to_string(),
            },
            QueryParameter {
                name: "p1".to_string(),
                value: "jaccard_similarity".to_string(),
            },
            QueryParameter {
                name: "p2".to_string(),
                value: "0.8".to_string(),
            },
            QueryParameter {
                name: "p3".to_string(),
                value: "exact_match".to_string(),
            },
            QueryParameter {
                name: "p4".to_string(),
                value: "1".to_string(),
            },
            QueryParameter {
                name: "p5".to_string(),
                value: "goal_achieved".to_string(),
            },
            QueryParameter {
                name: "p6".to_string(),
                value: "1".to_string(),
            },
        ];
        assert_eq!(params, expected_params);
    }

    #[tokio::test(flavor = "multi_thread")]
    async fn test_not_filter() {
        let config = get_e2e_config().await;
        let filter_node = InferenceFilterTreeNode::Not {
            child: Box::new(InferenceFilterTreeNode::Or {
                children: vec![
                    InferenceFilterTreeNode::BooleanMetric(BooleanMetricNode {
                        metric_name: "task_success".to_string(),
                        value: true,
                    }),
                    InferenceFilterTreeNode::BooleanMetric(BooleanMetricNode {
                        metric_name: "task_success".to_string(),
                        value: false,
                    }),
                ],
            }),
        };
        let opts = ListInferencesParams {
            function_name: "extract_entities",
            variant_name: None,
            filters: Some(&filter_node),
            output_source: InferenceOutputSource::Inference,
            limit: None,
            offset: None,
            order_by: None,
            format: ClickhouseFormat::JsonEachRow,
        };
        let (sql, params) = generate_list_inferences_sql(&config, &opts).unwrap();
        let expected_sql = r"
SELECT
    'json' as type,
    formatDateTime(i.timestamp, '%Y-%m-%dT%H:%i:%SZ') as timestamp,
    i.episode_id as episode_id,
    i.id as inference_id,
    i.input as input,
    i.output as output,
    i.output_schema as output_schema,
    i.tags as tags,
    i.variant_name as variant_name,
    {p0:String} as function_name
FROM
    JsonInference AS i
LEFT JOIN (
    SELECT
        target_id,
        argMax(value, timestamp) as value
    FROM BooleanMetricFeedback
    WHERE metric_name = {p1:String}
    GROUP BY target_id
) AS j0 ON i.id = j0.target_id
WHERE
    i.function_name = {p0:String} AND NOT (COALESCE((COALESCE(j0.value = {p2:Bool}, 0) OR COALESCE(j0.value = {p3:Bool}, 0)), 1))
FORMAT JSONEachRow";
        assert_eq!(sql, expected_sql);
        let expected_params = vec![
            QueryParameter {
                name: "p0".to_string(),
                value: "extract_entities".to_string(),
            },
            QueryParameter {
                name: "p1".to_string(),
                value: "task_success".to_string(),
            },
            QueryParameter {
                name: "p2".to_string(),
                value: "1".to_string(),
            },
            QueryParameter {
                name: "p3".to_string(),
                value: "0".to_string(),
            },
        ];
        assert_eq!(params, expected_params);
    }

    #[tokio::test(flavor = "multi_thread")]
    async fn test_nested_complex_filter() {
        let config = get_e2e_config().await;
        let filter_node = InferenceFilterTreeNode::And {
            children: vec![
                InferenceFilterTreeNode::Or {
                    children: vec![
                        InferenceFilterTreeNode::FloatMetric(FloatMetricNode {
                            metric_name: "jaccard_similarity".to_string(),
                            value: 0.7,
                            comparison_operator: FloatComparisonOperator::GreaterThan,
                        }),
                        InferenceFilterTreeNode::FloatMetric(FloatMetricNode {
                            metric_name: "brevity_score".to_string(),
                            value: 5.0,
                            comparison_operator: FloatComparisonOperator::LessThanOrEqual,
                        }),
                    ],
                },
                InferenceFilterTreeNode::Not {
                    child: Box::new(InferenceFilterTreeNode::BooleanMetric(BooleanMetricNode {
                        metric_name: "task_success".to_string(),
                        value: false,
                    })),
                },
            ],
        };
        let opts = ListInferencesParams {
            function_name: "extract_entities",
            variant_name: None,
            filters: Some(&filter_node),
            output_source: InferenceOutputSource::Inference,
            limit: None,
            offset: None,
            order_by: None,
            format: ClickhouseFormat::JsonEachRow,
        };
        let (sql, params) = generate_list_inferences_sql(&config, &opts).unwrap();
        let expected_sql = r"
SELECT
    'json' as type,
    formatDateTime(i.timestamp, '%Y-%m-%dT%H:%i:%SZ') as timestamp,
    i.episode_id as episode_id,
    i.id as inference_id,
    i.input as input,
    i.output as output,
    i.output_schema as output_schema,
    i.tags as tags,
    i.variant_name as variant_name,
    {p0:String} as function_name
FROM
    JsonInference AS i
LEFT JOIN (
    SELECT
        target_id,
        argMax(value, timestamp) as value
    FROM FloatMetricFeedback
    WHERE metric_name = {p1:String}
    GROUP BY target_id
) AS j0 ON i.id = j0.target_id

LEFT JOIN (
    SELECT
        target_id,
        argMax(value, timestamp) as value
    FROM FloatMetricFeedback
    WHERE metric_name = {p3:String}
    GROUP BY target_id
) AS j1 ON i.id = j1.target_id

LEFT JOIN (
    SELECT
        target_id,
        argMax(value, timestamp) as value
    FROM BooleanMetricFeedback
    WHERE metric_name = {p5:String}
    GROUP BY target_id
) AS j2 ON i.id = j2.target_id
WHERE
    i.function_name = {p0:String} AND (COALESCE((COALESCE(j0.value > {p2:Float64}, 0) OR COALESCE(j1.value <= {p4:Float64}, 0)), 0) AND COALESCE(NOT (COALESCE(j2.value = {p6:Bool}, 1)), 0))
FORMAT JSONEachRow";
        assert_eq!(sql, expected_sql);
        assert_eq!(params.len(), 7); // p0 (function) + 6 metric-related params
    }

    #[tokio::test(flavor = "multi_thread")]
    async fn test_nested_complex_filter_with_time() {
        let config = get_e2e_config().await;
        let filter_node = InferenceFilterTreeNode::And {
            children: vec![
                InferenceFilterTreeNode::Time(TimeNode {
                    time: DateTime::from_timestamp(1609459200, 0).unwrap(), // 2021-01-01 00:00:00 UTC
                    comparison_operator: TimeComparisonOperator::GreaterThan,
                }),
                InferenceFilterTreeNode::Or {
                    children: vec![
                        InferenceFilterTreeNode::Time(TimeNode {
                            time: DateTime::from_timestamp(1672531200, 0).unwrap(), // 2023-01-01 00:00:00 UTC
                            comparison_operator: TimeComparisonOperator::LessThan,
                        }),
                        InferenceFilterTreeNode::And {
                            children: vec![
                                InferenceFilterTreeNode::FloatMetric(FloatMetricNode {
                                    metric_name: "jaccard_similarity".to_string(),
                                    value: 0.9,
                                    comparison_operator:
                                        FloatComparisonOperator::GreaterThanOrEqual,
                                }),
                                InferenceFilterTreeNode::Tag(TagNode {
                                    key: "priority".to_string(),
                                    value: "high".to_string(),
                                    comparison_operator: TagComparisonOperator::Equal,
                                }),
                            ],
                        },
                    ],
                },
            ],
        };
        let opts = ListInferencesParams {
            function_name: "extract_entities",
            variant_name: None,
            filters: Some(&filter_node),
            output_source: InferenceOutputSource::Inference,
            limit: None,
            offset: None,
            order_by: None,
            format: ClickhouseFormat::JsonEachRow,
        };
        let (sql, params) = generate_list_inferences_sql(&config, &opts).unwrap();
        let expected_sql = r"
SELECT
    'json' as type,
    formatDateTime(i.timestamp, '%Y-%m-%dT%H:%i:%SZ') as timestamp,
    i.episode_id as episode_id,
    i.id as inference_id,
    i.input as input,
    i.output as output,
    i.output_schema as output_schema,
    i.tags as tags,
    i.variant_name as variant_name,
    {p0:String} as function_name
FROM
    JsonInference AS i
LEFT JOIN (
    SELECT
        target_id,
        argMax(value, timestamp) as value
    FROM FloatMetricFeedback
    WHERE metric_name = {p3:String}
    GROUP BY target_id
) AS j0 ON i.id = j0.target_id
WHERE
    i.function_name = {p0:String} AND (COALESCE(i.timestamp > parseDateTimeBestEffort({p1:String}), 0) AND COALESCE((COALESCE(i.timestamp < parseDateTimeBestEffort({p2:String}), 0) OR COALESCE((COALESCE(j0.value >= {p4:Float64}, 0) AND COALESCE(i.tags[{p5:String}] = {p6:String}, 0)), 0)), 0))
FORMAT JSONEachRow";
        assert_eq!(sql, expected_sql);
        assert_eq!(params.len(), 7); // p0 (function) + 6 filter-related params
    }

    #[tokio::test(flavor = "multi_thread")]
    async fn test_variant_name_filter() {
        let config = get_e2e_config().await;
        let opts = ListInferencesParams {
            function_name: "extract_entities",
            variant_name: Some("v1"),
            filters: None,
            output_source: InferenceOutputSource::Inference,
            limit: None,
            offset: None,
            order_by: None,
            format: ClickhouseFormat::JsonEachRow,
        };
        let (sql, params) = generate_list_inferences_sql(&config, &opts).unwrap();
        let expected_sql = r"
SELECT
    'json' as type,
    formatDateTime(i.timestamp, '%Y-%m-%dT%H:%i:%SZ') as timestamp,
    i.episode_id as episode_id,
    i.id as inference_id,
    i.input as input,
    i.output as output,
    i.output_schema as output_schema,
    i.tags as tags,
    i.variant_name as variant_name,
    {p0:String} as function_name
FROM
    JsonInference AS i
WHERE
    i.function_name = {p0:String} AND i.variant_name = {p1:String}
FORMAT JSONEachRow";
        assert_eq!(sql, expected_sql);
        let expected_params = vec![
            QueryParameter {
                name: "p0".to_string(),
                value: "extract_entities".to_string(),
            },
            QueryParameter {
                name: "p1".to_string(),
                value: "v1".to_string(),
            },
        ];
        assert_eq!(params, expected_params);
    }

    #[tokio::test(flavor = "multi_thread")]
    async fn test_limit_and_offset() {
        let config = get_e2e_config().await;
        let opts = ListInferencesParams {
            function_name: "extract_entities",
            variant_name: None,
            filters: None,
            output_source: InferenceOutputSource::Inference,
            limit: Some(50),
            offset: Some(100),
            order_by: None,
            format: ClickhouseFormat::JsonEachRow,
        };
        let (sql, params) = generate_list_inferences_sql(&config, &opts).unwrap();
        let expected_sql = r"
SELECT
    'json' as type,
    formatDateTime(i.timestamp, '%Y-%m-%dT%H:%i:%SZ') as timestamp,
    i.episode_id as episode_id,
    i.id as inference_id,
    i.input as input,
    i.output as output,
    i.output_schema as output_schema,
    i.tags as tags,
    i.variant_name as variant_name,
    {p0:String} as function_name
FROM
    JsonInference AS i
WHERE
    i.function_name = {p0:String}
LIMIT {p1:UInt64}
OFFSET {p2:UInt64}
FORMAT JSONEachRow";
        assert_eq!(sql, expected_sql);
        let expected_params = vec![
            QueryParameter {
                name: "p0".to_string(),
                value: "extract_entities".to_string(),
            },
            QueryParameter {
                name: "p1".to_string(),
                value: "50".to_string(),
            },
            QueryParameter {
                name: "p2".to_string(),
                value: "100".to_string(),
            },
        ];
        assert_eq!(params, expected_params);
    }

    #[tokio::test(flavor = "multi_thread")]
    async fn test_all_float_comparison_operators() {
        let config = get_e2e_config().await;
        let operators = vec![
            (FloatComparisonOperator::LessThan, "<"),
            (FloatComparisonOperator::LessThanOrEqual, "<="),
            (FloatComparisonOperator::Equal, "="),
            (FloatComparisonOperator::GreaterThan, ">"),
            (FloatComparisonOperator::GreaterThanOrEqual, ">="),
            (FloatComparisonOperator::NotEqual, "!="),
        ];

        for (op, expected_op_str) in operators {
            let filter_node = InferenceFilterTreeNode::FloatMetric(FloatMetricNode {
                metric_name: "jaccard_similarity".to_string(),
                value: 0.5,
                comparison_operator: op,
            });
            let opts = ListInferencesParams {
                function_name: "extract_entities",
                variant_name: None,
                filters: Some(&filter_node),
                output_source: InferenceOutputSource::Inference,
                limit: None,
                offset: None,
                order_by: None,
                format: ClickhouseFormat::JsonEachRow,
            };
            let (sql, params) = generate_list_inferences_sql(&config, &opts).unwrap();
            let expected_sql = format!(
                r"
SELECT
    'json' as type,
    formatDateTime(i.timestamp, '%Y-%m-%dT%H:%i:%SZ') as timestamp,
    i.episode_id as episode_id,
    i.id as inference_id,
    i.input as input,
    i.output as output,
    i.output_schema as output_schema,
    i.tags as tags,
    i.variant_name as variant_name,
    {{p0:String}} as function_name
FROM
    JsonInference AS i
LEFT JOIN (
    SELECT
        target_id,
        argMax(value, timestamp) as value
    FROM FloatMetricFeedback
    WHERE metric_name = {{p1:String}}
    GROUP BY target_id
) AS j0 ON i.id = j0.target_id
WHERE
    i.function_name = {{p0:String}} AND j0.value {expected_op_str} {{p2:Float64}}
FORMAT JSONEachRow",
            );
            assert_eq!(sql, expected_sql);
            let expected_params = vec![
                QueryParameter {
                    name: "p0".to_string(),
                    value: "extract_entities".to_string(),
                },
                QueryParameter {
                    name: "p1".to_string(),
                    value: "jaccard_similarity".to_string(),
                },
                QueryParameter {
                    name: "p2".to_string(),
                    value: "0.5".to_string(),
                },
            ];
            assert_eq!(params, expected_params);
        }
    }

    #[tokio::test(flavor = "multi_thread")]
    async fn test_simple_tag_filter_equal() {
        let config = get_e2e_config().await;
        let filter_node = InferenceFilterTreeNode::Tag(TagNode {
            key: "environment".to_string(),
            value: "production".to_string(),
            comparison_operator: TagComparisonOperator::Equal,
        });
        let opts = ListInferencesParams {
            function_name: "extract_entities",
            variant_name: None,
            filters: Some(&filter_node),
            output_source: InferenceOutputSource::Inference,
            limit: None,
            offset: None,
            order_by: None,
            format: ClickhouseFormat::JsonEachRow,
        };
        let (sql, params) = generate_list_inferences_sql(&config, &opts).unwrap();
        let expected_sql = r"
SELECT
    'json' as type,
    formatDateTime(i.timestamp, '%Y-%m-%dT%H:%i:%SZ') as timestamp,
    i.episode_id as episode_id,
    i.id as inference_id,
    i.input as input,
    i.output as output,
    i.output_schema as output_schema,
    i.tags as tags,
    i.variant_name as variant_name,
    {p0:String} as function_name
FROM
    JsonInference AS i
WHERE
    i.function_name = {p0:String} AND i.tags[{p1:String}] = {p2:String}
FORMAT JSONEachRow";
        assert_eq!(sql, expected_sql);
        let expected_params = vec![
            QueryParameter {
                name: "p0".to_string(),
                value: "extract_entities".to_string(),
            },
            QueryParameter {
                name: "p1".to_string(),
                value: "environment".to_string(),
            },
            QueryParameter {
                name: "p2".to_string(),
                value: "production".to_string(),
            },
        ];
        assert_eq!(params, expected_params);
    }

    #[tokio::test(flavor = "multi_thread")]
    async fn test_tag_filter_not_equal() {
        let config = get_e2e_config().await;
        let filter_node = InferenceFilterTreeNode::Tag(TagNode {
            key: "version".to_string(),
            value: "v1.0".to_string(),
            comparison_operator: TagComparisonOperator::NotEqual,
        });
        let opts = ListInferencesParams {
            function_name: "write_haiku",
            variant_name: None,
            filters: Some(&filter_node),
            output_source: InferenceOutputSource::Inference,
            limit: None,
            offset: None,
            order_by: None,
            format: ClickhouseFormat::JsonEachRow,
        };
        let (sql, params) = generate_list_inferences_sql(&config, &opts).unwrap();
        let expected_sql = r"
SELECT
    'chat' as type,
    formatDateTime(i.timestamp, '%Y-%m-%dT%H:%i:%SZ') as timestamp,
    i.episode_id as episode_id,
    i.id as inference_id,
    i.input as input,
    i.output as output,
    i.tags as tags,
    i.tool_params as tool_params,
    i.variant_name as variant_name,
    {p0:String} as function_name
FROM
    ChatInference AS i
WHERE
    i.function_name = {p0:String} AND i.tags[{p1:String}] != {p2:String}
FORMAT JSONEachRow";
        assert_eq!(sql, expected_sql);
        let expected_params = vec![
            QueryParameter {
                name: "p0".to_string(),
                value: "write_haiku".to_string(),
            },
            QueryParameter {
                name: "p1".to_string(),
                value: "version".to_string(),
            },
            QueryParameter {
                name: "p2".to_string(),
                value: "v1.0".to_string(),
            },
        ];
        assert_eq!(params, expected_params);
    }

    #[tokio::test(flavor = "multi_thread")]
    async fn test_tag_filters_in_and_condition() {
        let config = get_e2e_config().await;
        let filter_node = InferenceFilterTreeNode::And {
            children: vec![
                InferenceFilterTreeNode::Tag(TagNode {
                    key: "environment".to_string(),
                    value: "production".to_string(),
                    comparison_operator: TagComparisonOperator::Equal,
                }),
                InferenceFilterTreeNode::Tag(TagNode {
                    key: "region".to_string(),
                    value: "us-west".to_string(),
                    comparison_operator: TagComparisonOperator::Equal,
                }),
            ],
        };
        let opts = ListInferencesParams {
            function_name: "extract_entities",
            variant_name: None,
            filters: Some(&filter_node),
            output_source: InferenceOutputSource::Inference,
            limit: None,
            offset: None,
            order_by: None,
            format: ClickhouseFormat::JsonEachRow,
        };
        let (sql, params) = generate_list_inferences_sql(&config, &opts).unwrap();
        let expected_sql = r"
SELECT
    'json' as type,
    formatDateTime(i.timestamp, '%Y-%m-%dT%H:%i:%SZ') as timestamp,
    i.episode_id as episode_id,
    i.id as inference_id,
    i.input as input,
    i.output as output,
    i.output_schema as output_schema,
    i.tags as tags,
    i.variant_name as variant_name,
    {p0:String} as function_name
FROM
    JsonInference AS i
WHERE
    i.function_name = {p0:String} AND (COALESCE(i.tags[{p1:String}] = {p2:String}, 0) AND COALESCE(i.tags[{p3:String}] = {p4:String}, 0))
FORMAT JSONEachRow";
        assert_eq!(sql, expected_sql);
        let expected_params = vec![
            QueryParameter {
                name: "p0".to_string(),
                value: "extract_entities".to_string(),
            },
            QueryParameter {
                name: "p1".to_string(),
                value: "environment".to_string(),
            },
            QueryParameter {
                name: "p2".to_string(),
                value: "production".to_string(),
            },
            QueryParameter {
                name: "p3".to_string(),
                value: "region".to_string(),
            },
            QueryParameter {
                name: "p4".to_string(),
                value: "us-west".to_string(),
            },
        ];
        assert_eq!(params, expected_params);
    }

    #[tokio::test(flavor = "multi_thread")]
    async fn test_tag_and_metric_filters_combined() {
        let config = get_e2e_config().await;
        let filter_node = InferenceFilterTreeNode::And {
            children: vec![
                InferenceFilterTreeNode::Tag(TagNode {
                    key: "experiment".to_string(),
                    value: "A".to_string(),
                    comparison_operator: TagComparisonOperator::Equal,
                }),
                InferenceFilterTreeNode::FloatMetric(FloatMetricNode {
                    metric_name: "jaccard_similarity".to_string(),
                    value: 0.7,
                    comparison_operator: FloatComparisonOperator::GreaterThan,
                }),
            ],
        };
        let opts = ListInferencesParams {
            function_name: "extract_entities",
            variant_name: None,
            filters: Some(&filter_node),
            output_source: InferenceOutputSource::Inference,
            limit: None,
            offset: None,
            order_by: None,
            format: ClickhouseFormat::JsonEachRow,
        };
        let (sql, params) = generate_list_inferences_sql(&config, &opts).unwrap();
        let expected_sql = r"
SELECT
    'json' as type,
    formatDateTime(i.timestamp, '%Y-%m-%dT%H:%i:%SZ') as timestamp,
    i.episode_id as episode_id,
    i.id as inference_id,
    i.input as input,
    i.output as output,
    i.output_schema as output_schema,
    i.tags as tags,
    i.variant_name as variant_name,
    {p0:String} as function_name
FROM
    JsonInference AS i
LEFT JOIN (
    SELECT
        target_id,
        argMax(value, timestamp) as value
    FROM FloatMetricFeedback
    WHERE metric_name = {p3:String}
    GROUP BY target_id
) AS j0 ON i.id = j0.target_id
WHERE
    i.function_name = {p0:String} AND (COALESCE(i.tags[{p1:String}] = {p2:String}, 0) AND COALESCE(j0.value > {p4:Float64}, 0))
FORMAT JSONEachRow";
        assert_eq!(sql, expected_sql);
        let expected_params = vec![
            QueryParameter {
                name: "p0".to_string(),
                value: "extract_entities".to_string(),
            },
            QueryParameter {
                name: "p1".to_string(),
                value: "experiment".to_string(),
            },
            QueryParameter {
                name: "p2".to_string(),
                value: "A".to_string(),
            },
            QueryParameter {
                name: "p3".to_string(),
                value: "jaccard_similarity".to_string(),
            },
            QueryParameter {
                name: "p4".to_string(),
                value: "0.7".to_string(),
            },
        ];
        assert_eq!(params, expected_params);
    }

    #[tokio::test(flavor = "multi_thread")]
    async fn test_combined_variant_filter_and_metrics() {
        let config = get_e2e_config().await;
        let filter_node = InferenceFilterTreeNode::And {
            children: vec![
                InferenceFilterTreeNode::FloatMetric(FloatMetricNode {
                    metric_name: "jaccard_similarity".to_string(),
                    value: 0.6,
                    comparison_operator: FloatComparisonOperator::GreaterThan,
                }),
                InferenceFilterTreeNode::BooleanMetric(BooleanMetricNode {
                    metric_name: "exact_match".to_string(),
                    value: true,
                }),
            ],
        };
        let opts = ListInferencesParams {
            function_name: "extract_entities",
            variant_name: Some("production"),
            filters: Some(&filter_node),
            output_source: InferenceOutputSource::Demonstration,
            limit: Some(25),
            offset: Some(50),
            order_by: None,
            format: ClickhouseFormat::JsonEachRow,
        };
        let (sql, params) = generate_list_inferences_sql(&config, &opts).unwrap();
        let expected_sql = r"
SELECT
    'json' as type,
    [i.output] as dispreferred_outputs,
    demo_f.value AS output,
    formatDateTime(i.timestamp, '%Y-%m-%dT%H:%i:%SZ') as timestamp,
    i.episode_id as episode_id,
    i.id as inference_id,
    i.input as input,
    i.output_schema as output_schema,
    i.tags as tags,
    i.variant_name as variant_name,
    {p0:String} as function_name
FROM
    JsonInference AS i
JOIN (SELECT inference_id, argMax(value, timestamp) as value FROM DemonstrationFeedback GROUP BY inference_id ) AS demo_f ON i.id = demo_f.inference_id

LEFT JOIN (
    SELECT
        target_id,
        argMax(value, timestamp) as value
    FROM FloatMetricFeedback
    WHERE metric_name = {p2:String}
    GROUP BY target_id
) AS j0 ON i.id = j0.target_id

LEFT JOIN (
    SELECT
        target_id,
        argMax(value, timestamp) as value
    FROM BooleanMetricFeedback
    WHERE metric_name = {p4:String}
    GROUP BY target_id
) AS j1 ON i.id = j1.target_id
WHERE
    i.function_name = {p0:String} AND i.variant_name = {p1:String} AND (COALESCE(j0.value > {p3:Float64}, 0) AND COALESCE(j1.value = {p5:Bool}, 0))
LIMIT {p6:UInt64}
OFFSET {p7:UInt64}
FORMAT JSONEachRow";
        assert_eq!(sql, expected_sql);

        let expected_params = vec![
            QueryParameter {
                name: "p0".to_string(),
                value: "extract_entities".to_string(),
            },
            QueryParameter {
                name: "p1".to_string(),
                value: "production".to_string(),
            },
            QueryParameter {
                name: "p2".to_string(),
                value: "jaccard_similarity".to_string(),
            },
            QueryParameter {
                name: "p3".to_string(),
                value: "0.6".to_string(),
            },
            QueryParameter {
                name: "p4".to_string(),
                value: "exact_match".to_string(),
            },
            QueryParameter {
                name: "p5".to_string(),
                value: "1".to_string(),
            },
            QueryParameter {
                name: "p6".to_string(),
                value: "25".to_string(),
            },
            QueryParameter {
                name: "p7".to_string(),
                value: "50".to_string(),
            },
        ];
        assert_eq!(params, expected_params);
    }

    #[tokio::test(flavor = "multi_thread")]
    async fn test_simple_time_filter() {
        let config = get_e2e_config().await;
        let filter_node = InferenceFilterTreeNode::Time(TimeNode {
            time: DateTime::from_timestamp(1672531200, 0).unwrap(), // 2023-01-01 00:00:00 UTC
            comparison_operator: TimeComparisonOperator::GreaterThan,
        });
        let opts = ListInferencesParams {
            function_name: "extract_entities",
            variant_name: None,
            filters: Some(&filter_node),
            output_source: InferenceOutputSource::Inference,
            limit: None,
            offset: None,
            order_by: None,
            format: ClickhouseFormat::JsonEachRow,
        };
        let (sql, params) = generate_list_inferences_sql(&config, &opts).unwrap();
        let expected_sql = r"
SELECT
    'json' as type,
    formatDateTime(i.timestamp, '%Y-%m-%dT%H:%i:%SZ') as timestamp,
    i.episode_id as episode_id,
    i.id as inference_id,
    i.input as input,
    i.output as output,
    i.output_schema as output_schema,
    i.tags as tags,
    i.variant_name as variant_name,
    {p0:String} as function_name
FROM
    JsonInference AS i
WHERE
    i.function_name = {p0:String} AND i.timestamp > parseDateTimeBestEffort({p1:String})
FORMAT JSONEachRow";
        assert_eq!(sql, expected_sql);
        let expected_params = vec![
            QueryParameter {
                name: "p0".to_string(),
                value: "extract_entities".to_string(),
            },
            QueryParameter {
                name: "p1".to_string(),
                value: "2023-01-01 00:00:00 UTC".to_string(),
            },
        ];
        assert_eq!(params, expected_params);
    }

    #[tokio::test(flavor = "multi_thread")]
    async fn test_all_time_comparison_operators() {
        let config = get_e2e_config().await;
        let operators = vec![
            (TimeComparisonOperator::LessThan, "<"),
            (TimeComparisonOperator::LessThanOrEqual, "<="),
            (TimeComparisonOperator::Equal, "="),
            (TimeComparisonOperator::GreaterThan, ">"),
            (TimeComparisonOperator::GreaterThanOrEqual, ">="),
            (TimeComparisonOperator::NotEqual, "!="),
        ];

        for (op, expected_op_str) in operators {
            let filter_node = InferenceFilterTreeNode::Time(TimeNode {
                time: DateTime::from_timestamp(1672531200, 0).unwrap(), // 2023-01-01 00:00:00 UTC
                comparison_operator: op,
            });
            let opts = ListInferencesParams {
                function_name: "write_haiku",
                variant_name: None,
                filters: Some(&filter_node),
                output_source: InferenceOutputSource::Inference,
                limit: None,
                offset: None,
                order_by: None,
                format: ClickhouseFormat::JsonEachRow,
            };
            let (sql, params) = generate_list_inferences_sql(&config, &opts).unwrap();
            let expected_sql = format!(
                r"
SELECT
    'chat' as type,
    formatDateTime(i.timestamp, '%Y-%m-%dT%H:%i:%SZ') as timestamp,
    i.episode_id as episode_id,
    i.id as inference_id,
    i.input as input,
    i.output as output,
    i.tags as tags,
    i.tool_params as tool_params,
    i.variant_name as variant_name,
    {{p0:String}} as function_name
FROM
    ChatInference AS i
WHERE
    i.function_name = {{p0:String}} AND i.timestamp {expected_op_str} parseDateTimeBestEffort({{p1:String}})
FORMAT JSONEachRow",
            );
            assert_eq!(sql, expected_sql);
            let expected_params = vec![
                QueryParameter {
                    name: "p0".to_string(),
                    value: "write_haiku".to_string(),
                },
                QueryParameter {
                    name: "p1".to_string(),
                    value: "2023-01-01 00:00:00 UTC".to_string(),
                },
            ];
            assert_eq!(params, expected_params);
        }
    }

    #[tokio::test(flavor = "multi_thread")]
    async fn test_time_filter_combined_with_other_filters() {
        let config = get_e2e_config().await;
        let filter_node = InferenceFilterTreeNode::And {
            children: vec![
                InferenceFilterTreeNode::Time(TimeNode {
                    time: DateTime::from_timestamp(1672531200, 0).unwrap(), // 2023-01-01 00:00:00 UTC
                    comparison_operator: TimeComparisonOperator::GreaterThanOrEqual,
                }),
                InferenceFilterTreeNode::Tag(TagNode {
                    key: "environment".to_string(),
                    value: "production".to_string(),
                    comparison_operator: TagComparisonOperator::Equal,
                }),
                InferenceFilterTreeNode::FloatMetric(FloatMetricNode {
                    metric_name: "jaccard_similarity".to_string(),
                    value: 0.8,
                    comparison_operator: FloatComparisonOperator::GreaterThan,
                }),
            ],
        };
        let opts = ListInferencesParams {
            function_name: "extract_entities",
            variant_name: None,
            filters: Some(&filter_node),
            output_source: InferenceOutputSource::Inference,
            limit: Some(10),
            offset: None,
            order_by: None,
            format: ClickhouseFormat::JsonEachRow,
        };
        let (sql, params) = generate_list_inferences_sql(&config, &opts).unwrap();
        let expected_sql = r"
SELECT
    'json' as type,
    formatDateTime(i.timestamp, '%Y-%m-%dT%H:%i:%SZ') as timestamp,
    i.episode_id as episode_id,
    i.id as inference_id,
    i.input as input,
    i.output as output,
    i.output_schema as output_schema,
    i.tags as tags,
    i.variant_name as variant_name,
    {p0:String} as function_name
FROM
    JsonInference AS i
LEFT JOIN (
    SELECT
        target_id,
        argMax(value, timestamp) as value
    FROM FloatMetricFeedback
    WHERE metric_name = {p4:String}
    GROUP BY target_id
) AS j0 ON i.id = j0.target_id
WHERE
    i.function_name = {p0:String} AND (COALESCE(i.timestamp >= parseDateTimeBestEffort({p1:String}), 0) AND COALESCE(i.tags[{p2:String}] = {p3:String}, 0) AND COALESCE(j0.value > {p5:Float64}, 0))
LIMIT {p6:UInt64}
FORMAT JSONEachRow";
        assert_eq!(sql, expected_sql);
        let expected_params = vec![
            QueryParameter {
                name: "p0".to_string(),
                value: "extract_entities".to_string(),
            },
            QueryParameter {
                name: "p1".to_string(),
                value: "2023-01-01 00:00:00 UTC".to_string(),
            },
            QueryParameter {
                name: "p2".to_string(),
                value: "environment".to_string(),
            },
            QueryParameter {
                name: "p3".to_string(),
                value: "production".to_string(),
            },
            QueryParameter {
                name: "p4".to_string(),
                value: "jaccard_similarity".to_string(),
            },
            QueryParameter {
                name: "p5".to_string(),
                value: "0.8".to_string(),
            },
            QueryParameter {
                name: "p6".to_string(),
                value: "10".to_string(),
            },
        ];
        assert_eq!(params, expected_params);
    }

    #[test]
    fn test_stored_inference_deserialization_chat() {
        // Test the ClickHouse version (doubly serialized)
        let json = r#"
            {
                "type": "chat",
                "function_name": "test_function",
                "variant_name": "test_variant",
                "input": "{\"system\": \"you are a helpful assistant\", \"messages\": []}",
                "output": "[{\"type\": \"text\", \"text\": \"Hello! How can I help you today?\"}]",
                "episode_id": "123e4567-e89b-12d3-a456-426614174000",
                "inference_id": "123e4567-e89b-12d3-a456-426614174000",
                "tags": {},
                "tool_params": "{\"tools_available\": [], \"tool_choice\": \"none\", \"parallel_tool_calls\": false}",
                "timestamp": "2023-01-01T00:00:00Z"
            }
        "#;
        let inference: ClickHouseStoredInference = serde_json::from_str(json).unwrap();
        let StoredInference::Chat(chat_inference) = inference.try_into().unwrap() else {
            panic!("Expected a chat inference");
        };
        assert_eq!(chat_inference.function_name, "test_function");
        assert_eq!(chat_inference.variant_name, "test_variant");
        assert_eq!(
            chat_inference.input,
            ResolvedInput {
                system: Some(json!("you are a helpful assistant")),
                messages: vec![],
            }
        );
        assert_eq!(
            chat_inference.output,
            vec!["Hello! How can I help you today?".to_string().into()]
        );
        assert!(chat_inference.dispreferred_outputs.is_empty());
        assert_eq!(
            chat_inference.tool_params,
            ToolCallConfigDatabaseInsert {
                tools_available: vec![],
                tool_choice: ToolChoice::None,
                parallel_tool_calls: Some(false),
            }
        );

        // Test the Python version (singly serialized)
        let json = r#"
        {
            "type": "chat",
            "function_name": "test_function",
            "variant_name": "test_variant",
            "input": {"system": "you are a helpful assistant", "messages": []},
            "output": [{"type": "text", "text": "Hello! How can I help you today?"}],
            "episode_id": "123e4567-e89b-12d3-a456-426614174000",
            "inference_id": "123e4567-e89b-12d3-a456-426614174000",
            "tags": {},
            "tool_params": {"tools_available": [], "tool_choice": "none", "parallel_tool_calls": false},
            "timestamp": "2023-01-01T00:00:00Z"
        }
    "#;
        let inference: StoredInference = serde_json::from_str(json).unwrap();
        let StoredInference::Chat(chat_inference) = inference else {
            panic!("Expected a chat inference");
        };
        assert_eq!(chat_inference.function_name, "test_function");
        assert_eq!(chat_inference.variant_name, "test_variant");
        assert_eq!(
            chat_inference.input,
            ResolvedInput {
                system: Some(json!("you are a helpful assistant")),
                messages: vec![],
            }
        );
        assert_eq!(
            chat_inference.output,
            vec!["Hello! How can I help you today?".to_string().into()]
        );
        assert_eq!(
            chat_inference.tool_params,
            ToolCallConfigDatabaseInsert {
                tools_available: vec![],
                tool_choice: ToolChoice::None,
                parallel_tool_calls: Some(false),
            }
        );
        assert!(chat_inference.dispreferred_outputs.is_empty());
    }

    #[test]
    fn test_stored_inference_deserialization_chat_with_dispreferred_outputs() {
        // Test the ClickHouse version (doubly serialized)
        let json = r#"
            {
                "type": "chat",
                "function_name": "test_function",
                "variant_name": "test_variant",
                "input": "{\"system\": \"you are a helpful assistant\", \"messages\": []}",
                "output": "[{\"type\": \"text\", \"text\": \"Hello! How can I help you today?\"}]",
                "episode_id": "123e4567-e89b-12d3-a456-426614174000",
                "inference_id": "123e4567-e89b-12d3-a456-426614174000",
                "tags": {},
                "tool_params": "",
                "dispreferred_outputs": ["[{\"type\": \"text\", \"text\": \"Goodbye!\"}]"],
                "timestamp": "2023-01-01T00:00:00Z"
            }
        "#;
        let inference: ClickHouseStoredInference = serde_json::from_str(json).unwrap();
        let StoredInference::Chat(chat_inference) = inference.try_into().unwrap() else {
            panic!("Expected a chat inference");
        };
        assert_eq!(
            chat_inference.tool_params,
            ToolCallConfigDatabaseInsert::default()
        );
        assert_eq!(
            chat_inference.dispreferred_outputs,
            vec![vec![ContentBlockChatOutput::Text(Text {
                text: "Goodbye!".to_string(),
            })]]
        );

        // Test the Python version (singly serialized)
        let json = r#"
        {
            "type": "chat",
            "function_name": "test_function",
            "variant_name": "test_variant",
            "input": {"system": "you are a helpful assistant", "messages": []},
            "output": [{"type": "text", "text": "Hello! How can I help you today?"}],
            "episode_id": "123e4567-e89b-12d3-a456-426614174000",
            "inference_id": "123e4567-e89b-12d3-a456-426614174000",
            "tags": {},
            "dispreferred_outputs": [
                [{"type": "text", "text": "Goodbye!"}]
            ],
            "timestamp": "2023-01-01T00:00:00Z"
        }
    "#;
        let inference: StoredInference = serde_json::from_str(json).unwrap();
        let StoredInference::Chat(chat_inference) = inference else {
            panic!("Expected a chat inference");
        };
        assert_eq!(
            chat_inference.dispreferred_outputs,
            vec![vec![ContentBlockChatOutput::Text(Text {
                text: "Goodbye!".to_string(),
            })]]
        );
    }

    #[test]
    fn test_stored_inference_deserialization_json() {
        // Test the ClickHouse version (doubly serialized)
        let json = r#"
            {
                "type": "json",
                "function_name": "test_function",
                "variant_name": "test_variant",
                "input": "{\"system\": \"you are a helpful assistant\", \"messages\": []}",
                "output": "{\"raw\":\"{\\\"answer\\\":\\\"Goodbye\\\"}\",\"parsed\":{\"answer\":\"Goodbye\"}}",
                "episode_id": "123e4567-e89b-12d3-a456-426614174000",
                "inference_id": "123e4567-e89b-12d3-a456-426614174000",
                "tags": {},
                "output_schema": "{\"type\": \"object\", \"properties\": {\"output\": {\"type\": \"string\"}}}",
                "timestamp": "2023-01-01T00:00:00Z"
            }
        "#;
        let inference: ClickHouseStoredInference = serde_json::from_str(json).unwrap();
        let StoredInference::Json(json_inference) = inference.try_into().unwrap() else {
            panic!("Expected a json inference");
        };
        assert_eq!(json_inference.function_name, "test_function");
        assert_eq!(json_inference.variant_name, "test_variant");
        assert_eq!(
            json_inference.input,
            ResolvedInput {
                system: Some(json!("you are a helpful assistant")),
                messages: vec![],
            }
        );
        assert_eq!(
            json_inference.output,
            JsonInferenceOutput {
                raw: Some("{\"answer\":\"Goodbye\"}".to_string()),
                parsed: Some(json!({"answer":"Goodbye"})),
            }
        );
        assert_eq!(
            json_inference.episode_id,
            Uuid::parse_str("123e4567-e89b-12d3-a456-426614174000").unwrap()
        );
        assert_eq!(
            json_inference.inference_id,
            Uuid::parse_str("123e4567-e89b-12d3-a456-426614174000").unwrap()
        );
        assert_eq!(
            json_inference.output_schema,
            json!({"type": "object", "properties": {"output": {"type": "string"}}})
        );
        assert!(json_inference.dispreferred_outputs.is_empty());

        // Test the Python version (singly serialized)
        let json = r#"
         {
             "type": "json",
             "function_name": "test_function",
             "variant_name": "test_variant",
             "input": {"system": "you are a helpful assistant", "messages": []},
             "output": {"raw":"{\"answer\":\"Goodbye\"}","parsed":{"answer":"Goodbye"}},
             "episode_id": "123e4567-e89b-12d3-a456-426614174000",
             "inference_id": "123e4567-e89b-12d3-a456-426614174000",
             "tags": {},
             "output_schema": {"type": "object", "properties": {"output": {"type": "string"}}},
             "timestamp": "2023-01-01T00:00:00Z"
         }
     "#;
        let inference: StoredInference = serde_json::from_str(json).unwrap();
        let StoredInference::Json(json_inference) = inference else {
            panic!("Expected a json inference");
        };
        assert_eq!(json_inference.function_name, "test_function");
        assert_eq!(json_inference.variant_name, "test_variant");
        assert_eq!(
            json_inference.input,
            ResolvedInput {
                system: Some(json!("you are a helpful assistant")),
                messages: vec![],
            }
        );
        assert_eq!(
            json_inference.output,
            JsonInferenceOutput {
                raw: Some("{\"answer\":\"Goodbye\"}".to_string()),
                parsed: Some(json!({"answer":"Goodbye"})),
            }
        );
        assert_eq!(
            json_inference.episode_id,
            Uuid::parse_str("123e4567-e89b-12d3-a456-426614174000").unwrap()
        );
        assert_eq!(
            json_inference.inference_id,
            Uuid::parse_str("123e4567-e89b-12d3-a456-426614174000").unwrap()
        );
        assert_eq!(
            json_inference.output_schema,
            json!({"type": "object", "properties": {"output": {"type": "string"}}})
        );
        assert!(json_inference.dispreferred_outputs.is_empty());
    }

    #[test]
    fn test_stored_inference_deserialization_json_with_dispreferred_outputs() {
        // Test the ClickHouse version (doubly serialized)
        let json = r#"
            {
                "type": "json",
                "function_name": "test_function",
                "variant_name": "test_variant",
                "input": "{\"system\": \"you are a helpful assistant\", \"messages\": []}",
                "dispreferred_outputs": ["{\"raw\":\"{\\\"answer\\\":\\\"Goodbye\\\"}\",\"parsed\":{\"answer\":\"Goodbye\"}}"],
                "output": "{\"raw\":\"{\\\"answer\\\":\\\"Goodbye\\\"}\",\"parsed\":{\"answer\":\"Goodbye\"}}",
                "episode_id": "123e4567-e89b-12d3-a456-426614174000",
                "inference_id": "123e4567-e89b-12d3-a456-426614174000",
                "tags": {},
                "output_schema": "{\"type\": \"object\", \"properties\": {\"output\": {\"type\": \"string\"}}}",
                "timestamp": "2023-01-01T00:00:00Z"
            }
        "#;
        let inference: ClickHouseStoredInference = serde_json::from_str(json).unwrap();
        let StoredInference::Json(json_inference) = inference.try_into().unwrap() else {
            panic!("Expected a json inference");
        };
        assert_eq!(
            json_inference.dispreferred_outputs,
            vec![JsonInferenceOutput {
                raw: Some("{\"answer\":\"Goodbye\"}".to_string()),
                parsed: Some(json!({"answer":"Goodbye"})),
            }]
        );

        // Test the Python version (singly serialized)
        let json = r#"
         {
             "type": "json",
             "function_name": "test_function",
             "variant_name": "test_variant",
             "dispreferred_outputs": [
                {"raw":"{\"answer\":\"Goodbye\"}","parsed":{"answer":"Goodbye"}}
             ],
             "input": {"system": "you are a helpful assistant", "messages": []},
             "output": {"raw":"{\"answer\":\"Goodbye\"}","parsed":{"answer":"Goodbye"}},
             "episode_id": "123e4567-e89b-12d3-a456-426614174000",
             "inference_id": "123e4567-e89b-12d3-a456-426614174000",
             "tags": {},
             "output_schema": {"type": "object", "properties": {"output": {"type": "string"}}},
             "timestamp": "2023-01-01T00:00:00Z"
         }
     "#;
        let inference: StoredInference = serde_json::from_str(json).unwrap();
        let StoredInference::Json(json_inference) = inference else {
            panic!("Expected a json inference");
        };

        assert_eq!(
            json_inference.dispreferred_outputs,
            vec![JsonInferenceOutput {
                raw: Some("{\"answer\":\"Goodbye\"}".to_string()),
                parsed: Some(json!({"answer":"Goodbye"})),
            }]
        );
    }

    #[tokio::test(flavor = "multi_thread")]
    async fn test_order_by_timestamp() {
        let config = get_e2e_config().await;
        let order_by = vec![OrderBy {
            term: OrderByTerm::Timestamp,
            direction: OrderDirection::Desc,
        }];
        let opts = ListInferencesParams {
            function_name: "extract_entities",
            variant_name: None,
            filters: None,
            output_source: InferenceOutputSource::Inference,
            limit: None,
            offset: None,
            order_by: Some(&order_by),
            format: ClickhouseFormat::JsonEachRow,
        };
        let (sql, params) = generate_list_inferences_sql(&config, &opts).unwrap();

        let expected_sql = r"
SELECT
    'json' as type,
    formatDateTime(i.timestamp, '%Y-%m-%dT%H:%i:%SZ') as timestamp,
    i.episode_id as episode_id,
    i.id as inference_id,
    i.input as input,
    i.output as output,
    i.output_schema as output_schema,
    i.tags as tags,
    i.variant_name as variant_name,
    {p0:String} as function_name
FROM
    JsonInference AS i
WHERE
    i.function_name = {p0:String}
ORDER BY i.timestamp DESC NULLS LAST
FORMAT JSONEachRow";
        assert_eq!(sql, expected_sql);

        let expected_params = vec![QueryParameter {
            name: "p0".to_string(),
            value: "extract_entities".to_string(),
        }];
        assert_eq!(params, expected_params);
    }

    #[tokio::test(flavor = "multi_thread")]
    async fn test_order_by_metric() {
        let config = get_e2e_config().await;
        let order_by = vec![OrderBy {
            term: OrderByTerm::Metric {
                name: "jaccard_similarity".to_string(),
            },
            direction: OrderDirection::Asc,
        }];
        let opts = ListInferencesParams {
            function_name: "extract_entities",
            variant_name: None,
            filters: None,
            output_source: InferenceOutputSource::Inference,
            limit: None,
            offset: None,
            order_by: Some(&order_by),
            format: ClickhouseFormat::JsonEachRow,
        };
        let (sql, params) = generate_list_inferences_sql(&config, &opts).unwrap();
        // NOTE: This test case enforces that the joins account for metrics that are only used in the order by clause.
        let expected_sql = r"
SELECT
    'json' as type,
    formatDateTime(i.timestamp, '%Y-%m-%dT%H:%i:%SZ') as timestamp,
    i.episode_id as episode_id,
    i.id as inference_id,
    i.input as input,
    i.output as output,
    i.output_schema as output_schema,
    i.tags as tags,
    i.variant_name as variant_name,
    {p0:String} as function_name
FROM
    JsonInference AS i
LEFT JOIN (
    SELECT
        target_id,
        argMax(value, timestamp) as value
    FROM FloatMetricFeedback
    WHERE metric_name = {p1:String}
    GROUP BY target_id
) AS j0 ON i.id = j0.target_id
WHERE
    i.function_name = {p0:String}
ORDER BY j0.value ASC NULLS LAST
FORMAT JSONEachRow";
        assert_eq!(sql, expected_sql);

        let expected_params = vec![
            QueryParameter {
                name: "p0".to_string(),
                value: "extract_entities".to_string(),
            },
            QueryParameter {
                name: "p1".to_string(),
                value: "jaccard_similarity".to_string(),
            },
        ];
        assert_eq!(params, expected_params);
    }

    #[tokio::test(flavor = "multi_thread")]
    async fn test_multiple_order_by() {
        let config = get_e2e_config().await;
        let order_by = vec![
            OrderBy {
                term: OrderByTerm::Metric {
                    name: "jaccard_similarity".to_string(),
                },
                direction: OrderDirection::Desc,
            },
            OrderBy {
                term: OrderByTerm::Timestamp,
                direction: OrderDirection::Asc,
            },
        ];
        let opts = ListInferencesParams {
            function_name: "extract_entities",
            variant_name: None,
            filters: None,
            output_source: InferenceOutputSource::Inference,
            limit: None,
            offset: None,
            order_by: Some(&order_by),
            format: ClickhouseFormat::JsonEachRow,
        };
        let (sql, params) = generate_list_inferences_sql(&config, &opts).unwrap();

        let expected_sql = r"
SELECT
    'json' as type,
    formatDateTime(i.timestamp, '%Y-%m-%dT%H:%i:%SZ') as timestamp,
    i.episode_id as episode_id,
    i.id as inference_id,
    i.input as input,
    i.output as output,
    i.output_schema as output_schema,
    i.tags as tags,
    i.variant_name as variant_name,
    {p0:String} as function_name
FROM
    JsonInference AS i
LEFT JOIN (
    SELECT
        target_id,
        argMax(value, timestamp) as value
    FROM FloatMetricFeedback
    WHERE metric_name = {p1:String}
    GROUP BY target_id
) AS j0 ON i.id = j0.target_id
WHERE
    i.function_name = {p0:String}
ORDER BY j0.value DESC NULLS LAST, i.timestamp ASC NULLS LAST
FORMAT JSONEachRow";
        assert_eq!(sql, expected_sql);

        let expected_params = vec![
            QueryParameter {
                name: "p0".to_string(),
                value: "extract_entities".to_string(),
            },
            QueryParameter {
                name: "p1".to_string(),
                value: "jaccard_similarity".to_string(),
            },
        ];
        assert_eq!(params, expected_params);
    }
}<|MERGE_RESOLUTION|>--- conflicted
+++ resolved
@@ -307,15 +307,9 @@
     /// The `_select_clauses` is not used *yet*--we will want to add metric columns to the `SELECT` clause for visibility and debugging.
     /// The `joins` is updated with the `JOIN` clauses.
     ///
-<<<<<<< HEAD
     /// NOTE: This is not efficient at all yet. We are doing a lot of `JOIN`s and `GROUP BY`s.
     /// We may be able to do this more efficiently by using subqueries and `CTE`s.
-    /// We're also doing a join per filter. In principle if there is a subtree of the tree that uses the same joined table,
-=======
-    /// NOTE: This is not efficient at all yet. We are doing a lot of JOINs and GROUP BYs.
-    /// We may be able to do this more efficiently by using subqueries and CTEs.
     /// We're also doing a join per filter on metric. In principle if there is a subtree of the tree that uses the same joined table,
->>>>>>> 14a616ec
     /// we could push the condition down into the query before the join
     fn to_clickhouse_sql(
         &self,
