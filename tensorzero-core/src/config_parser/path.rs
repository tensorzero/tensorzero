use std::{
    borrow::Cow,
    path::{Path, PathBuf},
};

use serde::{Deserialize, Serialize};
use toml::{
    de::{DeTable, DeValue},
    Spanned, Table,
};

use crate::error::IMPOSSIBLE_ERROR_MESSAGE;
use crate::error::{Error, ErrorDetails};

/// Wrapper type to enforce proper handling of toml-relative paths.
/// When we add support for config globbing, we'll require deserializing
/// all paths (e.g. `system_schema`) as `TomlRelativePath`s, which will
/// track the original `.toml` file in order to perform correct relative path resolution.
#[derive(Debug, Clone, PartialEq, Eq, Hash, Deserialize, Serialize)]
#[cfg_attr(test, derive(ts_rs::TS))]
#[cfg_attr(test, ts(export))]
pub struct TomlRelativePath {
    __tensorzero_remapped_path: PathBuf,
    /// This should be set for dynamic variants to indicate what the file contents would have been at this remapped path.
    #[serde(default)]
    __data: Option<String>,
}

impl TomlRelativePath {
    /// Creates a new 'fake path' - this is currently used to construct
    /// `tensorzero::llm_judge` template paths for evaluators
<<<<<<< HEAD
    #[must_use]
    pub fn new_fake_path(fake_path: String) -> Self {
=======
    pub fn new_fake_path(fake_path: String, data: String) -> Self {
>>>>>>> cae01ce3
        Self {
            __tensorzero_remapped_path: PathBuf::from(fake_path),
            __data: Some(data),
        }
    }

    /// Obtains the key for templating purposes (may not be a real path)
    pub fn get_template_key(&self) -> String {
        self.__tensorzero_remapped_path.display().to_string()
    }

    /// Obtains the real path for this path, if it is a real path.
    /// If it is a fake path, like those passed in from the dynamic variant config
    /// this returns an error.
    pub fn get_real_path(&self) -> Result<&Path, Error> {
        if self.__data.is_some() {
            return Err(ErrorDetails::InternalError {
                message: "Attempted to get real path for a fake path with data".to_string(),
            }
            .into());
        }
        Ok(self.__tensorzero_remapped_path.as_ref())
    }
<<<<<<< HEAD
    #[must_use]
    pub fn path(&self) -> &Path {
        &self.path
=======

    /// Obtains the data that this path contains.
    /// For a real path this will read from the file system.
    /// For a fake path this will return the data that was passed in.
    pub fn read(&self) -> Result<String, Error> {
        if let Some(data) = &self.__data {
            Ok(data.clone())
        } else {
            std::fs::read_to_string(&self.__tensorzero_remapped_path).map_err(|e| {
                Error::new(ErrorDetails::Config {
                    message: format!(
                        "Failed to read file at {}: {}",
                        self.__tensorzero_remapped_path.to_string_lossy(),
                        e
                    ),
                })
            })
        }
>>>>>>> cae01ce3
    }

    /// Test-only method for unit tests.
    /// This allows constructing a `TomlRelativePath` outside of deserializing from a toml file
    #[cfg(any(test, feature = "e2e_tests"))]
<<<<<<< HEAD
    #[must_use]
    pub fn new_for_tests(buf: PathBuf) -> Self {
        Self { path: buf }
=======
    pub fn new_for_tests(buf: PathBuf, data: Option<String>) -> Self {
        Self {
            __tensorzero_remapped_path: buf,
            __data: data,
        }
>>>>>>> cae01ce3
    }
}

#[cfg(any(test, feature = "e2e_tests"))]
impl From<&str> for TomlRelativePath {
    fn from(path: &str) -> Self {
        TomlRelativePath {
            __tensorzero_remapped_path: PathBuf::from(path),
            __data: None,
        }
    }
}

#[derive(Debug, Copy, Clone)]
enum PathComponent {
    Literal(&'static str),
    Wildcard,
}

/// This stores patterns for every possible file path that can be stored in a TensorZero config file.
/// For example, `functions.my_function.system_schema = "some/relative/schema_path.json"` is matched by
/// `&[PathComponent::Literal("functions"), PathComponent::Wildcard, PathComponent::Literal("system_schema")]`
///
/// Any config struct that stores a `TomlRelativePath` needs a corresponding entry in this array.
/// If an entry is missing, then deserializing the struct will fail, as the `TomlRelativePath` deserializer
/// expects a table produced by `resolve_paths`.
///
/// During config loading, we pre-process the `toml::de::DeTable`, and convert all entries located at
/// `TARGET_PATH_COMPONENTS` (which should be strings) into absolute paths, using the source TOML file
/// as the base path. For example, `functions.my_function.system_schema = "some/relative/schema_path.json"
/// will become `functions.my_function.system_schema = { __tensorzero_remapped_path = "base/directory/some/relative/schema_path.json" }`
///
/// This allows us to abstract over config file globbing, and allow almost all of the codebase to work with
/// absolute paths, without needing to know which TOML file a particular path was originally written in.
///
/// You should avoid declaring a `PathBuf` inside any TensorZero config structs, unless you're certain
/// that the path should not be relative to the TOML file that it's written in.
///
/// One alternative we considered was use `Spanned<PathBuf>` in our config structs, and deserialize from
/// a `toml::de::DeTable`. Unfortunately, this breaks whenever serde has an internal 'boundary'
/// (internally-tagged enums, `#[serde(flatten)]`, and possible other attributes). In these cases, serde
/// will deserialize into its own custom type (consuming the original `Deserializer`), and continue
/// deserializing with the internal serde `Deserializer`. This causes any extra information to get
/// lost (including the span information held by the `toml::de::DeTable` deserializer).
/// While it might be possible to work around this (similar to what we do for error messages in
/// the `TensorZeroDeserialize` macro), this is a load-bearing part of the codebase, and implicitly
/// depends on internal Serde implementation details.
static TARGET_PATH_COMPONENTS: &[&[PathComponent]] = &[
    &[
        PathComponent::Literal("functions"),
        PathComponent::Wildcard,
        PathComponent::Literal("system_schema"),
    ],
    &[
        PathComponent::Literal("functions"),
        PathComponent::Wildcard,
        PathComponent::Literal("user_schema"),
    ],
    &[
        PathComponent::Literal("functions"),
        PathComponent::Wildcard,
        PathComponent::Literal("assistant_schema"),
    ],
    &[
        PathComponent::Literal("functions"),
        PathComponent::Wildcard,
        PathComponent::Literal("output_schema"),
    ],
    &[
        PathComponent::Literal("functions"),
        PathComponent::Wildcard,
        PathComponent::Literal("variants"),
        PathComponent::Wildcard,
        PathComponent::Literal("system_schema"),
    ],
    &[
        PathComponent::Literal("functions"),
        PathComponent::Wildcard,
        PathComponent::Literal("variants"),
        PathComponent::Wildcard,
        PathComponent::Literal("user_schema"),
    ],
    &[
        PathComponent::Literal("functions"),
        PathComponent::Wildcard,
        PathComponent::Literal("variants"),
        PathComponent::Wildcard,
        PathComponent::Literal("assistant_schema"),
    ],
    &[
        PathComponent::Literal("functions"),
        PathComponent::Wildcard,
        PathComponent::Literal("variants"),
        PathComponent::Wildcard,
        PathComponent::Literal("output_schema"),
    ],
    &[
        PathComponent::Literal("functions"),
        PathComponent::Wildcard,
        PathComponent::Literal("variants"),
        PathComponent::Wildcard,
        PathComponent::Literal("system_instructions"),
    ],
    &[
        PathComponent::Literal("functions"),
        PathComponent::Wildcard,
        PathComponent::Literal("variants"),
        PathComponent::Wildcard,
        PathComponent::Literal("system_template"),
    ],
    &[
        PathComponent::Literal("functions"),
        PathComponent::Wildcard,
        PathComponent::Literal("variants"),
        PathComponent::Wildcard,
        PathComponent::Literal("user_template"),
    ],
    &[
        PathComponent::Literal("functions"),
        PathComponent::Wildcard,
        PathComponent::Literal("variants"),
        PathComponent::Wildcard,
        PathComponent::Literal("assistant_template"),
    ],
    &[
        PathComponent::Literal("functions"),
        PathComponent::Wildcard,
        PathComponent::Literal("variants"),
        PathComponent::Wildcard,
        PathComponent::Literal("evaluator"),
        PathComponent::Literal("system_instructions"),
    ],
    &[
        PathComponent::Literal("functions"),
        PathComponent::Wildcard,
        PathComponent::Literal("variants"),
        PathComponent::Wildcard,
        PathComponent::Literal("evaluator"),
        PathComponent::Literal("system_template"),
    ],
    &[
        PathComponent::Literal("functions"),
        PathComponent::Wildcard,
        PathComponent::Literal("variants"),
        PathComponent::Wildcard,
        PathComponent::Literal("evaluator"),
        PathComponent::Literal("user_template"),
    ],
    &[
        PathComponent::Literal("functions"),
        PathComponent::Wildcard,
        PathComponent::Literal("variants"),
        PathComponent::Wildcard,
        PathComponent::Literal("evaluator"),
        PathComponent::Literal("assistant_template"),
    ],
    &[
        PathComponent::Literal("functions"),
        PathComponent::Wildcard,
        PathComponent::Literal("variants"),
        PathComponent::Wildcard,
        PathComponent::Literal("fuser"),
        PathComponent::Literal("system_instructions"),
    ],
    &[
        PathComponent::Literal("functions"),
        PathComponent::Wildcard,
        PathComponent::Literal("variants"),
        PathComponent::Wildcard,
        PathComponent::Literal("fuser"),
        PathComponent::Literal("system_template"),
    ],
    &[
        PathComponent::Literal("functions"),
        PathComponent::Wildcard,
        PathComponent::Literal("variants"),
        PathComponent::Wildcard,
        PathComponent::Literal("fuser"),
        PathComponent::Literal("user_template"),
    ],
    &[
        PathComponent::Literal("functions"),
        PathComponent::Wildcard,
        PathComponent::Literal("variants"),
        PathComponent::Wildcard,
        PathComponent::Literal("fuser"),
        PathComponent::Literal("assistant_template"),
    ],
    &[
        PathComponent::Literal("evaluations"),
        PathComponent::Wildcard,
        PathComponent::Literal("evaluators"),
        PathComponent::Wildcard,
        PathComponent::Literal("variants"),
        PathComponent::Wildcard,
        PathComponent::Literal("system_instructions"),
    ],
    &[
        PathComponent::Literal("evaluations"),
        PathComponent::Wildcard,
        PathComponent::Literal("evaluators"),
        PathComponent::Wildcard,
        PathComponent::Literal("variants"),
        PathComponent::Wildcard,
        PathComponent::Literal("evaluator"),
        PathComponent::Literal("system_instructions"),
    ],
    &[
        PathComponent::Literal("evaluations"),
        PathComponent::Wildcard,
        PathComponent::Literal("evaluators"),
        PathComponent::Wildcard,
        PathComponent::Literal("variants"),
        PathComponent::Wildcard,
        PathComponent::Literal("evaluator"),
        PathComponent::Literal("system_template"),
    ],
    &[
        PathComponent::Literal("evaluations"),
        PathComponent::Wildcard,
        PathComponent::Literal("evaluators"),
        PathComponent::Wildcard,
        PathComponent::Literal("variants"),
        PathComponent::Wildcard,
        PathComponent::Literal("evaluator"),
        PathComponent::Literal("user_template"),
    ],
    &[
        PathComponent::Literal("evaluations"),
        PathComponent::Wildcard,
        PathComponent::Literal("evaluators"),
        PathComponent::Wildcard,
        PathComponent::Literal("variants"),
        PathComponent::Wildcard,
        PathComponent::Literal("evaluator"),
        PathComponent::Literal("assistant_template"),
    ],
    &[
        PathComponent::Literal("evaluations"),
        PathComponent::Wildcard,
        PathComponent::Literal("evaluators"),
        PathComponent::Wildcard,
        PathComponent::Literal("variants"),
        PathComponent::Wildcard,
        PathComponent::Literal("fuser"),
        PathComponent::Literal("system_instructions"),
    ],
    &[
        PathComponent::Literal("evaluations"),
        PathComponent::Wildcard,
        PathComponent::Literal("evaluators"),
        PathComponent::Wildcard,
        PathComponent::Literal("variants"),
        PathComponent::Wildcard,
        PathComponent::Literal("fuser"),
        PathComponent::Literal("system_template"),
    ],
    &[
        PathComponent::Literal("evaluations"),
        PathComponent::Wildcard,
        PathComponent::Literal("evaluators"),
        PathComponent::Wildcard,
        PathComponent::Literal("variants"),
        PathComponent::Wildcard,
        PathComponent::Literal("fuser"),
        PathComponent::Literal("user_template"),
    ],
    &[
        PathComponent::Literal("evaluations"),
        PathComponent::Wildcard,
        PathComponent::Literal("evaluators"),
        PathComponent::Wildcard,
        PathComponent::Literal("variants"),
        PathComponent::Wildcard,
        PathComponent::Literal("fuser"),
        PathComponent::Literal("assistant_template"),
    ],
    &[
        PathComponent::Literal("tools"),
        PathComponent::Wildcard,
        PathComponent::Literal("parameters"),
    ],
    &[
        PathComponent::Literal("gateway"),
        PathComponent::Literal("template_filesystem_access"),
        PathComponent::Literal("base_path"),
    ],
];

/// Converts a `toml::DeValue` to a `toml::Value`.
/// This just removes all of the `Spanned` wrappers, and leaves the value otherwise unchanged.
pub(super) fn de_value_to_value(value: DeValue<'_>) -> Result<toml::Value, Error> {
    let value = match value {
        DeValue::String(string) => toml::Value::String(string.to_string()),
        DeValue::Integer(integer) => {
            toml::Value::Integer(integer.to_string().parse().map_err(|e| {
                Error::new(ErrorDetails::Config {
                    message: format!("Failed to parse integer: {e}"),
                })
            })?)
        }
        DeValue::Float(float) => toml::Value::Float(float.to_string().parse().map_err(|e| {
            Error::new(ErrorDetails::Config {
                message: format!("Failed to parse float: {e}"),
            })
        })?),
        DeValue::Boolean(boolean) => toml::Value::Boolean(boolean),
        DeValue::Array(array) => toml::Value::Array(
            array
                .into_iter()
                .map(|val| de_value_to_value(val.into_inner()))
                .collect::<Result<Vec<toml::Value>, Error>>()?,
        ),
        DeValue::Datetime(datetime) => toml::Value::Datetime(datetime),
        DeValue::Table(table) => toml::Value::Table(
            table
                .into_iter()
                .map(|(key, value)| {
                    let key = key.into_inner().to_string();
                    let value = de_value_to_value(value.into_inner())?;
                    Ok((key, value))
                })
                .collect::<Result<Table, Error>>()?,
        ),
    };
    Ok(value)
}

struct TargetData<'a, 'b> {
    /// The current PathComponent we're visiting
    component: PathComponent,
    /// The remaining components in our path
    tail: &'b [PathComponent],
    /// The entry we're visiting
    entry: &'b mut DeValue<'a>,
    /// The path in the user-specified config that we visited to reach `entry`
    /// We use this when reporting errors
    error_path: Vec<String>,
}

/// Visits all of the entries declared in `TARGET_PATH_COMPONENTS`, and resolves relative paths into
/// absolute paths. The original entries held string paths written by the user
/// (e.g. `functions.my_function.system_schema = "some/relative/schema_path.json"`),
/// while the output table stores nested tables of the form expected by the `TomlRelativePath` deserializer.
/// This ensures that missing entries in `TARGET_PATH_COMPONENTS` produce an error if we try to deserialize
/// a `TomlRelativePath`, rather than silently deserializing to an incorrect path.
///
/// This currently uses the provided `base_path` to resolve relative paths. Once we add config globbing support,
/// this will be removed in favor of using the `Spanned` data from the original `DeTable`
pub(super) fn resolve_toml_relative_paths(
    table: DeTable<'_>,
    base_path: &Path,
) -> Result<Table, Error> {
    let mut root = DeValue::Table(table);
    for path in TARGET_PATH_COMPONENTS {
        let mut targets = vec![TargetData {
            component: path[0],
            tail: &path[1..],
            entry: &mut root,
            error_path: vec![],
        }];
        while let Some(target_data) = targets.pop() {
            let mut error_path = target_data.error_path.clone();
            // We're reached the last component in our path - look up the key, and replace the value with
            // the `__tensorzero_remapped_path` table expected by the `TomlRelativePath` deserializer
            if target_data.tail.is_empty() {
                match target_data.component {
                    PathComponent::Literal(literal) => {
                        error_path.push(literal.to_string());
                        let DeValue::Table(entry) = target_data.entry else {
                            return Err(ErrorDetails::Config {
                                message: format!(
                                    "`{}`: Expected a table, found {}",
                                    error_path.join("."),
                                    target_data.entry.type_str()
                                ),
                            }
                            .into());
                        };
                        // Spanned ignores the span for Hash/PartialEq, so we can use a dummy span for the lookup
                        if let Some(entry) = entry.get_mut(literal) {
                            if let DeValue::String(target_string) = entry.get_mut() {
                                let target_path = Path::new(&**target_string);
                                let mut inner_table = DeTable::new();

                                // We use dummy spans for now - this may change when we implement globbing
                                inner_table.insert(
                                    Spanned::new(
                                        0..0,
                                        Cow::Owned("__tensorzero_remapped_path".to_string()),
                                    ),
                                    Spanned::new(
                                        0..0,
                                        DeValue::String(Cow::Owned(
                                            // Note - when we implement globbing, we'll obtain `base_path` using the span of the `entry`
                                            base_path
                                                .join(target_path)
                                                .to_str()
                                                .ok_or_else(|| {
                                                    Error::new(ErrorDetails::Config {
                                                        message: format!(
                                                            "`{}`: Path was not valid utf-8: base_path={base_path:?}, target_path={target_path:?}",
                                                            error_path.join(".")
                                                        ),
                                                    })
                                                })?
                                                .to_string(),
                                        )),
                                    ),
                                );
                                // Overwrite the original `"relative/schema_path.json"` value with
                                // a table that looks like `{"__tensorzero_remapped_path": "/my/base/path/relative/schema_path.json"}`
                                *entry = Spanned::new(0..0, DeValue::Table(inner_table));
                            } else {
                                return Err(ErrorDetails::Config {
                                    message: format!(
                                        "`{}`: Expected a string, found {}",
                                        error_path.join("."),
                                        entry.get_ref().type_str()
                                    ),
                                }
                                .into());
                            }
                        }
                    }
                    PathComponent::Wildcard => {
                        return Err(ErrorDetails::InternalError {
                            message: format!(
                                "`{}`: Path cannot end with a wildcard. {IMPOSSIBLE_ERROR_MESSAGE}",
                                error_path.join(".")
                            ),
                        }
                        .into())
                    }
                }
            } else {
                // We're not at the end of the path, so we push new entries to our 'targets' stack
                match target_data.component {
                    PathComponent::Literal(literal) => {
                        error_path.push(literal.to_string());
                        let DeValue::Table(entry) = target_data.entry else {
                            return Err(ErrorDetails::Config {
                                message: format!(
                                    "`{}`: Expected a table, found {}",
                                    error_path.join("."),
                                    target_data.entry.type_str()
                                ),
                            }
                            .into());
                        };
                        // If the literal is present in the user-provided table, traverse into the value
                        if let Some(entry) = entry.get_mut(literal) {
                            targets.push(TargetData {
                                component: target_data.tail[0],
                                tail: &target_data.tail[1..],
                                entry: entry.get_mut(),
                                error_path,
                            });
                        }
                    }
                    // For wildcards, push all of the table values onto our stack. This is used to process
                    // all entries within a table (e.g. `[functions.first_function]`, `[functions.second_function]`, etc.)
                    PathComponent::Wildcard => {
                        if let DeValue::Table(table) = target_data.entry {
                            for (key, value) in table.iter_mut() {
                                let mut error_path = error_path.clone();
                                error_path.push(key.get_ref().to_string());
                                targets.push(TargetData {
                                    component: target_data.tail[0],
                                    tail: &target_data.tail[1..],
                                    entry: value.get_mut(),
                                    error_path,
                                });
                            }
                        } else {
                            return Err(ErrorDetails::Config {
                                message: format!(
                                    "`{}`: Expected a table, found {}",
                                    target_data.error_path.join("."),
                                    target_data.entry.type_str()
                                ),
                            }
                            .into());
                        }
                    }
                }
            }
        }
    }
    let value = de_value_to_value(root)?;
    match value {
        toml::Value::Table(table) => Ok(table),
        _ => Err(ErrorDetails::InternalError {
            message: format!("Root is not a table. {IMPOSSIBLE_ERROR_MESSAGE}"),
        }
        .into()),
    }
}

#[cfg(test)]
mod tests {
    use super::*;

    #[test]
    fn test_resolve_toml_relative_paths() {
        let table =
            DeTable::parse(r#"functions.my_function.system_schema = "relative/schema_path.json""#)
                .unwrap();

        let resolved =
            resolve_toml_relative_paths(table.into_inner(), Path::new("my/base/path")).unwrap();
        assert_eq!(
            resolved,
            toml::from_str(
                r#"functions.my_function.system_schema = { __tensorzero_remapped_path = "my/base/path/relative/schema_path.json" }"#
            )
            .unwrap()
        );
    }

    #[test]
    fn test_invalid_resolve_toml_relative_paths() {
        let table = DeTable::parse("functions.my_function.system_schema = 123").unwrap();
        let err =
            resolve_toml_relative_paths(table.into_inner(), Path::new("my/base/path")).unwrap_err();
        assert_eq!(
            *err.get_details(),
            ErrorDetails::Config {
                message: "`functions.my_function.system_schema`: Expected a string, found integer"
                    .to_string(),
            }
        );
    }
}<|MERGE_RESOLUTION|>--- conflicted
+++ resolved
@@ -29,12 +29,8 @@
 impl TomlRelativePath {
     /// Creates a new 'fake path' - this is currently used to construct
     /// `tensorzero::llm_judge` template paths for evaluators
-<<<<<<< HEAD
     #[must_use]
-    pub fn new_fake_path(fake_path: String) -> Self {
-=======
     pub fn new_fake_path(fake_path: String, data: String) -> Self {
->>>>>>> cae01ce3
         Self {
             __tensorzero_remapped_path: PathBuf::from(fake_path),
             __data: Some(data),
@@ -42,6 +38,7 @@
     }
 
     /// Obtains the key for templating purposes (may not be a real path)
+    #[must_use]
     pub fn get_template_key(&self) -> String {
         self.__tensorzero_remapped_path.display().to_string()
     }
@@ -58,11 +55,6 @@
         }
         Ok(self.__tensorzero_remapped_path.as_ref())
     }
-<<<<<<< HEAD
-    #[must_use]
-    pub fn path(&self) -> &Path {
-        &self.path
-=======
 
     /// Obtains the data that this path contains.
     /// For a real path this will read from the file system.
@@ -81,23 +73,17 @@
                 })
             })
         }
->>>>>>> cae01ce3
     }
 
     /// Test-only method for unit tests.
     /// This allows constructing a `TomlRelativePath` outside of deserializing from a toml file
     #[cfg(any(test, feature = "e2e_tests"))]
-<<<<<<< HEAD
     #[must_use]
-    pub fn new_for_tests(buf: PathBuf) -> Self {
-        Self { path: buf }
-=======
     pub fn new_for_tests(buf: PathBuf, data: Option<String>) -> Self {
         Self {
             __tensorzero_remapped_path: buf,
             __data: data,
         }
->>>>>>> cae01ce3
     }
 }
 
