--- conflicted
+++ resolved
@@ -744,15 +744,9 @@
     }
 
     /// Get all templates from the config
-<<<<<<< HEAD
     /// The `HashMap` returned is a mapping from the path as given in the `TOML` file
     /// (relative to the directory containing the `TOML` file) to the file contents.
-    /// The former path is used as the name of the template for retrievaluation by variants later.
-=======
-    /// The HashMap returned is a mapping from the path as given in the TOML file
-    /// (relative to the directory containing the TOML file) to the file contents.
     /// The former path is used as the name of the template for retrieval by variants later.
->>>>>>> c09b8d3b
     pub fn get_templates(&self) -> HashMap<String, String> {
         let mut templates = HashMap::new();
 
