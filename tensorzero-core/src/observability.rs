--- conflicted
+++ resolved
@@ -1,7 +1,3 @@
-<<<<<<< HEAD
-use std::hash::Hasher;
-use std::str::FromStr;
-=======
 //! TensorZero observability code.
 //!
 //! This module contains code for three inter-related observability systems:
@@ -52,7 +48,6 @@
 use std::hash::Hash;
 use std::hash::Hasher;
 use std::time::Duration;
->>>>>>> 0fbeaacd
 
 use axum::extract::MatchedPath;
 use axum::middleware::Next;
@@ -69,15 +64,6 @@
 use opentelemetry_sdk::trace::SdkTracer;
 use opentelemetry_sdk::trace::{SdkTracerProvider, SpanExporter};
 use opentelemetry_sdk::Resource;
-<<<<<<< HEAD
-use std::hash::Hash;
-use tokio_util::task::TaskTracker;
-use tonic::metadata::{AsciiMetadataKey, MetadataValue};
-use tower_http::trace::TraceLayer;
-use tracing::level_filters::LevelFilter;
-use tracing::Span;
-use tracing_opentelemetry::{OpenTelemetrySpanExt, PreSampledTracer};
-=======
 use std::str::FromStr;
 use tokio_util::task::TaskTracker;
 use tonic::metadata::AsciiMetadataKey;
@@ -89,7 +75,6 @@
 use tracing::{Level, Span};
 use tracing_opentelemetry::OpenTelemetrySpanExt;
 use tracing_opentelemetry::PreSampledTracer;
->>>>>>> 0fbeaacd
 use tracing_subscriber::layer::Filter;
 use tracing_subscriber::{filter, EnvFilter, Registry};
 use tracing_subscriber::{layer::SubscriberExt, util::SubscriberInitExt, Layer};
@@ -136,15 +121,6 @@
     provider: SdkTracerProvider,
 }
 
-<<<<<<< HEAD
-pub struct TracerWrapper {
-    default_tracer: SdkTracer,
-    default_provider: SdkTracerProvider,
-    custom_tracers: Cache<CustomTracerKey, CustomTracer>,
-    shutdown_tasks: TaskTracker,
-}
-
-=======
 /// A special wrapper to dispatch to different `Tracer` implementations based on our `Context` and `Span`
 /// being exported.
 /// By default, we forward to `default_tracer`/`default_provider`. When we have a `CustomTracerKey` in our `Context`
@@ -167,7 +143,6 @@
 
 /// Builds a new `SdkTracerProvider`, which will attach the extra headers from `metadata`
 /// to outgoing OTLP export requests.
->>>>>>> 0fbeaacd
 fn build_tracer<T: SpanExporter + 'static>(
     metadata: MetadataMap,
     override_exporter: Option<T>,
@@ -205,21 +180,16 @@
 impl Tracer for TracerWrapper {
     type Span = <SdkTracer as Tracer>::Span;
 
-<<<<<<< HEAD
-=======
     // This is the only method where we dispatch to a different `Tracer` - all other methods
     // just forward to `default_tracer`/`default_provider`.
     // This is fine, since `build_with_context` is the only method used by `tracing-opentelemetry`
     // when building an OpenTelemetry span from a `tracing::Span`.
->>>>>>> 0fbeaacd
     fn build_with_context(
         &self,
         builder: opentelemetry::trace::SpanBuilder,
         parent_cx: &opentelemetry::Context,
     ) -> Self::Span {
         if let Some(key) = parent_cx.get::<CustomTracerKey>() {
-<<<<<<< HEAD
-=======
             // This is the potentially expensive part - we need to dynamically create a new `SdkTracer`.
             // If this ends up causing performance issues (due to thrashing the `custom_tracers` cache,
             // or `build_tracer` becoming expensive), then we should do the following:
@@ -228,7 +198,6 @@
             //    and don't immediately create the `SdkTracer`.
             // 3. In the `Drop` impl for `SpanWrapper`, call `tokio::task::spawn_blocking`, and perform the cache
             //    lookup and nested `build_with_context` inside the closure.
->>>>>>> 0fbeaacd
             let tracer = self.custom_tracers.try_get_with_by_ref(key, || {
                 // We need to provide a dummy generic parameter to satisfy the compiler
                 let (provider, tracer) = build_tracer::<opentelemetry_otlp::SpanExporter>(
@@ -253,43 +222,6 @@
 
         self.default_tracer.build_with_context(builder, parent_cx)
     }
-<<<<<<< HEAD
-
-    fn start<T>(&self, name: T) -> Self::Span
-    where
-        T: Into<std::borrow::Cow<'static, str>>,
-    {
-        self.default_tracer.start(name)
-    }
-
-    fn start_with_context<T>(&self, name: T, parent_cx: &opentelemetry::Context) -> Self::Span
-    where
-        T: Into<std::borrow::Cow<'static, str>>,
-    {
-        self.default_tracer.start_with_context(name, parent_cx)
-    }
-
-    fn span_builder<T>(&self, name: T) -> opentelemetry::trace::SpanBuilder
-    where
-        T: Into<std::borrow::Cow<'static, str>>,
-    {
-        self.default_tracer.span_builder(name)
-    }
-
-    fn build(&self, builder: opentelemetry::trace::SpanBuilder) -> Self::Span {
-        self.default_tracer.build(builder)
-    }
-
-    fn in_span<T, F, N>(&self, name: N, f: F) -> T
-    where
-        F: FnOnce(opentelemetry::Context) -> T,
-        N: Into<std::borrow::Cow<'static, str>>,
-        Self::Span: Send + Sync + 'static,
-    {
-        self.default_tracer.in_span(name, f)
-    }
-=======
->>>>>>> 0fbeaacd
 }
 
 impl PreSampledTracer for TracerWrapper {
@@ -326,9 +258,6 @@
         default_tracer: tracer,
         default_provider: provider,
         custom_tracers: Cache::builder()
-<<<<<<< HEAD
-            .eviction_listener(move |_key, val: CustomTracer, _reason| {
-=======
             .max_capacity(32)
             // Expire entries that have been idle for 1 hour
             .time_to_idle(Duration::from_secs(60 * 60))
@@ -336,18 +265,13 @@
                 // When we evict a `CustomTracer` from the cache, shut it down, and add the shutdown task
                 // to `shutdown_tasks` so that we can wait for all of the custom tracers to shut down
                 // during gateway shutdown.
->>>>>>> 0fbeaacd
                 shutdown_tasks_clone.spawn(shutdown_otel(val.provider));
             })
             .build(),
         shutdown_tasks,
     };
 
-<<<<<<< HEAD
-    // Cloning of these types internally peresrves a reference - we don't need our own `Arc` here
-=======
     // Cloning of these types internally preserves a reference - we don't need our own `Arc` here
->>>>>>> 0fbeaacd
     let cloned_wrapper = TracerWrapper {
         default_tracer: wrapper.default_tracer.clone(),
         default_provider: wrapper.default_provider.clone(),
@@ -362,10 +286,7 @@
     })
 }
 
-<<<<<<< HEAD
-=======
 /// Shuts down the provided `SdkTracerProvider`, and asynchronously waits for the shutdown to complete.
->>>>>>> 0fbeaacd
 async fn shutdown_otel(provider: SdkTracerProvider) -> Result<(), Error> {
     tokio::task::spawn_blocking(move || {
         let id = Uuid::now_v7();
@@ -504,18 +425,12 @@
 ///    If a `CustomTracerKey` is not present, we use the default OTLP tracer
 ///    (which exports without any extra headers set).
 ///
-<<<<<<< HEAD
-/// 5. The custom `SdkTracer` is preseved in a `moka::Cache` for subsequent requests.
-const TENSORZERO_OTLP_HEADERS_PREFIX: &str = "tensorzero-otlp-traces-extra-header-";
-
-=======
 /// 5. The custom `SdkTracer` is preserved in a `moka::Cache` for subsequent requests.
 const TENSORZERO_OTLP_HEADERS_PREFIX: &str = "tensorzero-otlp-traces-extra-header-";
 
 // Removes all of the headers prefixed with `TENSORZERO_OTLP_HEADERS_PREFIX`.
 // If any are present, constructs a `CustomTracerKey` with all of the  matching header/value pairs
 // (with `TENSORZERO_OTLP_HEADERS_PREFIX` removed from the header name).
->>>>>>> 0fbeaacd
 fn extract_tensorzero_headers(headers: &HeaderMap) -> Result<Option<CustomTracerKey>, Error> {
     let mut metadata = MetadataMap::new();
     for (name, value) in headers {
@@ -537,13 +452,8 @@
             metadata.insert(key, value);
         }
     }
-<<<<<<< HEAD
-    tracing::debug!("Using custom OTLP headers: {:?}", metadata);
-    if !metadata.is_empty() {
-=======
     if !metadata.is_empty() {
         tracing::debug!("Using custom OTLP headers: {:?}", metadata);
->>>>>>> 0fbeaacd
         return Ok(Some(CustomTracerKey {
             extra_headers: metadata,
         }));
@@ -551,11 +461,8 @@
     Ok(None)
 }
 
-<<<<<<< HEAD
-=======
 // This needs to be a separate middleware function (and not part of our `make_span` function in `apply_otel_http_trace_layer`),
 // since we need to be able to reject the request if the headers fail to parse.
->>>>>>> 0fbeaacd
 async fn tensorzero_otlp_headers_middleware(
     mut req: axum::extract::Request,
     next: Next,
@@ -595,12 +502,9 @@
             span.set_parent(
                 tracing_opentelemetry_instrumentation_sdk::http::extract_context(req.headers()),
             );
-<<<<<<< HEAD
-=======
             // We need our custom context to be active for both the span creation and setting the span parent.
             // This ensures that `tracing-opentelemetry` will record our custom Context (with the `CustomTracerKey`)
             // for the newly created span, and all of its descendants.
->>>>>>> 0fbeaacd
             drop(in_context);
 
             let route = req
@@ -618,10 +522,6 @@
             );
             span
         }
-<<<<<<< HEAD
-        self.layer(TraceLayer::new_for_http().make_span_with(make_span))
-            .layer(middleware::from_fn(tensorzero_otlp_headers_middleware))
-=======
         self.layer(
             TraceLayer::new_for_http()
                 .make_span_with(make_span)
@@ -634,7 +534,6 @@
                 .on_eos(DefaultOnEos::new().level(Level::TRACE)),
         )
         .layer(middleware::from_fn(tensorzero_otlp_headers_middleware))
->>>>>>> 0fbeaacd
     }
 }
 
