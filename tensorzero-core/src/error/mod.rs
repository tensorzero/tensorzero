--- conflicted
+++ resolved
@@ -1722,8 +1722,6 @@
             }
         }
     }
-<<<<<<< HEAD
-=======
 }
 
 impl From<tensorzero_types::TypeError> for Error {
@@ -1738,5 +1736,4 @@
             }
         }
     }
->>>>>>> 6bcc151b
 }