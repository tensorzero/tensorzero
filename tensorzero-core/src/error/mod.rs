--- conflicted
+++ resolved
@@ -1688,7 +1688,6 @@
     }
 }
 
-<<<<<<< HEAD
 impl From<autopilot_client::AutopilotError> for Error {
     fn from(err: autopilot_client::AutopilotError) -> Self {
         match err {
@@ -1720,7 +1719,11 @@
                     message: format!("Missing config: {field}"),
                     status_code: None,
                 })
-=======
+            }
+        }
+    }
+}
+
 impl From<tensorzero_types::TypeError> for Error {
     fn from(err: tensorzero_types::TypeError) -> Self {
         match err {
@@ -1730,7 +1733,6 @@
             tensorzero_types::TypeError::InvalidBase64(message)
             | tensorzero_types::TypeError::InvalidMimeType(message) => {
                 Self::new(ErrorDetails::Base64 { message })
->>>>>>> d50a3757
             }
         }
     }
