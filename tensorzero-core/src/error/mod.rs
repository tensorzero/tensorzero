use std::collections::HashMap;
use std::sync::Arc;
use std::time::Duration;

use axum::http::StatusCode;
use axum::response::{IntoResponse, Json, Response};
use opentelemetry::trace::Status;
use serde::{Serialize, Serializer};
use serde_json::{json, Value};
use std::fmt::{Debug, Display};
use thiserror::Error;
use tokio::sync::OnceCell;
use tracing::Span;
use tracing_opentelemetry::OpenTelemetrySpanExt;
use url::Url;
use uuid::Uuid;

use crate::db::clickhouse::migration_manager::get_run_migrations_command;
use crate::inference::types::storage::StoragePath;
use crate::inference::types::Thought;
use crate::rate_limiting::{FailedRateLimit, RateLimitingConfigScopes};

pub mod delayed_error;
pub use delayed_error::DelayedError;

/// Controls whether to include raw request/response details in error output
///
/// When true:
/// - Raw request/response details are logged for inference provider errors
/// - Raw details are included in error response bodies
/// - Most commonly affects errors from provider API requests/responses
///
/// WARNING: Setting this to true will expose potentially sensitive request/response
/// data in logs and error responses. Use with caution.
static DEBUG: OnceCell<bool> = if cfg!(feature = "e2e_tests") {
    OnceCell::const_new_with(true)
} else {
    OnceCell::const_new()
};

pub fn set_debug(debug: bool) -> Result<(), Error> {
    // We already initialized `DEBUG`, so do nothing
    if cfg!(feature = "e2e_tests") {
        return Ok(());
    }
    DEBUG.set(debug).map_err(|_| {
        Error::new(ErrorDetails::Config {
            message: "Failed to set debug mode".to_string(),
        })
    })
}

static UNSTABLE_ERROR_JSON: OnceCell<bool> = OnceCell::const_new();

pub fn set_unstable_error_json(unstable_error_json: bool) -> Result<(), Error> {
    UNSTABLE_ERROR_JSON.set(unstable_error_json).map_err(|_| {
        Error::new(ErrorDetails::Config {
            message: "Failed to set unstable error JSON".to_string(),
        })
    })
}

pub fn warn_discarded_cache_write(raw_response: &str) {
    if *DEBUG.get().unwrap_or(&false) {
        tracing::warn!("Skipping cache write due to invalid output:\nRaw response: {raw_response}");
    } else {
        tracing::warn!("Skipping cache write due to invalid output");
    }
}

pub fn warn_discarded_thought_block(provider_type: &str, thought: &Thought) {
    if *DEBUG.get().unwrap_or(&false) {
        tracing::warn!(
            "TensorZero doesn't support input thought blocks for the `{provider_type}` provider. Many providers don't support them; if this provider does, please let us know: https://github.com/tensorzero/tensorzero/discussions/categories/feature-requests\n\n{thought:?}"
        );
    } else {
        tracing::warn!(
            "TensorZero doesn't support input thought blocks for the `{provider_type}` provider. Many providers don't support them; if this provider does, please let us know: https://github.com/tensorzero/tensorzero/discussions/categories/feature-requests"
        );
    }
}

pub fn warn_discarded_unknown_chunk(provider_type: &str, part: &str) {
    if *DEBUG.get().unwrap_or(&false) {
        tracing::warn!("Discarding unknown chunk in {provider_type} response: {part}");
    } else {
        tracing::warn!("Discarding unknown chunk in {provider_type} response");
    }
}

pub const IMPOSSIBLE_ERROR_MESSAGE: &str = "This should never happen, please file a bug report at https://github.com/tensorzero/tensorzero/discussions/new?category=bug-reports";

/// Chooses between a `Debug` or `Display` representation based on the gateway-level `DEBUG` flag.
pub struct DisplayOrDebugGateway<T: Debug + Display> {
    val: T,
}

impl<T: Debug + Display> DisplayOrDebugGateway<T> {
    pub fn new(val: T) -> Self {
        Self { val }
    }
}

impl<T: Debug + Display> Display for DisplayOrDebugGateway<T> {
    fn fmt(&self, f: &mut std::fmt::Formatter<'_>) -> std::fmt::Result {
        if *DEBUG.get().unwrap_or(&false) {
            write!(f, "{:?}", self.val)
        } else {
            write!(f, "{}", self.val)
        }
    }
}

#[derive(Clone, Debug, Error, Serialize)]
#[cfg_attr(any(test, feature = "e2e_tests"), derive(PartialEq))]
#[error(transparent)]
// As long as the struct member is private, we force people to use the `new` method and log the error.
// We arc `ErrorDetails` per the `clippy::result_large_err` lint, as well as to make it cloneable
pub struct Error(Arc<ErrorDetails>);

impl Error {
    pub fn new(details: ErrorDetails) -> Self {
        details.log();
        Error(Arc::new(details))
    }

<<<<<<< HEAD
    pub fn new_with_err_logging(details: ErrorDetails, err_logging: bool) -> Self {
        if err_logging {
            details.log();
        }
        Error(Arc::new(details))
    }

    // If you need to construct an error without logging it, use `DelayedError` instead.
    // This method should only be called within `DelayedError` itself.
    fn new_without_logging(details: ErrorDetails) -> Self {
=======
    pub fn new_without_logging(details: ErrorDetails) -> Self {
>>>>>>> 277fee14
        Error(Arc::new(details))
    }

    pub fn status_code(&self) -> StatusCode {
        self.0.status_code()
    }

    pub fn get_details(&self) -> &ErrorDetails {
        &self.0
    }

    /// Ensures that the OpenTelemetry span corresponding to `span` is marked as an error.
    /// If our level is `ERROR`, then we'll do nothing, since logging an error automatically marks the span as an error.
    /// If our level is anything else, then we explicitly mark the span as an error using our own messages
    /// This is used by callers that only want to log a warning to the console, but want an error to show up in OpenTelemetry
    /// for a particular span.
    pub fn ensure_otel_span_errored(&self, span: &Span) {
        if self.0.level() != tracing::Level::ERROR {
            span.set_status(Status::Error {
                description: self.to_string().into(),
            });
        }
    }

    pub fn log(&self) {
        self.0.log();
    }

    pub fn log_at_level(&self, prefix: &str, level: tracing::Level) {
        self.0.log_at_level(prefix, level);
    }

    pub fn is_retryable(&self) -> bool {
        self.0.is_retryable()
    }
}

// Expect for derive Serialize
#[expect(clippy::trivially_copy_pass_by_ref)]
fn serialize_status<S>(code: &Option<StatusCode>, serializer: S) -> Result<S::Ok, S::Error>
where
    S: Serializer,
{
    match code {
        Some(c) => serializer.serialize_u16(c.as_u16()),
        None => serializer.serialize_none(),
    }
}

fn serialize_if_debug<T, S>(data: T, serializer: S) -> Result<S::Ok, S::Error>
where
    T: Serialize,
    S: Serializer,
{
    if *DEBUG.get().unwrap_or(&false) {
        return data.serialize(serializer);
    }
    serializer.serialize_none()
}

impl From<ErrorDetails> for Error {
    fn from(details: ErrorDetails) -> Self {
        Error::new(details)
    }
}

#[derive(Debug, Error, Serialize)]
#[cfg_attr(any(test, feature = "e2e_tests"), derive(PartialEq))]
pub enum ErrorDetails {
    AllVariantsFailed {
        errors: HashMap<String, Error>,
    },
    TensorZeroAuth {
        message: String,
    },
    InvalidInferenceTarget {
        message: String,
    },
    ApiKeyMissing {
        provider_name: String,
        message: String,
    },
    AppState {
        message: String,
    },
    BadCredentialsPreInference {
        provider_name: String,
    },
    Base64 {
        message: String,
    },
    BatchInputValidation {
        index: usize,
        message: String,
    },
    BatchNotFound {
        id: Uuid,
    },
    BadFileFetch {
        url: Url,
        message: String,
    },
    Cache {
        message: String,
    },
    Glob {
        glob: String,
        message: String,
    },
    ChannelWrite {
        message: String,
    },
    ClickHouseConfiguration {
        message: String,
    },
    ClickHouseConnection {
        message: String,
    },
    ClickHouseDeserialization {
        message: String,
    },
    ClickHouseMigration {
        id: String,
        message: String,
    },
    ClickHouseMigrationsDisabled,
    ClickHouseQuery {
        message: String,
    },
    Config {
        message: String,
    },
    ObjectStoreUnconfigured {
        block_type: String,
    },
    DatapointNotFound {
        dataset_name: String,
        datapoint_id: Uuid,
    },
    DiclMissingOutput,
    DuplicateTool {
        name: String,
    },
    DuplicateRateLimitingConfigScope {
        scope: RateLimitingConfigScopes,
    },
    DynamicEndpointNotFound {
        key_name: String,
    },
    DynamicJsonSchema {
        message: String,
    },
    FileRead {
        message: String,
        file_path: String,
    },
    GCPCredentials {
        message: String,
    },
    Inference {
        message: String,
    },
    InferenceClient {
        message: String,
        #[serde(serialize_with = "serialize_status")]
        status_code: Option<StatusCode>,
        provider_type: String,
        #[serde(serialize_with = "serialize_if_debug")]
        raw_request: Option<String>,
        #[serde(serialize_with = "serialize_if_debug")]
        raw_response: Option<String>,
    },
    InferenceNotFound {
        inference_id: Uuid,
    },
    FatalStreamError {
        message: String,
        provider_type: String,
        #[serde(serialize_with = "serialize_if_debug")]
        raw_request: Option<String>,
        #[serde(serialize_with = "serialize_if_debug")]
        raw_response: Option<String>,
    },
    InferenceServer {
        message: String,
        provider_type: String,
        #[serde(serialize_with = "serialize_if_debug")]
        raw_request: Option<String>,
        #[serde(serialize_with = "serialize_if_debug")]
        raw_response: Option<String>,
    },
    InvalidClientMode {
        mode: String,
        message: String,
    },
    InvalidDynamicTemplatePath {
        name: String,
    },
    InvalidDynamicEndpoint {
        url: String,
    },
    InvalidEncodedJobHandle,
    InvalidJobHandle {
        message: String,
    },
    InvalidInferenceOutputSource {
        source_kind: String,
    },
    ObjectStoreWrite {
        message: String,
        path: StoragePath,
    },
    InternalError {
        message: String,
    },
    InferenceTimeout {
        variant_name: String,
    },
    VariantTimeout {
        variant_name: String,
        timeout: Duration,
        streaming: bool,
    },
    ModelTimeout {
        model_name: String,
        timeout: Duration,
        streaming: bool,
    },
    ModelProviderTimeout {
        provider_name: String,
        timeout: Duration,
        streaming: bool,
    },
    InputValidation {
        source: Box<Error>,
    },
    InvalidBatchParams {
        message: String,
    },
    InvalidBaseUrl {
        message: String,
    },
    InvalidCandidate {
        variant_name: String,
        message: String,
    },
    InvalidDatasetName {
        dataset_name: String,
    },
    InvalidDiclConfig {
        message: String,
    },
    InvalidWorkflowEvaluationRun {
        episode_id: Uuid,
    },
    InvalidTensorzeroUuid {
        kind: String,
        message: String,
    },
    InvalidFunctionVariants {
        message: String,
    },
    InvalidMetricName {
        metric_name: String,
    },
    InvalidMessage {
        message: String,
    },
    InvalidModel {
        model_name: String,
    },
    InvalidModelProvider {
        model_name: String,
        provider_name: String,
    },
    InvalidOpenAICompatibleRequest {
        message: String,
    },
    InvalidProviderConfig {
        message: String,
    },
    InvalidRenderedStoredInference {
        message: String,
    },
    InvalidRequest {
        message: String,
    },
    InvalidTemplatePath,
    InvalidTool {
        message: String,
    },
    InvalidVariantForOptimization {
        function_name: String,
        variant_name: String,
    },
    InvalidValFraction {
        val_fraction: f64,
    },
    InvalidUuid {
        raw_uuid: String,
    },
    JsonRequest {
        message: String,
    },
    JsonSchema {
        message: String,
    },
    JsonSchemaValidation {
        messages: Vec<String>,
        data: Box<Value>,
        schema: Box<Value>,
    },
    MissingFunctionInVariants {
        function_name: String,
    },
    MiniJinjaEnvironment {
        message: String,
    },
    MiniJinjaTemplate {
        template_name: String,
        message: String,
    },
    MiniJinjaTemplateMissing {
        template_name: String,
    },
    MiniJinjaTemplateRender {
        template_name: String,
        message: String,
    },
    MissingBatchInferenceResponse {
        inference_id: Option<Uuid>,
    },
    MissingFileExtension {
        file_name: String,
    },
    ModelNotFound {
        model_name: String,
    },
    ModelProvidersExhausted {
        provider_errors: HashMap<String, Error>,
    },
    ModelValidation {
        message: String,
    },
    NoFallbackVariantsRemaining,
    Observability {
        message: String,
    },
    OutputParsing {
        message: String,
        raw_output: String,
    },
    OptimizationResponse {
        message: String,
        provider_type: String,
    },
    OutputValidation {
        source: Box<Error>,
    },
    // TODO(shuyang): once 3496 merges: change all of these to taking sqlx errors rather than string. Note also sqlx::Error is not Serialize?
    PostgresConnectionInitialization {
        message: String,
    },
    PostgresConnection {
        message: String,
    },
    PostgresMigration {
        message: String,
    },
    PostgresQuery {
        function_name: Option<String>,
        message: String,
    },
    PostgresResult {
        result_type: &'static str,
        message: String,
    },
    ProviderNotFound {
        provider_name: String,
    },
    RateLimitExceeded {
        failed_rate_limits: Vec<FailedRateLimit>,
    },
    RateLimitMissingMaxTokens,
    Serialization {
        message: String,
    },
    ExtraBodyReplacement {
        message: String,
        pointer: String,
    },
    StreamError {
        source: Box<Error>,
    },
    ToolNotFound {
        name: String,
    },
    ToolNotLoaded {
        name: String,
    },
    TypeConversion {
        message: String,
    },
    UnknownCandidate {
        name: String,
    },
    UnknownEvaluation {
        name: String,
    },
    UnknownFunction {
        name: String,
    },
    UnknownModel {
        name: String,
    },
    UnknownTool {
        name: String,
    },
    UnknownVariant {
        name: String,
    },
    UnknownMetric {
        name: String,
    },
    UnsupportedModelProviderForBatchInference {
        provider_type: String,
    },
    UnsupportedVariantForBatchInference {
        variant_name: Option<String>,
    },
    UnsupportedVariantForStreamingInference {
        variant_type: String,
        issue_link: Option<String>,
    },
    UnsupportedModelProviderForStreamingInference {
        provider_type: String,
    },
    UnsupportedVariantForFunctionType {
        function_name: String,
        variant_name: String,
        function_type: String,
        variant_type: String,
    },
    UnsupportedContentBlockType {
        content_block_type: String,
        provider_type: String,
    },
    UuidInFuture {
        raw_uuid: String,
    },
    UnsupportedFileExtension {
        extension: String,
    },
    RouteNotFound {
        path: String,
        method: String,
    },
}

impl ErrorDetails {
    /// Defines the error level for logging this error
    fn level(&self) -> tracing::Level {
        match self {
            ErrorDetails::AllVariantsFailed { .. } => tracing::Level::ERROR,
            ErrorDetails::TensorZeroAuth { .. } => tracing::Level::WARN,
            ErrorDetails::ApiKeyMissing { .. } => tracing::Level::ERROR,
            ErrorDetails::AppState { .. } => tracing::Level::ERROR,
            ErrorDetails::ObjectStoreUnconfigured { .. } => tracing::Level::ERROR,
            ErrorDetails::ExtraBodyReplacement { .. } => tracing::Level::ERROR,
            ErrorDetails::InvalidInferenceTarget { .. } => tracing::Level::WARN,
            ErrorDetails::BadCredentialsPreInference { .. } => tracing::Level::ERROR,
            ErrorDetails::Base64 { .. } => tracing::Level::ERROR,
            ErrorDetails::UnsupportedContentBlockType { .. } => tracing::Level::WARN,
            ErrorDetails::BatchInputValidation { .. } => tracing::Level::WARN,
            ErrorDetails::BatchNotFound { .. } => tracing::Level::WARN,
            ErrorDetails::Cache { .. } => tracing::Level::WARN,
            ErrorDetails::ChannelWrite { .. } => tracing::Level::ERROR,
            ErrorDetails::ClickHouseConnection { .. } => tracing::Level::ERROR,
            ErrorDetails::BadFileFetch { .. } => tracing::Level::ERROR,
            ErrorDetails::ClickHouseConfiguration { .. } => tracing::Level::ERROR,
            ErrorDetails::ClickHouseDeserialization { .. } => tracing::Level::ERROR,
            ErrorDetails::ClickHouseMigration { .. } => tracing::Level::ERROR,
            ErrorDetails::ClickHouseMigrationsDisabled => tracing::Level::ERROR,
            ErrorDetails::ClickHouseQuery { .. } => tracing::Level::ERROR,
            ErrorDetails::ObjectStoreWrite { .. } => tracing::Level::ERROR,
            ErrorDetails::Config { .. } => tracing::Level::ERROR,
            ErrorDetails::DatapointNotFound { .. } => tracing::Level::WARN,
            ErrorDetails::DiclMissingOutput => tracing::Level::ERROR,
            ErrorDetails::DuplicateTool { .. } => tracing::Level::WARN,
            ErrorDetails::DuplicateRateLimitingConfigScope { .. } => tracing::Level::WARN,
            ErrorDetails::DynamicJsonSchema { .. } => tracing::Level::WARN,
            ErrorDetails::DynamicEndpointNotFound { .. } => tracing::Level::WARN,
            ErrorDetails::FileRead { .. } => tracing::Level::ERROR,
            ErrorDetails::GCPCredentials { .. } => tracing::Level::ERROR,
            ErrorDetails::Inference { .. } => tracing::Level::ERROR,
            ErrorDetails::InferenceClient { .. } => tracing::Level::ERROR,
            ErrorDetails::InferenceNotFound { .. } => tracing::Level::WARN,
            ErrorDetails::InferenceServer { .. } => tracing::Level::ERROR,
            ErrorDetails::FatalStreamError { .. } => tracing::Level::ERROR,
            ErrorDetails::InferenceTimeout { .. } => tracing::Level::WARN,
            ErrorDetails::ModelProviderTimeout { .. } => tracing::Level::WARN,
            ErrorDetails::ModelTimeout { .. } => tracing::Level::WARN,
            ErrorDetails::VariantTimeout { .. } => tracing::Level::WARN,
            ErrorDetails::InputValidation { .. } => tracing::Level::WARN,
            ErrorDetails::InternalError { .. } => tracing::Level::ERROR,
            ErrorDetails::InvalidBaseUrl { .. } => tracing::Level::ERROR,
            ErrorDetails::InvalidBatchParams { .. } => tracing::Level::ERROR,
            ErrorDetails::InvalidCandidate { .. } => tracing::Level::ERROR,
            ErrorDetails::Glob { .. } => tracing::Level::ERROR,
            ErrorDetails::InvalidClientMode { .. } => tracing::Level::ERROR,
            ErrorDetails::InvalidDiclConfig { .. } => tracing::Level::ERROR,
            ErrorDetails::InvalidDatasetName { .. } => tracing::Level::WARN,
            ErrorDetails::InvalidWorkflowEvaluationRun { .. } => tracing::Level::ERROR,
            ErrorDetails::InvalidInferenceOutputSource { .. } => tracing::Level::WARN,
            ErrorDetails::InvalidTensorzeroUuid { .. } => tracing::Level::WARN,
            ErrorDetails::InvalidFunctionVariants { .. } => tracing::Level::ERROR,
            ErrorDetails::InvalidVariantForOptimization { .. } => tracing::Level::WARN,
            ErrorDetails::InvalidDynamicTemplatePath { .. } => tracing::Level::WARN,
            ErrorDetails::InvalidEncodedJobHandle => tracing::Level::WARN,
            ErrorDetails::InvalidJobHandle { .. } => tracing::Level::WARN,
            ErrorDetails::InvalidRenderedStoredInference { .. } => tracing::Level::ERROR,
            ErrorDetails::InvalidMetricName { .. } => tracing::Level::WARN,
            ErrorDetails::InvalidMessage { .. } => tracing::Level::WARN,
            ErrorDetails::InvalidModel { .. } => tracing::Level::ERROR,
            ErrorDetails::InvalidModelProvider { .. } => tracing::Level::ERROR,
            ErrorDetails::InvalidOpenAICompatibleRequest { .. } => tracing::Level::ERROR,
            ErrorDetails::InvalidProviderConfig { .. } => tracing::Level::ERROR,
            ErrorDetails::InvalidRequest { .. } => tracing::Level::WARN,
            ErrorDetails::InvalidTemplatePath => tracing::Level::ERROR,
            ErrorDetails::InvalidTool { .. } => tracing::Level::ERROR,
            ErrorDetails::InvalidUuid { .. } => tracing::Level::ERROR,
            ErrorDetails::InvalidDynamicEndpoint { .. } => tracing::Level::WARN,
            ErrorDetails::InvalidValFraction { .. } => tracing::Level::WARN,
            ErrorDetails::JsonRequest { .. } => tracing::Level::WARN,
            ErrorDetails::JsonSchema { .. } => tracing::Level::ERROR,
            ErrorDetails::JsonSchemaValidation { .. } => tracing::Level::ERROR,
            ErrorDetails::MiniJinjaEnvironment { .. } => tracing::Level::ERROR,
            ErrorDetails::MiniJinjaTemplate { .. } => tracing::Level::ERROR,
            ErrorDetails::MiniJinjaTemplateMissing { .. } => tracing::Level::ERROR,
            ErrorDetails::MiniJinjaTemplateRender { .. } => tracing::Level::ERROR,
            ErrorDetails::MissingFunctionInVariants { .. } => tracing::Level::ERROR,
            ErrorDetails::MissingBatchInferenceResponse { .. } => tracing::Level::WARN,
            ErrorDetails::MissingFileExtension { .. } => tracing::Level::WARN,
            ErrorDetails::ModelProvidersExhausted { .. } => tracing::Level::ERROR,
            ErrorDetails::ModelNotFound { .. } => tracing::Level::WARN,
            ErrorDetails::ModelValidation { .. } => tracing::Level::ERROR,
            ErrorDetails::NoFallbackVariantsRemaining => tracing::Level::WARN,
            ErrorDetails::Observability { .. } => tracing::Level::WARN,
            ErrorDetails::OutputParsing { .. } => tracing::Level::WARN,
            ErrorDetails::OutputValidation { .. } => tracing::Level::WARN,
            ErrorDetails::OptimizationResponse { .. } => tracing::Level::ERROR,
            ErrorDetails::ProviderNotFound { .. } => tracing::Level::ERROR,
            ErrorDetails::PostgresConnectionInitialization { .. } => tracing::Level::ERROR,
            ErrorDetails::PostgresConnection { .. } => tracing::Level::ERROR,
            ErrorDetails::PostgresMigration { .. } => tracing::Level::ERROR,
            ErrorDetails::PostgresResult { .. } => tracing::Level::ERROR,
            ErrorDetails::PostgresQuery { .. } => tracing::Level::ERROR,
            ErrorDetails::RateLimitExceeded { .. } => tracing::Level::WARN,
            ErrorDetails::RateLimitMissingMaxTokens => tracing::Level::WARN,
            ErrorDetails::Serialization { .. } => tracing::Level::ERROR,
            ErrorDetails::StreamError { .. } => tracing::Level::ERROR,
            ErrorDetails::ToolNotFound { .. } => tracing::Level::WARN,
            ErrorDetails::ToolNotLoaded { .. } => tracing::Level::ERROR,
            ErrorDetails::TypeConversion { .. } => tracing::Level::ERROR,
            ErrorDetails::UnknownCandidate { .. } => tracing::Level::ERROR,
            ErrorDetails::UnknownFunction { .. } => tracing::Level::WARN,
            ErrorDetails::UnknownEvaluation { .. } => tracing::Level::WARN,
            ErrorDetails::UnknownModel { .. } => tracing::Level::ERROR,
            ErrorDetails::UnknownTool { .. } => tracing::Level::ERROR,
            ErrorDetails::UnknownVariant { .. } => tracing::Level::WARN,
            ErrorDetails::UnknownMetric { .. } => tracing::Level::WARN,
            ErrorDetails::UnsupportedFileExtension { .. } => tracing::Level::WARN,
            ErrorDetails::UnsupportedModelProviderForBatchInference { .. } => tracing::Level::WARN,
            ErrorDetails::UnsupportedModelProviderForStreamingInference { .. } => {
                tracing::Level::ERROR
            }
            ErrorDetails::UnsupportedVariantForBatchInference { .. } => tracing::Level::WARN,
            ErrorDetails::UnsupportedVariantForFunctionType { .. } => tracing::Level::ERROR,
            ErrorDetails::UnsupportedVariantForStreamingInference { .. } => tracing::Level::WARN,
            ErrorDetails::UuidInFuture { .. } => tracing::Level::WARN,
            ErrorDetails::RouteNotFound { .. } => tracing::Level::WARN,
        }
    }

    /// Defines the HTTP status code for responses involving this error
    fn status_code(&self) -> StatusCode {
        match self {
            ErrorDetails::AllVariantsFailed { .. } => StatusCode::BAD_GATEWAY,
            ErrorDetails::TensorZeroAuth { .. } => StatusCode::UNAUTHORIZED,
            ErrorDetails::ApiKeyMissing { .. } => StatusCode::BAD_REQUEST,
            ErrorDetails::Glob { .. } => StatusCode::INTERNAL_SERVER_ERROR,
            ErrorDetails::ExtraBodyReplacement { .. } => StatusCode::BAD_REQUEST,
            ErrorDetails::AppState { .. } => StatusCode::INTERNAL_SERVER_ERROR,
            ErrorDetails::BadCredentialsPreInference { .. } => StatusCode::INTERNAL_SERVER_ERROR,
            ErrorDetails::BatchInputValidation { .. } => StatusCode::BAD_REQUEST,
            ErrorDetails::BatchNotFound { .. } => StatusCode::NOT_FOUND,
            ErrorDetails::Cache { .. } => StatusCode::INTERNAL_SERVER_ERROR,
            ErrorDetails::ChannelWrite { .. } => StatusCode::INTERNAL_SERVER_ERROR,
            ErrorDetails::ClickHouseConfiguration { .. } => StatusCode::INTERNAL_SERVER_ERROR,
            ErrorDetails::ClickHouseConnection { .. } => StatusCode::INTERNAL_SERVER_ERROR,
            ErrorDetails::ClickHouseDeserialization { .. } => StatusCode::INTERNAL_SERVER_ERROR,
            ErrorDetails::ClickHouseMigration { .. } => StatusCode::INTERNAL_SERVER_ERROR,
            ErrorDetails::ClickHouseMigrationsDisabled => StatusCode::INTERNAL_SERVER_ERROR,
            ErrorDetails::ClickHouseQuery { .. } => StatusCode::INTERNAL_SERVER_ERROR,
            ErrorDetails::ObjectStoreUnconfigured { .. } => StatusCode::INTERNAL_SERVER_ERROR,
            ErrorDetails::DatapointNotFound { .. } => StatusCode::NOT_FOUND,
            ErrorDetails::Config { .. } => StatusCode::INTERNAL_SERVER_ERROR,
            ErrorDetails::DiclMissingOutput => StatusCode::INTERNAL_SERVER_ERROR,
            ErrorDetails::DuplicateTool { .. } => StatusCode::BAD_REQUEST,
            ErrorDetails::DuplicateRateLimitingConfigScope { .. } => StatusCode::BAD_REQUEST,
            ErrorDetails::DynamicJsonSchema { .. } => StatusCode::BAD_REQUEST,
            ErrorDetails::DynamicEndpointNotFound { .. } => StatusCode::NOT_FOUND,
            ErrorDetails::FileRead { .. } => StatusCode::INTERNAL_SERVER_ERROR,
            ErrorDetails::GCPCredentials { .. } => StatusCode::INTERNAL_SERVER_ERROR,
            ErrorDetails::InvalidInferenceTarget { .. } => StatusCode::BAD_REQUEST,
            ErrorDetails::Inference { .. } => StatusCode::INTERNAL_SERVER_ERROR,
            ErrorDetails::ObjectStoreWrite { .. } => StatusCode::INTERNAL_SERVER_ERROR,
            ErrorDetails::InferenceClient { status_code, .. } => {
                status_code.unwrap_or_else(|| StatusCode::INTERNAL_SERVER_ERROR)
            }
            ErrorDetails::Base64 { .. } => StatusCode::INTERNAL_SERVER_ERROR,
            ErrorDetails::BadFileFetch { .. } => StatusCode::INTERNAL_SERVER_ERROR,
            ErrorDetails::InferenceNotFound { .. } => StatusCode::NOT_FOUND,
            ErrorDetails::InferenceServer { .. } => StatusCode::INTERNAL_SERVER_ERROR,
            ErrorDetails::FatalStreamError { .. } => StatusCode::INTERNAL_SERVER_ERROR,
            ErrorDetails::InferenceTimeout { .. } => StatusCode::REQUEST_TIMEOUT,
            ErrorDetails::ModelProviderTimeout { .. } => StatusCode::REQUEST_TIMEOUT,
            ErrorDetails::ModelTimeout { .. } => StatusCode::REQUEST_TIMEOUT,
            ErrorDetails::VariantTimeout { .. } => StatusCode::REQUEST_TIMEOUT,
            ErrorDetails::InvalidClientMode { .. } => StatusCode::BAD_REQUEST,
            ErrorDetails::InvalidEncodedJobHandle => StatusCode::BAD_REQUEST,
            ErrorDetails::InvalidJobHandle { .. } => StatusCode::BAD_REQUEST,
            ErrorDetails::InvalidTensorzeroUuid { .. } => StatusCode::BAD_REQUEST,
            ErrorDetails::InvalidUuid { .. } => StatusCode::BAD_REQUEST,
            ErrorDetails::InputValidation { .. } => StatusCode::BAD_REQUEST,
            ErrorDetails::InternalError { .. } => StatusCode::INTERNAL_SERVER_ERROR,
            ErrorDetails::InvalidBaseUrl { .. } => StatusCode::INTERNAL_SERVER_ERROR,
            ErrorDetails::InvalidValFraction { .. } => StatusCode::BAD_REQUEST,
            ErrorDetails::UnsupportedContentBlockType { .. } => StatusCode::BAD_REQUEST,
            ErrorDetails::InvalidBatchParams { .. } => StatusCode::BAD_REQUEST,
            ErrorDetails::InvalidCandidate { .. } => StatusCode::INTERNAL_SERVER_ERROR,
            ErrorDetails::InvalidDiclConfig { .. } => StatusCode::INTERNAL_SERVER_ERROR,
            ErrorDetails::InvalidDatasetName { .. } => StatusCode::BAD_REQUEST,
            ErrorDetails::InvalidDynamicEndpoint { .. } => StatusCode::BAD_REQUEST,
            ErrorDetails::InvalidWorkflowEvaluationRun { .. } => StatusCode::BAD_REQUEST,
            ErrorDetails::InvalidDynamicTemplatePath { .. } => StatusCode::BAD_REQUEST,
            ErrorDetails::InvalidFunctionVariants { .. } => StatusCode::INTERNAL_SERVER_ERROR,
            ErrorDetails::InvalidInferenceOutputSource { .. } => StatusCode::BAD_REQUEST,
            ErrorDetails::InvalidMessage { .. } => StatusCode::BAD_REQUEST,
            ErrorDetails::InvalidMetricName { .. } => StatusCode::BAD_REQUEST,
            ErrorDetails::InvalidModel { .. } => StatusCode::INTERNAL_SERVER_ERROR,
            ErrorDetails::InvalidModelProvider { .. } => StatusCode::INTERNAL_SERVER_ERROR,
            ErrorDetails::InvalidOpenAICompatibleRequest { .. } => StatusCode::BAD_REQUEST,
            ErrorDetails::InvalidProviderConfig { .. } => StatusCode::INTERNAL_SERVER_ERROR,
            ErrorDetails::InvalidRequest { .. } => StatusCode::BAD_REQUEST,
            ErrorDetails::InvalidRenderedStoredInference { .. } => StatusCode::BAD_REQUEST,
            ErrorDetails::InvalidTemplatePath => StatusCode::INTERNAL_SERVER_ERROR,
            ErrorDetails::InvalidTool { .. } => StatusCode::INTERNAL_SERVER_ERROR,
            ErrorDetails::InvalidVariantForOptimization { .. } => StatusCode::BAD_REQUEST,
            ErrorDetails::JsonRequest { .. } => StatusCode::BAD_REQUEST,
            ErrorDetails::JsonSchema { .. } => StatusCode::INTERNAL_SERVER_ERROR,
            ErrorDetails::JsonSchemaValidation { .. } => StatusCode::BAD_REQUEST,
            ErrorDetails::MiniJinjaEnvironment { .. } => StatusCode::INTERNAL_SERVER_ERROR,
            ErrorDetails::MiniJinjaTemplate { .. } => StatusCode::INTERNAL_SERVER_ERROR,
            ErrorDetails::MiniJinjaTemplateMissing { .. } => StatusCode::INTERNAL_SERVER_ERROR,
            ErrorDetails::MiniJinjaTemplateRender { .. } => StatusCode::INTERNAL_SERVER_ERROR,
            ErrorDetails::MissingBatchInferenceResponse { .. } => StatusCode::BAD_REQUEST,
            ErrorDetails::MissingFunctionInVariants { .. } => StatusCode::BAD_REQUEST,
            ErrorDetails::MissingFileExtension { .. } => StatusCode::BAD_REQUEST,
            ErrorDetails::ModelNotFound { .. } => StatusCode::NOT_FOUND,
            ErrorDetails::ModelProvidersExhausted { .. } => StatusCode::INTERNAL_SERVER_ERROR,
            ErrorDetails::ModelValidation { .. } => StatusCode::INTERNAL_SERVER_ERROR,
            ErrorDetails::NoFallbackVariantsRemaining => StatusCode::BAD_GATEWAY,
            ErrorDetails::Observability { .. } => StatusCode::INTERNAL_SERVER_ERROR,
            ErrorDetails::OptimizationResponse { .. } => StatusCode::INTERNAL_SERVER_ERROR,
            ErrorDetails::OutputParsing { .. } => StatusCode::INTERNAL_SERVER_ERROR,
            ErrorDetails::OutputValidation { .. } => StatusCode::INTERNAL_SERVER_ERROR,
            ErrorDetails::ProviderNotFound { .. } => StatusCode::NOT_FOUND,
            ErrorDetails::PostgresConnectionInitialization { .. } => {
                StatusCode::INTERNAL_SERVER_ERROR
            }
            ErrorDetails::PostgresConnection { .. } => StatusCode::INTERNAL_SERVER_ERROR,
            ErrorDetails::PostgresQuery { .. } => StatusCode::INTERNAL_SERVER_ERROR,
            ErrorDetails::PostgresResult { .. } => StatusCode::INTERNAL_SERVER_ERROR,
            ErrorDetails::PostgresMigration { .. } => StatusCode::INTERNAL_SERVER_ERROR,
            ErrorDetails::RateLimitExceeded { .. } => StatusCode::TOO_MANY_REQUESTS,
            ErrorDetails::RateLimitMissingMaxTokens => StatusCode::BAD_REQUEST,
            ErrorDetails::Serialization { .. } => StatusCode::INTERNAL_SERVER_ERROR,
            ErrorDetails::StreamError { .. } => StatusCode::INTERNAL_SERVER_ERROR,
            ErrorDetails::ToolNotFound { .. } => StatusCode::BAD_REQUEST,
            ErrorDetails::ToolNotLoaded { .. } => StatusCode::INTERNAL_SERVER_ERROR,
            ErrorDetails::TypeConversion { .. } => StatusCode::INTERNAL_SERVER_ERROR,
            ErrorDetails::UnknownCandidate { .. } => StatusCode::INTERNAL_SERVER_ERROR,
            ErrorDetails::UnknownFunction { .. } => StatusCode::NOT_FOUND,
            ErrorDetails::UnknownEvaluation { .. } => StatusCode::NOT_FOUND,
            ErrorDetails::UnknownModel { .. } => StatusCode::INTERNAL_SERVER_ERROR,
            ErrorDetails::UnknownTool { .. } => StatusCode::INTERNAL_SERVER_ERROR,
            ErrorDetails::UnknownVariant { .. } => StatusCode::NOT_FOUND,
            ErrorDetails::UnknownMetric { .. } => StatusCode::NOT_FOUND,
            ErrorDetails::UnsupportedFileExtension { .. } => StatusCode::BAD_REQUEST,
            ErrorDetails::UnsupportedModelProviderForBatchInference { .. } => {
                StatusCode::INTERNAL_SERVER_ERROR
            }
            ErrorDetails::UnsupportedModelProviderForStreamingInference { .. } => {
                StatusCode::INTERNAL_SERVER_ERROR
            }
            ErrorDetails::UnsupportedVariantForBatchInference { .. } => StatusCode::BAD_REQUEST,
            ErrorDetails::UnsupportedVariantForStreamingInference { .. } => {
                StatusCode::INTERNAL_SERVER_ERROR
            }
            ErrorDetails::UnsupportedVariantForFunctionType { .. } => {
                StatusCode::INTERNAL_SERVER_ERROR
            }
            ErrorDetails::UuidInFuture { .. } => StatusCode::BAD_REQUEST,
            ErrorDetails::RouteNotFound { .. } => StatusCode::NOT_FOUND,
        }
    }

    pub fn log_at_level(&self, prefix: &str, level: tracing::Level) {
        match level {
            tracing::Level::ERROR => tracing::error!("{prefix}{self}"),
            tracing::Level::WARN => tracing::warn!("{prefix}{self}"),
            tracing::Level::INFO => tracing::info!("{prefix}{self}"),
            tracing::Level::DEBUG => tracing::debug!("{prefix}{self}"),
            tracing::Level::TRACE => tracing::trace!("{prefix}{self}"),
        }
    }

    /// Log the error using the `tracing` library
    pub fn log(&self) {
        self.log_at_level("", self.level());
    }

    pub fn is_retryable(&self) -> bool {
        match &self {
            ErrorDetails::RateLimitExceeded { .. } => false,
            // For ModelProvidersExhausted we will retry if any provider error is retryable
            ErrorDetails::ModelProvidersExhausted { provider_errors } => provider_errors
                .iter()
                .any(|(_, error)| error.is_retryable()),
            _ => true,
        }
    }
}

impl std::fmt::Display for ErrorDetails {
    fn fmt(&self, f: &mut std::fmt::Formatter<'_>) -> std::fmt::Result {
        match self {
            ErrorDetails::AllVariantsFailed { errors } => {
                write!(
                    f,
                    "All variants failed with errors: {}",
                    errors
                        .iter()
                        .map(|(variant_name, error)| format!("{variant_name}: {error}"))
                        .collect::<Vec<_>>()
                        .join("\n")
                )
            }
            ErrorDetails::TensorZeroAuth { message } => {
                write!(f, "TensorZero authentication error: {message}")
            }
            ErrorDetails::ModelProviderTimeout {
                provider_name,
                timeout,
                streaming,
            } => {
                if *streaming {
                    write!(
                        f,
                        "Model provider {provider_name} timed out due to configured `streaming.ttft_ms` timeout ({timeout:?})"
                    )
                } else {
                    write!(
                        f,
                        "Model provider {provider_name} timed out due to configured `non_streaming.total_ms` timeout ({timeout:?})"
                    )
                }
            }
            ErrorDetails::ModelTimeout {
                model_name,
                timeout,
                streaming,
            } => {
                if *streaming {
                    write!(f, "Model {model_name} timed out due to configured `streaming.ttft_ms` timeout ({timeout:?})")
                } else {
                    write!(f, "Model {model_name} timed out due to configured `non_streaming.total_ms` timeout ({timeout:?})")
                }
            }
            ErrorDetails::VariantTimeout {
                variant_name,
                timeout,
                streaming,
            } => {
                let variant_description = format!("Variant `{variant_name}`");
                if *streaming {
                    write!(f, "{variant_description} timed out due to configured `streaming.ttft_ms` timeout ({timeout:?})")
                } else {
                    write!(f, "{variant_description} timed out due to configured `non_streaming.total_ms` timeout ({timeout:?})")
                }
            }
            ErrorDetails::ObjectStoreWrite { message, path } => {
                write!(
                    f,
                    "Error writing to object store: `{message}`. Path: {path:?}"
                )
            }
            ErrorDetails::InvalidInferenceTarget { message } => {
                write!(f, "Invalid inference target: {message}")
            }
            ErrorDetails::BadFileFetch { url, message } => {
                write!(f, "Error fetching file from {url}: {message}")
            }
            ErrorDetails::ObjectStoreUnconfigured { block_type } => {
                write!(f, "Object storage is not configured. You must configure `[object_storage]` before making requests containing a `{block_type}` content block. If you don't want to use object storage, you can explicitly set `object_storage.type = \"disabled\"` in your configuration.")
            }
            ErrorDetails::UnsupportedContentBlockType {
                content_block_type,
                provider_type,
            } => {
                write!(
                    f,
                    "Unsupported content block type `{content_block_type}` for provider `{provider_type}`",
                )
            }
            ErrorDetails::ExtraBodyReplacement { message, pointer } => {
                write!(
                    f,
                    "Error replacing extra body: `{message}` with pointer: `{pointer}`"
                )
            }
            ErrorDetails::Glob { glob, message } => {
                write!(f, "Error using glob: `{glob}`: {message}")
            }
            ErrorDetails::ApiKeyMissing {
                provider_name,
                message,
            } => {
                write!(f, "API key missing for provider {provider_name}: {message}")
            }
            ErrorDetails::AppState { message } => {
                write!(f, "Error initializing AppState: {message}")
            }
            ErrorDetails::BadCredentialsPreInference { provider_name } => {
                write!(
                    f,
                    "Bad credentials at inference time for provider: {provider_name}. This should never happen. Please file a bug report: https://github.com/tensorzero/tensorzero/issues/new"
                )
            }
            ErrorDetails::Base64 { message } => {
                write!(f, "Error decoding base64: {message}")
            }
            ErrorDetails::BatchInputValidation { index, message } => {
                write!(f, "Input at index {index} failed validation: {message}",)
            }
            ErrorDetails::BatchNotFound { id } => {
                write!(f, "Batch request not found for id: {id}")
            }
            ErrorDetails::Cache { message } => {
                write!(f, "Error in cache: {message}")
            }
            ErrorDetails::ChannelWrite { message } => {
                write!(f, "Error writing to channel: {message}")
            }
            ErrorDetails::ClickHouseConfiguration { message } => {
                write!(f, "Error in ClickHouse configuration: {message}")
            }
            ErrorDetails::ClickHouseConnection { message } => {
                write!(f, "Error connecting to ClickHouse: {message}")
            }
            ErrorDetails::ClickHouseDeserialization { message } => {
                write!(f, "Error deserializing ClickHouse response: {message}")
            }
            ErrorDetails::ClickHouseMigration { id, message } => {
                write!(f, "Error running ClickHouse migration {id}: {message}")
            }
            ErrorDetails::ClickHouseMigrationsDisabled => {
                let run_migrations_command: String = get_run_migrations_command();
                write!(f, "Automatic ClickHouse migrations were disabled, but not all migrations were run. Please run `{run_migrations_command}`")
            }
            ErrorDetails::ClickHouseQuery { message } => {
                write!(f, "Failed to run ClickHouse query: {message}")
            }
            ErrorDetails::Config { message } => {
                write!(f, "{message}")
            }
            ErrorDetails::DatapointNotFound {
                dataset_name,
                datapoint_id,
            } => {
                write!(
                    f,
                    "Datapoint not found for dataset: {dataset_name} and id: {datapoint_id}"
                )
            }
            ErrorDetails::DiclMissingOutput => {
                write!(f, "DICL example missing output. There was a bug in a notebook from 2025-08 that may have caused the output to not be written to ClickHouse. You can remove the examples with missing output by running the query `DELETE FROM DynamicInContextLearningExample WHERE empty(output)`.")
            }
            ErrorDetails::DuplicateTool { name } => {
                write!(f, "Duplicate tool name: {name}. Tool names must be unique.")
            }
            ErrorDetails::DuplicateRateLimitingConfigScope { scope } => {
                write!(f, "Duplicate rate limiting config scope: {scope:?}. Rate limiting config scopes must be unique.")
            }
            ErrorDetails::DynamicJsonSchema { message } => {
                write!(
                    f,
                    "Error in compiling client-provided JSON schema: {message}"
                )
            }
            ErrorDetails::DynamicEndpointNotFound { key_name } => {
                write!(f, "Dynamic endpoint '{key_name}' not found in credentials")
            }

            ErrorDetails::FileRead { message, file_path } => {
                write!(f, "Error reading file {file_path}: {message}")
            }
            ErrorDetails::GCPCredentials { message } => {
                write!(f, "Error in acquiring GCP credentials: {message}")
            }
            ErrorDetails::Inference { message } => write!(f, "{message}"),
            ErrorDetails::InferenceClient {
                message,
                provider_type,
                raw_request,
                raw_response,
                status_code,
            } => {
                // `debug` defaults to false so we don't log raw request and response by default
                if *DEBUG.get().unwrap_or(&false) {
                    write!(
                        f,
                        "Error from {} client: {}{}{}",
                        provider_type,
                        message,
                        raw_request
                            .as_ref()
                            .map_or(String::new(), |r| format!("\nRaw request: {r}")),
                        raw_response
                            .as_ref()
                            .map_or(String::new(), |r| format!("\nRaw response: {r}"))
                    )
                } else {
                    write!(
                        f,
                        "Error{} from {} client: {}",
                        status_code.map_or(String::new(), |s| format!(" {s}")),
                        provider_type,
                        message
                    )
                }
            }
            ErrorDetails::InferenceNotFound { inference_id } => {
                write!(f, "Inference not found for id: {inference_id}")
            }
            ErrorDetails::InferenceServer {
                message,
                provider_type,
                raw_request,
                raw_response,
            } => {
                // `debug` defaults to false so we don't log raw request and response by default
                if *DEBUG.get().unwrap_or(&false) {
                    write!(
                        f,
                        "Error from {} server: {}{}{}",
                        provider_type,
                        message,
                        raw_request
                            .as_ref()
                            .map_or(String::new(), |r| format!("\nRaw request: {r}")),
                        raw_response
                            .as_ref()
                            .map_or(String::new(), |r| format!("\nRaw response: {r}"))
                    )
                } else {
                    write!(f, "Error from {provider_type} server: {message}")
                }
            }
            ErrorDetails::FatalStreamError {
                message,
                provider_type,
                raw_request,
                raw_response,
            } => {
                // `debug` defaults to false so we don't log raw request and response by default
                if *DEBUG.get().unwrap_or(&false) {
                    write!(
                        f,
                        "Inference stream closed due to error from {} server: {}{}{}",
                        provider_type,
                        message,
                        raw_request
                            .as_ref()
                            .map_or(String::new(), |r| format!("\nRaw request: {r}")),
                        raw_response
                            .as_ref()
                            .map_or(String::new(), |r| format!("\nRaw response: {r}"))
                    )
                } else {
                    write!(f, "Inference stream closed due to error from {provider_type} server: {message}")
                }
            }
            ErrorDetails::InferenceTimeout { variant_name } => {
                write!(f, "Inference timed out for variant: {variant_name}")
            }
            ErrorDetails::InputValidation { source } => {
                write!(f, "Input validation failed with messages: {source}")
            }
            ErrorDetails::InternalError { message } => {
                write!(f, "Internal error: {message}")
            }
            ErrorDetails::InvalidBaseUrl { message } => {
                write!(f, "Invalid batch params retrieved from database: {message}")
            }
            ErrorDetails::InvalidBatchParams { message } => write!(f, "{message}"),
            ErrorDetails::InvalidCandidate {
                variant_name,
                message,
            } => {
                write!(
                    f,
                    "Invalid candidate variant as a component of variant {variant_name}: {message}"
                )
            }
            ErrorDetails::InvalidClientMode { mode, message } => {
                write!(f, "Invalid client mode: {mode}. {message}")
            }
            ErrorDetails::InvalidDiclConfig { message } => {
                write!(f, "Invalid dynamic in-context learning config: {message}. This should never happen. Please file a bug report: https://github.com/tensorzero/tensorzero/issues/new")
            }
            ErrorDetails::InvalidDatasetName { dataset_name } => {
                write!(f, "Invalid dataset name: {dataset_name}. Datasets cannot be named \"builder\" or begin with \"tensorzero::\"")
            }
            ErrorDetails::InvalidWorkflowEvaluationRun { episode_id } => {
                write!(
                    f,
                    "Workflow evaluation run not found for episode id: {episode_id}",
                )
            }
            ErrorDetails::InvalidDynamicEndpoint { url } => {
                write!(f, "Invalid dynamic endpoint URL: {url}")
            }
            ErrorDetails::InvalidDynamicTemplatePath { name } => {
                write!(f, "Invalid dynamic template path: {name}. There is likely a duplicate template in the config.")
            }
            ErrorDetails::InvalidEncodedJobHandle => {
                write!(
                    f,
                    "Invalid encoded job handle. Failed to decode using URL-safe Base64."
                )
            }
            ErrorDetails::InvalidJobHandle { message } => {
                write!(f, "Failed to deserialize job handle: {message}")
            }
            ErrorDetails::InvalidFunctionVariants { message } => write!(f, "{message}"),
            ErrorDetails::InvalidTensorzeroUuid { message, kind } => {
                write!(f, "Invalid {kind} ID: {message}")
            }
            ErrorDetails::InvalidInferenceOutputSource { source_kind } => {
                write!(f, "Invalid inference output source: {source_kind}. Should be one of: \"inference\" or \"demonstration\".")
            }
            ErrorDetails::InvalidMetricName { metric_name } => {
                write!(f, "Invalid metric name: {metric_name}")
            }
            ErrorDetails::InvalidMessage { message } => write!(f, "{message}"),
            ErrorDetails::InvalidModel { model_name } => {
                write!(f, "Invalid model: {model_name}")
            }
            ErrorDetails::InvalidModelProvider {
                model_name,
                provider_name,
            } => {
                write!(
                    f,
                    "Invalid model provider: {provider_name} for model: {model_name}"
                )
            }
            ErrorDetails::InvalidValFraction { val_fraction } => {
                write!(
                    f,
                    "Invalid val fraction: {val_fraction}. Must be between 0 and 1."
                )
            }
            ErrorDetails::InvalidOpenAICompatibleRequest { message } => write!(
                f,
                "Invalid request to OpenAI-compatible endpoint: {message}"
            ),
            ErrorDetails::InvalidProviderConfig { message } => write!(f, "{message}"),
            ErrorDetails::InvalidRequest { message } => write!(f, "{message}"),
            ErrorDetails::InvalidRenderedStoredInference { message } => {
                write!(f, "Invalid rendered stored inference: {message}")
            }
            ErrorDetails::InvalidTemplatePath => {
                write!(f, "Template path failed to convert to Rust string")
            }
            ErrorDetails::InvalidTool { message } => write!(f, "{message}"),
            ErrorDetails::InvalidUuid { raw_uuid } => {
                write!(f, "Failed to parse UUID as v7: {raw_uuid}")
            }
            ErrorDetails::InvalidVariantForOptimization {
                function_name,
                variant_name,
            } => {
                write!(f, "Invalid variant for optimization: {variant_name} for function: {function_name}")
            }
            ErrorDetails::JsonRequest { message } => write!(f, "{message}"),
            ErrorDetails::JsonSchema { message } => write!(f, "{message}"),
            ErrorDetails::JsonSchemaValidation {
                messages,
                data,
                schema,
            } => {
                write!(f, "JSON Schema validation failed:\n{}", messages.join("\n"))?;
                // `debug` defaults to false so we don't log data by default
                if *DEBUG.get().unwrap_or(&false) {
                    write!(
                        f,
                        "\n\nData:\n{}",
                        serde_json::to_string(data).map_err(|_| std::fmt::Error)?
                    )?;
                }
                write!(
                    f,
                    "\n\nSchema:\n{}",
                    serde_json::to_string(schema).map_err(|_| std::fmt::Error)?
                )
            }
            ErrorDetails::MiniJinjaEnvironment { message } => {
                write!(f, "Error initializing MiniJinja environment: {message}")
            }
            ErrorDetails::MiniJinjaTemplate {
                template_name,
                message,
            } => {
                write!(f, "Error rendering template {template_name}: {message}")
            }
            ErrorDetails::MiniJinjaTemplateMissing { template_name } => {
                write!(f, "Template not found: {template_name}")
            }
            ErrorDetails::MiniJinjaTemplateRender {
                template_name,
                message,
            } => {
                write!(f, "Error rendering template {template_name}: {message}")
            }
            ErrorDetails::MissingBatchInferenceResponse { inference_id } => match inference_id {
                Some(inference_id) => write!(
                    f,
                    "Missing batch inference response for inference id: {inference_id}"
                ),
                None => write!(f, "Missing batch inference response"),
            },
            ErrorDetails::MissingFunctionInVariants { function_name } => {
                write!(f, "Missing function in variants: {function_name}")
            }
            ErrorDetails::MissingFileExtension { file_name } => {
                write!(
                    f,
                    "Could not determine file extension for file: {file_name}"
                )
            }
            ErrorDetails::ModelNotFound { model_name } => {
                write!(f, "Model not found: {model_name}")
            }
            ErrorDetails::ModelProvidersExhausted { provider_errors } => {
                write!(
                    f,
                    "All model providers failed to infer with errors: {}",
                    provider_errors
                        .iter()
                        .map(|(provider_name, error)| format!("{provider_name}: {error}"))
                        .collect::<Vec<_>>()
                        .join(", ")
                )
            }
            ErrorDetails::NoFallbackVariantsRemaining => {
                write!(f, "No fallback variants remaining.")
            }
            ErrorDetails::ModelValidation { message } => {
                write!(f, "Failed to validate model: {message}")
            }
            ErrorDetails::Observability { message } => {
                write!(f, "{message}")
            }
            ErrorDetails::OptimizationResponse {
                message,
                provider_type,
            } => {
                write!(
                    f,
                    "Error from {provider_type} optimization response: {message}"
                )
            }
            ErrorDetails::OutputParsing {
                raw_output,
                message,
            } => {
                write!(
                    f,
                    "Error parsing output as JSON with message: {message}: {raw_output}"
                )
            }
            ErrorDetails::OutputValidation { source } => {
                write!(f, "Output validation failed with messages: {source}")
            }
            ErrorDetails::PostgresConnectionInitialization { message } => {
                write!(
                    f,
                    "Postgres connection initialization failed with message: {message}"
                )
            }
            ErrorDetails::PostgresConnection { message } => {
                write!(f, "Error connecting to Postgres: {message}")
            }
            ErrorDetails::PostgresMigration { message } => {
                write!(f, "Postgres migration failed with message: {message}")
            }
            ErrorDetails::PostgresResult {
                result_type,
                message,
            } => {
                write!(
                    f,
                    "Unexpected Postgres result of type {result_type}: {message}"
                )
            }
            ErrorDetails::PostgresQuery {
                function_name,
                message,
            } => match function_name {
                Some(function_name) => write!(
                    f,
                    "Postgres query failed in function {function_name} with message: {message}"
                ),
                None => write!(f, "Postgres query failed: {message}"),
            },
            ErrorDetails::ProviderNotFound { provider_name } => {
                write!(f, "Provider not found: {provider_name}")
            }
            ErrorDetails::RateLimitExceeded { failed_rate_limits } => {
                if failed_rate_limits.len() == 1 {
                    let limit = &failed_rate_limits[0];
                    write!(
                        f,
                        "TensorZero rate limit exceeded for rule {}. Requested {} units but only {} available.",
                        limit.key, limit.requested, limit.available
                    )
                } else {
                    write!(
                        f,
                        "TensorZero rate limits exceeded for {} rules: ",
                        failed_rate_limits.len()
                    )?;
                    for (i, limit) in failed_rate_limits.iter().enumerate() {
                        if i > 0 {
                            write!(f, ", ")?;
                        }
                        write!(
                            f,
                            "{} (requested {}, available {})",
                            limit.key, limit.requested, limit.available
                        )?;
                    }
                    Ok(())
                }
            }
            ErrorDetails::RateLimitMissingMaxTokens => {
                write!(
                    f,
                    "Missing `max_tokens` for request subject to rate limiting rules."
                )
            }
            ErrorDetails::StreamError { source } => {
                write!(f, "Error in streaming response: {source}")
            }
            ErrorDetails::Serialization { message } => write!(f, "{message}"),
            ErrorDetails::TypeConversion { message } => write!(f, "{message}"),
            ErrorDetails::ToolNotFound { name } => write!(f, "Tool not found: {name}"),
            ErrorDetails::ToolNotLoaded { name } => write!(f, "Tool not loaded: {name}"),
            ErrorDetails::UnknownCandidate { name } => {
                write!(f, "Unknown candidate variant: {name}")
            }
            ErrorDetails::UnknownEvaluation { name } => write!(f, "Unknown evaluation: {name}"),
            ErrorDetails::UnknownFunction { name } => write!(f, "Unknown function: {name}"),
            ErrorDetails::UnknownModel { name } => write!(f, "Unknown model: {name}"),
            ErrorDetails::UnknownTool { name } => write!(f, "Unknown tool: {name}"),
            ErrorDetails::UnknownVariant { name } => write!(f, "Unknown variant: {name}"),
            ErrorDetails::UnknownMetric { name } => write!(f, "Unknown metric: {name}"),
            ErrorDetails::UnsupportedModelProviderForBatchInference { provider_type } => {
                write!(
                    f,
                    "Unsupported model provider for batch inference: {provider_type}"
                )
            }
            ErrorDetails::UnsupportedModelProviderForStreamingInference { provider_type } => {
                write!(
                    f,
                    "Unsupported model provider for streaming inference: {provider_type}"
                )
            }
            ErrorDetails::UnsupportedFileExtension { extension } => {
                write!(f, "Unsupported file extension: {extension}")
            }
            ErrorDetails::UnsupportedVariantForBatchInference { variant_name } => {
                match variant_name {
                    Some(variant_name) => {
                        write!(f, "Unsupported variant for batch inference: {variant_name}")
                    }
                    None => write!(f, "Unsupported variant for batch inference"),
                }
            }
            ErrorDetails::UnsupportedVariantForStreamingInference {
                variant_type,
                issue_link,
            } => {
                if let Some(link) = issue_link {
                    write!(
                        f,
                        "Unsupported variant for streaming inference of type {variant_type}. For more information, see: {link}"
                    )
                } else {
                    write!(
                        f,
                        "Unsupported variant for streaming inference of type {variant_type}"
                    )
                }
            }
            ErrorDetails::UnsupportedVariantForFunctionType {
                function_name,
                variant_name,
                function_type,
                variant_type,
            } => {
                write!(f, "Unsupported variant `{variant_name}` of type `{variant_type}` for function `{function_name}` of type `{function_type}`")
            }
            ErrorDetails::UuidInFuture { raw_uuid } => {
                write!(f, "UUID is in the future: {raw_uuid}")
            }
            ErrorDetails::RouteNotFound { path, method } => {
                write!(f, "Route not found: {method} {path}")
            }
        }
    }
}

impl IntoResponse for Error {
    /// Log the error and convert it into an Axum response
    fn into_response(self) -> Response {
        let message = self.to_string();
        let mut body = json!({
            "error": message,
        });
        if *UNSTABLE_ERROR_JSON.get().unwrap_or(&false) {
            body["error_json"] =
                serde_json::to_value(self.get_details()).unwrap_or_else(|e| json!(e.to_string()));
        }
        let mut response = (self.status_code(), Json(body)).into_response();
        // Attach the error to the response, so that we can set a nice message in our
        // `apply_otel_http_trace_layer` middleware
        response.extensions_mut().insert(self);
        response
    }
}

impl From<serde_json::Error> for Error {
    fn from(err: serde_json::Error) -> Self {
        Self::new(ErrorDetails::Serialization {
            message: err.to_string(),
        })
    }
}

impl From<sqlx::Error> for Error {
    fn from(err: sqlx::Error) -> Self {
        Self::new(ErrorDetails::PostgresQuery {
            message: err.to_string(),
            function_name: None,
        })
    }
}<|MERGE_RESOLUTION|>--- conflicted
+++ resolved
@@ -124,20 +124,9 @@
         Error(Arc::new(details))
     }
 
-<<<<<<< HEAD
-    pub fn new_with_err_logging(details: ErrorDetails, err_logging: bool) -> Self {
-        if err_logging {
-            details.log();
-        }
-        Error(Arc::new(details))
-    }
-
     // If you need to construct an error without logging it, use `DelayedError` instead.
     // This method should only be called within `DelayedError` itself.
     fn new_without_logging(details: ErrorDetails) -> Self {
-=======
-    pub fn new_without_logging(details: ErrorDetails) -> Self {
->>>>>>> 277fee14
         Error(Arc::new(details))
     }
 
