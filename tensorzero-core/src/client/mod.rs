use std::{env, fmt::Display, future::Future, path::PathBuf, sync::Arc, time::Duration};

<<<<<<< HEAD
use crate::config::unwritten_config::UnwrittenConfig;
=======
use crate::config::unwritten::UnwrittenConfig;
>>>>>>> 30ab86c3
use crate::config::ConfigFileGlob;
use crate::http::{TensorzeroHttpClient, TensorzeroRequestBuilder, DEFAULT_HTTP_CLIENT_TIMEOUT};
use crate::inference::types::stored_input::StoragePathResolver;
use crate::utils::gateway::DropWrapper;
use crate::{
    config::Config,
    db::clickhouse::ClickHouseConnectionInfo,
    db::postgres::PostgresConnectionInfo,
    error::{Error, ErrorDetails},
    utils::gateway::{setup_clickhouse, setup_postgres, GatewayHandle},
};
use reqwest::header::HeaderMap;
use reqwest_eventsource::Event;
use secrecy::{ExposeSecret, SecretString};
use std::fmt::Debug;
use tokio::time::error::Elapsed;
use tokio_stream::StreamExt;
use url::Url;

pub use client_inference_params::{ClientInferenceParams, ClientSecretString};
pub use input_handling::resolved_input_to_client_input;

pub use crate::cache::CacheParamsOptions;
pub use crate::endpoints::feedback::FeedbackResponse;
pub use crate::endpoints::feedback::Params as FeedbackParams;
pub use crate::endpoints::inference::{
    InferenceOutput, InferenceParams, InferenceResponse, InferenceResponseChunk, InferenceStream,
};
pub use crate::endpoints::object_storage::ObjectResponse;
pub use crate::inference::types::storage::{StorageKind, StoragePath};
pub use crate::inference::types::{Base64File, File, ObjectStoragePointer, UrlFile};
pub use crate::inference::types::{
    ContentBlockChunk, Input, InputMessage, InputMessageContent, Role, System, Unknown,
};
pub use crate::tool::{DynamicToolParams, Tool};

pub mod client_inference_params;
pub mod input_handling;

pub enum ClientMode {
    HTTPGateway(HTTPGateway),
    EmbeddedGateway {
        gateway: EmbeddedGateway,
        timeout: Option<Duration>,
    },
}

impl Debug for ClientMode {
    fn fmt(&self, f: &mut std::fmt::Formatter<'_>) -> std::fmt::Result {
        match self {
            ClientMode::HTTPGateway(_) => write!(f, "HTTPGateway"),
            ClientMode::EmbeddedGateway {
                gateway: _,
                timeout,
            } => {
                write!(f, "EmbeddedGateway {{ timeout: {timeout:?} }}")
            }
        }
    }
}

pub struct HTTPGateway {
    pub base_url: Url,
    pub http_client: TensorzeroHttpClient,
    headers: HeaderMap,
    timeout: Option<Duration>,
    verbose_errors: bool,
}

impl HTTPGateway {
    pub async fn check_http_response(
        &self,
        resp: Result<reqwest::Response, reqwest::Error>,
    ) -> Result<reqwest::Response, TensorZeroError> {
        let resp = resp.map_err(|e| {
            if e.is_timeout() {
                TensorZeroError::RequestTimeout
            } else {
                TensorZeroError::Other {
                    source: Error::new(ErrorDetails::JsonRequest {
                        message: format!(
                            "Error from server: {}",
                            DisplayOrDebug {
                                val: e,
                                debug: self.verbose_errors,
                            }
                        ),
                    })
                    .into(),
                }
            }
        })?;

        if let Err(e) = resp.error_for_status_ref() {
            let status_code = resp.status().as_u16();
            let text = resp.text().await.ok();
            return Err(TensorZeroError::Http {
                status_code,
                text,
                source: Error::new(ErrorDetails::JsonRequest {
                    message: format!(
                        "Request failed: {}",
                        DisplayOrDebug {
                            val: e,
                            debug: self.verbose_errors,
                        }
                    ),
                })
                .into(),
            });
        }
        Ok(resp)
    }

    fn customize_builder<'a>(
        &self,
        mut builder: TensorzeroRequestBuilder<'a>,
    ) -> TensorzeroRequestBuilder<'a> {
        if let Some(timeout) = self.timeout {
            builder = builder.timeout(timeout);
        }
        builder.headers(self.headers.clone())
    }

    pub async fn send_request(
        &self,
        builder: TensorzeroRequestBuilder<'_>,
    ) -> Result<String, TensorZeroError> {
        let builder = self.customize_builder(builder);
        let resp = builder.send().await;
        self.check_http_response(resp)
            .await?
            .text()
            .await
            .map_err(|e| TensorZeroError::Other {
                source: Error::new(ErrorDetails::Serialization {
                    message: format!(
                        "Error deserializing response: {}",
                        DisplayOrDebug {
                            val: e,
                            debug: self.verbose_errors,
                        }
                    ),
                })
                .into(),
            })
    }

    pub async fn send_and_parse_http_response<T: serde::de::DeserializeOwned>(
        &self,
        builder: TensorzeroRequestBuilder<'_>,
    ) -> Result<T, TensorZeroError> {
        let builder = self.customize_builder(builder);
        let resp = builder.send().await;
        self.check_http_response(resp)
            .await?
            .json()
            .await
            .map_err(|e| TensorZeroError::Other {
                source: Error::new(ErrorDetails::Serialization {
                    message: format!(
                        "Error deserializing response: {}",
                        DisplayOrDebug {
                            val: e,
                            debug: self.verbose_errors,
                        }
                    ),
                })
                .into(),
            })
    }

    async fn http_inference_stream(
        &self,
        builder: TensorzeroRequestBuilder<'_>,
    ) -> Result<InferenceStream, TensorZeroError> {
        let event_source =
            self.customize_builder(builder)
                .eventsource()
                .map_err(|e| TensorZeroError::Other {
                    source: Error::new(ErrorDetails::JsonRequest {
                        message: format!("Error constructing event stream: {e:?}"),
                    })
                    .into(),
                })?;

        let mut event_source = event_source.peekable();
        let first = event_source.peek().await;
        if let Some(Err(_)) = first {
            // Discard the stream if it has an error
            let res = event_source.next().await;
            #[expect(clippy::panic)]
            let Some(Err(e)) = res
            else {
                panic!("Peeked error but got non-err {res:?}");
            };
            let err_str = format!("Error in streaming response: {e:?}");
            let inner_err = Error::new(ErrorDetails::StreamError {
                source: Box::new(Error::new(ErrorDetails::Serialization { message: err_str })),
            });
            if let reqwest_eventsource::Error::InvalidStatusCode(code, resp) = e {
                return Err(TensorZeroError::Http {
                    status_code: code.as_u16(),
                    text: resp.text().await.ok(),
                    source: inner_err.into(),
                });
            }
            return Err(TensorZeroError::Other {
                source: Error::new(ErrorDetails::StreamError {
                    source: Box::new(inner_err),
                })
                .into(),
            });
        }
        let verbose_errors = self.verbose_errors;
        Ok(Box::pin(async_stream::stream! {
            while let Some(ev) = event_source.next().await {
                match ev {
                    Err(e) => {
                        if matches!(e, reqwest_eventsource::Error::StreamEnded) {
                            break;
                        }
                        yield Err(Error::new(ErrorDetails::StreamError {
                            source: Box::new(Error::new(ErrorDetails::Serialization {
                                message: format!("Error in streaming response: {}", DisplayOrDebug {
                                    val: e,
                                    debug: verbose_errors,
                                })
                            }))
                        }))
                    }
                    Ok(e) => match e {
                        Event::Open => continue,
                        Event::Message(message) => {
                            if message.data == "[DONE]" {
                                break;
                            }
                            let json: serde_json::Value = serde_json::from_str(&message.data).map_err(|e| {
                                Error::new(ErrorDetails::Serialization {
                                    message: format!("Error deserializing inference response chunk: {}", DisplayOrDebug {
                                        val: e,
                                        debug: verbose_errors,
                                    }),
                                })
                            })?;
                            if let Some(err) = json.get("error") {
                                yield Err(Error::new(ErrorDetails::StreamError {
                                    source: Box::new(Error::new(ErrorDetails::Serialization {
                                        message: format!("Stream produced an error: {}", DisplayOrDebug {
                                            val: err,
                                            debug: verbose_errors,
                                        }),
                                    }))
                                }));
                            } else {
                                let data: InferenceResponseChunk =
                                serde_json::from_value(json).map_err(|e| {
                                    Error::new(ErrorDetails::Serialization {
                                        message: format!("Error deserializing json value as InferenceResponseChunk: {}", DisplayOrDebug {
                                            val: e,
                                            debug: verbose_errors,
                                        }),
                                    })
                                })?;
                                yield Ok(data);
                            }

                        }
                    }
                }
            }
        }))
    }
}

pub struct EmbeddedGateway {
    pub handle: GatewayHandle,
}

/// Used to construct a `Client`
/// Call `ClientBuilder::new` to create a new `ClientBuilder`
/// in either `HTTPGateway` or `EmbeddedGateway` mode
pub struct ClientBuilder {
    mode: ClientBuilderMode,
    http_client: Option<TensorzeroHttpClient>,
    verbose_errors: bool,
    api_key: Option<SecretString>,
    timeout: Option<Duration>,
    drop_wrapper: Option<DropWrapper>,
}

/// An error type representing an error from within the TensorZero gateway
#[derive(thiserror::Error, Debug)]
#[non_exhaustive]
pub enum TensorZeroError {
    #[error("HTTP Error (status code {status_code}): {text:?}")]
    Http {
        status_code: u16,
        text: Option<String>,
        #[source]
        source: TensorZeroInternalError,
    },
    #[error("{source}")] // the `source` has already been formatted (below)
    Other {
        #[source]
        source: TensorZeroInternalError,
    },
    #[error("HTTP Error: request timed out")]
    RequestTimeout,
    #[error("Failed to get git info: {source}")]
    Git {
        #[source]
        source: git2::Error,
    },
}

#[derive(Debug, thiserror::Error)]
#[error("Internal TensorZero Error: {0}")]
pub struct TensorZeroInternalError(#[from] Error);

#[derive(thiserror::Error, Debug)]
#[non_exhaustive]
pub enum ClientBuilderError {
    #[error(
        "Missing configuration: you must call `with_config_file` before calling `build` in EmbeddedGateway mode"
    )]
    MissingConfig,
    #[error(
        "Missing gateway URL: you must call `with_gateway_url` before calling `build` in HTTPGateway mode"
    )]
    MissingGatewayUrl,
    #[error("Called ClientBuilder.build_http() when not in HTTPGateway mode")]
    NotHTTPGateway,
    #[error("Failed to configure ClickHouse: {0}")]
    Clickhouse(TensorZeroError),
    #[error("Failed to configure PostgreSQL: {0}")]
    Postgres(TensorZeroError),
    #[error("Authentication is not supported in embedded gateway mode: {0}")]
    AuthNotSupportedInEmbeddedMode(TensorZeroError),
    #[error("Failed to parse config: {0}")]
    ConfigParsingPreGlob(TensorZeroError),
    #[error("Failed to parse config: {error}. Config file glob `{glob}` resolved to the following files:\n{paths}", glob = glob.glob,paths = glob.paths.iter().map(|p| p.display().to_string()).collect::<Vec<_>>().join("\n"))]
    ConfigParsing {
        error: TensorZeroError,
        glob: ConfigFileGlob,
    },
    #[error("Failed to build HTTP client: {0}")]
    HTTPClientBuild(TensorZeroError),
    #[error("Failed to get gateway version: {0}")]
    GatewayVersion(String),
    #[error("Failed to set up embedded gateway: {0}")]
    EmbeddedGatewaySetup(TensorZeroError),
}

// Helper type to choose between using Debug or Display for a type
#[doc(hidden)]
pub struct DisplayOrDebug<T: Debug + Display> {
    pub val: T,
    pub debug: bool,
}

impl<T: Debug + Display> Display for DisplayOrDebug<T> {
    fn fmt(&self, f: &mut std::fmt::Formatter<'_>) -> std::fmt::Result {
        if self.debug {
            write!(f, "{:?}", self.val)
        } else {
            write!(f, "{}", self.val)
        }
    }
}

/// Controls how a `Client` is run
pub enum ClientBuilderMode {
    /// In HTTPGateway mode, we make HTTP requests to a TensorZero gateway server.
    HTTPGateway { url: Url },
    /// In EmbeddedGateway mode, we run an embedded gateway using a config file.
    /// We do not launch an HTTP server - we only make outgoing HTTP requests to model providers and to ClickHouse.
    EmbeddedGateway {
        config_file: Option<PathBuf>,
        clickhouse_url: Option<String>,
        postgres_url: Option<String>,
        /// A timeout for all TensorZero gateway processing.
        /// If this timeout is hit, any in-progress LLM requests may be aborted.
        timeout: Option<std::time::Duration>,
        verify_credentials: bool,
        // Allow turning on batch writes - used in e2e tests.
        // We don't expose this through the Python client, since we're having deadlock issues
        // there.
        allow_batch_writes: bool,
    },
    /// Construct a client from already-initialized components.
    /// Used when the gateway infrastructure is already set up (e.g., in optimizers).
    /// This avoids re-parsing config files or re-initializing database connections.
    FromComponents {
        /// Pre-parsed TensorZero configuration
        config: Arc<Config>,
        /// Already-initialized ClickHouse connection
        clickhouse_connection_info: ClickHouseConnectionInfo,
        /// Already-initialized Postgres connection
        postgres_connection_info: PostgresConnectionInfo,
        /// Pre-configured HTTP client for model inference
        http_client: TensorzeroHttpClient,
        /// A timeout for all TensorZero gateway processing.
        /// If this timeout is hit, any in-progress LLM requests may be aborted.
        timeout: Option<Duration>,
    },
}

/// A `ClientBuilder` is used to construct a `Client`.
impl ClientBuilder {
    pub fn new(mode: ClientBuilderMode) -> Self {
        Self {
            mode,
            http_client: None,
            verbose_errors: false,
            api_key: None,
            timeout: None,
            drop_wrapper: None,
        }
    }

    /// Sets the `TensorzeroHttpClient` to be used when making any HTTP requests.
    /// In `EmbeddedGateway` mode, this is used for making requests to model endpoints,
    /// as well as ClickHouse.
    /// In `HTTPGateway` mode, this is used for making requests to the gateway.
    pub fn with_http_client(mut self, client: TensorzeroHttpClient) -> Self {
        self.http_client = Some(client);
        self
    }

    /// Sets whether error messages should be more verbose (more `Debug` impls are used).
    /// This increases the chances of exposing sensitive information (e.g. model responses)
    /// in error messages.
    ///
    /// This is `false` by default.
    pub fn with_verbose_errors(mut self, verbose_errors: bool) -> Self {
        self.verbose_errors = verbose_errors;
        self
    }

    /// Sets the API key to use for authentication with the TensorZero gateway.
    /// This is only used in `HTTPGateway` mode.
    /// If not set, the client will attempt to read from the `TENSORZERO_API_KEY` environment variable.
    pub fn with_api_key(mut self, api_key: String) -> Self {
        self.api_key = Some(api_key.into());
        self
    }

    /// Sets the timeout for HTTP requests to the TensorZero gateway.
    /// This is only used in `HTTPGateway` mode.
    pub fn with_timeout(mut self, timeout: Duration) -> Self {
        self.timeout = Some(timeout);
        self
    }

    /// Sets the drop wrapper for embedded gateway mode.
    /// This is used internally by the Python client, since we need to enter the Tokio runtime
    /// and release the Python GIL (the drop may have been originally triggered from the Python
    /// interpreter performing garbage collection of the wrapping Python object)
    /// When the embedded gateway shuts down, the provided `DropWrapper` will be called
    /// with a closure representing the actual drop logic (e.g. waiting for the ClickHouse batch insert task to complete)
    #[cfg(feature = "pyo3")]
    pub fn with_drop_wrapper(mut self, drop_wrapper: DropWrapper) -> Self {
        self.drop_wrapper = Some(drop_wrapper);
        self
    }

    /// Constructs a `Client`, returning an error if the configuration is invalid.
    pub async fn build(self) -> Result<Client, ClientBuilderError> {
        match &self.mode {
            ClientBuilderMode::HTTPGateway { .. } => {
                let client = self.build_http()?;
                Ok(client)
            }
            ClientBuilderMode::EmbeddedGateway {
                config_file,
                clickhouse_url,
                postgres_url,
                timeout,
                verify_credentials,
                allow_batch_writes,
            } => {
                let unwritten_config = if let Some(config_file) = config_file {
                    let glob = ConfigFileGlob::new(config_file.to_string_lossy().to_string())
                        .map_err(|e| {
                            ClientBuilderError::ConfigParsingPreGlob(TensorZeroError::Other {
                                source: e.into(),
                            })
                        })?;
                    Config::load_from_path_optional_verify_credentials(&glob, *verify_credentials)
                        .await
                        .map_err(|e| ClientBuilderError::ConfigParsing {
                            error: TensorZeroError::Other { source: e.into() },
                            glob,
                        })?
                } else {
                    tracing::info!("No config file provided, so only default functions will be available. Set `config_file` to specify your `tensorzero.toml`");
                    Config::new_empty()
                        .await
                        .map_err(|e| ClientBuilderError::ConfigParsing {
                            error: TensorZeroError::Other { source: e.into() },
                            glob: ConfigFileGlob::new_empty(),
                        })?
                };
                let clickhouse_connection_info =
                    setup_clickhouse(&unwritten_config, clickhouse_url.clone(), true)
                        .await
                        .map_err(|e| {
                            ClientBuilderError::Clickhouse(TensorZeroError::Other {
                                source: e.into(),
                            })
                        })?;
                let config = unwritten_config
                    .into_config(&clickhouse_connection_info)
                    .await
                    .map_err(|e| {
                        ClientBuilderError::Clickhouse(TensorZeroError::Other { source: e.into() })
                    })?;
                let config = Arc::new(config);
                Self::validate_embedded_gateway_config(&config, *allow_batch_writes)?;
                let postgres_connection_info = setup_postgres(&config, postgres_url.clone())
                    .await
                    .map_err(|e| {
                        ClientBuilderError::Postgres(TensorZeroError::Other { source: e.into() })
                    })?;

                let http_client = if self.http_client.is_some() {
                    return Err(ClientBuilderError::HTTPClientBuild(
                        TensorZeroError::Other {
                            source: TensorZeroInternalError(Error::new(ErrorDetails::AppState {
                                message: "HTTP client cannot be provided in EmbeddedGateway mode"
                                    .to_string(),
                            })),
                        },
                    ));
                } else {
                    config.http_client.clone()
                };
                Ok(Client {
                    mode: Arc::new(ClientMode::EmbeddedGateway {
                        gateway: EmbeddedGateway {
                            handle: GatewayHandle::new_with_database_and_http_client(
                                config,
                                clickhouse_connection_info,
                                postgres_connection_info,
                                http_client,
                                self.drop_wrapper,
                            )
                            .await
                            .map_err(|e| {
                                ClientBuilderError::EmbeddedGatewaySetup(TensorZeroError::Other {
                                    source: e.into(),
                                })
                            })?,
                        },
                        timeout: *timeout,
                    }),
                    verbose_errors: self.verbose_errors,
                    #[cfg(feature = "e2e_tests")]
                    last_body: Default::default(),
                })
            }
            ClientBuilderMode::FromComponents {
                config,
                clickhouse_connection_info,
                postgres_connection_info,
                http_client,
                timeout,
            } => {
                // Validate embedded gateway configuration
                // Note: FromComponents doesn't have an allow_batch_writes parameter,
                // so we pass false to enforce that batch writes must be explicitly forced
                // via __force_allow_embedded_batch_writes if enabled.
                Self::validate_embedded_gateway_config(config, false)?;

                // Construct Client directly from provided components
                Ok(Client {
                    mode: Arc::new(ClientMode::EmbeddedGateway {
                        gateway: EmbeddedGateway {
                            handle: GatewayHandle::new_with_database_and_http_client(
                                config.clone(),
                                clickhouse_connection_info.clone(),
                                postgres_connection_info.clone(),
                                http_client.clone(),
                                self.drop_wrapper,
                            )
                            .await
                            .map_err(|e| {
                                ClientBuilderError::EmbeddedGatewaySetup(TensorZeroError::Other {
                                    source: e.into(),
                                })
                            })?,
                        },
                        timeout: *timeout,
                    }),
                    verbose_errors: self.verbose_errors,
                    #[cfg(feature = "e2e_tests")]
                    last_body: Default::default(),
                })
            }
        }
    }

    #[cfg(any(test, feature = "e2e_tests"))]
    pub async fn build_from_state(handle: GatewayHandle) -> Result<Client, ClientBuilderError> {
        Ok(Client {
            mode: Arc::new(ClientMode::EmbeddedGateway {
                gateway: EmbeddedGateway { handle },
                timeout: None,
            }),
            verbose_errors: false,
            #[cfg(feature = "e2e_tests")]
            last_body: Default::default(),
        })
    }

    /// Validates configuration for embedded gateway mode.
    /// Checks for unsupported features like batch writes and authentication.
    fn validate_embedded_gateway_config(
        config: &Config,
        allow_batch_writes: bool,
    ) -> Result<(), ClientBuilderError> {
        // Validate batch writes configuration
        if !allow_batch_writes
            && config.gateway.observability.batch_writes.enabled
            && !config
                .gateway
                .observability
                .batch_writes
                .__force_allow_embedded_batch_writes
        {
            return Err(ClientBuilderError::Clickhouse(TensorZeroError::Other {
                source: Error::new(ErrorDetails::Config {
                    message: "`[gateway.observability.batch_writes]` is not yet supported in embedded gateway mode".to_string(),
                })
                .into(),
            }));
        }

        // Validate auth configuration
        if config.gateway.auth.enabled {
            return Err(ClientBuilderError::AuthNotSupportedInEmbeddedMode(
                TensorZeroError::Other {
                    source: Error::new(ErrorDetails::Config {
                        message: "`[gateway.auth]` is not supported in embedded gateway mode. Authentication is only available when using HTTP gateway mode. Please either disable authentication by setting `gateway.auth.enabled = false` or use HTTP mode instead.".to_string(),
                    })
                    .into(),
                },
            ));
        }

        Ok(())
    }

    /// Builds a `Client` in HTTPGateway mode, erroring if the mode is not HTTPGateway
    /// This allows avoiding calling the async `build` method
    pub fn build_http(self) -> Result<Client, ClientBuilderError> {
        let ClientBuilderMode::HTTPGateway { mut url } = self.mode else {
            return Err(ClientBuilderError::NotHTTPGateway);
        };
        // This is only used when dropping a `GatewayHandle` in embedded gateway mode,
        // and does not currently make sense in HTTPGateway mode.
        if self.drop_wrapper.is_some() {
            return Err(ClientBuilderError::HTTPClientBuild(
                TensorZeroError::Other {
                    source: Error::new(ErrorDetails::InternalError {
                        message:
                            "ClientBuilder.with_drop_wrapper is not allowed in HTTPGateway mode"
                                .to_string(),
                    })
                    .into(),
                },
            ));
        }
        // Enforce that the URL has a trailing slash, so that joining endpoints works correctly
        // This means that passing in a url that looks like 'http://example.com/some/prefix'
        // will result in inference requests being sent to 'http://example.com/some/prefix/inference'
        if !url.path().ends_with('/') {
            url.set_path(&format!("{}/", url.path()));
        }

        // Try to get API key from constructor parameter, otherwise try environment variable
        let api_key = self
            .api_key
            .or_else(|| env::var("TENSORZERO_API_KEY").ok().map(|s| s.into()));

        // Build the HTTP client, applying timeout and/or API key
        let http_client = if let Some(http_client) = self.http_client {
            http_client
        } else {
            TensorzeroHttpClient::new(
                // The timeout may be overridden in `send_and_parse_http_response`
                DEFAULT_HTTP_CLIENT_TIMEOUT,
            )
            .map_err(|e| {
                ClientBuilderError::HTTPClientBuild(TensorZeroError::Other {
                    source: Error::new(ErrorDetails::InternalError {
                        message: format!("Failed to build HTTP client: {e}"),
                    })
                    .into(),
                })
            })?
        };

        let mut headers = HeaderMap::new();
        if let Some(key) = api_key {
            headers.insert(
                reqwest::header::AUTHORIZATION,
                reqwest::header::HeaderValue::from_str(&format!("Bearer {}", key.expose_secret()))
                    .map_err(|e| {
                        ClientBuilderError::HTTPClientBuild(TensorZeroError::Other {
                            source: Error::new(ErrorDetails::InternalError {
                                message: format!("Failed to create authorization header: {e}"),
                            })
                            .into(),
                        })
                    })?,
            );
        }
        Ok(Client {
            mode: Arc::new(ClientMode::HTTPGateway(HTTPGateway {
                base_url: url,
                http_client,
                headers,
                timeout: self.timeout,
                verbose_errors: self.verbose_errors,
            })),
            verbose_errors: self.verbose_errors,
            #[cfg(feature = "e2e_tests")]
            last_body: Default::default(),
        })
    }
}

/// A TensorZero client. This is constructed using `ClientBuilder`
#[derive(Debug, Clone)]
pub struct Client {
    mode: Arc<ClientMode>,
    pub verbose_errors: bool,
    #[cfg(feature = "e2e_tests")]
    pub last_body: Arc<tokio::sync::Mutex<Option<String>>>,
}

impl StoragePathResolver for Client {
    async fn resolve(&self, storage_path: StoragePath) -> Result<String, Error> {
        Ok(self
            .get_object(storage_path.clone())
            .await
            .map_err(|e| {
                Error::new(ErrorDetails::InternalError {
                    message: format!("Error resolving object {storage_path}: {e}"),
                })
            })?
            .data)
    }
}

impl Client {
    /// Returns a reference to the client mode for use by extension traits
    pub fn mode(&self) -> &ClientMode {
        &self.mode
    }

    /// Assigns feedback for a TensorZero inference.
    /// See https://www.tensorzero.com/docs/gateway/api-reference#post-feedback
    pub async fn feedback(
        &self,
        params: FeedbackParams,
    ) -> Result<FeedbackResponse, TensorZeroError> {
        match &*self.mode {
            ClientMode::HTTPGateway(client) => {
                let url = client
                    .base_url
                    .join("feedback")
                    .map_err(|e| TensorZeroError::Other {
                        source: Error::new(ErrorDetails::InvalidBaseUrl {
                            message: format!(
                                "Failed to join base URL with /feedback endpoint: {e}"
                            ),
                        })
                        .into(),
                    })?;
                let builder = client.http_client.post(url).json(&params);
                client.send_and_parse_http_response(builder).await
            }
            ClientMode::EmbeddedGateway { gateway, timeout } => {
                // We currently ban auth-enabled configs in embedded gateway mode,
                // so we don't have an API key here
                Ok(with_embedded_timeout(*timeout, async {
                    crate::endpoints::feedback::feedback(
                        gateway.handle.app_state.clone(),
                        params,
                        None,
                    )
                    .await
                    .map_err(err_to_http)
                })
                .await?)
            }
        }
    }

    // Runs a TensorZero inference.
    // See https://www.tensorzero.com/docs/gateway/api-reference#post-inference
    pub async fn inference(
        &self,
        params: ClientInferenceParams,
    ) -> Result<InferenceOutput, TensorZeroError> {
        match &*self.mode {
            ClientMode::HTTPGateway(client) => {
                let url =
                    client
                        .base_url
                        .join("inference")
                        .map_err(|e| TensorZeroError::Other {
                            source: Error::new(ErrorDetails::InvalidBaseUrl {
                                message: format!(
                                    "Failed to join base URL with /inference endpoint: {e}"
                                ),
                            })
                            .into(),
                        })?;
                let body = serde_json::to_string(&params).map_err(|e| TensorZeroError::Other {
                    source: Error::new(ErrorDetails::Serialization {
                        message: format!(
                            "Failed to serialize inference params: {}",
                            DisplayOrDebug {
                                val: e,
                                debug: self.verbose_errors,
                            }
                        ),
                    })
                    .into(),
                })?;
                #[cfg(feature = "e2e_tests")]
                {
                    *self.last_body.lock().await = Some(body.clone());
                }
                let mut builder = client
                    .http_client
                    .post(url)
                    .header(reqwest::header::CONTENT_TYPE, "application/json")
                    .body(body);

                // Add OTLP trace headers with the required prefix
                for (key, value) in &params.otlp_traces_extra_headers {
                    let header_name = format!("tensorzero-otlp-traces-extra-header-{key}");
                    builder = builder.header(header_name, value);
                }

                if params.stream.unwrap_or(false) {
                    Ok(InferenceOutput::Streaming(
                        client.http_inference_stream(builder).await?,
                    ))
                } else {
                    Ok(InferenceOutput::NonStreaming(
                        client.send_and_parse_http_response(builder).await?,
                    ))
                }
            }
            ClientMode::EmbeddedGateway { gateway, timeout } => {
                Ok(with_embedded_timeout(*timeout, async {
                    let res = Box::pin(crate::endpoints::inference::inference(
                        gateway.handle.app_state.config.clone(),
                        &gateway.handle.app_state.http_client,
                        gateway.handle.app_state.clickhouse_connection_info.clone(),
                        gateway.handle.app_state.postgres_connection_info.clone(),
                        gateway.handle.app_state.deferred_tasks.clone(),
                        params.try_into().map_err(err_to_http)?,
                        // We currently ban auth-enabled configs in embedded gateway mode,
                        // so we don't have an API key here
                        None,
                    ))
                    .await
                    .map_err(err_to_http)?;
                    match res {
                        InferenceOutput::NonStreaming(response) => {
                            Ok(InferenceOutput::NonStreaming(response))
                        }
                        InferenceOutput::Streaming(stream) => {
                            Ok(InferenceOutput::Streaming(stream))
                        }
                    }
                })
                .await?)
            }
        }
    }

    pub async fn get_object(
        &self,
        storage_path: StoragePath,
    ) -> Result<ObjectResponse, TensorZeroError> {
        match &*self.mode {
            ClientMode::HTTPGateway(client) => {
                let url = client
                    .base_url
                    .join("internal/object_storage")
                    .map_err(|e| TensorZeroError::Other {
                        source: Error::new(
                            ErrorDetails::InvalidBaseUrl {
                                message: format!(
                                    "Failed to join base URL with /internal/object_storage endpoint: {e}"
                                ),
                            },
                        )
                        .into(),
                    })?;
                let storage_path_json =
                    serde_json::to_string(&storage_path).map_err(|e| TensorZeroError::Other {
                        source: Error::new(ErrorDetails::Serialization {
                            message: format!("Failed to serialize storage path: {e}"),
                        })
                        .into(),
                    })?;
                let builder = client
                    .http_client
                    .get(url)
                    .query(&[("storage_path", storage_path_json)]);
                client.send_and_parse_http_response(builder).await
            }
            ClientMode::EmbeddedGateway { gateway, timeout } => {
                Ok(with_embedded_timeout(*timeout, async {
                    crate::endpoints::object_storage::get_object(
                        gateway.handle.app_state.config.object_store_info.as_ref(),
                        storage_path,
                    )
                    .await
                    .map_err(err_to_http)
                })
                .await?)
            }
        }
    }
}

#[doc(hidden)]
pub async fn with_embedded_timeout<R, F: Future<Output = Result<R, TensorZeroError>>>(
    timeout: Option<Duration>,
    fut: F,
) -> Result<R, TensorZeroError> {
    if let Some(timeout) = timeout {
        tokio::time::timeout(timeout, fut)
            .await
            .map_err(|_: Elapsed| TensorZeroError::RequestTimeout)?
    } else {
        fut.await
    }
}

/// Load a config from a path.
/// This is a convenience function that wraps `Config::load_from_path_optional_verify_credentials`
/// and returns a `TensorZeroError` instead of a `ConfigError`.
/// This function does NOT verify credentials.
/// If the path is None, it returns the default config.
pub async fn get_config_no_verify_credentials(
    path: Option<PathBuf>,
) -> Result<UnwrittenConfig, TensorZeroError> {
    match path {
        Some(path) => Config::load_from_path_optional_verify_credentials(
            &ConfigFileGlob::new(path.to_string_lossy().to_string())
                .map_err(|e| TensorZeroError::Other { source: e.into() })?,
            false,
        )
        .await
        .map_err(|e| TensorZeroError::Other { source: e.into() }),
        None => Ok(Config::new_empty()
            .await
            .map_err(|e| TensorZeroError::Other { source: e.into() })?),
    }
}

// This is intentionally not a `From` impl, since we only want to make fake HTTP
// errors for certain embedded gateway errors. For example, a config parsing error
// should be `TensorZeroError::Other`, not `TensorZeroError::Http`.
#[doc(hidden)]
pub fn err_to_http(e: Error) -> TensorZeroError {
    TensorZeroError::Http {
        status_code: e.status_code().as_u16(),
        text: Some(serde_json::json!({"error": e.to_string()}).to_string()),
        source: e.into(),
    }
}

#[cfg(feature = "pyo3")]
pub use crate::observability;

#[cfg(test)]
mod tests {
    use super::*;
    use tempfile::NamedTempFile;
    #[tokio::test]
    async fn test_missing_clickhouse() {
        // This config file requires ClickHouse, so it should fail if no ClickHouse URL is provided
        let err = ClientBuilder::new(ClientBuilderMode::EmbeddedGateway {
            config_file: Some(PathBuf::from("../clients/rust/tests/test_config.toml")),
            clickhouse_url: None,
            postgres_url: None,
            timeout: None,
            verify_credentials: true,
            allow_batch_writes: true,
        })
        .build()
        .await
        .expect_err("ClientBuilder should have failed");
        let err_msg = err.to_string();
        assert!(
            err_msg.contains("Missing environment variable TENSORZERO_CLICKHOUSE_URL"),
            "Bad error message: {err_msg}"
        );
    }

    #[tokio::test]
    async fn test_auth_not_supported_in_embedded() {
        // Create a config that enables auth, which is not supported in embedded mode
        let config = r"
        [gateway.auth]
        enabled = true
        ";
        let tmp_config = NamedTempFile::new().unwrap();
        std::fs::write(tmp_config.path(), config).unwrap();

        let err = ClientBuilder::new(ClientBuilderMode::EmbeddedGateway {
            config_file: Some(tmp_config.path().to_owned()),
            clickhouse_url: None,
            postgres_url: None,
            timeout: None,
            verify_credentials: false, // Skip credential verification
            allow_batch_writes: false,
        })
        .build()
        .await
        .expect_err("ClientBuilder should have failed");
        let err_msg = err.to_string();
        assert!(
            err_msg.contains("`[gateway.auth]` is not supported in embedded gateway"),
            "Bad error message: {err_msg}"
        );
    }

    #[tokio::test]
    async fn test_from_components_rejects_auth() {
        // Create a config that enables auth, which is not supported in embedded mode
        let config_str = r"
        [gateway.auth]
        enabled = true
        ";
        let tmp_config = NamedTempFile::new().unwrap();
        std::fs::write(tmp_config.path(), config_str).unwrap();

        // Load config
        let config = Arc::new(
            Config::load_from_path_optional_verify_credentials(
                &ConfigFileGlob::new(tmp_config.path().to_string_lossy().to_string()).unwrap(),
                false,
            )
            .await
            .unwrap()
<<<<<<< HEAD
            .dangerous_into_config_without_writing(),
=======
            .into_config_without_writing_for_tests(),
>>>>>>> 30ab86c3
        );

        // Create mock components
        let clickhouse_connection_info = ClickHouseConnectionInfo::new_disabled();
        let postgres_connection_info = PostgresConnectionInfo::Disabled;
        let http_client = TensorzeroHttpClient::new_testing().unwrap();

        // Attempt to build client with FromComponents mode
        let err = ClientBuilder::new(ClientBuilderMode::FromComponents {
            config,
            clickhouse_connection_info,
            postgres_connection_info,
            http_client,
            timeout: None,
        })
        .build()
        .await
        .expect_err("ClientBuilder should have failed");

        // Verify it returns the correct error
        assert!(
            matches!(err, ClientBuilderError::AuthNotSupportedInEmbeddedMode(_)),
            "Expected AuthNotSupportedInEmbeddedMode error, got: {err:?}"
        );

        let err_msg = err.to_string();
        assert!(
            err_msg.contains("`[gateway.auth]` is not supported in embedded gateway"),
            "Bad error message: {err_msg}"
        );
    }

    #[tokio::test]
    async fn test_from_components_rejects_batch_writes() {
        // Create a config that enables batch writes, which is not supported in embedded mode
        let config_str = r"
        [gateway.observability.batch_writes]
        enabled = true
        ";
        let tmp_config = NamedTempFile::new().unwrap();
        std::fs::write(tmp_config.path(), config_str).unwrap();

        // Load config
        let config = Arc::new(
            Config::load_from_path_optional_verify_credentials(
                &ConfigFileGlob::new(tmp_config.path().to_string_lossy().to_string()).unwrap(),
                false,
            )
            .await
            .unwrap()
<<<<<<< HEAD
            .dangerous_into_config_without_writing(),
=======
            .into_config_without_writing_for_tests(),
>>>>>>> 30ab86c3
        );

        // Create mock components
        let clickhouse_connection_info = ClickHouseConnectionInfo::new_disabled();
        let postgres_connection_info = PostgresConnectionInfo::Disabled;
        let http_client = TensorzeroHttpClient::new_testing().unwrap();

        // Attempt to build client with FromComponents mode
        let err = ClientBuilder::new(ClientBuilderMode::FromComponents {
            config,
            clickhouse_connection_info,
            postgres_connection_info,
            http_client,
            timeout: None,
        })
        .build()
        .await
        .expect_err("ClientBuilder should have failed");

        // Verify it returns the correct error
        assert!(
            matches!(err, ClientBuilderError::Clickhouse(_)),
            "Expected Clickhouse error, got: {err:?}"
        );

        let err_msg = err.to_string();
        assert!(
            err_msg.contains("`[gateway.observability.batch_writes]` is not yet supported"),
            "Bad error message: {err_msg}"
        );
    }

    #[tokio::test]
    async fn test_log_no_clickhouse() {
        let logs_contain = crate::utils::testing::capture_logs();
        // Default observability and no ClickHouse URL
        ClientBuilder::new(ClientBuilderMode::EmbeddedGateway {
            config_file: Some(PathBuf::from(
                "../examples/haiku-hidden-preferences/config/tensorzero.toml",
            )),
            clickhouse_url: None,
            postgres_url: None,
            timeout: None,
            verify_credentials: true,
            allow_batch_writes: true,
        })
        .build()
        .await
        .expect("Failed to build client");
        assert!(!logs_contain(
            "Missing environment variable TENSORZERO_CLICKHOUSE_URL"
        ));
        assert!(logs_contain("Disabling observability: `gateway.observability.enabled` is not explicitly specified in config and `clickhouse_url` was not provided."));
    }

    #[tokio::test]
    async fn test_log_no_config() {
        let logs_contain = crate::utils::testing::capture_logs();
        ClientBuilder::new(ClientBuilderMode::EmbeddedGateway {
            config_file: None,
            clickhouse_url: None,
            postgres_url: None,
            timeout: None,
            verify_credentials: true,
            allow_batch_writes: true,
        })
        .build()
        .await
        .expect("Failed to build client");
        assert!(!logs_contain(
            "Missing environment variable TENSORZERO_CLICKHOUSE_URL"
        ));
        assert!(logs_contain("No config file provided, so only default functions will be available. Set `config_file` to specify your `tensorzero.toml`"));
        assert!(logs_contain("Disabling observability: `gateway.observability.enabled` is not explicitly specified in config and `clickhouse_url` was not provided."));
    }
}<|MERGE_RESOLUTION|>--- conflicted
+++ resolved
@@ -1,10 +1,6 @@
 use std::{env, fmt::Display, future::Future, path::PathBuf, sync::Arc, time::Duration};
 
-<<<<<<< HEAD
-use crate::config::unwritten_config::UnwrittenConfig;
-=======
 use crate::config::unwritten::UnwrittenConfig;
->>>>>>> 30ab86c3
 use crate::config::ConfigFileGlob;
 use crate::http::{TensorzeroHttpClient, TensorzeroRequestBuilder, DEFAULT_HTTP_CLIENT_TIMEOUT};
 use crate::inference::types::stored_input::StoragePathResolver;
@@ -1063,11 +1059,7 @@
             )
             .await
             .unwrap()
-<<<<<<< HEAD
-            .dangerous_into_config_without_writing(),
-=======
             .into_config_without_writing_for_tests(),
->>>>>>> 30ab86c3
         );
 
         // Create mock components
@@ -1118,11 +1110,7 @@
             )
             .await
             .unwrap()
-<<<<<<< HEAD
-            .dangerous_into_config_without_writing(),
-=======
             .into_config_without_writing_for_tests(),
->>>>>>> 30ab86c3
         );
 
         // Create mock components
