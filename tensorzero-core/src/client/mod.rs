--- conflicted
+++ resolved
@@ -1,15 +1,10 @@
 use std::{env, fmt::Display, future::Future, path::PathBuf, sync::Arc, time::Duration};
 
-<<<<<<< HEAD
+use crate::config::ConfigFileGlob;
+use crate::config::RuntimeOverlay;
 use crate::config::snapshot::ConfigSnapshot;
 use crate::config::unwritten::UnwrittenConfig;
-use crate::config::{ConfigFileGlob, RuntimeOverlay};
-use crate::http::{TensorzeroHttpClient, TensorzeroRequestBuilder, DEFAULT_HTTP_CLIENT_TIMEOUT};
-=======
-use crate::config::ConfigFileGlob;
-use crate::config::unwritten::UnwrittenConfig;
 use crate::http::{DEFAULT_HTTP_CLIENT_TIMEOUT, TensorzeroHttpClient, TensorzeroRequestBuilder};
->>>>>>> 782804f0
 use crate::inference::types::stored_input::StoragePathResolver;
 use crate::utils::gateway::DropWrapper;
 use crate::{
@@ -510,22 +505,15 @@
                         glob,
                     })?
                 } else {
-<<<<<<< HEAD
-                    tracing::info!("No config file provided, so only default functions will be available. Set `config_file` to specify your `tensorzero.toml`");
-                    Box::pin(Config::new_empty()).await.map_err(|e| {
-                        ClientBuilderError::ConfigParsing {
-=======
                     tracing::info!(
                         "No config file provided, so only default functions will be available. Set `config_file` to specify your `tensorzero.toml`"
                     );
                     Config::new_empty()
                         .await
                         .map_err(|e| ClientBuilderError::ConfigParsing {
->>>>>>> 782804f0
                             error: TensorZeroError::Other { source: e.into() },
                             glob: ConfigFileGlob::new_empty(),
-                        }
-                    })?
+                        })?
                 };
                 let clickhouse_connection_info =
                     setup_clickhouse(&unwritten_config, clickhouse_url.clone(), true)
