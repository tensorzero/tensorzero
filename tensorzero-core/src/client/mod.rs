--- conflicted
+++ resolved
@@ -69,50 +69,13 @@
 
 pub struct HTTPGateway {
     pub base_url: Url,
-<<<<<<< HEAD
     pub http_client: TensorzeroHttpClient,
     headers: HeaderMap,
     timeout: Option<Duration>,
     verbose_errors: bool,
-    pub gateway_version: Mutex<Option<String>>, // Needs interior mutability so it can be set on every request
 }
 
 impl HTTPGateway {
-    /// Sets the gateway version on the HTTPGateway struct.
-    /// This should be called if the HTTPGateway is constructed within an async context.
-    pub async fn discover_initialize_gateway_version(&self) -> Result<(), ClientBuilderError> {
-        let status_url = self.base_url.join("status").map_err(|_| {
-            ClientBuilderError::GatewayVersion("Failed to construct /status URL".to_string())
-        })?;
-        // If the client is initialized and the ping for version fails, we simply don't set it.
-        let status_response = match self.http_client.get(status_url).send().await {
-            Ok(status_response) => status_response,
-            Err(_) => return Ok(()),
-        };
-
-        self.update_gateway_version_from_headers(status_response.headers())
-            .await;
-
-        Ok(())
-    }
-
-    async fn update_gateway_version_from_headers(&self, headers: &HeaderMap) {
-        let mut version = headers
-            .get("x-tensorzero-gateway-version")
-            .and_then(|v| v.to_str().ok())
-            .map(str::to_string);
-        if cfg!(feature = "e2e_tests") {
-            if let Ok(version_override) = env::var("TENSORZERO_E2E_GATEWAY_VERSION_OVERRIDE") {
-                version = Some(version_override);
-            }
-        };
-        if let Some(version) = version {
-            // Acquire the lock on the gateway version
-            let mut gateway_version = self.gateway_version.lock().await;
-            *gateway_version = Some(version);
-        }
-    }
-
     pub async fn check_http_response(
         &self,
         resp: Result<reqwest::Response, reqwest::Error>,
@@ -136,9 +99,6 @@
             }
         })?;
 
-        self.update_gateway_version_from_headers(resp.headers())
-            .await;
-
         if let Err(e) = resp.error_for_status_ref() {
             let status_code = resp.status().as_u16();
             let text = resp.text().await.ok();
@@ -189,9 +149,6 @@
                 .into(),
             })
     }
-=======
-    pub http_client: reqwest::Client,
->>>>>>> 82e31ee4
 }
 
 pub struct EmbeddedGateway {
@@ -391,12 +348,6 @@
         match &self.mode {
             ClientBuilderMode::HTTPGateway { .. } => {
                 let client = self.build_http()?;
-<<<<<<< HEAD
-                if let ClientMode::HTTPGateway(mode) = &*client.mode {
-                    mode.discover_initialize_gateway_version().await?;
-                }
-=======
->>>>>>> 82e31ee4
                 Ok(client)
             }
             ClientBuilderMode::EmbeddedGateway {
@@ -651,13 +602,9 @@
             mode: Arc::new(ClientMode::HTTPGateway(HTTPGateway {
                 base_url: url,
                 http_client,
-<<<<<<< HEAD
-                gateway_version: Mutex::new(None),
                 headers,
                 timeout: self.timeout,
                 verbose_errors: self.verbose_errors,
-=======
->>>>>>> 82e31ee4
             })),
             verbose_errors: self.verbose_errors,
             #[cfg(feature = "e2e_tests")]
@@ -874,75 +821,6 @@
         }
     }
 
-<<<<<<< HEAD
-=======
-    pub async fn check_http_response(
-        &self,
-        resp: Result<reqwest::Response, reqwest::Error>,
-    ) -> Result<reqwest::Response, TensorZeroError> {
-        let resp = resp.map_err(|e| {
-            if e.is_timeout() {
-                TensorZeroError::RequestTimeout
-            } else {
-                TensorZeroError::Other {
-                    source: crate::error::Error::new(ErrorDetails::JsonRequest {
-                        message: format!(
-                            "Error from server: {}",
-                            DisplayOrDebug {
-                                val: e,
-                                debug: self.verbose_errors,
-                            }
-                        ),
-                    })
-                    .into(),
-                }
-            }
-        })?;
-
-        if let Err(e) = resp.error_for_status_ref() {
-            let status_code = resp.status().as_u16();
-            let text = resp.text().await.ok();
-            return Err(TensorZeroError::Http {
-                status_code,
-                text,
-                source: crate::error::Error::new(ErrorDetails::JsonRequest {
-                    message: format!(
-                        "Request failed: {}",
-                        DisplayOrDebug {
-                            val: e,
-                            debug: self.verbose_errors,
-                        }
-                    ),
-                })
-                .into(),
-            });
-        }
-        Ok(resp)
-    }
-
-    pub async fn parse_http_response<T: serde::de::DeserializeOwned>(
-        &self,
-        resp: Result<reqwest::Response, reqwest::Error>,
-    ) -> Result<T, TensorZeroError> {
-        self.check_http_response(resp)
-            .await?
-            .json()
-            .await
-            .map_err(|e| TensorZeroError::Other {
-                source: crate::error::Error::new(ErrorDetails::Serialization {
-                    message: format!(
-                        "Error deserializing response: {}",
-                        DisplayOrDebug {
-                            val: e,
-                            debug: self.verbose_errors,
-                        }
-                    ),
-                })
-                .into(),
-            })
-    }
-
->>>>>>> 82e31ee4
     async fn http_inference_stream(
         &self,
         event_source: TensorZeroEventSource,
@@ -1036,17 +914,6 @@
             }
         }))
     }
-<<<<<<< HEAD
-
-    #[cfg(feature = "e2e_tests")]
-    pub async fn get_gateway_version(&self) -> Option<String> {
-        match &*self.mode {
-            ClientMode::HTTPGateway(client) => client.gateway_version.lock().await.clone(),
-            ClientMode::EmbeddedGateway { .. } => None,
-        }
-    }
-=======
->>>>>>> 82e31ee4
 }
 
 #[doc(hidden)]
