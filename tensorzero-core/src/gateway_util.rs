use std::future::IntoFuture;
use std::net::SocketAddr;
use std::sync::Arc;

use crate::db::postgres::PostgresConnectionInfo;
use crate::endpoints::openai_compatible::RouterExt;
use axum::extract::{rejection::JsonRejection, FromRequest, Json, Request};
use axum::Router;
use serde::de::DeserializeOwned;
use sqlx::postgres::PgPoolOptions;
use tokio::runtime::Handle;
use tokio::sync::oneshot::Sender;
use tokio_util::sync::CancellationToken;
use tracing::instrument;

use crate::config::{Config, ConfigFileGlob};
use crate::db::clickhouse::migration_manager::{self, RunMigrationManagerArgs};
use crate::db::clickhouse::ClickHouseConnectionInfo;
use crate::endpoints;
use crate::error::{Error, ErrorDetails};
use crate::howdy::setup_howdy;
use crate::http::TensorzeroHttpClient;

/// Represents an active gateway (either standalone or embedded)
/// The contained `app_state` can be freely cloned and dropped.
/// However, dropping the `GatewayHandle` itself will wait for any
/// needed background tasks to exit (in the future, this will
/// include the ClickHouse batch insert task).
///
/// It's insufficient to put this kind of drop logic in `AppStateData` - since
/// it can be freely cloned, any contained `Arc`s might only be dropped when
/// the Tokio runtime is shutting down (e.g. if a background `tokio::spawn`
/// task looped forever without using a `CancellationToken` to exit).
/// During runtime shutdown, it's too late to call things like `tokio::spawn_blocking`,
/// so we may be unable to safely wait for our batch insert task to finish writing.
///
/// `GatewayHandle` should *not* be wrapped in an `Arc` (or given a `Clone` impl),
/// so that it's easy for us to tell where it gets dropped.
///
// Using `#[non_exhaustive]` has no effect within the crate
#[expect(clippy::manual_non_exhaustive)]
pub struct GatewayHandle {
    pub app_state: AppStateData,
    pub cancel_token: CancellationToken,
    _private: (),
}

impl Drop for GatewayHandle {
    fn drop(&mut self) {
        self.cancel_token.cancel();
        let handle = self
            .app_state
            .clickhouse_connection_info
            .batcher_join_handle();
        // Drop our `ClickHouseConnectionInfo`, so that we stop holding on to the `Arc<BatchSender>`
        // This allows the batch writer task to exit (once all of the remaining `ClickhouseConnectionInfo`s are dropped)
        self.app_state.clickhouse_connection_info = ClickHouseConnectionInfo::Disabled;
        if let Some(handle) = handle {
            tracing::info!("Waiting for ClickHouse batch writer to finish");
            // This could block forever if:
            // * We spawn a long-lived `tokio::task` that holds on to a `ClickhouseConnectionInfo`,
            //   and isn't using our `CancellationToken` to exit.
            // * The `GatewayHandle` is dropped from a task that's running other futures
            //   concurrently (e.g. a `try_join_all` where one of the futures somehow drops a `GatewayHandle`).
            //   In this case, the `block_in_place` call would prevent those futures from ever making progress,
            //   causing a `ClickhouseConnectionInfo` (and therefore the `Arc<BatchSender>`) to never be dropped.
            //   This is very unlikely, as we only create a `GatewayHandle` in a few places (the main gateway
            //   and embedded client), and drop it when we're exiting.
            //
            // We err on the side of hanging the server on shutdown, rather than potentially exiting while
            // we still have batched writes in-flight (or about to be written via an active `ClickhouseConnectionInfo`).
            tokio::task::block_in_place(|| {
                if let Err(e) = Handle::current().block_on(handle) {
                    tracing::error!("Error in batch writer: {e}");
                }
            });
            tracing::info!("ClickHouse batch writer finished");
        }
    }
}

/// State for the API
#[derive(Clone)]
// `#[non_exhaustive]` only affects downstream crates, so we can't use it here
#[expect(clippy::manual_non_exhaustive)]
pub struct AppStateData {
    pub config: Arc<Config>,
    pub http_client: TensorzeroHttpClient,
    pub clickhouse_connection_info: ClickHouseConnectionInfo,
    pub postgres_connection_info: PostgresConnectionInfo,
    // Prevent `AppStateData` from being directly constructed outside of this module
    // This ensures that `AppStateData` is only ever constructed via explicit `new` methods,
    // which can ensure that we update global state.
    _private: (),
}
pub type AppState = axum::extract::State<AppStateData>;

impl GatewayHandle {
    pub async fn new(config: Arc<Config>) -> Result<Self, Error> {
        let clickhouse_url = std::env::var("TENSORZERO_CLICKHOUSE_URL").ok();
        if clickhouse_url.is_none()
            && std::env::var("CLICKHOUSE_URL").is_ok()
            && config.gateway.observability.enabled.is_none()
        {
            return Err(ErrorDetails::ClickHouseConfiguration { message: "`CLICKHOUSE_URL` is deprecated and no longer accepted. Please set `TENSORZERO_CLICKHOUSE_URL`".to_string() }.into());
        }
        let postgres_url = std::env::var("TENSORZERO_POSTGRES_URL").ok();
        Self::new_with_databases(config, clickhouse_url, postgres_url).await
    }

    async fn new_with_databases(
        config: Arc<Config>,
        clickhouse_url: Option<String>,
        postgres_url: Option<String>,
    ) -> Result<Self, Error> {
        let clickhouse_connection_info = setup_clickhouse(&config, clickhouse_url, false).await?;
<<<<<<< HEAD
        let postgres_connection_info = setup_postgres(&config, postgres_url).await?;
        // TODO: check that all postgres migrations have run
        let http_client = setup_http_client()?;
        Ok(Self::new_with_database_and_http_client(
=======
        let http_client = TensorzeroHttpClient::new()?;
        Ok(Self::new_with_clickhouse_and_http_client(
>>>>>>> e4774149
            config,
            clickhouse_connection_info,
            postgres_connection_info,
            http_client,
        ))
    }

    /// # Panics
    /// Panics if a `TensorzeroHttpClient` cannot be constructed
    #[cfg(test)]
    pub fn new_unit_test_data(config: Arc<Config>, clickhouse_healthy: bool) -> Self {
        let http_client = TensorzeroHttpClient::new().unwrap();
        let clickhouse_connection_info = ClickHouseConnectionInfo::new_mock(clickhouse_healthy);
        let postgres_connection_info = PostgresConnectionInfo::Disabled;
        Self::new_with_database_and_http_client(
            config,
            clickhouse_connection_info,
            postgres_connection_info,
            http_client,
        )
    }

    pub fn new_with_database_and_http_client(
        config: Arc<Config>,
        clickhouse_connection_info: ClickHouseConnectionInfo,
<<<<<<< HEAD
        postgres_connection_info: PostgresConnectionInfo,
        http_client: Client,
=======
        http_client: TensorzeroHttpClient,
>>>>>>> e4774149
    ) -> Self {
        let cancel_token = CancellationToken::new();
        setup_howdy(
            &config,
            clickhouse_connection_info.clone(),
            cancel_token.clone(),
        );
        Self {
            app_state: AppStateData {
                config,
                http_client,
                clickhouse_connection_info,
                postgres_connection_info,
                _private: (),
            },
            cancel_token,
            _private: (),
        }
    }
}

pub async fn setup_clickhouse_without_config(
    clickhouse_url: String,
) -> Result<ClickHouseConnectionInfo, Error> {
    setup_clickhouse(&Config::default(), Some(clickhouse_url), true).await
}

pub async fn setup_clickhouse(
    config: &Config,
    clickhouse_url: Option<String>,
    embedded_client: bool,
) -> Result<ClickHouseConnectionInfo, Error> {
    let clickhouse_connection_info = match (config.gateway.observability.enabled, clickhouse_url) {
        // Observability disabled by config
        (Some(false), _) => {
            tracing::info!("Disabling observability: `gateway.observability.enabled` is set to false in config.");
            ClickHouseConnectionInfo::new_disabled()
        }
        // Observability enabled but no ClickHouse URL
        (Some(true), None) => {
            return Err(ErrorDetails::AppState {
                message: "Missing environment variable TENSORZERO_CLICKHOUSE_URL".to_string(),
            }
            .into())
        }
        // Observability enabled and ClickHouse URL provided
        (Some(true), Some(clickhouse_url)) => {
            ClickHouseConnectionInfo::new(
                &clickhouse_url,
                config.gateway.observability.batch_writes.clone(),
            )
            .await?
        }
        // Observability default and no ClickHouse URL
        (None, None) => {
            let msg_suffix = if embedded_client {
                "`clickhouse_url` was not provided."
            } else {
                "`TENSORZERO_CLICKHOUSE_URL` is not set."
            };
            tracing::warn!("Disabling observability: `gateway.observability.enabled` is not explicitly specified in config and {msg_suffix}");
            ClickHouseConnectionInfo::new_disabled()
        }
        // Observability default and ClickHouse URL provided
        (None, Some(clickhouse_url)) => {
            ClickHouseConnectionInfo::new(
                &clickhouse_url,
                config.gateway.observability.batch_writes.clone(),
            )
            .await?
        }
    };

    // Run ClickHouse migrations (if any) if we have a production ClickHouse connection
    if let ClickHouseConnectionInfo::Production { .. } = &clickhouse_connection_info {
        migration_manager::run(RunMigrationManagerArgs {
            clickhouse: &clickhouse_connection_info,
            skip_completed_migrations: true,
            manual_run: false,
        })
        .await?;
    }
    Ok(clickhouse_connection_info)
}

pub async fn setup_postgres(
    _config: &Config,
    postgres_url: Option<String>,
) -> Result<PostgresConnectionInfo, Error> {
    let Some(postgres_url) = postgres_url else {
        return Ok(PostgresConnectionInfo::Disabled);
    };

    let pool = PgPoolOptions::new()
        // TODO: make this configurable
        .max_connections(20)
        .connect(&postgres_url)
        .await
        .map_err(|err| {
            Error::new(ErrorDetails::PostgresConnectionInitialization {
                message: err.to_string(),
            })
        })?;

    Ok(PostgresConnectionInfo::new_with_pool(pool))
}

/// Custom Axum extractor that validates the JSON body and deserializes it into a custom type
///
/// When this extractor is present, we don't check if the `Content-Type` header is `application/json`,
/// and instead simply assume that the request body is a JSON object.
pub struct StructuredJson<T>(pub T);

impl<S, T> FromRequest<S> for StructuredJson<T>
where
    Json<T>: FromRequest<S, Rejection = JsonRejection>,
    S: Send + Sync,
    T: Send + Sync + DeserializeOwned,
{
    type Rejection = Error;

    #[instrument(skip_all, level = "trace", name = "StructuredJson::from_request")]
    async fn from_request(req: Request, state: &S) -> Result<Self, Self::Rejection> {
        // Retrieve the request body as Bytes before deserializing it
        let bytes = bytes::Bytes::from_request(req, state).await.map_err(|e| {
            Error::new(ErrorDetails::JsonRequest {
                message: format!("{} ({})", e, e.status()),
            })
        })?;

        // Convert the entire body into `serde_json::Value`
        let value = Json::<serde_json::Value>::from_bytes(&bytes)
            .map_err(|e| {
                Error::new(ErrorDetails::JsonRequest {
                    message: format!("{} ({})", e, e.status()),
                })
            })?
            .0;

        // Now use `serde_path_to_error::deserialize` to attempt deserialization into `T`
        let deserialized: T = serde_path_to_error::deserialize(&value).map_err(|e| {
            Error::new(ErrorDetails::JsonRequest {
                message: e.to_string(),
            })
        })?;

        Ok(StructuredJson(deserialized))
    }
}

// We hold on to these fields so that their Drop impls run when `ShutdownHandle` is dropped
pub struct ShutdownHandle {
    #[expect(dead_code)]
    sender: Sender<()>,
    #[expect(dead_code)]
    gateway_handle: GatewayHandle,
}

/// Starts a new HTTP TensorZero gateway on an unused port, with only the openai-compatible endpoint enabled.
/// This is used in by `patch_openai_client` in the Python client to allow pointing the OpenAI client
/// at a local gateway (via `base_url`).
///
/// Returns the address the gateway is listening on, and a future resolves (after the gateway starts up)
/// to a `ShutdownHandle` which shuts down the gateway when dropped.
pub async fn start_openai_compatible_gateway(
    config_file: Option<String>,
    clickhouse_url: Option<String>,
    postgres_url: Option<String>,
) -> Result<(SocketAddr, ShutdownHandle), Error> {
    let listener = tokio::net::TcpListener::bind("127.0.0.1:0")
        .await
        .map_err(|e| {
            Error::new(ErrorDetails::InternalError {
                message: format!("Failed to bind to a port: {e}"),
            })
        })?;
    let bind_addr = listener.local_addr().map_err(|e| {
        Error::new(ErrorDetails::InternalError {
            message: format!("Failed to get local address: {e}"),
        })
    })?;

    let config = if let Some(config_file) = config_file {
        Arc::new(Config::load_and_verify_from_path(&ConfigFileGlob::new(config_file)?).await?)
    } else {
        Arc::new(Config::default())
    };
    let gateway_handle =
        GatewayHandle::new_with_databases(config, clickhouse_url, postgres_url).await?;

    let router = Router::new()
        .register_openai_compatible_routes()
        .fallback(endpoints::fallback::handle_404)
        .with_state(gateway_handle.app_state.clone());

    let (sender, recv) = tokio::sync::oneshot::channel::<()>();
    let shutdown_fut = async move {
        let _ = recv.await;
    };

    tokio::spawn(
        axum::serve(listener, router)
            .with_graceful_shutdown(shutdown_fut)
            .into_future(),
    );
    Ok((
        bind_addr,
        ShutdownHandle {
            sender,
            gateway_handle,
        },
    ))
}

#[cfg(test)]
mod tests {
    use tracing_test::traced_test;

    use super::*;
    use crate::config::{gateway::GatewayConfig, ObservabilityConfig};

    #[tokio::test]
    #[traced_test]
    async fn test_setup_clickhouse() {
        // Disabled observability
        let gateway_config = GatewayConfig {
            observability: ObservabilityConfig {
                enabled: Some(false),
                async_writes: false,
                batch_writes: Default::default(),
            },
            bind_address: None,
            debug: false,
            template_filesystem_access: Default::default(),
            export: Default::default(),
            base_path: None,
            unstable_error_json: false,
            unstable_disable_feedback_target_validation: false,
            disable_pseudonymous_usage_analytics: false,
        };

        let config = Box::leak(Box::new(Config {
            gateway: gateway_config,
            ..Default::default()
        }));

        let clickhouse_connection_info = setup_clickhouse(config, None, false).await.unwrap();
        assert!(matches!(
            clickhouse_connection_info,
            ClickHouseConnectionInfo::Disabled
        ));
        assert!(!logs_contain(
            "Missing environment variable TENSORZERO_CLICKHOUSE_URL"
        ));

        // Default observability and no ClickHouse URL
        let gateway_config = GatewayConfig {
            observability: ObservabilityConfig {
                enabled: None,
                async_writes: false,
                batch_writes: Default::default(),
            },
            unstable_error_json: false,
            ..Default::default()
        };
        let config = Box::leak(Box::new(Config {
            gateway: gateway_config,
            ..Default::default()
        }));
        let clickhouse_connection_info = setup_clickhouse(config, None, false).await.unwrap();
        assert!(matches!(
            clickhouse_connection_info,
            ClickHouseConnectionInfo::Disabled
        ));
        assert!(!logs_contain(
            "Missing environment variable TENSORZERO_CLICKHOUSE_URL"
        ));
        assert!(logs_contain("Disabling observability: `gateway.observability.enabled` is not explicitly specified in config and `TENSORZERO_CLICKHOUSE_URL` is not set."));

        // We do not test the case where a ClickHouse URL is provided but observability is default,
        // as this would require a working ClickHouse and we don't have one in unit tests.

        // Observability enabled but ClickHouse URL is missing
        let gateway_config = GatewayConfig {
            observability: ObservabilityConfig {
                enabled: Some(true),
                async_writes: false,
                batch_writes: Default::default(),
            },
            bind_address: None,
            debug: false,
            template_filesystem_access: Default::default(),
            export: Default::default(),
            base_path: None,
            unstable_error_json: false,
            unstable_disable_feedback_target_validation: false,
            disable_pseudonymous_usage_analytics: false,
        };

        let config = Box::leak(Box::new(Config {
            gateway: gateway_config,
            ..Default::default()
        }));

        let err = setup_clickhouse(config, None, false).await.unwrap_err();
        assert!(err
            .to_string()
            .contains("Missing environment variable TENSORZERO_CLICKHOUSE_URL"));

        // Bad URL
        let gateway_config = GatewayConfig {
            observability: ObservabilityConfig {
                enabled: Some(true),
                async_writes: false,
                batch_writes: Default::default(),
            },
            bind_address: None,
            debug: false,
            template_filesystem_access: Default::default(),
            export: Default::default(),
            base_path: None,
            unstable_error_json: false,
            unstable_disable_feedback_target_validation: false,
            disable_pseudonymous_usage_analytics: false,
        };
        let config = Box::leak(Box::new(Config {
            gateway: gateway_config,
            ..Default::default()
        }));
        setup_clickhouse(config, Some("bad_url".to_string()), false)
            .await
            .expect_err("ClickHouse setup should fail given a bad URL");
        assert!(logs_contain("Invalid ClickHouse database URL"));
    }

    #[tokio::test]
    #[traced_test]
    async fn test_unhealthy_clickhouse() {
        // Sensible URL that doesn't point to ClickHouse
        let gateway_config = GatewayConfig {
            observability: ObservabilityConfig {
                enabled: Some(true),
                async_writes: false,
                batch_writes: Default::default(),
            },
            bind_address: None,
            debug: false,
            template_filesystem_access: Default::default(),
            export: Default::default(),
            base_path: None,
            unstable_error_json: false,
            unstable_disable_feedback_target_validation: false,
            disable_pseudonymous_usage_analytics: false,
        };
        let config = Config {
            gateway: gateway_config,
            ..Default::default()
        };
        setup_clickhouse(
            &config,
            Some("https://tensorzero.invalid:8123".to_string()),
            false,
        )
        .await
        .expect_err("ClickHouse setup should fail given a URL that doesn't point to ClickHouse");
        assert!(logs_contain(
            "Error connecting to ClickHouse: ClickHouse is not healthy"
        ));
        // We do not test the case where a ClickHouse URL is provided and observability is on,
        // as this would require a working ClickHouse and we don't have one in unit tests.
    }
}<|MERGE_RESOLUTION|>--- conflicted
+++ resolved
@@ -114,15 +114,9 @@
         postgres_url: Option<String>,
     ) -> Result<Self, Error> {
         let clickhouse_connection_info = setup_clickhouse(&config, clickhouse_url, false).await?;
-<<<<<<< HEAD
         let postgres_connection_info = setup_postgres(&config, postgres_url).await?;
-        // TODO: check that all postgres migrations have run
-        let http_client = setup_http_client()?;
+        let http_client = TensorzeroHttpClient::new()?;
         Ok(Self::new_with_database_and_http_client(
-=======
-        let http_client = TensorzeroHttpClient::new()?;
-        Ok(Self::new_with_clickhouse_and_http_client(
->>>>>>> e4774149
             config,
             clickhouse_connection_info,
             postgres_connection_info,
@@ -148,12 +142,8 @@
     pub fn new_with_database_and_http_client(
         config: Arc<Config>,
         clickhouse_connection_info: ClickHouseConnectionInfo,
-<<<<<<< HEAD
         postgres_connection_info: PostgresConnectionInfo,
-        http_client: Client,
-=======
         http_client: TensorzeroHttpClient,
->>>>>>> e4774149
     ) -> Self {
         let cancel_token = CancellationToken::new();
         setup_howdy(
