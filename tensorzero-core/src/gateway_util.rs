--- conflicted
+++ resolved
@@ -261,11 +261,9 @@
     use tracing_test::traced_test;
 
     use super::*;
-<<<<<<< HEAD
-    use crate::config_parser::{ExportConfig, GatewayConfig, ObservabilityConfig};
-=======
-    use crate::config_parser::{gateway::GatewayConfig, ObservabilityConfig};
->>>>>>> 14a616ec
+    use crate::config_parser::{
+        gateway::GatewayConfig, ExportConfig, ObservabilityConfig, TemplateFilesystemAccess,
+    };
 
     #[tokio::test]
     #[traced_test]
@@ -278,13 +276,8 @@
             },
             bind_address: None,
             debug: false,
-<<<<<<< HEAD
-            enable_template_filesystem_access: false,
+            template_filesystem_access: TemplateFilesystemAccess::default(),
             export: ExportConfig::default(),
-=======
-            template_filesystem_access: Default::default(),
-            export: Default::default(),
->>>>>>> 14a616ec
             base_path: None,
             unstable_error_json: false,
         };
@@ -337,13 +330,8 @@
             },
             bind_address: None,
             debug: false,
-<<<<<<< HEAD
-            enable_template_filesystem_access: false,
+            template_filesystem_access: TemplateFilesystemAccess::default(),
             export: ExportConfig::default(),
-=======
-            template_filesystem_access: Default::default(),
-            export: Default::default(),
->>>>>>> 14a616ec
             base_path: None,
             unstable_error_json: false,
         };
@@ -366,13 +354,8 @@
             },
             bind_address: None,
             debug: false,
-<<<<<<< HEAD
-            enable_template_filesystem_access: false,
+            template_filesystem_access: TemplateFilesystemAccess::default(),
             export: ExportConfig::default(),
-=======
-            template_filesystem_access: Default::default(),
-            export: Default::default(),
->>>>>>> 14a616ec
             base_path: None,
             unstable_error_json: false,
         };
@@ -397,13 +380,8 @@
             },
             bind_address: None,
             debug: false,
-<<<<<<< HEAD
-            enable_template_filesystem_access: false,
+            template_filesystem_access: TemplateFilesystemAccess::default(),
             export: ExportConfig::default(),
-=======
-            template_filesystem_access: Default::default(),
-            export: Default::default(),
->>>>>>> 14a616ec
             base_path: None,
             unstable_error_json: false,
         };
