--- conflicted
+++ resolved
@@ -323,11 +323,8 @@
             observability: ObservabilityConfig {
                 enabled: Some(false),
                 async_writes: false,
-<<<<<<< HEAD
                 batch_writes: Default::default(),
-=======
                 skip_completed_migrations: false,
->>>>>>> 12c9d600
             },
             bind_address: None,
             debug: false,
@@ -357,11 +354,8 @@
             observability: ObservabilityConfig {
                 enabled: None,
                 async_writes: false,
-<<<<<<< HEAD
                 batch_writes: Default::default(),
-=======
                 skip_completed_migrations: false,
->>>>>>> 12c9d600
             },
             unstable_error_json: false,
             ..Default::default()
@@ -388,11 +382,8 @@
             observability: ObservabilityConfig {
                 enabled: Some(true),
                 async_writes: false,
-<<<<<<< HEAD
                 batch_writes: Default::default(),
-=======
                 skip_completed_migrations: false,
->>>>>>> 12c9d600
             },
             bind_address: None,
             debug: false,
@@ -418,11 +409,8 @@
             observability: ObservabilityConfig {
                 enabled: Some(true),
                 async_writes: false,
-<<<<<<< HEAD
                 batch_writes: Default::default(),
-=======
                 skip_completed_migrations: false,
->>>>>>> 12c9d600
             },
             bind_address: None,
             debug: false,
@@ -450,11 +438,8 @@
             observability: ObservabilityConfig {
                 enabled: Some(true),
                 async_writes: false,
-<<<<<<< HEAD
                 batch_writes: Default::default(),
-=======
                 skip_completed_migrations: false,
->>>>>>> 12c9d600
             },
             bind_address: None,
             debug: false,
