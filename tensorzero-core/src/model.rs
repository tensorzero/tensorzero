--- conflicted
+++ resolved
@@ -2670,19 +2670,11 @@
             .infer_stream(
                 &request,
                 &InferenceClients {
-<<<<<<< HEAD
                     http_client: TensorzeroHttpClient::new().unwrap(),
-                    clickhouse_connection_info: ClickHouseConnectionInfo::Disabled,
+                    clickhouse_connection_info: ClickHouseConnectionInfo::new_disabled(),
                     postgres_connection_info: PostgresConnectionInfo::Disabled,
                     credentials: Arc::new(api_keys.clone()),
                     cache_options: CacheOptions {
-=======
-                    http_client: &TensorzeroHttpClient::new().unwrap(),
-                    clickhouse_connection_info: &ClickHouseConnectionInfo::new_disabled(),
-                    postgres_connection_info: &PostgresConnectionInfo::Disabled,
-                    credentials: &api_keys,
-                    cache_options: &CacheOptions {
->>>>>>> 907ade17
                         max_age_s: None,
                         enabled: CacheEnabledMode::Off,
                     },
@@ -2746,19 +2738,11 @@
             .infer_stream(
                 &request,
                 &InferenceClients {
-<<<<<<< HEAD
                     http_client: TensorzeroHttpClient::new().unwrap(),
-                    clickhouse_connection_info: ClickHouseConnectionInfo::Disabled,
+                    clickhouse_connection_info: ClickHouseConnectionInfo::new_disabled(),
                     postgres_connection_info: PostgresConnectionInfo::Disabled,
                     credentials: Arc::new(api_keys.clone()),
                     cache_options: CacheOptions {
-=======
-                    http_client: &TensorzeroHttpClient::new().unwrap(),
-                    clickhouse_connection_info: &ClickHouseConnectionInfo::new_disabled(),
-                    postgres_connection_info: &PostgresConnectionInfo::Disabled,
-                    credentials: &api_keys,
-                    cache_options: &CacheOptions {
->>>>>>> 907ade17
                         max_age_s: None,
                         enabled: CacheEnabledMode::Off,
                     },
@@ -2869,19 +2853,11 @@
             .infer_stream(
                 &request,
                 &InferenceClients {
-<<<<<<< HEAD
                     http_client: TensorzeroHttpClient::new().unwrap(),
-                    clickhouse_connection_info: ClickHouseConnectionInfo::Disabled,
+                    clickhouse_connection_info: ClickHouseConnectionInfo::new_disabled(),
                     postgres_connection_info: PostgresConnectionInfo::Disabled,
                     credentials: Arc::new(api_keys.clone()),
                     cache_options: CacheOptions {
-=======
-                    http_client: &TensorzeroHttpClient::new().unwrap(),
-                    clickhouse_connection_info: &ClickHouseConnectionInfo::new_disabled(),
-                    postgres_connection_info: &PostgresConnectionInfo::Disabled,
-                    credentials: &api_keys,
-                    cache_options: &CacheOptions {
->>>>>>> 907ade17
                         max_age_s: None,
                         enabled: CacheEnabledMode::Off,
                     },
