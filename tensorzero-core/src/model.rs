use futures::future::try_join_all;
use futures::StreamExt;
use secrecy::SecretString;
use std::borrow::Cow;
use std::collections::HashMap;
use std::sync::Arc;
use std::time::Duration;
use strum::VariantNames;
use tensorzero_derive::TensorZeroDeserialize;
use tokio::time::error::Elapsed;
use tokio_stream::wrappers::UnboundedReceiverStream;
use tracing::{span, Level, Span};
use tracing_futures::{Instrument, Instrumented};
use tracing_opentelemetry::OpenTelemetrySpanExt;
use url::Url;

use crate::cache::{
    cache_lookup, cache_lookup_streaming, start_cache_write, start_cache_write_streaming,
    CacheData, CacheValidationInfo, ModelProviderRequest, NonStreamingCacheData,
    StreamingCacheData,
};
use crate::config::{
    provider_types::ProviderTypesConfig, OtlpConfig, OtlpTracesFormat, TimeoutsConfig,
};
use crate::endpoints::inference::InferenceClients;
use crate::http::TensorzeroHttpClient;
use crate::model_table::ProviderKind;
use crate::providers::aws_sagemaker::AWSSagemakerProvider;
#[cfg(any(test, feature = "e2e_tests"))]
use crate::providers::dummy::DummyProvider;
use crate::providers::google_ai_studio_gemini::GoogleAIStudioGeminiProvider;

use crate::inference::types::batch::{
    BatchRequestRow, PollBatchInferenceResponse, StartBatchModelInferenceResponse,
    StartBatchProviderInferenceResponse,
};
use crate::inference::types::extra_body::ExtraBodyConfig;
use crate::inference::types::extra_headers::ExtraHeadersConfig;
use crate::inference::types::{
    current_timestamp, ContentBlock, PeekableProviderInferenceResponseStream,
    ProviderInferenceResponseChunk, ProviderInferenceResponseStreamInner, RequestMessage, Thought,
    Usage,
};
use crate::inference::WrappedProvider;
use crate::model_table::{
    AnthropicKind, AzureKind, BaseModelTable, DeepSeekKind, FireworksKind,
    GoogleAIStudioGeminiKind, GroqKind, HyperbolicKind, MistralKind, OpenAIKind, OpenRouterKind,
    ProviderTypeDefaultCredentials, SGLangKind, ShorthandModelConfig, TGIKind, TogetherKind,
    VLLMKind, XAIKind,
};
use crate::providers::helpers::peek_first_chunk;
use crate::providers::hyperbolic::HyperbolicProvider;
use crate::providers::sglang::SGLangProvider;
use crate::providers::tgi::TGIProvider;
use crate::rate_limiting::{RateLimitResourceUsage, ScopeInfo, TicketBorrows};
use crate::{
    endpoints::inference::InferenceCredentials,
    error::{Error, ErrorDetails},
    inference::{
        types::{ModelInferenceRequest, ModelInferenceResponse, ProviderInferenceResponse},
        InferenceProvider,
    },
};
use serde::{Deserialize, Serialize};

use crate::providers::{
    anthropic::AnthropicProvider, aws_bedrock::AWSBedrockProvider, azure::AzureProvider,
    deepseek::DeepSeekProvider, fireworks::FireworksProvider,
    gcp_vertex_anthropic::GCPVertexAnthropicProvider, gcp_vertex_gemini::GCPVertexGeminiProvider,
    groq::GroqProvider, mistral::MistralProvider, openai::OpenAIProvider,
    openrouter::OpenRouterProvider, together::TogetherProvider, vllm::VLLMProvider,
    xai::XAIProvider,
};

#[derive(Debug, Serialize)]
#[cfg_attr(test, derive(ts_rs::TS))]
#[cfg_attr(test, ts(export))]
pub struct ModelConfig {
    pub routing: Vec<Arc<str>>, // [provider name A, provider name B, ...]
    pub providers: HashMap<Arc<str>, ModelProvider>, // provider name => provider config
    pub timeouts: TimeoutsConfig,
}

#[derive(Debug, Deserialize, Serialize)]
#[cfg_attr(test, derive(ts_rs::TS))]
#[cfg_attr(test, ts(export))]
#[serde(deny_unknown_fields)]
pub struct UninitializedModelConfig {
    pub routing: Vec<Arc<str>>, // [provider name A, provider name B, ...]
    pub providers: HashMap<Arc<str>, UninitializedModelProvider>, // provider name => provider config
    #[serde(default)]
    pub timeouts: TimeoutsConfig,
}

impl UninitializedModelConfig {
    pub async fn load(
        self,
        model_name: &str,
        provider_types: &ProviderTypesConfig,
        provider_type_default_credentials: &ProviderTypeDefaultCredentials,
    ) -> Result<ModelConfig, Error> {
        // We want `ModelProvider` to know its own name (from the 'providers' config section).
        // We first deserialize to `HashMap<Arc<str>, UninitializedModelProvider>`, and then
        // build `ModelProvider`s using the name keys from the map.
        let providers = try_join_all(self.providers.into_iter().map(
            |(name, provider)| async move {
                Ok::<_, Error>((
                    name.clone(),
                    ModelProvider {
                        name: name.clone(),
                        config: provider
                            .config
                            .load(provider_types, provider_type_default_credentials)
                            .await
                            .map_err(|e| {
                                Error::new(ErrorDetails::Config {
                                    message: format!("models.{model_name}.providers.{name}: {e}"),
                                })
                            })?,
                        extra_body: provider.extra_body,
                        extra_headers: provider.extra_headers,
                        timeouts: provider.timeouts,
                        discard_unknown_chunks: provider.discard_unknown_chunks,
                    },
                ))
            },
        ))
        .await?
        .into_iter()
        .collect::<HashMap<_, _>>();
        Ok(ModelConfig {
            routing: self.routing,
            providers,
            timeouts: self.timeouts,
        })
    }
}

pub struct StreamResponse {
    pub stream: Instrumented<PeekableProviderInferenceResponseStream>,
    pub raw_request: String,
    pub model_provider_name: Arc<str>,
    pub cached: bool,
}

impl StreamResponse {
    pub fn from_cache(
        cache_lookup: CacheData<StreamingCacheData>,
        model_provider_name: Arc<str>,
    ) -> Self {
        let chunks = cache_lookup.output.chunks;
        let chunks_len = chunks.len();

        Self {
            stream: (Box::pin(futures::stream::iter(chunks.into_iter().enumerate().map(
                move |(index, c)| {
                    Ok(ProviderInferenceResponseChunk {
                        content: c.content,
                        raw_response: c.raw_response,
                        // We intentionally don't cache and re-use these values from the original
                        // request:
                        // The new result was 'created' now
                        created: current_timestamp(),
                        // Use the real usage (so that the `ModelInference` row we write is accurate)
                        // The usage returned to over HTTP is adjusted in `InferenceResponseChunk::new`
                        usage: c.usage,
                        // We didn't make any network calls to the model provider, so the latency is 0
                        latency: Duration::from_secs(0),
                        // For all chunks but the last one, the finish reason is None
                        // For the last chunk, the finish reason is the same as the cache lookup
                        finish_reason: if index == chunks_len - 1 {
                            cache_lookup.finish_reason
                        } else {
                            None
                        },
                    })
                },
            ))) as ProviderInferenceResponseStreamInner)
                .peekable()
                .instrument(tracing::info_span!(
                    "stream_from_cache",
                    otel.name = "stream_from_cache"
                )),
            raw_request: cache_lookup.raw_request,
            model_provider_name,
            cached: true,
        }
    }
}

/// Creates a fully-qualified name from a model and provider name, suitable for using
/// in `ContentBlock::Unknown.model_provider_name`
/// Note that 'model_name' is a name from `[models]`, which is not necessarily
/// the same as the underlying name passed to a specific provider api
pub fn fully_qualified_name(model_name: &str, provider_name: &str) -> String {
    format!("tensorzero::model_name::{model_name}::provider_name::{provider_name}")
}

#[derive(Debug, Default, Serialize, Deserialize, Clone, PartialEq, Eq, Hash)]
#[serde(rename_all = "snake_case")]
#[cfg_attr(test, derive(ts_rs::TS))]
#[cfg_attr(test, ts(export))]
pub enum OpenAIAPIType {
    #[default]
    ChatCompletions,
    Responses,
}

impl ModelConfig {
    fn filter_content_blocks<'a>(
        request: &'a ModelInferenceRequest<'a>,
        model_name: &str,
        provider: &ModelProvider,
    ) -> Cow<'a, ModelInferenceRequest<'a>> {
        let name = fully_qualified_name(model_name, provider.name.as_ref());
        let needs_filter = request.messages.iter().any(|m| {
            m.content.iter().any(|c| match c {
                ContentBlock::Unknown {
                    model_provider_name,
                    data: _,
                } => model_provider_name.as_ref().is_some_and(|n| n != &name),
                ContentBlock::Thought(Thought {
                    text: _,
                    signature: _,
                    provider_type,
                }) => provider_type
                    .as_ref()
                    .is_some_and(|t| t != &provider.config.thought_block_provider_type()),
                _ => false,
            })
        });
        if needs_filter {
            let new_messages = request
                .messages
                .iter()
                .map(|m| RequestMessage {
                    content: m
                        .content
                        .iter()
                        .flat_map(|c| match c {
                            ContentBlock::Unknown {
                                model_provider_name,
                                data: _,
                            } => {
                                if model_provider_name.as_ref().is_some_and(|n| n != &name) {
                                    None
                                } else {
                                    Some(c.clone())
                                }
                            }
                            ContentBlock::Thought(Thought {
                                text: _,
                                signature: _,
                                provider_type,
                            }) => {
                                // When a thought is scoped to a particular provider type, we discard
                                // if it doesn't match our target provider.
                                // Thoughts without a `provider_type` are used for all providers.
                                if provider_type.as_ref().is_some_and(|t| {
                                    t != &provider.config.thought_block_provider_type()
                                }) {
                                    None
                                } else {
                                    Some(c.clone())
                                }
                            }
                            _ => Some(c.clone()),
                        })
                        .collect(),
                    ..m.clone()
                })
                .collect();
            Cow::Owned(ModelInferenceRequest {
                messages: new_messages,
                ..request.clone()
            })
        } else {
            Cow::Borrowed(request)
        }
    }

    /// Performs a non-streaming request to a specific provider, performing a cache lookup if enabled.
    /// We apply model-provider timeouts to the future produced by this function
    /// (as we want to apply the timeout to ClickHouse cache lookups)
    async fn non_streaming_provider_request<'request>(
        &self,
        model_provider_request: ModelProviderRequest<'request>,
        provider: &'request ModelProvider,
        clients: &'request InferenceClients<'request>,
    ) -> Result<ModelInferenceResponse, Error> {
        // TODO: think about how to best handle errors here
        if clients.cache_options.enabled.read() {
            let cache_lookup = cache_lookup(
                clients.clickhouse_connection_info,
                model_provider_request,
                clients.cache_options.max_age_s,
            )
            .await
            .ok()
            .flatten();
            if let Some(cache_lookup) = cache_lookup {
                return Ok(cache_lookup);
            }
        }
        let scope_info = ScopeInfo { tags: clients.tags };
        let response = provider
            .infer(model_provider_request, clients, &scope_info)
            .instrument(span!(
                Level::INFO,
                "infer",
                provider_name = model_provider_request.provider_name
            ))
            .await?;
        // We already checked the cache above (and returned early if it was a hit), so this response was not from the cache
        Ok(ModelInferenceResponse::new(
            response,
            model_provider_request.provider_name.into(),
            false,
        ))
    }

    /// Performs a streaming request to a specific provider, performing a cache lookup if enabled.
    /// We apply model-provider timeouts to the future produced by this function
    /// (as we want to apply the timeout to ClickHouse cache lookups).
    ///
    /// This function also includes a call to `peek_first_chunk` - this ensure that the
    /// duration of the returned future includes the time taken to get the first chunk
    /// from the model provider.
    async fn streaming_provider_request<'request>(
        &self,
        model_provider_request: ModelProviderRequest<'request>,
        provider: &'request ModelProvider,
        clients: &'request InferenceClients<'request>,
    ) -> Result<StreamResponseAndMessages, Error> {
        // TODO: think about how to best handle errors here
        if clients.cache_options.enabled.read() {
            let cache_lookup = cache_lookup_streaming(
                clients.clickhouse_connection_info,
                model_provider_request,
                clients.cache_options.max_age_s,
            )
            .await
            .ok()
            .flatten();
            if let Some(cache_lookup) = cache_lookup {
                return Ok(StreamResponseAndMessages {
                    response: cache_lookup,
                    messages: model_provider_request.request.messages.clone(),
                });
            }
        }
        let scope_info = ScopeInfo { tags: clients.tags };

        let StreamAndRawRequest {
            stream,
            raw_request,
            ticket_borrow,
        } = provider
            .infer_stream(model_provider_request, clients, &scope_info)
            .await?;

        // Note - we cache the chunks here so that we store the raw model provider input and response chunks
        // in the cache. We don't want this logic in `collect_chunks`, which would cause us to cache the result
        // of higher-level transformations (e.g. dicl)
        let write_to_cache = clients.cache_options.enabled.write();
        let span = stream.span().clone();
        let mut stream = wrap_provider_stream(
            raw_request.clone(),
            model_provider_request,
            ticket_borrow,
            clients,
            stream,
            write_to_cache,
        )
        .await?
        .instrument(span);
        // Get a single chunk from the stream and make sure it is OK then send to client.
        // We want to do this here so that we can tell that the request is working.
        peek_first_chunk(
            stream.inner_mut(),
            &raw_request,
            model_provider_request.provider_name,
        )
        .await?;
        Ok(StreamResponseAndMessages {
            response: StreamResponse {
                stream,
                raw_request,
                model_provider_name: model_provider_request.provider_name.into(),
                cached: false,
            },
            messages: model_provider_request.request.messages.clone(),
        })
    }

    #[tracing::instrument(skip_all, fields(model_name = model_name, otel.name = "model_inference", stream = false))]
    pub async fn infer<'request>(
        &self,
        request: &'request ModelInferenceRequest<'request>,
        clients: &'request InferenceClients<'request>,
        model_name: &'request str,
    ) -> Result<ModelInferenceResponse, Error> {
        let mut provider_errors: HashMap<String, Error> = HashMap::new();
        let run_all_models = async {
            for provider_name in &self.routing {
                let provider = self.providers.get(provider_name).ok_or_else(|| {
                    Error::new(ErrorDetails::ProviderNotFound {
                        provider_name: provider_name.to_string(),
                    })
                })?;
                let request = Self::filter_content_blocks(request, model_name, provider);
                let model_provider_request = ModelProviderRequest {
                    request: &request,
                    model_name,
                    provider_name,
                    otlp_config: clients.otlp_config,
                };
                let cache_key = model_provider_request.get_cache_key()?;

                let response_fut =
                    self.non_streaming_provider_request(model_provider_request, provider, clients);
                let response = if let Some(timeout) = provider.non_streaming_total_timeout() {
                    tokio::time::timeout(timeout, response_fut)
                        .await
                        // Convert the outer `Elapsed` error into a TensorZero error,
                        // so that it can be handled by the `match response` block below
                        .unwrap_or_else(|_: Elapsed| {
                            Err(Error::new(ErrorDetails::ModelProviderTimeout {
                                provider_name: provider_name.to_string(),
                                timeout,
                                streaming: false,
                            }))
                        })
                } else {
                    response_fut.await
                };

                match response {
                    Ok(response) => {
                        // Perform the cache write outside of the `non_streaming_total_timeout` timeout future,
                        // (in case we ever add a blocking cache write option)
                        if !response.cached && clients.cache_options.enabled.write() {
                            let _ = start_cache_write(
                                clients.clickhouse_connection_info,
                                cache_key,
                                CacheData {
                                    output: NonStreamingCacheData {
                                        blocks: response.output.clone(),
                                    },
                                    raw_request: response.raw_request.clone(),
                                    raw_response: response.raw_response.clone(),
                                    input_tokens: response.usage.input_tokens,
                                    output_tokens: response.usage.output_tokens,
                                    finish_reason: response.finish_reason,
                                },
                                CacheValidationInfo {
                                    tool_config: request
                                        .tool_config
                                        .clone()
                                        .map(std::borrow::Cow::into_owned),
                                },
                            );
                        }

                        return Ok(response);
                    }
                    Err(error) => {
                        provider_errors.insert(provider_name.to_string(), error);
                    }
                }
            }
            Err(Error::new(ErrorDetails::ModelProvidersExhausted {
                provider_errors,
            }))
        };
        // This is the top-level model timeout, which limits the total time taken to run all providers.
        // Some of the providers may themselves have timeouts, which is fine. Provider timeouts
        // are treated as just another kind of provider error - a timeout of N ms is equivalent
        // to a provider taking N ms, and then producing a normal HTTP error.
        if let Some(timeout) = self.timeouts.non_streaming.total_ms {
            let timeout = Duration::from_millis(timeout);
            tokio::time::timeout(timeout, run_all_models)
                .await
                // Convert the outer `Elapsed` error into a TensorZero error,
                // so that it can be handled by the `match response` block below
                .unwrap_or_else(|_: Elapsed| {
                    Err(Error::new(ErrorDetails::ModelTimeout {
                        model_name: model_name.to_string(),
                        timeout,
                        streaming: false,
                    }))
                })
        } else {
            run_all_models.await
        }
    }

    #[tracing::instrument(skip_all, fields(model_name = model_name, otel.name = "model_inference", stream = true))]
    pub async fn infer_stream<'request>(
        &self,
        request: &'request ModelInferenceRequest<'request>,
        clients: &'request InferenceClients<'request>,
        model_name: &'request str,
    ) -> Result<StreamResponseAndMessages, Error> {
        let mut provider_errors: HashMap<String, Error> = HashMap::new();
        let run_all_models = async {
            for provider_name in &self.routing {
                let provider = self.providers.get(provider_name).ok_or_else(|| {
                    Error::new(ErrorDetails::ProviderNotFound {
                        provider_name: provider_name.to_string(),
                    })
                })?;
                let request = Self::filter_content_blocks(request, model_name, provider);
                let model_provider_request = ModelProviderRequest {
                    request: &request,
                    model_name,
                    provider_name,
                    otlp_config: clients.otlp_config,
                };

                // This future includes a call to `peek_first_chunk`, so applying
                // `streaming_ttft_timeout` is correct.
                let response_fut =
                    self.streaming_provider_request(model_provider_request, provider, clients);
                let response = if let Some(timeout) = provider.streaming_ttft_timeout() {
                    tokio::time::timeout(timeout, response_fut)
                        .await
                        .unwrap_or_else(|_: Elapsed| {
                            Err(Error::new(ErrorDetails::ModelProviderTimeout {
                                provider_name: provider_name.to_string(),
                                timeout,
                                streaming: true,
                            }))
                        })
                } else {
                    response_fut.await
                };

                match response {
                    Ok(response) => return Ok(response),
                    Err(error) => {
                        provider_errors.insert(provider_name.to_string(), error);
                    }
                }
            }
            Err(Error::new(ErrorDetails::ModelProvidersExhausted {
                provider_errors,
            }))
        };
        // See the corresponding `non_streaming.total_ms` timeout in the `infer`
        // method above for more details.
        if let Some(timeout) = self.timeouts.streaming.ttft_ms {
            let timeout = Duration::from_millis(timeout);
            tokio::time::timeout(timeout, run_all_models)
                .await
                // Convert the outer `Elapsed` error into a TensorZero error,
                // so that it can be handled by the `match response` block below
                .unwrap_or_else(|_: Elapsed| {
                    Err(Error::new(ErrorDetails::ModelTimeout {
                        model_name: model_name.to_string(),
                        timeout,
                        streaming: true,
                    }))
                })
        } else {
            run_all_models.await
        }
    }

    pub async fn start_batch_inference<'request>(
        &self,
        requests: &'request [ModelInferenceRequest<'request>],
        client: &'request TensorzeroHttpClient,
        api_keys: &'request InferenceCredentials,
    ) -> Result<StartBatchModelInferenceResponse, Error> {
        let mut provider_errors: HashMap<String, Error> = HashMap::new();
        for provider_name in &self.routing {
            let provider = self.providers.get(provider_name).ok_or_else(|| {
                Error::new(ErrorDetails::ProviderNotFound {
                    provider_name: provider_name.to_string(),
                })
            })?;
            let response = provider
                .start_batch_inference(requests, client, api_keys)
                .instrument(span!(
                    Level::INFO,
                    "start_batch_inference",
                    provider_name = &**provider_name
                ))
                .await;
            match response {
                Ok(response) => {
                    return Ok(StartBatchModelInferenceResponse::new(
                        response,
                        provider_name.clone(),
                    ));
                }
                Err(error) => {
                    provider_errors.insert(provider_name.to_string(), error);
                }
            }
        }
        Err(Error::new(ErrorDetails::ModelProvidersExhausted {
            provider_errors,
        }))
    }
}

/// Wraps a low-level model provider stream, adding in common functionality:
/// * Model inference cache writes
/// * OpenTelemetry usage attributes
///
/// This is used for functionality that needs access to individual chunks, which requires
/// us to wrap the underlying stream.
async fn wrap_provider_stream(
    raw_request: String,
    model_request: ModelProviderRequest<'_>,
    ticket_borrow: TicketBorrows,
    clients: &InferenceClients<'_>,
    stream: Instrumented<PeekableProviderInferenceResponseStream>,
    write_to_cache: bool,
) -> Result<PeekableProviderInferenceResponseStream, Error> {
    // Detach the span from the stream, and re-attach it to the 'async_stream::stream!' wrapper
    // This ensures that the span duration include the entire provider-specific processing time
    let span = stream.span().clone();
    let mut stream = stream.into_inner();
    let cache_key = model_request.get_cache_key()?;
    let clickhouse_info = clients.clickhouse_connection_info.clone();
    let tool_config = model_request
        .request
        .tool_config
        .clone()
        .map(std::borrow::Cow::into_owned);
    let otlp_config = clients.otlp_config.clone();
    let postgres_connection_info = clients.postgres_connection_info.clone();
    let base_stream = async_stream::stream! {
        let mut buffer = vec![];
        let mut errored = false;
        let mut total_usage = Usage {
            input_tokens: 0,
            output_tokens: 0,
        };
        while let Some(chunk) = stream.next().await {
            if let Ok(chunk) = chunk.as_ref() {
                if let Some(chunk_usage) = &chunk.usage {
                    total_usage = total_usage + *chunk_usage;
                }
            }
            // We can skip cloning the chunk if we know we're not going to write to the cache
            if write_to_cache && !errored {
                match chunk.as_ref() {
                    Ok(chunk) => {
                        buffer.push(chunk.clone());
                    }
                    Err(e) => {
                        tracing::warn!("Skipping cache write for stream response due to error in stream: {e}");
                        errored = true;
                    }
                }
            }
            yield chunk;
        }
        otlp_config.apply_usage_to_model_provider_span(&span, &total_usage);
        tokio::spawn(async move {
            if let Err(e) = ticket_borrow
                .return_tickets(&postgres_connection_info, RateLimitResourceUsage {
                    model_inferences: 1,
                    tokens: total_usage.total_tokens() as u64,
                })
                .await
            {
                tracing::error!("Failed to return rate limit tickets: {}", e);
            }
        });


        if write_to_cache && !errored {
            let _ = start_cache_write_streaming(
                &clickhouse_info,
                cache_key,
                buffer,
                &raw_request,
                &total_usage,
                tool_config
            );
        }
    };
    // We unconditionally create a stream, and forward items into it from a separate task
    // This ensures that we keep processing chunks (and call `return_tickets` to update rate-limiting information)
    // even if the top-level HTTP request is later dropped.
    let (send, recv) = tokio::sync::mpsc::unbounded_channel();
    tokio::spawn(async move {
        futures::pin_mut!(base_stream);
        while let Some(chunk) = base_stream.next().await {
            // Intentionally ignore errors - the receiver might be dropped, but we want to keep polling
            // `base_stream` anyway (so that we compute the final usage and call `return_tickets`)
            let _ = send.send(chunk);
        }
    });
    Ok(
        (UnboundedReceiverStream::new(recv).boxed() as ProviderInferenceResponseStreamInner)
            .peekable(),
    )
}

#[derive(Debug, Deserialize, Serialize)]
#[cfg_attr(test, derive(ts_rs::TS))]
#[cfg_attr(test, ts(export))]
pub struct UninitializedModelProvider {
    #[serde(flatten)]
    pub config: UninitializedProviderConfig,
    #[cfg_attr(test, ts(skip))]
    pub extra_body: Option<ExtraBodyConfig>,
    #[cfg_attr(test, ts(skip))]
    pub extra_headers: Option<ExtraHeadersConfig>,
    #[serde(default)]
    pub timeouts: TimeoutsConfig,
    /// If `true`, we emit a warning and discard chunks that we don't recognize
    /// (on a best-effort, per-provider basis).
    /// By default, we produce an error in the stream
    /// We can't meaningfully return unknown chunks to the user, as we don't
    /// know how to correctly merge them.
    #[serde(default)]
    pub discard_unknown_chunks: bool,
}

#[derive(Debug, Serialize)]
#[cfg_attr(test, derive(ts_rs::TS))]
#[cfg_attr(test, ts(export))]
pub struct ModelProvider {
    pub name: Arc<str>,
    pub config: ProviderConfig,
    #[cfg_attr(test, ts(skip))]
    pub extra_headers: Option<ExtraHeadersConfig>,
    #[cfg_attr(test, ts(skip))]
    pub extra_body: Option<ExtraBodyConfig>,
    pub timeouts: TimeoutsConfig,
    /// See `UninitializedModelProvider.discard_unknown_chunks`.
    pub discard_unknown_chunks: bool,
}

impl ModelProvider {
    fn non_streaming_total_timeout(&self) -> Option<Duration> {
        Some(Duration::from_millis(self.timeouts.non_streaming.total_ms?))
    }

    fn streaming_ttft_timeout(&self) -> Option<Duration> {
        Some(Duration::from_millis(self.timeouts.streaming.ttft_ms?))
    }

    /// The name to report in the OTEL `gen_ai.system` attribute
    fn genai_system_name(&self) -> &'static str {
        match &self.config {
            ProviderConfig::Anthropic(_) => "anthropic",
            ProviderConfig::AWSBedrock(_) => "aws_bedrock",
            ProviderConfig::AWSSagemaker(_) => "aws_sagemaker",
            ProviderConfig::Azure(_) => "azure",
            ProviderConfig::Fireworks(_) => "fireworks",
            ProviderConfig::GCPVertexAnthropic(_) => "gcp_vertex_anthropic",
            ProviderConfig::GCPVertexGemini(_) => "gcp_vertex_gemini",
            ProviderConfig::GoogleAIStudioGemini(_) => "google_ai_studio_gemini",
            ProviderConfig::Groq(_) => "groq",
            ProviderConfig::Hyperbolic(_) => "hyperbolic",
            ProviderConfig::Mistral(_) => "mistral",
            ProviderConfig::OpenAI(_) => "openai",
            ProviderConfig::OpenRouter(_) => "openrouter",
            ProviderConfig::Together(_) => "together",
            ProviderConfig::VLLM(_) => "vllm",
            ProviderConfig::XAI(_) => "xai",
            ProviderConfig::TGI(_) => "tgi",
            ProviderConfig::SGLang(_) => "sglang",
            ProviderConfig::DeepSeek(_) => "deepseek",
            #[cfg(any(test, feature = "e2e_tests"))]
            ProviderConfig::Dummy(_) => "dummy",
        }
    }

    /// The model name to report in the OTEL `gen_ai.request.model` attribute
    fn genai_model_name(&self) -> Option<&str> {
        match &self.config {
            ProviderConfig::Anthropic(provider) => Some(provider.model_name()),
            ProviderConfig::AWSBedrock(provider) => Some(provider.model_id()),
            // SageMaker doesn't have a meaningful model name concept, as we just invoke an endpoint
            ProviderConfig::AWSSagemaker(_) => None,
            ProviderConfig::Azure(provider) => Some(provider.deployment_id()),
            ProviderConfig::Fireworks(provider) => Some(provider.model_name()),
            ProviderConfig::GCPVertexAnthropic(provider) => Some(provider.model_id()),
            ProviderConfig::GCPVertexGemini(provider) => Some(provider.model_or_endpoint_id()),
            ProviderConfig::GoogleAIStudioGemini(provider) => Some(provider.model_name()),
            ProviderConfig::Groq(provider) => Some(provider.model_name()),
            ProviderConfig::Hyperbolic(provider) => Some(provider.model_name()),
            ProviderConfig::Mistral(provider) => Some(provider.model_name()),
            ProviderConfig::OpenAI(provider) => Some(provider.model_name()),
            ProviderConfig::OpenRouter(provider) => Some(provider.model_name()),
            ProviderConfig::Together(provider) => Some(provider.model_name()),
            ProviderConfig::VLLM(provider) => Some(provider.model_name()),
            ProviderConfig::XAI(provider) => Some(provider.model_name()),
            // TGI doesn't have a meaningful model name
            ProviderConfig::TGI(_) => None,
            ProviderConfig::SGLang(provider) => Some(provider.model_name()),
            ProviderConfig::DeepSeek(provider) => Some(provider.model_name()),
            #[cfg(any(test, feature = "e2e_tests"))]
            ProviderConfig::Dummy(provider) => Some(provider.model_name()),
        }
    }
}

impl From<&ModelProvider> for ModelProviderRequestInfo {
    fn from(val: &ModelProvider) -> Self {
        ModelProviderRequestInfo {
            provider_name: val.name.clone(),
            extra_headers: val.extra_headers.clone(),
            extra_body: val.extra_body.clone(),
        }
    }
}

#[derive(Clone, Debug)]
pub struct ModelProviderRequestInfo {
    pub provider_name: Arc<str>,
    pub extra_headers: Option<ExtraHeadersConfig>,
    pub extra_body: Option<ExtraBodyConfig>,
}

#[derive(Debug, Serialize)]
#[serde(tag = "type")]
#[serde(rename_all = "lowercase")]
#[cfg_attr(test, derive(ts_rs::TS))]
#[cfg_attr(test, ts(export))]
pub enum ProviderConfig {
    Anthropic(AnthropicProvider),
    #[serde(rename = "aws_bedrock")]
    AWSBedrock(AWSBedrockProvider),
    #[serde(rename = "aws_sagemaker")]
    AWSSagemaker(AWSSagemakerProvider),
    Azure(AzureProvider),
    DeepSeek(DeepSeekProvider),
    Fireworks(FireworksProvider),
    #[serde(rename = "gcp_vertex_anthropic")]
    GCPVertexAnthropic(GCPVertexAnthropicProvider),
    #[serde(rename = "gcp_vertex_gemini")]
    GCPVertexGemini(GCPVertexGeminiProvider),
    #[serde(rename = "google_ai_studio_gemini")]
    GoogleAIStudioGemini(GoogleAIStudioGeminiProvider),
    Groq(GroqProvider),
    Hyperbolic(HyperbolicProvider),
    Mistral(MistralProvider),
    OpenAI(OpenAIProvider),
    OpenRouter(OpenRouterProvider),
    #[serde(rename = "sglang")]
    SGLang(SGLangProvider),
    #[serde(rename = "tgi")]
    TGI(TGIProvider),
    Together(TogetherProvider),
    #[serde(rename = "vllm")]
    VLLM(VLLMProvider),
    #[serde(rename = "xai")]
    XAI(XAIProvider),
    #[cfg(any(test, feature = "e2e_tests"))]
    Dummy(DummyProvider),
}

impl ProviderConfig {
    fn thought_block_provider_type(&self) -> Cow<'static, str> {
        match self {
            ProviderConfig::Anthropic(_) => {
                Cow::Borrowed(crate::providers::anthropic::PROVIDER_TYPE)
            }
            ProviderConfig::AWSBedrock(_) => {
                Cow::Borrowed(crate::providers::aws_bedrock::PROVIDER_TYPE)
            }
            // Note - none of our current  wrapped provider types emit thought blocks
            // If any of them ever start producing thoughts, we'll need to make sure that the `provider_type`
            // field uses `thought_block_provider_type` on the parent SageMaker provider.
            ProviderConfig::AWSSagemaker(sagemaker) => Cow::Owned(format!(
                "aws_sagemaker::{}",
                sagemaker
                    .hosted_provider
                    .thought_block_provider_type_suffix()
            )),
            ProviderConfig::Azure(_) => Cow::Borrowed(crate::providers::azure::PROVIDER_TYPE),
            ProviderConfig::DeepSeek(_) => Cow::Borrowed(crate::providers::deepseek::PROVIDER_TYPE),
            ProviderConfig::Fireworks(_) => {
                Cow::Borrowed(crate::providers::fireworks::PROVIDER_TYPE)
            }
            ProviderConfig::GCPVertexAnthropic(_) => {
                Cow::Borrowed(crate::providers::gcp_vertex_anthropic::PROVIDER_TYPE)
            }
            ProviderConfig::GCPVertexGemini(_) => {
                Cow::Borrowed(crate::providers::gcp_vertex_gemini::PROVIDER_TYPE)
            }
            ProviderConfig::GoogleAIStudioGemini(_) => {
                Cow::Borrowed(crate::providers::google_ai_studio_gemini::PROVIDER_TYPE)
            }
            ProviderConfig::Groq(_) => Cow::Borrowed(crate::providers::groq::PROVIDER_TYPE),
            ProviderConfig::Hyperbolic(_) => {
                Cow::Borrowed(crate::providers::hyperbolic::PROVIDER_TYPE)
            }
            ProviderConfig::Mistral(_) => Cow::Borrowed(crate::providers::mistral::PROVIDER_TYPE),
            ProviderConfig::OpenAI(_) => Cow::Borrowed(crate::providers::openai::PROVIDER_TYPE),
            ProviderConfig::OpenRouter(_) => {
                Cow::Borrowed(crate::providers::openrouter::PROVIDER_TYPE)
            }
            ProviderConfig::SGLang(_) => Cow::Borrowed(crate::providers::sglang::PROVIDER_TYPE),
            ProviderConfig::TGI(_) => Cow::Borrowed(crate::providers::tgi::PROVIDER_TYPE),
            ProviderConfig::Together(_) => Cow::Borrowed(crate::providers::together::PROVIDER_TYPE),
            ProviderConfig::VLLM(_) => Cow::Borrowed(crate::providers::vllm::PROVIDER_TYPE),
            ProviderConfig::XAI(_) => Cow::Borrowed(crate::providers::xai::PROVIDER_TYPE),
            #[cfg(any(test, feature = "e2e_tests"))]
            ProviderConfig::Dummy(_) => Cow::Borrowed(crate::providers::dummy::PROVIDER_TYPE),
        }
    }
}

/// Contains all providers which implement `SelfHostedProvider` - these providers
/// can be used as the target provider hosted by AWS Sagemaker
#[derive(Debug, Deserialize, Serialize)]
#[cfg_attr(test, derive(ts_rs::TS))]
#[cfg_attr(test, ts(export))]
#[serde(rename_all = "lowercase")]
#[serde(deny_unknown_fields)]
pub enum HostedProviderKind {
    OpenAI,
    TGI,
}

#[cfg_attr(test, derive(ts_rs::TS))]
#[cfg_attr(test, ts(export))]
#[derive(Debug, TensorZeroDeserialize, VariantNames, Serialize)]
#[strum(serialize_all = "lowercase")]
#[serde(tag = "type")]
#[serde(rename_all = "lowercase")]
#[serde(deny_unknown_fields)]
pub enum UninitializedProviderConfig {
    Anthropic {
        model_name: String,
        #[cfg_attr(test, ts(type = "string | null"))]
        api_key_location: Option<CredentialLocation>,
    },
    #[strum(serialize = "aws_bedrock")]
    #[serde(rename = "aws_bedrock")]
    AWSBedrock {
        model_id: String,
        region: Option<String>,
        #[serde(default)]
        allow_auto_detect_region: bool,
    },
    #[strum(serialize = "aws_sagemaker")]
    #[serde(rename = "aws_sagemaker")]
    AWSSagemaker {
        endpoint_name: String,
        model_name: String,
        region: Option<String>,
        #[serde(default)]
        allow_auto_detect_region: bool,
        hosted_provider: HostedProviderKind,
    },
    Azure {
        deployment_id: String,
        endpoint: EndpointLocation,
        #[cfg_attr(test, ts(type = "string | null"))]
        api_key_location: Option<CredentialLocation>,
    },
    #[strum(serialize = "gcp_vertex_anthropic")]
    #[serde(rename = "gcp_vertex_anthropic")]
    GCPVertexAnthropic {
        model_id: String,
        location: String,
        project_id: String,
        #[cfg_attr(test, ts(type = "string | null"))]
        credential_location: Option<CredentialLocation>,
    },
    #[strum(serialize = "gcp_vertex_gemini")]
    #[serde(rename = "gcp_vertex_gemini")]
    GCPVertexGemini {
        model_id: Option<String>,
        endpoint_id: Option<String>,
        location: String,
        project_id: String,
        #[cfg_attr(test, ts(type = "string | null"))]
        credential_location: Option<CredentialLocation>,
    },
    #[strum(serialize = "google_ai_studio_gemini")]
    #[serde(rename = "google_ai_studio_gemini")]
    GoogleAIStudioGemini {
        model_name: String,
        #[cfg_attr(test, ts(type = "string | null"))]
        api_key_location: Option<CredentialLocation>,
    },
    #[strum(serialize = "groq")]
    #[serde(rename = "groq")]
    Groq {
        model_name: String,
        #[cfg_attr(test, ts(type = "string | null"))]
        api_key_location: Option<CredentialLocation>,
    },
    Hyperbolic {
        model_name: String,
        #[cfg_attr(test, ts(type = "string | null"))]
        api_key_location: Option<CredentialLocation>,
    },
    #[strum(serialize = "fireworks")]
    #[serde(rename = "fireworks")]
    Fireworks {
        model_name: String,
        #[cfg_attr(test, ts(type = "string | null"))]
        api_key_location: Option<CredentialLocation>,
        #[serde(default = "crate::providers::fireworks::default_parse_think_blocks")]
        parse_think_blocks: bool,
    },
    Mistral {
        model_name: String,
        #[cfg_attr(test, ts(type = "string | null"))]
        api_key_location: Option<CredentialLocation>,
    },
    OpenAI {
        model_name: String,
        api_base: Option<Url>,
        #[cfg_attr(test, ts(type = "string | null"))]
        api_key_location: Option<CredentialLocation>,
        #[serde(default)]
        api_type: OpenAIAPIType,
    },
    OpenRouter {
        model_name: String,
        #[cfg_attr(test, ts(type = "string | null"))]
        api_key_location: Option<CredentialLocation>,
    },
    Together {
        model_name: String,
        #[cfg_attr(test, ts(type = "string | null"))]
        api_key_location: Option<CredentialLocation>,
        #[serde(default = "crate::providers::together::default_parse_think_blocks")]
        parse_think_blocks: bool,
    },
    VLLM {
        model_name: String,
        api_base: Url,
        #[cfg_attr(test, ts(type = "string | null"))]
        api_key_location: Option<CredentialLocation>,
    },
    XAI {
        model_name: String,
        #[cfg_attr(test, ts(type = "string | null"))]
        api_key_location: Option<CredentialLocation>,
    },
    TGI {
        api_base: Url,
        #[cfg_attr(test, ts(type = "string | null"))]
        api_key_location: Option<CredentialLocation>,
    },
    SGLang {
        model_name: String,
        api_base: Url,
        #[cfg_attr(test, ts(type = "string | null"))]
        api_key_location: Option<CredentialLocation>,
    },
    DeepSeek {
        model_name: String,
        #[cfg_attr(test, ts(type = "string | null"))]
        api_key_location: Option<CredentialLocation>,
    },
    #[cfg(any(test, feature = "e2e_tests"))]
    Dummy {
        model_name: String,
        #[cfg_attr(test, ts(type = "string | null"))]
        api_key_location: Option<CredentialLocation>,
    },
}

impl UninitializedProviderConfig {
    pub async fn load(
        self,
        provider_types: &ProviderTypesConfig,
        provider_type_default_credentials: &ProviderTypeDefaultCredentials,
    ) -> Result<ProviderConfig, Error> {
        Ok(match self {
            UninitializedProviderConfig::Anthropic {
                model_name,
                api_key_location,
            } => ProviderConfig::Anthropic(AnthropicProvider::new(
                model_name,
                AnthropicKind
                    .get_defaulted_credential(
                        api_key_location.as_ref(),
                        provider_type_default_credentials,
                    )
                    .await?,
            )),
            UninitializedProviderConfig::AWSBedrock {
                model_id,
                region,
                allow_auto_detect_region,
            } => {
                let region = region.map(aws_types::region::Region::new);
                if region.is_none() && !allow_auto_detect_region {
                    return Err(Error::new(ErrorDetails::Config { message: "AWS bedrock provider requires a region to be provided, or `allow_auto_detect_region = true`.".to_string() }));
                }

                ProviderConfig::AWSBedrock(AWSBedrockProvider::new(model_id, region).await?)
            }
            UninitializedProviderConfig::AWSSagemaker {
                endpoint_name,
                region,
                allow_auto_detect_region,
                model_name,
                hosted_provider,
            } => {
                let region = region.map(aws_types::region::Region::new);
                if region.is_none() && !allow_auto_detect_region {
                    return Err(Error::new(ErrorDetails::Config { message: "AWS Sagemaker provider requires a region to be provided, or `allow_auto_detect_region = true`.".to_string() }));
                }

                let self_hosted: Box<dyn WrappedProvider + Send + Sync + 'static> =
                    match hosted_provider {
                        HostedProviderKind::OpenAI => Box::new(OpenAIProvider::new(
                            model_name,
                            None,
<<<<<<< HEAD
                            Some(CredentialLocation::None),
                            false,
                        )?),
=======
                            OpenAIKind
                                .get_defaulted_credential(
                                    Some(&CredentialLocation::None),
                                    provider_type_default_credentials,
                                )
                                .await?,
                        )),
>>>>>>> 998f65fc
                        HostedProviderKind::TGI => Box::new(TGIProvider::new(
                            Url::parse("http://tensorzero-unreachable-domain-please-file-a-bug-report.invalid").map_err(|e| {
                                Error::new(ErrorDetails::InternalError { message: format!("Failed to parse fake TGI endpoint: `{e}`. This should never happen. Please file a bug report: https://github.com/tensorzero/tensorzero/issues/new") })
                            })?,
                            TGIKind
                                .get_defaulted_credential(
                                    Some(&CredentialLocation::None),
                                    provider_type_default_credentials,
                                )
                                .await?,
                        )),
                    };

                ProviderConfig::AWSSagemaker(
                    AWSSagemakerProvider::new(endpoint_name, self_hosted, region).await?,
                )
            }
            UninitializedProviderConfig::Azure {
                deployment_id,
                endpoint,
                api_key_location,
            } => ProviderConfig::Azure(AzureProvider::new(
                deployment_id,
                endpoint,
                AzureKind
                    .get_defaulted_credential(
                        api_key_location.as_ref(),
                        provider_type_default_credentials,
                    )
                    .await?,
            )?),
            UninitializedProviderConfig::Fireworks {
                model_name,
                api_key_location,
                parse_think_blocks,
            } => ProviderConfig::Fireworks(FireworksProvider::new(
                model_name,
                FireworksKind
                    .get_defaulted_credential(
                        api_key_location.as_ref(),
                        provider_type_default_credentials,
                    )
                    .await?,
                parse_think_blocks,
            )),
            UninitializedProviderConfig::GCPVertexAnthropic {
                model_id,
                location,
                project_id,
                credential_location: api_key_location,
            } => ProviderConfig::GCPVertexAnthropic(
                GCPVertexAnthropicProvider::new(
                    model_id,
                    location,
                    project_id,
                    api_key_location,
                    provider_type_default_credentials,
                )
                .await?,
            ),
            UninitializedProviderConfig::GCPVertexGemini {
                model_id,
                endpoint_id,
                location,
                project_id,
                credential_location: api_key_location,
            } => ProviderConfig::GCPVertexGemini(
                GCPVertexGeminiProvider::new(
                    model_id,
                    endpoint_id,
                    location,
                    project_id,
                    api_key_location,
                    provider_types,
                    provider_type_default_credentials,
                )
                .await?,
            ),
            UninitializedProviderConfig::GoogleAIStudioGemini {
                model_name,
                api_key_location,
            } => ProviderConfig::GoogleAIStudioGemini(GoogleAIStudioGeminiProvider::new(
                model_name,
                GoogleAIStudioGeminiKind
                    .get_defaulted_credential(
                        api_key_location.as_ref(),
                        provider_type_default_credentials,
                    )
                    .await?,
            )?),
            UninitializedProviderConfig::Groq {
                model_name,
                api_key_location,
            } => ProviderConfig::Groq(GroqProvider::new(
                model_name,
                GroqKind
                    .get_defaulted_credential(
                        api_key_location.as_ref(),
                        provider_type_default_credentials,
                    )
                    .await?,
            )),
            UninitializedProviderConfig::Hyperbolic {
                model_name,
                api_key_location,
            } => ProviderConfig::Hyperbolic(HyperbolicProvider::new(
                model_name,
                HyperbolicKind
                    .get_defaulted_credential(
                        api_key_location.as_ref(),
                        provider_type_default_credentials,
                    )
                    .await?,
            )),
            UninitializedProviderConfig::Mistral {
                model_name,
                api_key_location,
            } => ProviderConfig::Mistral(MistralProvider::new(
                model_name,
                MistralKind
                    .get_defaulted_credential(
                        api_key_location.as_ref(),
                        provider_type_default_credentials,
                    )
                    .await?,
            )),
            UninitializedProviderConfig::OpenAI {
                model_name,
                api_base,
                api_key_location,
<<<<<<< HEAD
                api_type,
            } => ProviderConfig::OpenAI(OpenAIProvider::new(
                model_name,
                api_base,
                api_key_location,
                match api_type {
                    OpenAIAPIType::ChatCompletions => false,
                    OpenAIAPIType::Responses => true,
                },
            )?),
=======
            } => ProviderConfig::OpenAI(OpenAIProvider::new(
                model_name,
                api_base,
                OpenAIKind
                    .get_defaulted_credential(
                        api_key_location.as_ref(),
                        provider_type_default_credentials,
                    )
                    .await?,
            )),
>>>>>>> 998f65fc
            UninitializedProviderConfig::OpenRouter {
                model_name,
                api_key_location,
            } => ProviderConfig::OpenRouter(OpenRouterProvider::new(
                model_name,
                OpenRouterKind
                    .get_defaulted_credential(
                        api_key_location.as_ref(),
                        provider_type_default_credentials,
                    )
                    .await?,
            )),
            UninitializedProviderConfig::Together {
                model_name,
                api_key_location,
                parse_think_blocks,
            } => ProviderConfig::Together(TogetherProvider::new(
                model_name,
                TogetherKind
                    .get_defaulted_credential(
                        api_key_location.as_ref(),
                        provider_type_default_credentials,
                    )
                    .await?,
                parse_think_blocks,
            )),
            UninitializedProviderConfig::VLLM {
                model_name,
                api_base,
                api_key_location,
            } => ProviderConfig::VLLM(VLLMProvider::new(
                model_name,
                api_base,
                VLLMKind
                    .get_defaulted_credential(
                        api_key_location.as_ref(),
                        provider_type_default_credentials,
                    )
                    .await?,
            )),
            UninitializedProviderConfig::XAI {
                model_name,
                api_key_location,
            } => ProviderConfig::XAI(XAIProvider::new(
                model_name,
                XAIKind
                    .get_defaulted_credential(
                        api_key_location.as_ref(),
                        provider_type_default_credentials,
                    )
                    .await?,
            )),
            UninitializedProviderConfig::SGLang {
                model_name,
                api_base,
                api_key_location,
            } => ProviderConfig::SGLang(SGLangProvider::new(
                model_name,
                api_base,
                SGLangKind
                    .get_defaulted_credential(
                        api_key_location.as_ref(),
                        provider_type_default_credentials,
                    )
                    .await?,
            )),
            UninitializedProviderConfig::TGI {
                api_base,
                api_key_location,
            } => ProviderConfig::TGI(TGIProvider::new(
                api_base,
                TGIKind
                    .get_defaulted_credential(
                        api_key_location.as_ref(),
                        provider_type_default_credentials,
                    )
                    .await?,
            )),
            UninitializedProviderConfig::DeepSeek {
                model_name,
                api_key_location,
            } => ProviderConfig::DeepSeek(DeepSeekProvider::new(
                model_name,
                DeepSeekKind
                    .get_defaulted_credential(
                        api_key_location.as_ref(),
                        provider_type_default_credentials,
                    )
                    .await?,
            )),
            #[cfg(any(test, feature = "e2e_tests"))]
            UninitializedProviderConfig::Dummy {
                model_name,
                api_key_location,
            } => ProviderConfig::Dummy(DummyProvider::new(model_name, api_key_location)?),
        })
    }
}

struct StreamAndRawRequest {
    stream: tracing_futures::Instrumented<PeekableProviderInferenceResponseStream>,
    raw_request: String,
    ticket_borrow: TicketBorrows,
}

pub struct StreamResponseAndMessages {
    pub response: StreamResponse,
    pub messages: Vec<RequestMessage>,
}

impl ModelProvider {
    fn apply_otlp_span_fields_input(&self, otlp_config: &OtlpConfig, span: &Span) {
        if otlp_config.traces.enabled {
            match otlp_config.traces.format {
                OtlpTracesFormat::OpenTelemetry => {
                    span.set_attribute("gen_ai.operation.name", "chat");
                    span.set_attribute("gen_ai.system", self.genai_system_name());

                    if let Some(model_name) = self.genai_model_name() {
                        span.set_attribute("gen_ai.request.model", model_name.to_string());
                    }
                }
                OtlpTracesFormat::OpenInference => {
                    span.set_attribute("openinference.span.kind", "LLM");
                    span.set_attribute("llm.system", self.genai_system_name());

                    if let Some(model_name) = self.genai_model_name() {
                        span.set_attribute("llm.model_name", model_name.to_string());
                    }
                }
            }
        }
    }

    #[expect(clippy::unused_self)] // We'll need 'self' for other attributes
    fn apply_otlp_span_fields_output(
        &self,
        otlp_config: &OtlpConfig,
        span: &Span,
        resp: &Result<ProviderInferenceResponse, Error>,
    ) {
        match resp {
            Ok(response) => {
                otlp_config.apply_usage_to_model_provider_span(span, &response.usage);
                match otlp_config.traces.format {
                    OtlpTracesFormat::OpenTelemetry => {}
                    OtlpTracesFormat::OpenInference => {
                        // If we ever add providers that don't use JSON, we'll need to update this.
                        span.set_attribute("input.mime_type", "application/json");
                        span.set_attribute("input.value", response.raw_request.clone());
                        span.set_attribute("output.mime_type", "application/json");
                        span.set_attribute("output.value", response.raw_response.clone());
                    }
                }
            }
            Err(e) => {
                // If an error occurs, try to extract the raw request/response to attach to the OpenTelemetry span
                match e.get_details() {
                    ErrorDetails::InferenceClient {
                        raw_request,
                        raw_response,
                        ..
                    }
                    | ErrorDetails::InferenceServer {
                        raw_request,
                        raw_response,
                        ..
                    } => {
                        match otlp_config.traces.format {
                            OtlpTracesFormat::OpenTelemetry => {}
                            OtlpTracesFormat::OpenInference => {
                                // If we ever add providers that don't use JSON, we'll need to update this.
                                if let Some(raw_request) = raw_request {
                                    span.set_attribute("input.mime_type", "application/json");
                                    span.set_attribute("input.value", raw_request.clone());
                                }
                                if let Some(raw_response) = raw_response {
                                    span.set_attribute("output.mime_type", "application/json");
                                    span.set_attribute("output.value", raw_response.clone());
                                }
                            }
                        }
                    }
                    _ => {}
                }
            }
        }
    }

    #[tracing::instrument(skip_all, fields(provider_name = &*self.name, otel.name = "model_provider_inference", stream = false))]
    async fn infer(
        &self,
        request: ModelProviderRequest<'_>,
        clients: &InferenceClients<'_>,
        scope_info: &ScopeInfo<'_>,
    ) -> Result<ProviderInferenceResponse, Error> {
        let span = Span::current();
        self.apply_otlp_span_fields_input(request.otlp_config, &span);
        let ticket_borrow = clients
            .rate_limiting_config
            .consume_tickets(
                clients.postgres_connection_info,
                scope_info,
                request.request,
            )
            .await?;
        let res = match &self.config {
            ProviderConfig::Anthropic(provider) => {
                provider
                    .infer(request, clients.http_client, clients.credentials, self)
                    .await
            }
            ProviderConfig::AWSBedrock(provider) => {
                provider
                    .infer(request, clients.http_client, clients.credentials, self)
                    .await
            }
            ProviderConfig::AWSSagemaker(provider) => {
                provider
                    .infer(request, clients.http_client, clients.credentials, self)
                    .await
            }
            ProviderConfig::Azure(provider) => {
                provider
                    .infer(request, clients.http_client, clients.credentials, self)
                    .await
            }
            ProviderConfig::Fireworks(provider) => {
                provider
                    .infer(request, clients.http_client, clients.credentials, self)
                    .await
            }
            ProviderConfig::GCPVertexAnthropic(provider) => {
                provider
                    .infer(request, clients.http_client, clients.credentials, self)
                    .await
            }
            ProviderConfig::GCPVertexGemini(provider) => {
                provider
                    .infer(request, clients.http_client, clients.credentials, self)
                    .await
            }
            ProviderConfig::Groq(provider) => {
                provider
                    .infer(request, clients.http_client, clients.credentials, self)
                    .await
            }
            ProviderConfig::GoogleAIStudioGemini(provider) => {
                provider
                    .infer(request, clients.http_client, clients.credentials, self)
                    .await
            }
            ProviderConfig::Hyperbolic(provider) => {
                provider
                    .infer(request, clients.http_client, clients.credentials, self)
                    .await
            }
            ProviderConfig::Mistral(provider) => {
                provider
                    .infer(request, clients.http_client, clients.credentials, self)
                    .await
            }
            ProviderConfig::OpenAI(provider) => {
                provider
                    .infer(request, clients.http_client, clients.credentials, self)
                    .await
            }
            ProviderConfig::OpenRouter(provider) => {
                provider
                    .infer(request, clients.http_client, clients.credentials, self)
                    .await
            }
            ProviderConfig::Together(provider) => {
                provider
                    .infer(request, clients.http_client, clients.credentials, self)
                    .await
            }
            ProviderConfig::SGLang(provider) => {
                provider
                    .infer(request, clients.http_client, clients.credentials, self)
                    .await
            }
            ProviderConfig::VLLM(provider) => {
                provider
                    .infer(request, clients.http_client, clients.credentials, self)
                    .await
            }
            ProviderConfig::XAI(provider) => {
                provider
                    .infer(request, clients.http_client, clients.credentials, self)
                    .await
            }
            ProviderConfig::TGI(provider) => {
                provider
                    .infer(request, clients.http_client, clients.credentials, self)
                    .await
            }
            ProviderConfig::DeepSeek(provider) => {
                provider
                    .infer(request, clients.http_client, clients.credentials, self)
                    .await
            }
            #[cfg(any(test, feature = "e2e_tests"))]
            ProviderConfig::Dummy(provider) => {
                provider
                    .infer(request, clients.http_client, clients.credentials, self)
                    .await
            }
        };
        self.apply_otlp_span_fields_output(request.otlp_config, &span, &res);
        let provider_inference_response = res?;
        if let Ok(actual_resource_usage) = provider_inference_response.resource_usage() {
            let postgres_connection_info = clients.postgres_connection_info.clone();
            tokio::spawn(async move {
                if let Err(e) = ticket_borrow
                    .return_tickets(&postgres_connection_info, actual_resource_usage)
                    .await
                {
                    tracing::error!("Failed to return rate limit tickets: {}", e);
                }
            });
        }
        Ok(provider_inference_response)
    }

    #[tracing::instrument(skip_all, fields(provider_name = &*self.name, otel.name = "model_provider_inference", time_to_first_token, stream = true))]
    async fn infer_stream(
        &self,
        request: ModelProviderRequest<'_>,
        clients: &InferenceClients<'_>,
        scope_info: &ScopeInfo<'_>,
    ) -> Result<StreamAndRawRequest, Error> {
        self.apply_otlp_span_fields_input(request.otlp_config, &Span::current());
        let ticket_borrow = clients
            .rate_limiting_config
            .consume_tickets(
                clients.postgres_connection_info,
                scope_info,
                request.request,
            )
            .await?;
        let (stream, raw_request) = match &self.config {
            ProviderConfig::Anthropic(provider) => {
                provider
                    .infer_stream(request, clients.http_client, clients.credentials, self)
                    .await
            }
            ProviderConfig::AWSBedrock(provider) => {
                provider
                    .infer_stream(request, clients.http_client, clients.credentials, self)
                    .await
            }
            ProviderConfig::AWSSagemaker(provider) => {
                provider
                    .infer_stream(request, clients.http_client, clients.credentials, self)
                    .await
            }
            ProviderConfig::Azure(provider) => {
                provider
                    .infer_stream(request, clients.http_client, clients.credentials, self)
                    .await
            }
            ProviderConfig::Fireworks(provider) => {
                provider
                    .infer_stream(request, clients.http_client, clients.credentials, self)
                    .await
            }
            ProviderConfig::GCPVertexAnthropic(provider) => {
                provider
                    .infer_stream(request, clients.http_client, clients.credentials, self)
                    .await
            }
            ProviderConfig::GCPVertexGemini(provider) => {
                provider
                    .infer_stream(request, clients.http_client, clients.credentials, self)
                    .await
            }
            ProviderConfig::GoogleAIStudioGemini(provider) => {
                provider
                    .infer_stream(request, clients.http_client, clients.credentials, self)
                    .await
            }
            ProviderConfig::Groq(provider) => {
                provider
                    .infer_stream(request, clients.http_client, clients.credentials, self)
                    .await
            }
            ProviderConfig::Hyperbolic(provider) => {
                provider
                    .infer_stream(request, clients.http_client, clients.credentials, self)
                    .await
            }
            ProviderConfig::Mistral(provider) => {
                provider
                    .infer_stream(request, clients.http_client, clients.credentials, self)
                    .await
            }
            ProviderConfig::OpenAI(provider) => {
                provider
                    .infer_stream(request, clients.http_client, clients.credentials, self)
                    .await
            }
            ProviderConfig::OpenRouter(provider) => {
                provider
                    .infer_stream(request, clients.http_client, clients.credentials, self)
                    .await
            }
            ProviderConfig::Together(provider) => {
                provider
                    .infer_stream(request, clients.http_client, clients.credentials, self)
                    .await
            }
            ProviderConfig::SGLang(provider) => {
                provider
                    .infer_stream(request, clients.http_client, clients.credentials, self)
                    .await
            }
            ProviderConfig::XAI(provider) => {
                provider
                    .infer_stream(request, clients.http_client, clients.credentials, self)
                    .await
            }
            ProviderConfig::VLLM(provider) => {
                provider
                    .infer_stream(request, clients.http_client, clients.credentials, self)
                    .await
            }
            ProviderConfig::TGI(provider) => {
                provider
                    .infer_stream(request, clients.http_client, clients.credentials, self)
                    .await
            }
            ProviderConfig::DeepSeek(provider) => {
                provider
                    .infer_stream(request, clients.http_client, clients.credentials, self)
                    .await
            }
            #[cfg(any(test, feature = "e2e_tests"))]
            ProviderConfig::Dummy(provider) => {
                provider
                    .infer_stream(request, clients.http_client, clients.credentials, self)
                    .await
            }
        }?;

        // Attach the current `model_provider_inference` span to the stream.
        // This will cause the span to be entered every time the stream is polled,
        // extending the lifetime of the span in OpenTelemetry to include the entire
        // duration of the response stream.
        Ok(StreamAndRawRequest {
            stream: stream.instrument(Span::current()),
            raw_request,
            ticket_borrow,
        })
    }

    async fn start_batch_inference<'a>(
        &self,
        requests: &'a [ModelInferenceRequest<'a>],
        client: &'a TensorzeroHttpClient,
        api_keys: &'a InferenceCredentials,
    ) -> Result<StartBatchProviderInferenceResponse, Error> {
        match &self.config {
            ProviderConfig::Anthropic(provider) => {
                provider
                    .start_batch_inference(requests, client, api_keys)
                    .await
            }
            ProviderConfig::AWSBedrock(provider) => {
                provider
                    .start_batch_inference(requests, client, api_keys)
                    .await
            }
            ProviderConfig::AWSSagemaker(provider) => {
                provider
                    .start_batch_inference(requests, client, api_keys)
                    .await
            }
            ProviderConfig::Azure(provider) => {
                provider
                    .start_batch_inference(requests, client, api_keys)
                    .await
            }
            ProviderConfig::Fireworks(provider) => {
                provider
                    .start_batch_inference(requests, client, api_keys)
                    .await
            }
            ProviderConfig::GCPVertexAnthropic(provider) => {
                provider
                    .start_batch_inference(requests, client, api_keys)
                    .await
            }
            ProviderConfig::GCPVertexGemini(provider) => {
                provider
                    .start_batch_inference(requests, client, api_keys)
                    .await
            }
            ProviderConfig::GoogleAIStudioGemini(provider) => {
                provider
                    .start_batch_inference(requests, client, api_keys)
                    .await
            }
            ProviderConfig::Groq(provider) => {
                provider
                    .start_batch_inference(requests, client, api_keys)
                    .await
            }
            ProviderConfig::Hyperbolic(provider) => {
                provider
                    .start_batch_inference(requests, client, api_keys)
                    .await
            }
            ProviderConfig::Mistral(provider) => {
                provider
                    .start_batch_inference(requests, client, api_keys)
                    .await
            }
            ProviderConfig::OpenAI(provider) => {
                provider
                    .start_batch_inference(requests, client, api_keys)
                    .await
            }
            ProviderConfig::OpenRouter(provider) => {
                provider
                    .start_batch_inference(requests, client, api_keys)
                    .await
            }
            ProviderConfig::Together(provider) => {
                provider
                    .start_batch_inference(requests, client, api_keys)
                    .await
            }
            ProviderConfig::SGLang(provider) => {
                provider
                    .start_batch_inference(requests, client, api_keys)
                    .await
            }
            ProviderConfig::VLLM(provider) => {
                provider
                    .start_batch_inference(requests, client, api_keys)
                    .await
            }
            ProviderConfig::XAI(provider) => {
                provider
                    .start_batch_inference(requests, client, api_keys)
                    .await
            }
            ProviderConfig::DeepSeek(provider) => {
                provider
                    .start_batch_inference(requests, client, api_keys)
                    .await
            }
            ProviderConfig::TGI(provider) => {
                provider
                    .start_batch_inference(requests, client, api_keys)
                    .await
            }
            #[cfg(any(test, feature = "e2e_tests"))]
            ProviderConfig::Dummy(provider) => {
                provider
                    .start_batch_inference(requests, client, api_keys)
                    .await
            }
        }
    }

    pub async fn poll_batch_inference<'a>(
        &self,
        batch_request: &'a BatchRequestRow<'_>,
        http_client: &'a TensorzeroHttpClient,
        dynamic_api_keys: &'a InferenceCredentials,
    ) -> Result<PollBatchInferenceResponse, Error> {
        match &self.config {
            ProviderConfig::Anthropic(provider) => {
                provider
                    .poll_batch_inference(batch_request, http_client, dynamic_api_keys)
                    .await
            }
            ProviderConfig::AWSBedrock(provider) => {
                provider
                    .poll_batch_inference(batch_request, http_client, dynamic_api_keys)
                    .await
            }
            ProviderConfig::AWSSagemaker(provider) => {
                provider
                    .poll_batch_inference(batch_request, http_client, dynamic_api_keys)
                    .await
            }
            ProviderConfig::Azure(provider) => {
                provider
                    .poll_batch_inference(batch_request, http_client, dynamic_api_keys)
                    .await
            }
            ProviderConfig::Fireworks(provider) => {
                provider
                    .poll_batch_inference(batch_request, http_client, dynamic_api_keys)
                    .await
            }
            ProviderConfig::GCPVertexAnthropic(provider) => {
                provider
                    .poll_batch_inference(batch_request, http_client, dynamic_api_keys)
                    .await
            }
            ProviderConfig::GCPVertexGemini(provider) => {
                provider
                    .poll_batch_inference(batch_request, http_client, dynamic_api_keys)
                    .await
            }
            ProviderConfig::GoogleAIStudioGemini(provider) => {
                provider
                    .poll_batch_inference(batch_request, http_client, dynamic_api_keys)
                    .await
            }
            ProviderConfig::Groq(provider) => {
                provider
                    .poll_batch_inference(batch_request, http_client, dynamic_api_keys)
                    .await
            }
            ProviderConfig::Hyperbolic(provider) => {
                provider
                    .poll_batch_inference(batch_request, http_client, dynamic_api_keys)
                    .await
            }
            ProviderConfig::Mistral(provider) => {
                provider
                    .poll_batch_inference(batch_request, http_client, dynamic_api_keys)
                    .await
            }
            ProviderConfig::OpenAI(provider) => {
                provider
                    .poll_batch_inference(batch_request, http_client, dynamic_api_keys)
                    .await
            }
            ProviderConfig::OpenRouter(provider) => {
                provider
                    .poll_batch_inference(batch_request, http_client, dynamic_api_keys)
                    .await
            }
            ProviderConfig::TGI(provider) => {
                provider
                    .poll_batch_inference(batch_request, http_client, dynamic_api_keys)
                    .await
            }
            ProviderConfig::Together(provider) => {
                provider
                    .poll_batch_inference(batch_request, http_client, dynamic_api_keys)
                    .await
            }
            ProviderConfig::SGLang(provider) => {
                provider
                    .poll_batch_inference(batch_request, http_client, dynamic_api_keys)
                    .await
            }
            ProviderConfig::VLLM(provider) => {
                provider
                    .poll_batch_inference(batch_request, http_client, dynamic_api_keys)
                    .await
            }
            ProviderConfig::XAI(provider) => {
                provider
                    .poll_batch_inference(batch_request, http_client, dynamic_api_keys)
                    .await
            }
            ProviderConfig::DeepSeek(provider) => {
                provider
                    .poll_batch_inference(batch_request, http_client, dynamic_api_keys)
                    .await
            }
            #[cfg(any(test, feature = "e2e_tests"))]
            ProviderConfig::Dummy(provider) => {
                provider
                    .poll_batch_inference(batch_request, http_client, dynamic_api_keys)
                    .await
            }
        }
    }
}

#[derive(Debug, PartialEq, Clone)]
pub enum CredentialLocation {
    /// Environment variable containing the actual credential
    Env(String),
    /// Environment variable containing the path to a credential file
    PathFromEnv(String),
    /// For dynamic credential resolution
    Dynamic(String),
    /// Direct path to a credential file
    Path(String),
    /// Use a provider-specific SDK to determine credentials
    Sdk,
    None,
}

#[derive(Debug, PartialEq, Clone)]
#[cfg_attr(test, derive(ts_rs::TS))]
#[cfg_attr(test, ts(export))]
pub enum EndpointLocation {
    /// Environment variable containing the actual endpoint URL
    Env(String),
    /// For dynamic endpoint resolution
    Dynamic(String),
    /// Direct endpoint URL
    Static(String),
}

impl<'de> Deserialize<'de> for EndpointLocation {
    fn deserialize<D>(deserializer: D) -> Result<Self, D::Error>
    where
        D: serde::Deserializer<'de>,
    {
        let s = String::deserialize(deserializer)?;
        if let Some(inner) = s.strip_prefix("env::") {
            Ok(EndpointLocation::Env(inner.to_string()))
        } else if let Some(inner) = s.strip_prefix("dynamic::") {
            Ok(EndpointLocation::Dynamic(inner.to_string()))
        } else {
            // Default to static endpoint
            Ok(EndpointLocation::Static(s))
        }
    }
}

impl Serialize for EndpointLocation {
    fn serialize<S>(&self, serializer: S) -> Result<S::Ok, S::Error>
    where
        S: serde::Serializer,
    {
        let s = match self {
            EndpointLocation::Env(inner) => format!("env::{inner}"),
            EndpointLocation::Dynamic(inner) => format!("dynamic::{inner}"),
            EndpointLocation::Static(inner) => inner.clone(),
        };
        serializer.serialize_str(&s)
    }
}

impl<'de> Deserialize<'de> for CredentialLocation {
    fn deserialize<D>(deserializer: D) -> Result<Self, D::Error>
    where
        D: serde::Deserializer<'de>,
    {
        let s = String::deserialize(deserializer)?;
        if let Some(inner) = s.strip_prefix("env::") {
            Ok(CredentialLocation::Env(inner.to_string()))
        } else if let Some(inner) = s.strip_prefix("path_from_env::") {
            Ok(CredentialLocation::PathFromEnv(inner.to_string()))
        } else if let Some(inner) = s.strip_prefix("dynamic::") {
            Ok(CredentialLocation::Dynamic(inner.to_string()))
        } else if let Some(inner) = s.strip_prefix("path::") {
            Ok(CredentialLocation::Path(inner.to_string()))
        } else if s == "sdk" {
            Ok(CredentialLocation::Sdk)
        } else if s == "none" {
            Ok(CredentialLocation::None)
        } else {
            Err(serde::de::Error::custom(format!(
                "Invalid ApiKeyLocation format: {s}"
            )))
        }
    }
}

impl Serialize for CredentialLocation {
    fn serialize<S>(&self, serializer: S) -> Result<S::Ok, S::Error>
    where
        S: serde::Serializer,
    {
        let s = match self {
            CredentialLocation::Env(inner) => format!("env::{inner}"),
            CredentialLocation::PathFromEnv(inner) => format!("path_from_env::{inner}"),
            CredentialLocation::Dynamic(inner) => format!("dynamic::{inner}"),
            CredentialLocation::Path(inner) => format!("path::{inner}"),
            CredentialLocation::Sdk => "sdk".to_string(),
            CredentialLocation::None => "none".to_string(),
        };
        serializer.serialize_str(&s)
    }
}

#[derive(Clone, Debug)]
pub enum Credential {
    Static(SecretString),
    FileContents(SecretString),
    Dynamic(String),
    Sdk,
    None,
    Missing,
}

const SHORTHAND_MODEL_PREFIXES: &[&str] = &[
    "anthropic::",
    "deepseek::",
    "fireworks::",
    "google_ai_studio_gemini::",
    "gcp_vertex_gemini::",
    "gcp_vertex_anthropic::",
    "hyperbolic::",
    "groq::",
    "mistral::",
    "openai::",
    "openrouter::",
    "together::",
    "xai::",
    "dummy::",
];

pub type ModelTable = BaseModelTable<ModelConfig>;

impl ShorthandModelConfig for ModelConfig {
    const SHORTHAND_MODEL_PREFIXES: &[&str] = SHORTHAND_MODEL_PREFIXES;
    const MODEL_TYPE: &str = "Model";
    async fn from_shorthand(
        provider_type: &str,
        model_name: &str,
        default_credentials: &ProviderTypeDefaultCredentials,
    ) -> Result<Self, Error> {
        let model_name = model_name.to_string();
        let provider_config = match provider_type {
            "anthropic" => ProviderConfig::Anthropic(AnthropicProvider::new(
                model_name,
                AnthropicKind
                    .get_defaulted_credential(None, default_credentials)
                    .await?,
            )),
            "deepseek" => ProviderConfig::DeepSeek(DeepSeekProvider::new(
                model_name,
                DeepSeekKind
                    .get_defaulted_credential(None, default_credentials)
                    .await?,
            )),
            "fireworks" => ProviderConfig::Fireworks(FireworksProvider::new(
                model_name,
                FireworksKind
                    .get_defaulted_credential(None, default_credentials)
                    .await?,
                crate::providers::fireworks::default_parse_think_blocks(),
            )),
            "google_ai_studio_gemini" => {
                ProviderConfig::GoogleAIStudioGemini(GoogleAIStudioGeminiProvider::new(
                    model_name,
                    GoogleAIStudioGeminiKind
                        .get_defaulted_credential(None, default_credentials)
                        .await?,
                )?)
            }
            "gcp_vertex_gemini" => ProviderConfig::GCPVertexGemini(
                GCPVertexGeminiProvider::new_shorthand(model_name, default_credentials).await?,
            ),
            "gcp_vertex_anthropic" => ProviderConfig::GCPVertexAnthropic(
                GCPVertexAnthropicProvider::new_shorthand(model_name, default_credentials).await?,
            ),
<<<<<<< HEAD
            "groq" => ProviderConfig::Groq(GroqProvider::new(model_name, None)?),
            "hyperbolic" => ProviderConfig::Hyperbolic(HyperbolicProvider::new(model_name, None)?),
            "mistral" => ProviderConfig::Mistral(MistralProvider::new(model_name, None)?),
            // TODO(https://github.com/tensorzero/tensorzero/issues/3803) - decide how to handle the responses api for shorthand models
            "openai" => ProviderConfig::OpenAI(OpenAIProvider::new(model_name, None, None, false)?),
            "openrouter" => ProviderConfig::OpenRouter(OpenRouterProvider::new(model_name, None)?),
            "together" => ProviderConfig::Together(TogetherProvider::new(
=======
            "groq" => ProviderConfig::Groq(GroqProvider::new(
                model_name,
                GroqKind
                    .get_defaulted_credential(None, default_credentials)
                    .await?,
            )),
            "hyperbolic" => ProviderConfig::Hyperbolic(HyperbolicProvider::new(
                model_name,
                HyperbolicKind
                    .get_defaulted_credential(None, default_credentials)
                    .await?,
            )),
            "mistral" => ProviderConfig::Mistral(MistralProvider::new(
                model_name,
                MistralKind
                    .get_defaulted_credential(None, default_credentials)
                    .await?,
            )),
            "openai" => ProviderConfig::OpenAI(OpenAIProvider::new(
>>>>>>> 998f65fc
                model_name,
                None,
                OpenAIKind
                    .get_defaulted_credential(None, default_credentials)
                    .await?,
            )),
            "openrouter" => ProviderConfig::OpenRouter(OpenRouterProvider::new(
                model_name,
                OpenRouterKind
                    .get_defaulted_credential(None, default_credentials)
                    .await?,
            )),
            "together" => ProviderConfig::Together(TogetherProvider::new(
                model_name,
                TogetherKind
                    .get_defaulted_credential(None, default_credentials)
                    .await?,
                crate::providers::together::default_parse_think_blocks(),
            )),
            "xai" => ProviderConfig::XAI(XAIProvider::new(
                model_name,
                XAIKind
                    .get_defaulted_credential(None, default_credentials)
                    .await?,
            )),
            #[cfg(any(test, feature = "e2e_tests"))]
            "dummy" => ProviderConfig::Dummy(DummyProvider::new(model_name, None)?),
            _ => {
                return Err(ErrorDetails::Config {
                    message: format!("Invalid provider type: {provider_type}"),
                }
                .into());
            }
        };
        Ok(ModelConfig {
            routing: vec![provider_type.to_string().into()],
            providers: HashMap::from([(
                provider_type.to_string().into(),
                ModelProvider {
                    name: provider_type.into(),
                    config: provider_config,
                    extra_body: Default::default(),
                    extra_headers: Default::default(),
                    timeouts: Default::default(),
                    discard_unknown_chunks: false,
                },
            )]),
            timeouts: Default::default(),
        })
    }

    fn validate(&self, model_name: &str) -> Result<(), Error> {
        // Ensure that the model has at least one provider
        if self.routing.is_empty() {
            return Err(ErrorDetails::Config {
                message: format!("`models.{model_name}`: `routing` must not be empty"),
            }
            .into());
        }

        // Ensure that routing entries are unique and exist as keys in providers
        let mut seen_providers = std::collections::HashSet::new();
        for provider in &self.routing {
            if provider.starts_with("tensorzero::") {
                return Err(ErrorDetails::Config {
                    message: format!("`models.{model_name}.routing`: Provider name cannot start with 'tensorzero::': {provider}"),
                }
                .into());
            }
            if !seen_providers.insert(provider) {
                return Err(ErrorDetails::Config {
                    message: format!("`models.{model_name}.routing`: duplicate entry `{provider}`"),
                }
                .into());
            }

            if !self.providers.contains_key(provider) {
                return Err(ErrorDetails::Config {
            message: format!(
                "`models.{model_name}`: `routing` contains entry `{provider}` that does not exist in `providers`"
            ),
        }
        .into());
            }
        }

        // Validate each provider
        for provider_name in self.providers.keys() {
            if !seen_providers.contains(provider_name) {
                return Err(ErrorDetails::Config {
                    message: format!(
                "`models.{model_name}`: Provider `{provider_name}` is not listed in `routing`"
            ),
                }
                .into());
            }
        }
        Ok(())
    }
}

#[cfg(test)]
mod tests {
    use std::borrow::Cow;

    use crate::cache::CacheEnabledMode;
    use crate::config::SKIP_CREDENTIAL_VALIDATION;
    use crate::tool::{ToolCallConfig, ToolChoice};
    use crate::{
        cache::CacheOptions,
        db::{clickhouse::ClickHouseConnectionInfo, postgres::PostgresConnectionInfo},
        inference::types::{
            ContentBlockChunk, FunctionType, ModelInferenceRequestJsonMode, TextChunk,
        },
        model_table::RESERVED_MODEL_PREFIXES,
        providers::anthropic::AnthropicCredentials,
        providers::dummy::{
            DummyCredentials, DUMMY_INFER_RESPONSE_CONTENT, DUMMY_INFER_RESPONSE_RAW,
            DUMMY_STREAMING_RESPONSE,
        },
        rate_limiting::{RateLimitingConfig, UninitializedRateLimitingConfig},
    };
    use secrecy::SecretString;
    use tokio_stream::StreamExt;
    use tracing_test::traced_test;
    use uuid::Uuid;

    use super::*;

    #[tokio::test]
    async fn test_model_config_infer_routing() {
        let good_provider_config = ProviderConfig::Dummy(DummyProvider {
            model_name: "good".into(),
            credentials: DummyCredentials::None,
        });
        let bad_provider_config = ProviderConfig::Dummy(DummyProvider {
            model_name: "error".into(),
            credentials: DummyCredentials::None,
        });
        let model_config = ModelConfig {
            routing: vec!["good_provider".into()],
            providers: HashMap::from([(
                "good_provider".into(),
                ModelProvider {
                    name: "good_provider".into(),
                    config: good_provider_config,
                    extra_body: Default::default(),
                    extra_headers: Default::default(),
                    timeouts: Default::default(),
                    discard_unknown_chunks: false,
                },
            )]),
            timeouts: Default::default(),
        };
        let tool_config = ToolCallConfig {
            tools_available: vec![],
            tool_choice: ToolChoice::Auto,
            parallel_tool_calls: None,
        };
        let api_keys = InferenceCredentials::default();
        let http_client = TensorzeroHttpClient::new().unwrap();
        let clickhouse_connection_info = ClickHouseConnectionInfo::Disabled;
        let clients = InferenceClients {
            http_client: &http_client,
            clickhouse_connection_info: &clickhouse_connection_info,
            postgres_connection_info: &PostgresConnectionInfo::Disabled,
            credentials: &api_keys,
            cache_options: &CacheOptions {
                max_age_s: None,
                enabled: CacheEnabledMode::WriteOnly,
            },
            tags: &Default::default(),
            rate_limiting_config: &Default::default(),
            otlp_config: &Default::default(),
        };

        // Try inferring the good model only
        let request = ModelInferenceRequest {
            inference_id: Uuid::now_v7(),
            messages: vec![],
            system: None,
            tool_config: Some(Cow::Borrowed(&tool_config)),
            temperature: None,
            top_p: None,
            presence_penalty: None,
            frequency_penalty: None,
            max_tokens: None,
            seed: None,
            stream: false,
            json_mode: ModelInferenceRequestJsonMode::Off,
            function_type: FunctionType::Chat,
            output_schema: None,
            extra_body: Default::default(),
            ..Default::default()
        };
        let model_name = "test model";
        let response = model_config
            .infer(&request, &clients, model_name)
            .await
            .unwrap();
        let content = response.output;
        assert_eq!(
            content,
            vec![DUMMY_INFER_RESPONSE_CONTENT.to_string().into()]
        );
        let raw = response.raw_response;
        assert_eq!(raw, DUMMY_INFER_RESPONSE_RAW);
        let usage = response.usage;
        assert_eq!(
            usage,
            Usage {
                input_tokens: 10,
                output_tokens: 1,
            }
        );
        assert_eq!(&*response.model_provider_name, "good_provider");

        // Try inferring the bad model
        let model_config = ModelConfig {
            routing: vec!["error".into()],
            providers: HashMap::from([(
                "error".into(),
                ModelProvider {
                    name: "error".into(),
                    config: bad_provider_config,
                    extra_body: Default::default(),
                    extra_headers: Default::default(),
                    timeouts: Default::default(),
                    discard_unknown_chunks: false,
                },
            )]),
            timeouts: Default::default(),
        };
        let response = model_config
            .infer(&request, &clients, model_name)
            .await
            .unwrap_err();
        assert_eq!(
            response,
            ErrorDetails::ModelProvidersExhausted {
                provider_errors: HashMap::from([(
                    "error".to_string(),
                    ErrorDetails::InferenceClient {
                        message: "Error sending request to Dummy provider for model 'error'."
                            .to_string(),
                        status_code: None,
                        provider_type: "dummy".to_string(),
                        raw_request: Some("raw request".to_string()),
                        raw_response: None,
                    }
                    .into()
                )])
            }
            .into()
        );
    }

    #[tokio::test]
    #[traced_test]
    async fn test_model_provider_infer_max_tokens_check() {
        let provider = ModelProvider {
            name: "test_provider".into(),
            config: ProviderConfig::Dummy(DummyProvider {
                model_name: "good".into(),
                credentials: DummyCredentials::None,
            }),
            extra_body: Default::default(),
            extra_headers: Default::default(),
            timeouts: Default::default(),
            discard_unknown_chunks: false,
        };

        let http_client = TensorzeroHttpClient::new().unwrap();
        let clickhouse_connection_info = ClickHouseConnectionInfo::Disabled;
        let postgres_mock = PostgresConnectionInfo::Disabled;
        let api_keys = InferenceCredentials::default();
        let tags = HashMap::new();
        let scope_info = ScopeInfo { tags: &tags };

        // With token rate limiting enabled and no max_tokens
        let toml_str = r"
            [[rules]]
            tokens_per_second = 10
            always = true
        ";
        let uninitialized_config: UninitializedRateLimitingConfig =
            toml::from_str(toml_str).unwrap();
        let rate_limit_config: RateLimitingConfig = uninitialized_config.try_into().unwrap();

        let clients = InferenceClients {
            http_client: &http_client,
            clickhouse_connection_info: &clickhouse_connection_info,
            postgres_connection_info: &postgres_mock,
            credentials: &api_keys,
            cache_options: &CacheOptions {
                max_age_s: None,
                enabled: CacheEnabledMode::WriteOnly,
            },
            tags: &tags,
            rate_limiting_config: &rate_limit_config,
            otlp_config: &Default::default(),
        };

        let request_no_max_tokens = ModelInferenceRequest {
            inference_id: Uuid::now_v7(),
            messages: vec![],
            system: None,
            tool_config: None,
            temperature: None,
            max_tokens: None, // No max_tokens!
            ..Default::default()
        };

        let provider_request = ModelProviderRequest {
            request: &request_no_max_tokens,
            model_name: "test",
            provider_name: "test_provider",
            otlp_config: &Default::default(),
        };

        // Should fail with RateLimitMissingMaxTokens
        let result = provider
            .infer(provider_request, &clients, &scope_info)
            .await;
        assert!(result.is_err());
        assert_eq!(
            result.unwrap_err(),
            Error::new(ErrorDetails::RateLimitMissingMaxTokens)
        );

        // With token rate limiting enabled and max_tokens provided
        let request_with_max_tokens = ModelInferenceRequest {
            inference_id: Uuid::now_v7(),
            messages: vec![],
            system: None,
            tool_config: None,
            temperature: None,
            max_tokens: Some(100), // max_tokens provided
            ..Default::default()
        };

        // This should error because postgres is disabled, but it should not be the RateLimitMissingMaxTokens error
        let provider_request = ModelProviderRequest {
            request: &request_with_max_tokens,
            model_name: "test",
            provider_name: "test_provider",
            otlp_config: &Default::default(),
        };

        let result = provider
            .infer(provider_request, &clients, &scope_info)
            .await
            .unwrap_err();
        assert_ne!(result, Error::new(ErrorDetails::RateLimitMissingMaxTokens));
    }

    #[tokio::test]
    #[traced_test]
    async fn test_model_config_infer_routing_fallback() {
        // Test that fallback works with bad --> good model provider

        let good_provider_config = ProviderConfig::Dummy(DummyProvider {
            model_name: "good".into(),
            credentials: DummyCredentials::None,
        });
        let bad_provider_config = ProviderConfig::Dummy(DummyProvider {
            model_name: "error".into(),
            credentials: DummyCredentials::None,
        });
        let api_keys = InferenceCredentials::default();
        let http_client = TensorzeroHttpClient::new().unwrap();
        let clickhouse_connection_info = ClickHouseConnectionInfo::Disabled;
        let clients = InferenceClients {
            http_client: &http_client,
            clickhouse_connection_info: &clickhouse_connection_info,
            postgres_connection_info: &PostgresConnectionInfo::Disabled,
            credentials: &api_keys,
            cache_options: &CacheOptions {
                max_age_s: None,
                enabled: CacheEnabledMode::WriteOnly,
            },
            tags: &Default::default(),
            rate_limiting_config: &Default::default(),
            otlp_config: &Default::default(),
        };
        // Try inferring the good model only
        let request = ModelInferenceRequest {
            inference_id: Uuid::now_v7(),
            messages: vec![],
            system: None,
            tool_config: None,
            temperature: None,
            top_p: None,
            presence_penalty: None,
            frequency_penalty: None,
            max_tokens: None,
            seed: None,
            stream: false,
            json_mode: ModelInferenceRequestJsonMode::Off,
            function_type: FunctionType::Chat,
            output_schema: None,
            extra_body: Default::default(),
            ..Default::default()
        };

        let model_config = ModelConfig {
            routing: vec![
                "error_provider".to_string().into(),
                "good_provider".to_string().into(),
            ],
            providers: HashMap::from([
                (
                    "error_provider".to_string().into(),
                    ModelProvider {
                        name: "error_provider".into(),
                        config: bad_provider_config,
                        extra_body: Default::default(),
                        extra_headers: Default::default(),
                        timeouts: Default::default(),
                        discard_unknown_chunks: false,
                    },
                ),
                (
                    "good_provider".to_string().into(),
                    ModelProvider {
                        name: "good_provider".into(),
                        config: good_provider_config,
                        extra_body: Default::default(),
                        extra_headers: Default::default(),
                        timeouts: Default::default(),
                        discard_unknown_chunks: false,
                    },
                ),
            ]),
            timeouts: Default::default(),
        };

        let model_name = "test model";
        let response = model_config
            .infer(&request, &clients, model_name)
            .await
            .unwrap();
        // Ensure that the error for the bad provider was logged, but the request worked nonetheless
        assert!(logs_contain(
            "Error sending request to Dummy provider for model 'error'."
        ));
        let content = response.output;
        assert_eq!(
            content,
            vec![DUMMY_INFER_RESPONSE_CONTENT.to_string().into()]
        );
        let raw = response.raw_response;
        assert_eq!(raw, DUMMY_INFER_RESPONSE_RAW);
        let usage = response.usage;
        assert_eq!(
            usage,
            Usage {
                input_tokens: 10,
                output_tokens: 1,
            }
        );
        assert_eq!(&*response.model_provider_name, "good_provider");
    }

    #[tokio::test]
    async fn test_model_config_infer_stream_routing() {
        let good_provider_config = ProviderConfig::Dummy(DummyProvider {
            model_name: "good".into(),
            credentials: DummyCredentials::None,
        });
        let bad_provider_config = ProviderConfig::Dummy(DummyProvider {
            model_name: "error".into(),
            credentials: DummyCredentials::None,
        });
        let api_keys = InferenceCredentials::default();
        let request = ModelInferenceRequest {
            inference_id: Uuid::now_v7(),
            messages: vec![],
            system: None,
            tool_config: None,
            temperature: None,
            top_p: None,
            presence_penalty: None,
            frequency_penalty: None,
            max_tokens: None,
            seed: None,
            stream: true,
            json_mode: ModelInferenceRequestJsonMode::Off,
            function_type: FunctionType::Chat,
            output_schema: None,
            extra_body: Default::default(),
            ..Default::default()
        };

        // Test good model
        let model_config = ModelConfig {
            routing: vec!["good_provider".to_string().into()],
            providers: HashMap::from([(
                "good_provider".to_string().into(),
                ModelProvider {
                    name: "good_provider".into(),
                    config: good_provider_config,
                    extra_body: Default::default(),
                    extra_headers: Default::default(),
                    timeouts: Default::default(),
                    discard_unknown_chunks: false,
                },
            )]),
            timeouts: Default::default(),
        };
        let StreamResponseAndMessages {
            response:
                StreamResponse {
                    mut stream,
                    raw_request,
                    model_provider_name,
                    cached: _,
                },
            messages: _input,
        } = model_config
            .infer_stream(
                &request,
                &InferenceClients {
                    http_client: &TensorzeroHttpClient::new().unwrap(),
                    clickhouse_connection_info: &ClickHouseConnectionInfo::Disabled,
                    postgres_connection_info: &PostgresConnectionInfo::Disabled,
                    credentials: &api_keys,
                    cache_options: &CacheOptions {
                        max_age_s: None,
                        enabled: CacheEnabledMode::Off,
                    },
                    tags: &Default::default(),
                    rate_limiting_config: &Default::default(),
                    otlp_config: &Default::default(),
                },
                "my_model",
            )
            .await
            .unwrap();
        let initial_chunk = stream.next().await.unwrap().unwrap();
        assert_eq!(
            initial_chunk.content,
            vec![ContentBlockChunk::Text(TextChunk {
                text: DUMMY_STREAMING_RESPONSE[0].to_string(),
                id: "0".to_string(),
            })],
        );
        assert_eq!(raw_request, "raw request");
        assert_eq!(&*model_provider_name, "good_provider");
        let mut collected_content: Vec<ContentBlockChunk> =
            vec![ContentBlockChunk::Text(TextChunk {
                text: DUMMY_STREAMING_RESPONSE[0].to_string(),
                id: "0".to_string(),
            })];
        let mut stream = Box::pin(stream);
        while let Some(Ok(chunk)) = stream.next().await {
            let mut content = chunk.content;
            assert!(content.len() <= 1);
            if content.len() == 1 {
                collected_content.push(content.pop().unwrap());
            }
        }
        let mut collected_content_str = String::new();
        for content in collected_content {
            match content {
                ContentBlockChunk::Text(text) => collected_content_str.push_str(&text.text),
                _ => panic!("Expected a text content block"),
            }
        }
        assert_eq!(collected_content_str, DUMMY_STREAMING_RESPONSE.join(""));

        // Test bad model
        let model_config = ModelConfig {
            routing: vec!["error".to_string().into()],
            providers: HashMap::from([(
                "error".to_string().into(),
                ModelProvider {
                    name: "error".to_string().into(),
                    config: bad_provider_config,
                    extra_body: Default::default(),
                    extra_headers: Default::default(),
                    timeouts: Default::default(),
                    discard_unknown_chunks: false,
                },
            )]),
            timeouts: Default::default(),
        };
        let response = model_config
            .infer_stream(
                &request,
                &InferenceClients {
                    http_client: &TensorzeroHttpClient::new().unwrap(),
                    clickhouse_connection_info: &ClickHouseConnectionInfo::Disabled,
                    postgres_connection_info: &PostgresConnectionInfo::Disabled,
                    credentials: &api_keys,
                    cache_options: &CacheOptions {
                        max_age_s: None,
                        enabled: CacheEnabledMode::Off,
                    },
                    tags: &Default::default(),
                    rate_limiting_config: &Default::default(),
                    otlp_config: &Default::default(),
                },
                "my_model",
            )
            .await;
        assert!(response.is_err());
        let error = match response {
            Err(error) => error,
            Ok(_) => panic!("Expected error, got Ok(_)"),
        };
        assert_eq!(
            error,
            ErrorDetails::ModelProvidersExhausted {
                provider_errors: HashMap::from([(
                    "error".to_string(),
                    ErrorDetails::InferenceClient {
                        message: "Error sending request to Dummy provider for model 'error'."
                            .to_string(),
                        status_code: None,
                        provider_type: "dummy".to_string(),
                        raw_request: Some("raw request".to_string()),
                        raw_response: None,
                    }
                    .into()
                )])
            }
            .into()
        );
    }

    #[tokio::test]
    #[traced_test]
    async fn test_model_config_infer_stream_routing_fallback() {
        // Test that fallback works with bad --> good model provider (streaming)

        let good_provider_config = ProviderConfig::Dummy(DummyProvider {
            model_name: "good".into(),
            credentials: DummyCredentials::None,
        });
        let bad_provider_config = ProviderConfig::Dummy(DummyProvider {
            model_name: "error".into(),
            credentials: DummyCredentials::None,
        });
        let api_keys = InferenceCredentials::default();
        let request = ModelInferenceRequest {
            inference_id: Uuid::now_v7(),
            messages: vec![],
            system: None,
            tool_config: None,
            temperature: None,
            top_p: None,
            presence_penalty: None,
            frequency_penalty: None,
            max_tokens: None,
            seed: None,
            stream: true,
            json_mode: ModelInferenceRequestJsonMode::Off,
            function_type: FunctionType::Chat,
            output_schema: None,
            extra_body: Default::default(),
            ..Default::default()
        };

        // Test fallback
        let model_config = ModelConfig {
            routing: vec!["error_provider".into(), "good_provider".into()],
            providers: HashMap::from([
                (
                    "error_provider".to_string().into(),
                    ModelProvider {
                        name: "error_provider".to_string().into(),
                        config: bad_provider_config,
                        extra_body: Default::default(),
                        extra_headers: Default::default(),
                        timeouts: Default::default(),
                        discard_unknown_chunks: false,
                    },
                ),
                (
                    "good_provider".to_string().into(),
                    ModelProvider {
                        name: "good_provider".to_string().into(),
                        config: good_provider_config,
                        extra_body: Default::default(),
                        extra_headers: Default::default(),
                        timeouts: Default::default(),
                        discard_unknown_chunks: false,
                    },
                ),
            ]),
            timeouts: Default::default(),
        };
        let StreamResponseAndMessages {
            response:
                StreamResponse {
                    mut stream,
                    raw_request,
                    model_provider_name,
                    cached: _,
                },
            messages: _,
        } = model_config
            .infer_stream(
                &request,
                &InferenceClients {
                    http_client: &TensorzeroHttpClient::new().unwrap(),
                    clickhouse_connection_info: &ClickHouseConnectionInfo::Disabled,
                    postgres_connection_info: &PostgresConnectionInfo::Disabled,
                    credentials: &api_keys,
                    cache_options: &CacheOptions {
                        max_age_s: None,
                        enabled: CacheEnabledMode::Off,
                    },
                    tags: &Default::default(),
                    rate_limiting_config: &Default::default(),
                    otlp_config: &Default::default(),
                },
                "my_model",
            )
            .await
            .unwrap();
        let initial_chunk = stream.next().await.unwrap().unwrap();
        assert_eq!(&*model_provider_name, "good_provider");
        // Ensure that the error for the bad provider was logged, but the request worked nonetheless
        assert!(logs_contain(
            "Error sending request to Dummy provider for model 'error'"
        ));
        assert_eq!(raw_request, "raw request");

        assert_eq!(
            initial_chunk.content,
            vec![ContentBlockChunk::Text(TextChunk {
                text: DUMMY_STREAMING_RESPONSE[0].to_string(),
                id: "0".to_string(),
            })],
        );

        let mut collected_content = initial_chunk.content;
        let mut stream = Box::pin(stream);
        while let Some(Ok(chunk)) = stream.next().await {
            let mut content = chunk.content;
            assert!(content.len() <= 1);
            if content.len() == 1 {
                collected_content.push(content.pop().unwrap());
            }
        }
        let mut collected_content_str = String::new();
        for content in collected_content {
            match content {
                ContentBlockChunk::Text(text) => collected_content_str.push_str(&text.text),
                _ => panic!("Expected a text content block"),
            }
        }
        assert_eq!(collected_content_str, DUMMY_STREAMING_RESPONSE.join(""));
    }

    #[tokio::test]
    async fn test_dynamic_api_keys() {
        let provider_config = ProviderConfig::Dummy(DummyProvider {
            model_name: "test_key".into(),
            credentials: DummyCredentials::Dynamic("TEST_KEY".to_string()),
        });
        let model_config = ModelConfig {
            routing: vec!["model".into()],
            providers: HashMap::from([(
                "model".into(),
                ModelProvider {
                    name: "model".into(),
                    config: provider_config,
                    extra_body: Default::default(),
                    extra_headers: Default::default(),
                    timeouts: Default::default(),
                    discard_unknown_chunks: false,
                },
            )]),
            timeouts: Default::default(),
        };
        let tool_config = ToolCallConfig {
            tools_available: vec![],
            tool_choice: ToolChoice::Auto,
            parallel_tool_calls: None,
        };
        let api_keys = InferenceCredentials::default();
        let http_client = TensorzeroHttpClient::new().unwrap();
        let clickhouse_connection_info = ClickHouseConnectionInfo::Disabled;
        let clients = InferenceClients {
            http_client: &http_client,
            clickhouse_connection_info: &clickhouse_connection_info,
            postgres_connection_info: &PostgresConnectionInfo::Disabled,
            credentials: &api_keys,
            cache_options: &CacheOptions {
                max_age_s: None,
                enabled: CacheEnabledMode::WriteOnly,
            },
            tags: &Default::default(),
            rate_limiting_config: &Default::default(),
            otlp_config: &Default::default(),
        };

        let request = ModelInferenceRequest {
            inference_id: Uuid::now_v7(),
            messages: vec![],
            system: None,
            tool_config: Some(Cow::Borrowed(&tool_config)),
            temperature: None,
            top_p: None,
            presence_penalty: None,
            frequency_penalty: None,
            max_tokens: None,
            seed: None,
            stream: false,
            json_mode: ModelInferenceRequestJsonMode::Off,
            function_type: FunctionType::Chat,
            output_schema: None,
            extra_body: Default::default(),
            ..Default::default()
        };
        let model_name = "test model";
        let error = model_config
            .infer(&request, &clients, model_name)
            .await
            .unwrap_err();
        assert_eq!(
            error,
            ErrorDetails::ModelProvidersExhausted {
                provider_errors: HashMap::from([(
                    "model".to_string(),
                    ErrorDetails::ApiKeyMissing {
                        provider_name: "Dummy".to_string(),
                        message: "Dynamic api key `TEST_KEY` is missing".to_string(),
                    }
                    .into()
                )])
            }
            .into()
        );

        let api_keys = HashMap::from([(
            "TEST_KEY".to_string(),
            SecretString::from("notgoodkey".to_string()),
        )]);
        let clients = InferenceClients {
            http_client: &http_client,
            clickhouse_connection_info: &clickhouse_connection_info,
            postgres_connection_info: &PostgresConnectionInfo::Disabled,
            credentials: &api_keys,
            cache_options: &CacheOptions {
                max_age_s: None,
                enabled: CacheEnabledMode::WriteOnly,
            },
            tags: &Default::default(),
            rate_limiting_config: &Default::default(),
            otlp_config: &Default::default(),
        };
        let response = model_config
            .infer(&request, &clients, model_name)
            .await
            .unwrap_err();
        assert_eq!(
            response,
            ErrorDetails::ModelProvidersExhausted {
                provider_errors: HashMap::from([(
                    "model".to_string(),
                    ErrorDetails::InferenceClient {
                        message: "Invalid API key for Dummy provider".to_string(),
                        status_code: None,
                        provider_type: "dummy".to_string(),
                        raw_request: Some("raw request".to_string()),
                        raw_response: None,
                    }
                    .into()
                )])
            }
            .into()
        );

        let provider_config = ProviderConfig::Dummy(DummyProvider {
            model_name: "test_key".into(),
            credentials: DummyCredentials::Dynamic("TEST_KEY".to_string()),
        });
        let model_config = ModelConfig {
            routing: vec!["model".to_string().into()],
            providers: HashMap::from([(
                "model".to_string().into(),
                ModelProvider {
                    name: "model".to_string().into(),
                    config: provider_config,
                    extra_body: Default::default(),
                    extra_headers: Default::default(),
                    timeouts: Default::default(),
                    discard_unknown_chunks: false,
                },
            )]),
            timeouts: Default::default(),
        };
        let tool_config = ToolCallConfig {
            tools_available: vec![],
            tool_choice: ToolChoice::Auto,
            parallel_tool_calls: None,
        };
        let api_keys = InferenceCredentials::default();
        let http_client = TensorzeroHttpClient::new().unwrap();
        let clickhouse_connection_info = ClickHouseConnectionInfo::Disabled;
        let clients = InferenceClients {
            http_client: &http_client,
            clickhouse_connection_info: &clickhouse_connection_info,
            postgres_connection_info: &PostgresConnectionInfo::Disabled,
            credentials: &api_keys,
            cache_options: &CacheOptions {
                max_age_s: None,
                enabled: CacheEnabledMode::WriteOnly,
            },
            tags: &Default::default(),
            rate_limiting_config: &Default::default(),
            otlp_config: &Default::default(),
        };

        let request = ModelInferenceRequest {
            messages: vec![],
            inference_id: Uuid::now_v7(),
            system: None,
            tool_config: Some(Cow::Borrowed(&tool_config)),
            temperature: None,
            top_p: None,
            presence_penalty: None,
            frequency_penalty: None,
            max_tokens: None,
            seed: None,
            stream: false,
            json_mode: ModelInferenceRequestJsonMode::Off,
            function_type: FunctionType::Chat,
            output_schema: None,
            extra_body: Default::default(),
            ..Default::default()
        };
        let error = model_config
            .infer(&request, &clients, model_name)
            .await
            .unwrap_err();
        assert_eq!(
            error,
            ErrorDetails::ModelProvidersExhausted {
                provider_errors: HashMap::from([(
                    "model".to_string(),
                    ErrorDetails::ApiKeyMissing {
                        provider_name: "Dummy".to_string(),
                        message: "Dynamic api key `TEST_KEY` is missing".to_string(),
                    }
                    .into()
                )])
            }
            .into()
        );

        let api_keys = HashMap::from([(
            "TEST_KEY".to_string(),
            SecretString::from("good_key".to_string()),
        )]);
        let clients = InferenceClients {
            http_client: &http_client,
            clickhouse_connection_info: &clickhouse_connection_info,
            postgres_connection_info: &PostgresConnectionInfo::Disabled,
            credentials: &api_keys,
            cache_options: &CacheOptions {
                max_age_s: None,
                enabled: CacheEnabledMode::WriteOnly,
            },
            tags: &Default::default(),
            rate_limiting_config: &Default::default(),
            otlp_config: &Default::default(),
        };
        let response = model_config
            .infer(&request, &clients, model_name)
            .await
            .unwrap();
        assert_eq!(
            response.output,
            vec![DUMMY_INFER_RESPONSE_CONTENT.to_string().into()]
        );
    }

    #[tokio::test]
    async fn test_validate_or_create_model_config() {
        let model_table = ModelTable::default();
        // Test that we can get or create a model config
        model_table.validate("dummy::gpt-4o").unwrap();
        // Shorthand models are not added to the model table
        assert_eq!(model_table.static_model_len(), 0);
        let model_config = model_table
            .get("dummy::gpt-4o")
            .await
            .unwrap()
            .expect("Missing dummy model");
        assert_eq!(model_config.routing, vec!["dummy".into()]);
        let provider_config = &model_config.providers.get("dummy").unwrap().config;
        match provider_config {
            ProviderConfig::Dummy(provider) => assert_eq!(&*provider.model_name, "gpt-4o"),
            _ => panic!("Expected Dummy provider"),
        }

        // Test that it fails if the model is not well-formed
        let model_config = model_table.validate("foo::bar");
        assert!(model_config.is_err());
        assert_eq!(
            model_config.unwrap_err(),
            ErrorDetails::Config {
                message: "Model name 'foo::bar' not found in model table".to_string()
            }
            .into()
        );
        // Test that it works with an initialized model
        let anthropic_provider_config = SKIP_CREDENTIAL_VALIDATION.sync_scope((), || {
            ProviderConfig::Anthropic(AnthropicProvider::new(
                "claude".to_string(),
                AnthropicCredentials::None,
            ))
        });
        let anthropic_model_config = ModelConfig {
            routing: vec!["anthropic".into()],
            providers: HashMap::from([(
                "anthropic".into(),
                ModelProvider {
                    name: "anthropic".into(),
                    config: anthropic_provider_config,
                    extra_body: Default::default(),
                    extra_headers: Default::default(),
                    timeouts: Default::default(),
                    discard_unknown_chunks: false,
                },
            )]),
            timeouts: Default::default(),
        };
        let provider_types = ProviderTypesConfig::default();
        let model_table: ModelTable = ModelTable::new(
            HashMap::from([("claude".into(), anthropic_model_config)]),
            ProviderTypeDefaultCredentials::new(&provider_types).into(),
        )
        .unwrap();

        model_table.validate("dummy::claude").unwrap();
    }

    #[test]
    fn test_shorthand_prefixes_subset_of_reserved() {
        for &shorthand in SHORTHAND_MODEL_PREFIXES {
            assert!(
                RESERVED_MODEL_PREFIXES.contains(&shorthand.to_string()),
                "Shorthand prefix '{shorthand}' is not in RESERVED_MODEL_PREFIXES"
            );
        }
    }
}<|MERGE_RESOLUTION|>--- conflicted
+++ resolved
@@ -1116,19 +1116,16 @@
                         HostedProviderKind::OpenAI => Box::new(OpenAIProvider::new(
                             model_name,
                             None,
-<<<<<<< HEAD
-                            Some(CredentialLocation::None),
-                            false,
-                        )?),
-=======
+
                             OpenAIKind
                                 .get_defaulted_credential(
                                     Some(&CredentialLocation::None),
                                     provider_type_default_credentials,
                                 )
                                 .await?,
+                            // TODO - decide how to expose the responses api for wrapped providers
+                            false
                         )),
->>>>>>> 998f65fc
                         HostedProviderKind::TGI => Box::new(TGIProvider::new(
                             Url::parse("http://tensorzero-unreachable-domain-please-file-a-bug-report.invalid").map_err(|e| {
                                 Error::new(ErrorDetails::InternalError { message: format!("Failed to parse fake TGI endpoint: `{e}`. This should never happen. Please file a bug report: https://github.com/tensorzero/tensorzero/issues/new") })
@@ -1259,18 +1256,6 @@
                 model_name,
                 api_base,
                 api_key_location,
-<<<<<<< HEAD
-                api_type,
-            } => ProviderConfig::OpenAI(OpenAIProvider::new(
-                model_name,
-                api_base,
-                api_key_location,
-                match api_type {
-                    OpenAIAPIType::ChatCompletions => false,
-                    OpenAIAPIType::Responses => true,
-                },
-            )?),
-=======
             } => ProviderConfig::OpenAI(OpenAIProvider::new(
                 model_name,
                 api_base,
@@ -1280,8 +1265,11 @@
                         provider_type_default_credentials,
                     )
                     .await?,
+                match api_type {
+                    OpenAIAPIType::ChatCompletions => false,
+                    OpenAIAPIType::Responses => true,
+                },
             )),
->>>>>>> 998f65fc
             UninitializedProviderConfig::OpenRouter {
                 model_name,
                 api_key_location,
@@ -2134,15 +2122,6 @@
             "gcp_vertex_anthropic" => ProviderConfig::GCPVertexAnthropic(
                 GCPVertexAnthropicProvider::new_shorthand(model_name, default_credentials).await?,
             ),
-<<<<<<< HEAD
-            "groq" => ProviderConfig::Groq(GroqProvider::new(model_name, None)?),
-            "hyperbolic" => ProviderConfig::Hyperbolic(HyperbolicProvider::new(model_name, None)?),
-            "mistral" => ProviderConfig::Mistral(MistralProvider::new(model_name, None)?),
-            // TODO(https://github.com/tensorzero/tensorzero/issues/3803) - decide how to handle the responses api for shorthand models
-            "openai" => ProviderConfig::OpenAI(OpenAIProvider::new(model_name, None, None, false)?),
-            "openrouter" => ProviderConfig::OpenRouter(OpenRouterProvider::new(model_name, None)?),
-            "together" => ProviderConfig::Together(TogetherProvider::new(
-=======
             "groq" => ProviderConfig::Groq(GroqProvider::new(
                 model_name,
                 GroqKind
@@ -2162,12 +2141,12 @@
                     .await?,
             )),
             "openai" => ProviderConfig::OpenAI(OpenAIProvider::new(
->>>>>>> 998f65fc
                 model_name,
                 None,
                 OpenAIKind
                     .get_defaulted_credential(None, default_credentials)
                     .await?,
+                false,
             )),
             "openrouter" => ProviderConfig::OpenRouter(OpenRouterProvider::new(
                 model_name,
