use futures::future::try_join_all;
use futures::StreamExt;
use secrecy::SecretString;
use serde_json::Value;
use std::borrow::Cow;
use std::collections::HashMap;
use std::sync::Arc;
use std::time::Duration;
use strum::VariantNames;
use tensorzero_derive::TensorZeroDeserialize;
use tokio::time::error::Elapsed;
use tokio_stream::wrappers::UnboundedReceiverStream;
use tracing::{span, Level, Span};
use tracing_futures::{Instrument, Instrumented};
use tracing_opentelemetry::OpenTelemetrySpanExt;
use url::Url;

use crate::cache::{
    cache_lookup, cache_lookup_streaming, start_cache_write, start_cache_write_streaming,
    CacheData, CacheValidationInfo, ModelProviderRequest, NonStreamingCacheData,
    StreamingCacheData,
};
use crate::config::{
    provider_types::ProviderTypesConfig, OtlpConfig, OtlpTracesFormat, TimeoutsConfig,
};
use crate::endpoints::inference::InferenceClients;
use crate::http::TensorzeroHttpClient;
use crate::model_table::ProviderKind;
use crate::providers::aws_sagemaker::AWSSagemakerProvider;
#[cfg(any(test, feature = "e2e_tests"))]
use crate::providers::dummy::DummyProvider;
use crate::providers::google_ai_studio_gemini::GoogleAIStudioGeminiProvider;

use crate::inference::types::batch::{
    BatchRequestRow, PollBatchInferenceResponse, StartBatchModelInferenceResponse,
    StartBatchProviderInferenceResponse,
};
use crate::inference::types::extra_body::ExtraBodyConfig;
use crate::inference::types::extra_headers::ExtraHeadersConfig;
use crate::inference::types::{
    current_timestamp, ContentBlock, PeekableProviderInferenceResponseStream,
    ProviderInferenceResponseChunk, ProviderInferenceResponseStreamInner, RequestMessage, Thought,
    Usage,
};
use crate::inference::WrappedProvider;
use crate::model_table::{
    AnthropicKind, AzureKind, BaseModelTable, DeepSeekKind, FireworksKind,
    GoogleAIStudioGeminiKind, GroqKind, HyperbolicKind, MistralKind, OpenAIKind, OpenRouterKind,
    ProviderTypeDefaultCredentials, SGLangKind, ShorthandModelConfig, TGIKind, TogetherKind,
    VLLMKind, XAIKind,
};
use crate::providers::helpers::peek_first_chunk;
use crate::providers::hyperbolic::HyperbolicProvider;
use crate::providers::openai::OpenAIAPIType;
use crate::providers::sglang::SGLangProvider;
use crate::providers::tgi::TGIProvider;
use crate::rate_limiting::{RateLimitResourceUsage, ScopeInfo, TicketBorrows};
use crate::{
    endpoints::inference::InferenceCredentials,
    error::{Error, ErrorDetails},
    inference::{
        types::{ModelInferenceRequest, ModelInferenceResponse, ProviderInferenceResponse},
        InferenceProvider,
    },
};
use serde::{Deserialize, Serialize};

use crate::providers::{
    anthropic::AnthropicProvider, aws_bedrock::AWSBedrockProvider, azure::AzureProvider,
    deepseek::DeepSeekProvider, fireworks::FireworksProvider,
    gcp_vertex_anthropic::GCPVertexAnthropicProvider, gcp_vertex_gemini::GCPVertexGeminiProvider,
    groq::GroqProvider, mistral::MistralProvider, openai::OpenAIProvider,
    openrouter::OpenRouterProvider, together::TogetherProvider, vllm::VLLMProvider,
    xai::XAIProvider,
};

#[derive(Debug, Serialize)]
#[cfg_attr(test, derive(ts_rs::TS))]
#[cfg_attr(test, ts(export))]
pub struct ModelConfig {
    pub routing: Vec<Arc<str>>, // [provider name A, provider name B, ...]
    pub providers: HashMap<Arc<str>, ModelProvider>, // provider name => provider config
    pub timeouts: TimeoutsConfig,
}

#[derive(Debug, Deserialize, Serialize)]
#[cfg_attr(test, derive(ts_rs::TS))]
#[cfg_attr(test, ts(export))]
#[serde(deny_unknown_fields)]
pub struct UninitializedModelConfig {
    pub routing: Vec<Arc<str>>, // [provider name A, provider name B, ...]
    pub providers: HashMap<Arc<str>, UninitializedModelProvider>, // provider name => provider config
    #[serde(default)]
    pub timeouts: TimeoutsConfig,
}

impl UninitializedModelConfig {
    pub async fn load(
        self,
        model_name: &str,
        provider_types: &ProviderTypesConfig,
        provider_type_default_credentials: &ProviderTypeDefaultCredentials,
    ) -> Result<ModelConfig, Error> {
        // We want `ModelProvider` to know its own name (from the 'providers' config section).
        // We first deserialize to `HashMap<Arc<str>, UninitializedModelProvider>`, and then
        // build `ModelProvider`s using the name keys from the map.
        let providers = try_join_all(self.providers.into_iter().map(
            |(name, provider)| async move {
                Ok::<_, Error>((
                    name.clone(),
                    ModelProvider {
                        name: name.clone(),
                        config: provider
                            .config
                            .load(provider_types, provider_type_default_credentials)
                            .await
                            .map_err(|e| {
                                Error::new(ErrorDetails::Config {
                                    message: format!("models.{model_name}.providers.{name}: {e}"),
                                })
                            })?,
                        extra_body: provider.extra_body,
                        extra_headers: provider.extra_headers,
                        timeouts: provider.timeouts,
                        discard_unknown_chunks: provider.discard_unknown_chunks,
                    },
                ))
            },
        ))
        .await?
        .into_iter()
        .collect::<HashMap<_, _>>();
        Ok(ModelConfig {
            routing: self.routing,
            providers,
            timeouts: self.timeouts,
        })
    }
}

pub struct StreamResponse {
    pub stream: Instrumented<PeekableProviderInferenceResponseStream>,
    pub raw_request: String,
    pub model_provider_name: Arc<str>,
    pub cached: bool,
}

impl StreamResponse {
    pub fn from_cache(
        cache_lookup: CacheData<StreamingCacheData>,
        model_provider_name: Arc<str>,
    ) -> Self {
        let chunks = cache_lookup.output.chunks;
        let chunks_len = chunks.len();

        Self {
            stream: (Box::pin(futures::stream::iter(chunks.into_iter().enumerate().map(
                move |(index, c)| {
                    Ok(ProviderInferenceResponseChunk {
                        content: c.content,
                        raw_response: c.raw_response,
                        // We intentionally don't cache and re-use these values from the original
                        // request:
                        // The new result was 'created' now
                        created: current_timestamp(),
                        // Use the real usage (so that the `ModelInference` row we write is accurate)
                        // The usage returned to over HTTP is adjusted in `InferenceResponseChunk::new`
                        usage: c.usage,
                        // We didn't make any network calls to the model provider, so the latency is 0
                        latency: Duration::from_secs(0),
                        // For all chunks but the last one, the finish reason is None
                        // For the last chunk, the finish reason is the same as the cache lookup
                        finish_reason: if index == chunks_len - 1 {
                            cache_lookup.finish_reason
                        } else {
                            None
                        },
                    })
                },
            ))) as ProviderInferenceResponseStreamInner)
                .peekable()
                .instrument(tracing::info_span!(
                    "stream_from_cache",
                    otel.name = "stream_from_cache"
                )),
            raw_request: cache_lookup.raw_request,
            model_provider_name,
            cached: true,
        }
    }
}

/// Creates a fully-qualified name from a model and provider name, suitable for using
/// in `ContentBlock::Unknown.model_provider_name`
/// Note that 'model_name' is a name from `[models]`, which is not necessarily
/// the same as the underlying name passed to a specific provider api
pub fn fully_qualified_name(model_name: &str, provider_name: &str) -> String {
    format!("tensorzero::model_name::{model_name}::provider_name::{provider_name}")
}

impl ModelConfig {
    fn filter_content_blocks<'a>(
        request: &'a ModelInferenceRequest<'a>,
        model_name: &str,
        provider: &ModelProvider,
    ) -> Cow<'a, ModelInferenceRequest<'a>> {
        let name = fully_qualified_name(model_name, provider.name.as_ref());
        let needs_filter = request.messages.iter().any(|m| {
            m.content.iter().any(|c| match c {
                ContentBlock::Unknown {
                    model_provider_name,
                    data: _,
                } => model_provider_name.as_ref().is_some_and(|n| n != &name),
                ContentBlock::Thought(Thought {
                    text: _,
                    signature: _,
                    provider_type,
                }) => provider_type
                    .as_ref()
                    .is_some_and(|t| t != &provider.config.thought_block_provider_type()),
                _ => false,
            })
        });
        if needs_filter {
            let new_messages = request
                .messages
                .iter()
                .map(|m| RequestMessage {
                    content: m
                        .content
                        .iter()
                        .flat_map(|c| match c {
                            ContentBlock::Unknown {
                                model_provider_name,
                                data: _,
                            } => {
                                if model_provider_name.as_ref().is_some_and(|n| n != &name) {
                                    None
                                } else {
                                    Some(c.clone())
                                }
                            }
                            ContentBlock::Thought(Thought {
                                text: _,
                                signature: _,
                                provider_type,
                            }) => {
                                // When a thought is scoped to a particular provider type, we discard
                                // if it doesn't match our target provider.
                                // Thoughts without a `provider_type` are used for all providers.
                                if provider_type.as_ref().is_some_and(|t| {
                                    t != &provider.config.thought_block_provider_type()
                                }) {
                                    None
                                } else {
                                    Some(c.clone())
                                }
                            }
                            _ => Some(c.clone()),
                        })
                        .collect(),
                    ..m.clone()
                })
                .collect();
            Cow::Owned(ModelInferenceRequest {
                messages: new_messages,
                ..request.clone()
            })
        } else {
            Cow::Borrowed(request)
        }
    }

    /// Performs a non-streaming request to a specific provider, performing a cache lookup if enabled.
    /// We apply model-provider timeouts to the future produced by this function
    /// (as we want to apply the timeout to ClickHouse cache lookups)
    async fn non_streaming_provider_request<'request>(
        &self,
        model_provider_request: ModelProviderRequest<'request>,
        provider: &'request ModelProvider,
        clients: &InferenceClients,
    ) -> Result<ModelInferenceResponse, Error> {
        // TODO: think about how to best handle errors here
        if clients.cache_options.enabled.read() {
            let cache_lookup = cache_lookup(
                &clients.clickhouse_connection_info,
                model_provider_request,
                clients.cache_options.max_age_s,
            )
            .await
            .ok()
            .flatten();
            if let Some(cache_lookup) = cache_lookup {
                return Ok(cache_lookup);
            }
        }
        let scope_info = ScopeInfo {
            tags: &clients.tags,
        };
        let response = provider
            .infer(model_provider_request, clients, &scope_info)
            .instrument(span!(
                Level::INFO,
                "infer",
                provider_name = model_provider_request.provider_name
            ))
            .await?;
        // We already checked the cache above (and returned early if it was a hit), so this response was not from the cache
        Ok(ModelInferenceResponse::new(
            response,
            model_provider_request.provider_name.into(),
            false,
        ))
    }

    /// Performs a streaming request to a specific provider, performing a cache lookup if enabled.
    /// We apply model-provider timeouts to the future produced by this function
    /// (as we want to apply the timeout to ClickHouse cache lookups).
    ///
    /// This function also includes a call to `peek_first_chunk` - this ensure that the
    /// duration of the returned future includes the time taken to get the first chunk
    /// from the model provider.
    async fn streaming_provider_request<'request>(
        &self,
        model_provider_request: ModelProviderRequest<'request>,
        provider: &'request ModelProvider,
        clients: &InferenceClients,
    ) -> Result<StreamResponseAndMessages, Error> {
        // TODO: think about how to best handle errors here
        if clients.cache_options.enabled.read() {
            let cache_lookup = cache_lookup_streaming(
                &clients.clickhouse_connection_info,
                model_provider_request,
                clients.cache_options.max_age_s,
            )
            .await
            .ok()
            .flatten();
            if let Some(cache_lookup) = cache_lookup {
                return Ok(StreamResponseAndMessages {
                    response: cache_lookup,
                    messages: model_provider_request.request.messages.clone(),
                });
            }
        }
        let scope_info = ScopeInfo {
            tags: &clients.tags,
        };

        let StreamAndRawRequest {
            stream,
            raw_request,
            ticket_borrow,
        } = provider
            .infer_stream(model_provider_request, clients, &scope_info)
            .await?;

        // Note - we cache the chunks here so that we store the raw model provider input and response chunks
        // in the cache. We don't want this logic in `collect_chunks`, which would cause us to cache the result
        // of higher-level transformations (e.g. dicl)
        let write_to_cache = clients.cache_options.enabled.write();
        let span = stream.span().clone();
        let mut stream = wrap_provider_stream(
            raw_request.clone(),
            model_provider_request,
            ticket_borrow,
            clients,
            stream,
            write_to_cache,
        )
        .await?
        .instrument(span);
        // Get a single chunk from the stream and make sure it is OK then send to client.
        // We want to do this here so that we can tell that the request is working.
        peek_first_chunk(
            stream.inner_mut(),
            &raw_request,
            model_provider_request.provider_name,
        )
        .await?;
        Ok(StreamResponseAndMessages {
            response: StreamResponse {
                stream,
                raw_request,
                model_provider_name: model_provider_request.provider_name.into(),
                cached: false,
            },
            messages: model_provider_request.request.messages.clone(),
        })
    }

    #[tracing::instrument(skip_all, fields(model_name = model_name, otel.name = "model_inference", stream = false))]
    pub async fn infer<'request>(
        &self,
        request: &'request ModelInferenceRequest<'request>,
        clients: &InferenceClients,
        model_name: &'request str,
    ) -> Result<ModelInferenceResponse, Error> {
        let mut provider_errors: HashMap<String, Error> = HashMap::new();
        let run_all_models = async {
            for provider_name in &self.routing {
                let provider = self.providers.get(provider_name).ok_or_else(|| {
                    Error::new(ErrorDetails::ProviderNotFound {
                        provider_name: provider_name.to_string(),
                    })
                })?;
                let request = Self::filter_content_blocks(request, model_name, provider);
                let model_provider_request = ModelProviderRequest {
                    request: &request,
                    model_name,
                    provider_name,
                    otlp_config: &clients.otlp_config,
                };
                let cache_key = model_provider_request.get_cache_key()?;

                let response_fut =
                    self.non_streaming_provider_request(model_provider_request, provider, clients);
                let response = if let Some(timeout) = provider.non_streaming_total_timeout() {
                    tokio::time::timeout(timeout, response_fut)
                        .await
                        // Convert the outer `Elapsed` error into a TensorZero error,
                        // so that it can be handled by the `match response` block below
                        .unwrap_or_else(|_: Elapsed| {
                            Err(Error::new(ErrorDetails::ModelProviderTimeout {
                                provider_name: provider_name.to_string(),
                                timeout,
                                streaming: false,
                            }))
                        })
                } else {
                    response_fut.await
                };

                match response {
                    Ok(response) => {
                        // Perform the cache write outside of the `non_streaming_total_timeout` timeout future,
                        // (in case we ever add a blocking cache write option)
                        if !response.cached && clients.cache_options.enabled.write() {
                            let _ = start_cache_write(
                                &clients.clickhouse_connection_info,
                                cache_key,
                                CacheData {
                                    output: NonStreamingCacheData {
                                        blocks: response.output.clone(),
                                    },
                                    raw_request: response.raw_request.clone(),
                                    raw_response: response.raw_response.clone(),
                                    input_tokens: response.usage.input_tokens,
                                    output_tokens: response.usage.output_tokens,
                                    finish_reason: response.finish_reason,
                                },
                                CacheValidationInfo {
                                    tool_config: request
                                        .tool_config
                                        .clone()
                                        .map(std::borrow::Cow::into_owned),
                                },
                            );
                        }

                        return Ok(response);
                    }
                    Err(error) => {
                        provider_errors.insert(provider_name.to_string(), error);
                    }
                }
            }
            Err(Error::new(ErrorDetails::ModelProvidersExhausted {
                provider_errors,
            }))
        };
        // This is the top-level model timeout, which limits the total time taken to run all providers.
        // Some of the providers may themselves have timeouts, which is fine. Provider timeouts
        // are treated as just another kind of provider error - a timeout of N ms is equivalent
        // to a provider taking N ms, and then producing a normal HTTP error.
        if let Some(timeout) = self.timeouts.non_streaming.total_ms {
            let timeout = Duration::from_millis(timeout);
            tokio::time::timeout(timeout, run_all_models)
                .await
                // Convert the outer `Elapsed` error into a TensorZero error,
                // so that it can be handled by the `match response` block below
                .unwrap_or_else(|_: Elapsed| {
                    Err(Error::new(ErrorDetails::ModelTimeout {
                        model_name: model_name.to_string(),
                        timeout,
                        streaming: false,
                    }))
                })
        } else {
            run_all_models.await
        }
    }

    #[tracing::instrument(skip_all, fields(model_name = model_name, otel.name = "model_inference", stream = true))]
    pub async fn infer_stream<'request>(
        &self,
        request: &'request ModelInferenceRequest<'request>,
        clients: &InferenceClients,
        model_name: &'request str,
    ) -> Result<StreamResponseAndMessages, Error> {
        let mut provider_errors: HashMap<String, Error> = HashMap::new();
        let run_all_models = async {
            for provider_name in &self.routing {
                let provider = self.providers.get(provider_name).ok_or_else(|| {
                    Error::new(ErrorDetails::ProviderNotFound {
                        provider_name: provider_name.to_string(),
                    })
                })?;
                let request = Self::filter_content_blocks(request, model_name, provider);
                let model_provider_request = ModelProviderRequest {
                    request: &request,
                    model_name,
                    provider_name,
                    otlp_config: &clients.otlp_config,
                };

                // This future includes a call to `peek_first_chunk`, so applying
                // `streaming_ttft_timeout` is correct.
                let response_fut =
                    self.streaming_provider_request(model_provider_request, provider, clients);
                let response = if let Some(timeout) = provider.streaming_ttft_timeout() {
                    tokio::time::timeout(timeout, response_fut)
                        .await
                        .unwrap_or_else(|_: Elapsed| {
                            Err(Error::new(ErrorDetails::ModelProviderTimeout {
                                provider_name: provider_name.to_string(),
                                timeout,
                                streaming: true,
                            }))
                        })
                } else {
                    response_fut.await
                };

                match response {
                    Ok(response) => return Ok(response),
                    Err(error) => {
                        provider_errors.insert(provider_name.to_string(), error);
                    }
                }
            }
            Err(Error::new(ErrorDetails::ModelProvidersExhausted {
                provider_errors,
            }))
        };
        // See the corresponding `non_streaming.total_ms` timeout in the `infer`
        // method above for more details.
        if let Some(timeout) = self.timeouts.streaming.ttft_ms {
            let timeout = Duration::from_millis(timeout);
            tokio::time::timeout(timeout, run_all_models)
                .await
                // Convert the outer `Elapsed` error into a TensorZero error,
                // so that it can be handled by the `match response` block below
                .unwrap_or_else(|_: Elapsed| {
                    Err(Error::new(ErrorDetails::ModelTimeout {
                        model_name: model_name.to_string(),
                        timeout,
                        streaming: true,
                    }))
                })
        } else {
            run_all_models.await
        }
    }

    pub async fn start_batch_inference<'request>(
        &self,
        requests: &'request [ModelInferenceRequest<'request>],
        client: &'request TensorzeroHttpClient,
        api_keys: &'request InferenceCredentials,
    ) -> Result<StartBatchModelInferenceResponse, Error> {
        let mut provider_errors: HashMap<String, Error> = HashMap::new();
        for provider_name in &self.routing {
            let provider = self.providers.get(provider_name).ok_or_else(|| {
                Error::new(ErrorDetails::ProviderNotFound {
                    provider_name: provider_name.to_string(),
                })
            })?;
            let response = provider
                .start_batch_inference(requests, client, api_keys)
                .instrument(span!(
                    Level::INFO,
                    "start_batch_inference",
                    provider_name = &**provider_name
                ))
                .await;
            match response {
                Ok(response) => {
                    return Ok(StartBatchModelInferenceResponse::new(
                        response,
                        provider_name.clone(),
                    ));
                }
                Err(error) => {
                    provider_errors.insert(provider_name.to_string(), error);
                }
            }
        }
        Err(Error::new(ErrorDetails::ModelProvidersExhausted {
            provider_errors,
        }))
    }
}

/// Wraps a low-level model provider stream, adding in common functionality:
/// * Model inference cache writes
/// * OpenTelemetry usage attributes
///
/// This is used for functionality that needs access to individual chunks, which requires
/// us to wrap the underlying stream.
async fn wrap_provider_stream(
    raw_request: String,
    model_request: ModelProviderRequest<'_>,
    ticket_borrow: TicketBorrows,
    clients: &InferenceClients,
    stream: Instrumented<PeekableProviderInferenceResponseStream>,
    write_to_cache: bool,
) -> Result<PeekableProviderInferenceResponseStream, Error> {
    // Detach the span from the stream, and re-attach it to the 'async_stream::stream!' wrapper
    // This ensures that the span duration include the entire provider-specific processing time
    let span = stream.span().clone();
    let mut stream = stream.into_inner();
    let cache_key = model_request.get_cache_key()?;
    let clickhouse_info = clients.clickhouse_connection_info.clone();
    let tool_config = model_request
        .request
        .tool_config
        .clone()
        .map(std::borrow::Cow::into_owned);
    let otlp_config = clients.otlp_config.clone();
    let postgres_connection_info = clients.postgres_connection_info.clone();
    let base_stream = async_stream::stream! {
        let mut buffer = vec![];
        let mut errored = false;
        let mut total_usage = Usage {
            input_tokens: 0,
            output_tokens: 0,
        };
        while let Some(chunk) = stream.next().await {
            if let Ok(chunk) = chunk.as_ref() {
                if let Some(chunk_usage) = &chunk.usage {
                    total_usage = total_usage + *chunk_usage;
                }
            }
            // We can skip cloning the chunk if we know we're not going to write to the cache
            if write_to_cache && !errored {
                match chunk.as_ref() {
                    Ok(chunk) => {
                        buffer.push(chunk.clone());
                    }
                    Err(e) => {
                        tracing::warn!("Skipping cache write for stream response due to error in stream: {e}");
                        errored = true;
                    }
                }
            }
            yield chunk;
        }
        otlp_config.apply_usage_to_model_provider_span(&span, &total_usage);
        tokio::spawn(async move {
            if let Err(e) = ticket_borrow
                .return_tickets(&postgres_connection_info, RateLimitResourceUsage {
                    model_inferences: 1,
                    tokens: total_usage.total_tokens() as u64,
                })
                .await
            {
                tracing::error!("Failed to return rate limit tickets: {}", e);
            }
        });


        if write_to_cache && !errored {
            let _ = start_cache_write_streaming(
                &clickhouse_info,
                cache_key,
                buffer,
                &raw_request,
                &total_usage,
                tool_config
            );
        }
    };
    // We unconditionally create a stream, and forward items into it from a separate task
    // This ensures that we keep processing chunks (and call `return_tickets` to update rate-limiting information)
    // even if the top-level HTTP request is later dropped.
    let (send, recv) = tokio::sync::mpsc::unbounded_channel();
    tokio::spawn(async move {
        futures::pin_mut!(base_stream);
        while let Some(chunk) = base_stream.next().await {
            // Intentionally ignore errors - the receiver might be dropped, but we want to keep polling
            // `base_stream` anyway (so that we compute the final usage and call `return_tickets`)
            let _ = send.send(chunk);
        }
    });
    Ok(
        (UnboundedReceiverStream::new(recv).boxed() as ProviderInferenceResponseStreamInner)
            .peekable(),
    )
}

#[derive(Debug, Deserialize, Serialize)]
#[cfg_attr(test, derive(ts_rs::TS))]
#[cfg_attr(test, ts(export))]
pub struct UninitializedModelProvider {
    #[serde(flatten)]
    pub config: UninitializedProviderConfig,
    #[cfg_attr(test, ts(skip))]
    pub extra_body: Option<ExtraBodyConfig>,
    #[cfg_attr(test, ts(skip))]
    pub extra_headers: Option<ExtraHeadersConfig>,
    #[serde(default)]
    pub timeouts: TimeoutsConfig,
    /// If `true`, we emit a warning and discard chunks that we don't recognize
    /// (on a best-effort, per-provider basis).
    /// By default, we produce an error in the stream
    /// We can't meaningfully return unknown chunks to the user, as we don't
    /// know how to correctly merge them.
    #[serde(default)]
    pub discard_unknown_chunks: bool,
}

#[derive(Debug, Serialize)]
#[cfg_attr(test, derive(ts_rs::TS))]
#[cfg_attr(test, ts(export))]
pub struct ModelProvider {
    pub name: Arc<str>,
    pub config: ProviderConfig,
    #[cfg_attr(test, ts(skip))]
    pub extra_headers: Option<ExtraHeadersConfig>,
    #[cfg_attr(test, ts(skip))]
    pub extra_body: Option<ExtraBodyConfig>,
    pub timeouts: TimeoutsConfig,
    /// See `UninitializedModelProvider.discard_unknown_chunks`.
    pub discard_unknown_chunks: bool,
}

impl ModelProvider {
    fn non_streaming_total_timeout(&self) -> Option<Duration> {
        Some(Duration::from_millis(self.timeouts.non_streaming.total_ms?))
    }

    fn streaming_ttft_timeout(&self) -> Option<Duration> {
        Some(Duration::from_millis(self.timeouts.streaming.ttft_ms?))
    }

    /// The name to report in the OTEL `gen_ai.system` attribute
    fn genai_system_name(&self) -> &'static str {
        match &self.config {
            ProviderConfig::Anthropic(_) => "anthropic",
            ProviderConfig::AWSBedrock(_) => "aws_bedrock",
            ProviderConfig::AWSSagemaker(_) => "aws_sagemaker",
            ProviderConfig::Azure(_) => "azure",
            ProviderConfig::Fireworks(_) => "fireworks",
            ProviderConfig::GCPVertexAnthropic(_) => "gcp_vertex_anthropic",
            ProviderConfig::GCPVertexGemini(_) => "gcp_vertex_gemini",
            ProviderConfig::GoogleAIStudioGemini(_) => "google_ai_studio_gemini",
            ProviderConfig::Groq(_) => "groq",
            ProviderConfig::Hyperbolic(_) => "hyperbolic",
            ProviderConfig::Mistral(_) => "mistral",
            ProviderConfig::OpenAI(_) => "openai",
            ProviderConfig::OpenRouter(_) => "openrouter",
            ProviderConfig::Together(_) => "together",
            ProviderConfig::VLLM(_) => "vllm",
            ProviderConfig::XAI(_) => "xai",
            ProviderConfig::TGI(_) => "tgi",
            ProviderConfig::SGLang(_) => "sglang",
            ProviderConfig::DeepSeek(_) => "deepseek",
            #[cfg(any(test, feature = "e2e_tests"))]
            ProviderConfig::Dummy(_) => "dummy",
        }
    }

    /// The model name to report in the OTEL `gen_ai.request.model` attribute
    fn genai_model_name(&self) -> Option<&str> {
        match &self.config {
            ProviderConfig::Anthropic(provider) => Some(provider.model_name()),
            ProviderConfig::AWSBedrock(provider) => Some(provider.model_id()),
            // SageMaker doesn't have a meaningful model name concept, as we just invoke an endpoint
            ProviderConfig::AWSSagemaker(_) => None,
            ProviderConfig::Azure(provider) => Some(provider.deployment_id()),
            ProviderConfig::Fireworks(provider) => Some(provider.model_name()),
            ProviderConfig::GCPVertexAnthropic(provider) => Some(provider.model_id()),
            ProviderConfig::GCPVertexGemini(provider) => Some(provider.model_or_endpoint_id()),
            ProviderConfig::GoogleAIStudioGemini(provider) => Some(provider.model_name()),
            ProviderConfig::Groq(provider) => Some(provider.model_name()),
            ProviderConfig::Hyperbolic(provider) => Some(provider.model_name()),
            ProviderConfig::Mistral(provider) => Some(provider.model_name()),
            ProviderConfig::OpenAI(provider) => Some(provider.model_name()),
            ProviderConfig::OpenRouter(provider) => Some(provider.model_name()),
            ProviderConfig::Together(provider) => Some(provider.model_name()),
            ProviderConfig::VLLM(provider) => Some(provider.model_name()),
            ProviderConfig::XAI(provider) => Some(provider.model_name()),
            // TGI doesn't have a meaningful model name
            ProviderConfig::TGI(_) => None,
            ProviderConfig::SGLang(provider) => Some(provider.model_name()),
            ProviderConfig::DeepSeek(provider) => Some(provider.model_name()),
            #[cfg(any(test, feature = "e2e_tests"))]
            ProviderConfig::Dummy(provider) => Some(provider.model_name()),
        }
    }
}

impl From<&ModelProvider> for ModelProviderRequestInfo {
    fn from(val: &ModelProvider) -> Self {
        ModelProviderRequestInfo {
            provider_name: val.name.clone(),
            extra_headers: val.extra_headers.clone(),
            extra_body: val.extra_body.clone(),
        }
    }
}

#[derive(Clone, Debug)]
pub struct ModelProviderRequestInfo {
    pub provider_name: Arc<str>,
    pub extra_headers: Option<ExtraHeadersConfig>,
    pub extra_body: Option<ExtraBodyConfig>,
}

#[derive(Debug, Serialize)]
#[serde(tag = "type")]
#[serde(rename_all = "lowercase")]
#[cfg_attr(test, derive(ts_rs::TS))]
#[cfg_attr(test, ts(export))]
pub enum ProviderConfig {
    Anthropic(AnthropicProvider),
    #[serde(rename = "aws_bedrock")]
    AWSBedrock(AWSBedrockProvider),
    #[serde(rename = "aws_sagemaker")]
    AWSSagemaker(AWSSagemakerProvider),
    Azure(AzureProvider),
    DeepSeek(DeepSeekProvider),
    Fireworks(FireworksProvider),
    #[serde(rename = "gcp_vertex_anthropic")]
    GCPVertexAnthropic(GCPVertexAnthropicProvider),
    #[serde(rename = "gcp_vertex_gemini")]
    GCPVertexGemini(GCPVertexGeminiProvider),
    #[serde(rename = "google_ai_studio_gemini")]
    GoogleAIStudioGemini(GoogleAIStudioGeminiProvider),
    Groq(GroqProvider),
    Hyperbolic(HyperbolicProvider),
    Mistral(MistralProvider),
    OpenAI(OpenAIProvider),
    OpenRouter(OpenRouterProvider),
    #[serde(rename = "sglang")]
    SGLang(SGLangProvider),
    #[serde(rename = "tgi")]
    TGI(TGIProvider),
    Together(TogetherProvider),
    #[serde(rename = "vllm")]
    VLLM(VLLMProvider),
    #[serde(rename = "xai")]
    XAI(XAIProvider),
    #[cfg(any(test, feature = "e2e_tests"))]
    Dummy(DummyProvider),
}

impl ProviderConfig {
    fn thought_block_provider_type(&self) -> Cow<'static, str> {
        match self {
            ProviderConfig::Anthropic(_) => {
                Cow::Borrowed(crate::providers::anthropic::PROVIDER_TYPE)
            }
            ProviderConfig::AWSBedrock(_) => {
                Cow::Borrowed(crate::providers::aws_bedrock::PROVIDER_TYPE)
            }
            // Note - none of our current  wrapped provider types emit thought blocks
            // If any of them ever start producing thoughts, we'll need to make sure that the `provider_type`
            // field uses `thought_block_provider_type` on the parent SageMaker provider.
            ProviderConfig::AWSSagemaker(sagemaker) => Cow::Owned(format!(
                "aws_sagemaker::{}",
                sagemaker
                    .hosted_provider
                    .thought_block_provider_type_suffix()
            )),
            ProviderConfig::Azure(_) => Cow::Borrowed(crate::providers::azure::PROVIDER_TYPE),
            ProviderConfig::DeepSeek(_) => Cow::Borrowed(crate::providers::deepseek::PROVIDER_TYPE),
            ProviderConfig::Fireworks(_) => {
                Cow::Borrowed(crate::providers::fireworks::PROVIDER_TYPE)
            }
            ProviderConfig::GCPVertexAnthropic(_) => {
                Cow::Borrowed(crate::providers::gcp_vertex_anthropic::PROVIDER_TYPE)
            }
            ProviderConfig::GCPVertexGemini(_) => {
                Cow::Borrowed(crate::providers::gcp_vertex_gemini::PROVIDER_TYPE)
            }
            ProviderConfig::GoogleAIStudioGemini(_) => {
                Cow::Borrowed(crate::providers::google_ai_studio_gemini::PROVIDER_TYPE)
            }
            ProviderConfig::Groq(_) => Cow::Borrowed(crate::providers::groq::PROVIDER_TYPE),
            ProviderConfig::Hyperbolic(_) => {
                Cow::Borrowed(crate::providers::hyperbolic::PROVIDER_TYPE)
            }
            ProviderConfig::Mistral(_) => Cow::Borrowed(crate::providers::mistral::PROVIDER_TYPE),
            ProviderConfig::OpenAI(_) => Cow::Borrowed(crate::providers::openai::PROVIDER_TYPE),
            ProviderConfig::OpenRouter(_) => {
                Cow::Borrowed(crate::providers::openrouter::PROVIDER_TYPE)
            }
            ProviderConfig::SGLang(_) => Cow::Borrowed(crate::providers::sglang::PROVIDER_TYPE),
            ProviderConfig::TGI(_) => Cow::Borrowed(crate::providers::tgi::PROVIDER_TYPE),
            ProviderConfig::Together(_) => Cow::Borrowed(crate::providers::together::PROVIDER_TYPE),
            ProviderConfig::VLLM(_) => Cow::Borrowed(crate::providers::vllm::PROVIDER_TYPE),
            ProviderConfig::XAI(_) => Cow::Borrowed(crate::providers::xai::PROVIDER_TYPE),
            #[cfg(any(test, feature = "e2e_tests"))]
            ProviderConfig::Dummy(_) => Cow::Borrowed(crate::providers::dummy::PROVIDER_TYPE),
        }
    }
}

/// Contains all providers which implement `SelfHostedProvider` - these providers
/// can be used as the target provider hosted by AWS Sagemaker
#[derive(Debug, Deserialize, Serialize)]
#[cfg_attr(test, derive(ts_rs::TS))]
#[cfg_attr(test, ts(export))]
#[serde(rename_all = "lowercase")]
#[serde(deny_unknown_fields)]
pub enum HostedProviderKind {
    OpenAI,
    TGI,
}

#[cfg_attr(test, derive(ts_rs::TS))]
#[cfg_attr(test, ts(export))]
#[derive(Debug, TensorZeroDeserialize, VariantNames, Serialize)]
#[strum(serialize_all = "lowercase")]
#[serde(tag = "type")]
#[serde(rename_all = "lowercase")]
#[serde(deny_unknown_fields)]
pub enum UninitializedProviderConfig {
    Anthropic {
        model_name: String,
        #[cfg_attr(test, ts(type = "string | null"))]
        api_key_location: Option<CredentialLocationWithFallback>,
    },
    #[strum(serialize = "aws_bedrock")]
    #[serde(rename = "aws_bedrock")]
    AWSBedrock {
        model_id: String,
        region: Option<String>,
        #[serde(default)]
        allow_auto_detect_region: bool,
    },
    #[strum(serialize = "aws_sagemaker")]
    #[serde(rename = "aws_sagemaker")]
    AWSSagemaker {
        endpoint_name: String,
        model_name: String,
        region: Option<String>,
        #[serde(default)]
        allow_auto_detect_region: bool,
        hosted_provider: HostedProviderKind,
    },
    Azure {
        deployment_id: String,
        endpoint: EndpointLocation,
        #[cfg_attr(test, ts(type = "string | null"))]
        api_key_location: Option<CredentialLocationWithFallback>,
    },
    #[strum(serialize = "gcp_vertex_anthropic")]
    #[serde(rename = "gcp_vertex_anthropic")]
    GCPVertexAnthropic {
        model_id: String,
        location: String,
        project_id: String,
        #[cfg_attr(test, ts(type = "string | null"))]
        credential_location: Option<CredentialLocationWithFallback>,
    },
    #[strum(serialize = "gcp_vertex_gemini")]
    #[serde(rename = "gcp_vertex_gemini")]
    GCPVertexGemini {
        model_id: Option<String>,
        endpoint_id: Option<String>,
        location: String,
        project_id: String,
        #[cfg_attr(test, ts(type = "string | null"))]
        credential_location: Option<CredentialLocationWithFallback>,
    },
    #[strum(serialize = "google_ai_studio_gemini")]
    #[serde(rename = "google_ai_studio_gemini")]
    GoogleAIStudioGemini {
        model_name: String,
        #[cfg_attr(test, ts(type = "string | null"))]
        api_key_location: Option<CredentialLocationWithFallback>,
    },
    #[strum(serialize = "groq")]
    #[serde(rename = "groq")]
    Groq {
        model_name: String,
        #[cfg_attr(test, ts(type = "string | null"))]
        api_key_location: Option<CredentialLocationWithFallback>,
    },
    Hyperbolic {
        model_name: String,
        #[cfg_attr(test, ts(type = "string | null"))]
        api_key_location: Option<CredentialLocationWithFallback>,
    },
    #[strum(serialize = "fireworks")]
    #[serde(rename = "fireworks")]
    Fireworks {
        model_name: String,
        #[cfg_attr(test, ts(type = "string | null"))]
        api_key_location: Option<CredentialLocationWithFallback>,
        #[serde(default = "crate::providers::fireworks::default_parse_think_blocks")]
        parse_think_blocks: bool,
    },
    Mistral {
        model_name: String,
        #[cfg_attr(test, ts(type = "string | null"))]
        api_key_location: Option<CredentialLocationWithFallback>,
    },
    OpenAI {
        model_name: String,
        api_base: Option<Url>,
        #[cfg_attr(test, ts(type = "string | null"))]
        api_key_location: Option<CredentialLocationWithFallback>,
        #[serde(default)]
        api_type: OpenAIAPIType,
        #[serde(default)]
<<<<<<< HEAD
        include_encrypted_reasoning: bool,
=======
        provider_tools: Vec<Value>,
>>>>>>> 34623eca
    },
    OpenRouter {
        model_name: String,
        #[cfg_attr(test, ts(type = "string | null"))]
        api_key_location: Option<CredentialLocationWithFallback>,
    },
    Together {
        model_name: String,
        #[cfg_attr(test, ts(type = "string | null"))]
        api_key_location: Option<CredentialLocationWithFallback>,
        #[serde(default = "crate::providers::together::default_parse_think_blocks")]
        parse_think_blocks: bool,
    },
    VLLM {
        model_name: String,
        api_base: Url,
        #[cfg_attr(test, ts(type = "string | null"))]
        api_key_location: Option<CredentialLocationWithFallback>,
    },
    XAI {
        model_name: String,
        #[cfg_attr(test, ts(type = "string | null"))]
        api_key_location: Option<CredentialLocationWithFallback>,
    },
    TGI {
        api_base: Url,
        #[cfg_attr(test, ts(type = "string | null"))]
        api_key_location: Option<CredentialLocationWithFallback>,
    },
    SGLang {
        model_name: String,
        api_base: Url,
        #[cfg_attr(test, ts(type = "string | null"))]
        api_key_location: Option<CredentialLocationWithFallback>,
    },
    DeepSeek {
        model_name: String,
        #[cfg_attr(test, ts(type = "string | null"))]
        api_key_location: Option<CredentialLocationWithFallback>,
    },
    #[cfg(any(test, feature = "e2e_tests"))]
    Dummy {
        model_name: String,
        #[cfg_attr(test, ts(type = "string | null"))]
        api_key_location: Option<CredentialLocationWithFallback>,
    },
}

impl UninitializedProviderConfig {
    pub async fn load(
        self,
        provider_types: &ProviderTypesConfig,
        provider_type_default_credentials: &ProviderTypeDefaultCredentials,
    ) -> Result<ProviderConfig, Error> {
        Ok(match self {
            UninitializedProviderConfig::Anthropic {
                model_name,
                api_key_location,
            } => ProviderConfig::Anthropic(AnthropicProvider::new(
                model_name,
                AnthropicKind
                    .get_defaulted_credential(
                        api_key_location.as_ref(),
                        provider_type_default_credentials,
                    )
                    .await?,
            )),
            UninitializedProviderConfig::AWSBedrock {
                model_id,
                region,
                allow_auto_detect_region,
            } => {
                let region = region.map(aws_types::region::Region::new);
                if region.is_none() && !allow_auto_detect_region {
                    return Err(Error::new(ErrorDetails::Config { message: "AWS bedrock provider requires a region to be provided, or `allow_auto_detect_region = true`.".to_string() }));
                }

                ProviderConfig::AWSBedrock(AWSBedrockProvider::new(model_id, region).await?)
            }
            UninitializedProviderConfig::AWSSagemaker {
                endpoint_name,
                region,
                allow_auto_detect_region,
                model_name,
                hosted_provider,
            } => {
                let region = region.map(aws_types::region::Region::new);
                if region.is_none() && !allow_auto_detect_region {
                    return Err(Error::new(ErrorDetails::Config { message: "AWS Sagemaker provider requires a region to be provided, or `allow_auto_detect_region = true`.".to_string() }));
                }

                let self_hosted: Box<dyn WrappedProvider + Send + Sync + 'static> =
                    match hosted_provider {
                        HostedProviderKind::OpenAI => Box::new(OpenAIProvider::new(
                            model_name,
                            None,

                            OpenAIKind
                                .get_defaulted_credential(
                                    Some(&CredentialLocationWithFallback::Single(CredentialLocation::None)),
                                    provider_type_default_credentials,
                                )
                                .await?,
                            // TODO - decide how to expose the responses api for wrapped providers
                            OpenAIAPIType::ChatCompletions,
<<<<<<< HEAD
                            false,
                        )?),
=======
                            Vec::new(),
                            )?),
>>>>>>> 34623eca
                        HostedProviderKind::TGI => Box::new(TGIProvider::new(
                            Url::parse("http://tensorzero-unreachable-domain-please-file-a-bug-report.invalid").map_err(|e| {
                                Error::new(ErrorDetails::InternalError { message: format!("Failed to parse fake TGI endpoint: `{e}`. This should never happen. Please file a bug report: https://github.com/tensorzero/tensorzero/issues/new") })
                            })?,
                            TGIKind
                                .get_defaulted_credential(
                                    Some(&CredentialLocationWithFallback::Single(CredentialLocation::None)),
                                    provider_type_default_credentials,
                                )
                                .await?,
                        )),
                    };

                ProviderConfig::AWSSagemaker(
                    AWSSagemakerProvider::new(endpoint_name, self_hosted, region).await?,
                )
            }
            UninitializedProviderConfig::Azure {
                deployment_id,
                endpoint,
                api_key_location,
            } => ProviderConfig::Azure(AzureProvider::new(
                deployment_id,
                endpoint,
                AzureKind
                    .get_defaulted_credential(
                        api_key_location.as_ref(),
                        provider_type_default_credentials,
                    )
                    .await?,
            )?),
            UninitializedProviderConfig::Fireworks {
                model_name,
                api_key_location,
                parse_think_blocks,
            } => ProviderConfig::Fireworks(FireworksProvider::new(
                model_name,
                FireworksKind
                    .get_defaulted_credential(
                        api_key_location.as_ref(),
                        provider_type_default_credentials,
                    )
                    .await?,
                parse_think_blocks,
            )),
            UninitializedProviderConfig::GCPVertexAnthropic {
                model_id,
                location,
                project_id,
                credential_location: api_key_location,
            } => ProviderConfig::GCPVertexAnthropic(
                GCPVertexAnthropicProvider::new(
                    model_id,
                    location,
                    project_id,
                    api_key_location,
                    provider_type_default_credentials,
                )
                .await?,
            ),
            UninitializedProviderConfig::GCPVertexGemini {
                model_id,
                endpoint_id,
                location,
                project_id,
                credential_location: api_key_location,
            } => ProviderConfig::GCPVertexGemini(
                GCPVertexGeminiProvider::new(
                    model_id,
                    endpoint_id,
                    location,
                    project_id,
                    api_key_location,
                    provider_types,
                    provider_type_default_credentials,
                )
                .await?,
            ),
            UninitializedProviderConfig::GoogleAIStudioGemini {
                model_name,
                api_key_location,
            } => ProviderConfig::GoogleAIStudioGemini(GoogleAIStudioGeminiProvider::new(
                model_name,
                GoogleAIStudioGeminiKind
                    .get_defaulted_credential(
                        api_key_location.as_ref(),
                        provider_type_default_credentials,
                    )
                    .await?,
            )?),
            UninitializedProviderConfig::Groq {
                model_name,
                api_key_location,
            } => ProviderConfig::Groq(GroqProvider::new(
                model_name,
                GroqKind
                    .get_defaulted_credential(
                        api_key_location.as_ref(),
                        provider_type_default_credentials,
                    )
                    .await?,
            )),
            UninitializedProviderConfig::Hyperbolic {
                model_name,
                api_key_location,
            } => ProviderConfig::Hyperbolic(HyperbolicProvider::new(
                model_name,
                HyperbolicKind
                    .get_defaulted_credential(
                        api_key_location.as_ref(),
                        provider_type_default_credentials,
                    )
                    .await?,
            )),
            UninitializedProviderConfig::Mistral {
                model_name,
                api_key_location,
            } => ProviderConfig::Mistral(MistralProvider::new(
                model_name,
                MistralKind
                    .get_defaulted_credential(
                        api_key_location.as_ref(),
                        provider_type_default_credentials,
                    )
                    .await?,
            )),
            UninitializedProviderConfig::OpenAI {
                model_name,
                api_base,
                api_key_location,
                api_type,
<<<<<<< HEAD
                include_encrypted_reasoning,
=======
                provider_tools,
>>>>>>> 34623eca
            } => ProviderConfig::OpenAI(OpenAIProvider::new(
                model_name,
                api_base,
                OpenAIKind
                    .get_defaulted_credential(
                        api_key_location.as_ref(),
                        provider_type_default_credentials,
                    )
                    .await?,
                api_type,
<<<<<<< HEAD
                include_encrypted_reasoning,
=======
                provider_tools,
>>>>>>> 34623eca
            )?),
            UninitializedProviderConfig::OpenRouter {
                model_name,
                api_key_location,
            } => ProviderConfig::OpenRouter(OpenRouterProvider::new(
                model_name,
                OpenRouterKind
                    .get_defaulted_credential(
                        api_key_location.as_ref(),
                        provider_type_default_credentials,
                    )
                    .await?,
            )),
            UninitializedProviderConfig::Together {
                model_name,
                api_key_location,
                parse_think_blocks,
            } => ProviderConfig::Together(TogetherProvider::new(
                model_name,
                TogetherKind
                    .get_defaulted_credential(
                        api_key_location.as_ref(),
                        provider_type_default_credentials,
                    )
                    .await?,
                parse_think_blocks,
            )),
            UninitializedProviderConfig::VLLM {
                model_name,
                api_base,
                api_key_location,
            } => ProviderConfig::VLLM(VLLMProvider::new(
                model_name,
                api_base,
                VLLMKind
                    .get_defaulted_credential(
                        api_key_location.as_ref(),
                        provider_type_default_credentials,
                    )
                    .await?,
            )),
            UninitializedProviderConfig::XAI {
                model_name,
                api_key_location,
            } => ProviderConfig::XAI(XAIProvider::new(
                model_name,
                XAIKind
                    .get_defaulted_credential(
                        api_key_location.as_ref(),
                        provider_type_default_credentials,
                    )
                    .await?,
            )),
            UninitializedProviderConfig::SGLang {
                model_name,
                api_base,
                api_key_location,
            } => ProviderConfig::SGLang(SGLangProvider::new(
                model_name,
                api_base,
                SGLangKind
                    .get_defaulted_credential(
                        api_key_location.as_ref(),
                        provider_type_default_credentials,
                    )
                    .await?,
            )),
            UninitializedProviderConfig::TGI {
                api_base,
                api_key_location,
            } => ProviderConfig::TGI(TGIProvider::new(
                api_base,
                TGIKind
                    .get_defaulted_credential(
                        api_key_location.as_ref(),
                        provider_type_default_credentials,
                    )
                    .await?,
            )),
            UninitializedProviderConfig::DeepSeek {
                model_name,
                api_key_location,
            } => ProviderConfig::DeepSeek(DeepSeekProvider::new(
                model_name,
                DeepSeekKind
                    .get_defaulted_credential(
                        api_key_location.as_ref(),
                        provider_type_default_credentials,
                    )
                    .await?,
            )),
            #[cfg(any(test, feature = "e2e_tests"))]
            UninitializedProviderConfig::Dummy {
                model_name,
                api_key_location,
            } => ProviderConfig::Dummy(DummyProvider::new(model_name, api_key_location)?),
        })
    }
}

struct StreamAndRawRequest {
    stream: tracing_futures::Instrumented<PeekableProviderInferenceResponseStream>,
    raw_request: String,
    ticket_borrow: TicketBorrows,
}

pub struct StreamResponseAndMessages {
    pub response: StreamResponse,
    pub messages: Vec<RequestMessage>,
}

impl ModelProvider {
    fn apply_otlp_span_fields_input(&self, otlp_config: &OtlpConfig, span: &Span) {
        if otlp_config.traces.enabled {
            match otlp_config.traces.format {
                OtlpTracesFormat::OpenTelemetry => {
                    span.set_attribute("gen_ai.operation.name", "chat");
                    span.set_attribute("gen_ai.system", self.genai_system_name());

                    if let Some(model_name) = self.genai_model_name() {
                        span.set_attribute("gen_ai.request.model", model_name.to_string());
                    }
                }
                OtlpTracesFormat::OpenInference => {
                    span.set_attribute("openinference.span.kind", "LLM");
                    span.set_attribute("llm.system", self.genai_system_name());

                    if let Some(model_name) = self.genai_model_name() {
                        span.set_attribute("llm.model_name", model_name.to_string());
                    }
                }
            }
        }
    }

    #[expect(clippy::unused_self)] // We'll need 'self' for other attributes
    fn apply_otlp_span_fields_output(
        &self,
        otlp_config: &OtlpConfig,
        span: &Span,
        resp: &Result<ProviderInferenceResponse, Error>,
    ) {
        match resp {
            Ok(response) => {
                otlp_config.apply_usage_to_model_provider_span(span, &response.usage);
                match otlp_config.traces.format {
                    OtlpTracesFormat::OpenTelemetry => {}
                    OtlpTracesFormat::OpenInference => {
                        // If we ever add providers that don't use JSON, we'll need to update this.
                        span.set_attribute("input.mime_type", "application/json");
                        span.set_attribute("input.value", response.raw_request.clone());
                        span.set_attribute("output.mime_type", "application/json");
                        span.set_attribute("output.value", response.raw_response.clone());
                    }
                }
            }
            Err(e) => {
                // If an error occurs, try to extract the raw request/response to attach to the OpenTelemetry span
                match e.get_details() {
                    ErrorDetails::InferenceClient {
                        raw_request,
                        raw_response,
                        ..
                    }
                    | ErrorDetails::InferenceServer {
                        raw_request,
                        raw_response,
                        ..
                    } => {
                        match otlp_config.traces.format {
                            OtlpTracesFormat::OpenTelemetry => {}
                            OtlpTracesFormat::OpenInference => {
                                // If we ever add providers that don't use JSON, we'll need to update this.
                                if let Some(raw_request) = raw_request {
                                    span.set_attribute("input.mime_type", "application/json");
                                    span.set_attribute("input.value", raw_request.clone());
                                }
                                if let Some(raw_response) = raw_response {
                                    span.set_attribute("output.mime_type", "application/json");
                                    span.set_attribute("output.value", raw_response.clone());
                                }
                            }
                        }
                    }
                    _ => {}
                }
            }
        }
    }

    #[tracing::instrument(skip_all, fields(provider_name = &*self.name, otel.name = "model_provider_inference", stream = false))]
    async fn infer(
        &self,
        request: ModelProviderRequest<'_>,
        clients: &InferenceClients,
        scope_info: &ScopeInfo<'_>,
    ) -> Result<ProviderInferenceResponse, Error> {
        let span = Span::current();
        self.apply_otlp_span_fields_input(request.otlp_config, &span);
        let ticket_borrow = clients
            .rate_limiting_config
            .consume_tickets(
                &clients.postgres_connection_info,
                scope_info,
                request.request,
            )
            .await?;
        let res = match &self.config {
            ProviderConfig::Anthropic(provider) => {
                provider
                    .infer(request, &clients.http_client, &clients.credentials, self)
                    .await
            }
            ProviderConfig::AWSBedrock(provider) => {
                provider
                    .infer(request, &clients.http_client, &clients.credentials, self)
                    .await
            }
            ProviderConfig::AWSSagemaker(provider) => {
                provider
                    .infer(request, &clients.http_client, &clients.credentials, self)
                    .await
            }
            ProviderConfig::Azure(provider) => {
                provider
                    .infer(request, &clients.http_client, &clients.credentials, self)
                    .await
            }
            ProviderConfig::Fireworks(provider) => {
                provider
                    .infer(request, &clients.http_client, &clients.credentials, self)
                    .await
            }
            ProviderConfig::GCPVertexAnthropic(provider) => {
                provider
                    .infer(request, &clients.http_client, &clients.credentials, self)
                    .await
            }
            ProviderConfig::GCPVertexGemini(provider) => {
                provider
                    .infer(request, &clients.http_client, &clients.credentials, self)
                    .await
            }
            ProviderConfig::Groq(provider) => {
                provider
                    .infer(request, &clients.http_client, &clients.credentials, self)
                    .await
            }
            ProviderConfig::GoogleAIStudioGemini(provider) => {
                provider
                    .infer(request, &clients.http_client, &clients.credentials, self)
                    .await
            }
            ProviderConfig::Hyperbolic(provider) => {
                provider
                    .infer(request, &clients.http_client, &clients.credentials, self)
                    .await
            }
            ProviderConfig::Mistral(provider) => {
                provider
                    .infer(request, &clients.http_client, &clients.credentials, self)
                    .await
            }
            ProviderConfig::OpenAI(provider) => {
                provider
                    .infer(request, &clients.http_client, &clients.credentials, self)
                    .await
            }
            ProviderConfig::OpenRouter(provider) => {
                provider
                    .infer(request, &clients.http_client, &clients.credentials, self)
                    .await
            }
            ProviderConfig::Together(provider) => {
                provider
                    .infer(request, &clients.http_client, &clients.credentials, self)
                    .await
            }
            ProviderConfig::SGLang(provider) => {
                provider
                    .infer(request, &clients.http_client, &clients.credentials, self)
                    .await
            }
            ProviderConfig::VLLM(provider) => {
                provider
                    .infer(request, &clients.http_client, &clients.credentials, self)
                    .await
            }
            ProviderConfig::XAI(provider) => {
                provider
                    .infer(request, &clients.http_client, &clients.credentials, self)
                    .await
            }
            ProviderConfig::TGI(provider) => {
                provider
                    .infer(request, &clients.http_client, &clients.credentials, self)
                    .await
            }
            ProviderConfig::DeepSeek(provider) => {
                provider
                    .infer(request, &clients.http_client, &clients.credentials, self)
                    .await
            }
            #[cfg(any(test, feature = "e2e_tests"))]
            ProviderConfig::Dummy(provider) => {
                provider
                    .infer(request, &clients.http_client, &clients.credentials, self)
                    .await
            }
        };
        self.apply_otlp_span_fields_output(request.otlp_config, &span, &res);
        let provider_inference_response = res?;
        if let Ok(actual_resource_usage) = provider_inference_response.resource_usage() {
            let postgres_connection_info = clients.postgres_connection_info.clone();
            tokio::spawn(async move {
                if let Err(e) = ticket_borrow
                    .return_tickets(&postgres_connection_info, actual_resource_usage)
                    .await
                {
                    tracing::error!("Failed to return rate limit tickets: {}", e);
                }
            });
        }
        Ok(provider_inference_response)
    }

    #[tracing::instrument(skip_all, fields(provider_name = &*self.name, otel.name = "model_provider_inference", time_to_first_token, stream = true))]
    async fn infer_stream(
        &self,
        request: ModelProviderRequest<'_>,
        clients: &InferenceClients,
        scope_info: &ScopeInfo<'_>,
    ) -> Result<StreamAndRawRequest, Error> {
        self.apply_otlp_span_fields_input(request.otlp_config, &Span::current());
        let ticket_borrow = clients
            .rate_limiting_config
            .consume_tickets(
                &clients.postgres_connection_info,
                scope_info,
                request.request,
            )
            .await?;
        let (stream, raw_request) = match &self.config {
            ProviderConfig::Anthropic(provider) => {
                provider
                    .infer_stream(request, &clients.http_client, &clients.credentials, self)
                    .await
            }
            ProviderConfig::AWSBedrock(provider) => {
                provider
                    .infer_stream(request, &clients.http_client, &clients.credentials, self)
                    .await
            }
            ProviderConfig::AWSSagemaker(provider) => {
                provider
                    .infer_stream(request, &clients.http_client, &clients.credentials, self)
                    .await
            }
            ProviderConfig::Azure(provider) => {
                provider
                    .infer_stream(request, &clients.http_client, &clients.credentials, self)
                    .await
            }
            ProviderConfig::Fireworks(provider) => {
                provider
                    .infer_stream(request, &clients.http_client, &clients.credentials, self)
                    .await
            }
            ProviderConfig::GCPVertexAnthropic(provider) => {
                provider
                    .infer_stream(request, &clients.http_client, &clients.credentials, self)
                    .await
            }
            ProviderConfig::GCPVertexGemini(provider) => {
                provider
                    .infer_stream(request, &clients.http_client, &clients.credentials, self)
                    .await
            }
            ProviderConfig::GoogleAIStudioGemini(provider) => {
                provider
                    .infer_stream(request, &clients.http_client, &clients.credentials, self)
                    .await
            }
            ProviderConfig::Groq(provider) => {
                provider
                    .infer_stream(request, &clients.http_client, &clients.credentials, self)
                    .await
            }
            ProviderConfig::Hyperbolic(provider) => {
                provider
                    .infer_stream(request, &clients.http_client, &clients.credentials, self)
                    .await
            }
            ProviderConfig::Mistral(provider) => {
                provider
                    .infer_stream(request, &clients.http_client, &clients.credentials, self)
                    .await
            }
            ProviderConfig::OpenAI(provider) => {
                provider
                    .infer_stream(request, &clients.http_client, &clients.credentials, self)
                    .await
            }
            ProviderConfig::OpenRouter(provider) => {
                provider
                    .infer_stream(request, &clients.http_client, &clients.credentials, self)
                    .await
            }
            ProviderConfig::Together(provider) => {
                provider
                    .infer_stream(request, &clients.http_client, &clients.credentials, self)
                    .await
            }
            ProviderConfig::SGLang(provider) => {
                provider
                    .infer_stream(request, &clients.http_client, &clients.credentials, self)
                    .await
            }
            ProviderConfig::XAI(provider) => {
                provider
                    .infer_stream(request, &clients.http_client, &clients.credentials, self)
                    .await
            }
            ProviderConfig::VLLM(provider) => {
                provider
                    .infer_stream(request, &clients.http_client, &clients.credentials, self)
                    .await
            }
            ProviderConfig::TGI(provider) => {
                provider
                    .infer_stream(request, &clients.http_client, &clients.credentials, self)
                    .await
            }
            ProviderConfig::DeepSeek(provider) => {
                provider
                    .infer_stream(request, &clients.http_client, &clients.credentials, self)
                    .await
            }
            #[cfg(any(test, feature = "e2e_tests"))]
            ProviderConfig::Dummy(provider) => {
                provider
                    .infer_stream(request, &clients.http_client, &clients.credentials, self)
                    .await
            }
        }?;

        // Attach the current `model_provider_inference` span to the stream.
        // This will cause the span to be entered every time the stream is polled,
        // extending the lifetime of the span in OpenTelemetry to include the entire
        // duration of the response stream.
        Ok(StreamAndRawRequest {
            stream: stream.instrument(Span::current()),
            raw_request,
            ticket_borrow,
        })
    }

    async fn start_batch_inference<'a>(
        &self,
        requests: &'a [ModelInferenceRequest<'a>],
        client: &'a TensorzeroHttpClient,
        api_keys: &'a InferenceCredentials,
    ) -> Result<StartBatchProviderInferenceResponse, Error> {
        match &self.config {
            ProviderConfig::Anthropic(provider) => {
                provider
                    .start_batch_inference(requests, client, api_keys)
                    .await
            }
            ProviderConfig::AWSBedrock(provider) => {
                provider
                    .start_batch_inference(requests, client, api_keys)
                    .await
            }
            ProviderConfig::AWSSagemaker(provider) => {
                provider
                    .start_batch_inference(requests, client, api_keys)
                    .await
            }
            ProviderConfig::Azure(provider) => {
                provider
                    .start_batch_inference(requests, client, api_keys)
                    .await
            }
            ProviderConfig::Fireworks(provider) => {
                provider
                    .start_batch_inference(requests, client, api_keys)
                    .await
            }
            ProviderConfig::GCPVertexAnthropic(provider) => {
                provider
                    .start_batch_inference(requests, client, api_keys)
                    .await
            }
            ProviderConfig::GCPVertexGemini(provider) => {
                provider
                    .start_batch_inference(requests, client, api_keys)
                    .await
            }
            ProviderConfig::GoogleAIStudioGemini(provider) => {
                provider
                    .start_batch_inference(requests, client, api_keys)
                    .await
            }
            ProviderConfig::Groq(provider) => {
                provider
                    .start_batch_inference(requests, client, api_keys)
                    .await
            }
            ProviderConfig::Hyperbolic(provider) => {
                provider
                    .start_batch_inference(requests, client, api_keys)
                    .await
            }
            ProviderConfig::Mistral(provider) => {
                provider
                    .start_batch_inference(requests, client, api_keys)
                    .await
            }
            ProviderConfig::OpenAI(provider) => {
                provider
                    .start_batch_inference(requests, client, api_keys)
                    .await
            }
            ProviderConfig::OpenRouter(provider) => {
                provider
                    .start_batch_inference(requests, client, api_keys)
                    .await
            }
            ProviderConfig::Together(provider) => {
                provider
                    .start_batch_inference(requests, client, api_keys)
                    .await
            }
            ProviderConfig::SGLang(provider) => {
                provider
                    .start_batch_inference(requests, client, api_keys)
                    .await
            }
            ProviderConfig::VLLM(provider) => {
                provider
                    .start_batch_inference(requests, client, api_keys)
                    .await
            }
            ProviderConfig::XAI(provider) => {
                provider
                    .start_batch_inference(requests, client, api_keys)
                    .await
            }
            ProviderConfig::DeepSeek(provider) => {
                provider
                    .start_batch_inference(requests, client, api_keys)
                    .await
            }
            ProviderConfig::TGI(provider) => {
                provider
                    .start_batch_inference(requests, client, api_keys)
                    .await
            }
            #[cfg(any(test, feature = "e2e_tests"))]
            ProviderConfig::Dummy(provider) => {
                provider
                    .start_batch_inference(requests, client, api_keys)
                    .await
            }
        }
    }

    pub async fn poll_batch_inference<'a>(
        &self,
        batch_request: &'a BatchRequestRow<'_>,
        http_client: &'a TensorzeroHttpClient,
        dynamic_api_keys: &'a InferenceCredentials,
    ) -> Result<PollBatchInferenceResponse, Error> {
        match &self.config {
            ProviderConfig::Anthropic(provider) => {
                provider
                    .poll_batch_inference(batch_request, http_client, dynamic_api_keys)
                    .await
            }
            ProviderConfig::AWSBedrock(provider) => {
                provider
                    .poll_batch_inference(batch_request, http_client, dynamic_api_keys)
                    .await
            }
            ProviderConfig::AWSSagemaker(provider) => {
                provider
                    .poll_batch_inference(batch_request, http_client, dynamic_api_keys)
                    .await
            }
            ProviderConfig::Azure(provider) => {
                provider
                    .poll_batch_inference(batch_request, http_client, dynamic_api_keys)
                    .await
            }
            ProviderConfig::Fireworks(provider) => {
                provider
                    .poll_batch_inference(batch_request, http_client, dynamic_api_keys)
                    .await
            }
            ProviderConfig::GCPVertexAnthropic(provider) => {
                provider
                    .poll_batch_inference(batch_request, http_client, dynamic_api_keys)
                    .await
            }
            ProviderConfig::GCPVertexGemini(provider) => {
                provider
                    .poll_batch_inference(batch_request, http_client, dynamic_api_keys)
                    .await
            }
            ProviderConfig::GoogleAIStudioGemini(provider) => {
                provider
                    .poll_batch_inference(batch_request, http_client, dynamic_api_keys)
                    .await
            }
            ProviderConfig::Groq(provider) => {
                provider
                    .poll_batch_inference(batch_request, http_client, dynamic_api_keys)
                    .await
            }
            ProviderConfig::Hyperbolic(provider) => {
                provider
                    .poll_batch_inference(batch_request, http_client, dynamic_api_keys)
                    .await
            }
            ProviderConfig::Mistral(provider) => {
                provider
                    .poll_batch_inference(batch_request, http_client, dynamic_api_keys)
                    .await
            }
            ProviderConfig::OpenAI(provider) => {
                provider
                    .poll_batch_inference(batch_request, http_client, dynamic_api_keys)
                    .await
            }
            ProviderConfig::OpenRouter(provider) => {
                provider
                    .poll_batch_inference(batch_request, http_client, dynamic_api_keys)
                    .await
            }
            ProviderConfig::TGI(provider) => {
                provider
                    .poll_batch_inference(batch_request, http_client, dynamic_api_keys)
                    .await
            }
            ProviderConfig::Together(provider) => {
                provider
                    .poll_batch_inference(batch_request, http_client, dynamic_api_keys)
                    .await
            }
            ProviderConfig::SGLang(provider) => {
                provider
                    .poll_batch_inference(batch_request, http_client, dynamic_api_keys)
                    .await
            }
            ProviderConfig::VLLM(provider) => {
                provider
                    .poll_batch_inference(batch_request, http_client, dynamic_api_keys)
                    .await
            }
            ProviderConfig::XAI(provider) => {
                provider
                    .poll_batch_inference(batch_request, http_client, dynamic_api_keys)
                    .await
            }
            ProviderConfig::DeepSeek(provider) => {
                provider
                    .poll_batch_inference(batch_request, http_client, dynamic_api_keys)
                    .await
            }
            #[cfg(any(test, feature = "e2e_tests"))]
            ProviderConfig::Dummy(provider) => {
                provider
                    .poll_batch_inference(batch_request, http_client, dynamic_api_keys)
                    .await
            }
        }
    }
}

#[derive(Debug, PartialEq, Clone)]
pub enum CredentialLocation {
    /// Environment variable containing the actual credential
    Env(String),
    /// Environment variable containing the path to a credential file
    PathFromEnv(String),
    /// For dynamic credential resolution
    Dynamic(String),
    /// Direct path to a credential file
    Path(String),
    /// Use a provider-specific SDK to determine credentials
    Sdk,
    None,
}

/// Credential location with optional fallback support
#[derive(Debug, PartialEq, Clone, Serialize)]
#[serde(untagged)]
pub enum CredentialLocationWithFallback {
    /// Single credential location (backward compatible)
    Single(CredentialLocation),
    /// Credential location with fallback
    WithFallback {
        default: CredentialLocation,
        fallback: CredentialLocation,
    },
}

impl CredentialLocationWithFallback {
    /// Get the default (primary) credential location
    pub fn default_location(&self) -> &CredentialLocation {
        match self {
            CredentialLocationWithFallback::Single(loc) => loc,
            CredentialLocationWithFallback::WithFallback { default, .. } => default,
        }
    }

    /// Get the fallback credential location if present
    pub fn fallback_location(&self) -> Option<&CredentialLocation> {
        match self {
            CredentialLocationWithFallback::Single(_) => None,
            CredentialLocationWithFallback::WithFallback { fallback, .. } => Some(fallback),
        }
    }
}

#[derive(Debug, PartialEq, Clone)]
#[cfg_attr(test, derive(ts_rs::TS))]
#[cfg_attr(test, ts(export))]
pub enum EndpointLocation {
    /// Environment variable containing the actual endpoint URL
    Env(String),
    /// For dynamic endpoint resolution
    Dynamic(String),
    /// Direct endpoint URL
    Static(String),
}

impl<'de> Deserialize<'de> for EndpointLocation {
    fn deserialize<D>(deserializer: D) -> Result<Self, D::Error>
    where
        D: serde::Deserializer<'de>,
    {
        let s = String::deserialize(deserializer)?;
        if let Some(inner) = s.strip_prefix("env::") {
            Ok(EndpointLocation::Env(inner.to_string()))
        } else if let Some(inner) = s.strip_prefix("dynamic::") {
            Ok(EndpointLocation::Dynamic(inner.to_string()))
        } else {
            // Default to static endpoint
            Ok(EndpointLocation::Static(s))
        }
    }
}

impl Serialize for EndpointLocation {
    fn serialize<S>(&self, serializer: S) -> Result<S::Ok, S::Error>
    where
        S: serde::Serializer,
    {
        let s = match self {
            EndpointLocation::Env(inner) => format!("env::{inner}"),
            EndpointLocation::Dynamic(inner) => format!("dynamic::{inner}"),
            EndpointLocation::Static(inner) => inner.clone(),
        };
        serializer.serialize_str(&s)
    }
}

impl<'de> Deserialize<'de> for CredentialLocation {
    fn deserialize<D>(deserializer: D) -> Result<Self, D::Error>
    where
        D: serde::Deserializer<'de>,
    {
        let s = String::deserialize(deserializer)?;
        if let Some(inner) = s.strip_prefix("env::") {
            Ok(CredentialLocation::Env(inner.to_string()))
        } else if let Some(inner) = s.strip_prefix("path_from_env::") {
            Ok(CredentialLocation::PathFromEnv(inner.to_string()))
        } else if let Some(inner) = s.strip_prefix("dynamic::") {
            Ok(CredentialLocation::Dynamic(inner.to_string()))
        } else if let Some(inner) = s.strip_prefix("path::") {
            Ok(CredentialLocation::Path(inner.to_string()))
        } else if s == "sdk" {
            Ok(CredentialLocation::Sdk)
        } else if s == "none" {
            Ok(CredentialLocation::None)
        } else {
            Err(serde::de::Error::custom(format!(
                "Invalid ApiKeyLocation format: {s}"
            )))
        }
    }
}

impl Serialize for CredentialLocation {
    fn serialize<S>(&self, serializer: S) -> Result<S::Ok, S::Error>
    where
        S: serde::Serializer,
    {
        let s = match self {
            CredentialLocation::Env(inner) => format!("env::{inner}"),
            CredentialLocation::PathFromEnv(inner) => format!("path_from_env::{inner}"),
            CredentialLocation::Dynamic(inner) => format!("dynamic::{inner}"),
            CredentialLocation::Path(inner) => format!("path::{inner}"),
            CredentialLocation::Sdk => "sdk".to_string(),
            CredentialLocation::None => "none".to_string(),
        };
        serializer.serialize_str(&s)
    }
}

impl<'de> Deserialize<'de> for CredentialLocationWithFallback {
    fn deserialize<D>(deserializer: D) -> Result<Self, D::Error>
    where
        D: serde::Deserializer<'de>,
    {
        use serde::de::{Error, MapAccess, Visitor};
        use std::fmt;

        struct CredentialLocationWithFallbackVisitor;

        impl<'de> Visitor<'de> for CredentialLocationWithFallbackVisitor {
            type Value = CredentialLocationWithFallback;

            fn expecting(&self, formatter: &mut fmt::Formatter<'_>) -> fmt::Result {
                formatter.write_str("a string or an object with 'default' and 'fallback' fields")
            }

            fn visit_str<E>(self, value: &str) -> Result<Self::Value, E>
            where
                E: Error,
            {
                // Parse as single CredentialLocation
                let location =
                    CredentialLocation::deserialize(serde::de::value::StrDeserializer::new(value))?;
                Ok(CredentialLocationWithFallback::Single(location))
            }

            fn visit_map<M>(self, mut map: M) -> Result<Self::Value, M::Error>
            where
                M: MapAccess<'de>,
            {
                let mut default = None;
                let mut fallback = None;

                while let Some(key) = map.next_key::<String>()? {
                    match key.as_str() {
                        "default" => {
                            if default.is_some() {
                                return Err(Error::duplicate_field("default"));
                            }
                            let value: String = map.next_value()?;
                            default = Some(CredentialLocation::deserialize(
                                serde::de::value::StrDeserializer::new(&value),
                            )?);
                        }
                        "fallback" => {
                            if fallback.is_some() {
                                return Err(Error::duplicate_field("fallback"));
                            }
                            let value: String = map.next_value()?;
                            fallback = Some(CredentialLocation::deserialize(
                                serde::de::value::StrDeserializer::new(&value),
                            )?);
                        }
                        _ => {
                            return Err(Error::unknown_field(&key, &["default", "fallback"]));
                        }
                    }
                }

                let default = default.ok_or_else(|| Error::missing_field("default"))?;
                let fallback = fallback.ok_or_else(|| Error::missing_field("fallback"))?;

                Ok(CredentialLocationWithFallback::WithFallback { default, fallback })
            }
        }

        deserializer.deserialize_any(CredentialLocationWithFallbackVisitor)
    }
}

#[derive(Clone, Debug)]
pub enum Credential {
    Static(SecretString),
    FileContents(SecretString),
    Dynamic(String),
    Sdk,
    None,
    Missing,
    WithFallback {
        default: Box<Credential>,
        fallback: Box<Credential>,
    },
}

const SHORTHAND_MODEL_PREFIXES: &[&str] = &[
    "anthropic::",
    "deepseek::",
    "fireworks::",
    "google_ai_studio_gemini::",
    "gcp_vertex_gemini::",
    "gcp_vertex_anthropic::",
    "hyperbolic::",
    "groq::",
    "mistral::",
    "openai::",
    "openrouter::",
    "together::",
    "xai::",
    "dummy::",
];

pub type ModelTable = BaseModelTable<ModelConfig>;

impl ShorthandModelConfig for ModelConfig {
    const SHORTHAND_MODEL_PREFIXES: &[&str] = SHORTHAND_MODEL_PREFIXES;
    const MODEL_TYPE: &str = "Model";
    async fn from_shorthand(
        provider_type: &str,
        model_name: &str,
        default_credentials: &ProviderTypeDefaultCredentials,
    ) -> Result<Self, Error> {
        let model_name = model_name.to_string();
        let provider_config = match provider_type {
            "anthropic" => ProviderConfig::Anthropic(AnthropicProvider::new(
                model_name,
                AnthropicKind
                    .get_defaulted_credential(None, default_credentials)
                    .await?,
            )),
            "deepseek" => ProviderConfig::DeepSeek(DeepSeekProvider::new(
                model_name,
                DeepSeekKind
                    .get_defaulted_credential(None, default_credentials)
                    .await?,
            )),
            "fireworks" => ProviderConfig::Fireworks(FireworksProvider::new(
                model_name,
                FireworksKind
                    .get_defaulted_credential(None, default_credentials)
                    .await?,
                crate::providers::fireworks::default_parse_think_blocks(),
            )),
            "google_ai_studio_gemini" => {
                ProviderConfig::GoogleAIStudioGemini(GoogleAIStudioGeminiProvider::new(
                    model_name,
                    GoogleAIStudioGeminiKind
                        .get_defaulted_credential(None, default_credentials)
                        .await?,
                )?)
            }
            "gcp_vertex_gemini" => ProviderConfig::GCPVertexGemini(
                GCPVertexGeminiProvider::new_shorthand(model_name, default_credentials).await?,
            ),
            "gcp_vertex_anthropic" => ProviderConfig::GCPVertexAnthropic(
                GCPVertexAnthropicProvider::new_shorthand(model_name, default_credentials).await?,
            ),
            "groq" => ProviderConfig::Groq(GroqProvider::new(
                model_name,
                GroqKind
                    .get_defaulted_credential(None, default_credentials)
                    .await?,
            )),
            "hyperbolic" => ProviderConfig::Hyperbolic(HyperbolicProvider::new(
                model_name,
                HyperbolicKind
                    .get_defaulted_credential(None, default_credentials)
                    .await?,
            )),
            "mistral" => ProviderConfig::Mistral(MistralProvider::new(
                model_name,
                MistralKind
                    .get_defaulted_credential(None, default_credentials)
                    .await?,
            )),
            "openai" => ProviderConfig::OpenAI(OpenAIProvider::new(
                model_name,
                None,
                OpenAIKind
                    .get_defaulted_credential(None, default_credentials)
                    .await?,
                OpenAIAPIType::ChatCompletions,
<<<<<<< HEAD
                false,
=======
                Vec::new(),
>>>>>>> 34623eca
            )?),
            "openrouter" => ProviderConfig::OpenRouter(OpenRouterProvider::new(
                model_name,
                OpenRouterKind
                    .get_defaulted_credential(None, default_credentials)
                    .await?,
            )),
            "together" => ProviderConfig::Together(TogetherProvider::new(
                model_name,
                TogetherKind
                    .get_defaulted_credential(None, default_credentials)
                    .await?,
                crate::providers::together::default_parse_think_blocks(),
            )),
            "xai" => ProviderConfig::XAI(XAIProvider::new(
                model_name,
                XAIKind
                    .get_defaulted_credential(None, default_credentials)
                    .await?,
            )),
            #[cfg(any(test, feature = "e2e_tests"))]
            "dummy" => ProviderConfig::Dummy(DummyProvider::new(model_name, None)?),
            _ => {
                return Err(ErrorDetails::Config {
                    message: format!("Invalid provider type: {provider_type}"),
                }
                .into());
            }
        };
        Ok(ModelConfig {
            routing: vec![provider_type.to_string().into()],
            providers: HashMap::from([(
                provider_type.to_string().into(),
                ModelProvider {
                    name: provider_type.into(),
                    config: provider_config,
                    extra_body: Default::default(),
                    extra_headers: Default::default(),
                    timeouts: Default::default(),
                    discard_unknown_chunks: false,
                },
            )]),
            timeouts: Default::default(),
        })
    }

    fn validate(&self, model_name: &str) -> Result<(), Error> {
        // Ensure that the model has at least one provider
        if self.routing.is_empty() {
            return Err(ErrorDetails::Config {
                message: format!("`models.{model_name}`: `routing` must not be empty"),
            }
            .into());
        }

        // Ensure that routing entries are unique and exist as keys in providers
        let mut seen_providers = std::collections::HashSet::new();
        for provider in &self.routing {
            if provider.starts_with("tensorzero::") {
                return Err(ErrorDetails::Config {
                    message: format!("`models.{model_name}.routing`: Provider name cannot start with 'tensorzero::': {provider}"),
                }
                .into());
            }
            if !seen_providers.insert(provider) {
                return Err(ErrorDetails::Config {
                    message: format!("`models.{model_name}.routing`: duplicate entry `{provider}`"),
                }
                .into());
            }

            if !self.providers.contains_key(provider) {
                return Err(ErrorDetails::Config {
            message: format!(
                "`models.{model_name}`: `routing` contains entry `{provider}` that does not exist in `providers`"
            ),
        }
        .into());
            }
        }

        // Validate each provider
        for provider_name in self.providers.keys() {
            if !seen_providers.contains(provider_name) {
                return Err(ErrorDetails::Config {
                    message: format!(
                "`models.{model_name}`: Provider `{provider_name}` is not listed in `routing`"
            ),
                }
                .into());
            }
        }
        Ok(())
    }
}

#[cfg(test)]
mod tests {
    use std::borrow::Cow;

    use crate::cache::CacheEnabledMode;
    use crate::config::SKIP_CREDENTIAL_VALIDATION;
    use crate::tool::{ToolCallConfig, ToolChoice};
    use crate::{
        cache::CacheOptions,
        db::{clickhouse::ClickHouseConnectionInfo, postgres::PostgresConnectionInfo},
        inference::types::{
            ContentBlockChunk, FunctionType, ModelInferenceRequestJsonMode, TextChunk,
        },
        model_table::RESERVED_MODEL_PREFIXES,
        providers::anthropic::AnthropicCredentials,
        providers::dummy::{
            DummyCredentials, DUMMY_INFER_RESPONSE_CONTENT, DUMMY_INFER_RESPONSE_RAW,
            DUMMY_STREAMING_RESPONSE,
        },
        rate_limiting::{RateLimitingConfig, UninitializedRateLimitingConfig},
    };
    use secrecy::SecretString;
    use tokio_stream::StreamExt;
    use tracing_test::traced_test;
    use uuid::Uuid;

    use super::*;

    #[tokio::test]
    async fn test_model_config_infer_routing() {
        let good_provider_config = ProviderConfig::Dummy(DummyProvider {
            model_name: "good".into(),
            credentials: DummyCredentials::None,
        });
        let bad_provider_config = ProviderConfig::Dummy(DummyProvider {
            model_name: "error".into(),
            credentials: DummyCredentials::None,
        });
        let model_config = ModelConfig {
            routing: vec!["good_provider".into()],
            providers: HashMap::from([(
                "good_provider".into(),
                ModelProvider {
                    name: "good_provider".into(),
                    config: good_provider_config,
                    extra_body: Default::default(),
                    extra_headers: Default::default(),
                    timeouts: Default::default(),
                    discard_unknown_chunks: false,
                },
            )]),
            timeouts: Default::default(),
        };
        let tool_config = ToolCallConfig {
            tools_available: vec![],
            tool_choice: ToolChoice::Auto,
            parallel_tool_calls: None,
        };
        let api_keys = InferenceCredentials::default();
        let http_client = TensorzeroHttpClient::new().unwrap();
        let clickhouse_connection_info = ClickHouseConnectionInfo::new_disabled();
        let clients = InferenceClients {
            http_client: http_client.clone(),
            clickhouse_connection_info: clickhouse_connection_info.clone(),
            postgres_connection_info: PostgresConnectionInfo::Disabled,
            credentials: Arc::new(api_keys.clone()),
            cache_options: CacheOptions {
                max_age_s: None,
                enabled: CacheEnabledMode::WriteOnly,
            },
            tags: Arc::new(Default::default()),
            rate_limiting_config: Arc::new(Default::default()),
            otlp_config: Default::default(),
        };

        // Try inferring the good model only
        let request = ModelInferenceRequest {
            inference_id: Uuid::now_v7(),
            messages: vec![],
            system: None,
            tool_config: Some(Cow::Borrowed(&tool_config)),
            temperature: None,
            top_p: None,
            presence_penalty: None,
            frequency_penalty: None,
            max_tokens: None,
            seed: None,
            stream: false,
            json_mode: ModelInferenceRequestJsonMode::Off,
            function_type: FunctionType::Chat,
            output_schema: None,
            extra_body: Default::default(),
            ..Default::default()
        };
        let model_name = "test model";
        let response = model_config
            .infer(&request, &clients, model_name)
            .await
            .unwrap();
        let content = response.output;
        assert_eq!(
            content,
            vec![DUMMY_INFER_RESPONSE_CONTENT.to_string().into()]
        );
        let raw = response.raw_response;
        assert_eq!(raw, DUMMY_INFER_RESPONSE_RAW);
        let usage = response.usage;
        assert_eq!(
            usage,
            Usage {
                input_tokens: 10,
                output_tokens: 1,
            }
        );
        assert_eq!(&*response.model_provider_name, "good_provider");

        // Try inferring the bad model
        let model_config = ModelConfig {
            routing: vec!["error".into()],
            providers: HashMap::from([(
                "error".into(),
                ModelProvider {
                    name: "error".into(),
                    config: bad_provider_config,
                    extra_body: Default::default(),
                    extra_headers: Default::default(),
                    timeouts: Default::default(),
                    discard_unknown_chunks: false,
                },
            )]),
            timeouts: Default::default(),
        };
        let response = model_config
            .infer(&request, &clients, model_name)
            .await
            .unwrap_err();
        assert_eq!(
            response,
            ErrorDetails::ModelProvidersExhausted {
                provider_errors: HashMap::from([(
                    "error".to_string(),
                    ErrorDetails::InferenceClient {
                        message: "Error sending request to Dummy provider for model 'error'."
                            .to_string(),
                        status_code: None,
                        provider_type: "dummy".to_string(),
                        raw_request: Some("raw request".to_string()),
                        raw_response: None,
                    }
                    .into()
                )])
            }
            .into()
        );
    }

    #[tokio::test]
    #[traced_test]
    async fn test_model_provider_infer_max_tokens_check() {
        let provider = ModelProvider {
            name: "test_provider".into(),
            config: ProviderConfig::Dummy(DummyProvider {
                model_name: "good".into(),
                credentials: DummyCredentials::None,
            }),
            extra_body: Default::default(),
            extra_headers: Default::default(),
            timeouts: Default::default(),
            discard_unknown_chunks: false,
        };

        let http_client = TensorzeroHttpClient::new().unwrap();
        let clickhouse_connection_info = ClickHouseConnectionInfo::new_disabled();
        let postgres_mock = PostgresConnectionInfo::Disabled;
        let api_keys = InferenceCredentials::default();
        let tags = HashMap::new();
        let scope_info = ScopeInfo { tags: &tags };

        // With token rate limiting enabled and no max_tokens
        let toml_str = r"
            [[rules]]
            tokens_per_second = 10
            always = true
        ";
        let uninitialized_config: UninitializedRateLimitingConfig =
            toml::from_str(toml_str).unwrap();
        let rate_limit_config: RateLimitingConfig = uninitialized_config.try_into().unwrap();

        let clients = InferenceClients {
            http_client: http_client.clone(),
            clickhouse_connection_info: clickhouse_connection_info.clone(),
            postgres_connection_info: postgres_mock.clone(),
            credentials: Arc::new(api_keys.clone()),
            cache_options: CacheOptions {
                max_age_s: None,
                enabled: CacheEnabledMode::WriteOnly,
            },
            tags: Arc::new(tags.clone()),
            rate_limiting_config: Arc::new(rate_limit_config.clone()),
            otlp_config: Default::default(),
        };

        let request_no_max_tokens = ModelInferenceRequest {
            inference_id: Uuid::now_v7(),
            messages: vec![],
            system: None,
            tool_config: None,
            temperature: None,
            max_tokens: None, // No max_tokens!
            ..Default::default()
        };

        let provider_request = ModelProviderRequest {
            request: &request_no_max_tokens,
            model_name: "test",
            provider_name: "test_provider",
            otlp_config: &Default::default(),
        };

        // Should fail with RateLimitMissingMaxTokens
        let result = provider
            .infer(provider_request, &clients, &scope_info)
            .await;
        assert!(result.is_err());
        assert_eq!(
            result.unwrap_err(),
            Error::new(ErrorDetails::RateLimitMissingMaxTokens)
        );

        // With token rate limiting enabled and max_tokens provided
        let request_with_max_tokens = ModelInferenceRequest {
            inference_id: Uuid::now_v7(),
            messages: vec![],
            system: None,
            tool_config: None,
            temperature: None,
            max_tokens: Some(100), // max_tokens provided
            ..Default::default()
        };

        // This should error because postgres is disabled, but it should not be the RateLimitMissingMaxTokens error
        let provider_request = ModelProviderRequest {
            request: &request_with_max_tokens,
            model_name: "test",
            provider_name: "test_provider",
            otlp_config: &Default::default(),
        };

        let result = provider
            .infer(provider_request, &clients, &scope_info)
            .await
            .unwrap_err();
        assert_ne!(result, Error::new(ErrorDetails::RateLimitMissingMaxTokens));
    }

    #[tokio::test]
    #[traced_test]
    async fn test_model_config_infer_routing_fallback() {
        // Test that fallback works with bad --> good model provider

        let good_provider_config = ProviderConfig::Dummy(DummyProvider {
            model_name: "good".into(),
            credentials: DummyCredentials::None,
        });
        let bad_provider_config = ProviderConfig::Dummy(DummyProvider {
            model_name: "error".into(),
            credentials: DummyCredentials::None,
        });
        let api_keys = InferenceCredentials::default();
        let http_client = TensorzeroHttpClient::new().unwrap();
        let clickhouse_connection_info = ClickHouseConnectionInfo::new_disabled();
        let clients = InferenceClients {
            http_client: http_client.clone(),
            clickhouse_connection_info: clickhouse_connection_info.clone(),
            postgres_connection_info: PostgresConnectionInfo::Disabled,
            credentials: Arc::new(api_keys.clone()),
            cache_options: CacheOptions {
                max_age_s: None,
                enabled: CacheEnabledMode::WriteOnly,
            },
            tags: Arc::new(Default::default()),
            rate_limiting_config: Arc::new(Default::default()),
            otlp_config: Default::default(),
        };
        // Try inferring the good model only
        let request = ModelInferenceRequest {
            inference_id: Uuid::now_v7(),
            messages: vec![],
            system: None,
            tool_config: None,
            temperature: None,
            top_p: None,
            presence_penalty: None,
            frequency_penalty: None,
            max_tokens: None,
            seed: None,
            stream: false,
            json_mode: ModelInferenceRequestJsonMode::Off,
            function_type: FunctionType::Chat,
            output_schema: None,
            extra_body: Default::default(),
            ..Default::default()
        };

        let model_config = ModelConfig {
            routing: vec![
                "error_provider".to_string().into(),
                "good_provider".to_string().into(),
            ],
            providers: HashMap::from([
                (
                    "error_provider".to_string().into(),
                    ModelProvider {
                        name: "error_provider".into(),
                        config: bad_provider_config,
                        extra_body: Default::default(),
                        extra_headers: Default::default(),
                        timeouts: Default::default(),
                        discard_unknown_chunks: false,
                    },
                ),
                (
                    "good_provider".to_string().into(),
                    ModelProvider {
                        name: "good_provider".into(),
                        config: good_provider_config,
                        extra_body: Default::default(),
                        extra_headers: Default::default(),
                        timeouts: Default::default(),
                        discard_unknown_chunks: false,
                    },
                ),
            ]),
            timeouts: Default::default(),
        };

        let model_name = "test model";
        let response = model_config
            .infer(&request, &clients, model_name)
            .await
            .unwrap();
        // Ensure that the error for the bad provider was logged, but the request worked nonetheless
        assert!(logs_contain(
            "Error sending request to Dummy provider for model 'error'."
        ));
        let content = response.output;
        assert_eq!(
            content,
            vec![DUMMY_INFER_RESPONSE_CONTENT.to_string().into()]
        );
        let raw = response.raw_response;
        assert_eq!(raw, DUMMY_INFER_RESPONSE_RAW);
        let usage = response.usage;
        assert_eq!(
            usage,
            Usage {
                input_tokens: 10,
                output_tokens: 1,
            }
        );
        assert_eq!(&*response.model_provider_name, "good_provider");
    }

    #[tokio::test]
    async fn test_model_config_infer_stream_routing() {
        let good_provider_config = ProviderConfig::Dummy(DummyProvider {
            model_name: "good".into(),
            credentials: DummyCredentials::None,
        });
        let bad_provider_config = ProviderConfig::Dummy(DummyProvider {
            model_name: "error".into(),
            credentials: DummyCredentials::None,
        });
        let api_keys = InferenceCredentials::default();
        let request = ModelInferenceRequest {
            inference_id: Uuid::now_v7(),
            messages: vec![],
            system: None,
            tool_config: None,
            temperature: None,
            top_p: None,
            presence_penalty: None,
            frequency_penalty: None,
            max_tokens: None,
            seed: None,
            stream: true,
            json_mode: ModelInferenceRequestJsonMode::Off,
            function_type: FunctionType::Chat,
            output_schema: None,
            extra_body: Default::default(),
            ..Default::default()
        };

        // Test good model
        let model_config = ModelConfig {
            routing: vec!["good_provider".to_string().into()],
            providers: HashMap::from([(
                "good_provider".to_string().into(),
                ModelProvider {
                    name: "good_provider".into(),
                    config: good_provider_config,
                    extra_body: Default::default(),
                    extra_headers: Default::default(),
                    timeouts: Default::default(),
                    discard_unknown_chunks: false,
                },
            )]),
            timeouts: Default::default(),
        };
        let StreamResponseAndMessages {
            response:
                StreamResponse {
                    mut stream,
                    raw_request,
                    model_provider_name,
                    cached: _,
                },
            messages: _input,
        } = model_config
            .infer_stream(
                &request,
                &InferenceClients {
                    http_client: TensorzeroHttpClient::new().unwrap(),
                    clickhouse_connection_info: ClickHouseConnectionInfo::new_disabled(),
                    postgres_connection_info: PostgresConnectionInfo::Disabled,
                    credentials: Arc::new(api_keys.clone()),
                    cache_options: CacheOptions {
                        max_age_s: None,
                        enabled: CacheEnabledMode::Off,
                    },
                    tags: Arc::new(Default::default()),
                    rate_limiting_config: Arc::new(Default::default()),
                    otlp_config: Default::default(),
                },
                "my_model",
            )
            .await
            .unwrap();
        let initial_chunk = stream.next().await.unwrap().unwrap();
        assert_eq!(
            initial_chunk.content,
            vec![ContentBlockChunk::Text(TextChunk {
                text: DUMMY_STREAMING_RESPONSE[0].to_string(),
                id: "0".to_string(),
            })],
        );
        assert_eq!(raw_request, "raw request");
        assert_eq!(&*model_provider_name, "good_provider");
        let mut collected_content: Vec<ContentBlockChunk> =
            vec![ContentBlockChunk::Text(TextChunk {
                text: DUMMY_STREAMING_RESPONSE[0].to_string(),
                id: "0".to_string(),
            })];
        let mut stream = Box::pin(stream);
        while let Some(Ok(chunk)) = stream.next().await {
            let mut content = chunk.content;
            assert!(content.len() <= 1);
            if content.len() == 1 {
                collected_content.push(content.pop().unwrap());
            }
        }
        let mut collected_content_str = String::new();
        for content in collected_content {
            match content {
                ContentBlockChunk::Text(text) => collected_content_str.push_str(&text.text),
                _ => panic!("Expected a text content block"),
            }
        }
        assert_eq!(collected_content_str, DUMMY_STREAMING_RESPONSE.join(""));

        // Test bad model
        let model_config = ModelConfig {
            routing: vec!["error".to_string().into()],
            providers: HashMap::from([(
                "error".to_string().into(),
                ModelProvider {
                    name: "error".to_string().into(),
                    config: bad_provider_config,
                    extra_body: Default::default(),
                    extra_headers: Default::default(),
                    timeouts: Default::default(),
                    discard_unknown_chunks: false,
                },
            )]),
            timeouts: Default::default(),
        };
        let response = model_config
            .infer_stream(
                &request,
                &InferenceClients {
                    http_client: TensorzeroHttpClient::new().unwrap(),
                    clickhouse_connection_info: ClickHouseConnectionInfo::new_disabled(),
                    postgres_connection_info: PostgresConnectionInfo::Disabled,
                    credentials: Arc::new(api_keys.clone()),
                    cache_options: CacheOptions {
                        max_age_s: None,
                        enabled: CacheEnabledMode::Off,
                    },
                    tags: Arc::new(Default::default()),
                    rate_limiting_config: Arc::new(Default::default()),
                    otlp_config: Default::default(),
                },
                "my_model",
            )
            .await;
        assert!(response.is_err());
        let error = match response {
            Err(error) => error,
            Ok(_) => panic!("Expected error, got Ok(_)"),
        };
        assert_eq!(
            error,
            ErrorDetails::ModelProvidersExhausted {
                provider_errors: HashMap::from([(
                    "error".to_string(),
                    ErrorDetails::InferenceClient {
                        message: "Error sending request to Dummy provider for model 'error'."
                            .to_string(),
                        status_code: None,
                        provider_type: "dummy".to_string(),
                        raw_request: Some("raw request".to_string()),
                        raw_response: None,
                    }
                    .into()
                )])
            }
            .into()
        );
    }

    #[tokio::test]
    #[traced_test]
    async fn test_model_config_infer_stream_routing_fallback() {
        // Test that fallback works with bad --> good model provider (streaming)

        let good_provider_config = ProviderConfig::Dummy(DummyProvider {
            model_name: "good".into(),
            credentials: DummyCredentials::None,
        });
        let bad_provider_config = ProviderConfig::Dummy(DummyProvider {
            model_name: "error".into(),
            credentials: DummyCredentials::None,
        });
        let api_keys = InferenceCredentials::default();
        let request = ModelInferenceRequest {
            inference_id: Uuid::now_v7(),
            messages: vec![],
            system: None,
            tool_config: None,
            temperature: None,
            top_p: None,
            presence_penalty: None,
            frequency_penalty: None,
            max_tokens: None,
            seed: None,
            stream: true,
            json_mode: ModelInferenceRequestJsonMode::Off,
            function_type: FunctionType::Chat,
            output_schema: None,
            extra_body: Default::default(),
            ..Default::default()
        };

        // Test fallback
        let model_config = ModelConfig {
            routing: vec!["error_provider".into(), "good_provider".into()],
            providers: HashMap::from([
                (
                    "error_provider".to_string().into(),
                    ModelProvider {
                        name: "error_provider".to_string().into(),
                        config: bad_provider_config,
                        extra_body: Default::default(),
                        extra_headers: Default::default(),
                        timeouts: Default::default(),
                        discard_unknown_chunks: false,
                    },
                ),
                (
                    "good_provider".to_string().into(),
                    ModelProvider {
                        name: "good_provider".to_string().into(),
                        config: good_provider_config,
                        extra_body: Default::default(),
                        extra_headers: Default::default(),
                        timeouts: Default::default(),
                        discard_unknown_chunks: false,
                    },
                ),
            ]),
            timeouts: Default::default(),
        };
        let StreamResponseAndMessages {
            response:
                StreamResponse {
                    mut stream,
                    raw_request,
                    model_provider_name,
                    cached: _,
                },
            messages: _,
        } = model_config
            .infer_stream(
                &request,
                &InferenceClients {
                    http_client: TensorzeroHttpClient::new().unwrap(),
                    clickhouse_connection_info: ClickHouseConnectionInfo::new_disabled(),
                    postgres_connection_info: PostgresConnectionInfo::Disabled,
                    credentials: Arc::new(api_keys.clone()),
                    cache_options: CacheOptions {
                        max_age_s: None,
                        enabled: CacheEnabledMode::Off,
                    },
                    tags: Arc::new(Default::default()),
                    rate_limiting_config: Arc::new(Default::default()),
                    otlp_config: Default::default(),
                },
                "my_model",
            )
            .await
            .unwrap();
        let initial_chunk = stream.next().await.unwrap().unwrap();
        assert_eq!(&*model_provider_name, "good_provider");
        // Ensure that the error for the bad provider was logged, but the request worked nonetheless
        assert!(logs_contain(
            "Error sending request to Dummy provider for model 'error'"
        ));
        assert_eq!(raw_request, "raw request");

        assert_eq!(
            initial_chunk.content,
            vec![ContentBlockChunk::Text(TextChunk {
                text: DUMMY_STREAMING_RESPONSE[0].to_string(),
                id: "0".to_string(),
            })],
        );

        let mut collected_content = initial_chunk.content;
        let mut stream = Box::pin(stream);
        while let Some(Ok(chunk)) = stream.next().await {
            let mut content = chunk.content;
            assert!(content.len() <= 1);
            if content.len() == 1 {
                collected_content.push(content.pop().unwrap());
            }
        }
        let mut collected_content_str = String::new();
        for content in collected_content {
            match content {
                ContentBlockChunk::Text(text) => collected_content_str.push_str(&text.text),
                _ => panic!("Expected a text content block"),
            }
        }
        assert_eq!(collected_content_str, DUMMY_STREAMING_RESPONSE.join(""));
    }

    #[tokio::test]
    async fn test_dynamic_api_keys() {
        let provider_config = ProviderConfig::Dummy(DummyProvider {
            model_name: "test_key".into(),
            credentials: DummyCredentials::Dynamic("TEST_KEY".to_string()),
        });
        let model_config = ModelConfig {
            routing: vec!["model".into()],
            providers: HashMap::from([(
                "model".into(),
                ModelProvider {
                    name: "model".into(),
                    config: provider_config,
                    extra_body: Default::default(),
                    extra_headers: Default::default(),
                    timeouts: Default::default(),
                    discard_unknown_chunks: false,
                },
            )]),
            timeouts: Default::default(),
        };
        let tool_config = ToolCallConfig {
            tools_available: vec![],
            tool_choice: ToolChoice::Auto,
            parallel_tool_calls: None,
        };
        let api_keys = InferenceCredentials::default();
        let http_client = TensorzeroHttpClient::new().unwrap();
        let clickhouse_connection_info = ClickHouseConnectionInfo::new_disabled();
        let clients = InferenceClients {
            http_client: http_client.clone(),
            clickhouse_connection_info: clickhouse_connection_info.clone(),
            postgres_connection_info: PostgresConnectionInfo::Disabled,
            credentials: Arc::new(api_keys.clone()),
            cache_options: CacheOptions {
                max_age_s: None,
                enabled: CacheEnabledMode::WriteOnly,
            },
            tags: Arc::new(Default::default()),
            rate_limiting_config: Arc::new(Default::default()),
            otlp_config: Default::default(),
        };

        let request = ModelInferenceRequest {
            inference_id: Uuid::now_v7(),
            messages: vec![],
            system: None,
            tool_config: Some(Cow::Borrowed(&tool_config)),
            temperature: None,
            top_p: None,
            presence_penalty: None,
            frequency_penalty: None,
            max_tokens: None,
            seed: None,
            stream: false,
            json_mode: ModelInferenceRequestJsonMode::Off,
            function_type: FunctionType::Chat,
            output_schema: None,
            extra_body: Default::default(),
            ..Default::default()
        };
        let model_name = "test model";
        let error = model_config
            .infer(&request, &clients, model_name)
            .await
            .unwrap_err();
        assert_eq!(
            error,
            ErrorDetails::ModelProvidersExhausted {
                provider_errors: HashMap::from([(
                    "model".to_string(),
                    ErrorDetails::ApiKeyMissing {
                        provider_name: "Dummy".to_string(),
                        message: "Dynamic api key `TEST_KEY` is missing".to_string(),
                    }
                    .into()
                )])
            }
            .into()
        );

        let api_keys = HashMap::from([(
            "TEST_KEY".to_string(),
            SecretString::from("notgoodkey".to_string()),
        )]);
        let clients = InferenceClients {
            http_client: http_client.clone(),
            clickhouse_connection_info: clickhouse_connection_info.clone(),
            postgres_connection_info: PostgresConnectionInfo::Disabled,
            credentials: Arc::new(api_keys.clone()),
            cache_options: CacheOptions {
                max_age_s: None,
                enabled: CacheEnabledMode::WriteOnly,
            },
            tags: Arc::new(Default::default()),
            rate_limiting_config: Arc::new(Default::default()),
            otlp_config: Default::default(),
        };
        let response = model_config
            .infer(&request, &clients, model_name)
            .await
            .unwrap_err();
        assert_eq!(
            response,
            ErrorDetails::ModelProvidersExhausted {
                provider_errors: HashMap::from([(
                    "model".to_string(),
                    ErrorDetails::InferenceClient {
                        message: "Invalid API key for Dummy provider".to_string(),
                        status_code: None,
                        provider_type: "dummy".to_string(),
                        raw_request: Some("raw request".to_string()),
                        raw_response: None,
                    }
                    .into()
                )])
            }
            .into()
        );

        let provider_config = ProviderConfig::Dummy(DummyProvider {
            model_name: "test_key".into(),
            credentials: DummyCredentials::Dynamic("TEST_KEY".to_string()),
        });
        let model_config = ModelConfig {
            routing: vec!["model".to_string().into()],
            providers: HashMap::from([(
                "model".to_string().into(),
                ModelProvider {
                    name: "model".to_string().into(),
                    config: provider_config,
                    extra_body: Default::default(),
                    extra_headers: Default::default(),
                    timeouts: Default::default(),
                    discard_unknown_chunks: false,
                },
            )]),
            timeouts: Default::default(),
        };
        let tool_config = ToolCallConfig {
            tools_available: vec![],
            tool_choice: ToolChoice::Auto,
            parallel_tool_calls: None,
        };
        let api_keys = InferenceCredentials::default();
        let http_client = TensorzeroHttpClient::new().unwrap();
        let clickhouse_connection_info = ClickHouseConnectionInfo::new_disabled();
        let clients = InferenceClients {
            http_client: http_client.clone(),
            clickhouse_connection_info: clickhouse_connection_info.clone(),
            postgres_connection_info: PostgresConnectionInfo::Disabled,
            credentials: Arc::new(api_keys.clone()),
            cache_options: CacheOptions {
                max_age_s: None,
                enabled: CacheEnabledMode::WriteOnly,
            },
            tags: Arc::new(Default::default()),
            rate_limiting_config: Arc::new(Default::default()),
            otlp_config: Default::default(),
        };

        let request = ModelInferenceRequest {
            messages: vec![],
            inference_id: Uuid::now_v7(),
            system: None,
            tool_config: Some(Cow::Borrowed(&tool_config)),
            temperature: None,
            top_p: None,
            presence_penalty: None,
            frequency_penalty: None,
            max_tokens: None,
            seed: None,
            stream: false,
            json_mode: ModelInferenceRequestJsonMode::Off,
            function_type: FunctionType::Chat,
            output_schema: None,
            extra_body: Default::default(),
            ..Default::default()
        };
        let error = model_config
            .infer(&request, &clients, model_name)
            .await
            .unwrap_err();
        assert_eq!(
            error,
            ErrorDetails::ModelProvidersExhausted {
                provider_errors: HashMap::from([(
                    "model".to_string(),
                    ErrorDetails::ApiKeyMissing {
                        provider_name: "Dummy".to_string(),
                        message: "Dynamic api key `TEST_KEY` is missing".to_string(),
                    }
                    .into()
                )])
            }
            .into()
        );

        let api_keys = HashMap::from([(
            "TEST_KEY".to_string(),
            SecretString::from("good_key".to_string()),
        )]);
        let clients = InferenceClients {
            http_client: http_client.clone(),
            clickhouse_connection_info: clickhouse_connection_info.clone(),
            postgres_connection_info: PostgresConnectionInfo::Disabled,
            credentials: Arc::new(api_keys.clone()),
            cache_options: CacheOptions {
                max_age_s: None,
                enabled: CacheEnabledMode::WriteOnly,
            },
            tags: Arc::new(Default::default()),
            rate_limiting_config: Arc::new(Default::default()),
            otlp_config: Default::default(),
        };
        let response = model_config
            .infer(&request, &clients, model_name)
            .await
            .unwrap();
        assert_eq!(
            response.output,
            vec![DUMMY_INFER_RESPONSE_CONTENT.to_string().into()]
        );
    }

    #[tokio::test]
    async fn test_validate_or_create_model_config() {
        let model_table = ModelTable::default();
        // Test that we can get or create a model config
        model_table.validate("dummy::gpt-4o").unwrap();
        // Shorthand models are not added to the model table
        assert_eq!(model_table.static_model_len(), 0);
        let model_config = model_table
            .get("dummy::gpt-4o")
            .await
            .unwrap()
            .expect("Missing dummy model");
        assert_eq!(model_config.routing, vec!["dummy".into()]);
        let provider_config = &model_config.providers.get("dummy").unwrap().config;
        match provider_config {
            ProviderConfig::Dummy(provider) => assert_eq!(&*provider.model_name, "gpt-4o"),
            _ => panic!("Expected Dummy provider"),
        }

        // Test that it fails if the model is not well-formed
        let model_config = model_table.validate("foo::bar");
        assert!(model_config.is_err());
        assert_eq!(
            model_config.unwrap_err(),
            ErrorDetails::Config {
                message: "Model name 'foo::bar' not found in model table".to_string()
            }
            .into()
        );
        // Test that it works with an initialized model
        let anthropic_provider_config = SKIP_CREDENTIAL_VALIDATION.sync_scope((), || {
            ProviderConfig::Anthropic(AnthropicProvider::new(
                "claude".to_string(),
                AnthropicCredentials::None,
            ))
        });
        let anthropic_model_config = ModelConfig {
            routing: vec!["anthropic".into()],
            providers: HashMap::from([(
                "anthropic".into(),
                ModelProvider {
                    name: "anthropic".into(),
                    config: anthropic_provider_config,
                    extra_body: Default::default(),
                    extra_headers: Default::default(),
                    timeouts: Default::default(),
                    discard_unknown_chunks: false,
                },
            )]),
            timeouts: Default::default(),
        };
        let provider_types = ProviderTypesConfig::default();
        let model_table: ModelTable = ModelTable::new(
            HashMap::from([("claude".into(), anthropic_model_config)]),
            ProviderTypeDefaultCredentials::new(&provider_types).into(),
        )
        .unwrap();

        model_table.validate("dummy::claude").unwrap();
    }

    #[test]
    fn test_shorthand_prefixes_subset_of_reserved() {
        for &shorthand in SHORTHAND_MODEL_PREFIXES {
            assert!(
                RESERVED_MODEL_PREFIXES.contains(&shorthand.to_string()),
                "Shorthand prefix '{shorthand}' is not in RESERVED_MODEL_PREFIXES"
            );
        }
    }

    #[test]
    fn test_credential_location_with_fallback_serialize_single() {
        // Test serializing a Single variant (backward compatible)
        let single =
            CredentialLocationWithFallback::Single(CredentialLocation::Env("API_KEY".to_string()));
        let json = serde_json::to_string(&single).unwrap();
        assert_eq!(json, r#""env::API_KEY""#);
    }

    #[test]
    fn test_credential_location_with_fallback_serialize_with_fallback() {
        // Test serializing a WithFallback variant
        let with_fallback = CredentialLocationWithFallback::WithFallback {
            default: CredentialLocation::Dynamic("key1".to_string()),
            fallback: CredentialLocation::Env("FALLBACK_KEY".to_string()),
        };
        let json = serde_json::to_string(&with_fallback).unwrap();
        let parsed: serde_json::Value = serde_json::from_str(&json).unwrap();
        assert_eq!(parsed["default"], "dynamic::key1");
        assert_eq!(parsed["fallback"], "env::FALLBACK_KEY");
    }

    #[test]
    fn test_credential_location_with_fallback_deserialize_single_string() {
        // Test deserializing from a simple string (backward compatible)
        let json = r#""env::API_KEY""#;
        let result: CredentialLocationWithFallback = serde_json::from_str(json).unwrap();
        match result {
            CredentialLocationWithFallback::Single(CredentialLocation::Env(key)) => {
                assert_eq!(key, "API_KEY");
            }
            _ => panic!("Expected Single(Env)"),
        }
    }

    #[test]
    fn test_credential_location_with_fallback_deserialize_dynamic_string() {
        // Test deserializing a dynamic credential from a string
        let json = r#""dynamic::my_key""#;
        let result: CredentialLocationWithFallback = serde_json::from_str(json).unwrap();
        match result {
            CredentialLocationWithFallback::Single(CredentialLocation::Dynamic(key)) => {
                assert_eq!(key, "my_key");
            }
            _ => panic!("Expected Single(Dynamic)"),
        }
    }

    #[test]
    fn test_credential_location_with_fallback_deserialize_with_fallback() {
        // Test deserializing an object with default and fallback fields
        let json = r#"{"default":"dynamic::key1","fallback":"env::FALLBACK_KEY"}"#;
        let result: CredentialLocationWithFallback = serde_json::from_str(json).unwrap();
        match result {
            CredentialLocationWithFallback::WithFallback { default, fallback } => {
                match default {
                    CredentialLocation::Dynamic(key) => assert_eq!(key, "key1"),
                    _ => panic!("Expected Dynamic for default"),
                }
                match fallback {
                    CredentialLocation::Env(key) => assert_eq!(key, "FALLBACK_KEY"),
                    _ => panic!("Expected Env for fallback"),
                }
            }
            CredentialLocationWithFallback::Single(..) => panic!("Expected WithFallback"),
        }
    }

    #[test]
    fn test_credential_location_with_fallback_deserialize_path_variants() {
        // Test deserializing path-based credentials
        let json = r#"{"default":"path::/etc/key","fallback":"path_from_env::KEY_PATH"}"#;
        let result: CredentialLocationWithFallback = serde_json::from_str(json).unwrap();
        match result {
            CredentialLocationWithFallback::WithFallback { default, fallback } => {
                match default {
                    CredentialLocation::Path(path) => assert_eq!(path, "/etc/key"),
                    _ => panic!("Expected Path for default"),
                }
                match fallback {
                    CredentialLocation::PathFromEnv(key) => assert_eq!(key, "KEY_PATH"),
                    _ => panic!("Expected PathFromEnv for fallback"),
                }
            }
            CredentialLocationWithFallback::Single(..) => panic!("Expected WithFallback"),
        }
    }

    #[test]
    fn test_credential_location_with_fallback_deserialize_sdk() {
        // Test deserializing SDK credential
        let json = r#""sdk""#;
        let result: CredentialLocationWithFallback = serde_json::from_str(json).unwrap();
        match result {
            CredentialLocationWithFallback::Single(CredentialLocation::Sdk) => {}
            _ => panic!("Expected Single(Sdk)"),
        }
    }

    #[test]
    fn test_credential_location_with_fallback_deserialize_none() {
        // Test deserializing None credential
        let json = r#""none""#;
        let result: CredentialLocationWithFallback = serde_json::from_str(json).unwrap();
        match result {
            CredentialLocationWithFallback::Single(CredentialLocation::None) => {}
            _ => panic!("Expected Single(None)"),
        }
    }

    #[test]
    fn test_credential_location_with_fallback_roundtrip_single() {
        // Test serializing and deserializing a Single variant
        let original =
            CredentialLocationWithFallback::Single(CredentialLocation::Env("MY_KEY".to_string()));
        let json = serde_json::to_string(&original).unwrap();
        let deserialized: CredentialLocationWithFallback = serde_json::from_str(&json).unwrap();
        assert_eq!(original, deserialized);
    }

    #[test]
    fn test_credential_location_with_fallback_roundtrip_with_fallback() {
        // Test serializing and deserializing a WithFallback variant
        let original = CredentialLocationWithFallback::WithFallback {
            default: CredentialLocation::Dynamic("primary".to_string()),
            fallback: CredentialLocation::Env("SECONDARY".to_string()),
        };
        let json = serde_json::to_string(&original).unwrap();
        let deserialized: CredentialLocationWithFallback = serde_json::from_str(&json).unwrap();
        assert_eq!(original, deserialized);
    }

    #[test]
    fn test_credential_location_with_fallback_deserialize_missing_default() {
        // Test that missing default field returns an error
        let json = r#"{"fallback":"env::FALLBACK_KEY"}"#;
        let result: Result<CredentialLocationWithFallback, _> = serde_json::from_str(json);
        assert!(result.is_err());
        assert!(result
            .unwrap_err()
            .to_string()
            .contains("missing field `default`"));
    }

    #[test]
    fn test_credential_location_with_fallback_deserialize_missing_fallback() {
        // Test that missing fallback field returns an error
        let json = r#"{"default":"env::DEFAULT_KEY"}"#;
        let result: Result<CredentialLocationWithFallback, _> = serde_json::from_str(json);
        assert!(result.is_err());
        assert!(result
            .unwrap_err()
            .to_string()
            .contains("missing field `fallback`"));
    }

    #[test]
    fn test_credential_location_with_fallback_deserialize_unknown_field() {
        // Test that unknown fields return an error
        let json = r#"{"default":"env::KEY","fallback":"env::FALLBACK","unknown":"value"}"#;
        let result: Result<CredentialLocationWithFallback, _> = serde_json::from_str(json);
        assert!(result.is_err());
        assert!(result.unwrap_err().to_string().contains("unknown field"));
    }

    #[test]
    fn test_credential_location_with_fallback_default_location() {
        // Test the default_location() method
        let single =
            CredentialLocationWithFallback::Single(CredentialLocation::Env("KEY".to_string()));
        match single.default_location() {
            CredentialLocation::Env(key) => assert_eq!(key, "KEY"),
            _ => panic!("Expected Env"),
        }

        let with_fallback = CredentialLocationWithFallback::WithFallback {
            default: CredentialLocation::Dynamic("primary".to_string()),
            fallback: CredentialLocation::Env("secondary".to_string()),
        };
        match with_fallback.default_location() {
            CredentialLocation::Dynamic(key) => assert_eq!(key, "primary"),
            _ => panic!("Expected Dynamic"),
        }
    }

    #[test]
    fn test_credential_location_with_fallback_fallback_location() {
        // Test the fallback_location() method
        let single =
            CredentialLocationWithFallback::Single(CredentialLocation::Env("KEY".to_string()));
        assert!(single.fallback_location().is_none());

        let with_fallback = CredentialLocationWithFallback::WithFallback {
            default: CredentialLocation::Dynamic("primary".to_string()),
            fallback: CredentialLocation::Env("secondary".to_string()),
        };
        match with_fallback.fallback_location() {
            Some(CredentialLocation::Env(key)) => assert_eq!(key, "secondary"),
            _ => panic!("Expected Some(Env)"),
        }
    }
}<|MERGE_RESOLUTION|>--- conflicted
+++ resolved
@@ -1017,11 +1017,8 @@
         #[serde(default)]
         api_type: OpenAIAPIType,
         #[serde(default)]
-<<<<<<< HEAD
         include_encrypted_reasoning: bool,
-=======
         provider_tools: Vec<Value>,
->>>>>>> 34623eca
     },
     OpenRouter {
         model_name: String,
@@ -1127,13 +1124,9 @@
                                 .await?,
                             // TODO - decide how to expose the responses api for wrapped providers
                             OpenAIAPIType::ChatCompletions,
-<<<<<<< HEAD
                             false,
-                        )?),
-=======
                             Vec::new(),
                             )?),
->>>>>>> 34623eca
                         HostedProviderKind::TGI => Box::new(TGIProvider::new(
                             Url::parse("http://tensorzero-unreachable-domain-please-file-a-bug-report.invalid").map_err(|e| {
                                 Error::new(ErrorDetails::InternalError { message: format!("Failed to parse fake TGI endpoint: `{e}`. This should never happen. Please file a bug report: https://github.com/tensorzero/tensorzero/issues/new") })
@@ -1265,11 +1258,8 @@
                 api_base,
                 api_key_location,
                 api_type,
-<<<<<<< HEAD
                 include_encrypted_reasoning,
-=======
                 provider_tools,
->>>>>>> 34623eca
             } => ProviderConfig::OpenAI(OpenAIProvider::new(
                 model_name,
                 api_base,
@@ -1280,11 +1270,8 @@
                     )
                     .await?,
                 api_type,
-<<<<<<< HEAD
                 include_encrypted_reasoning,
-=======
                 provider_tools,
->>>>>>> 34623eca
             )?),
             UninitializedProviderConfig::OpenRouter {
                 model_name,
@@ -2269,11 +2256,8 @@
                     .get_defaulted_credential(None, default_credentials)
                     .await?,
                 OpenAIAPIType::ChatCompletions,
-<<<<<<< HEAD
                 false,
-=======
                 Vec::new(),
->>>>>>> 34623eca
             )?),
             "openrouter" => ProviderConfig::OpenRouter(OpenRouterProvider::new(
                 model_name,
