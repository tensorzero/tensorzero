--- conflicted
+++ resolved
@@ -535,17 +535,11 @@
         })
     }
 
-<<<<<<< HEAD
-    // This method takes an owned `self`, so we'll drop `self.ticket` when this method
-    // returns (after we've gotten a response)
-    #[tracing::instrument(skip_all, fields({ TENSORZERO_EXTERNAL_SPAN_ATTRIBUTE_NAME } = true))]
-    pub async fn send(mut self) -> Result<Response, reqwest::Error> {
-=======
     // This method preserves our ticket (by storing it in the `TensorzeroResponseWrapper`),
     // since holding a `Reponse` still requires an active connection (since the
     // body will not be read until `text()` is called)
+    #[tracing::instrument(skip_all, fields({ TENSORZERO_EXTERNAL_SPAN_ATTRIBUTE_NAME } = true))]
     pub async fn send(mut self) -> Result<TensorzeroResponseWrapper, reqwest::Error> {
->>>>>>> b3cf1d7f
         self = self.with_otlp_headers();
         Ok(TensorzeroResponseWrapper {
             response: self
