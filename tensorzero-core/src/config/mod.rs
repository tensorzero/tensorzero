--- conflicted
+++ resolved
@@ -728,33 +728,6 @@
         .await
     }
 
-<<<<<<< HEAD
-=======
-    /// Constructs a dummy (possibly invalid) config.
-    /// The only purpose of this method is to be called by `Client::build_dummy` in pyo3 code,
-    /// where we are unable to use `.await`. We should never actually call any methods
-    /// on a client constructed with this config.
-    #[cfg(feature = "pyo3")]
-    pub fn new_dummy_for_pyo3() -> Config {
-        Config {
-            gateway: Default::default(),
-            models: Default::default(),
-            embedding_models: Default::default(),
-            functions: Default::default(),
-            metrics: Default::default(),
-            tools: Default::default(),
-            evaluations: Default::default(),
-            templates: Default::default(),
-            object_store_info: Default::default(),
-            provider_types: Default::default(),
-            optimizers: Default::default(),
-            postgres: Default::default(),
-            rate_limiting: Default::default(),
-            http_client: Default::default(),
-        }
-    }
-
->>>>>>> c706b144
     pub async fn load_and_verify_from_path(config_glob: &ConfigFileGlob) -> Result<Config, Error> {
         Self::load_from_path_optional_verify_credentials(config_glob, true).await
     }
