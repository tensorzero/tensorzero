use crate::experimentation::{ExperimentationConfig, UninitializedExperimentationConfig};
use crate::rate_limiting::{RateLimitingConfig, UninitializedRateLimitingConfig};
/// IMPORTANT: THIS MODULE IS NOT STABLE.
///            IT IS MEANT FOR INTERNAL USE ONLY.
///            EXPECT FREQUENT, UNANNOUNCED BREAKING CHANGES.
///            USE AT YOUR OWN RISK.
use futures::future::try_join_all;
use object_store::aws::AmazonS3Builder;
use object_store::local::LocalFileSystem;
use object_store::{ObjectStore, PutPayload};
use provider_types::ProviderTypesConfig;
#[cfg(feature = "pyo3")]
use pyo3::exceptions::PyKeyError;
#[cfg(feature = "pyo3")]
use pyo3::prelude::*;
#[cfg(feature = "pyo3")]
use pyo3::IntoPyObjectExt;
use serde::{Deserialize, Serialize};
use std::borrow::Cow;
use std::collections::{HashMap, HashSet};
use std::path::{Path, PathBuf};
use std::sync::Arc;
use tensorzero_derive::TensorZeroDeserialize;
use tracing::instrument;
use tracing::Span;
use tracing_opentelemetry::OpenTelemetrySpanExt;

use crate::config::gateway::{GatewayConfig, UninitializedGatewayConfig};
use crate::config::path::ResolvedTomlPath;
use crate::config::span_map::SpanMap;
use crate::embeddings::{EmbeddingModelTable, UninitializedEmbeddingModelConfig};
use crate::endpoints::inference::DEFAULT_FUNCTION_NAME;
use crate::error::IMPOSSIBLE_ERROR_MESSAGE;
use crate::error::{Error, ErrorDetails};
use crate::evaluations::{EvaluationConfig, UninitializedEvaluationConfig};
use crate::function::{FunctionConfig, FunctionConfigChat, FunctionConfigJson};
#[cfg(feature = "pyo3")]
use crate::function::{FunctionConfigChatPyClass, FunctionConfigJsonPyClass};
use crate::inference::types::storage::StorageKind;
use crate::inference::types::Usage;
use crate::jsonschema_util::{SchemaWithMetadata, StaticJSONSchema};
use crate::minijinja_util::TemplateConfig;
use crate::model::{ModelConfig, ModelTable, UninitializedModelConfig};
use crate::model_table::{CowNoClone, ProviderTypeDefaultCredentials, ShorthandModelConfig};
use crate::optimization::{OptimizerInfo, UninitializedOptimizerInfo};
use crate::tool::{create_implicit_tool_call_config, StaticToolConfig, ToolChoice};
use crate::variant::best_of_n_sampling::UninitializedBestOfNSamplingConfig;
use crate::variant::chain_of_thought::UninitializedChainOfThoughtConfig;
use crate::variant::chat_completion::UninitializedChatCompletionConfig;
use crate::variant::dicl::UninitializedDiclConfig;
use crate::variant::mixture_of_n::UninitializedMixtureOfNConfig;
use crate::variant::{Variant, VariantConfig, VariantInfo};
use std::error::Error as StdError;

pub mod gateway;
pub mod path;
pub mod provider_types;
pub mod rate_limiting;
mod span_map;
#[cfg(test)]
mod tests;

tokio::task_local! {
    /// When set, we skip performing credential validation in model providers
    /// This is used when running in e2e test mode, and by the 'evaluations' binary
    /// We need to access this from async code (e.g. when looking up GCP SDK credentials),
    /// so this needs to be a tokio task-local (as a task may be moved between threads)
    ///
    /// Since this needs to be accessed from a `Deserialize` impl, it needs to
    /// be stored in a `static`, since we cannot pass in extra parameters when calling `Deserialize::deserialize`
    pub(crate) static SKIP_CREDENTIAL_VALIDATION: ();
}

pub fn skip_credential_validation() -> bool {
    // tokio::task_local doesn't have an 'is_set' method, so we call 'try_with'
    // (which returns an `Err` if the task-local is not set)
    SKIP_CREDENTIAL_VALIDATION.try_with(|()| ()).is_ok()
}

#[derive(Debug, Default, Serialize)]
#[cfg_attr(test, derive(ts_rs::TS))]
#[cfg_attr(test, ts(export))]
pub struct Config {
    pub gateway: GatewayConfig,
    pub models: ModelTable,                    // model name => model config
    pub embedding_models: EmbeddingModelTable, // embedding model name => embedding model config
    pub functions: HashMap<String, Arc<FunctionConfig>>, // function name => function config
    pub metrics: HashMap<String, MetricConfig>, // metric name => metric config
    pub tools: HashMap<String, Arc<StaticToolConfig>>, // tool name => tool config
    pub evaluations: HashMap<String, Arc<EvaluationConfig>>, // evaluation name => evaluation config
    #[serde(skip)]
    pub templates: TemplateConfig<'static>,
    pub object_store_info: Option<ObjectStoreInfo>,
    pub provider_types: ProviderTypesConfig,
    pub optimizers: HashMap<String, OptimizerInfo>,
    pub postgres: PostgresConfig,
    pub rate_limiting: RateLimitingConfig,
}

#[derive(Clone, Debug, Default, Deserialize, Serialize, ts_rs::TS)]
#[ts(export)]
#[serde(deny_unknown_fields)]
pub struct NonStreamingTimeouts {
    #[serde(default)]
    /// The total time allowed for the non-streaming request to complete.
    pub total_ms: Option<u64>,
}

#[derive(Clone, Debug, Default, Deserialize, Serialize, ts_rs::TS)]
#[ts(export)]
#[serde(deny_unknown_fields)]
pub struct StreamingTimeouts {
    #[serde(default)]
    /// The time allowed for the first token to be produced.
    pub ttft_ms: Option<u64>,
}

/// Configures the timeouts for both streaming and non-streaming requests.
/// This can be attached to various other configs (e.g. variants, models, model providers)
#[derive(Clone, Debug, Default, Deserialize, Serialize, ts_rs::TS)]
#[ts(export)]
#[serde(deny_unknown_fields)]
pub struct TimeoutsConfig {
    #[serde(default)]
    pub non_streaming: NonStreamingTimeouts,
    #[serde(default)]
    pub streaming: StreamingTimeouts,
}

#[derive(Debug, Default, Deserialize, Serialize)]
#[serde(deny_unknown_fields)]
#[cfg_attr(test, derive(ts_rs::TS))]
#[cfg_attr(test, ts(export))]
pub struct TemplateFilesystemAccess {
    /// If `true`, allow minijinja to read from the filesystem (within the tree of the config file) for '{% include %}'
    /// Defaults to `false`
    #[serde(default)]
    enabled: bool,
    base_path: Option<ResolvedTomlPath>,
}

#[derive(Clone, Debug, Serialize)]
#[cfg_attr(test, derive(ts_rs::TS))]
#[cfg_attr(test, ts(export))]
pub struct ObjectStoreInfo {
    // This will be `None` if we have `StorageKind::Disabled`
    #[serde(skip)]
    pub object_store: Option<Arc<dyn ObjectStore>>,
    pub kind: StorageKind,
}

impl ObjectStoreInfo {
    pub fn new(config: Option<StorageKind>) -> Result<Option<Self>, Error> {
        let Some(config) = config else {
            return Ok(None);
        };

        let object_store: Option<Arc<dyn ObjectStore>> = match &config {
            StorageKind::Filesystem { path } => {
                Some(Arc::new(match LocalFileSystem::new_with_prefix(path) {
                    Ok(object_store) => object_store,
                    Err(e) =>
                    {
                        #[expect(clippy::if_not_else)]
                        if !std::fs::exists(path).unwrap_or(false) {
                            if skip_credential_validation() {
                                tracing::warn!("Filesystem object store path does not exist: {path}. Treating object store as unconfigured");
                                return Ok(None);
                            }
                            return Err(Error::new(ErrorDetails::Config {
                                message: format!(
                                    "Failed to create filesystem object store: path does not exist: {path}"
                                ),
                            }));
                        } else {
                            return Err(Error::new(ErrorDetails::Config {
                                message: format!(
                                    "Failed to create filesystem object store for path: {path}: {e}"
                                ),
                            }));
                        }
                    }
                }))
            }
            StorageKind::S3Compatible {
                bucket_name,
                region,
                endpoint,
                allow_http,
                #[cfg(feature = "e2e_tests")]
                    prefix: _,
            } => {
                let mut builder = AmazonS3Builder::from_env()
                    // Uses the S3 'If-Match' and 'If-None-Match' headers to implement condition put
                    .with_conditional_put(object_store::aws::S3ConditionalPut::ETagMatch);

                // These env vars have the highest priority, overriding whatever was set from 'AmazonS3Builder::from_env()'
                if let Ok(s3_access_key) = std::env::var("S3_ACCESS_KEY_ID") {
                    let s3_secret_key = std::env::var("S3_SECRET_ACCESS_KEY").ok().ok_or_else(|| Error::new(ErrorDetails::Config {
                        message: "S3_ACCESS_KEY_ID is set but S3_SECRET_ACCESS_KEY is not. Please set either both or none".to_string()
                    }))?;
                    builder = builder
                        .with_access_key_id(s3_access_key)
                        .with_secret_access_key(s3_secret_key);
                }

                if let Some(bucket_name) = bucket_name {
                    builder = builder.with_bucket_name(bucket_name);
                }
                if let Some(region) = region {
                    builder = builder.with_region(region);
                }
                if let Some(endpoint) = endpoint {
                    builder = builder.with_endpoint(endpoint);
                }
                if std::env::var("AWS_ALLOW_HTTP").as_deref() == Ok("true") {
                    tracing::warn!("`AWS_ALLOW_HTTP` is set to `true` - this is insecure, and should only be used when running a local S3-compatible object store");
                    if allow_http.is_some() {
                        tracing::info!("Config has `[object_storage.allow_http]` present - this takes precedence over `AWS_ALLOW_HTTP`");
                    }
                }
                if let Some(allow_http) = *allow_http {
                    if allow_http {
                        tracing::warn!("`[object_storage.allow_http]` is set to `true` - this is insecure, and should only be used when running a local S3-compatible object store");
                    }
                    builder = builder.with_allow_http(allow_http);
                }

                if let (Some(bucket_name), Some(endpoint)) = (bucket_name, endpoint) {
                    if endpoint.ends_with(bucket_name) {
                        tracing::warn!("S3-compatible object endpoint `{endpoint}` ends with configured bucket_name `{bucket_name}`. This may be incorrect - if the gateway fails to start, consider setting `bucket_name = null`");
                    }
                }

                // This is used to speed up our unit tests - in the future,
                // we might want to expose more flexible options through the config
                #[cfg(test)]
                if std::env::var("TENSORZERO_E2E_DISABLE_S3_RETRY").is_ok() {
                    builder = builder.with_retry(object_store::RetryConfig {
                        max_retries: 0,
                        ..Default::default()
                    });
                }

                Some(Arc::new(builder.build()
                    .map_err(|e| Error::new(ErrorDetails::Config {
                        message: format!("Failed to create S3-compatible object store with config `{config:?}`: {e}"),
                    })
                )?),
            )
            }
            StorageKind::Disabled => None,
        };

        Ok(Some(Self {
            object_store,
            kind: config,
        }))
    }

    /// Verifies that the object store is configured correctly by writing an empty file to it.
    pub async fn verify(&self) -> Result<(), Error> {
        if let Some(store) = &self.object_store {
            tracing::info!("Verifying that [object_storage] is configured correctly (writing .tensorzero-validate)");
            store.put(&object_store::path::Path::from(".tensorzero-validate"), PutPayload::new())
                .await
                .map_err(|e| {
                    if contains_bad_scheme_err(&e) {
                        tracing::warn!("Consider setting `[object_storage.allow_http]` to `true` if you are using a non-HTTPs endpoint");
                    }
                    Error::new(ErrorDetails::Config {
                    message: format!("Failed to write `.tensorzero-validate` to object store. Check that your credentials are configured correctly: {e:?}"),
                })
            })?;
            tracing::info!("Successfully wrote .tensorzero-validate to object store");
        }
        Ok(())
    }
}

// Best-effort attempt to find a 'BadScheme' error by walking up
// the error 'source' chain. This should only be used for printing
// improved warning messages.
// We are attempting to find this error: `https://github.com/seanmonstar/reqwest/blob/c4a9fb060fb518f0053b98f78c7583071a760cf4/src/error.rs#L340`
fn contains_bad_scheme_err(e: &impl StdError) -> bool {
    format!("{e:?}").contains("BadScheme")
}

#[derive(Debug, Default, Deserialize, PartialEq, Serialize)]
#[serde(deny_unknown_fields)]
#[cfg_attr(test, derive(ts_rs::TS))]
#[cfg_attr(test, ts(export))]
pub struct ObservabilityConfig {
    pub enabled: Option<bool>,
    #[serde(default)]
    pub async_writes: bool,
    #[serde(default)]
    pub batch_writes: BatchWritesConfig,
    #[serde(default)]
    pub disable_automatic_migrations: bool,
}

fn default_flush_interval_ms() -> u64 {
    100
}

fn default_max_rows() -> usize {
    1000
}

#[derive(Clone, Debug, Deserialize, PartialEq, Serialize)]
#[serde(deny_unknown_fields)]
#[cfg_attr(test, derive(ts_rs::TS))]
#[cfg_attr(test, ts(export))]
pub struct BatchWritesConfig {
    pub enabled: bool,
    // An internal flag to allow us to test batch writes in embedded gateway mode.
    // This can currently cause deadlocks, so we don't want normal embedded clients to use it.
    #[serde(default)]
    pub __force_allow_embedded_batch_writes: bool,
    #[serde(default = "default_flush_interval_ms")]
    pub flush_interval_ms: u64,
    #[serde(default = "default_max_rows")]
    pub max_rows: usize,
}

impl Default for BatchWritesConfig {
    fn default() -> Self {
        Self {
            enabled: false,
            __force_allow_embedded_batch_writes: false,
            flush_interval_ms: default_flush_interval_ms(),
            max_rows: default_max_rows(),
        }
    }
}

#[derive(Debug, Default, Deserialize, PartialEq, Serialize)]
#[serde(deny_unknown_fields)]
#[cfg_attr(test, derive(ts_rs::TS))]
#[cfg_attr(test, ts(export))]
pub struct ExportConfig {
    #[serde(default)]
    pub otlp: OtlpConfig,
}

#[derive(Clone, Debug, Default, Deserialize, PartialEq, Serialize)]
#[serde(deny_unknown_fields)]
#[cfg_attr(test, derive(ts_rs::TS))]
#[cfg_attr(test, ts(export))]
pub struct OtlpConfig {
    #[serde(default)]
    pub traces: OtlpTracesConfig,
}

impl OtlpConfig {
    /// Attaches usage inference to the model provider span (if traces are enabled).
    /// This is used for both streaming and non-streaming requests.
    pub fn apply_usage_to_model_provider_span(&self, span: &Span, usage: &Usage) {
        if self.traces.enabled {
            match self.traces.format {
                OtlpTracesFormat::OpenTelemetry => {
                    span.set_attribute("gen_ai.usage.input_tokens", usage.input_tokens as i64);
                    span.set_attribute("gen_ai.usage.output_tokens", usage.output_tokens as i64);
                    span.set_attribute(
                        "gen_ai.usage.total_tokens",
                        (usage.input_tokens + usage.output_tokens) as i64,
                    );
                }
                OtlpTracesFormat::OpenInference => {
                    span.set_attribute("llm.token_count.prompt", usage.input_tokens as i64);
                    span.set_attribute("llm.token_count.completion", usage.output_tokens as i64);
                    span.set_attribute(
                        "llm.token_count.total",
                        (usage.input_tokens + usage.output_tokens) as i64,
                    );
                }
            }
        }
    }
}

#[derive(Clone, Debug, Default, Deserialize, PartialEq, Serialize)]
#[serde(deny_unknown_fields)]
#[cfg_attr(test, derive(ts_rs::TS))]
#[cfg_attr(test, ts(export))]
pub struct OtlpTracesConfig {
    /// Enable OpenTelemetry traces export to the configured OTLP endpoint (configured via OTLP environment variables)
    #[serde(default)]
    pub enabled: bool,
    #[serde(default)]
    pub format: OtlpTracesFormat,
    /// Extra headers to include in OTLP export requests (can be overridden by dynamic headers at request time)
    #[serde(default)]
    pub extra_headers: HashMap<String, String>,
}

#[derive(Clone, Debug, Default, Deserialize, PartialEq, Serialize)]
#[serde(deny_unknown_fields, rename_all = "lowercase")]
#[cfg_attr(test, derive(ts_rs::TS))]
#[cfg_attr(test, ts(export, rename_all = "lowercase"))]
pub enum OtlpTracesFormat {
    /// Sets 'gen_ai' attributes based on the OpenTelemetry GenAI semantic conventions:
    /// https://github.com/open-telemetry/semantic-conventions/tree/main/docs/gen-ai
    #[default]
    OpenTelemetry,
    // Sets attributes based on the OpenInference semantic conventions:
    // https://github.com/Arize-ai/openinference/blob/main/spec/llm_spans.md
    OpenInference,
}

#[derive(Debug, Deserialize, PartialEq, Serialize)]
#[serde(deny_unknown_fields)]
#[cfg_attr(test, derive(ts_rs::TS))]
#[cfg_attr(test, ts(export))]
pub struct MetricConfig {
    pub r#type: MetricConfigType,
    pub optimize: MetricConfigOptimize,
    pub level: MetricConfigLevel,
}

#[derive(Copy, Clone, Debug, Deserialize, Eq, Hash, PartialEq, Serialize)]
#[serde(rename_all = "snake_case")]
#[serde(deny_unknown_fields)]
#[cfg_attr(test, derive(ts_rs::TS))]
#[cfg_attr(test, ts(export))]
pub enum MetricConfigType {
    Boolean,
    Float,
}

impl MetricConfigType {
    pub fn to_clickhouse_table_name(&self) -> &'static str {
        match self {
            MetricConfigType::Boolean => "BooleanMetricFeedback",
            MetricConfigType::Float => "FloatMetricFeedback",
        }
    }
}

#[derive(Copy, Clone, Debug, Deserialize, PartialEq, Serialize)]
#[serde(rename_all = "snake_case")]
#[serde(deny_unknown_fields)]
#[cfg_attr(test, derive(ts_rs::TS))]
#[cfg_attr(test, ts(export))]
pub enum MetricConfigOptimize {
    Min,
    Max,
}

#[derive(Debug, Deserialize, PartialEq, Serialize)]
#[serde(rename_all = "snake_case")]
#[serde(deny_unknown_fields)]
#[cfg_attr(test, derive(ts_rs::TS))]
#[cfg_attr(test, ts(export))]
pub enum MetricConfigLevel {
    Inference,
    Episode,
}

impl std::fmt::Display for MetricConfigLevel {
    fn fmt(&self, f: &mut std::fmt::Formatter<'_>) -> std::fmt::Result {
        let serialized = serde_json::to_string(self).map_err(|_| std::fmt::Error)?;
        // Remove the quotes around the string
        write!(f, "{}", serialized.trim_matches('"'))
    }
}

impl MetricConfigLevel {
    pub fn inference_column_name(&self) -> &'static str {
        match self {
            MetricConfigLevel::Inference => "id",
            MetricConfigLevel::Episode => "episode_id",
        }
    }
}

// Config file globbing:
// TensorZero supports loading from multiple config files (matching a unix-style glob pattern)
// This poses a number of challenges, mainly related to resolving paths specified inside config files
// (e.g. `user_template`) relative to the containing config file.
// The overall loading process is:
// 1. We call `ConfigFileGlob::new_from_path` to resolve the glob pattern into a list of paths,
//    This validates that we have at least one config file to load.
// 2. We build of a `SpanMap` from the glob using `SpanMap::from_glob`. This is responsible for
//    actually parsing each individual config file, and then merging the resulting `DeTable`s
//    into a single `DeTable`. Unfortunately, we cannot simple concatenate the files as parse
//    them as a single larger file, due to the possibility of files like this:
//    ```toml
//    [my_section]
//    my_section_key = "my_section_value"
//    ```
//
//    ```toml
//    top.level.path = "top_level_value"
//    ```
//
//    If we concatenated and parsed these files, we would incorrectly include `top.level.path`
//    underneath the `[my_section]`. Toml doesn't have a way of returning to the 'root' context,
//    so we're forced to manually parse each file, and then merge them ourselves in memory.
//
//    Each individually parsed `DeTable` tracks byte ranges (via `Spanned`) into the original
//    source string. To allow us to identify the original file by looking at `Spanned`
//    instances in the merge table, we insert extra whitespace into each file before individually
//    parsing that file. This ensures that all of our `Spanned` ranges are disjoint, allowing us
//    to map a `Spanned` back to the original TOML file.
//
// 3. We 'remap' our `DeTable using `resolve_toml_relative_paths`.
//    This allows us to deserialize types like `UninitializedChatCompletionConfig`
//    which store paths (e.g. `user_template`) relative to the containing config file.
//
//    Unfortunately, we cannot directly write `Spanned` types inside of these nested
//    structs. Due to a serde issue, using attributes like `#[serde(transparent)]`
//    or `#[serde(flatten)]` will cause Serde to deserialize into its own internal type,
//    and then deserialize the inner type with a different deserializer (not the original one).
//    The same problem shows up when constructing error messages - while our custom
//    `TensorZeroDeserialize` attempts to improve the situation, it's best-effort, and
//    we don't rely on it for correctness.
//
//    Instead, we 'remap' paths by walking the merged `DeTable`, and replacing entries
//    at known paths with their fully qualified paths (using the `SpanMap` to obtain
//    the base path for each entry). Each value is changed to a nested map that can be
//    deserialized into a `ResolvedTomlPath`. If we forget to remap any parts of the config
//    in `resolve_toml_relative_paths`, then deserializing the `ResolvedTomlPath` will fail
//    (rather than succeed with an incorrect path).
//
// At this point, we have a `DeTable` that can be successfully deserialized into an `UninitializedConfig`.
// From this point onward, none of the config-handling code needs to interact with globs, remapped config files,
// or even be aware of whether or not we have multiple config files. All path access goes through `ResolvedTomlPath`,
// which is self-contained (it stores the absolute path that we resolved earlier).

/// A glob pattern together with the resolved config file paths.
/// We eagerly resolve the glob pattern so that we can include all of the matched
/// config file paths in error messages.
#[derive(Debug)]
#[expect(clippy::manual_non_exhaustive)]
pub struct ConfigFileGlob {
    pub glob: String,
    pub paths: Vec<PathBuf>,
    _private: (),
}

impl ConfigFileGlob {
    /// Interprets a path as a glob pattern
    pub fn new_from_path(path: &Path) -> Result<Self, Error> {
        Self::new(path.display().to_string())
    }

    pub fn new(glob: String) -> Result<Self, Error> {
        let mut glob_paths = glob::glob(&glob)
            .map_err(|e| {
                Error::new(ErrorDetails::Glob {
                    glob: glob.to_string(),
                    message: e.to_string(),
                })
            })?
            .map(|path_res| {
                path_res.map_err(|e| {
                    Error::new(ErrorDetails::Glob {
                        glob: glob.to_string(),
                        message: format!("Error processing globbed path: `{e}`"),
                    })
                })
            })
            .collect::<Result<Vec<PathBuf>, Error>>()?;
        if glob_paths.is_empty() {
            return Err(Error::new(ErrorDetails::Glob {
                glob: glob.to_string(),
                message: "No files matched the glob pattern. Ensure that the path exists, and contains at least one file.".to_string(),
            }));
        }
        // Sort the paths to avoid depending on the filesystem iteration order
        // when we merge configs. This should only affect the precise error message we display,
        // not whether or not the config parses successfully (or the final `Config`
        // that we resolve)
        glob_paths.sort_by_key(|path| path.display().to_string());
        Ok(Self {
            glob,
            paths: glob_paths,
            _private: (),
        })
    }
}

impl Config {
    pub async fn load_and_verify_from_path(config_glob: &ConfigFileGlob) -> Result<Config, Error> {
        Self::load_from_path_optional_verify_credentials(config_glob, true).await
    }

    pub async fn load_from_path_optional_verify_credentials(
        config_glob: &ConfigFileGlob,
        validate_credentials: bool,
    ) -> Result<Config, Error> {
        let globbed_config = UninitializedConfig::read_toml_config(config_glob)?;
        let config = if cfg!(feature = "e2e_tests") || !validate_credentials {
            SKIP_CREDENTIAL_VALIDATION
                .scope(
                    (),
                    Self::load_from_toml(globbed_config.table, &globbed_config.span_map),
                )
                .await?
        } else {
            Self::load_from_toml(globbed_config.table, &globbed_config.span_map).await?
        };

        if validate_credentials {
            if let Some(object_store) = &config.object_store_info {
                object_store.verify().await?;
            }
        }

        Ok(config)
    }

    async fn load_from_toml(table: toml::Table, span_map: &SpanMap) -> Result<Config, Error> {
        if table.is_empty() {
            tracing::info!("Config file is empty, so only default functions will be available.");
        }
        let uninitialized_config = UninitializedConfig::try_from(table)?;

        let templates = TemplateConfig::new();

        let functions = uninitialized_config
            .functions
            .into_iter()
            .map(|(name, config)| {
                config
                    .load(&name, &uninitialized_config.metrics)
                    .map(|c| (name, Arc::new(c)))
            })
            .collect::<Result<HashMap<String, Arc<FunctionConfig>>, Error>>()?;

        let tools = uninitialized_config
            .tools
            .into_iter()
            .map(|(name, config)| config.load(name.clone()).map(|c| (name, Arc::new(c))))
            .collect::<Result<HashMap<String, Arc<StaticToolConfig>>, Error>>()?;
        let provider_type_default_credentials = Arc::new(ProviderTypeDefaultCredentials::new(
            &uninitialized_config.provider_types,
        ));

        let models = try_join_all(uninitialized_config.models.into_iter().map(
            |(name, config)| async {
                config
                    .load(
                        &name,
                        &uninitialized_config.provider_types,
                        &provider_type_default_credentials,
                    )
                    .await
                    .map(|c| (name, c))
            },
        ))
        .await?
        .into_iter()
        .collect::<HashMap<_, _>>();

        let embedding_models = try_join_all(uninitialized_config.embedding_models.into_iter().map(
            |(name, config)| async {
                config
                    .load(
                        &uninitialized_config.provider_types,
                        &provider_type_default_credentials,
                    )
                    .await
                    .map(|c| (name, c))
            },
        ))
        .await?
        .into_iter()
        .collect::<HashMap<_, _>>();

        let object_store_info = ObjectStoreInfo::new(uninitialized_config.object_storage)?;
        let optimizers = try_join_all(uninitialized_config.optimizers.into_iter().map(
            |(name, config)| async {
                config
                    .load(&provider_type_default_credentials)
                    .await
                    .map(|c| (name, c))
            },
        ))
        .await?
        .into_iter()
        .collect::<HashMap<_, _>>();
        let models =
            ModelTable::new(models, provider_type_default_credentials.clone()).map_err(|e| {
                Error::new(ErrorDetails::Config {
                    message: format!("Failed to load models: {e}"),
                })
            })?;
        let embedding_models =
            EmbeddingModelTable::new(embedding_models, provider_type_default_credentials).map_err(
                |e| {
                    Error::new(ErrorDetails::Config {
                        message: format!("Failed to load embedding models: {e}"),
                    })
                },
            )?;

        let mut config = Config {
            gateway: uninitialized_config.gateway.load()?,
            models,
            embedding_models,
            functions,
            metrics: uninitialized_config.metrics,
            tools,
            evaluations: HashMap::new(),
            templates,
            object_store_info,
            provider_types: uninitialized_config.provider_types,
            optimizers,
            postgres: uninitialized_config.postgres,
            rate_limiting: uninitialized_config.rate_limiting.try_into()?,
        };

        // Initialize the templates
        let template_paths = config.get_templates();
        let template_fs_base_path = if config.gateway.template_filesystem_access.enabled {
            if let Some(base_path) = &config.gateway.template_filesystem_access.base_path {
                Some(base_path.get_real_path().map_err(|e| {
                    Error::new(ErrorDetails::InternalError {
                        message: format!("Failed to get real path for base path: {e}. {IMPOSSIBLE_ERROR_MESSAGE}"),
                    })
                })?.to_owned())
            } else if let Some(single_file) = span_map.get_single_file() {
                tracing::warn!("Deprecation warning: `[gateway.template_filesystem_access.base_path]` is not set, using config file base path. Please specify `[gateway.template_filesystem_access.base_path]`");
                Some(
                    single_file
                        .parent()
                        .ok_or_else(|| {
                            Error::new(ErrorDetails::Config {
                                message: format!(
                                    "Failed to determine base path for config file `{}`",
                                    single_file.to_string_lossy()
                                ),
                            })
                        })?
                        .to_owned(),
                )
            } else {
                return Err(ErrorDetails::Config {
                    message: "`[gateway.template_filesystem_access]` is enabled, but `[gateway.template_filesystem_access.base_path]` is not set.".to_string()
                }
                .into());
            }
        } else {
            None
        };
        config
            .templates
            .initialize(template_paths, template_fs_base_path.as_deref())?;

        // Validate the config
        config.validate().await?;

        // We add the evaluations after validation since we will be writing tensorzero:: functions to the functions map
        // and tensorzero:: metrics to the metrics map
        let mut evaluations = HashMap::new();
        for (name, evaluation_config) in uninitialized_config.evaluations {
            let (evaluation_config, evaluation_function_configs, evaluation_metric_configs) =
                evaluation_config.load(&config.functions, &name)?;
            evaluations.insert(name, Arc::new(EvaluationConfig::Static(evaluation_config)));
            for (evaluation_function_name, evaluation_function_config) in
                evaluation_function_configs
            {
                if config.functions.contains_key(&evaluation_function_name) {
                    return Err(ErrorDetails::Config {
                        message: format!(
                            "Duplicate evaluator function name: `{evaluation_function_name}` already exists. This should never happen. Please file a bug report at https://github.com/tensorzero/tensorzero/discussions/new?category=bug-reports."
                        ),
                    }
                    .into());
                }
                for variant in evaluation_function_config.variants().values() {
                    for template in variant.get_all_template_paths() {
                        config.templates.add_template(
                            template.path.get_template_key(),
                            template.contents.clone(),
                        )?;
                    }
                }
                evaluation_function_config
                    .validate(
                        &config.tools,
                        &mut config.models,
                        &config.embedding_models,
                        &config.templates,
                        &evaluation_function_name,
                    )
                    .await?;
                config
                    .functions
                    .insert(evaluation_function_name, evaluation_function_config);
            }
            for (evaluation_metric_name, evaluation_metric_config) in evaluation_metric_configs {
                if config.metrics.contains_key(&evaluation_metric_name) {
                    return Err(ErrorDetails::Config {
                        message: format!("Duplicate evaluator metric name: `{evaluation_metric_name}` already exists. This should never happen. Please file a bug report at https://github.com/tensorzero/tensorzero/discussions/new?category=bug-reports."),
                    }
                    .into());
                }
                config
                    .metrics
                    .insert(evaluation_metric_name, evaluation_metric_config);
            }
        }
        config.evaluations = evaluations;

        Ok(config)
    }

    /// Validate the config
    #[instrument(skip_all)]
    async fn validate(&mut self) -> Result<(), Error> {
        if self.gateway.observability.batch_writes.enabled
            && self.gateway.observability.async_writes
        {
            return Err(ErrorDetails::Config {
                message: "Batch writes and async writes cannot be enabled at the same time"
                    .to_string(),
            }
            .into());
        }
        if self.gateway.observability.batch_writes.flush_interval_ms == 0 {
            return Err(ErrorDetails::Config {
                message: "Batch writes flush interval must be greater than 0".to_string(),
            }
            .into());
        }
        if self.gateway.observability.batch_writes.max_rows == 0 {
            return Err(ErrorDetails::Config {
                message: "Batch writes max rows must be greater than 0".to_string(),
            }
            .into());
        }
        // Validate each function
        for (function_name, function) in &self.functions {
            if function_name.starts_with("tensorzero::") {
                return Err(ErrorDetails::Config {
                    message: format!(
                        "Function name cannot start with 'tensorzero::': {function_name}"
                    ),
                }
                .into());
            }
            function
                .validate(
                    &self.tools,
                    &mut self.models, // NOTE: in here there might be some models created using shorthand initialization
                    &self.embedding_models,
                    &self.templates,
                    function_name,
                )
                .await?;
        }

        // Ensure that no metrics are named "comment" or "demonstration"
        for metric_name in self.metrics.keys() {
            if metric_name == "comment" || metric_name == "demonstration" {
                return Err(ErrorDetails::Config {
                    message: format!("Metric name '{metric_name}' is reserved and cannot be used"),
                }
                .into());
            }
            if metric_name.starts_with("tensorzero::") {
                return Err(ErrorDetails::Config {
                    message: format!("Metric name cannot start with 'tensorzero::': {metric_name}"),
                }
                .into());
            }
        }

        // Validate each model
        for (model_name, model) in self.models.iter_static_models() {
            if model_name.starts_with("tensorzero::") {
                return Err(ErrorDetails::Config {
                    message: format!("Model name cannot start with 'tensorzero::': {model_name}"),
                }
                .into());
            }
            model.validate(model_name)?;
        }

        for embedding_model_name in self.embedding_models.table.keys() {
            if embedding_model_name.starts_with("tensorzero::") {
                return Err(ErrorDetails::Config {
                    message: format!(
                        "Embedding model name cannot start with 'tensorzero::': {embedding_model_name}"
                    ),
                }
                .into());
            }
        }

        // Validate each tool
        for tool_name in self.tools.keys() {
            if tool_name.starts_with("tensorzero::") {
                return Err(ErrorDetails::Config {
                    message: format!("Tool name cannot start with 'tensorzero::': {tool_name}"),
                }
                .into());
            }
        }
        Ok(())
    }

    /// Get a function by name
    pub fn get_function<'a>(
        &'a self,
        function_name: &str,
    ) -> Result<Cow<'a, Arc<FunctionConfig>>, Error> {
        if function_name == DEFAULT_FUNCTION_NAME {
            Ok(Cow::Owned(Arc::new(FunctionConfig::Chat(
                FunctionConfigChat {
                    variants: HashMap::new(),
                    schemas: SchemaData::default(),
                    tools: vec![],
                    tool_choice: ToolChoice::None,
                    parallel_tool_calls: None,
                    description: None,
                    all_explicit_templates_names: HashSet::new(),
                    experimentation: ExperimentationConfig::default(),
                },
            ))))
        } else {
            Ok(Cow::Borrowed(
                self.functions.get(function_name).ok_or_else(|| {
                    Error::new(ErrorDetails::UnknownFunction {
                        name: function_name.to_string(),
                    })
                })?,
            ))
        }
    }

    /// Get a metric by name, producing an error if it's not found
    pub fn get_metric_or_err<'a>(&'a self, metric_name: &str) -> Result<&'a MetricConfig, Error> {
        self.metrics.get(metric_name).ok_or_else(|| {
            Error::new(ErrorDetails::UnknownMetric {
                name: metric_name.to_string(),
            })
        })
    }

    /// Get a metric by name
    pub fn get_metric<'a>(&'a self, metric_name: &str) -> Option<&'a MetricConfig> {
        self.metrics.get(metric_name)
    }

    /// Get a tool by name
    pub fn get_tool<'a>(&'a self, tool_name: &str) -> Result<&'a Arc<StaticToolConfig>, Error> {
        self.tools.get(tool_name).ok_or_else(|| {
            Error::new(ErrorDetails::UnknownTool {
                name: tool_name.to_string(),
            })
        })
    }

    /// Get a model by name
    pub async fn get_model<'a>(
        &'a self,
        model_name: &Arc<str>,
    ) -> Result<CowNoClone<'a, ModelConfig>, Error> {
        self.models.get(model_name).await?.ok_or_else(|| {
            Error::new(ErrorDetails::UnknownModel {
                name: model_name.to_string(),
            })
        })
    }

    /// Get all templates from the config
    /// The HashMap returned is a mapping from the path as given in the TOML file
    /// (relative to the directory containing the TOML file) to the file contents.
    /// The former path is used as the name of the template for retrieval by variants later.
    pub fn get_templates(&self) -> HashMap<String, String> {
        let mut templates = HashMap::new();

        for function in self.functions.values() {
            for variant in function.variants().values() {
                let variant_template_paths = variant.get_all_template_paths();
                for path in variant_template_paths {
                    templates.insert(path.path.get_template_key(), path.contents.clone());
                }
            }
        }
        templates
    }

    pub fn get_evaluation(&self, evaluation_name: &str) -> Result<Arc<EvaluationConfig>, Error> {
        Ok(self
            .evaluations
            .get(evaluation_name)
            .ok_or_else(|| {
                Error::new(ErrorDetails::UnknownEvaluation {
                    name: evaluation_name.to_string(),
                })
            })?
            .clone())
    }
}

#[cfg(feature = "pyo3")]
#[pyclass(name = "Config")]
pub struct ConfigPyClass {
    inner: Arc<Config>,
}

#[cfg(feature = "pyo3")]
impl ConfigPyClass {
    pub fn new(config: Arc<Config>) -> Self {
        Self { inner: config }
    }
}

#[cfg(feature = "pyo3")]
#[pymethods]
impl ConfigPyClass {
    #[getter]
    fn get_functions(&self) -> FunctionsConfigPyClass {
        FunctionsConfigPyClass {
            inner: self.inner.functions.clone(),
        }
    }
}

#[cfg(feature = "pyo3")]
#[pyclass(mapping, name = "FunctionsConfig")]
pub struct FunctionsConfigPyClass {
    inner: HashMap<String, Arc<FunctionConfig>>,
}

#[cfg(feature = "pyo3")]
#[pymethods]
impl FunctionsConfigPyClass {
    fn __len__(&self) -> usize {
        self.inner.len()
    }

    fn __getitem__<'py>(
        &self,
        py: Python<'py>,
        function_name: &str,
    ) -> PyResult<Bound<'py, PyAny>> {
        let f = self
            .inner
            .get(function_name)
            .ok_or_else(|| PyKeyError::new_err(function_name.to_string()))?;
        match &**f {
            FunctionConfig::Chat(_) => {
                FunctionConfigChatPyClass { inner: f.clone() }.into_bound_py_any(py)
            }
            FunctionConfig::Json(_) => {
                FunctionConfigJsonPyClass { inner: f.clone() }.into_bound_py_any(py)
            }
        }
    }
}

/// A trait for loading configs
pub trait LoadableConfig<T> {
    fn load(self) -> Result<T, Error>;
}

/// This struct is used to deserialize the TOML config file
/// It does not contain the information that needs to be loaded from the filesystem
/// such as the JSON schemas for the functions and tools.
/// If should be used as part of the `Config::load` method only.
///
/// This allows us to avoid using Option types to represent variables that are initialized after the
/// config is initially parsed.
#[derive(Debug, Deserialize)]
#[serde(deny_unknown_fields)]
pub struct UninitializedConfig {
    #[serde(default)]
    pub gateway: UninitializedGatewayConfig,
    #[serde(default)]
    pub models: HashMap<Arc<str>, UninitializedModelConfig>, // model name => model config
    #[serde(default)]
    pub embedding_models: HashMap<Arc<str>, UninitializedEmbeddingModelConfig>, // embedding model name => embedding model config
    #[serde(default)]
    pub functions: HashMap<String, UninitializedFunctionConfig>, // function name => function config
    #[serde(default)]
    pub metrics: HashMap<String, MetricConfig>, // metric name => metric config
    #[serde(default)]
    pub tools: HashMap<String, UninitializedToolConfig>, // tool name => tool config
    #[serde(default)]
    pub evaluations: HashMap<String, UninitializedEvaluationConfig>, // evaluation name => evaluation
    #[serde(default)]
    pub provider_types: ProviderTypesConfig, // global configuration for all model providers of a particular type
    pub object_storage: Option<StorageKind>,
    #[serde(default)]
    pub optimizers: HashMap<String, UninitializedOptimizerInfo>, // optimizer name => optimizer config
    #[serde(default)]
    pub postgres: PostgresConfig,
    #[serde(default)]
    pub rate_limiting: UninitializedRateLimitingConfig,
}

/// The result of parsing all of the globbed config files,
/// and merging them into a single `toml::Table`
struct UninitializedGlobbedConfig {
    table: toml::Table,
    span_map: SpanMap,
}

impl UninitializedConfig {
    /// Read all of the globbed config files from disk, and merge them into a single `UninitializedGlobbedConfig`
    fn read_toml_config(glob: &ConfigFileGlob) -> Result<UninitializedGlobbedConfig, Error> {
        let (span_map, table) = SpanMap::from_glob(glob)?;
        Ok(UninitializedGlobbedConfig { table, span_map })
    }
}

/// Deserialize a TOML table into `UninitializedConfig`
impl TryFrom<toml::Table> for UninitializedConfig {
    type Error = Error;

    fn try_from(table: toml::Table) -> Result<Self, Self::Error> {
        match serde_path_to_error::deserialize(table) {
            Ok(config) => Ok(config),
            Err(e) => {
                let path = e.path().clone();
                Err(Error::new(ErrorDetails::Config {
                    // Extract the underlying message from the toml error, as
                    // the path-tracking from the toml crate will be incorrect
                    message: format!("{}: {}", path, e.into_inner().message()),
                }))
            }
        }
    }
}

#[derive(Debug, TensorZeroDeserialize)]
#[serde(tag = "type")]
#[serde(rename_all = "lowercase")]
#[serde(deny_unknown_fields)]
pub enum UninitializedFunctionConfig {
    Chat(UninitializedFunctionConfigChat),
    Json(UninitializedFunctionConfigJson),
}

#[derive(Debug, Deserialize)]
#[serde(deny_unknown_fields)]
struct UninitializedSchema {
    path: ResolvedTomlPath,
}

#[derive(Debug, Default, Deserialize)]
#[serde(deny_unknown_fields)]
#[serde(transparent)]
pub struct UninitializedSchemas {
    inner: HashMap<String, UninitializedSchema>,
}

#[derive(Debug, Deserialize)]
#[serde(deny_unknown_fields)]
pub struct UninitializedFunctionConfigChat {
    variants: HashMap<String, UninitializedVariantInfo>, // variant name => variant config
    system_schema: Option<ResolvedTomlPath>,
    user_schema: Option<ResolvedTomlPath>,
    assistant_schema: Option<ResolvedTomlPath>,
    #[serde(default)]
    schemas: UninitializedSchemas,
    #[serde(default)]
    tools: Vec<String>, // tool names
    #[serde(default)]
    tool_choice: ToolChoice,
    #[serde(default)]
    parallel_tool_calls: Option<bool>,
    #[serde(default)]
    description: Option<String>,
    experimentation: Option<UninitializedExperimentationConfig>,
}

#[derive(Debug, Deserialize)]
#[serde(deny_unknown_fields)]
pub struct UninitializedFunctionConfigJson {
    variants: HashMap<String, UninitializedVariantInfo>, // variant name => variant config
    system_schema: Option<ResolvedTomlPath>,
    user_schema: Option<ResolvedTomlPath>,
    assistant_schema: Option<ResolvedTomlPath>,
    #[serde(default)]
    schemas: UninitializedSchemas,
    output_schema: Option<ResolvedTomlPath>, // schema will default to {} if not specified
    #[serde(default)]
    description: Option<String>,
    experimentation: Option<UninitializedExperimentationConfig>,
}

/// Holds all of the schemas used by a chat completion function.
/// These are used by variants to construct a `TemplateWithSchema`
#[derive(Debug, Default, Serialize)]
#[cfg_attr(test, derive(ts_rs::TS))]
#[cfg_attr(test, ts(export))]
pub struct SchemaData {
    #[serde(flatten)]
    pub inner: HashMap<String, SchemaWithMetadata>,
}

impl SchemaData {
    pub fn get_implicit_system_schema(&self) -> Option<&SchemaWithMetadata> {
        self.inner.get("system")
    }

    pub fn get_implicit_user_schema(&self) -> Option<&SchemaWithMetadata> {
        self.inner.get("user")
    }

    pub fn get_implicit_assistant_schema(&self) -> Option<&SchemaWithMetadata> {
        self.inner.get("assistant")
    }

    pub fn get_named_schema(&self, name: &str) -> Option<&SchemaWithMetadata> {
        self.inner.get(name)
    }

    pub(super) fn load(
        user_schema: Option<StaticJSONSchema>,
        assistant_schema: Option<StaticJSONSchema>,
        system_schema: Option<StaticJSONSchema>,
        schemas: UninitializedSchemas,
        function_name: &str,
    ) -> Result<Self, Error> {
        let mut map = HashMap::new();
        if let Some(user_schema) = user_schema {
            map.insert(
                "user".to_string(),
                SchemaWithMetadata {
                    schema: user_schema,
                    legacy_definition: true,
                },
            );
        }
        if let Some(assistant_schema) = assistant_schema {
            map.insert(
                "assistant".to_string(),
                SchemaWithMetadata {
                    schema: assistant_schema,
                    legacy_definition: true,
                },
            );
        }
        if let Some(system_schema) = system_schema {
            map.insert(
                "system".to_string(),
                SchemaWithMetadata {
                    schema: system_schema,
                    legacy_definition: true,
                },
            );
        }
        for (name, schema) in schemas.inner {
            if map
                .insert(
                    name.clone(),
                    SchemaWithMetadata {
                        schema: StaticJSONSchema::from_path(schema.path)?,
                        legacy_definition: false,
                    },
                )
                .is_some()
            {
                return Err(Error::new(ErrorDetails::Config {
                    message: format!(
                        "functions.{function_name}: Cannot specify both `schemas.{name}.path` and `{name}_schema`"
                    ),
                }));
            }
        }
        Ok(Self { inner: map })
    }
}

impl UninitializedFunctionConfig {
    pub fn load(
        self,
        function_name: &str,
        metrics: &HashMap<String, MetricConfig>,
    ) -> Result<FunctionConfig, Error> {
        match self {
            UninitializedFunctionConfig::Chat(params) => {
                let schema_data = SchemaData::load(
                    params
                        .user_schema
                        .map(StaticJSONSchema::from_path)
                        .transpose()?,
                    params
                        .assistant_schema
                        .map(StaticJSONSchema::from_path)
                        .transpose()?,
                    params
                        .system_schema
                        .map(StaticJSONSchema::from_path)
                        .transpose()?,
                    params.schemas,
                    function_name,
                )?;
                let variants = params
                    .variants
                    .into_iter()
                    .map(|(name, variant)| {
                        variant
                            .load(
                                &schema_data,
                                &ErrorContext {
                                    function_name: function_name.to_string(),
                                    variant_name: name.to_string(),
                                },
                            )
                            .map(|v| (name, Arc::new(v)))
                    })
                    .collect::<Result<HashMap<_, _>, Error>>()?;
                let mut all_template_names = HashSet::new();
                for (name, variant) in &variants {
                    all_template_names.extend(variant.get_all_explicit_template_names());
                    if let VariantConfig::ChatCompletion(chat_config) = &variant.inner {
                        if chat_config.json_mode().is_some() {
                            return Err(ErrorDetails::Config {
                                message: format!(
                                    "JSON mode is not supported for variant `{name}` (parent function is a chat function)",
                                ),
                            }
                            .into());
                        }
                    }
                }
                let experimentation = params
                    .experimentation
<<<<<<< HEAD
                    .map(|config| config.load(&variants, metrics))
                    .transpose()?
=======
                    .map(UninitializedExperimentationConfig::load)
>>>>>>> 60d359ad
                    .unwrap_or_else(|| ExperimentationConfig::legacy_from_variants_map(&variants));
                Ok(FunctionConfig::Chat(FunctionConfigChat {
                    variants,
                    schemas: schema_data,
                    tools: params.tools,
                    tool_choice: params.tool_choice,
                    parallel_tool_calls: params.parallel_tool_calls,
                    description: params.description,
                    all_explicit_templates_names: all_template_names,
                    experimentation,
                }))
            }
            UninitializedFunctionConfig::Json(params) => {
                let schema_data = SchemaData::load(
                    params
                        .user_schema
                        .map(StaticJSONSchema::from_path)
                        .transpose()?,
                    params
                        .assistant_schema
                        .map(StaticJSONSchema::from_path)
                        .transpose()?,
                    params
                        .system_schema
                        .map(StaticJSONSchema::from_path)
                        .transpose()?,
                    params.schemas,
                    function_name,
                )?;
                let output_schema = match params.output_schema {
                    Some(path) => StaticJSONSchema::from_path(path)?,
                    None => StaticJSONSchema::default(),
                };
                let implicit_tool_call_config =
                    create_implicit_tool_call_config(output_schema.clone());
                let variants = params
                    .variants
                    .into_iter()
                    .map(|(name, variant)| {
                        variant
                            .load(
                                &schema_data,
                                &ErrorContext {
                                    function_name: function_name.to_string(),
                                    variant_name: name.to_string(),
                                },
                            )
                            .map(|v| (name, Arc::new(v)))
                    })
                    .collect::<Result<HashMap<_, _>, Error>>()?;

                let mut all_template_names = HashSet::new();

                for (name, variant) in &variants {
                    let mut variant_missing_mode = None;
                    all_template_names.extend(variant.get_all_explicit_template_names());
                    match &variant.inner {
                        VariantConfig::ChatCompletion(chat_config) => {
                            if chat_config.json_mode().is_none() {
                                variant_missing_mode = Some(name.clone());
                            }
                        }
                        VariantConfig::BestOfNSampling(_best_of_n_config) => {
                            // Evaluator json_mode is optional - it defaults to `strict` at runtime
                        }
                        VariantConfig::MixtureOfN(mixture_of_n_config) => {
                            if mixture_of_n_config.fuser().inner.json_mode().is_none() {
                                variant_missing_mode = Some(format!("{name}.fuser"));
                            }
                        }
                        VariantConfig::Dicl(best_of_n_config) => {
                            if best_of_n_config.json_mode().is_none() {
                                variant_missing_mode = Some(name.clone());
                            }
                        }
                        VariantConfig::ChainOfThought(chain_of_thought_config) => {
                            if chain_of_thought_config.inner.json_mode().is_none() {
                                variant_missing_mode = Some(name.clone());
                            }
                        }
                    }
                    if let Some(variant_name) = variant_missing_mode {
                        return Err(ErrorDetails::Config {
                            message: format!(
                                "`json_mode` must be specified for `[functions.{function_name}.variants.{variant_name}]` (parent function `{function_name}` is a JSON function)"
                            ),
                        }
                        .into());
                    }
                }
                let experimentation = params
                    .experimentation
<<<<<<< HEAD
                    .map(|config| config.load(&variants, metrics))
                    .transpose()?
=======
                    .map(UninitializedExperimentationConfig::load)
>>>>>>> 60d359ad
                    .unwrap_or_else(|| ExperimentationConfig::legacy_from_variants_map(&variants));
                Ok(FunctionConfig::Json(FunctionConfigJson {
                    variants,
                    schemas: schema_data,
                    output_schema,
                    implicit_tool_call_config,
                    description: params.description,
                    all_explicit_template_names: all_template_names,
                    experimentation,
                }))
            }
        }
    }
}

#[derive(Clone, Debug, Deserialize, Serialize, ts_rs::TS)]
#[ts(export)]
#[serde(rename_all = "snake_case")]
// We don't use `#[serde(deny_unknown_fields)]` here - it needs to go on 'UninitializedVariantConfig',
// since we use `#[serde(flatten)]` on the `inner` field.
pub struct UninitializedVariantInfo {
    #[serde(flatten)]
    pub inner: UninitializedVariantConfig,
    #[serde(default)]
    pub timeouts: Option<TimeoutsConfig>,
}

#[derive(Clone, Debug, TensorZeroDeserialize, Serialize, ts_rs::TS)]
#[ts(export)]
#[serde(tag = "type")]
#[serde(rename_all = "snake_case")]
#[serde(deny_unknown_fields)]
pub enum UninitializedVariantConfig {
    ChatCompletion(UninitializedChatCompletionConfig),
    #[serde(rename = "experimental_best_of_n_sampling")]
    BestOfNSampling(UninitializedBestOfNSamplingConfig),
    #[serde(rename = "experimental_dynamic_in_context_learning")]
    Dicl(UninitializedDiclConfig),
    #[serde(rename = "experimental_mixture_of_n")]
    MixtureOfN(UninitializedMixtureOfNConfig),
    #[serde(rename = "experimental_chain_of_thought")]
    ChainOfThought(UninitializedChainOfThoughtConfig),
}

/// Holds extra information used for enriching error messages
pub struct ErrorContext {
    pub function_name: String,
    pub variant_name: String,
}

impl ErrorContext {
    #[cfg(test)]
    pub fn new_test() -> Self {
        Self {
            function_name: "test".to_string(),
            variant_name: "test".to_string(),
        }
    }
}

impl UninitializedVariantInfo {
    pub fn load(
        self,
        schemas: &SchemaData,
        error_context: &ErrorContext,
    ) -> Result<VariantInfo, Error> {
        let inner = match self.inner {
            UninitializedVariantConfig::ChatCompletion(params) => {
                VariantConfig::ChatCompletion(params.load(schemas, error_context)?)
            }
            UninitializedVariantConfig::BestOfNSampling(params) => {
                VariantConfig::BestOfNSampling(params.load(schemas, error_context)?)
            }
            UninitializedVariantConfig::Dicl(params) => VariantConfig::Dicl(params.load()?),
            UninitializedVariantConfig::MixtureOfN(params) => {
                VariantConfig::MixtureOfN(params.load(schemas, error_context)?)
            }
            UninitializedVariantConfig::ChainOfThought(params) => {
                VariantConfig::ChainOfThought(params.load(schemas, error_context)?)
            }
        };
        Ok(VariantInfo {
            inner,
            timeouts: self.timeouts.unwrap_or_default(),
        })
    }
}

#[derive(Debug, Deserialize)]
#[serde(deny_unknown_fields)]
pub struct UninitializedToolConfig {
    pub description: String,
    pub parameters: ResolvedTomlPath,
    pub name: Option<String>,
    #[serde(default)]
    pub strict: bool,
}

impl UninitializedToolConfig {
    pub fn load(self, name: String) -> Result<StaticToolConfig, Error> {
        let parameters = StaticJSONSchema::from_path(self.parameters)?;
        Ok(StaticToolConfig {
            name: self.name.unwrap_or(name),
            description: self.description,
            parameters,
            strict: self.strict,
        })
    }
}

#[derive(Debug, PartialEq, Serialize, Deserialize)]
#[cfg_attr(test, derive(ts_rs::TS))]
#[cfg_attr(test, ts(export))]
pub struct PathWithContents {
    #[cfg_attr(test, ts(type = "string"))]
    pub path: ResolvedTomlPath,
    pub contents: String,
}

impl PathWithContents {
    pub fn from_path(path: ResolvedTomlPath) -> Result<Self, Error> {
        let contents = path.read()?;
        Ok(Self { path, contents })
    }
}

#[derive(Debug, Deserialize, Serialize)]
#[serde(default)]
#[cfg_attr(test, derive(ts_rs::TS))]
#[cfg_attr(test, ts(export))]
pub struct PostgresConfig {
    #[serde(default = "default_connection_pool_size")]
    pub connection_pool_size: u32,
}

fn default_connection_pool_size() -> u32 {
    20
}

impl Default for PostgresConfig {
    fn default() -> Self {
        Self {
            connection_pool_size: 20,
        }
    }
}<|MERGE_RESOLUTION|>--- conflicted
+++ resolved
@@ -1326,12 +1326,8 @@
                 }
                 let experimentation = params
                     .experimentation
-<<<<<<< HEAD
                     .map(|config| config.load(&variants, metrics))
                     .transpose()?
-=======
-                    .map(UninitializedExperimentationConfig::load)
->>>>>>> 60d359ad
                     .unwrap_or_else(|| ExperimentationConfig::legacy_from_variants_map(&variants));
                 Ok(FunctionConfig::Chat(FunctionConfigChat {
                     variants,
@@ -1424,12 +1420,8 @@
                 }
                 let experimentation = params
                     .experimentation
-<<<<<<< HEAD
                     .map(|config| config.load(&variants, metrics))
                     .transpose()?
-=======
-                    .map(UninitializedExperimentationConfig::load)
->>>>>>> 60d359ad
                     .unwrap_or_else(|| ExperimentationConfig::legacy_from_variants_map(&variants));
                 Ok(FunctionConfig::Json(FunctionConfigJson {
                     variants,
