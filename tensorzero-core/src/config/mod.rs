use crate::experimentation::{ExperimentationConfig, UninitializedExperimentationConfig};
use crate::http::TensorzeroHttpClient;
use crate::rate_limiting::{RateLimitingConfig, UninitializedRateLimitingConfig};
use crate::utils::deprecation_warning;
use chrono::Duration;
/// IMPORTANT: THIS MODULE IS NOT STABLE.
///            IT IS MEANT FOR INTERNAL USE ONLY.
///            EXPECT FREQUENT, UNANNOUNCED BREAKING CHANGES.
///            USE AT YOUR OWN RISK.
use futures::future::try_join_all;
use object_store::aws::AmazonS3Builder;
use object_store::local::LocalFileSystem;
use object_store::{ObjectStore, PutPayload};
use provider_types::ProviderTypesConfig;
#[cfg(feature = "pyo3")]
use pyo3::exceptions::PyKeyError;
#[cfg(feature = "pyo3")]
use pyo3::prelude::*;
#[cfg(feature = "pyo3")]
use pyo3::IntoPyObjectExt;
use serde::{Deserialize, Serialize};
use std::borrow::Cow;
use std::collections::{HashMap, HashSet};
use std::path::{Path, PathBuf};
use std::sync::Arc;
use tensorzero_derive::TensorZeroDeserialize;
use tracing::instrument;
use tracing::Span;
use tracing_opentelemetry::OpenTelemetrySpanExt;

use crate::config::gateway::{GatewayConfig, UninitializedGatewayConfig};
use crate::config::path::{ResolvedTomlPathData, ResolvedTomlPathDirectory};
use crate::config::span_map::SpanMap;
use crate::embeddings::{EmbeddingModelTable, UninitializedEmbeddingModelConfig};
use crate::endpoints::inference::DEFAULT_FUNCTION_NAME;
use crate::error::{Error, ErrorDetails};
use crate::evaluations::{EvaluationConfig, UninitializedEvaluationConfig};
use crate::function::{FunctionConfig, FunctionConfigChat, FunctionConfigJson};
#[cfg(feature = "pyo3")]
use crate::function::{FunctionConfigChatPyClass, FunctionConfigJsonPyClass};
use crate::inference::types::storage::StorageKind;
use crate::inference::types::Usage;
use crate::jsonschema_util::{SchemaWithMetadata, StaticJSONSchema};
use crate::minijinja_util::TemplateConfig;
use crate::model::{ModelConfig, ModelTable, UninitializedModelConfig};
use crate::model_table::{CowNoClone, ProviderTypeDefaultCredentials, ShorthandModelConfig};
use crate::optimization::{OptimizerInfo, UninitializedOptimizerInfo};
use crate::tool::{create_implicit_tool_call_config, StaticToolConfig, ToolChoice};
use crate::variant::best_of_n_sampling::UninitializedBestOfNSamplingConfig;
use crate::variant::chain_of_thought::UninitializedChainOfThoughtConfig;
use crate::variant::chat_completion::UninitializedChatCompletionConfig;
use crate::variant::dicl::UninitializedDiclConfig;
use crate::variant::mixture_of_n::UninitializedMixtureOfNConfig;
use crate::variant::{Variant, VariantConfig, VariantInfo};
use std::error::Error as StdError;

pub mod built_in;
pub mod gateway;
pub mod path;
pub mod provider_types;
pub mod rate_limiting;
mod span_map;
#[cfg(test)]
mod tests;

tokio::task_local! {
    /// When set, we skip performing credential validation in model providers
    /// This is used when running in e2e test mode, and by the 'evaluations' binary
    /// We need to access this from async code (e.g. when looking up GCP SDK credentials),
    /// so this needs to be a tokio task-local (as a task may be moved between threads)
    ///
    /// Since this needs to be accessed from a `Deserialize` impl, it needs to
    /// be stored in a `static`, since we cannot pass in extra parameters when calling `Deserialize::deserialize`
    pub(crate) static SKIP_CREDENTIAL_VALIDATION: ();
}

pub fn skip_credential_validation() -> bool {
    // tokio::task_local doesn't have an 'is_set' method, so we call 'try_with'
    // (which returns an `Err` if the task-local is not set)
    SKIP_CREDENTIAL_VALIDATION.try_with(|()| ()).is_ok()
}

#[derive(Debug, Serialize, ts_rs::TS)]
#[ts(export)]
// Note - the `Default` impl only exists for convenience in tests
// It might produce a completely broken config - if a test fails,
// use one of the public `Config` constructors instead.
#[cfg_attr(any(test, feature = "e2e_tests"), derive(Default))]
pub struct Config {
    pub gateway: GatewayConfig,
    pub models: Arc<ModelTable>, // model name => model config
    pub embedding_models: Arc<EmbeddingModelTable>, // embedding model name => embedding model config
    pub functions: HashMap<String, Arc<FunctionConfig>>, // function name => function config
    pub metrics: HashMap<String, MetricConfig>,     // metric name => metric config
    pub tools: HashMap<String, Arc<StaticToolConfig>>, // tool name => tool config
    pub evaluations: HashMap<String, Arc<EvaluationConfig>>, // evaluation name => evaluation config
    #[serde(skip)]
    pub templates: Arc<TemplateConfig<'static>>,
    pub object_store_info: Option<ObjectStoreInfo>,
    pub provider_types: ProviderTypesConfig,
    pub optimizers: HashMap<String, OptimizerInfo>,
    pub postgres: PostgresConfig,
    pub rate_limiting: RateLimitingConfig,
    #[serde(skip)]
    pub http_client: TensorzeroHttpClient,
}

#[derive(Clone, Debug, Default, Deserialize, Serialize, ts_rs::TS)]
#[ts(export)]
#[serde(deny_unknown_fields)]
pub struct NonStreamingTimeouts {
    #[serde(default)]
    /// The total time allowed for the non-streaming request to complete.
    pub total_ms: Option<u64>,
}

#[derive(Clone, Debug, Default, Deserialize, Serialize, ts_rs::TS)]
#[ts(export)]
#[serde(deny_unknown_fields)]
pub struct StreamingTimeouts {
    #[serde(default)]
    /// The time allowed for the first token to be produced.
    pub ttft_ms: Option<u64>,
}

/// Configures the timeouts for both streaming and non-streaming requests.
/// This can be attached to various other configs (e.g. variants, models, model providers)
#[derive(Clone, Debug, Default, Deserialize, Serialize, ts_rs::TS)]
#[ts(export)]
#[serde(deny_unknown_fields)]
pub struct TimeoutsConfig {
    #[serde(default)]
    pub non_streaming: NonStreamingTimeouts,
    #[serde(default)]
    pub streaming: StreamingTimeouts,
}

impl TimeoutsConfig {
    pub fn validate(&self, global_outbound_http_timeout: &Duration) -> Result<(), Error> {
        let TimeoutsConfig {
            non_streaming: NonStreamingTimeouts { total_ms },
            streaming: StreamingTimeouts { ttft_ms },
        } = self;

        let global_ms = global_outbound_http_timeout.num_milliseconds();

        if let Some(total_ms) = total_ms {
            if Duration::milliseconds(*total_ms as i64) > *global_outbound_http_timeout {
                return Err(Error::new(ErrorDetails::Config {
                    message: format!("The `timeouts.non_streaming.total_ms` value `{total_ms}` is greater than `gateway.global_outbound_http_timeout_ms`: `{global_ms}`"),
                }));
            }
        }
        if let Some(ttft_ms) = ttft_ms {
            if Duration::milliseconds(*ttft_ms as i64) > *global_outbound_http_timeout {
                return Err(Error::new(ErrorDetails::Config {
                    message: format!("The `timeouts.streaming.ttft_ms` value `{ttft_ms}` is greater than `gateway.global_outbound_http_timeout_ms`: `{global_ms}`"),
                }));
            }
        }

        Ok(())
    }
}

#[derive(Debug, Default, Deserialize, Serialize)]
#[serde(deny_unknown_fields)]
#[derive(ts_rs::TS)]
#[ts(export)]
pub struct TemplateFilesystemAccess {
    /// If `true`, allow minijinja to read from the filesystem (within the tree of the config file) for `{% include %}`
    /// Defaults to `false`
    #[serde(default)]
    enabled: bool,
    base_path: Option<ResolvedTomlPathDirectory>,
}

#[derive(Clone, Debug, Serialize, ts_rs::TS)]
#[ts(export)]
pub struct ObjectStoreInfo {
    // This will be `None` if we have `StorageKind::Disabled`
    #[serde(skip)]
    pub object_store: Option<Arc<dyn ObjectStore>>,
    pub kind: StorageKind,
}

impl ObjectStoreInfo {
    pub fn new(config: Option<StorageKind>) -> Result<Option<Self>, Error> {
        let Some(config) = config else {
            return Ok(None);
        };

        let object_store: Option<Arc<dyn ObjectStore>> = match &config {
            StorageKind::Filesystem { path } => {
                Some(Arc::new(match LocalFileSystem::new_with_prefix(path) {
                    Ok(object_store) => object_store,
                    Err(e) =>
                    {
                        #[expect(clippy::if_not_else)]
                        if !std::fs::exists(path).unwrap_or(false) {
                            if skip_credential_validation() {
                                tracing::warn!("Filesystem object store path does not exist: {path}. Treating object store as unconfigured");
                                return Ok(None);
                            }
                            return Err(Error::new(ErrorDetails::Config {
                                message: format!(
                                    "Failed to create filesystem object store: path does not exist: {path}"
                                ),
                            }));
                        } else {
                            return Err(Error::new(ErrorDetails::Config {
                                message: format!(
                                    "Failed to create filesystem object store for path: {path}: {e}"
                                ),
                            }));
                        }
                    }
                }))
            }
            StorageKind::S3Compatible {
                bucket_name,
                region,
                endpoint,
                allow_http,
                #[cfg(feature = "e2e_tests")]
                    prefix: _,
            } => {
                let mut builder = AmazonS3Builder::from_env()
                    // Uses the S3 'If-Match' and 'If-None-Match' headers to implement condition put
                    .with_conditional_put(object_store::aws::S3ConditionalPut::ETagMatch);

                // These env vars have the highest priority, overriding whatever was set from 'AmazonS3Builder::from_env()'
                if let Ok(s3_access_key) = std::env::var("S3_ACCESS_KEY_ID") {
                    let s3_secret_key = std::env::var("S3_SECRET_ACCESS_KEY").ok().ok_or_else(|| Error::new(ErrorDetails::Config {
                        message: "S3_ACCESS_KEY_ID is set but S3_SECRET_ACCESS_KEY is not. Please set neither or both.".to_string()
                    }))?;
                    builder = builder
                        .with_access_key_id(s3_access_key)
                        .with_secret_access_key(s3_secret_key);
                }

                if let Some(bucket_name) = bucket_name {
                    builder = builder.with_bucket_name(bucket_name);
                }
                if let Some(region) = region {
                    builder = builder.with_region(region);
                }
                if let Some(endpoint) = endpoint {
                    builder = builder.with_endpoint(endpoint);
                }
                if std::env::var("AWS_ALLOW_HTTP").as_deref() == Ok("true") {
                    tracing::warn!("`AWS_ALLOW_HTTP` is set to `true` - this is insecure, and should only be used when running a local S3-compatible object store");
                    if allow_http.is_some() {
                        tracing::info!("Config has `[object_storage.allow_http]` present - this takes precedence over `AWS_ALLOW_HTTP`");
                    }
                }
                if let Some(allow_http) = *allow_http {
                    if allow_http {
                        tracing::warn!("`[object_storage.allow_http]` is set to `true` - this is insecure, and should only be used when running a local S3-compatible object store");
                    }
                    builder = builder.with_allow_http(allow_http);
                }

                if let (Some(bucket_name), Some(endpoint)) = (bucket_name, endpoint) {
                    if endpoint.ends_with(bucket_name) {
                        tracing::warn!("S3-compatible object endpoint `{endpoint}` ends with configured bucket_name `{bucket_name}`. This may be incorrect - if the gateway fails to start, consider setting `bucket_name = null`");
                    }
                }

                // This is used to speed up our unit tests - in the future,
                // we might want to expose more flexible options through the config
                #[cfg(test)]
                if std::env::var("TENSORZERO_E2E_DISABLE_S3_RETRY").is_ok() {
                    builder = builder.with_retry(object_store::RetryConfig {
                        max_retries: 0,
                        ..Default::default()
                    });
                }

                Some(Arc::new(builder.build()
                    .map_err(|e| Error::new(ErrorDetails::Config {
                        message: format!("Failed to create S3-compatible object store with config `{config:?}`: {e}"),
                    })
                )?),
            )
            }
            StorageKind::Disabled => None,
        };

        Ok(Some(Self {
            object_store,
            kind: config,
        }))
    }

    /// Verifies that the object store is configured correctly by writing an empty file to it.
    pub async fn verify(&self) -> Result<(), Error> {
        if let Some(store) = &self.object_store {
            tracing::info!("Verifying that [object_storage] is configured correctly (writing .tensorzero-validate)");
            store.put(&object_store::path::Path::from(".tensorzero-validate"), PutPayload::new())
                .await
                .map_err(|e| {
                    if contains_bad_scheme_err(&e) {
                        tracing::warn!("Consider setting `[object_storage.allow_http]` to `true` if you are using a non-HTTPs endpoint");
                    }
                    Error::new(ErrorDetails::Config {
                    message: format!("Failed to write `.tensorzero-validate` to object store. Check that your credentials are configured correctly: {e:?}"),
                })
            })?;
            tracing::info!("Successfully wrote .tensorzero-validate to object store");
        }
        Ok(())
    }
}

// Best-effort attempt to find a 'BadScheme' error by walking up
// the error 'source' chain. This should only be used for printing
// improved warning messages.
// We are attempting to find this error: `https://github.com/seanmonstar/reqwest/blob/c4a9fb060fb518f0053b98f78c7583071a760cf4/src/error.rs#L340`
fn contains_bad_scheme_err(e: &impl StdError) -> bool {
    format!("{e:?}").contains("BadScheme")
}

#[derive(Debug, Default, Deserialize, PartialEq, Serialize)]
#[serde(deny_unknown_fields)]
#[derive(ts_rs::TS)]
#[ts(export)]
pub struct ObservabilityConfig {
    pub enabled: Option<bool>,
    #[serde(default)]
    pub async_writes: bool,
    #[serde(default)]
    pub batch_writes: BatchWritesConfig,
    #[serde(default)]
    pub disable_automatic_migrations: bool,
}

fn default_flush_interval_ms() -> u64 {
    100
}

fn default_max_rows() -> usize {
    1000
}

#[derive(Clone, Debug, Deserialize, PartialEq, Serialize)]
#[serde(deny_unknown_fields)]
#[derive(ts_rs::TS)]
#[ts(export)]
pub struct BatchWritesConfig {
    pub enabled: bool,
    // An internal flag to allow us to test batch writes in embedded gateway mode.
    // This can currently cause deadlocks, so we don't want normal embedded clients to use it.
    #[serde(default)]
    pub __force_allow_embedded_batch_writes: bool,
    #[serde(default = "default_flush_interval_ms")]
    pub flush_interval_ms: u64,
    #[serde(default = "default_max_rows")]
    pub max_rows: usize,
}

impl Default for BatchWritesConfig {
    fn default() -> Self {
        Self {
            enabled: false,
            __force_allow_embedded_batch_writes: false,
            flush_interval_ms: default_flush_interval_ms(),
            max_rows: default_max_rows(),
        }
    }
}

#[derive(Debug, Default, Deserialize, PartialEq, Serialize)]
#[serde(deny_unknown_fields)]
#[derive(ts_rs::TS)]
#[ts(export)]
pub struct ExportConfig {
    #[serde(default)]
    pub otlp: OtlpConfig,
}

#[derive(Clone, Debug, Default, Deserialize, PartialEq, Serialize)]
#[serde(deny_unknown_fields)]
#[derive(ts_rs::TS)]
#[ts(export)]
pub struct OtlpConfig {
    #[serde(default)]
    pub traces: OtlpTracesConfig,
}

impl OtlpConfig {
    /// Attaches usage inference to the model provider span (if traces are enabled).
    /// This is used for both streaming and non-streaming requests.
    pub fn apply_usage_to_model_provider_span(&self, span: &Span, usage: &Usage) {
        if self.traces.enabled {
            match self.traces.format {
                OtlpTracesFormat::OpenTelemetry => {
                    if let Some(input_tokens) = usage.input_tokens {
                        span.set_attribute("gen_ai.usage.input_tokens", input_tokens as i64);
                    }
                    if let Some(output_tokens) = usage.output_tokens {
                        span.set_attribute("gen_ai.usage.output_tokens", output_tokens as i64);
                    }
                    if let Some(total_tokens) = usage.total_tokens() {
                        span.set_attribute("gen_ai.usage.total_tokens", total_tokens as i64);
                    }
                }
                OtlpTracesFormat::OpenInference => {
                    if let Some(input_tokens) = usage.input_tokens {
                        span.set_attribute("llm.token_count.prompt", input_tokens as i64);
                    }
                    if let Some(output_tokens) = usage.output_tokens {
                        span.set_attribute("llm.token_count.completion", output_tokens as i64);
                    }
                    if let Some(total_tokens) = usage.total_tokens() {
                        span.set_attribute("llm.token_count.total", total_tokens as i64);
                    }
                }
            }
        }
    }

    /// Marks a span as being an OpenInference 'CHAIN' span.
    /// We use this for function/variant/model spans (but not model provider spans).
    /// At the moment, there doesn't seem to be a similar concept in the OpenTelemetry GenAI semantic conventions.
    pub fn mark_openinference_chain_span(&self, span: &Span) {
        if self.traces.enabled {
            match self.traces.format {
                OtlpTracesFormat::OpenInference => {
                    span.set_attribute("openinference.span.kind", "CHAIN");
                }
                OtlpTracesFormat::OpenTelemetry => {}
            }
        }
    }
}

#[derive(Clone, Debug, Default, Deserialize, PartialEq, Serialize)]
#[serde(deny_unknown_fields)]
#[derive(ts_rs::TS)]
#[ts(export)]
pub struct OtlpTracesConfig {
    /// Enable OpenTelemetry traces export to the configured OTLP endpoint (configured via OTLP environment variables)
    #[serde(default)]
    pub enabled: bool,
    #[serde(default)]
    pub format: OtlpTracesFormat,
    /// Extra headers to include in OTLP export requests (can be overridden by dynamic headers at request time)
    #[serde(default)]
    pub extra_headers: HashMap<String, String>,
}

#[derive(Clone, Debug, Default, Deserialize, PartialEq, Serialize)]
#[serde(deny_unknown_fields, rename_all = "lowercase")]
#[derive(ts_rs::TS)]
#[cfg_attr(test, ts(export, rename_all = "lowercase"))]
pub enum OtlpTracesFormat {
    /// Sets 'gen_ai' attributes based on the OpenTelemetry GenAI semantic conventions:
    /// https://github.com/open-telemetry/semantic-conventions/tree/main/docs/gen-ai
    #[default]
    OpenTelemetry,
    // Sets attributes based on the OpenInference semantic conventions:
    // https://github.com/Arize-ai/openinference/blob/main/spec/llm_spans.md
    OpenInference,
}

#[derive(Debug, Deserialize, PartialEq, Serialize)]
#[serde(deny_unknown_fields)]
#[derive(ts_rs::TS)]
#[ts(export)]
pub struct MetricConfig {
    pub r#type: MetricConfigType,
    pub optimize: MetricConfigOptimize,
    pub level: MetricConfigLevel,
}

#[derive(Copy, Clone, Debug, Deserialize, Eq, Hash, PartialEq, Serialize)]
#[serde(rename_all = "snake_case")]
#[serde(deny_unknown_fields)]
#[derive(ts_rs::TS)]
#[ts(export)]
pub enum MetricConfigType {
    Boolean,
    Float,
}

impl MetricConfigType {
    pub fn to_clickhouse_table_name(&self) -> &'static str {
        match self {
            MetricConfigType::Boolean => "BooleanMetricFeedback",
            MetricConfigType::Float => "FloatMetricFeedback",
        }
    }
}

#[derive(Copy, Clone, Debug, Deserialize, PartialEq, Serialize, ts_rs::TS)]
#[serde(rename_all = "snake_case")]
#[serde(deny_unknown_fields)]
#[ts(export)]
pub enum MetricConfigOptimize {
    Min,
    Max,
}

#[derive(Debug, Deserialize, PartialEq, Serialize)]
#[serde(rename_all = "snake_case")]
#[serde(deny_unknown_fields)]
#[derive(ts_rs::TS)]
#[ts(export)]
pub enum MetricConfigLevel {
    Inference,
    Episode,
}

impl std::fmt::Display for MetricConfigLevel {
    fn fmt(&self, f: &mut std::fmt::Formatter<'_>) -> std::fmt::Result {
        let serialized = serde_json::to_string(self).map_err(|_| std::fmt::Error)?;
        // Remove the quotes around the string
        write!(f, "{}", serialized.trim_matches('"'))
    }
}

impl MetricConfigLevel {
    pub fn inference_column_name(&self) -> &'static str {
        match self {
            MetricConfigLevel::Inference => "id",
            MetricConfigLevel::Episode => "episode_id",
        }
    }
}

// Config file globbing:
// TensorZero supports loading from multiple config files (matching a unix-style glob pattern)
// This poses a number of challenges, mainly related to resolving paths specified inside config files
// (e.g. `user_template`) relative to the containing config file.
// The overall loading process is:
// 1. We call `ConfigFileGlob::new_from_path` to resolve the glob pattern into a list of paths,
//    This validates that we have at least one config file to load.
// 2. We build of a `SpanMap` from the glob using `SpanMap::from_glob`. This is responsible for
//    actually parsing each individual config file, and then merging the resulting `DeTable`s
//    into a single `DeTable`. Unfortunately, we cannot simple concatenate the files as parse
//    them as a single larger file, due to the possibility of files like this:
//    ```toml
//    [my_section]
//    my_section_key = "my_section_value"
//    ```
//
//    ```toml
//    top.level.path = "top_level_value"
//    ```
//
//    If we concatenated and parsed these files, we would incorrectly include `top.level.path`
//    underneath the `[my_section]`. Toml doesn't have a way of returning to the 'root' context,
//    so we're forced to manually parse each file, and then merge them ourselves in memory.
//
//    Each individually parsed `DeTable` tracks byte ranges (via `Spanned`) into the original
//    source string. To allow us to identify the original file by looking at `Spanned`
//    instances in the merge table, we insert extra whitespace into each file before individually
//    parsing that file. This ensures that all of our `Spanned` ranges are disjoint, allowing us
//    to map a `Spanned` back to the original TOML file.
//
// 3. We 'remap' our `DeTable using `resolve_toml_relative_paths`.
//    This allows us to deserialize types like `UninitializedChatCompletionConfig`
//    which store paths (e.g. `user_template`) relative to the containing config file.
//
//    Unfortunately, we cannot directly write `Spanned` types inside of these nested
//    structs. Due to a serde issue, using attributes like `#[serde(transparent)]`
//    or `#[serde(flatten)]` will cause Serde to deserialize into its own internal type,
//    and then deserialize the inner type with a different deserializer (not the original one).
//    The same problem shows up when constructing error messages - while our custom
//    `TensorZeroDeserialize` attempts to improve the situation, it's best-effort, and
//    we don't rely on it for correctness.
//
//    Instead, we 'remap' paths by walking the merged `DeTable`, and replacing entries
//    at known paths with their fully qualified paths (using the `SpanMap` to obtain
//    the base path for each entry). Each value is changed to a nested map that can be
//    deserialized into a `ResolvedTomlPath`. If we forget to remap any parts of the config
//    in `resolve_toml_relative_paths`, then deserializing the `ResolvedTomlPath` will fail
//    (rather than succeed with an incorrect path).
//
// At this point, we have a `DeTable` that can be successfully deserialized into an `UninitializedConfig`.
// From this point onward, none of the config-handling code needs to interact with globs, remapped config files,
// or even be aware of whether or not we have multiple config files. All path access goes through `ResolvedTomlPath`,
// which is self-contained (it stores the absolute path that we resolved earlier).

/// A glob pattern together with the resolved config file paths.
/// We eagerly resolve the glob pattern so that we can include all of the matched
/// config file paths in error messages.
#[derive(Debug)]
#[expect(clippy::manual_non_exhaustive)]
pub struct ConfigFileGlob {
    pub glob: String,
    pub paths: Vec<PathBuf>,
    _private: (),
}

impl ConfigFileGlob {
    /// Interprets a path as a glob pattern
    pub fn new_from_path(path: &Path) -> Result<Self, Error> {
        Self::new(path.display().to_string())
    }

    pub fn new_empty() -> Self {
        Self {
            glob: String::new(),
            paths: vec![],
            _private: (),
        }
    }

    pub fn new(glob: String) -> Result<Self, Error> {
        // Build a matcher from the glob pattern
        let matcher = globset::Glob::new(&glob)
            .map_err(|e| {
                Error::new(ErrorDetails::Glob {
                    glob: glob.to_string(),
                    message: e.to_string(),
                })
            })?
            .compile_matcher();

        // Extract the base path to start walking from
        let base_path = extract_base_path_from_glob(&glob);

        // Find all files matching the glob pattern
        let mut glob_paths = find_matching_files(&base_path, &matcher);

        if glob_paths.is_empty() {
            return Err(Error::new(ErrorDetails::Glob {
                glob: glob.to_string(),
                message: "No files matched the glob pattern. Ensure that the path exists, and contains at least one file.".to_string(),
            }));
        }

        // Sort the paths to avoid depending on the filesystem iteration order
        // when we merge configs. This should only affect the precise error message we display,
        // not whether or not the config parses successfully (or the final `Config`
        // that we resolve)
        glob_paths.sort_by_key(|path| path.display().to_string());
        Ok(Self {
            glob,
            paths: glob_paths,
            _private: (),
        })
    }
}

/// Extract the base path from a glob pattern.
///
/// This finds the longest literal path prefix before any glob metacharacters,
/// following the same approach as the glob crate. It works at the path component
/// level (not character level) for better handling of path separators.
///
/// # Examples
/// - `/tmp/config/tensorzero.toml` → `/tmp/config/tensorzero.toml`
/// - `/tmp/config/**/*.toml` → `/tmp/config`
/// - `config/**/*.toml` → `config`
/// - `*.toml` → `.`
fn extract_base_path_from_glob(glob: &str) -> PathBuf {
    let path = Path::new(glob);
    let mut base_components = Vec::new();

    for component in path.components() {
        let component_str = component.as_os_str().to_string_lossy();
        // Stop at the first component containing glob metacharacters
        if component_str.contains(['*', '?', '[', ']', '{', '}']) {
            break;
        }
        base_components.push(component);
    }

    if base_components.is_empty() {
        PathBuf::from(".")
    } else {
        base_components.iter().collect()
    }
}
/// Check which files match the glob pattern.
/// If the base path is a file, check it directly against the matcher.
/// If the base path is a directory, walk it.
fn find_matching_files(base_path: &Path, matcher: &globset::GlobMatcher) -> Vec<PathBuf> {
    let mut matched_files = Vec::new();

    // If base_path is a file, check it directly against the matcher
    if base_path.is_file() {
        if matcher.is_match(base_path) {
            matched_files.push(base_path.to_path_buf());
        }
        return matched_files;
    }

    // If base_path is a directory, walk it
    for entry in walkdir::WalkDir::new(base_path)
        .follow_links(false)
        .into_iter()
    {
        match entry {
            Ok(entry) => {
                let path = entry.path();
                if path.is_file() && matcher.is_match(path) {
                    matched_files.push(path.to_path_buf());
                }
            }
            Err(e) => {
                let error_path = e
                    .path()
                    .map(|p| p.to_string_lossy().into_owned())
                    .unwrap_or_else(|| base_path.to_string_lossy().into_owned());
                tracing::warn!(
                    "Skipping `{}` while scanning for configuration files: {e}",
                    error_path
                );
            }
        }
    }

    matched_files
}

impl Config {
    /// Constructs a new `Config`, as if from an empty config file.
    /// This is the only way to construct an empty config file in production code,
    /// as it ensures that things like TensorZero built-in functions will still exist in the config.
    ///
    /// In test code, a `Default` impl is available, but the config it produces might
    /// be completely broken (e.g. no builtin functions will be available).
    pub async fn new_empty() -> Result<Config, Error> {
        // Use an empty glob, and validate credentials
        Self::load_from_path_optional_verify_credentials_allow_empty_glob(
            &ConfigFileGlob::new_empty(),
            true,
            true,
        )
        .await
    }

    pub async fn load_and_verify_from_path(config_glob: &ConfigFileGlob) -> Result<Config, Error> {
        Self::load_from_path_optional_verify_credentials(config_glob, true).await
    }

    pub async fn load_from_path_optional_verify_credentials(
        config_glob: &ConfigFileGlob,
        validate_credentials: bool,
    ) -> Result<Config, Error> {
        Self::load_from_path_optional_verify_credentials_allow_empty_glob(
            config_glob,
            validate_credentials,
            false,
        )
        .await
    }

    pub async fn load_from_path_optional_verify_credentials_allow_empty_glob(
        config_glob: &ConfigFileGlob,
        validate_credentials: bool,
        allow_empty_glob: bool,
    ) -> Result<Config, Error> {
        let globbed_config = UninitializedConfig::read_toml_config(config_glob, allow_empty_glob)?;
        let config = if cfg!(feature = "e2e_tests") || !validate_credentials {
            SKIP_CREDENTIAL_VALIDATION
                .scope((), Self::load_from_toml(globbed_config.table))
                .await?
        } else {
            Self::load_from_toml(globbed_config.table).await?
        };

        if validate_credentials {
            if let Some(object_store) = &config.object_store_info {
                object_store.verify().await?;
            }
        }

        Ok(config)
    }

    async fn load_from_toml(table: toml::Table) -> Result<Config, Error> {
        if table.is_empty() {
            tracing::info!("Config file is empty, so only default functions will be available.");
        }
        let uninitialized_config = UninitializedConfig::try_from(table)?;

        let mut templates = TemplateConfig::new();

        let object_store_info = ObjectStoreInfo::new(uninitialized_config.object_storage)?;

        let gateway_config = uninitialized_config
            .gateway
            .load(object_store_info.as_ref())?;

        let http_client = TensorzeroHttpClient::new(gateway_config.global_outbound_http_timeout)?;

        // Load built-in functions first
        let mut functions = built_in::get_all_built_in_functions()?;

        // Load user-defined functions and ensure they don't use tensorzero:: prefix
        let user_functions = uninitialized_config
            .functions
            .into_iter()
            .map(|(name, config)| {
                // Prevent user functions from using tensorzero:: prefix
                if name.starts_with("tensorzero::") {
                    return Err(Error::new(ErrorDetails::Config {
                        message: format!(
                            "User-defined function name cannot start with 'tensorzero::': {name}"
                        ),
                    }));
                }
                config
                    .load(&name, &uninitialized_config.metrics)
                    .map(|c| (name, Arc::new(c)))
            })
            .collect::<Result<HashMap<String, Arc<FunctionConfig>>, Error>>()?;

        // Merge user functions into the functions map
        functions.extend(user_functions);

        let tools = uninitialized_config
            .tools
            .into_iter()
            .map(|(name, config)| config.load(name.clone()).map(|c| (name, Arc::new(c))))
            .collect::<Result<HashMap<String, Arc<StaticToolConfig>>, Error>>()?;
        let provider_type_default_credentials = Arc::new(ProviderTypeDefaultCredentials::new(
            &uninitialized_config.provider_types,
        ));

        let models = try_join_all(uninitialized_config.models.into_iter().map(
            |(name, config)| async {
                config
                    .load(
                        &name,
                        &uninitialized_config.provider_types,
                        &provider_type_default_credentials,
                        http_client.clone(),
                    )
                    .await
                    .map(|c| (name, c))
            },
        ))
        .await?
        .into_iter()
        .collect::<HashMap<_, _>>();

        let embedding_models = try_join_all(uninitialized_config.embedding_models.into_iter().map(
            |(name, config)| async {
                config
                    .load(
                        &uninitialized_config.provider_types,
                        &provider_type_default_credentials,
                        http_client.clone(),
                    )
                    .await
                    .map(|c| (name, c))
            },
        ))
        .await?
        .into_iter()
        .collect::<HashMap<_, _>>();

        let optimizers = try_join_all(uninitialized_config.optimizers.into_iter().map(
            |(name, config)| async {
                config
                    .load(&provider_type_default_credentials)
                    .await
                    .map(|c| (name, c))
            },
        ))
        .await?
        .into_iter()
        .collect::<HashMap<_, _>>();
        let models = ModelTable::new(
            models,
            provider_type_default_credentials.clone(),
            gateway_config.global_outbound_http_timeout,
        )
        .map_err(|e| {
            Error::new(ErrorDetails::Config {
                message: format!("Failed to load models: {e}"),
            })
        })?;
        let embedding_models = EmbeddingModelTable::new(
            embedding_models,
            provider_type_default_credentials,
            gateway_config.global_outbound_http_timeout,
        )
        .map_err(|e| {
            Error::new(ErrorDetails::Config {
                message: format!("Failed to load embedding models: {e}"),
            })
        })?;

        let mut config = Config {
            gateway: gateway_config,
            models: Arc::new(models),
            embedding_models: Arc::new(embedding_models),
            functions,
            metrics: uninitialized_config.metrics,
            tools,
            evaluations: HashMap::new(),
            templates: Arc::new(TemplateConfig::new()), // Will be populated below
            object_store_info,
            provider_types: uninitialized_config.provider_types,
            optimizers,
            postgres: uninitialized_config.postgres,
            rate_limiting: uninitialized_config.rate_limiting.try_into()?,
            http_client,
        };

        // Initialize the templates
        let template_paths = config.get_templates();
<<<<<<< HEAD
        let template_fs_base_path = if config.gateway.template_filesystem_access.enabled {
            let base_path = config.gateway.template_filesystem_access.base_path
                .as_ref()
                .ok_or_else(|| Error::new(ErrorDetails::Config {
                    message: "`gateway.template_filesystem_access.enabled` is true but `base_path` is not specified. Please set `gateway.template_filesystem_access.base_path` to the directory containing your template files.".to_string()
                }))?;
            Some(base_path.get_real_path().to_owned())
        } else {
            None
        };
        templates
            .initialize(template_paths, template_fs_base_path.as_deref())
            .await?;
=======
        if config.gateway.template_filesystem_access.enabled {
            deprecation_warning("The `gateway.template_filesystem_access.enabled` flag is deprecated. We now enable filesystem access if and only if `gateway.template_file_system_access.base_path` is set. We will stop allowing this flag in the future.");
        }
        let template_fs_path = config
            .gateway
            .template_filesystem_access
            .base_path
            .as_ref()
            .map(|x| x.get_real_path());
        templates.initialize(template_paths, template_fs_path)?;
>>>>>>> 28cc102c
        config.templates = Arc::new(templates.clone());

        // Validate the config
        config.validate().await?;

        // We add the evaluations after validation since we will be writing tensorzero:: functions to the functions map
        // and tensorzero:: metrics to the metrics map
        let mut evaluations = HashMap::new();
        for (name, evaluation_config) in uninitialized_config.evaluations {
            let (evaluation_config, evaluation_function_configs, evaluation_metric_configs) =
                evaluation_config.load(&config.functions, &name)?;
            evaluations.insert(
                name,
                Arc::new(EvaluationConfig::Inference(evaluation_config)),
            );
            for (evaluation_function_name, evaluation_function_config) in
                evaluation_function_configs
            {
                if config.functions.contains_key(&evaluation_function_name) {
                    return Err(ErrorDetails::Config {
                        message: format!(
                            "Duplicate evaluator function name: `{evaluation_function_name}` already exists. This should never happen. Please file a bug report at https://github.com/tensorzero/tensorzero/discussions/new?category=bug-reports."
                        ),
                    }
                    .into());
                }
                for variant in evaluation_function_config.variants().values() {
                    for template in variant.get_all_template_paths() {
                        templates.add_template(
                            template.path.get_template_key(),
                            template.contents.clone(),
                        )?;
                    }
                }
                evaluation_function_config
                    .validate(
                        &config.tools,
                        &config.models,
                        &config.embedding_models,
                        &templates,
                        &evaluation_function_name,
                        &config.gateway.global_outbound_http_timeout,
                    )
                    .await?;
                config
                    .functions
                    .insert(evaluation_function_name, evaluation_function_config);
            }
            for (evaluation_metric_name, evaluation_metric_config) in evaluation_metric_configs {
                if config.metrics.contains_key(&evaluation_metric_name) {
                    return Err(ErrorDetails::Config {
                        message: format!("Duplicate evaluator metric name: `{evaluation_metric_name}` already exists. This should never happen. Please file a bug report at https://github.com/tensorzero/tensorzero/discussions/new?category=bug-reports."),
                    }
                    .into());
                }
                config
                    .metrics
                    .insert(evaluation_metric_name, evaluation_metric_config);
            }
        }
        config.evaluations = evaluations;
        config.templates = Arc::new(templates);

        Ok(config)
    }

    /// Validate the config
    #[instrument(skip_all)]
    async fn validate(&mut self) -> Result<(), Error> {
        if self.gateway.observability.batch_writes.enabled
            && self.gateway.observability.async_writes
        {
            return Err(ErrorDetails::Config {
                message: "Batch writes and async writes cannot be enabled at the same time"
                    .to_string(),
            }
            .into());
        }
        if self.gateway.observability.batch_writes.flush_interval_ms == 0 {
            return Err(ErrorDetails::Config {
                message: "Batch writes flush interval must be greater than 0".to_string(),
            }
            .into());
        }
        if self.gateway.observability.batch_writes.max_rows == 0 {
            return Err(ErrorDetails::Config {
                message: "Batch writes max rows must be greater than 0".to_string(),
            }
            .into());
        }
        // Validate each function
        // Note: We don't check for tensorzero:: prefix here because:
        // 1. Built-in functions are allowed to have this prefix
        // 2. User-defined functions are prevented from using it during loading
        for (function_name, function) in &self.functions {
            function
                .validate(
                    &self.tools,
                    &self.models,
                    &self.embedding_models,
                    &self.templates,
                    function_name,
                    &self.gateway.global_outbound_http_timeout,
                )
                .await?;
        }

        // Ensure that no metrics are named "comment" or "demonstration"
        for metric_name in self.metrics.keys() {
            if metric_name == "comment" || metric_name == "demonstration" {
                return Err(ErrorDetails::Config {
                    message: format!("Metric name '{metric_name}' is reserved and cannot be used"),
                }
                .into());
            }
            if metric_name.starts_with("tensorzero::") {
                return Err(ErrorDetails::Config {
                    message: format!("Metric name cannot start with 'tensorzero::': {metric_name}"),
                }
                .into());
            }
        }

        // Validate each model
        for (model_name, model) in self.models.iter_static_models() {
            if model_name.starts_with("tensorzero::") {
                return Err(ErrorDetails::Config {
                    message: format!("Model name cannot start with 'tensorzero::': {model_name}"),
                }
                .into());
            }
            model.validate(model_name, &self.gateway.global_outbound_http_timeout)?;
        }

        for embedding_model_name in self.embedding_models.table.keys() {
            if embedding_model_name.starts_with("tensorzero::") {
                return Err(ErrorDetails::Config {
                    message: format!(
                        "Embedding model name cannot start with 'tensorzero::': {embedding_model_name}"
                    ),
                }
                .into());
            }
        }

        // Validate each tool
        for tool_name in self.tools.keys() {
            if tool_name.starts_with("tensorzero::") {
                return Err(ErrorDetails::Config {
                    message: format!("Tool name cannot start with 'tensorzero::': {tool_name}"),
                }
                .into());
            }
        }
        Ok(())
    }

    /// Get a function by name
    pub fn get_function<'a>(
        &'a self,
        function_name: &str,
    ) -> Result<Cow<'a, Arc<FunctionConfig>>, Error> {
        if function_name == DEFAULT_FUNCTION_NAME {
            Ok(Cow::Owned(Arc::new(FunctionConfig::Chat(
                FunctionConfigChat {
                    variants: HashMap::new(),
                    schemas: SchemaData::default(),
                    tools: vec![],
                    tool_choice: ToolChoice::None,
                    parallel_tool_calls: None,
                    description: None,
                    all_explicit_templates_names: HashSet::new(),
                    experimentation: ExperimentationConfig::default(),
                },
            ))))
        } else {
            Ok(Cow::Borrowed(
                self.functions.get(function_name).ok_or_else(|| {
                    Error::new(ErrorDetails::UnknownFunction {
                        name: function_name.to_string(),
                    })
                })?,
            ))
        }
    }

    /// Get a metric by name, producing an error if it's not found
    pub fn get_metric_or_err<'a>(&'a self, metric_name: &str) -> Result<&'a MetricConfig, Error> {
        self.metrics.get(metric_name).ok_or_else(|| {
            Error::new(ErrorDetails::UnknownMetric {
                name: metric_name.to_string(),
            })
        })
    }

    /// Get a metric by name
    pub fn get_metric<'a>(&'a self, metric_name: &str) -> Option<&'a MetricConfig> {
        self.metrics.get(metric_name)
    }

    /// Get a tool by name
    pub fn get_tool<'a>(&'a self, tool_name: &str) -> Result<&'a Arc<StaticToolConfig>, Error> {
        self.tools.get(tool_name).ok_or_else(|| {
            Error::new(ErrorDetails::UnknownTool {
                name: tool_name.to_string(),
            })
        })
    }

    /// Get a model by name
    pub async fn get_model<'a>(
        &'a self,
        model_name: &Arc<str>,
    ) -> Result<CowNoClone<'a, ModelConfig>, Error> {
        self.models.get(model_name).await?.ok_or_else(|| {
            Error::new(ErrorDetails::UnknownModel {
                name: model_name.to_string(),
            })
        })
    }

    /// Get all templates from the config
    /// The HashMap returned is a mapping from the path as given in the TOML file
    /// (relative to the directory containing the TOML file) to the file contents.
    /// The former path is used as the name of the template for retrieval by variants later.
    pub fn get_templates(&self) -> HashMap<String, String> {
        let mut templates = HashMap::new();

        for function in self.functions.values() {
            for variant in function.variants().values() {
                let variant_template_paths = variant.get_all_template_paths();
                for path in variant_template_paths {
                    templates.insert(path.path.get_template_key(), path.contents.clone());
                }
            }
        }
        templates
    }

    pub fn get_evaluation(&self, evaluation_name: &str) -> Result<Arc<EvaluationConfig>, Error> {
        Ok(self
            .evaluations
            .get(evaluation_name)
            .ok_or_else(|| {
                Error::new(ErrorDetails::UnknownEvaluation {
                    name: evaluation_name.to_string(),
                })
            })?
            .clone())
    }
}

#[cfg(feature = "pyo3")]
#[pyclass(name = "Config")]
pub struct ConfigPyClass {
    inner: Arc<Config>,
}

#[cfg(feature = "pyo3")]
impl ConfigPyClass {
    pub fn new(config: Arc<Config>) -> Self {
        Self { inner: config }
    }
}

#[cfg(feature = "pyo3")]
#[pymethods]
impl ConfigPyClass {
    #[getter]
    fn get_functions(&self) -> FunctionsConfigPyClass {
        FunctionsConfigPyClass {
            inner: self.inner.functions.clone(),
        }
    }
}

#[cfg(feature = "pyo3")]
#[pyclass(mapping, name = "FunctionsConfig")]
pub struct FunctionsConfigPyClass {
    inner: HashMap<String, Arc<FunctionConfig>>,
}

#[cfg(feature = "pyo3")]
#[pymethods]
impl FunctionsConfigPyClass {
    fn __len__(&self) -> usize {
        self.inner.len()
    }

    fn __getitem__<'py>(
        &self,
        py: Python<'py>,
        function_name: &str,
    ) -> PyResult<Bound<'py, PyAny>> {
        let f = self
            .inner
            .get(function_name)
            .ok_or_else(|| PyKeyError::new_err(function_name.to_string()))?;
        match &**f {
            FunctionConfig::Chat(_) => {
                FunctionConfigChatPyClass { inner: f.clone() }.into_bound_py_any(py)
            }
            FunctionConfig::Json(_) => {
                FunctionConfigJsonPyClass { inner: f.clone() }.into_bound_py_any(py)
            }
        }
    }
}

/// A trait for loading configs
pub trait LoadableConfig<T> {
    fn load(self) -> Result<T, Error>;
}

/// This struct is used to deserialize the TOML config file
/// It does not contain the information that needs to be loaded from the filesystem
/// such as the JSON schemas for the functions and tools.
/// If should be used as part of the `Config::load` method only.
///
/// This allows us to avoid using Option types to represent variables that are initialized after the
/// config is initially parsed.
#[derive(Debug, Deserialize)]
#[serde(deny_unknown_fields)]
pub struct UninitializedConfig {
    #[serde(default)]
    pub gateway: UninitializedGatewayConfig,
    #[serde(default)]
    pub models: HashMap<Arc<str>, UninitializedModelConfig>, // model name => model config
    #[serde(default)]
    pub embedding_models: HashMap<Arc<str>, UninitializedEmbeddingModelConfig>, // embedding model name => embedding model config
    #[serde(default)]
    pub functions: HashMap<String, UninitializedFunctionConfig>, // function name => function config
    #[serde(default)]
    pub metrics: HashMap<String, MetricConfig>, // metric name => metric config
    #[serde(default)]
    pub tools: HashMap<String, UninitializedToolConfig>, // tool name => tool config
    #[serde(default)]
    pub evaluations: HashMap<String, UninitializedEvaluationConfig>, // evaluation name => evaluation
    #[serde(default)]
    pub provider_types: ProviderTypesConfig, // global configuration for all model providers of a particular type
    pub object_storage: Option<StorageKind>,
    #[serde(default)]
    pub optimizers: HashMap<String, UninitializedOptimizerInfo>, // optimizer name => optimizer config
    #[serde(default)]
    pub postgres: PostgresConfig,
    #[serde(default)]
    pub rate_limiting: UninitializedRateLimitingConfig,
}

/// The result of parsing all of the globbed config files,
/// and merging them into a single `toml::Table`
struct UninitializedGlobbedConfig {
    table: toml::Table,
}

impl UninitializedConfig {
    /// Read all of the globbed config files from disk, and merge them into a single `UninitializedGlobbedConfig`
    fn read_toml_config(
        glob: &ConfigFileGlob,
        allow_empty_glob: bool,
    ) -> Result<UninitializedGlobbedConfig, Error> {
        let table = SpanMap::from_glob(glob, allow_empty_glob)?;
        Ok(UninitializedGlobbedConfig { table })
    }
}

/// Deserialize a TOML table into `UninitializedConfig`
impl TryFrom<toml::Table> for UninitializedConfig {
    type Error = Error;

    fn try_from(table: toml::Table) -> Result<Self, Self::Error> {
        match serde_path_to_error::deserialize(table) {
            Ok(config) => Ok(config),
            Err(e) => {
                let path = e.path().clone();
                Err(Error::new(ErrorDetails::Config {
                    // Extract the underlying message from the toml error, as
                    // the path-tracking from the toml crate will be incorrect
                    message: format!("{}: {}", path, e.into_inner().message()),
                }))
            }
        }
    }
}

#[derive(Debug, TensorZeroDeserialize)]
#[serde(tag = "type")]
#[serde(rename_all = "lowercase")]
#[serde(deny_unknown_fields)]
pub enum UninitializedFunctionConfig {
    Chat(UninitializedFunctionConfigChat),
    Json(UninitializedFunctionConfigJson),
}

#[derive(Debug, Deserialize)]
#[serde(deny_unknown_fields)]
struct UninitializedSchema {
    path: ResolvedTomlPathData,
}

#[derive(Debug, Default, Deserialize)]
#[serde(deny_unknown_fields)]
#[serde(transparent)]
pub struct UninitializedSchemas {
    inner: HashMap<String, UninitializedSchema>,
}

#[derive(Debug, Deserialize)]
#[serde(deny_unknown_fields)]
pub struct UninitializedFunctionConfigChat {
    variants: HashMap<String, UninitializedVariantInfo>, // variant name => variant config
    system_schema: Option<ResolvedTomlPathData>,
    user_schema: Option<ResolvedTomlPathData>,
    assistant_schema: Option<ResolvedTomlPathData>,
    #[serde(default)]
    schemas: UninitializedSchemas,
    #[serde(default)]
    tools: Vec<String>, // tool names
    #[serde(default)]
    tool_choice: ToolChoice,
    #[serde(default)]
    parallel_tool_calls: Option<bool>,
    #[serde(default)]
    description: Option<String>,
    experimentation: Option<UninitializedExperimentationConfig>,
}

#[derive(Debug, Deserialize)]
#[serde(deny_unknown_fields)]
pub struct UninitializedFunctionConfigJson {
    variants: HashMap<String, UninitializedVariantInfo>, // variant name => variant config
    system_schema: Option<ResolvedTomlPathData>,
    user_schema: Option<ResolvedTomlPathData>,
    assistant_schema: Option<ResolvedTomlPathData>,
    #[serde(default)]
    schemas: UninitializedSchemas,
    output_schema: Option<ResolvedTomlPathData>, // schema will default to {} if not specified
    #[serde(default)]
    description: Option<String>,
    experimentation: Option<UninitializedExperimentationConfig>,
}

/// Holds all of the schemas used by a chat completion function.
/// These are used by variants to construct a `TemplateWithSchema`
#[derive(Debug, Default, Serialize, ts_rs::TS)]
#[ts(export)]
pub struct SchemaData {
    #[serde(flatten)]
    pub inner: HashMap<String, SchemaWithMetadata>,
}

impl SchemaData {
    pub fn get_implicit_system_schema(&self) -> Option<&SchemaWithMetadata> {
        self.inner.get("system")
    }

    pub fn get_implicit_user_schema(&self) -> Option<&SchemaWithMetadata> {
        self.inner.get("user")
    }

    pub fn get_implicit_assistant_schema(&self) -> Option<&SchemaWithMetadata> {
        self.inner.get("assistant")
    }

    pub fn get_named_schema(&self, name: &str) -> Option<&SchemaWithMetadata> {
        self.inner.get(name)
    }

    pub(super) fn load(
        user_schema: Option<StaticJSONSchema>,
        assistant_schema: Option<StaticJSONSchema>,
        system_schema: Option<StaticJSONSchema>,
        schemas: UninitializedSchemas,
        function_name: &str,
    ) -> Result<Self, Error> {
        let mut map = HashMap::new();
        if let Some(user_schema) = user_schema {
            map.insert(
                "user".to_string(),
                SchemaWithMetadata {
                    schema: user_schema,
                    legacy_definition: true,
                },
            );
        }
        if let Some(assistant_schema) = assistant_schema {
            map.insert(
                "assistant".to_string(),
                SchemaWithMetadata {
                    schema: assistant_schema,
                    legacy_definition: true,
                },
            );
        }
        if let Some(system_schema) = system_schema {
            map.insert(
                "system".to_string(),
                SchemaWithMetadata {
                    schema: system_schema,
                    legacy_definition: true,
                },
            );
        }
        for (name, schema) in schemas.inner {
            if map
                .insert(
                    name.clone(),
                    SchemaWithMetadata {
                        schema: StaticJSONSchema::from_path(schema.path)?,
                        legacy_definition: false,
                    },
                )
                .is_some()
            {
                return Err(Error::new(ErrorDetails::Config {
                    message: format!(
                        "functions.{function_name}: Cannot specify both `schemas.{name}.path` and `{name}_schema`"
                    ),
                }));
            }
        }
        Ok(Self { inner: map })
    }
}

impl UninitializedFunctionConfig {
    pub fn load(
        self,
        function_name: &str,
        metrics: &HashMap<String, MetricConfig>,
    ) -> Result<FunctionConfig, Error> {
        match self {
            UninitializedFunctionConfig::Chat(params) => {
                let schema_data = SchemaData::load(
                    params
                        .user_schema
                        .map(StaticJSONSchema::from_path)
                        .transpose()?,
                    params
                        .assistant_schema
                        .map(StaticJSONSchema::from_path)
                        .transpose()?,
                    params
                        .system_schema
                        .map(StaticJSONSchema::from_path)
                        .transpose()?,
                    params.schemas,
                    function_name,
                )?;
                let variants = params
                    .variants
                    .into_iter()
                    .map(|(name, variant)| {
                        variant
                            .load(
                                &schema_data,
                                &ErrorContext {
                                    function_name: function_name.to_string(),
                                    variant_name: name.to_string(),
                                },
                            )
                            .map(|v| (name, Arc::new(v)))
                    })
                    .collect::<Result<HashMap<_, _>, Error>>()?;
                let mut all_template_names = HashSet::new();
                for (name, variant) in &variants {
                    all_template_names.extend(variant.get_all_explicit_template_names());
                    if let VariantConfig::ChatCompletion(chat_config) = &variant.inner {
                        if chat_config.json_mode().is_some() {
                            return Err(ErrorDetails::Config {
                                message: format!(
                                    "JSON mode is not supported for variant `{name}` (parent function is a chat function)",
                                ),
                            }
                            .into());
                        }
                    }
                }
                let experimentation = params
                    .experimentation
                    .map(|config| config.load(&variants, metrics))
                    .transpose()?
                    .unwrap_or_else(|| ExperimentationConfig::legacy_from_variants_map(&variants));
                Ok(FunctionConfig::Chat(FunctionConfigChat {
                    variants,
                    schemas: schema_data,
                    tools: params.tools,
                    tool_choice: params.tool_choice,
                    parallel_tool_calls: params.parallel_tool_calls,
                    description: params.description,
                    all_explicit_templates_names: all_template_names,
                    experimentation,
                }))
            }
            UninitializedFunctionConfig::Json(params) => {
                let schema_data = SchemaData::load(
                    params
                        .user_schema
                        .map(StaticJSONSchema::from_path)
                        .transpose()?,
                    params
                        .assistant_schema
                        .map(StaticJSONSchema::from_path)
                        .transpose()?,
                    params
                        .system_schema
                        .map(StaticJSONSchema::from_path)
                        .transpose()?,
                    params.schemas,
                    function_name,
                )?;
                let output_schema = match params.output_schema {
                    Some(path) => StaticJSONSchema::from_path(path)?,
                    None => StaticJSONSchema::default(),
                };
                let implicit_tool_call_config =
                    create_implicit_tool_call_config(output_schema.clone());
                let variants = params
                    .variants
                    .into_iter()
                    .map(|(name, variant)| {
                        variant
                            .load(
                                &schema_data,
                                &ErrorContext {
                                    function_name: function_name.to_string(),
                                    variant_name: name.to_string(),
                                },
                            )
                            .map(|v| (name, Arc::new(v)))
                    })
                    .collect::<Result<HashMap<_, _>, Error>>()?;

                let mut all_template_names = HashSet::new();

                for (name, variant) in &variants {
                    let mut variant_missing_mode = None;
                    all_template_names.extend(variant.get_all_explicit_template_names());
                    match &variant.inner {
                        VariantConfig::ChatCompletion(chat_config) => {
                            if chat_config.json_mode().is_none() {
                                variant_missing_mode = Some(name.clone());
                            }
                        }
                        VariantConfig::BestOfNSampling(_best_of_n_config) => {
                            // Evaluator json_mode is optional - it defaults to `strict` at runtime
                        }
                        VariantConfig::MixtureOfN(mixture_of_n_config) => {
                            if mixture_of_n_config.fuser().inner.json_mode().is_none() {
                                variant_missing_mode = Some(format!("{name}.fuser"));
                            }
                        }
                        VariantConfig::Dicl(best_of_n_config) => {
                            if best_of_n_config.json_mode().is_none() {
                                variant_missing_mode = Some(name.clone());
                            }
                        }
                        VariantConfig::ChainOfThought(chain_of_thought_config) => {
                            if chain_of_thought_config.inner.json_mode().is_none() {
                                variant_missing_mode = Some(name.clone());
                            }
                        }
                    }
                    if let Some(variant_name) = variant_missing_mode {
                        return Err(ErrorDetails::Config {
                            message: format!(
                                "`json_mode` must be specified for `[functions.{function_name}.variants.{variant_name}]` (parent function `{function_name}` is a JSON function)"
                            ),
                        }
                        .into());
                    }
                }
                let experimentation = params
                    .experimentation
                    .map(|config| config.load(&variants, metrics))
                    .transpose()?
                    .unwrap_or_else(|| ExperimentationConfig::legacy_from_variants_map(&variants));
                Ok(FunctionConfig::Json(FunctionConfigJson {
                    variants,
                    schemas: schema_data,
                    output_schema,
                    implicit_tool_call_config,
                    description: params.description,
                    all_explicit_template_names: all_template_names,
                    experimentation,
                }))
            }
        }
    }
}

#[derive(Clone, Debug, Deserialize, Serialize, ts_rs::TS)]
#[ts(export)]
#[serde(rename_all = "snake_case")]
// We don't use `#[serde(deny_unknown_fields)]` here - it needs to go on 'UninitializedVariantConfig',
// since we use `#[serde(flatten)]` on the `inner` field.
pub struct UninitializedVariantInfo {
    #[serde(flatten)]
    pub inner: UninitializedVariantConfig,
    #[serde(default)]
    pub timeouts: Option<TimeoutsConfig>,
}

#[derive(Clone, Debug, TensorZeroDeserialize, Serialize, ts_rs::TS)]
#[ts(export)]
#[serde(tag = "type")]
#[serde(rename_all = "snake_case")]
#[serde(deny_unknown_fields)]
pub enum UninitializedVariantConfig {
    ChatCompletion(UninitializedChatCompletionConfig),
    #[serde(rename = "experimental_best_of_n_sampling")]
    BestOfNSampling(UninitializedBestOfNSamplingConfig),
    #[serde(rename = "experimental_dynamic_in_context_learning")]
    Dicl(UninitializedDiclConfig),
    #[serde(rename = "experimental_mixture_of_n")]
    MixtureOfN(UninitializedMixtureOfNConfig),
    #[serde(rename = "experimental_chain_of_thought")]
    ChainOfThought(UninitializedChainOfThoughtConfig),
}

/// Holds extra information used for enriching error messages
pub struct ErrorContext {
    pub function_name: String,
    pub variant_name: String,
}

impl ErrorContext {
    #[cfg(test)]
    pub fn new_test() -> Self {
        Self {
            function_name: "test".to_string(),
            variant_name: "test".to_string(),
        }
    }
}

impl UninitializedVariantInfo {
    pub fn load(
        self,
        schemas: &SchemaData,
        error_context: &ErrorContext,
    ) -> Result<VariantInfo, Error> {
        let inner = match self.inner {
            UninitializedVariantConfig::ChatCompletion(params) => {
                VariantConfig::ChatCompletion(params.load(schemas, error_context)?)
            }
            UninitializedVariantConfig::BestOfNSampling(params) => {
                VariantConfig::BestOfNSampling(params.load(schemas, error_context)?)
            }
            UninitializedVariantConfig::Dicl(params) => VariantConfig::Dicl(params.load()?),
            UninitializedVariantConfig::MixtureOfN(params) => {
                VariantConfig::MixtureOfN(params.load(schemas, error_context)?)
            }
            UninitializedVariantConfig::ChainOfThought(params) => {
                VariantConfig::ChainOfThought(params.load(schemas, error_context)?)
            }
        };
        Ok(VariantInfo {
            inner,
            timeouts: self.timeouts.unwrap_or_default(),
        })
    }
}

#[derive(Debug, Deserialize)]
#[serde(deny_unknown_fields)]
pub struct UninitializedToolConfig {
    pub description: String,
    pub parameters: ResolvedTomlPathData,
    pub name: Option<String>,
    #[serde(default)]
    pub strict: bool,
}

impl UninitializedToolConfig {
    pub fn load(self, name: String) -> Result<StaticToolConfig, Error> {
        let parameters = StaticJSONSchema::from_path(self.parameters)?;
        Ok(StaticToolConfig {
            name: self.name.unwrap_or(name),
            description: self.description,
            parameters,
            strict: self.strict,
        })
    }
}

#[derive(Debug, PartialEq, Serialize, Deserialize, ts_rs::TS)]
#[ts(export)]
pub struct PathWithContents {
    #[cfg_attr(test, ts(type = "string"))]
    pub path: ResolvedTomlPathData,
    pub contents: String,
}

impl PathWithContents {
    pub fn from_path(path: ResolvedTomlPathData) -> Result<Self, Error> {
        let contents = path.data().to_string();
        Ok(Self { path, contents })
    }
}

#[derive(Debug, Deserialize, Serialize, ts_rs::TS)]
#[serde(default)]
#[ts(export, optional_fields)]
pub struct PostgresConfig {
    pub enabled: Option<bool>,
    #[serde(default = "default_connection_pool_size")]
    pub connection_pool_size: u32,
}

fn default_connection_pool_size() -> u32 {
    20
}

impl Default for PostgresConfig {
    fn default() -> Self {
        Self {
            enabled: None,
            connection_pool_size: 20,
        }
    }
}<|MERGE_RESOLUTION|>--- conflicted
+++ resolved
@@ -907,21 +907,6 @@
 
         // Initialize the templates
         let template_paths = config.get_templates();
-<<<<<<< HEAD
-        let template_fs_base_path = if config.gateway.template_filesystem_access.enabled {
-            let base_path = config.gateway.template_filesystem_access.base_path
-                .as_ref()
-                .ok_or_else(|| Error::new(ErrorDetails::Config {
-                    message: "`gateway.template_filesystem_access.enabled` is true but `base_path` is not specified. Please set `gateway.template_filesystem_access.base_path` to the directory containing your template files.".to_string()
-                }))?;
-            Some(base_path.get_real_path().to_owned())
-        } else {
-            None
-        };
-        templates
-            .initialize(template_paths, template_fs_base_path.as_deref())
-            .await?;
-=======
         if config.gateway.template_filesystem_access.enabled {
             deprecation_warning("The `gateway.template_filesystem_access.enabled` flag is deprecated. We now enable filesystem access if and only if `gateway.template_file_system_access.base_path` is set. We will stop allowing this flag in the future.");
         }
@@ -931,8 +916,9 @@
             .base_path
             .as_ref()
             .map(|x| x.get_real_path());
-        templates.initialize(template_paths, template_fs_path)?;
->>>>>>> 28cc102c
+        templates
+            .initialize(template_paths, template_fs_path)
+            .await?;
         config.templates = Arc::new(templates.clone());
 
         // Validate the config
