use crate::experimentation::{ExperimentationConfig, UninitializedExperimentationConfig};
use crate::http::TensorzeroHttpClient;
use crate::rate_limiting::{RateLimitingConfig, UninitializedRateLimitingConfig};
use crate::utils::deprecation_warning;
use chrono::Duration;
/// IMPORTANT: THIS MODULE IS NOT STABLE.
///            IT IS MEANT FOR INTERNAL USE ONLY.
///            EXPECT FREQUENT, UNANNOUNCED BREAKING CHANGES.
///            USE AT YOUR OWN RISK.
use futures::future::try_join_all;
use object_store::aws::AmazonS3Builder;
use object_store::local::LocalFileSystem;
use object_store::{ObjectStore, PutPayload};
use provider_types::ProviderTypesConfig;
#[cfg(feature = "pyo3")]
use pyo3::exceptions::PyKeyError;
#[cfg(feature = "pyo3")]
use pyo3::prelude::*;
#[cfg(feature = "pyo3")]
use pyo3::IntoPyObjectExt;
use serde::{Deserialize, Serialize};
use snapshot::SnapshotHash;
use std::borrow::Cow;
use std::collections::{HashMap, HashSet};
use std::path::{Path, PathBuf};
use std::sync::Arc;
use tensorzero_derive::TensorZeroDeserialize;
use tracing::instrument;
use tracing::Span;
use tracing_opentelemetry::OpenTelemetrySpanExt;
use unwritten_config::UnwrittenConfig;

use crate::config::gateway::{GatewayConfig, UninitializedGatewayConfig};
use crate::config::path::{ResolvedTomlPathData, ResolvedTomlPathDirectory};
use crate::config::snapshot::ConfigSnapshot;
use crate::config::span_map::SpanMap;
use crate::db::clickhouse::{ClickHouseConnectionInfo, ExternalDataInfo};
use crate::embeddings::{EmbeddingModelTable, UninitializedEmbeddingModelConfig};
use crate::endpoints::inference::DEFAULT_FUNCTION_NAME;
use crate::endpoints::status::TENSORZERO_VERSION;
use crate::error::{Error, ErrorDetails, IMPOSSIBLE_ERROR_MESSAGE};
use crate::evaluations::{EvaluationConfig, UninitializedEvaluationConfig};
use crate::function::{FunctionConfig, FunctionConfigChat, FunctionConfigJson};
#[cfg(feature = "pyo3")]
use crate::function::{FunctionConfigChatPyClass, FunctionConfigJsonPyClass};
use crate::inference::types::storage::StorageKind;
use crate::inference::types::Usage;
use crate::jsonschema_util::{SchemaWithMetadata, StaticJSONSchema};
use crate::minijinja_util::TemplateConfig;
use crate::model::{ModelConfig, ModelTable, UninitializedModelConfig};
use crate::model_table::{CowNoClone, ProviderTypeDefaultCredentials, ShorthandModelConfig};
use crate::optimization::{OptimizerInfo, UninitializedOptimizerInfo};
use crate::tool::{create_json_mode_tool_call_config, StaticToolConfig, ToolChoice};
use crate::variant::best_of_n_sampling::UninitializedBestOfNSamplingConfig;
use crate::variant::chain_of_thought::UninitializedChainOfThoughtConfig;
use crate::variant::chat_completion::UninitializedChatCompletionConfig;
use crate::variant::dicl::UninitializedDiclConfig;
use crate::variant::mixture_of_n::UninitializedMixtureOfNConfig;
use crate::variant::{Variant, VariantConfig, VariantInfo};
use std::error::Error as StdError;

pub mod built_in;
pub mod gateway;
pub mod path;
pub mod provider_types;
pub mod rate_limiting;
pub mod snapshot;
mod span_map;
pub mod stored;
#[cfg(test)]
mod tests;

tokio::task_local! {
    /// When set, we skip performing credential validation in model providers
    /// This is used when running in e2e test mode, and by the 'evaluations' binary
    /// We need to access this from async code (e.g. when looking up GCP SDK credentials),
    /// so this needs to be a tokio task-local (as a task may be moved between threads)
    ///
    /// Since this needs to be accessed from a `Deserialize` impl, it needs to
    /// be stored in a `static`, since we cannot pass in extra parameters when calling `Deserialize::deserialize`
    pub(crate) static SKIP_CREDENTIAL_VALIDATION: ();
}

pub fn skip_credential_validation() -> bool {
    // tokio::task_local doesn't have an 'is_set' method, so we call 'try_with'
    // (which returns an `Err` if the task-local is not set)
    SKIP_CREDENTIAL_VALIDATION.try_with(|()| ()).is_ok()
}

#[derive(Debug, Serialize, ts_rs::TS)]
#[ts(export)]
// Note - the `Default` impl only exists for convenience in tests
// It might produce a completely broken config - if a test fails,
// use one of the public `Config` constructors instead.
#[cfg_attr(any(test, feature = "e2e_tests"), derive(Default))]
pub struct Config {
    pub gateway: GatewayConfig,
    pub models: Arc<ModelTable>, // model name => model config
    pub embedding_models: Arc<EmbeddingModelTable>, // embedding model name => embedding model config
    pub functions: HashMap<String, Arc<FunctionConfig>>, // function name => function config
    pub metrics: HashMap<String, MetricConfig>,     // metric name => metric config
    pub tools: HashMap<String, Arc<StaticToolConfig>>, // tool name => tool config
    pub evaluations: HashMap<String, Arc<EvaluationConfig>>, // evaluation name => evaluation config
    #[serde(skip)]
    pub templates: Arc<TemplateConfig<'static>>,
    pub object_store_info: Option<ObjectStoreInfo>,
    pub provider_types: ProviderTypesConfig,
    pub optimizers: HashMap<String, OptimizerInfo>,
    pub postgres: PostgresConfig,
    pub rate_limiting: RateLimitingConfig,
    #[serde(skip)]
    pub http_client: TensorzeroHttpClient,
    #[serde(skip)]
    pub hash: SnapshotHash,
}

#[derive(Clone, Debug, Default, Deserialize, Serialize, ts_rs::TS)]
#[ts(export)]
#[serde(deny_unknown_fields)]
pub struct NonStreamingTimeouts {
    #[serde(default)]
    /// The total time allowed for the non-streaming request to complete.
    pub total_ms: Option<u64>,
}

#[derive(Clone, Debug, Default, Deserialize, Serialize, ts_rs::TS)]
#[ts(export)]
#[serde(deny_unknown_fields)]
pub struct StreamingTimeouts {
    #[serde(default)]
    /// The time allowed for the first token to be produced.
    pub ttft_ms: Option<u64>,
}

/// Configures the timeouts for both streaming and non-streaming requests.
/// This can be attached to various other configs (e.g. variants, models, model providers)
#[derive(Clone, Debug, Default, Deserialize, Serialize, ts_rs::TS)]
#[ts(export)]
#[serde(deny_unknown_fields)]
pub struct TimeoutsConfig {
    #[serde(default)]
    pub non_streaming: NonStreamingTimeouts,
    #[serde(default)]
    pub streaming: StreamingTimeouts,
}

impl TimeoutsConfig {
    pub fn validate(&self, global_outbound_http_timeout: &Duration) -> Result<(), Error> {
        let TimeoutsConfig {
            non_streaming: NonStreamingTimeouts { total_ms },
            streaming: StreamingTimeouts { ttft_ms },
        } = self;

        let global_ms = global_outbound_http_timeout.num_milliseconds();

        if let Some(total_ms) = total_ms {
            if Duration::milliseconds(*total_ms as i64) > *global_outbound_http_timeout {
                return Err(Error::new(ErrorDetails::Config {
                    message: format!("The `timeouts.non_streaming.total_ms` value `{total_ms}` is greater than `gateway.global_outbound_http_timeout_ms`: `{global_ms}`"),
                }));
            }
        }
        if let Some(ttft_ms) = ttft_ms {
            if Duration::milliseconds(*ttft_ms as i64) > *global_outbound_http_timeout {
                return Err(Error::new(ErrorDetails::Config {
                    message: format!("The `timeouts.streaming.ttft_ms` value `{ttft_ms}` is greater than `gateway.global_outbound_http_timeout_ms`: `{global_ms}`"),
                }));
            }
        }

        Ok(())
    }
}

#[derive(Debug, Default, Deserialize, Serialize)]
#[serde(deny_unknown_fields)]
#[derive(ts_rs::TS)]
#[ts(export)]
pub struct TemplateFilesystemAccess {
    /// If `true`, allow minijinja to read from the filesystem (within the tree of the config file) for `{% include %}`
    /// Defaults to `false`
    #[serde(default)]
    enabled: bool,
    base_path: Option<ResolvedTomlPathDirectory>,
}

#[derive(Clone, Debug, Serialize, ts_rs::TS)]
#[ts(export)]
pub struct ObjectStoreInfo {
    // This will be `None` if we have `StorageKind::Disabled`
    #[serde(skip)]
    pub object_store: Option<Arc<dyn ObjectStore>>,
    pub kind: StorageKind,
}

impl ObjectStoreInfo {
    pub fn new(config: Option<StorageKind>) -> Result<Option<Self>, Error> {
        let Some(config) = config else {
            return Ok(None);
        };

        let object_store: Option<Arc<dyn ObjectStore>> = match &config {
            StorageKind::Filesystem { path } => {
                Some(Arc::new(match LocalFileSystem::new_with_prefix(path) {
                    Ok(object_store) => object_store,
                    Err(e) =>
                    {
                        #[expect(clippy::if_not_else)]
                        if !std::fs::exists(path).unwrap_or(false) {
                            if skip_credential_validation() {
                                tracing::warn!("Filesystem object store path does not exist: {path}. Treating object store as unconfigured");
                                return Ok(None);
                            }
                            return Err(Error::new(ErrorDetails::Config {
                                message: format!(
                                    "Failed to create filesystem object store: path does not exist: {path}"
                                ),
                            }));
                        } else {
                            return Err(Error::new(ErrorDetails::Config {
                                message: format!(
                                    "Failed to create filesystem object store for path: {path}: {e}"
                                ),
                            }));
                        }
                    }
                }))
            }
            StorageKind::S3Compatible {
                bucket_name,
                region,
                endpoint,
                allow_http,
                #[cfg(feature = "e2e_tests")]
                    prefix: _,
            } => {
                let mut builder = AmazonS3Builder::from_env()
                    // Uses the S3 'If-Match' and 'If-None-Match' headers to implement condition put
                    .with_conditional_put(object_store::aws::S3ConditionalPut::ETagMatch);

                // These env vars have the highest priority, overriding whatever was set from 'AmazonS3Builder::from_env()'
                if let Ok(s3_access_key) = std::env::var("S3_ACCESS_KEY_ID") {
                    let s3_secret_key = std::env::var("S3_SECRET_ACCESS_KEY").ok().ok_or_else(|| Error::new(ErrorDetails::Config {
                        message: "S3_ACCESS_KEY_ID is set but S3_SECRET_ACCESS_KEY is not. Please set neither or both.".to_string()
                    }))?;
                    builder = builder
                        .with_access_key_id(s3_access_key)
                        .with_secret_access_key(s3_secret_key);
                }

                if let Some(bucket_name) = bucket_name {
                    builder = builder.with_bucket_name(bucket_name);
                }
                if let Some(region) = region {
                    builder = builder.with_region(region);
                }
                if let Some(endpoint) = endpoint {
                    builder = builder.with_endpoint(endpoint);
                }
                if std::env::var("AWS_ALLOW_HTTP").as_deref() == Ok("true") {
                    tracing::warn!("`AWS_ALLOW_HTTP` is set to `true` - this is insecure, and should only be used when running a local S3-compatible object store");
                    if allow_http.is_some() {
                        tracing::info!("Config has `[object_storage.allow_http]` present - this takes precedence over `AWS_ALLOW_HTTP`");
                    }
                }
                if let Some(allow_http) = *allow_http {
                    if allow_http {
                        tracing::warn!("`[object_storage.allow_http]` is set to `true` - this is insecure, and should only be used when running a local S3-compatible object store");
                    }
                    builder = builder.with_allow_http(allow_http);
                }

                if let (Some(bucket_name), Some(endpoint)) = (bucket_name, endpoint) {
                    if endpoint.ends_with(bucket_name) {
                        tracing::warn!("S3-compatible object endpoint `{endpoint}` ends with configured bucket_name `{bucket_name}`. This may be incorrect - if the gateway fails to start, consider setting `bucket_name = null`");
                    }
                }

                // This is used to speed up our unit tests - in the future,
                // we might want to expose more flexible options through the config
                #[cfg(test)]
                if std::env::var("TENSORZERO_E2E_DISABLE_S3_RETRY").is_ok() {
                    builder = builder.with_retry(object_store::RetryConfig {
                        max_retries: 0,
                        ..Default::default()
                    });
                }

                Some(Arc::new(builder.build()
                    .map_err(|e| Error::new(ErrorDetails::Config {
                        message: format!("Failed to create S3-compatible object store with config `{config:?}`: {e}"),
                    })
                )?),
            )
            }
            StorageKind::Disabled => None,
        };

        Ok(Some(Self {
            object_store,
            kind: config,
        }))
    }

    /// Verifies that the object store is configured correctly by writing an empty file to it.
    pub async fn verify(&self) -> Result<(), Error> {
        if let Some(store) = &self.object_store {
            tracing::info!("Verifying that [object_storage] is configured correctly (writing .tensorzero-validate)");
            store.put(&object_store::path::Path::from(".tensorzero-validate"), PutPayload::new())
                .await
                .map_err(|e| {
                    if contains_bad_scheme_err(&e) {
                        tracing::warn!("Consider setting `[object_storage.allow_http]` to `true` if you are using a non-HTTPs endpoint");
                    }
                    Error::new(ErrorDetails::Config {
                    message: format!("Failed to write `.tensorzero-validate` to object store. Check that your credentials are configured correctly: {e:?}"),
                })
            })?;
            tracing::info!("Successfully wrote .tensorzero-validate to object store");
        }
        Ok(())
    }
}

// Best-effort attempt to find a 'BadScheme' error by walking up
// the error 'source' chain. This should only be used for printing
// improved warning messages.
// We are attempting to find this error: `https://github.com/seanmonstar/reqwest/blob/c4a9fb060fb518f0053b98f78c7583071a760cf4/src/error.rs#L340`
fn contains_bad_scheme_err(e: &impl StdError) -> bool {
    format!("{e:?}").contains("BadScheme")
}

#[derive(Debug, Default, Deserialize, PartialEq, Serialize)]
#[serde(deny_unknown_fields)]
#[derive(ts_rs::TS)]
#[ts(export)]
pub struct ObservabilityConfig {
    pub enabled: Option<bool>,
    #[serde(default)]
    pub async_writes: bool,
    #[serde(default)]
    pub batch_writes: BatchWritesConfig,
    #[serde(default)]
    pub disable_automatic_migrations: bool,
}

fn default_flush_interval_ms() -> u64 {
    100
}

fn default_max_rows() -> usize {
    1000
}

#[derive(Clone, Debug, Deserialize, PartialEq, Serialize)]
#[serde(deny_unknown_fields)]
#[derive(ts_rs::TS)]
#[ts(export)]
pub struct BatchWritesConfig {
    pub enabled: bool,
    // An internal flag to allow us to test batch writes in embedded gateway mode.
    // This can currently cause deadlocks, so we don't want normal embedded clients to use it.
    #[serde(default)]
    pub __force_allow_embedded_batch_writes: bool,
    #[serde(default = "default_flush_interval_ms")]
    pub flush_interval_ms: u64,
    #[serde(default = "default_max_rows")]
    pub max_rows: usize,
}

impl Default for BatchWritesConfig {
    fn default() -> Self {
        Self {
            enabled: false,
            __force_allow_embedded_batch_writes: false,
            flush_interval_ms: default_flush_interval_ms(),
            max_rows: default_max_rows(),
        }
    }
}

#[derive(Debug, Default, Deserialize, PartialEq, Serialize)]
#[serde(deny_unknown_fields)]
#[derive(ts_rs::TS)]
#[ts(export)]
pub struct ExportConfig {
    #[serde(default)]
    pub otlp: OtlpConfig,
}

#[derive(Clone, Debug, Default, Deserialize, PartialEq, Serialize)]
#[serde(deny_unknown_fields)]
#[derive(ts_rs::TS)]
#[ts(export)]
pub struct OtlpConfig {
    #[serde(default)]
    pub traces: OtlpTracesConfig,
}

impl OtlpConfig {
    /// Attaches usage inference to the model provider span (if traces are enabled).
    /// This is used for both streaming and non-streaming requests.
    pub fn apply_usage_to_model_provider_span(&self, span: &Span, usage: &Usage) {
        if self.traces.enabled {
            match self.traces.format {
                OtlpTracesFormat::OpenTelemetry => {
                    if let Some(input_tokens) = usage.input_tokens {
                        span.set_attribute("gen_ai.usage.input_tokens", input_tokens as i64);
                    }
                    if let Some(output_tokens) = usage.output_tokens {
                        span.set_attribute("gen_ai.usage.output_tokens", output_tokens as i64);
                    }
                    if let Some(total_tokens) = usage.total_tokens() {
                        span.set_attribute("gen_ai.usage.total_tokens", total_tokens as i64);
                    }
                }
                OtlpTracesFormat::OpenInference => {
                    if let Some(input_tokens) = usage.input_tokens {
                        span.set_attribute("llm.token_count.prompt", input_tokens as i64);
                    }
                    if let Some(output_tokens) = usage.output_tokens {
                        span.set_attribute("llm.token_count.completion", output_tokens as i64);
                    }
                    if let Some(total_tokens) = usage.total_tokens() {
                        span.set_attribute("llm.token_count.total", total_tokens as i64);
                    }
                }
            }
        }
    }

    /// Marks a span as being an OpenInference 'CHAIN' span.
    /// We use this for function/variant/model spans (but not model provider spans).
    /// At the moment, there doesn't seem to be a similar concept in the OpenTelemetry GenAI semantic conventions.
    pub fn mark_openinference_chain_span(&self, span: &Span) {
        if self.traces.enabled {
            match self.traces.format {
                OtlpTracesFormat::OpenInference => {
                    span.set_attribute("openinference.span.kind", "CHAIN");
                }
                OtlpTracesFormat::OpenTelemetry => {}
            }
        }
    }
}

#[derive(Clone, Debug, Default, Deserialize, PartialEq, Serialize)]
#[serde(deny_unknown_fields)]
#[derive(ts_rs::TS)]
#[ts(export)]
pub struct OtlpTracesConfig {
    /// Enable OpenTelemetry traces export to the configured OTLP endpoint (configured via OTLP environment variables)
    #[serde(default)]
    pub enabled: bool,
    #[serde(default)]
    pub format: OtlpTracesFormat,
    /// Extra headers to include in OTLP export requests (can be overridden by dynamic headers at request time)
    #[serde(default)]
    pub extra_headers: HashMap<String, String>,
}

#[derive(Clone, Debug, Default, Deserialize, PartialEq, Serialize)]
#[serde(deny_unknown_fields, rename_all = "lowercase")]
#[derive(ts_rs::TS)]
#[cfg_attr(test, ts(export, rename_all = "lowercase"))]
pub enum OtlpTracesFormat {
    /// Sets 'gen_ai' attributes based on the OpenTelemetry GenAI semantic conventions:
    /// https://github.com/open-telemetry/semantic-conventions/tree/main/docs/gen-ai
    #[default]
    OpenTelemetry,
    // Sets attributes based on the OpenInference semantic conventions:
    // https://github.com/Arize-ai/openinference/blob/main/spec/llm_spans.md
    OpenInference,
}

#[derive(Debug, Deserialize, PartialEq, Serialize)]
#[serde(deny_unknown_fields)]
#[derive(ts_rs::TS)]
#[ts(export)]
pub struct MetricConfig {
    pub r#type: MetricConfigType,
    pub optimize: MetricConfigOptimize,
    pub level: MetricConfigLevel,
}

#[derive(Copy, Clone, Debug, Deserialize, Eq, Hash, PartialEq, Serialize)]
#[serde(rename_all = "snake_case")]
#[serde(deny_unknown_fields)]
#[derive(ts_rs::TS)]
#[ts(export)]
pub enum MetricConfigType {
    Boolean,
    Float,
}

impl MetricConfigType {
    pub fn to_clickhouse_table_name(&self) -> &'static str {
        match self {
            MetricConfigType::Boolean => "BooleanMetricFeedback",
            MetricConfigType::Float => "FloatMetricFeedback",
        }
    }
}

#[derive(Copy, Clone, Debug, Deserialize, PartialEq, Serialize, ts_rs::TS)]
#[serde(rename_all = "snake_case")]
#[serde(deny_unknown_fields)]
#[ts(export)]
pub enum MetricConfigOptimize {
    Min,
    Max,
}

#[derive(Debug, Deserialize, PartialEq, Serialize)]
#[serde(rename_all = "snake_case")]
#[serde(deny_unknown_fields)]
#[derive(ts_rs::TS)]
#[ts(export)]
pub enum MetricConfigLevel {
    Inference,
    Episode,
}

impl std::fmt::Display for MetricConfigLevel {
    fn fmt(&self, f: &mut std::fmt::Formatter<'_>) -> std::fmt::Result {
        let serialized = serde_json::to_string(self).map_err(|_| std::fmt::Error)?;
        // Remove the quotes around the string
        write!(f, "{}", serialized.trim_matches('"'))
    }
}

impl MetricConfigLevel {
    pub fn inference_column_name(&self) -> &'static str {
        match self {
            MetricConfigLevel::Inference => "id",
            MetricConfigLevel::Episode => "episode_id",
        }
    }
}

// Config file globbing:
// TensorZero supports loading from multiple config files (matching a unix-style glob pattern)
// This poses a number of challenges, mainly related to resolving paths specified inside config files
// (e.g. `user_template`) relative to the containing config file.
// The overall loading process is:
// 1. We call `ConfigFileGlob::new_from_path` to resolve the glob pattern into a list of paths,
//    This validates that we have at least one config file to load.
// 2. We build of a `SpanMap` from the glob using `SpanMap::from_glob`. This is responsible for
//    actually parsing each individual config file, and then merging the resulting `DeTable`s
//    into a single `DeTable`. Unfortunately, we cannot simple concatenate the files as parse
//    them as a single larger file, due to the possibility of files like this:
//    ```toml
//    [my_section]
//    my_section_key = "my_section_value"
//    ```
//
//    ```toml
//    top.level.path = "top_level_value"
//    ```
//
//    If we concatenated and parsed these files, we would incorrectly include `top.level.path`
//    underneath the `[my_section]`. Toml doesn't have a way of returning to the 'root' context,
//    so we're forced to manually parse each file, and then merge them ourselves in memory.
//
//    Each individually parsed `DeTable` tracks byte ranges (via `Spanned`) into the original
//    source string. To allow us to identify the original file by looking at `Spanned`
//    instances in the merge table, we insert extra whitespace into each file before individually
//    parsing that file. This ensures that all of our `Spanned` ranges are disjoint, allowing us
//    to map a `Spanned` back to the original TOML file.
//
// 3. We 'remap' our `DeTable using `resolve_toml_relative_paths`.
//    This allows us to deserialize types like `UninitializedChatCompletionConfig`
//    which store paths (e.g. `user_template`) relative to the containing config file.
//
//    Unfortunately, we cannot directly write `Spanned` types inside of these nested
//    structs. Due to a serde issue, using attributes like `#[serde(transparent)]`
//    or `#[serde(flatten)]` will cause Serde to deserialize into its own internal type,
//    and then deserialize the inner type with a different deserializer (not the original one).
//    The same problem shows up when constructing error messages - while our custom
//    `TensorZeroDeserialize` attempts to improve the situation, it's best-effort, and
//    we don't rely on it for correctness.
//
//    Instead, we 'remap' paths by walking the merged `DeTable`, and replacing entries
//    at known paths with their fully qualified paths (using the `SpanMap` to obtain
//    the base path for each entry). Each value is changed to a nested map that can be
//    deserialized into a `ResolvedTomlPath`. If we forget to remap any parts of the config
//    in `resolve_toml_relative_paths`, then deserializing the `ResolvedTomlPath` will fail
//    (rather than succeed with an incorrect path).
//
// At this point, we have a `DeTable` that can be successfully deserialized into an `UninitializedConfig`.
// From this point onward, none of the config-handling code needs to interact with globs, remapped config files,
// or even be aware of whether or not we have multiple config files. All path access goes through `ResolvedTomlPath`,
// which is self-contained (it stores the absolute path that we resolved earlier).

/// A glob pattern together with the resolved config file paths.
/// We eagerly resolve the glob pattern so that we can include all of the matched
/// config file paths in error messages.
#[derive(Debug)]
#[expect(clippy::manual_non_exhaustive)]
pub struct ConfigFileGlob {
    pub glob: String,
    pub paths: Vec<PathBuf>,
    _private: (),
}

impl ConfigFileGlob {
    /// Interprets a path as a glob pattern
    pub fn new_from_path(path: &Path) -> Result<Self, Error> {
        Self::new(path.display().to_string())
    }

    pub fn new_empty() -> Self {
        Self {
            glob: String::new(),
            paths: vec![],
            _private: (),
        }
    }

    pub fn new(glob: String) -> Result<Self, Error> {
        // Build a matcher from the glob pattern
        let matcher = globset::Glob::new(&glob)
            .map_err(|e| {
                Error::new(ErrorDetails::Glob {
                    glob: glob.to_string(),
                    message: e.to_string(),
                })
            })?
            .compile_matcher();

        // Extract the base path to start walking from
        let base_path = extract_base_path_from_glob(&glob);

        // Find all files matching the glob pattern
        let mut glob_paths = find_matching_files(&base_path, &matcher);

        if glob_paths.is_empty() {
            return Err(Error::new(ErrorDetails::Glob {
                glob: glob.to_string(),
                message: "No files matched the glob pattern. Ensure that the path exists, and contains at least one file.".to_string(),
            }));
        }

        // Sort the paths to avoid depending on the filesystem iteration order
        // when we merge configs. This should only affect the precise error message we display,
        // not whether or not the config parses successfully (or the final `Config`
        // that we resolve)
        glob_paths.sort_by_key(|path| path.display().to_string());
        Ok(Self {
            glob,
            paths: glob_paths,
            _private: (),
        })
    }
}

/// Extract the base path from a glob pattern.
///
/// This finds the longest literal path prefix before any glob metacharacters,
/// following the same approach as the glob crate. It works at the path component
/// level (not character level) for better handling of path separators.
///
/// # Examples
/// - `/tmp/config/tensorzero.toml` → `/tmp/config/tensorzero.toml`
/// - `/tmp/config/**/*.toml` → `/tmp/config`
/// - `config/**/*.toml` → `config`
/// - `*.toml` → `.`
fn extract_base_path_from_glob(glob: &str) -> PathBuf {
    let path = Path::new(glob);
    let mut base_components = Vec::new();

    for component in path.components() {
        let component_str = component.as_os_str().to_string_lossy();
        // Stop at the first component containing glob metacharacters
        if component_str.contains(['*', '?', '[', ']', '{', '}']) {
            break;
        }
        base_components.push(component);
    }

    if base_components.is_empty() {
        PathBuf::from(".")
    } else {
        base_components.iter().collect()
    }
}
/// Check which files match the glob pattern.
/// If the base path is a file, check it directly against the matcher.
/// If the base path is a directory, walk it.
fn find_matching_files(base_path: &Path, matcher: &globset::GlobMatcher) -> Vec<PathBuf> {
    let mut matched_files = Vec::new();

    // If base_path is a file, check it directly against the matcher
    if base_path.is_file() {
        if matcher.is_match(base_path) {
            matched_files.push(base_path.to_path_buf());
        }
        return matched_files;
    }

    // If base_path is a directory, walk it
    for entry in walkdir::WalkDir::new(base_path)
        .follow_links(false)
        .into_iter()
    {
        match entry {
            Ok(entry) => {
                let path = entry.path();
                if path.is_file() && matcher.is_match(path) {
                    matched_files.push(path.to_path_buf());
                }
            }
            Err(e) => {
                let error_path = e
                    .path()
                    .map(|p| p.to_string_lossy().into_owned())
                    .unwrap_or_else(|| base_path.to_string_lossy().into_owned());
                tracing::warn!(
                    "Skipping `{}` while scanning for configuration files: {e}",
                    error_path
                );
            }
        }
    }

    matched_files
}

impl Config {
    /// Constructs a new `Config`, as if from an empty config file.
    /// This is the only way to construct an empty config file in production code,
    /// as it ensures that things like TensorZero built-in functions will still exist in the config.
    ///
    /// In test code, a `Default` impl is available, but the config it produces might
    /// be completely broken (e.g. no builtin functions will be available).
    pub async fn new_empty() -> Result<UnwrittenConfig, Error> {
        // Use an empty glob, and validate credentials
        Self::load_from_path_optional_verify_credentials_allow_empty_glob(
            &ConfigFileGlob::new_empty(),
            true,
            true,
        )
        .await
    }

    pub async fn load_and_verify_from_path(
        config_glob: &ConfigFileGlob,
    ) -> Result<UnwrittenConfig, Error> {
        Self::load_from_path_optional_verify_credentials(config_glob, true).await
    }

    pub async fn load_from_path_optional_verify_credentials(
        config_glob: &ConfigFileGlob,
        validate_credentials: bool,
    ) -> Result<UnwrittenConfig, Error> {
        Self::load_from_path_optional_verify_credentials_allow_empty_glob(
            config_glob,
            validate_credentials,
            false,
        )
        .await
    }

    pub async fn load_from_path_optional_verify_credentials_allow_empty_glob(
        config_glob: &ConfigFileGlob,
        validate_credentials: bool,
        allow_empty_glob: bool,
    ) -> Result<UnwrittenConfig, Error> {
        let globbed_config = UninitializedConfig::read_toml_config(config_glob, allow_empty_glob)?;
        let unwritten_config = if cfg!(feature = "e2e_tests") || !validate_credentials {
            SKIP_CREDENTIAL_VALIDATION
                .scope((), Self::load_from_toml(globbed_config.table))
                .await?
        } else {
            Self::load_from_toml(globbed_config.table).await?
        };

        if validate_credentials {
            if let Some(object_store) = &unwritten_config.object_store_info {
                object_store.verify().await?;
            }
        }

        Ok(unwritten_config)
    }

    /// Loads and initializes a config from a parsed TOML table.
    ///
    /// This is the core config loading function that transforms a merged TOML table into
    /// a fully validated and initialized `Config`, paired with a `ConfigSnapshot` for database storage.
    ///
    /// # Config Loading Flow
    ///
    /// This function performs the following steps:
    ///
    /// 2. **Parse to UninitializedConfig**: Deserialize the TOML table into an `UninitializedConfig`,
    ///    which holds the raw config data before filesystem resources (schemas, templates) are loaded.
    ///
    /// 3. **Initialize Components**: Load and initialize all config components:
    ///    - Object storage (S3, filesystem)
    ///    - Gateway settings (timeouts, OTLP, etc.)
    ///    - HTTP client
    ///    - Built-in functions (tensorzero::*)
    ///    - User-defined functions (with validation against tensorzero:: prefix)
    ///    - Tools
    ///    - Models (with async credential validation)
    ///    - Embedding models
    ///    - Optimizers
    ///    - Templates (load from filesystem, compile with MiniJinja)
    ///
    /// 4. **Create Snapshot**: Create a `ConfigSnapshot` with the sorted TOML and extra templates
    ///    for database storage. The snapshot includes a Blake3 hash for version tracking.
    ///    This happens before validation so the hash is available on the Config struct.
    ///
    /// 5. **Validate**: Run comprehensive validation checks:
    ///    - Function validation (schemas, templates, tools exist)
    ///    - Model validation (timeout settings)
    ///    - Metric name restrictions
    ///    - Name prefix restrictions (tensorzero:: reserved)
    ///
    /// 6. **Load Evaluations**: Add evaluation-specific functions and metrics to the config.
    ///    This happens after validation since evaluations write tensorzero:: prefixed items.
    ///
    /// 7. **Return UnwrittenConfig**: Pair the config and snapshot in an `UnwrittenConfig`.
    ///    This happens **before** database connections exist, so the snapshot is written later.
    ///
    /// # Why UnwrittenConfig?
    ///
    /// This function returns `UnwrittenConfig` (not just `Config`) because:
    /// - Config loading happens **before** database connection setup
    /// - The database connection settings come from the config itself
    /// - We need to write the config snapshot to ClickHouse, but can't do it yet
    /// - `UnwrittenConfig` holds both the ready-to-use config and the snapshot for later DB write
    ///
    /// The caller pattern is:
    /// ```ignore
    /// let unwritten_config = Config::load_from_toml(table).await?;
    /// let clickhouse = setup_clickhouse(&unwritten_config).await?;
    /// let config = unwritten_config.into_config(&clickhouse).await?;
    /// ```
    async fn load_from_toml(table: toml::Table) -> Result<UnwrittenConfig, Error> {
        if table.is_empty() {
            tracing::info!("Config file is empty, so only default functions will be available.");
        }

        // Clone the table before consumption - we need it for ConfigSnapshot creation
        let table_for_snapshot = table.clone();

        // Deserialize the TOML table into UninitializedConfig
        let uninitialized_config = UninitializedConfig::try_from(table)?;

        let object_store_info = ObjectStoreInfo::new(uninitialized_config.object_storage)?;

        let gateway_config = uninitialized_config
            .gateway
            .load(object_store_info.as_ref())?;

        let http_client = TensorzeroHttpClient::new(gateway_config.global_outbound_http_timeout)?;

        // Load user-defined functions and ensure they don't use tensorzero:: prefix
        let user_functions = uninitialized_config
            .functions
            .into_iter()
            .map(|(name, config)| {
                // Prevent user functions from using tensorzero:: prefix
                if name.starts_with("tensorzero::") {
                    return Err(Error::new(ErrorDetails::Config {
                        message: format!(
                            "User-defined function name cannot start with 'tensorzero::': {name}"
                        ),
                    }));
                }
                config
                    .load(&name, &uninitialized_config.metrics)
                    .map(|c| (name, Arc::new(c)))
            })
            .collect::<Result<HashMap<String, Arc<FunctionConfig>>, Error>>()?;

        let tools = uninitialized_config
            .tools
            .into_iter()
            .map(|(name, config)| config.load(name.clone()).map(|c| (name, Arc::new(c))))
            .collect::<Result<HashMap<String, Arc<StaticToolConfig>>, Error>>()?;
        let provider_type_default_credentials = Arc::new(ProviderTypeDefaultCredentials::new(
            &uninitialized_config.provider_types,
        ));

        let models = try_join_all(uninitialized_config.models.into_iter().map(
            |(name, config)| async {
                config
                    .load(
                        &name,
                        &uninitialized_config.provider_types,
                        &provider_type_default_credentials,
                        http_client.clone(),
                    )
                    .await
                    .map(|c| (name, c))
            },
        ))
        .await?
        .into_iter()
        .collect::<HashMap<_, _>>();

        let embedding_models = try_join_all(uninitialized_config.embedding_models.into_iter().map(
            |(name, config)| async {
                config
                    .load(
                        &uninitialized_config.provider_types,
                        &provider_type_default_credentials,
                        http_client.clone(),
                    )
                    .await
                    .map(|c| (name, c))
            },
        ))
        .await?
        .into_iter()
        .collect::<HashMap<_, _>>();

        let optimizers = try_join_all(uninitialized_config.optimizers.into_iter().map(
            |(name, config)| async {
                config
                    .load(&provider_type_default_credentials)
                    .await
                    .map(|c| (name, c))
            },
        ))
        .await?
        .into_iter()
        .collect::<HashMap<_, _>>();
        let models = ModelTable::new(
            models,
            provider_type_default_credentials.clone(),
            gateway_config.global_outbound_http_timeout,
        )
        .map_err(|e| {
            Error::new(ErrorDetails::Config {
                message: format!("Failed to load models: {e}"),
            })
        })?;
        let embedding_models = EmbeddingModelTable::new(
            embedding_models,
            provider_type_default_credentials,
            gateway_config.global_outbound_http_timeout,
        )
        .map_err(|e| {
            Error::new(ErrorDetails::Config {
                message: format!("Failed to load embedding models: {e}"),
            })
        })?;

        // Initialize the templates
        let user_template_paths = Config::get_templates(&user_functions);
        if gateway_config.template_filesystem_access.enabled {
            deprecation_warning("The `gateway.template_filesystem_access.enabled` flag is deprecated. We now enable filesystem access if and only if `gateway.template_file_system_access.base_path` is set. We will stop allowing this flag in the future.");
        }
        let template_fs_path = gateway_config
            .template_filesystem_access
            .base_path
            .as_ref()
            .map(|x| x.get_real_path());
        let mut templates = TemplateConfig::new();
        // IMPORTANT: we grab the `extra_templates` only from user-configured functions so that
        // we only depend on user configuration in the snapshot.
        let extra_templates = templates
            .initialize(user_template_paths, template_fs_path)
            .await?;

        // Add built in functions
        let built_in_functions = built_in::get_all_built_in_functions()?;
        let built_in_templates = Config::get_templates(&built_in_functions);
        templates.add_templates(built_in_templates)?;
        let functions = built_in_functions
            .into_iter()
            .chain(user_functions.into_iter())
            .collect::<HashMap<String, Arc<FunctionConfig>>>();
        let snapshot = ConfigSnapshot::new(table_for_snapshot, extra_templates)?;
        let mut config = Config {
            gateway: gateway_config,
            models: Arc::new(models),
            embedding_models: Arc::new(embedding_models),
            functions,
            metrics: uninitialized_config.metrics,
            tools,
            evaluations: HashMap::new(),
            templates: Arc::new(templates),
            object_store_info,
            provider_types: uninitialized_config.provider_types,
            optimizers,
            postgres: uninitialized_config.postgres,
            rate_limiting: uninitialized_config.rate_limiting.try_into()?,
            http_client,
            hash: snapshot.hash.clone(),
        };

        // Validate the config
        config.validate().await?;

        // We add the evaluations after validation since we will be writing tensorzero:: functions to the functions map
        // and tensorzero:: metrics to the metrics map
        let mut evaluations = HashMap::new();
        for (name, evaluation_config) in uninitialized_config.evaluations {
            let (evaluation_config, evaluation_function_configs, evaluation_metric_configs) =
                evaluation_config.load(&config.functions, &name)?;
            evaluations.insert(
                name,
                Arc::new(EvaluationConfig::Inference(evaluation_config)),
            );
            for (evaluation_function_name, evaluation_function_config) in
                evaluation_function_configs
            {
                if config.functions.contains_key(&evaluation_function_name) {
                    return Err(ErrorDetails::Config {
                        message: format!(
                            "Duplicate evaluator function name: `{evaluation_function_name}` already exists. This should never happen. Please file a bug report at https://github.com/tensorzero/tensorzero/discussions/new?category=bug-reports."
                        ),
                    }
                    .into());
                }
                // Get mutable access to templates - this is safe because we just created the Arc
                // and haven't shared it yet
                let templates = Arc::get_mut(&mut config.templates).ok_or_else(|| {
<<<<<<< HEAD
                    Error::from(ErrorDetails::Config {
                        message: format!("Internal error: templates Arc has multiple references. {IMPOSSIBLE_ERROR_MESSAGE}"),
                    })
                })?;
=======
                                    Error::from(ErrorDetails::Config {
                                        message: format!("Internal error: templates Arc has multiple references. {IMPOSSIBLE_ERROR_MESSAGE}"),
                                    })
                                })?;
>>>>>>> ecb368f9
                for variant in evaluation_function_config.variants().values() {
                    for template in variant.get_all_template_paths() {
                        templates.add_template(
                            template.path.get_template_key(),
                            template.contents.clone(),
                        )?;
                    }
                }
                evaluation_function_config
                    .validate(
                        &config.tools,
                        &config.models,
                        &config.embedding_models,
                        &config.templates,
                        &evaluation_function_name,
                        &config.gateway.global_outbound_http_timeout,
                    )
                    .await?;
                config
                    .functions
                    .insert(evaluation_function_name, evaluation_function_config);
            }
            for (evaluation_metric_name, evaluation_metric_config) in evaluation_metric_configs {
                if config.metrics.contains_key(&evaluation_metric_name) {
                    return Err(ErrorDetails::Config {
                        message: format!("Duplicate evaluator metric name: `{evaluation_metric_name}` already exists. This should never happen. Please file a bug report at https://github.com/tensorzero/tensorzero/discussions/new?category=bug-reports."),
                    }
                    .into());
                }
                config
                    .metrics
                    .insert(evaluation_metric_name, evaluation_metric_config);
            }
        }
        config.evaluations = evaluations;

        Ok(UnwrittenConfig::new(config, snapshot))
    }

    /// Validate the config
    #[instrument(skip_all)]
    async fn validate(&mut self) -> Result<(), Error> {
        if self.gateway.observability.batch_writes.enabled
            && self.gateway.observability.async_writes
        {
            return Err(ErrorDetails::Config {
                message: "Batch writes and async writes cannot be enabled at the same time"
                    .to_string(),
            }
            .into());
        }
        if self.gateway.observability.batch_writes.flush_interval_ms == 0 {
            return Err(ErrorDetails::Config {
                message: "Batch writes flush interval must be greater than 0".to_string(),
            }
            .into());
        }
        if self.gateway.observability.batch_writes.max_rows == 0 {
            return Err(ErrorDetails::Config {
                message: "Batch writes max rows must be greater than 0".to_string(),
            }
            .into());
        }
        // Validate each function
        // Note: We don't check for tensorzero:: prefix here because:
        // 1. Built-in functions are allowed to have this prefix
        // 2. User-defined functions are prevented from using it during loading
        for (function_name, function) in &self.functions {
            function
                .validate(
                    &self.tools,
                    &self.models,
                    &self.embedding_models,
                    &self.templates,
                    function_name,
                    &self.gateway.global_outbound_http_timeout,
                )
                .await?;
        }

        // Ensure that no metrics are named "comment" or "demonstration"
        for metric_name in self.metrics.keys() {
            if metric_name == "comment" || metric_name == "demonstration" {
                return Err(ErrorDetails::Config {
                    message: format!("Metric name '{metric_name}' is reserved and cannot be used"),
                }
                .into());
            }
            if metric_name.starts_with("tensorzero::") {
                return Err(ErrorDetails::Config {
                    message: format!("Metric name cannot start with 'tensorzero::': {metric_name}"),
                }
                .into());
            }
        }

        // Validate each model
        for (model_name, model) in self.models.iter_static_models() {
            if model_name.starts_with("tensorzero::") {
                return Err(ErrorDetails::Config {
                    message: format!("Model name cannot start with 'tensorzero::': {model_name}"),
                }
                .into());
            }
            model.validate(model_name, &self.gateway.global_outbound_http_timeout)?;
        }

        for embedding_model_name in self.embedding_models.table.keys() {
            if embedding_model_name.starts_with("tensorzero::") {
                return Err(ErrorDetails::Config {
                    message: format!(
                        "Embedding model name cannot start with 'tensorzero::': {embedding_model_name}"
                    ),
                }
                .into());
            }
        }

        // Validate each tool
        for tool_name in self.tools.keys() {
            if tool_name.starts_with("tensorzero::") {
                return Err(ErrorDetails::Config {
                    message: format!("Tool name cannot start with 'tensorzero::': {tool_name}"),
                }
                .into());
            }
        }
        Ok(())
    }

    /// Get a function by name
    pub fn get_function<'a>(
        &'a self,
        function_name: &str,
    ) -> Result<Cow<'a, Arc<FunctionConfig>>, Error> {
        if function_name == DEFAULT_FUNCTION_NAME {
            Ok(Cow::Owned(Arc::new(FunctionConfig::Chat(
                FunctionConfigChat {
                    variants: HashMap::new(),
                    schemas: SchemaData::default(),
                    tools: vec![],
                    tool_choice: ToolChoice::None,
                    parallel_tool_calls: None,
                    description: None,
                    all_explicit_templates_names: HashSet::new(),
                    experimentation: ExperimentationConfig::default(),
                },
            ))))
        } else {
            Ok(Cow::Borrowed(
                self.functions.get(function_name).ok_or_else(|| {
                    Error::new(ErrorDetails::UnknownFunction {
                        name: function_name.to_string(),
                    })
                })?,
            ))
        }
    }

    /// Get a metric by name, producing an error if it's not found
    pub fn get_metric_or_err<'a>(&'a self, metric_name: &str) -> Result<&'a MetricConfig, Error> {
        self.metrics.get(metric_name).ok_or_else(|| {
            Error::new(ErrorDetails::UnknownMetric {
                name: metric_name.to_string(),
            })
        })
    }

    /// Get a metric by name
    pub fn get_metric<'a>(&'a self, metric_name: &str) -> Option<&'a MetricConfig> {
        self.metrics.get(metric_name)
    }

    /// Get a tool by name
    pub fn get_tool<'a>(&'a self, tool_name: &str) -> Result<&'a Arc<StaticToolConfig>, Error> {
        self.tools.get(tool_name).ok_or_else(|| {
            Error::new(ErrorDetails::UnknownTool {
                name: tool_name.to_string(),
            })
        })
    }

    /// Get a model by name
    pub async fn get_model<'a>(
        &'a self,
        model_name: &Arc<str>,
    ) -> Result<CowNoClone<'a, ModelConfig>, Error> {
        self.models.get(model_name).await?.ok_or_else(|| {
            Error::new(ErrorDetails::UnknownModel {
                name: model_name.to_string(),
            })
        })
    }

    /// Get all templates from the config
    /// The HashMap returned is a mapping from the path as given in the TOML file
    /// (relative to the directory containing the TOML file) to the file contents.
    /// The former path is used as the name of the template for retrieval by variants later.
    pub fn get_templates(
        functions: &HashMap<String, Arc<FunctionConfig>>,
    ) -> HashMap<String, String> {
        let mut templates = HashMap::new();

        for function in functions.values() {
            for variant in function.variants().values() {
                let variant_template_paths = variant.get_all_template_paths();
                for path in variant_template_paths {
                    templates.insert(path.path.get_template_key(), path.contents.clone());
                }
            }
        }
        templates
    }

    pub fn get_evaluation(&self, evaluation_name: &str) -> Result<Arc<EvaluationConfig>, Error> {
        Ok(self
            .evaluations
            .get(evaluation_name)
            .ok_or_else(|| {
                Error::new(ErrorDetails::UnknownEvaluation {
                    name: evaluation_name.to_string(),
                })
            })?
            .clone())
    }
}

/// This is for privacy of internal types
pub mod unwritten_config {
    use super::*;

    /// A wrapper around `Config` that indicates the config has been loaded and validated,
    /// but has **not yet been written to the database**.
    ///
    /// This type exists to enforce correct sequencing in the config loading process:
    /// 1. Config files are loaded and parsed
    /// 2. The config is validated and initialized (producing `UnwrittenConfig`)
    /// 3. Later, the config snapshot is written to the database (consuming `UnwrittenConfig`)
    ///
    /// This wrapper is necessary because config loading happens **before** database connections
    /// are established. The gateway needs to read database connection settings from the config
    /// itself before it can connect to ClickHouse.
    ///
    /// # Deref Behavior
    /// This type implements `Deref<Target = Config>`, so you can access all `Config` methods
    /// through an `UnwrittenConfig` reference.
    ///
    /// # Consuming the Config
    /// To get the inner `Config`, you must either:
    /// - Call `ConfigLoadInfo::into_config()` to write the snapshot to the database
    /// - Call `ConfigLoadInfo::dangerous_into_config_without_writing()` (test/special cases only)
    #[derive(Debug)]
    pub struct UnwrittenConfig {
        config: Config,
        snapshot: ConfigSnapshot,
    }

    impl UnwrittenConfig {
        pub fn new(config: Config, snapshot: ConfigSnapshot) -> Self {
            Self { config, snapshot }
        }

        /// Writes the config snapshot to ClickHouse and returns the config with its hash.
        ///
        /// This consumes the `ConfigLoadInfo` and:
        /// 1. Writes the `ConfigSnapshot` to the `ConfigSnapshot` table in ClickHouse
        /// 2. Returns a `ConfigWithHash` containing the config and its hash
        ///
        /// The hash is used to track which config version was used for each inference request.
        pub async fn into_config(
            self,
            clickhouse: &ClickHouseConnectionInfo,
        ) -> Result<Config, Error> {
            let UnwrittenConfig { config, snapshot } = self;
            write_config_snapshot(clickhouse, snapshot).await?;
            Ok(config)
        }

        pub fn dangerous_into_config_without_writing(self) -> Config {
            self.config
        }
    }

    impl std::ops::Deref for UnwrittenConfig {
        type Target = Config;

        fn deref(&self) -> &Self::Target {
            &self.config
        }
    }
}

/// Writes the config snapshot to the `ConfigSnapshot` table.
/// Takes special care to retain the created_at if there was already a row
/// that had the same hash.
pub async fn write_config_snapshot(
    clickhouse: &ClickHouseConnectionInfo,
    snapshot: ConfigSnapshot,
) -> Result<(), Error> {
    // Define the row structure for serialization
    #[derive(Serialize)]
    struct ConfigSnapshotRow<'a> {
        config: &'a str,
        extra_templates: &'a HashMap<String, String>,
        hash: SnapshotHash,
        tensorzero_version: &'static str,
    }

    // Get the pre-computed hash
    let version_hash = snapshot.hash.clone();

    // Serialize StoredConfig to TOML for storage
    let config_string = toml::to_string(&snapshot.config).map_err(|e| {
        Error::new(ErrorDetails::Serialization {
            message: format!("Failed to serialize config snapshot: {e}"),
        })
    })?;

    // Create the row
    let row = ConfigSnapshotRow {
        config: &config_string,
        extra_templates: &snapshot.extra_templates,
        hash: version_hash.clone(),
        tensorzero_version: TENSORZERO_VERSION,
    };

    // Serialize to JSON
    let json_data = serde_json::to_string(&row).map_err(|e| {
        Error::new(ErrorDetails::Serialization {
            message: format!("Failed to serialize config snapshot: {e}"),
        })
    })?;

    // Create the external data info
    let external_data = ExternalDataInfo {
        external_data_name: "new_data".to_string(),
        structure: "config String, extra_templates Map(String, String), hash String, tensorzero_version String".to_string(),
        format: "JSONEachRow".to_string(),
        data: json_data,
    };

    // Create the query with subquery to preserve created_at
    let query = format!(
        r"INSERT INTO ConfigSnapshot
(config, extra_templates, hash, tensorzero_version, created_at, last_used)
SELECT
    new_data.config,
    new_data.extra_templates,
    toUInt256(new_data.hash) as hash,
    new_data.tensorzero_version,
    ifNull((SELECT created_at FROM ConfigSnapshot FINAL WHERE hash = toUInt256('{version_hash}') LIMIT 1), now64()) as created_at,
    now64() as last_used
FROM new_data"
    );

    // Execute the query
    clickhouse
        .run_query_with_external_data(external_data, query)
        .await?;

    Ok(())
}

#[cfg(feature = "pyo3")]
#[pyclass(name = "Config")]
pub struct ConfigPyClass {
    inner: Arc<Config>,
}

#[cfg(feature = "pyo3")]
impl ConfigPyClass {
    pub fn new(config: Arc<Config>) -> Self {
        Self { inner: config }
    }
}

#[cfg(feature = "pyo3")]
#[pymethods]
impl ConfigPyClass {
    #[getter]
    fn get_functions(&self) -> FunctionsConfigPyClass {
        FunctionsConfigPyClass {
            inner: self.inner.functions.clone(),
        }
    }
}

#[cfg(feature = "pyo3")]
#[pyclass(mapping, name = "FunctionsConfig")]
pub struct FunctionsConfigPyClass {
    inner: HashMap<String, Arc<FunctionConfig>>,
}

#[cfg(feature = "pyo3")]
#[pymethods]
impl FunctionsConfigPyClass {
    fn __len__(&self) -> usize {
        self.inner.len()
    }

    fn __getitem__<'py>(
        &self,
        py: Python<'py>,
        function_name: &str,
    ) -> PyResult<Bound<'py, PyAny>> {
        let f = self
            .inner
            .get(function_name)
            .ok_or_else(|| PyKeyError::new_err(function_name.to_string()))?;
        match &**f {
            FunctionConfig::Chat(_) => {
                FunctionConfigChatPyClass { inner: f.clone() }.into_bound_py_any(py)
            }
            FunctionConfig::Json(_) => {
                FunctionConfigJsonPyClass { inner: f.clone() }.into_bound_py_any(py)
            }
        }
    }
}

/// A trait for loading configs
pub trait LoadableConfig<T> {
    fn load(self) -> Result<T, Error>;
}

/// This struct is used to deserialize the TOML config file
/// It does not contain the information that needs to be loaded from the filesystem
/// such as the JSON schemas for the functions and tools.
/// If should be used as part of the `Config::load` method only.
///
/// This allows us to avoid using Option types to represent variables that are initialized after the
/// config is initially parsed.
#[derive(Debug, Deserialize)]
#[serde(deny_unknown_fields)]
pub struct UninitializedConfig {
    #[serde(default)]
    pub gateway: UninitializedGatewayConfig,
    #[serde(default)]
    pub postgres: PostgresConfig,
    #[serde(default)]
    pub rate_limiting: UninitializedRateLimitingConfig,
    pub object_storage: Option<StorageKind>,

    #[serde(default)]
    pub models: HashMap<Arc<str>, UninitializedModelConfig>, // model name => model config
    #[serde(default)]
    pub embedding_models: HashMap<Arc<str>, UninitializedEmbeddingModelConfig>, // embedding model name => embedding model config
    #[serde(default)]
    pub functions: HashMap<String, UninitializedFunctionConfig>, // function name => function config
    #[serde(default)]
    pub metrics: HashMap<String, MetricConfig>, // metric name => metric config
    #[serde(default)]
    pub tools: HashMap<String, UninitializedToolConfig>, // tool name => tool config
    #[serde(default)]
    pub evaluations: HashMap<String, UninitializedEvaluationConfig>, // evaluation name => evaluation
    #[serde(default)]
    pub provider_types: ProviderTypesConfig, // global configuration for all model providers of a particular type
    #[serde(default)]
    pub optimizers: HashMap<String, UninitializedOptimizerInfo>, // optimizer name => optimizer config
}

/// The result of parsing all of the globbed config files,
/// and merging them into a single `toml::Table`
struct UninitializedGlobbedConfig {
    table: toml::Table,
}

impl UninitializedConfig {
    /// Read all of the globbed config files from disk, and merge them into a single `UninitializedGlobbedConfig`
    fn read_toml_config(
        glob: &ConfigFileGlob,
        allow_empty_glob: bool,
    ) -> Result<UninitializedGlobbedConfig, Error> {
        let table = SpanMap::from_glob(glob, allow_empty_glob)?;
        Ok(UninitializedGlobbedConfig { table })
    }
}

/// Deserialize a TOML table into `UninitializedConfig`
impl TryFrom<toml::Table> for UninitializedConfig {
    type Error = Error;

    fn try_from(table: toml::Table) -> Result<Self, Self::Error> {
        match serde_path_to_error::deserialize(table) {
            Ok(config) => Ok(config),
            Err(e) => {
                let path = e.path().clone();
                Err(Error::new(ErrorDetails::Config {
                    // Extract the underlying message from the toml error, as
                    // the path-tracking from the toml crate will be incorrect
                    message: format!("{}: {}", path, e.into_inner().message()),
                }))
            }
        }
    }
}

#[derive(Debug, TensorZeroDeserialize, Serialize)]
#[serde(tag = "type")]
#[serde(rename_all = "lowercase")]
#[serde(deny_unknown_fields)]
pub enum UninitializedFunctionConfig {
    Chat(UninitializedFunctionConfigChat),
    Json(UninitializedFunctionConfigJson),
}

#[derive(Debug, Deserialize, Serialize)]
#[serde(deny_unknown_fields)]
struct UninitializedSchema {
    path: ResolvedTomlPathData,
}

#[derive(Debug, Default, Deserialize, Serialize)]
#[serde(deny_unknown_fields)]
#[serde(transparent)]
pub struct UninitializedSchemas {
    inner: HashMap<String, UninitializedSchema>,
}

#[derive(Debug, Deserialize, Serialize)]
#[serde(deny_unknown_fields)]
pub struct UninitializedFunctionConfigChat {
    variants: HashMap<String, UninitializedVariantInfo>, // variant name => variant config
    system_schema: Option<ResolvedTomlPathData>,
    user_schema: Option<ResolvedTomlPathData>,
    assistant_schema: Option<ResolvedTomlPathData>,
    #[serde(default)]
    schemas: UninitializedSchemas,
    #[serde(default)]
    tools: Vec<String>, // tool names
    #[serde(default)]
    tool_choice: ToolChoice,
    #[serde(default)]
    parallel_tool_calls: Option<bool>,
    #[serde(default)]
    description: Option<String>,
    experimentation: Option<UninitializedExperimentationConfig>,
}

#[derive(Debug, Deserialize, Serialize)]
#[serde(deny_unknown_fields)]
pub struct UninitializedFunctionConfigJson {
    variants: HashMap<String, UninitializedVariantInfo>, // variant name => variant config
    system_schema: Option<ResolvedTomlPathData>,
    user_schema: Option<ResolvedTomlPathData>,
    assistant_schema: Option<ResolvedTomlPathData>,
    #[serde(default)]
    schemas: UninitializedSchemas,
    output_schema: Option<ResolvedTomlPathData>, // schema will default to {} if not specified
    #[serde(default)]
    description: Option<String>,
    experimentation: Option<UninitializedExperimentationConfig>,
}

/// Holds all of the schemas used by a chat completion function.
/// These are used by variants to construct a `TemplateWithSchema`
#[derive(Debug, Default, Serialize, ts_rs::TS)]
#[ts(export)]
pub struct SchemaData {
    #[serde(flatten)]
    pub inner: HashMap<String, SchemaWithMetadata>,
}

impl SchemaData {
    pub fn get_implicit_system_schema(&self) -> Option<&SchemaWithMetadata> {
        self.inner.get("system")
    }

    pub fn get_implicit_user_schema(&self) -> Option<&SchemaWithMetadata> {
        self.inner.get("user")
    }

    pub fn get_implicit_assistant_schema(&self) -> Option<&SchemaWithMetadata> {
        self.inner.get("assistant")
    }

    pub fn get_named_schema(&self, name: &str) -> Option<&SchemaWithMetadata> {
        self.inner.get(name)
    }

    pub(super) fn load(
        user_schema: Option<StaticJSONSchema>,
        assistant_schema: Option<StaticJSONSchema>,
        system_schema: Option<StaticJSONSchema>,
        schemas: UninitializedSchemas,
        function_name: &str,
    ) -> Result<Self, Error> {
        let mut map = HashMap::new();
        if let Some(user_schema) = user_schema {
            map.insert(
                "user".to_string(),
                SchemaWithMetadata {
                    schema: user_schema,
                    legacy_definition: true,
                },
            );
        }
        if let Some(assistant_schema) = assistant_schema {
            map.insert(
                "assistant".to_string(),
                SchemaWithMetadata {
                    schema: assistant_schema,
                    legacy_definition: true,
                },
            );
        }
        if let Some(system_schema) = system_schema {
            map.insert(
                "system".to_string(),
                SchemaWithMetadata {
                    schema: system_schema,
                    legacy_definition: true,
                },
            );
        }
        for (name, schema) in schemas.inner {
            if map
                .insert(
                    name.clone(),
                    SchemaWithMetadata {
                        schema: StaticJSONSchema::from_path(schema.path)?,
                        legacy_definition: false,
                    },
                )
                .is_some()
            {
                return Err(Error::new(ErrorDetails::Config {
                    message: format!(
                        "functions.{function_name}: Cannot specify both `schemas.{name}.path` and `{name}_schema`"
                    ),
                }));
            }
        }
        Ok(Self { inner: map })
    }
}

impl UninitializedFunctionConfig {
    pub fn load(
        self,
        function_name: &str,
        metrics: &HashMap<String, MetricConfig>,
    ) -> Result<FunctionConfig, Error> {
        match self {
            UninitializedFunctionConfig::Chat(params) => {
                let schema_data = SchemaData::load(
                    params
                        .user_schema
                        .map(StaticJSONSchema::from_path)
                        .transpose()?,
                    params
                        .assistant_schema
                        .map(StaticJSONSchema::from_path)
                        .transpose()?,
                    params
                        .system_schema
                        .map(StaticJSONSchema::from_path)
                        .transpose()?,
                    params.schemas,
                    function_name,
                )?;
                let variants = params
                    .variants
                    .into_iter()
                    .map(|(name, variant)| {
                        variant
                            .load(
                                &schema_data,
                                &ErrorContext {
                                    function_name: function_name.to_string(),
                                    variant_name: name.to_string(),
                                },
                            )
                            .map(|v| (name, Arc::new(v)))
                    })
                    .collect::<Result<HashMap<_, _>, Error>>()?;
                let mut all_template_names = HashSet::new();
                for (name, variant) in &variants {
                    all_template_names.extend(variant.get_all_explicit_template_names());
                    if let VariantConfig::ChatCompletion(chat_config) = &variant.inner {
                        if chat_config.json_mode().is_some() {
                            return Err(ErrorDetails::Config {
                                message: format!(
                                    "JSON mode is not supported for variant `{name}` (parent function is a chat function)",
                                ),
                            }
                            .into());
                        }
                    }
                }
                let experimentation = params
                    .experimentation
                    .map(|config| config.load(&variants, metrics))
                    .transpose()?
                    .unwrap_or_else(|| ExperimentationConfig::legacy_from_variants_map(&variants));
                Ok(FunctionConfig::Chat(FunctionConfigChat {
                    variants,
                    schemas: schema_data,
                    tools: params.tools,
                    tool_choice: params.tool_choice,
                    parallel_tool_calls: params.parallel_tool_calls,
                    description: params.description,
                    all_explicit_templates_names: all_template_names,
                    experimentation,
                }))
            }
            UninitializedFunctionConfig::Json(params) => {
                let schema_data = SchemaData::load(
                    params
                        .user_schema
                        .map(StaticJSONSchema::from_path)
                        .transpose()?,
                    params
                        .assistant_schema
                        .map(StaticJSONSchema::from_path)
                        .transpose()?,
                    params
                        .system_schema
                        .map(StaticJSONSchema::from_path)
                        .transpose()?,
                    params.schemas,
                    function_name,
                )?;
                let output_schema = match params.output_schema {
                    Some(path) => StaticJSONSchema::from_path(path)?,
                    None => StaticJSONSchema::default(),
                };
                let json_mode_tool_call_config =
                    create_json_mode_tool_call_config(output_schema.clone());
                let variants = params
                    .variants
                    .into_iter()
                    .map(|(name, variant)| {
                        variant
                            .load(
                                &schema_data,
                                &ErrorContext {
                                    function_name: function_name.to_string(),
                                    variant_name: name.to_string(),
                                },
                            )
                            .map(|v| (name, Arc::new(v)))
                    })
                    .collect::<Result<HashMap<_, _>, Error>>()?;

                let mut all_template_names = HashSet::new();

                for (name, variant) in &variants {
                    let mut variant_missing_mode = None;
                    all_template_names.extend(variant.get_all_explicit_template_names());
                    match &variant.inner {
                        VariantConfig::ChatCompletion(chat_config) => {
                            if chat_config.json_mode().is_none() {
                                variant_missing_mode = Some(name.clone());
                            }
                        }
                        VariantConfig::BestOfNSampling(_best_of_n_config) => {
                            // Evaluator json_mode is optional - it defaults to `strict` at runtime
                        }
                        VariantConfig::MixtureOfN(mixture_of_n_config) => {
                            if mixture_of_n_config.fuser().inner.json_mode().is_none() {
                                variant_missing_mode = Some(format!("{name}.fuser"));
                            }
                        }
                        VariantConfig::Dicl(best_of_n_config) => {
                            if best_of_n_config.json_mode().is_none() {
                                variant_missing_mode = Some(name.clone());
                            }
                        }
                        VariantConfig::ChainOfThought(chain_of_thought_config) => {
                            if chain_of_thought_config.inner.json_mode().is_none() {
                                variant_missing_mode = Some(name.clone());
                            }
                        }
                    }
                    if let Some(variant_name) = variant_missing_mode {
                        return Err(ErrorDetails::Config {
                            message: format!(
                                "`json_mode` must be specified for `[functions.{function_name}.variants.{variant_name}]` (parent function `{function_name}` is a JSON function)"
                            ),
                        }
                        .into());
                    }
                }
                let experimentation = params
                    .experimentation
                    .map(|config| config.load(&variants, metrics))
                    .transpose()?
                    .unwrap_or_else(|| ExperimentationConfig::legacy_from_variants_map(&variants));
                Ok(FunctionConfig::Json(FunctionConfigJson {
                    variants,
                    schemas: schema_data,
                    output_schema,
                    json_mode_tool_call_config,
                    description: params.description,
                    all_explicit_template_names: all_template_names,
                    experimentation,
                }))
            }
        }
    }
}

#[derive(Clone, Debug, Deserialize, Serialize, ts_rs::TS)]
#[ts(export)]
#[serde(rename_all = "snake_case")]
// We don't use `#[serde(deny_unknown_fields)]` here - it needs to go on 'UninitializedVariantConfig',
// since we use `#[serde(flatten)]` on the `inner` field.
pub struct UninitializedVariantInfo {
    #[serde(flatten)]
    pub inner: UninitializedVariantConfig,
    #[serde(default)]
    pub timeouts: Option<TimeoutsConfig>,
}

#[derive(Clone, Debug, TensorZeroDeserialize, Serialize, ts_rs::TS)]
#[ts(export)]
#[serde(tag = "type")]
#[serde(rename_all = "snake_case")]
#[serde(deny_unknown_fields)]
pub enum UninitializedVariantConfig {
    ChatCompletion(UninitializedChatCompletionConfig),
    #[serde(rename = "experimental_best_of_n_sampling")]
    BestOfNSampling(UninitializedBestOfNSamplingConfig),
    #[serde(rename = "experimental_dynamic_in_context_learning")]
    Dicl(UninitializedDiclConfig),
    #[serde(rename = "experimental_mixture_of_n")]
    MixtureOfN(UninitializedMixtureOfNConfig),
    #[serde(rename = "experimental_chain_of_thought")]
    ChainOfThought(UninitializedChainOfThoughtConfig),
}

/// Holds extra information used for enriching error messages
pub struct ErrorContext {
    pub function_name: String,
    pub variant_name: String,
}

impl ErrorContext {
    #[cfg(test)]
    pub fn new_test() -> Self {
        Self {
            function_name: "test".to_string(),
            variant_name: "test".to_string(),
        }
    }
}

impl UninitializedVariantInfo {
    pub fn load(
        self,
        schemas: &SchemaData,
        error_context: &ErrorContext,
    ) -> Result<VariantInfo, Error> {
        let inner = match self.inner {
            UninitializedVariantConfig::ChatCompletion(params) => {
                VariantConfig::ChatCompletion(params.load(schemas, error_context)?)
            }
            UninitializedVariantConfig::BestOfNSampling(params) => {
                VariantConfig::BestOfNSampling(params.load(schemas, error_context)?)
            }
            UninitializedVariantConfig::Dicl(params) => VariantConfig::Dicl(params.load()?),
            UninitializedVariantConfig::MixtureOfN(params) => {
                VariantConfig::MixtureOfN(params.load(schemas, error_context)?)
            }
            UninitializedVariantConfig::ChainOfThought(params) => {
                VariantConfig::ChainOfThought(params.load(schemas, error_context)?)
            }
        };
        Ok(VariantInfo {
            inner,
            timeouts: self.timeouts.unwrap_or_default(),
        })
    }
}

#[derive(Debug, Deserialize, Serialize)]
#[serde(deny_unknown_fields)]
pub struct UninitializedToolConfig {
    pub description: String,
    pub parameters: ResolvedTomlPathData,
    pub name: Option<String>,
    #[serde(default)]
    pub strict: bool,
}

impl UninitializedToolConfig {
    pub fn load(self, name: String) -> Result<StaticToolConfig, Error> {
        let parameters = StaticJSONSchema::from_path(self.parameters)?;
        Ok(StaticToolConfig {
            name: self.name.unwrap_or(name),
            description: self.description,
            parameters,
            strict: self.strict,
        })
    }
}

#[derive(Debug, PartialEq, Serialize, Deserialize, ts_rs::TS)]
#[ts(export)]
pub struct PathWithContents {
    #[cfg_attr(test, ts(type = "string"))]
    pub path: ResolvedTomlPathData,
    pub contents: String,
}

impl PathWithContents {
    pub fn from_path(path: ResolvedTomlPathData) -> Result<Self, Error> {
        let contents = path.data().to_string();
        Ok(Self { path, contents })
    }
}

#[derive(Debug, Deserialize, Serialize, ts_rs::TS)]
#[serde(default)]
#[ts(export, optional_fields)]
pub struct PostgresConfig {
    pub enabled: Option<bool>,
    #[serde(default = "default_connection_pool_size")]
    pub connection_pool_size: u32,
}

fn default_connection_pool_size() -> u32 {
    20
}

impl Default for PostgresConfig {
    fn default() -> Self {
        Self {
            enabled: None,
            connection_pool_size: 20,
        }
    }
}<|MERGE_RESOLUTION|>--- conflicted
+++ resolved
@@ -1021,17 +1021,10 @@
                 // Get mutable access to templates - this is safe because we just created the Arc
                 // and haven't shared it yet
                 let templates = Arc::get_mut(&mut config.templates).ok_or_else(|| {
-<<<<<<< HEAD
                     Error::from(ErrorDetails::Config {
                         message: format!("Internal error: templates Arc has multiple references. {IMPOSSIBLE_ERROR_MESSAGE}"),
                     })
                 })?;
-=======
-                                    Error::from(ErrorDetails::Config {
-                                        message: format!("Internal error: templates Arc has multiple references. {IMPOSSIBLE_ERROR_MESSAGE}"),
-                                    })
-                                })?;
->>>>>>> ecb368f9
                 for variant in evaluation_function_config.variants().values() {
                     for template in variant.get_all_template_paths() {
                         templates.add_template(
