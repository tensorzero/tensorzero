use crate::experimentation::{ExperimentationConfig, UninitializedExperimentationConfig};
use crate::http::TensorzeroHttpClient;
use crate::rate_limiting::{RateLimitingConfig, UninitializedRateLimitingConfig};
use crate::utils::deprecation_warning;
use chrono::Duration;
/// IMPORTANT: THIS MODULE IS NOT STABLE.
///            IT IS MEANT FOR INTERNAL USE ONLY.
///            EXPECT FREQUENT, UNANNOUNCED BREAKING CHANGES.
///            USE AT YOUR OWN RISK.
use futures::future::try_join_all;
use object_store::aws::AmazonS3Builder;
use object_store::local::LocalFileSystem;
use object_store::{ObjectStore, PutPayload};
use provider_types::ProviderTypesConfig;
#[cfg(feature = "pyo3")]
use pyo3::exceptions::PyKeyError;
#[cfg(feature = "pyo3")]
use pyo3::prelude::*;
#[cfg(feature = "pyo3")]
use pyo3::IntoPyObjectExt;
use serde::{Deserialize, Serialize};
use snapshot::SnapshotHash;
use std::borrow::Cow;
use std::collections::{HashMap, HashSet};
use std::path::{Path, PathBuf};
use std::sync::Arc;
use tensorzero_derive::TensorZeroDeserialize;
use tracing::instrument;
use tracing::Span;
use tracing_opentelemetry::OpenTelemetrySpanExt;
use unwritten_config::UnwrittenConfig;

use crate::config::gateway::{GatewayConfig, UninitializedGatewayConfig};
use crate::config::path::{ResolvedTomlPathData, ResolvedTomlPathDirectory};
use crate::config::snapshot::ConfigSnapshot;
use crate::config::span_map::SpanMap;
use crate::db::clickhouse::{ClickHouseConnectionInfo, ExternalDataInfo};
use crate::embeddings::{EmbeddingModelTable, UninitializedEmbeddingModelConfig};
use crate::endpoints::inference::DEFAULT_FUNCTION_NAME;
use crate::endpoints::status::TENSORZERO_VERSION;
use crate::error::{Error, ErrorDetails, IMPOSSIBLE_ERROR_MESSAGE};
use crate::evaluations::{EvaluationConfig, UninitializedEvaluationConfig};
use crate::function::{FunctionConfig, FunctionConfigChat, FunctionConfigJson};
#[cfg(feature = "pyo3")]
use crate::function::{FunctionConfigChatPyClass, FunctionConfigJsonPyClass};
use crate::inference::types::storage::StorageKind;
use crate::inference::types::Usage;
use crate::jsonschema_util::{SchemaWithMetadata, StaticJSONSchema};
use crate::minijinja_util::TemplateConfig;
use crate::model::{ModelConfig, ModelTable, UninitializedModelConfig};
use crate::model_table::{CowNoClone, ProviderTypeDefaultCredentials, ShorthandModelConfig};
use crate::optimization::{OptimizerInfo, UninitializedOptimizerInfo};
use crate::tool::{create_json_mode_tool_call_config, StaticToolConfig, ToolChoice};
use crate::variant::best_of_n_sampling::UninitializedBestOfNSamplingConfig;
use crate::variant::chain_of_thought::UninitializedChainOfThoughtConfig;
use crate::variant::chat_completion::UninitializedChatCompletionConfig;
use crate::variant::dicl::UninitializedDiclConfig;
use crate::variant::mixture_of_n::UninitializedMixtureOfNConfig;
use crate::variant::{Variant, VariantConfig, VariantInfo};
use std::error::Error as StdError;

pub mod built_in;
pub mod gateway;
pub mod path;
pub mod provider_types;
pub mod rate_limiting;
pub mod snapshot;
mod span_map;
pub mod stored;
#[cfg(test)]
mod tests;

tokio::task_local! {
    /// When set, we skip performing credential validation in model providers
    /// This is used when running in e2e test mode, and by the 'evaluations' binary
    /// We need to access this from async code (e.g. when looking up GCP SDK credentials),
    /// so this needs to be a tokio task-local (as a task may be moved between threads)
    ///
    /// Since this needs to be accessed from a `Deserialize` impl, it needs to
    /// be stored in a `static`, since we cannot pass in extra parameters when calling `Deserialize::deserialize`
    pub(crate) static SKIP_CREDENTIAL_VALIDATION: ();
}

pub fn skip_credential_validation() -> bool {
    // tokio::task_local doesn't have an 'is_set' method, so we call 'try_with'
    // (which returns an `Err` if the task-local is not set)
    SKIP_CREDENTIAL_VALIDATION.try_with(|()| ()).is_ok()
}

#[derive(Debug, Serialize, ts_rs::TS)]
#[ts(export)]
// Note - the `Default` impl only exists for convenience in tests
// It might produce a completely broken config - if a test fails,
// use one of the public `Config` constructors instead.
#[cfg_attr(any(test, feature = "e2e_tests"), derive(Default))]
pub struct Config {
    pub gateway: GatewayConfig,
    pub models: Arc<ModelTable>, // model name => model config
    pub embedding_models: Arc<EmbeddingModelTable>, // embedding model name => embedding model config
    pub functions: HashMap<String, Arc<FunctionConfig>>, // function name => function config
    pub metrics: HashMap<String, MetricConfig>,     // metric name => metric config
    pub tools: HashMap<String, Arc<StaticToolConfig>>, // tool name => tool config
    pub evaluations: HashMap<String, Arc<EvaluationConfig>>, // evaluation name => evaluation config
    #[serde(skip)]
    pub templates: Arc<TemplateConfig<'static>>,
    pub object_store_info: Option<ObjectStoreInfo>,
    pub provider_types: ProviderTypesConfig,
    pub optimizers: HashMap<String, OptimizerInfo>,
    pub postgres: PostgresConfig,
    pub rate_limiting: RateLimitingConfig,
    #[serde(skip)]
    pub http_client: TensorzeroHttpClient,
    #[serde(skip)]
    pub hash: SnapshotHash,
}

#[derive(Clone, Debug, Default, Deserialize, Serialize, ts_rs::TS)]
#[ts(export)]
#[serde(deny_unknown_fields)]
pub struct NonStreamingTimeouts {
    #[serde(default)]
    /// The total time allowed for the non-streaming request to complete.
    pub total_ms: Option<u64>,
}

#[derive(Clone, Debug, Default, Deserialize, Serialize, ts_rs::TS)]
#[ts(export)]
#[serde(deny_unknown_fields)]
pub struct StreamingTimeouts {
    #[serde(default)]
    /// The time allowed for the first token to be produced.
    pub ttft_ms: Option<u64>,
}

/// Configures the timeouts for both streaming and non-streaming requests.
/// This can be attached to various other configs (e.g. variants, models, model providers)
#[derive(Clone, Debug, Default, Deserialize, Serialize, ts_rs::TS)]
#[ts(export)]
#[serde(deny_unknown_fields)]
pub struct TimeoutsConfig {
    #[serde(default)]
    pub non_streaming: NonStreamingTimeouts,
    #[serde(default)]
    pub streaming: StreamingTimeouts,
}

impl TimeoutsConfig {
    pub fn validate(&self, global_outbound_http_timeout: &Duration) -> Result<(), Error> {
        let TimeoutsConfig {
            non_streaming: NonStreamingTimeouts { total_ms },
            streaming: StreamingTimeouts { ttft_ms },
        } = self;

        let global_ms = global_outbound_http_timeout.num_milliseconds();

        if let Some(total_ms) = total_ms {
            if Duration::milliseconds(*total_ms as i64) > *global_outbound_http_timeout {
                return Err(Error::new(ErrorDetails::Config {
                    message: format!("The `timeouts.non_streaming.total_ms` value `{total_ms}` is greater than `gateway.global_outbound_http_timeout_ms`: `{global_ms}`"),
                }));
            }
        }
        if let Some(ttft_ms) = ttft_ms {
            if Duration::milliseconds(*ttft_ms as i64) > *global_outbound_http_timeout {
                return Err(Error::new(ErrorDetails::Config {
                    message: format!("The `timeouts.streaming.ttft_ms` value `{ttft_ms}` is greater than `gateway.global_outbound_http_timeout_ms`: `{global_ms}`"),
                }));
            }
        }

        Ok(())
    }
}

#[derive(Clone, Debug, Default, Deserialize, Serialize)]
#[serde(deny_unknown_fields)]
#[derive(ts_rs::TS)]
#[ts(export)]
pub struct TemplateFilesystemAccess {
    /// If `true`, allow minijinja to read from the filesystem (within the tree of the config file) for `{% include %}`
    /// Defaults to `false`
    #[serde(default)]
    enabled: bool,
    base_path: Option<ResolvedTomlPathDirectory>,
}

#[derive(Clone, Debug, Serialize, ts_rs::TS)]
#[ts(export)]
pub struct ObjectStoreInfo {
    // This will be `None` if we have `StorageKind::Disabled`
    #[serde(skip)]
    pub object_store: Option<Arc<dyn ObjectStore>>,
    pub kind: StorageKind,
}

impl ObjectStoreInfo {
    pub fn new(config: Option<StorageKind>) -> Result<Option<Self>, Error> {
        let Some(config) = config else {
            return Ok(None);
        };

        let object_store: Option<Arc<dyn ObjectStore>> = match &config {
            StorageKind::Filesystem { path } => {
                Some(Arc::new(match LocalFileSystem::new_with_prefix(path) {
                    Ok(object_store) => object_store,
                    Err(e) =>
                    {
                        #[expect(clippy::if_not_else)]
                        if !std::fs::exists(path).unwrap_or(false) {
                            if skip_credential_validation() {
                                tracing::warn!("Filesystem object store path does not exist: {path}. Treating object store as unconfigured");
                                return Ok(None);
                            }
                            return Err(Error::new(ErrorDetails::Config {
                                message: format!(
                                    "Failed to create filesystem object store: path does not exist: {path}"
                                ),
                            }));
                        } else {
                            return Err(Error::new(ErrorDetails::Config {
                                message: format!(
                                    "Failed to create filesystem object store for path: {path}: {e}"
                                ),
                            }));
                        }
                    }
                }))
            }
            StorageKind::S3Compatible {
                bucket_name,
                region,
                endpoint,
                allow_http,
                #[cfg(feature = "e2e_tests")]
                    prefix: _,
            } => {
                let mut builder = AmazonS3Builder::from_env()
                    // Uses the S3 'If-Match' and 'If-None-Match' headers to implement condition put
                    .with_conditional_put(object_store::aws::S3ConditionalPut::ETagMatch);

                // These env vars have the highest priority, overriding whatever was set from 'AmazonS3Builder::from_env()'
                if let Ok(s3_access_key) = std::env::var("S3_ACCESS_KEY_ID") {
                    let s3_secret_key = std::env::var("S3_SECRET_ACCESS_KEY").ok().ok_or_else(|| Error::new(ErrorDetails::Config {
                        message: "S3_ACCESS_KEY_ID is set but S3_SECRET_ACCESS_KEY is not. Please set neither or both.".to_string()
                    }))?;
                    builder = builder
                        .with_access_key_id(s3_access_key)
                        .with_secret_access_key(s3_secret_key);
                }

                if let Some(bucket_name) = bucket_name {
                    builder = builder.with_bucket_name(bucket_name);
                }
                if let Some(region) = region {
                    builder = builder.with_region(region);
                }
                if let Some(endpoint) = endpoint {
                    builder = builder.with_endpoint(endpoint);
                }
                if std::env::var("AWS_ALLOW_HTTP").as_deref() == Ok("true") {
                    tracing::warn!("`AWS_ALLOW_HTTP` is set to `true` - this is insecure, and should only be used when running a local S3-compatible object store");
                    if allow_http.is_some() {
                        tracing::info!("Config has `[object_storage.allow_http]` present - this takes precedence over `AWS_ALLOW_HTTP`");
                    }
                }
                if let Some(allow_http) = *allow_http {
                    if allow_http {
                        tracing::warn!("`[object_storage.allow_http]` is set to `true` - this is insecure, and should only be used when running a local S3-compatible object store");
                    }
                    builder = builder.with_allow_http(allow_http);
                }

                if let (Some(bucket_name), Some(endpoint)) = (bucket_name, endpoint) {
                    if endpoint.ends_with(bucket_name) {
                        tracing::warn!("S3-compatible object endpoint `{endpoint}` ends with configured bucket_name `{bucket_name}`. This may be incorrect - if the gateway fails to start, consider setting `bucket_name = null`");
                    }
                }

                // This is used to speed up our unit tests - in the future,
                // we might want to expose more flexible options through the config
                #[cfg(test)]
                if std::env::var("TENSORZERO_E2E_DISABLE_S3_RETRY").is_ok() {
                    builder = builder.with_retry(object_store::RetryConfig {
                        max_retries: 0,
                        ..Default::default()
                    });
                }

                Some(Arc::new(builder.build()
                    .map_err(|e| Error::new(ErrorDetails::Config {
                        message: format!("Failed to create S3-compatible object store with config `{config:?}`: {e}"),
                    })
                )?),
            )
            }
            StorageKind::Disabled => None,
        };

        Ok(Some(Self {
            object_store,
            kind: config,
        }))
    }

    /// Verifies that the object store is configured correctly by writing an empty file to it.
    pub async fn verify(&self) -> Result<(), Error> {
        if let Some(store) = &self.object_store {
            tracing::info!("Verifying that [object_storage] is configured correctly (writing .tensorzero-validate)");
            store.put(&object_store::path::Path::from(".tensorzero-validate"), PutPayload::new())
                .await
                .map_err(|e| {
                    if contains_bad_scheme_err(&e) {
                        tracing::warn!("Consider setting `[object_storage.allow_http]` to `true` if you are using a non-HTTPs endpoint");
                    }
                    Error::new(ErrorDetails::Config {
                    message: format!("Failed to write `.tensorzero-validate` to object store. Check that your credentials are configured correctly: {e:?}"),
                })
            })?;
            tracing::info!("Successfully wrote .tensorzero-validate to object store");
        }
        Ok(())
    }
}

// Best-effort attempt to find a 'BadScheme' error by walking up
// the error 'source' chain. This should only be used for printing
// improved warning messages.
// We are attempting to find this error: `https://github.com/seanmonstar/reqwest/blob/c4a9fb060fb518f0053b98f78c7583071a760cf4/src/error.rs#L340`
fn contains_bad_scheme_err(e: &impl StdError) -> bool {
    format!("{e:?}").contains("BadScheme")
}

#[derive(Clone, Debug, Default, Deserialize, PartialEq, Serialize)]
#[serde(deny_unknown_fields)]
#[derive(ts_rs::TS)]
#[ts(export)]
pub struct ObservabilityConfig {
    pub enabled: Option<bool>,
    #[serde(default)]
    pub async_writes: bool,
    #[serde(default)]
    pub batch_writes: BatchWritesConfig,
    #[serde(default)]
    pub disable_automatic_migrations: bool,
}

fn default_flush_interval_ms() -> u64 {
    100
}

fn default_max_rows() -> usize {
    1000
}

#[derive(Clone, Debug, Deserialize, PartialEq, Serialize)]
#[serde(deny_unknown_fields)]
#[derive(ts_rs::TS)]
#[ts(export)]
pub struct BatchWritesConfig {
    pub enabled: bool,
    // An internal flag to allow us to test batch writes in embedded gateway mode.
    // This can currently cause deadlocks, so we don't want normal embedded clients to use it.
    #[serde(default)]
    pub __force_allow_embedded_batch_writes: bool,
    #[serde(default = "default_flush_interval_ms")]
    pub flush_interval_ms: u64,
    #[serde(default = "default_max_rows")]
    pub max_rows: usize,
}

impl Default for BatchWritesConfig {
    fn default() -> Self {
        Self {
            enabled: false,
            __force_allow_embedded_batch_writes: false,
            flush_interval_ms: default_flush_interval_ms(),
            max_rows: default_max_rows(),
        }
    }
}

#[derive(Clone, Debug, Default, Deserialize, PartialEq, Serialize)]
#[serde(deny_unknown_fields)]
#[derive(ts_rs::TS)]
#[ts(export)]
pub struct ExportConfig {
    #[serde(default)]
    pub otlp: OtlpConfig,
}

#[derive(Clone, Debug, Default, Deserialize, PartialEq, Serialize)]
#[serde(deny_unknown_fields)]
#[derive(ts_rs::TS)]
#[ts(export)]
pub struct OtlpConfig {
    #[serde(default)]
    pub traces: OtlpTracesConfig,
}

impl OtlpConfig {
    /// Attaches usage inference to the model provider span (if traces are enabled).
    /// This is used for both streaming and non-streaming requests.
    pub fn apply_usage_to_model_provider_span(&self, span: &Span, usage: &Usage) {
        if self.traces.enabled {
            match self.traces.format {
                OtlpTracesFormat::OpenTelemetry => {
                    if let Some(input_tokens) = usage.input_tokens {
                        span.set_attribute("gen_ai.usage.input_tokens", input_tokens as i64);
                    }
                    if let Some(output_tokens) = usage.output_tokens {
                        span.set_attribute("gen_ai.usage.output_tokens", output_tokens as i64);
                    }
                    if let Some(total_tokens) = usage.total_tokens() {
                        span.set_attribute("gen_ai.usage.total_tokens", total_tokens as i64);
                    }
                }
                OtlpTracesFormat::OpenInference => {
                    if let Some(input_tokens) = usage.input_tokens {
                        span.set_attribute("llm.token_count.prompt", input_tokens as i64);
                    }
                    if let Some(output_tokens) = usage.output_tokens {
                        span.set_attribute("llm.token_count.completion", output_tokens as i64);
                    }
                    if let Some(total_tokens) = usage.total_tokens() {
                        span.set_attribute("llm.token_count.total", total_tokens as i64);
                    }
                }
            }
        }
    }

    /// Marks a span as being an OpenInference 'CHAIN' span.
    /// We use this for function/variant/model spans (but not model provider spans).
    /// At the moment, there doesn't seem to be a similar concept in the OpenTelemetry GenAI semantic conventions.
    pub fn mark_openinference_chain_span(&self, span: &Span) {
        if self.traces.enabled {
            match self.traces.format {
                OtlpTracesFormat::OpenInference => {
                    span.set_attribute("openinference.span.kind", "CHAIN");
                }
                OtlpTracesFormat::OpenTelemetry => {}
            }
        }
    }
}

#[derive(Clone, Debug, Default, Deserialize, PartialEq, Serialize)]
#[serde(deny_unknown_fields)]
#[derive(ts_rs::TS)]
#[ts(export)]
pub struct OtlpTracesConfig {
    /// Enable OpenTelemetry traces export to the configured OTLP endpoint (configured via OTLP environment variables)
    #[serde(default)]
    pub enabled: bool,
    #[serde(default)]
    pub format: OtlpTracesFormat,
    /// Extra headers to include in OTLP export requests (can be overridden by dynamic headers at request time)
    #[serde(default)]
    pub extra_headers: HashMap<String, String>,
}

#[derive(Clone, Debug, Default, Deserialize, PartialEq, Serialize)]
#[serde(deny_unknown_fields, rename_all = "lowercase")]
#[derive(ts_rs::TS)]
#[cfg_attr(test, ts(export, rename_all = "lowercase"))]
pub enum OtlpTracesFormat {
    /// Sets 'gen_ai' attributes based on the OpenTelemetry GenAI semantic conventions:
    /// https://github.com/open-telemetry/semantic-conventions/tree/main/docs/gen-ai
    #[default]
    OpenTelemetry,
    // Sets attributes based on the OpenInference semantic conventions:
    // https://github.com/Arize-ai/openinference/blob/main/spec/llm_spans.md
    OpenInference,
}

#[derive(Clone, Debug, Deserialize, PartialEq, Serialize)]
#[serde(deny_unknown_fields)]
#[derive(ts_rs::TS)]
#[ts(export)]
pub struct MetricConfig {
    pub r#type: MetricConfigType,
    pub optimize: MetricConfigOptimize,
    pub level: MetricConfigLevel,
}

#[derive(Copy, Clone, Debug, Deserialize, Eq, Hash, PartialEq, Serialize)]
#[serde(rename_all = "snake_case")]
#[serde(deny_unknown_fields)]
#[derive(ts_rs::TS)]
#[ts(export)]
pub enum MetricConfigType {
    Boolean,
    Float,
}

impl MetricConfigType {
    pub fn to_clickhouse_table_name(&self) -> &'static str {
        match self {
            MetricConfigType::Boolean => "BooleanMetricFeedback",
            MetricConfigType::Float => "FloatMetricFeedback",
        }
    }
}

#[derive(Copy, Clone, Debug, Deserialize, PartialEq, Serialize, ts_rs::TS)]
#[serde(rename_all = "snake_case")]
#[serde(deny_unknown_fields)]
#[ts(export)]
pub enum MetricConfigOptimize {
    Min,
    Max,
}

#[derive(Clone, Debug, Deserialize, PartialEq, Serialize)]
#[serde(rename_all = "snake_case")]
#[serde(deny_unknown_fields)]
#[derive(ts_rs::TS)]
#[ts(export)]
pub enum MetricConfigLevel {
    Inference,
    Episode,
}

impl std::fmt::Display for MetricConfigLevel {
    fn fmt(&self, f: &mut std::fmt::Formatter<'_>) -> std::fmt::Result {
        let serialized = serde_json::to_string(self).map_err(|_| std::fmt::Error)?;
        // Remove the quotes around the string
        write!(f, "{}", serialized.trim_matches('"'))
    }
}

impl MetricConfigLevel {
    pub fn inference_column_name(&self) -> &'static str {
        match self {
            MetricConfigLevel::Inference => "id",
            MetricConfigLevel::Episode => "episode_id",
        }
    }
}

// Config file globbing:
// TensorZero supports loading from multiple config files (matching a unix-style glob pattern)
// This poses a number of challenges, mainly related to resolving paths specified inside config files
// (e.g. `user_template`) relative to the containing config file.
// The overall loading process is:
// 1. We call `ConfigFileGlob::new_from_path` to resolve the glob pattern into a list of paths,
//    This validates that we have at least one config file to load.
// 2. We build of a `SpanMap` from the glob using `SpanMap::from_glob`. This is responsible for
//    actually parsing each individual config file, and then merging the resulting `DeTable`s
//    into a single `DeTable`. Unfortunately, we cannot simple concatenate the files as parse
//    them as a single larger file, due to the possibility of files like this:
//    ```toml
//    [my_section]
//    my_section_key = "my_section_value"
//    ```
//
//    ```toml
//    top.level.path = "top_level_value"
//    ```
//
//    If we concatenated and parsed these files, we would incorrectly include `top.level.path`
//    underneath the `[my_section]`. Toml doesn't have a way of returning to the 'root' context,
//    so we're forced to manually parse each file, and then merge them ourselves in memory.
//
//    Each individually parsed `DeTable` tracks byte ranges (via `Spanned`) into the original
//    source string. To allow us to identify the original file by looking at `Spanned`
//    instances in the merge table, we insert extra whitespace into each file before individually
//    parsing that file. This ensures that all of our `Spanned` ranges are disjoint, allowing us
//    to map a `Spanned` back to the original TOML file.
//
// 3. We 'remap' our `DeTable using `resolve_toml_relative_paths`.
//    This allows us to deserialize types like `UninitializedChatCompletionConfig`
//    which store paths (e.g. `user_template`) relative to the containing config file.
//
//    Unfortunately, we cannot directly write `Spanned` types inside of these nested
//    structs. Due to a serde issue, using attributes like `#[serde(transparent)]`
//    or `#[serde(flatten)]` will cause Serde to deserialize into its own internal type,
//    and then deserialize the inner type with a different deserializer (not the original one).
//    The same problem shows up when constructing error messages - while our custom
//    `TensorZeroDeserialize` attempts to improve the situation, it's best-effort, and
//    we don't rely on it for correctness.
//
//    Instead, we 'remap' paths by walking the merged `DeTable`, and replacing entries
//    at known paths with their fully qualified paths (using the `SpanMap` to obtain
//    the base path for each entry). Each value is changed to a nested map that can be
//    deserialized into a `ResolvedTomlPath`. If we forget to remap any parts of the config
//    in `resolve_toml_relative_paths`, then deserializing the `ResolvedTomlPath` will fail
//    (rather than succeed with an incorrect path).
//
// At this point, we have a `DeTable` that can be successfully deserialized into an `UninitializedConfig`.
// From this point onward, none of the config-handling code needs to interact with globs, remapped config files,
// or even be aware of whether or not we have multiple config files. All path access goes through `ResolvedTomlPath`,
// which is self-contained (it stores the absolute path that we resolved earlier).

/// A glob pattern together with the resolved config file paths.
/// We eagerly resolve the glob pattern so that we can include all of the matched
/// config file paths in error messages.
#[derive(Debug)]
#[expect(clippy::manual_non_exhaustive)]
pub struct ConfigFileGlob {
    pub glob: String,
    pub paths: Vec<PathBuf>,
    _private: (),
}

impl ConfigFileGlob {
    /// Interprets a path as a glob pattern
    pub fn new_from_path(path: &Path) -> Result<Self, Error> {
        Self::new(path.display().to_string())
    }

    pub fn new_empty() -> Self {
        Self {
            glob: String::new(),
            paths: vec![],
            _private: (),
        }
    }

    pub fn new(glob: String) -> Result<Self, Error> {
        // Build a matcher from the glob pattern
        let matcher = globset::Glob::new(&glob)
            .map_err(|e| {
                Error::new(ErrorDetails::Glob {
                    glob: glob.to_string(),
                    message: e.to_string(),
                })
            })?
            .compile_matcher();

        // Extract the base path to start walking from
        let base_path = extract_base_path_from_glob(&glob);

        // Find all files matching the glob pattern
        let mut glob_paths = find_matching_files(&base_path, &matcher);

        if glob_paths.is_empty() {
            return Err(Error::new(ErrorDetails::Glob {
                glob: glob.to_string(),
                message: "No files matched the glob pattern. Ensure that the path exists, and contains at least one file.".to_string(),
            }));
        }

        // Sort the paths to avoid depending on the filesystem iteration order
        // when we merge configs. This should only affect the precise error message we display,
        // not whether or not the config parses successfully (or the final `Config`
        // that we resolve)
        glob_paths.sort_by_key(|path| path.display().to_string());
        Ok(Self {
            glob,
            paths: glob_paths,
            _private: (),
        })
    }
}

/// Extract the base path from a glob pattern.
///
/// This finds the longest literal path prefix before any glob metacharacters,
/// following the same approach as the glob crate. It works at the path component
/// level (not character level) for better handling of path separators.
///
/// # Examples
/// - `/tmp/config/tensorzero.toml` → `/tmp/config/tensorzero.toml`
/// - `/tmp/config/**/*.toml` → `/tmp/config`
/// - `config/**/*.toml` → `config`
/// - `*.toml` → `.`
fn extract_base_path_from_glob(glob: &str) -> PathBuf {
    let path = Path::new(glob);
    let mut base_components = Vec::new();

    for component in path.components() {
        let component_str = component.as_os_str().to_string_lossy();
        // Stop at the first component containing glob metacharacters
        if component_str.contains(['*', '?', '[', ']', '{', '}']) {
            break;
        }
        base_components.push(component);
    }

    if base_components.is_empty() {
        PathBuf::from(".")
    } else {
        base_components.iter().collect()
    }
}
/// Check which files match the glob pattern.
/// If the base path is a file, check it directly against the matcher.
/// If the base path is a directory, walk it.
fn find_matching_files(base_path: &Path, matcher: &globset::GlobMatcher) -> Vec<PathBuf> {
    let mut matched_files = Vec::new();

    // If base_path is a file, check it directly against the matcher
    if base_path.is_file() {
        if matcher.is_match(base_path) {
            matched_files.push(base_path.to_path_buf());
        }
        return matched_files;
    }

    // If base_path is a directory, walk it
    for entry in walkdir::WalkDir::new(base_path)
        .follow_links(false)
        .into_iter()
    {
        match entry {
            Ok(entry) => {
                let path = entry.path();
                if path.is_file() && matcher.is_match(path) {
                    matched_files.push(path.to_path_buf());
                }
            }
            Err(e) => {
                let error_path = e
                    .path()
                    .map(|p| p.to_string_lossy().into_owned())
                    .unwrap_or_else(|| base_path.to_string_lossy().into_owned());
                tracing::warn!(
                    "Skipping `{}` while scanning for configuration files: {e}",
                    error_path
                );
            }
        }
    }

    matched_files
}

/// Result of processing the initial config input (Fresh table or Snapshot).
/// Contains the fields needed from UninitializedConfig after the branch-specific
/// processing (functions, gateway, object_storage) has been done.
struct ProcessedConfigInput {
    // Remaining UninitializedConfig fields (not consumed in branching)
    tools: HashMap<String, UninitializedToolConfig>,
    models: HashMap<Arc<str>, UninitializedModelConfig>,
    embedding_models: HashMap<Arc<str>, UninitializedEmbeddingModelConfig>,
    metrics: HashMap<String, MetricConfig>,
    evaluations: HashMap<String, UninitializedEvaluationConfig>,
    provider_types: ProviderTypesConfig,
    optimizers: HashMap<String, UninitializedOptimizerInfo>,
    postgres: PostgresConfig,
    rate_limiting: UninitializedRateLimitingConfig,

    // Results from branch-specific processing
    extra_templates: HashMap<String, String>,
    snapshot: ConfigSnapshot,
    user_functions: HashMap<String, Arc<FunctionConfig>>,
    gateway_config: GatewayConfig,
    object_store_info: Option<ObjectStoreInfo>,
}

/// Processes the config input (fresh TOML or snapshot) and returns all the fields
/// needed by load_from_toml, avoiding partial moves of UninitializedConfig.
async fn process_config_input(
    input: ConfigInput,
    templates: &mut TemplateConfig<'_>,
) -> Result<ProcessedConfigInput, Error> {
    match input {
        ConfigInput::Fresh(table) => {
            if table.is_empty() {
                tracing::info!(
                    "Config file is empty, so only default functions will be available."
                );
            }

            // Sort the table recursively for deterministic hashing.
            // This ensures configs with the same content but different key ordering
            // produce the same hash.
            let table = prepare_table_for_snapshot(table);

            // Clone the table before consumption - we need it for ConfigSnapshot creation
            let table_for_snapshot = table.clone();
            // Deserialize the TOML table into UninitializedConfig
            let UninitializedConfig {
                gateway,
                postgres,
                rate_limiting,
                object_storage,
                models,
                embedding_models,
                functions,
                metrics,
                tools,
                evaluations,
                provider_types,
                optimizers,
            } = UninitializedConfig::try_from(table)?;

            // Load user-defined functions and ensure they don't use tensorzero:: prefix
            let user_functions = functions
                .into_iter()
                .map(|(name, config)| {
                    // Prevent user functions from using tensorzero:: prefix
                    if name.starts_with("tensorzero::") {
                        return Err(Error::new(ErrorDetails::Config {
                            message: format!(
                                "User-defined function name cannot start with 'tensorzero::': {name}"
                            ),
                        }));
                    }
                    config
                        .load(&name, &metrics)
                        .map(|c| (name, Arc::new(c)))
                })
                .collect::<Result<HashMap<String, Arc<FunctionConfig>>, Error>>()?;
            let object_store_info = ObjectStoreInfo::new(object_storage)?;
            let gateway_config = gateway.load(object_store_info.as_ref())?;

            // Initialize the templates
            let user_template_paths = Config::get_templates(&user_functions);
            if gateway_config.template_filesystem_access.enabled {
                deprecation_warning("The `gateway.template_filesystem_access.enabled` flag is deprecated. We now enable filesystem access if and only if `gateway.template_file_system_access.base_path` is set. We will stop allowing this flag in the future.");
            }
            let template_fs_path = gateway_config
                .template_filesystem_access
                .base_path
                .as_ref()
                .map(|x| x.get_real_path());
            // IMPORTANT: we grab the `extra_templates` only from user-configured functions so that
            // we only depend on user configuration in the snapshot.
            let extra_templates = templates
                .initialize(user_template_paths, template_fs_path)
                .await?;

            let snapshot = ConfigSnapshot::new(table_for_snapshot, extra_templates.clone())?;

            Ok(ProcessedConfigInput {
                tools,
                models,
                embedding_models,
                metrics,
                evaluations,
                provider_types,
                optimizers,
                postgres,
                rate_limiting,
                extra_templates,
                snapshot,
                user_functions,
                gateway_config,
                object_store_info,
            })
        }
        ConfigInput::Snapshot(snapshot) => {
            let snapshot = *snapshot;
            // Clone the config before converting to UninitializedConfig
            let UninitializedConfig {
                gateway,
                postgres,
                rate_limiting,
                object_storage,
                models,
                embedding_models,
                functions,
                metrics,
                tools,
                evaluations,
                provider_types,
                optimizers,
            } = snapshot.config.clone().into();

            // Load user-defined functions and ensure they don't use tensorzero:: prefix
            let user_functions = functions
                .into_iter()
                .map(|(name, config)| {
                    // Prevent user functions from using tensorzero:: prefix
                    if name.starts_with("tensorzero::") {
                        return Err(Error::new(ErrorDetails::Config {
                            message: format!(
                                "User-defined function name cannot start with 'tensorzero::': {name}"
                            ),
                        }));
                    }
                    config
                        .load(&name, &metrics)
                        .map(|c| (name, Arc::new(c)))
                })
                .collect::<Result<HashMap<String, Arc<FunctionConfig>>, Error>>()?;
            let object_store_info = ObjectStoreInfo::new(object_storage)?;
            let gateway_config = gateway.load(object_store_info.as_ref())?;

            let extra_templates = snapshot.extra_templates.clone();

            Ok(ProcessedConfigInput {
                tools,
                models,
                embedding_models,
                metrics,
                evaluations,
                provider_types,
                optimizers,
                postgres,
                rate_limiting,
                extra_templates,
                snapshot,
                user_functions,
                gateway_config,
                object_store_info,
            })
        }
    }
}

impl Config {
    /// Constructs a new `Config`, as if from an empty config file.
    /// This is the only way to construct an empty config file in production code,
    /// as it ensures that things like TensorZero built-in functions will still exist in the config.
    ///
    /// In test code, a `Default` impl is available, but the config it produces might
    /// be completely broken (e.g. no builtin functions will be available).
    pub async fn new_empty() -> Result<UnwrittenConfig, Error> {
        // Use an empty glob, and validate credentials
        Box::pin(
            Self::load_from_path_optional_verify_credentials_allow_empty_glob(
                &ConfigFileGlob::new_empty(),
                true,
                true,
            ),
        )
        .await
    }

    pub async fn load_and_verify_from_path(
        config_glob: &ConfigFileGlob,
    ) -> Result<UnwrittenConfig, Error> {
        Box::pin(Self::load_from_path_optional_verify_credentials(
            config_glob,
            true,
        ))
        .await
    }

    pub async fn load_from_path_optional_verify_credentials(
        config_glob: &ConfigFileGlob,
        validate_credentials: bool,
    ) -> Result<UnwrittenConfig, Error> {
        Self::load_from_path_optional_verify_credentials_allow_empty_glob(
            config_glob,
            validate_credentials,
            false,
        )
        .await
    }

    /// Load config from a ConfigSnapshot (historical config stored in ClickHouse)
    pub async fn load_from_snapshot(
        snapshot: ConfigSnapshot,
        validate_credentials: bool,
    ) -> Result<UnwrittenConfig, Error> {
        let unwritten_config = if cfg!(feature = "e2e_tests") || !validate_credentials {
            Box::pin(SKIP_CREDENTIAL_VALIDATION.scope(
                (),
                Self::load_from_toml(ConfigInput::Snapshot(Box::new(snapshot))),
            ))
            .await?
        } else {
            Box::pin(Self::load_from_toml(ConfigInput::Snapshot(Box::new(
                snapshot,
            ))))
            .await?
        };

        if validate_credentials {
            if let Some(object_store) = &unwritten_config.object_store_info {
                object_store.verify().await?;
            }
        }

        Ok(unwritten_config)
    }

    pub async fn load_from_path_optional_verify_credentials_allow_empty_glob(
        config_glob: &ConfigFileGlob,
        validate_credentials: bool,
        allow_empty_glob: bool,
    ) -> Result<UnwrittenConfig, Error> {
        let globbed_config = UninitializedConfig::read_toml_config(config_glob, allow_empty_glob)?;
        let unwritten_config = if cfg!(feature = "e2e_tests") || !validate_credentials {
            Box::pin(SKIP_CREDENTIAL_VALIDATION.scope(
                (),
                Self::load_from_toml(ConfigInput::Fresh(globbed_config.table)),
            ))
            .await?
        } else {
            Box::pin(Self::load_from_toml(ConfigInput::Fresh(
                globbed_config.table,
            )))
            .await?
        };

        if validate_credentials {
            if let Some(object_store) = &unwritten_config.object_store_info {
                object_store.verify().await?;
            }
        }

        Ok(unwritten_config)
    }

    /// Loads and initializes a config from a parsed TOML table.
    ///
    /// This is the core config loading function that transforms a merged TOML table into
    /// a fully validated and initialized `Config`, paired with a `ConfigSnapshot` for database storage.
    ///
    /// # Config Loading Flow
    ///
    /// This function performs the following steps:
    ///
    /// 2. **Parse to UninitializedConfig**: Deserialize the TOML table into an `UninitializedConfig`,
    ///    which holds the raw config data before filesystem resources (schemas, templates) are loaded.
    ///
    /// 3. **Initialize Components**: Load and initialize all config components:
    ///    - Object storage (S3, filesystem)
    ///    - Gateway settings (timeouts, OTLP, etc.)
    ///    - HTTP client
    ///    - Built-in functions (tensorzero::*)
    ///    - User-defined functions (with validation against tensorzero:: prefix)
    ///    - Tools
    ///    - Models (with async credential validation)
    ///    - Embedding models
    ///    - Optimizers
    ///    - Templates (load from filesystem, compile with MiniJinja)
    ///
    /// 4. **Create Snapshot**: Create a `ConfigSnapshot` with the sorted TOML and extra templates
    ///    for database storage. The snapshot includes a Blake3 hash for version tracking.
    ///    This happens before validation so the hash is available on the Config struct.
    ///
    /// 5. **Validate**: Run comprehensive validation checks:
    ///    - Function validation (schemas, templates, tools exist)
    ///    - Model validation (timeout settings)
    ///    - Metric name restrictions
    ///    - Name prefix restrictions (tensorzero:: reserved)
    ///
    /// 6. **Load Evaluations**: Add evaluation-specific functions and metrics to the config.
    ///    This happens after validation since evaluations write tensorzero:: prefixed items.
    ///
    /// 7. **Return UnwrittenConfig**: Pair the config and snapshot in an `UnwrittenConfig`.
    ///    This happens **before** database connections exist, so the snapshot is written later.
    ///
    /// # Why UnwrittenConfig?
    ///
    /// This function returns `UnwrittenConfig` (not just `Config`) because:
    /// - Config loading happens **before** database connection setup
    /// - The database connection settings come from the config itself
    /// - We need to write the config snapshot to ClickHouse, but can't do it yet
    /// - `UnwrittenConfig` holds both the ready-to-use config and the snapshot for later DB write
    ///
    /// The caller pattern is:
    /// ```ignore
    /// let unwritten_config = Config::load_from_toml(table).await?;
    /// let clickhouse = setup_clickhouse(&unwritten_config).await?;
    /// let config = unwritten_config.into_config(&clickhouse).await?;
    /// ```
<<<<<<< HEAD
    async fn load_from_toml(input: ConfigInput) -> Result<UnwrittenConfig, Error> {
        let mut templates = TemplateConfig::new();
        let ProcessedConfigInput {
            tools,
            models,
            embedding_models,
            metrics,
            evaluations: uninitialized_evaluations,
            provider_types,
            optimizers: uninitialized_optimizers,
            postgres,
            rate_limiting,
            extra_templates: _extra_templates,
            snapshot,
            user_functions,
            gateway_config,
            object_store_info,
        } = process_config_input(input, &mut templates).await?;
=======
    async fn load_from_toml(table: toml::Table) -> Result<UnwrittenConfig, Error> {
        if table.is_empty() {
            tracing::info!("Config file is empty, so only default functions will be available.");
        }

        // Clone the table before consumption - we need it for ConfigSnapshot creation
        let table_for_snapshot = table.clone();

        // Deserialize the TOML table into UninitializedConfig
        let uninitialized_config = UninitializedConfig::try_from(table)?;

        let object_store_info = ObjectStoreInfo::new(uninitialized_config.object_storage)?;

        let gateway_config = uninitialized_config
            .gateway
            .load(object_store_info.as_ref())?;
>>>>>>> aa96b119

        let http_client = TensorzeroHttpClient::new(gateway_config.global_outbound_http_timeout)?;

        let tools = tools
            .into_iter()
            .map(|(name, config)| config.load(name.clone()).map(|c| (name, Arc::new(c))))
            .collect::<Result<HashMap<String, Arc<StaticToolConfig>>, Error>>()?;
        let provider_type_default_credentials =
            Arc::new(ProviderTypeDefaultCredentials::new(&provider_types));

        let loaded_models = try_join_all(models.into_iter().map(|(name, config)| async {
            config
                .load(
                    &name,
                    &provider_types,
                    &provider_type_default_credentials,
                    http_client.clone(),
                )
                .await
                .map(|c| (name, c))
        }))
        .await?
        .into_iter()
        .collect::<HashMap<_, _>>();

        let loaded_embedding_models =
            try_join_all(embedding_models.into_iter().map(|(name, config)| async {
                config
                    .load(
                        &provider_types,
                        &provider_type_default_credentials,
                        http_client.clone(),
                    )
                    .await
                    .map(|c| (name, c))
            }))
            .await?
            .into_iter()
            .collect::<HashMap<_, _>>();

        let optimizers = try_join_all(uninitialized_optimizers.into_iter().map(
            |(name, config)| async {
                config
                    .load(&provider_type_default_credentials)
                    .await
                    .map(|c| (name, c))
            },
        ))
        .await?
        .into_iter()
        .collect::<HashMap<_, _>>();
        let models = ModelTable::new(
            loaded_models,
            provider_type_default_credentials.clone(),
            gateway_config.global_outbound_http_timeout,
        )
        .map_err(|e| {
            Error::new(ErrorDetails::Config {
                message: format!("Failed to load models: {e}"),
            })
        })?;
        let embedding_models = EmbeddingModelTable::new(
            loaded_embedding_models,
            provider_type_default_credentials,
            gateway_config.global_outbound_http_timeout,
        )
        .map_err(|e| {
            Error::new(ErrorDetails::Config {
                message: format!("Failed to load embedding models: {e}"),
            })
        })?;

        // Add built in functions
        let built_in_functions = built_in::get_all_built_in_functions()?;
        let built_in_templates = Config::get_templates(&built_in_functions);
        templates.add_templates(built_in_templates)?;
        let functions = built_in_functions
            .into_iter()
            .chain(user_functions.into_iter())
            .collect::<HashMap<String, Arc<FunctionConfig>>>();
        let mut config = Config {
            gateway: gateway_config,
            models: Arc::new(models),
            embedding_models: Arc::new(embedding_models),
            functions,
            metrics,
            tools,
            evaluations: HashMap::new(),
            templates: Arc::new(templates),
            object_store_info,
            provider_types,
            optimizers,
            postgres,
            rate_limiting: rate_limiting.try_into()?,
            http_client,
            hash: snapshot.hash.clone(),
        };

        // Validate the config
        config.validate().await?;

        // We add the evaluations after validation since we will be writing tensorzero:: functions to the functions map
        // and tensorzero:: metrics to the metrics map
        let mut evaluations = HashMap::new();
        for (name, evaluation_config) in uninitialized_evaluations {
            let (evaluation_config, evaluation_function_configs, evaluation_metric_configs) =
                evaluation_config.load(&config.functions, &name)?;
            evaluations.insert(
                name,
                Arc::new(EvaluationConfig::Inference(evaluation_config)),
            );
            for (evaluation_function_name, evaluation_function_config) in
                evaluation_function_configs
            {
                if config.functions.contains_key(&evaluation_function_name) {
                    return Err(ErrorDetails::Config {
                        message: format!(
                            "Duplicate evaluator function name: `{evaluation_function_name}` already exists. This should never happen. Please file a bug report at https://github.com/tensorzero/tensorzero/discussions/new?category=bug-reports."
                        ),
                    }
                    .into());
                }
                // Get mutable access to templates - this is safe because we just created the Arc
                // and haven't shared it yet
                let templates = Arc::get_mut(&mut config.templates).ok_or_else(|| {
                    Error::from(ErrorDetails::Config {
                        message: format!("Internal error: templates Arc has multiple references. {IMPOSSIBLE_ERROR_MESSAGE}"),
                    })
                })?;
                for variant in evaluation_function_config.variants().values() {
                    for template in variant.get_all_template_paths() {
                        templates.add_template(
                            template.path.get_template_key(),
                            template.contents.clone(),
                        )?;
                    }
                }
                evaluation_function_config
                    .validate(
                        &config.tools,
                        &config.models,
                        &config.embedding_models,
                        &config.templates,
                        &evaluation_function_name,
                        &config.gateway.global_outbound_http_timeout,
                    )
                    .await?;
                config
                    .functions
                    .insert(evaluation_function_name, evaluation_function_config);
            }
            for (evaluation_metric_name, evaluation_metric_config) in evaluation_metric_configs {
                if config.metrics.contains_key(&evaluation_metric_name) {
                    return Err(ErrorDetails::Config {
                        message: format!("Duplicate evaluator metric name: `{evaluation_metric_name}` already exists. This should never happen. Please file a bug report at https://github.com/tensorzero/tensorzero/discussions/new?category=bug-reports."),
                    }
                    .into());
                }
                config
                    .metrics
                    .insert(evaluation_metric_name, evaluation_metric_config);
            }
        }
        config.evaluations = evaluations;

        Ok(UnwrittenConfig::new(config, snapshot))
    }

    /// Validate the config
    #[instrument(skip_all)]
    async fn validate(&mut self) -> Result<(), Error> {
        if self.gateway.observability.batch_writes.enabled
            && self.gateway.observability.async_writes
        {
            return Err(ErrorDetails::Config {
                message: "Batch writes and async writes cannot be enabled at the same time"
                    .to_string(),
            }
            .into());
        }
        if self.gateway.observability.batch_writes.flush_interval_ms == 0 {
            return Err(ErrorDetails::Config {
                message: "Batch writes flush interval must be greater than 0".to_string(),
            }
            .into());
        }
        if self.gateway.observability.batch_writes.max_rows == 0 {
            return Err(ErrorDetails::Config {
                message: "Batch writes max rows must be greater than 0".to_string(),
            }
            .into());
        }
        // Validate each function
        // Note: We don't check for tensorzero:: prefix here because:
        // 1. Built-in functions are allowed to have this prefix
        // 2. User-defined functions are prevented from using it during loading
        for (function_name, function) in &self.functions {
            function
                .validate(
                    &self.tools,
                    &self.models,
                    &self.embedding_models,
                    &self.templates,
                    function_name,
                    &self.gateway.global_outbound_http_timeout,
                )
                .await?;
        }

        // Ensure that no metrics are named "comment" or "demonstration"
        for metric_name in self.metrics.keys() {
            if metric_name == "comment" || metric_name == "demonstration" {
                return Err(ErrorDetails::Config {
                    message: format!("Metric name '{metric_name}' is reserved and cannot be used"),
                }
                .into());
            }
            if metric_name.starts_with("tensorzero::") {
                return Err(ErrorDetails::Config {
                    message: format!("Metric name cannot start with 'tensorzero::': {metric_name}"),
                }
                .into());
            }
        }

        // Validate each model
        for (model_name, model) in self.models.iter_static_models() {
            if model_name.starts_with("tensorzero::") {
                return Err(ErrorDetails::Config {
                    message: format!("Model name cannot start with 'tensorzero::': {model_name}"),
                }
                .into());
            }
            model.validate(model_name, &self.gateway.global_outbound_http_timeout)?;
        }

        for embedding_model_name in self.embedding_models.table.keys() {
            if embedding_model_name.starts_with("tensorzero::") {
                return Err(ErrorDetails::Config {
                    message: format!(
                        "Embedding model name cannot start with 'tensorzero::': {embedding_model_name}"
                    ),
                }
                .into());
            }
        }

        // Validate each tool
        for tool_name in self.tools.keys() {
            if tool_name.starts_with("tensorzero::") {
                return Err(ErrorDetails::Config {
                    message: format!("Tool name cannot start with 'tensorzero::': {tool_name}"),
                }
                .into());
            }
        }
        Ok(())
    }

    /// Get a function by name
    pub fn get_function<'a>(
        &'a self,
        function_name: &str,
    ) -> Result<Cow<'a, Arc<FunctionConfig>>, Error> {
        if function_name == DEFAULT_FUNCTION_NAME {
            Ok(Cow::Owned(Arc::new(FunctionConfig::Chat(
                FunctionConfigChat {
                    variants: HashMap::new(),
                    schemas: SchemaData::default(),
                    tools: vec![],
                    tool_choice: ToolChoice::None,
                    parallel_tool_calls: None,
                    description: None,
                    all_explicit_templates_names: HashSet::new(),
                    experimentation: ExperimentationConfig::default(),
                },
            ))))
        } else {
            Ok(Cow::Borrowed(
                self.functions.get(function_name).ok_or_else(|| {
                    Error::new(ErrorDetails::UnknownFunction {
                        name: function_name.to_string(),
                    })
                })?,
            ))
        }
    }

    /// Get a metric by name, producing an error if it's not found
    pub fn get_metric_or_err<'a>(&'a self, metric_name: &str) -> Result<&'a MetricConfig, Error> {
        self.metrics.get(metric_name).ok_or_else(|| {
            Error::new(ErrorDetails::UnknownMetric {
                name: metric_name.to_string(),
            })
        })
    }

    /// Get a metric by name
    pub fn get_metric<'a>(&'a self, metric_name: &str) -> Option<&'a MetricConfig> {
        self.metrics.get(metric_name)
    }

    /// Get a tool by name
    pub fn get_tool<'a>(&'a self, tool_name: &str) -> Result<&'a Arc<StaticToolConfig>, Error> {
        self.tools.get(tool_name).ok_or_else(|| {
            Error::new(ErrorDetails::UnknownTool {
                name: tool_name.to_string(),
            })
        })
    }

    /// Get a model by name
    pub async fn get_model<'a>(
        &'a self,
        model_name: &Arc<str>,
    ) -> Result<CowNoClone<'a, ModelConfig>, Error> {
        self.models.get(model_name).await?.ok_or_else(|| {
            Error::new(ErrorDetails::UnknownModel {
                name: model_name.to_string(),
            })
        })
    }

    /// Get all templates from the config
    /// The HashMap returned is a mapping from the path as given in the TOML file
    /// (relative to the directory containing the TOML file) to the file contents.
    /// The former path is used as the name of the template for retrieval by variants later.
    pub fn get_templates(
        functions: &HashMap<String, Arc<FunctionConfig>>,
    ) -> HashMap<String, String> {
        let mut templates = HashMap::new();

        for function in functions.values() {
            for variant in function.variants().values() {
                let variant_template_paths = variant.get_all_template_paths();
                for path in variant_template_paths {
                    templates.insert(path.path.get_template_key(), path.contents.clone());
                }
            }
        }
        templates
    }

    pub fn get_evaluation(&self, evaluation_name: &str) -> Result<Arc<EvaluationConfig>, Error> {
        Ok(self
            .evaluations
            .get(evaluation_name)
            .ok_or_else(|| {
                Error::new(ErrorDetails::UnknownEvaluation {
                    name: evaluation_name.to_string(),
                })
            })?
            .clone())
    }
}

pub enum ConfigInput {
    Fresh(toml::Table),
    Snapshot(Box<ConfigSnapshot>),
}

/// This is for privacy of internal types
pub mod unwritten_config {
    use super::*;

    /// A wrapper around `Config` that indicates the config has been loaded and validated,
    /// but has **not yet been written to the database**.
    ///
    /// This type exists to enforce correct sequencing in the config loading process:
    /// 1. Config files are loaded and parsed
    /// 2. The config is validated and initialized (producing `UnwrittenConfig`)
    /// 3. Later, the config snapshot is written to the database (consuming `UnwrittenConfig`)
    ///
    /// This wrapper is necessary because config loading happens **before** database connections
    /// are established. The gateway needs to read database connection settings from the config
    /// itself before it can connect to ClickHouse.
    ///
    /// # Deref Behavior
    /// This type implements `Deref<Target = Config>`, so you can access all `Config` methods
    /// through an `UnwrittenConfig` reference.
    ///
    /// # Consuming the Config
    /// To get the inner `Config`, you must either:
    /// - Call `ConfigLoadInfo::into_config()` to write the snapshot to the database
    /// - Call `ConfigLoadInfo::dangerous_into_config_without_writing()` (test/special cases only)
    #[derive(Debug)]
    pub struct UnwrittenConfig {
        config: Config,
        snapshot: ConfigSnapshot,
    }

    impl UnwrittenConfig {
        pub fn new(config: Config, snapshot: ConfigSnapshot) -> Self {
            Self { config, snapshot }
        }

        /// Writes the config snapshot to ClickHouse and returns the config with its hash.
        ///
        /// This consumes the `ConfigLoadInfo` and:
        /// 1. Writes the `ConfigSnapshot` to the `ConfigSnapshot` table in ClickHouse
        /// 2. Returns a `ConfigWithHash` containing the config and its hash
        ///
        /// The hash is used to track which config version was used for each inference request.
        pub async fn into_config(
            self,
            clickhouse: &ClickHouseConnectionInfo,
        ) -> Result<Config, Error> {
            let UnwrittenConfig { config, snapshot } = self;
            write_config_snapshot(clickhouse, snapshot).await?;
            Ok(config)
        }

        pub fn dangerous_into_config_without_writing(self) -> Config {
            self.config
        }
    }

    impl std::ops::Deref for UnwrittenConfig {
        type Target = Config;

        fn deref(&self) -> &Self::Target {
            &self.config
        }
    }
}

/// Writes the config snapshot to the `ConfigSnapshot` table.
/// Takes special care to retain the created_at if there was already a row
/// that had the same hash.
pub async fn write_config_snapshot(
    clickhouse: &ClickHouseConnectionInfo,
    snapshot: ConfigSnapshot,
) -> Result<(), Error> {
    // Define the row structure for serialization
    #[derive(Serialize)]
    struct ConfigSnapshotRow<'a> {
        config: &'a str,
        extra_templates: &'a HashMap<String, String>,
        hash: SnapshotHash,
        tensorzero_version: &'static str,
    }

    // Get the pre-computed hash
    let version_hash = snapshot.hash.clone();

    // Serialize StoredConfig to TOML for storage
    let config_string = toml::to_string(&snapshot.config).map_err(|e| {
        Error::new(ErrorDetails::Serialization {
            message: format!("Failed to serialize config snapshot: {e}"),
        })
    })?;

    // Create the row
    let row = ConfigSnapshotRow {
        config: &config_string,
        extra_templates: &snapshot.extra_templates,
        hash: version_hash.clone(),
        tensorzero_version: TENSORZERO_VERSION,
    };

    // Serialize to JSON
    let json_data = serde_json::to_string(&row).map_err(|e| {
        Error::new(ErrorDetails::Serialization {
            message: format!("Failed to serialize config snapshot: {e}"),
        })
    })?;

    // Create the external data info
    let external_data = ExternalDataInfo {
        external_data_name: "new_data".to_string(),
        structure: "config String, extra_templates Map(String, String), hash String, tensorzero_version String".to_string(),
        format: "JSONEachRow".to_string(),
        data: json_data,
    };

    // Create the query with subquery to preserve created_at
    let query = format!(
        r"INSERT INTO ConfigSnapshot
(config, extra_templates, hash, tensorzero_version, created_at, last_used)
SELECT
    new_data.config,
    new_data.extra_templates,
    toUInt256(new_data.hash) as hash,
    new_data.tensorzero_version,
    ifNull((SELECT created_at FROM ConfigSnapshot FINAL WHERE hash = toUInt256('{version_hash}') LIMIT 1), now64()) as created_at,
    now64() as last_used
FROM new_data"
    );

    // Execute the query
    clickhouse
        .run_query_with_external_data(external_data, query)
        .await?;

    Ok(())
}

#[cfg(feature = "pyo3")]
#[pyclass(name = "Config")]
pub struct ConfigPyClass {
    inner: Arc<Config>,
}

#[cfg(feature = "pyo3")]
impl ConfigPyClass {
    pub fn new(config: Arc<Config>) -> Self {
        Self { inner: config }
    }
}

#[cfg(feature = "pyo3")]
#[pymethods]
impl ConfigPyClass {
    #[getter]
    fn get_functions(&self) -> FunctionsConfigPyClass {
        FunctionsConfigPyClass {
            inner: self.inner.functions.clone(),
        }
    }
}

#[cfg(feature = "pyo3")]
#[pyclass(mapping, name = "FunctionsConfig")]
pub struct FunctionsConfigPyClass {
    inner: HashMap<String, Arc<FunctionConfig>>,
}

#[cfg(feature = "pyo3")]
#[pymethods]
impl FunctionsConfigPyClass {
    fn __len__(&self) -> usize {
        self.inner.len()
    }

    fn __getitem__<'py>(
        &self,
        py: Python<'py>,
        function_name: &str,
    ) -> PyResult<Bound<'py, PyAny>> {
        let f = self
            .inner
            .get(function_name)
            .ok_or_else(|| PyKeyError::new_err(function_name.to_string()))?;
        match &**f {
            FunctionConfig::Chat(_) => {
                FunctionConfigChatPyClass { inner: f.clone() }.into_bound_py_any(py)
            }
            FunctionConfig::Json(_) => {
                FunctionConfigJsonPyClass { inner: f.clone() }.into_bound_py_any(py)
            }
        }
    }
}

/// A trait for loading configs
pub trait LoadableConfig<T> {
    fn load(self) -> Result<T, Error>;
}

/// This struct is used to deserialize the TOML config file
/// It does not contain the information that needs to be loaded from the filesystem
/// such as the JSON schemas for the functions and tools.
/// If should be used as part of the `Config::load` method only.
///
/// This allows us to avoid using Option types to represent variables that are initialized after the
/// config is initially parsed.
#[derive(Debug, Deserialize)]
#[serde(deny_unknown_fields)]
pub struct UninitializedConfig {
    #[serde(default)]
    pub gateway: UninitializedGatewayConfig,
    #[serde(default)]
    pub postgres: PostgresConfig,
    #[serde(default)]
    pub rate_limiting: UninitializedRateLimitingConfig,
    pub object_storage: Option<StorageKind>,

    #[serde(default)]
    pub models: HashMap<Arc<str>, UninitializedModelConfig>, // model name => model config
    #[serde(default)]
    pub embedding_models: HashMap<Arc<str>, UninitializedEmbeddingModelConfig>, // embedding model name => embedding model config
    #[serde(default)]
    pub functions: HashMap<String, UninitializedFunctionConfig>, // function name => function config
    #[serde(default)]
    pub metrics: HashMap<String, MetricConfig>, // metric name => metric config
    #[serde(default)]
    pub tools: HashMap<String, UninitializedToolConfig>, // tool name => tool config
    #[serde(default)]
    pub evaluations: HashMap<String, UninitializedEvaluationConfig>, // evaluation name => evaluation
    #[serde(default)]
    pub provider_types: ProviderTypesConfig, // global configuration for all model providers of a particular type
    #[serde(default)]
    pub optimizers: HashMap<String, UninitializedOptimizerInfo>, // optimizer name => optimizer config
}

/// The result of parsing all of the globbed config files,
/// and merging them into a single `toml::Table`
struct UninitializedGlobbedConfig {
    table: toml::Table,
}

impl UninitializedConfig {
    /// Read all of the globbed config files from disk, and merge them into a single `UninitializedGlobbedConfig`
    fn read_toml_config(
        glob: &ConfigFileGlob,
        allow_empty_glob: bool,
    ) -> Result<UninitializedGlobbedConfig, Error> {
        let table = SpanMap::from_glob(glob, allow_empty_glob)?;
        Ok(UninitializedGlobbedConfig { table })
    }
}

/// Deserialize a TOML table into `UninitializedConfig`
impl TryFrom<toml::Table> for UninitializedConfig {
    type Error = Error;

    fn try_from(table: toml::Table) -> Result<Self, Self::Error> {
        match serde_path_to_error::deserialize(table) {
            Ok(config) => Ok(config),
            Err(e) => {
                let path = e.path().clone();
                Err(Error::new(ErrorDetails::Config {
                    // Extract the underlying message from the toml error, as
                    // the path-tracking from the toml crate will be incorrect
                    message: format!("{}: {}", path, e.into_inner().message()),
                }))
            }
        }
    }
}

#[derive(Clone, Debug, TensorZeroDeserialize, Serialize)]
#[serde(tag = "type")]
#[serde(rename_all = "lowercase")]
#[serde(deny_unknown_fields)]
pub enum UninitializedFunctionConfig {
    Chat(UninitializedFunctionConfigChat),
    Json(UninitializedFunctionConfigJson),
}

#[derive(Clone, Debug, Deserialize, Serialize)]
#[serde(deny_unknown_fields)]
struct UninitializedSchema {
    path: ResolvedTomlPathData,
}

#[derive(Clone, Debug, Default, Deserialize, Serialize)]
#[serde(deny_unknown_fields)]
#[serde(transparent)]
pub struct UninitializedSchemas {
    inner: HashMap<String, UninitializedSchema>,
}

#[derive(Clone, Debug, Deserialize, Serialize)]
#[serde(deny_unknown_fields)]
pub struct UninitializedFunctionConfigChat {
    variants: HashMap<String, UninitializedVariantInfo>, // variant name => variant config
    system_schema: Option<ResolvedTomlPathData>,
    user_schema: Option<ResolvedTomlPathData>,
    assistant_schema: Option<ResolvedTomlPathData>,
    #[serde(default)]
    schemas: UninitializedSchemas,
    #[serde(default)]
    tools: Vec<String>, // tool names
    #[serde(default)]
    tool_choice: ToolChoice,
    #[serde(default)]
    parallel_tool_calls: Option<bool>,
    #[serde(default)]
    description: Option<String>,
    experimentation: Option<UninitializedExperimentationConfig>,
}

#[derive(Clone, Debug, Deserialize, Serialize)]
#[serde(deny_unknown_fields)]
pub struct UninitializedFunctionConfigJson {
    variants: HashMap<String, UninitializedVariantInfo>, // variant name => variant config
    system_schema: Option<ResolvedTomlPathData>,
    user_schema: Option<ResolvedTomlPathData>,
    assistant_schema: Option<ResolvedTomlPathData>,
    #[serde(default)]
    schemas: UninitializedSchemas,
    output_schema: Option<ResolvedTomlPathData>, // schema will default to {} if not specified
    #[serde(default)]
    description: Option<String>,
    experimentation: Option<UninitializedExperimentationConfig>,
}

/// Holds all of the schemas used by a chat completion function.
/// These are used by variants to construct a `TemplateWithSchema`
#[derive(Debug, Default, Serialize, ts_rs::TS)]
#[ts(export)]
pub struct SchemaData {
    #[serde(flatten)]
    pub inner: HashMap<String, SchemaWithMetadata>,
}

impl SchemaData {
    pub fn get_implicit_system_schema(&self) -> Option<&SchemaWithMetadata> {
        self.inner.get("system")
    }

    pub fn get_implicit_user_schema(&self) -> Option<&SchemaWithMetadata> {
        self.inner.get("user")
    }

    pub fn get_implicit_assistant_schema(&self) -> Option<&SchemaWithMetadata> {
        self.inner.get("assistant")
    }

    pub fn get_named_schema(&self, name: &str) -> Option<&SchemaWithMetadata> {
        self.inner.get(name)
    }

    pub(super) fn load(
        user_schema: Option<StaticJSONSchema>,
        assistant_schema: Option<StaticJSONSchema>,
        system_schema: Option<StaticJSONSchema>,
        schemas: UninitializedSchemas,
        function_name: &str,
    ) -> Result<Self, Error> {
        let mut map = HashMap::new();
        if let Some(user_schema) = user_schema {
            map.insert(
                "user".to_string(),
                SchemaWithMetadata {
                    schema: user_schema,
                    legacy_definition: true,
                },
            );
        }
        if let Some(assistant_schema) = assistant_schema {
            map.insert(
                "assistant".to_string(),
                SchemaWithMetadata {
                    schema: assistant_schema,
                    legacy_definition: true,
                },
            );
        }
        if let Some(system_schema) = system_schema {
            map.insert(
                "system".to_string(),
                SchemaWithMetadata {
                    schema: system_schema,
                    legacy_definition: true,
                },
            );
        }
        for (name, schema) in schemas.inner {
            if map
                .insert(
                    name.clone(),
                    SchemaWithMetadata {
                        schema: StaticJSONSchema::from_path(schema.path)?,
                        legacy_definition: false,
                    },
                )
                .is_some()
            {
                return Err(Error::new(ErrorDetails::Config {
                    message: format!(
                        "functions.{function_name}: Cannot specify both `schemas.{name}.path` and `{name}_schema`"
                    ),
                }));
            }
        }
        Ok(Self { inner: map })
    }
}

impl UninitializedFunctionConfig {
    pub fn load(
        self,
        function_name: &str,
        metrics: &HashMap<String, MetricConfig>,
    ) -> Result<FunctionConfig, Error> {
        match self {
            UninitializedFunctionConfig::Chat(params) => {
                let schema_data = SchemaData::load(
                    params
                        .user_schema
                        .map(StaticJSONSchema::from_path)
                        .transpose()?,
                    params
                        .assistant_schema
                        .map(StaticJSONSchema::from_path)
                        .transpose()?,
                    params
                        .system_schema
                        .map(StaticJSONSchema::from_path)
                        .transpose()?,
                    params.schemas,
                    function_name,
                )?;
                let variants = params
                    .variants
                    .into_iter()
                    .map(|(name, variant)| {
                        variant
                            .load(
                                &schema_data,
                                &ErrorContext {
                                    function_name: function_name.to_string(),
                                    variant_name: name.to_string(),
                                },
                            )
                            .map(|v| (name, Arc::new(v)))
                    })
                    .collect::<Result<HashMap<_, _>, Error>>()?;
                let mut all_template_names = HashSet::new();
                for (name, variant) in &variants {
                    all_template_names.extend(variant.get_all_explicit_template_names());
                    if let VariantConfig::ChatCompletion(chat_config) = &variant.inner {
                        if chat_config.json_mode().is_some() {
                            return Err(ErrorDetails::Config {
                                message: format!(
                                    "JSON mode is not supported for variant `{name}` (parent function is a chat function)",
                                ),
                            }
                            .into());
                        }
                    }
                }
                let experimentation = params
                    .experimentation
                    .map(|config| config.load(&variants, metrics))
                    .transpose()?
                    .unwrap_or_else(|| ExperimentationConfig::legacy_from_variants_map(&variants));
                Ok(FunctionConfig::Chat(FunctionConfigChat {
                    variants,
                    schemas: schema_data,
                    tools: params.tools,
                    tool_choice: params.tool_choice,
                    parallel_tool_calls: params.parallel_tool_calls,
                    description: params.description,
                    all_explicit_templates_names: all_template_names,
                    experimentation,
                }))
            }
            UninitializedFunctionConfig::Json(params) => {
                let schema_data = SchemaData::load(
                    params
                        .user_schema
                        .map(StaticJSONSchema::from_path)
                        .transpose()?,
                    params
                        .assistant_schema
                        .map(StaticJSONSchema::from_path)
                        .transpose()?,
                    params
                        .system_schema
                        .map(StaticJSONSchema::from_path)
                        .transpose()?,
                    params.schemas,
                    function_name,
                )?;
                let output_schema = match params.output_schema {
                    Some(path) => StaticJSONSchema::from_path(path)?,
                    None => StaticJSONSchema::default(),
                };
                let json_mode_tool_call_config =
                    create_json_mode_tool_call_config(output_schema.clone());
                let variants = params
                    .variants
                    .into_iter()
                    .map(|(name, variant)| {
                        variant
                            .load(
                                &schema_data,
                                &ErrorContext {
                                    function_name: function_name.to_string(),
                                    variant_name: name.to_string(),
                                },
                            )
                            .map(|v| (name, Arc::new(v)))
                    })
                    .collect::<Result<HashMap<_, _>, Error>>()?;

                let mut all_template_names = HashSet::new();

                for (name, variant) in &variants {
                    let mut variant_missing_mode = None;
                    all_template_names.extend(variant.get_all_explicit_template_names());
                    match &variant.inner {
                        VariantConfig::ChatCompletion(chat_config) => {
                            if chat_config.json_mode().is_none() {
                                variant_missing_mode = Some(name.clone());
                            }
                        }
                        VariantConfig::BestOfNSampling(_best_of_n_config) => {
                            // Evaluator json_mode is optional - it defaults to `strict` at runtime
                        }
                        VariantConfig::MixtureOfN(mixture_of_n_config) => {
                            if mixture_of_n_config.fuser().inner.json_mode().is_none() {
                                variant_missing_mode = Some(format!("{name}.fuser"));
                            }
                        }
                        VariantConfig::Dicl(best_of_n_config) => {
                            if best_of_n_config.json_mode().is_none() {
                                variant_missing_mode = Some(name.clone());
                            }
                        }
                        VariantConfig::ChainOfThought(chain_of_thought_config) => {
                            if chain_of_thought_config.inner.json_mode().is_none() {
                                variant_missing_mode = Some(name.clone());
                            }
                        }
                    }
                    if let Some(variant_name) = variant_missing_mode {
                        return Err(ErrorDetails::Config {
                            message: format!(
                                "`json_mode` must be specified for `[functions.{function_name}.variants.{variant_name}]` (parent function `{function_name}` is a JSON function)"
                            ),
                        }
                        .into());
                    }
                }
                let experimentation = params
                    .experimentation
                    .map(|config| config.load(&variants, metrics))
                    .transpose()?
                    .unwrap_or_else(|| ExperimentationConfig::legacy_from_variants_map(&variants));
                Ok(FunctionConfig::Json(FunctionConfigJson {
                    variants,
                    schemas: schema_data,
                    output_schema,
                    json_mode_tool_call_config,
                    description: params.description,
                    all_explicit_template_names: all_template_names,
                    experimentation,
                }))
            }
        }
    }
}

#[derive(Clone, Debug, Deserialize, Serialize, ts_rs::TS)]
#[ts(export)]
#[serde(rename_all = "snake_case")]
// We don't use `#[serde(deny_unknown_fields)]` here - it needs to go on 'UninitializedVariantConfig',
// since we use `#[serde(flatten)]` on the `inner` field.
pub struct UninitializedVariantInfo {
    #[serde(flatten)]
    pub inner: UninitializedVariantConfig,
    #[serde(default)]
    pub timeouts: Option<TimeoutsConfig>,
}

#[derive(Clone, Debug, TensorZeroDeserialize, Serialize, ts_rs::TS)]
#[ts(export)]
#[serde(tag = "type")]
#[serde(rename_all = "snake_case")]
#[serde(deny_unknown_fields)]
pub enum UninitializedVariantConfig {
    ChatCompletion(UninitializedChatCompletionConfig),
    #[serde(rename = "experimental_best_of_n_sampling")]
    BestOfNSampling(UninitializedBestOfNSamplingConfig),
    #[serde(rename = "experimental_dynamic_in_context_learning")]
    Dicl(UninitializedDiclConfig),
    #[serde(rename = "experimental_mixture_of_n")]
    MixtureOfN(UninitializedMixtureOfNConfig),
    #[serde(rename = "experimental_chain_of_thought")]
    ChainOfThought(UninitializedChainOfThoughtConfig),
}

/// Holds extra information used for enriching error messages
pub struct ErrorContext {
    pub function_name: String,
    pub variant_name: String,
}

impl ErrorContext {
    #[cfg(test)]
    pub fn new_test() -> Self {
        Self {
            function_name: "test".to_string(),
            variant_name: "test".to_string(),
        }
    }
}

impl UninitializedVariantInfo {
    pub fn load(
        self,
        schemas: &SchemaData,
        error_context: &ErrorContext,
    ) -> Result<VariantInfo, Error> {
        let inner = match self.inner {
            UninitializedVariantConfig::ChatCompletion(params) => {
                VariantConfig::ChatCompletion(params.load(schemas, error_context)?)
            }
            UninitializedVariantConfig::BestOfNSampling(params) => {
                VariantConfig::BestOfNSampling(params.load(schemas, error_context)?)
            }
            UninitializedVariantConfig::Dicl(params) => VariantConfig::Dicl(params.load()?),
            UninitializedVariantConfig::MixtureOfN(params) => {
                VariantConfig::MixtureOfN(params.load(schemas, error_context)?)
            }
            UninitializedVariantConfig::ChainOfThought(params) => {
                VariantConfig::ChainOfThought(params.load(schemas, error_context)?)
            }
        };
        Ok(VariantInfo {
            inner,
            timeouts: self.timeouts.unwrap_or_default(),
        })
    }
}

#[derive(Clone, Debug, Deserialize, Serialize)]
#[serde(deny_unknown_fields)]
pub struct UninitializedToolConfig {
    pub description: String,
    pub parameters: ResolvedTomlPathData,
    pub name: Option<String>,
    #[serde(default)]
    pub strict: bool,
}

impl UninitializedToolConfig {
    pub fn load(self, name: String) -> Result<StaticToolConfig, Error> {
        let parameters = StaticJSONSchema::from_path(self.parameters)?;
        Ok(StaticToolConfig {
            name: self.name.unwrap_or(name),
            description: self.description,
            parameters,
            strict: self.strict,
        })
    }
}

#[derive(Debug, PartialEq, Serialize, Deserialize, ts_rs::TS)]
#[ts(export)]
pub struct PathWithContents {
    #[cfg_attr(test, ts(type = "string"))]
    pub path: ResolvedTomlPathData,
    pub contents: String,
}

impl PathWithContents {
    pub fn from_path(path: ResolvedTomlPathData) -> Result<Self, Error> {
        let contents = path.data().to_string();
        Ok(Self { path, contents })
    }
}

#[derive(Clone, Debug, Deserialize, Serialize, ts_rs::TS)]
#[serde(default)]
#[ts(export, optional_fields)]
pub struct PostgresConfig {
    pub enabled: Option<bool>,
    #[serde(default = "default_connection_pool_size")]
    pub connection_pool_size: u32,
}

fn default_connection_pool_size() -> u32 {
    20
}

impl Default for PostgresConfig {
    fn default() -> Self {
        Self {
            enabled: None,
            connection_pool_size: 20,
        }
    }
}<|MERGE_RESOLUTION|>--- conflicted
+++ resolved
@@ -762,11 +762,6 @@
                     "Config file is empty, so only default functions will be available."
                 );
             }
-
-            // Sort the table recursively for deterministic hashing.
-            // This ensures configs with the same content but different key ordering
-            // produce the same hash.
-            let table = prepare_table_for_snapshot(table);
 
             // Clone the table before consumption - we need it for ConfigSnapshot creation
             let table_for_snapshot = table.clone();
@@ -1051,7 +1046,6 @@
     /// let clickhouse = setup_clickhouse(&unwritten_config).await?;
     /// let config = unwritten_config.into_config(&clickhouse).await?;
     /// ```
-<<<<<<< HEAD
     async fn load_from_toml(input: ConfigInput) -> Result<UnwrittenConfig, Error> {
         let mut templates = TemplateConfig::new();
         let ProcessedConfigInput {
@@ -1070,24 +1064,6 @@
             gateway_config,
             object_store_info,
         } = process_config_input(input, &mut templates).await?;
-=======
-    async fn load_from_toml(table: toml::Table) -> Result<UnwrittenConfig, Error> {
-        if table.is_empty() {
-            tracing::info!("Config file is empty, so only default functions will be available.");
-        }
-
-        // Clone the table before consumption - we need it for ConfigSnapshot creation
-        let table_for_snapshot = table.clone();
-
-        // Deserialize the TOML table into UninitializedConfig
-        let uninitialized_config = UninitializedConfig::try_from(table)?;
-
-        let object_store_info = ObjectStoreInfo::new(uninitialized_config.object_storage)?;
-
-        let gateway_config = uninitialized_config
-            .gateway
-            .load(object_store_info.as_ref())?;
->>>>>>> aa96b119
 
         let http_client = TensorzeroHttpClient::new(gateway_config.global_outbound_http_timeout)?;
 
