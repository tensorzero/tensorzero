use crate::experimentation::{ExperimentationConfig, UninitializedExperimentationConfig};
use crate::http::TensorzeroHttpClient;
use crate::rate_limiting::{RateLimitingConfig, UninitializedRateLimitingConfig};
use crate::utils::deprecation_warning;
use chrono::Duration;
/// IMPORTANT: THIS MODULE IS NOT STABLE.
///            IT IS MEANT FOR INTERNAL USE ONLY.
///            EXPECT FREQUENT, UNANNOUNCED BREAKING CHANGES.
///            USE AT YOUR OWN RISK.
use futures::future::try_join_all;
use object_store::aws::AmazonS3Builder;
use object_store::local::LocalFileSystem;
use object_store::{ObjectStore, PutPayload};
use provider_types::ProviderTypesConfig;
#[cfg(feature = "pyo3")]
use pyo3::IntoPyObjectExt;
#[cfg(feature = "pyo3")]
use pyo3::exceptions::PyKeyError;
#[cfg(feature = "pyo3")]
use pyo3::prelude::*;
use serde::{Deserialize, Serialize};
use snapshot::SnapshotHash;
use std::borrow::Cow;
use std::collections::{HashMap, HashSet};
use std::path::{Path, PathBuf};
use std::sync::Arc;
use stored::StoredConfig;
use tensorzero_derive::TensorZeroDeserialize;
use tracing::Span;
use tracing::instrument;
use tracing_opentelemetry::OpenTelemetrySpanExt;
use unwritten::UnwrittenConfig;

use crate::config::gateway::{GatewayConfig, UninitializedGatewayConfig};
use crate::config::path::{ResolvedTomlPathData, ResolvedTomlPathDirectory};
use crate::config::snapshot::ConfigSnapshot;
use crate::config::span_map::SpanMap;
use crate::db::clickhouse::{ClickHouseConnectionInfo, ExternalDataInfo};
use crate::embeddings::{EmbeddingModelTable, UninitializedEmbeddingModelConfig};
use crate::endpoints::inference::DEFAULT_FUNCTION_NAME;
use crate::endpoints::status::TENSORZERO_VERSION;
use crate::error::{Error, ErrorDetails, IMPOSSIBLE_ERROR_MESSAGE};
use crate::evaluations::{EvaluationConfig, UninitializedEvaluationConfig};
use crate::function::{FunctionConfig, FunctionConfigChat, FunctionConfigJson};
#[cfg(feature = "pyo3")]
use crate::function::{FunctionConfigChatPyClass, FunctionConfigJsonPyClass};
use crate::inference::types::Usage;
use crate::inference::types::storage::StorageKind;
use crate::jsonschema_util::{SchemaWithMetadata, StaticJSONSchema};
use crate::minijinja_util::TemplateConfig;
use crate::model::{ModelConfig, ModelTable, UninitializedModelConfig};
use crate::model_table::{CowNoClone, ProviderTypeDefaultCredentials, ShorthandModelConfig};
use crate::optimization::{OptimizerInfo, UninitializedOptimizerInfo};
use crate::tool::{StaticToolConfig, ToolChoice, create_json_mode_tool_call_config};
use crate::variant::best_of_n_sampling::UninitializedBestOfNSamplingConfig;
use crate::variant::chain_of_thought::UninitializedChainOfThoughtConfig;
use crate::variant::chat_completion::UninitializedChatCompletionConfig;
use crate::variant::dicl::UninitializedDiclConfig;
use crate::variant::mixture_of_n::UninitializedMixtureOfNConfig;
use crate::variant::{Variant, VariantConfig, VariantInfo};
use std::error::Error as StdError;

pub mod built_in;
pub mod gateway;
pub mod path;
pub mod provider_types;
pub mod rate_limiting;
pub mod snapshot;
mod span_map;
pub mod stored;
#[cfg(test)]
mod tests;
pub mod unwritten;

tokio::task_local! {
    /// When set, we skip performing credential validation in model providers
    /// This is used when running in e2e test mode, and by the 'evaluations' binary
    /// We need to access this from async code (e.g. when looking up GCP SDK credentials),
    /// so this needs to be a tokio task-local (as a task may be moved between threads)
    ///
    /// Since this needs to be accessed from a `Deserialize` impl, it needs to
    /// be stored in a `static`, since we cannot pass in extra parameters when calling `Deserialize::deserialize`
    pub(crate) static SKIP_CREDENTIAL_VALIDATION: ();
}

pub fn skip_credential_validation() -> bool {
    // tokio::task_local doesn't have an 'is_set' method, so we call 'try_with'
    // (which returns an `Err` if the task-local is not set)
    SKIP_CREDENTIAL_VALIDATION.try_with(|()| ()).is_ok()
}

#[derive(Debug, Serialize, ts_rs::TS)]
#[ts(export)]
// Note - the `Default` impl only exists for convenience in tests
// It might produce a completely broken config - if a test fails,
// use one of the public `Config` constructors instead.
#[cfg_attr(any(test, feature = "e2e_tests"), derive(Default))]
pub struct Config {
    pub gateway: GatewayConfig,
    pub models: Arc<ModelTable>, // model name => model config
    pub embedding_models: Arc<EmbeddingModelTable>, // embedding model name => embedding model config
    pub functions: HashMap<String, Arc<FunctionConfig>>, // function name => function config
    pub metrics: HashMap<String, MetricConfig>,     // metric name => metric config
    pub tools: HashMap<String, Arc<StaticToolConfig>>, // tool name => tool config
    pub evaluations: HashMap<String, Arc<EvaluationConfig>>, // evaluation name => evaluation config
    #[serde(skip)]
    pub templates: Arc<TemplateConfig<'static>>,
    pub object_store_info: Option<ObjectStoreInfo>,
    pub provider_types: ProviderTypesConfig,
    pub optimizers: HashMap<String, OptimizerInfo>,
    pub postgres: PostgresConfig,
    pub rate_limiting: RateLimitingConfig,
    #[serde(skip)]
    pub http_client: TensorzeroHttpClient,
    #[serde(skip)]
    pub hash: SnapshotHash,
}

#[derive(Clone, Debug, Default, Deserialize, Serialize, ts_rs::TS)]
#[ts(export)]
#[serde(deny_unknown_fields)]
pub struct NonStreamingTimeouts {
    #[serde(default)]
    /// The total time allowed for the non-streaming request to complete.
    pub total_ms: Option<u64>,
}

#[derive(Clone, Debug, Default, Deserialize, Serialize, ts_rs::TS)]
#[ts(export)]
#[serde(deny_unknown_fields)]
pub struct StreamingTimeouts {
    #[serde(default)]
    /// The time allowed for the first token to be produced.
    pub ttft_ms: Option<u64>,
}

/// Configures the timeouts for both streaming and non-streaming requests.
/// This can be attached to various other configs (e.g. variants, models, model providers)
#[derive(Clone, Debug, Default, Deserialize, Serialize, ts_rs::TS)]
#[ts(export)]
#[serde(deny_unknown_fields)]
pub struct TimeoutsConfig {
    #[serde(default)]
    pub non_streaming: NonStreamingTimeouts,
    #[serde(default)]
    pub streaming: StreamingTimeouts,
}

impl TimeoutsConfig {
    pub fn validate(&self, global_outbound_http_timeout: &Duration) -> Result<(), Error> {
        let TimeoutsConfig {
            non_streaming: NonStreamingTimeouts { total_ms },
            streaming: StreamingTimeouts { ttft_ms },
        } = self;

        let global_ms = global_outbound_http_timeout.num_milliseconds();

        if let Some(total_ms) = total_ms
            && Duration::milliseconds(*total_ms as i64) > *global_outbound_http_timeout
        {
            return Err(Error::new(ErrorDetails::Config {
                message: format!(
                    "The `timeouts.non_streaming.total_ms` value `{total_ms}` is greater than `gateway.global_outbound_http_timeout_ms`: `{global_ms}`"
                ),
            }));
        }
        if let Some(ttft_ms) = ttft_ms
            && Duration::milliseconds(*ttft_ms as i64) > *global_outbound_http_timeout
        {
            return Err(Error::new(ErrorDetails::Config {
                message: format!(
                    "The `timeouts.streaming.ttft_ms` value `{ttft_ms}` is greater than `gateway.global_outbound_http_timeout_ms`: `{global_ms}`"
                ),
            }));
        }

        Ok(())
    }
}

#[derive(Clone, Debug, Default, Deserialize, Serialize)]
#[serde(deny_unknown_fields)]
#[derive(ts_rs::TS)]
#[ts(export)]
pub struct TemplateFilesystemAccess {
    /// If `true`, allow minijinja to read from the filesystem (within the tree of the config file) for `{% include %}`
    /// Defaults to `false`
    #[serde(default)]
    enabled: bool,
    base_path: Option<ResolvedTomlPathDirectory>,
}

#[derive(Clone, Debug, Serialize, ts_rs::TS)]
#[ts(export)]
pub struct ObjectStoreInfo {
    // This will be `None` if we have `StorageKind::Disabled`
    #[serde(skip)]
    pub object_store: Option<Arc<dyn ObjectStore>>,
    pub kind: StorageKind,
}

impl ObjectStoreInfo {
    pub fn new(config: Option<StorageKind>) -> Result<Option<Self>, Error> {
        let Some(config) = config else {
            return Ok(None);
        };

        let object_store: Option<Arc<dyn ObjectStore>> = match &config {
            StorageKind::Filesystem { path } => {
                Some(Arc::new(match LocalFileSystem::new_with_prefix(path) {
                    Ok(object_store) => object_store,
                    Err(e) =>
                    {
                        #[expect(clippy::if_not_else)]
                        if !std::fs::exists(path).unwrap_or(false) {
                            if skip_credential_validation() {
                                tracing::warn!(
                                    "Filesystem object store path does not exist: {path}. Treating object store as unconfigured"
                                );
                                return Ok(None);
                            }
                            return Err(Error::new(ErrorDetails::Config {
                                message: format!(
                                    "Failed to create filesystem object store: path does not exist: {path}"
                                ),
                            }));
                        } else {
                            return Err(Error::new(ErrorDetails::Config {
                                message: format!(
                                    "Failed to create filesystem object store for path: {path}: {e}"
                                ),
                            }));
                        }
                    }
                }))
            }
            StorageKind::S3Compatible {
                bucket_name,
                region,
                endpoint,
                allow_http,
                #[cfg(feature = "e2e_tests")]
                    prefix: _,
            } => {
                let mut builder = AmazonS3Builder::from_env()
                    // Uses the S3 'If-Match' and 'If-None-Match' headers to implement condition put
                    .with_conditional_put(object_store::aws::S3ConditionalPut::ETagMatch);

                // These env vars have the highest priority, overriding whatever was set from 'AmazonS3Builder::from_env()'
                if let Ok(s3_access_key) = std::env::var("S3_ACCESS_KEY_ID") {
                    let s3_secret_key = std::env::var("S3_SECRET_ACCESS_KEY").ok().ok_or_else(|| Error::new(ErrorDetails::Config {
                        message: "S3_ACCESS_KEY_ID is set but S3_SECRET_ACCESS_KEY is not. Please set neither or both.".to_string()
                    }))?;
                    builder = builder
                        .with_access_key_id(s3_access_key)
                        .with_secret_access_key(s3_secret_key);
                }

                if let Some(bucket_name) = bucket_name {
                    builder = builder.with_bucket_name(bucket_name);
                }
                if let Some(region) = region {
                    builder = builder.with_region(region);
                }
                if let Some(endpoint) = endpoint {
                    builder = builder.with_endpoint(endpoint);
                }
                if std::env::var("AWS_ALLOW_HTTP").as_deref() == Ok("true") {
                    tracing::warn!(
                        "`AWS_ALLOW_HTTP` is set to `true` - this is insecure, and should only be used when running a local S3-compatible object store"
                    );
                    if allow_http.is_some() {
                        tracing::info!(
                            "Config has `[object_storage.allow_http]` present - this takes precedence over `AWS_ALLOW_HTTP`"
                        );
                    }
                }
                if let Some(allow_http) = *allow_http {
                    if allow_http {
                        tracing::warn!(
                            "`[object_storage.allow_http]` is set to `true` - this is insecure, and should only be used when running a local S3-compatible object store"
                        );
                    }
                    builder = builder.with_allow_http(allow_http);
                }

                if let (Some(bucket_name), Some(endpoint)) = (bucket_name, endpoint)
                    && endpoint.ends_with(bucket_name)
                {
                    tracing::warn!(
                        "S3-compatible object endpoint `{endpoint}` ends with configured bucket_name `{bucket_name}`. This may be incorrect - if the gateway fails to start, consider setting `bucket_name = null`"
                    );
                }

                // This is used to speed up our unit tests - in the future,
                // we might want to expose more flexible options through the config
                #[cfg(test)]
                if std::env::var("TENSORZERO_E2E_DISABLE_S3_RETRY").is_ok() {
                    builder = builder.with_retry(object_store::RetryConfig {
                        max_retries: 0,
                        ..Default::default()
                    });
                }

                Some(Arc::new(builder.build()
                    .map_err(|e| Error::new(ErrorDetails::Config {
                        message: format!("Failed to create S3-compatible object store with config `{config:?}`: {e}"),
                    })
                )?),
            )
            }
            StorageKind::Disabled => None,
        };

        Ok(Some(Self {
            object_store,
            kind: config,
        }))
    }

    /// Verifies that the object store is configured correctly by writing an empty file to it.
    pub async fn verify(&self) -> Result<(), Error> {
        if let Some(store) = &self.object_store {
            tracing::info!(
                "Verifying that [object_storage] is configured correctly (writing .tensorzero-validate)"
            );
            store.put(&object_store::path::Path::from(".tensorzero-validate"), PutPayload::new())
                .await
                .map_err(|e| {
                    if contains_bad_scheme_err(&e) {
                        tracing::warn!("Consider setting `[object_storage.allow_http]` to `true` if you are using a non-HTTPs endpoint");
                    }
                    Error::new(ErrorDetails::Config {
                    message: format!("Failed to write `.tensorzero-validate` to object store. Check that your credentials are configured correctly: {e:?}"),
                })
            })?;
            tracing::info!("Successfully wrote .tensorzero-validate to object store");
        }
        Ok(())
    }
}

// Best-effort attempt to find a 'BadScheme' error by walking up
// the error 'source' chain. This should only be used for printing
// improved warning messages.
// We are attempting to find this error: `https://github.com/seanmonstar/reqwest/blob/c4a9fb060fb518f0053b98f78c7583071a760cf4/src/error.rs#L340`
fn contains_bad_scheme_err(e: &impl StdError) -> bool {
    format!("{e:?}").contains("BadScheme")
}

#[derive(Clone, Debug, Default, Deserialize, PartialEq, Serialize)]
#[serde(deny_unknown_fields)]
#[derive(ts_rs::TS)]
#[ts(export)]
pub struct ObservabilityConfig {
    pub enabled: Option<bool>,
    #[serde(default)]
    pub async_writes: bool,
    #[serde(default)]
    pub batch_writes: BatchWritesConfig,
    #[serde(default)]
    pub disable_automatic_migrations: bool,
}

fn default_flush_interval_ms() -> u64 {
    100
}

fn default_max_rows() -> usize {
    1000
}

#[derive(Clone, Debug, Deserialize, PartialEq, Serialize)]
#[serde(deny_unknown_fields)]
#[derive(ts_rs::TS)]
#[ts(export)]
pub struct BatchWritesConfig {
    pub enabled: bool,
    // An internal flag to allow us to test batch writes in embedded gateway mode.
    // This can currently cause deadlocks, so we don't want normal embedded clients to use it.
    #[serde(default)]
    pub __force_allow_embedded_batch_writes: bool,
    #[serde(default = "default_flush_interval_ms")]
    pub flush_interval_ms: u64,
    #[serde(default = "default_max_rows")]
    pub max_rows: usize,
}

impl Default for BatchWritesConfig {
    fn default() -> Self {
        Self {
            enabled: false,
            __force_allow_embedded_batch_writes: false,
            flush_interval_ms: default_flush_interval_ms(),
            max_rows: default_max_rows(),
        }
    }
}

#[derive(Clone, Debug, Default, Deserialize, PartialEq, Serialize)]
#[serde(deny_unknown_fields)]
#[derive(ts_rs::TS)]
#[ts(export)]
pub struct ExportConfig {
    #[serde(default)]
    pub otlp: OtlpConfig,
}

#[derive(Clone, Debug, Default, Deserialize, PartialEq, Serialize)]
#[serde(deny_unknown_fields)]
#[derive(ts_rs::TS)]
#[ts(export)]
pub struct OtlpConfig {
    #[serde(default)]
    pub traces: OtlpTracesConfig,
}

impl OtlpConfig {
    /// Attaches usage inference to the model provider span (if traces are enabled).
    /// This is used for both streaming and non-streaming requests.
    pub fn apply_usage_to_model_provider_span(&self, span: &Span, usage: &Usage) {
        if self.traces.enabled {
            match self.traces.format {
                OtlpTracesFormat::OpenTelemetry => {
                    if let Some(input_tokens) = usage.input_tokens {
                        span.set_attribute("gen_ai.usage.input_tokens", input_tokens as i64);
                    }
                    if let Some(output_tokens) = usage.output_tokens {
                        span.set_attribute("gen_ai.usage.output_tokens", output_tokens as i64);
                    }
                    if let Some(total_tokens) = usage.total_tokens() {
                        span.set_attribute("gen_ai.usage.total_tokens", total_tokens as i64);
                    }
                }
                OtlpTracesFormat::OpenInference => {
                    if let Some(input_tokens) = usage.input_tokens {
                        span.set_attribute("llm.token_count.prompt", input_tokens as i64);
                    }
                    if let Some(output_tokens) = usage.output_tokens {
                        span.set_attribute("llm.token_count.completion", output_tokens as i64);
                    }
                    if let Some(total_tokens) = usage.total_tokens() {
                        span.set_attribute("llm.token_count.total", total_tokens as i64);
                    }
                }
            }
        }
    }

    /// Marks a span as being an OpenInference 'CHAIN' span.
    /// We use this for function/variant/model spans (but not model provider spans).
    /// At the moment, there doesn't seem to be a similar concept in the OpenTelemetry GenAI semantic conventions.
    pub fn mark_openinference_chain_span(&self, span: &Span) {
        if self.traces.enabled {
            match self.traces.format {
                OtlpTracesFormat::OpenInference => {
                    span.set_attribute("openinference.span.kind", "CHAIN");
                }
                OtlpTracesFormat::OpenTelemetry => {}
            }
        }
    }
}

#[derive(Clone, Debug, Default, Deserialize, PartialEq, Serialize)]
#[serde(deny_unknown_fields)]
#[derive(ts_rs::TS)]
#[ts(export)]
pub struct OtlpTracesConfig {
    /// Enable OpenTelemetry traces export to the configured OTLP endpoint (configured via OTLP environment variables)
    #[serde(default)]
    pub enabled: bool,
    #[serde(default)]
    pub format: OtlpTracesFormat,
    /// Extra headers to include in OTLP export requests (can be overridden by dynamic headers at request time)
    #[serde(default)]
    pub extra_headers: HashMap<String, String>,
}

#[derive(Clone, Debug, Default, Deserialize, PartialEq, Serialize)]
#[serde(deny_unknown_fields, rename_all = "lowercase")]
#[derive(ts_rs::TS)]
#[cfg_attr(test, ts(export, rename_all = "lowercase"))]
pub enum OtlpTracesFormat {
    /// Sets 'gen_ai' attributes based on the OpenTelemetry GenAI semantic conventions:
    /// https://github.com/open-telemetry/semantic-conventions/tree/main/docs/gen-ai
    #[default]
    OpenTelemetry,
    // Sets attributes based on the OpenInference semantic conventions:
    // https://github.com/Arize-ai/openinference/blob/main/spec/llm_spans.md
    OpenInference,
}

#[derive(Clone, Debug, Deserialize, PartialEq, Serialize)]
#[serde(deny_unknown_fields)]
#[derive(ts_rs::TS)]
#[ts(export)]
pub struct MetricConfig {
    pub r#type: MetricConfigType,
    pub optimize: MetricConfigOptimize,
    pub level: MetricConfigLevel,
}

#[derive(Copy, Clone, Debug, Deserialize, Eq, Hash, PartialEq, Serialize)]
#[serde(rename_all = "snake_case")]
#[serde(deny_unknown_fields)]
#[derive(ts_rs::TS)]
#[ts(export)]
pub enum MetricConfigType {
    Boolean,
    Float,
}

impl MetricConfigType {
    pub fn to_clickhouse_table_name(&self) -> &'static str {
        match self {
            MetricConfigType::Boolean => "BooleanMetricFeedback",
            MetricConfigType::Float => "FloatMetricFeedback",
        }
    }
}

#[derive(Copy, Clone, Debug, Deserialize, PartialEq, Serialize, ts_rs::TS)]
#[serde(rename_all = "snake_case")]
#[serde(deny_unknown_fields)]
#[ts(export)]
pub enum MetricConfigOptimize {
    Min,
    Max,
}

<<<<<<< HEAD
#[derive(Clone, Debug, Deserialize, PartialEq, Serialize)]
=======
#[derive(Clone, Copy, Debug, Deserialize, PartialEq, Serialize)]
>>>>>>> 782804f0
#[serde(rename_all = "snake_case")]
#[serde(deny_unknown_fields)]
#[derive(ts_rs::TS)]
#[ts(export)]
pub enum MetricConfigLevel {
    Inference,
    Episode,
}

impl std::fmt::Display for MetricConfigLevel {
    fn fmt(&self, f: &mut std::fmt::Formatter<'_>) -> std::fmt::Result {
        let serialized = serde_json::to_string(self).map_err(|_| std::fmt::Error)?;
        // Remove the quotes around the string
        write!(f, "{}", serialized.trim_matches('"'))
    }
}

impl MetricConfigLevel {
    pub fn inference_column_name(&self) -> &'static str {
        match self {
            MetricConfigLevel::Inference => "id",
            MetricConfigLevel::Episode => "episode_id",
        }
    }
}

// Config file globbing:
// TensorZero supports loading from multiple config files (matching a unix-style glob pattern)
// This poses a number of challenges, mainly related to resolving paths specified inside config files
// (e.g. `user_template`) relative to the containing config file.
// The overall loading process is:
// 1. We call `ConfigFileGlob::new_from_path` to resolve the glob pattern into a list of paths,
//    This validates that we have at least one config file to load.
// 2. We build of a `SpanMap` from the glob using `SpanMap::from_glob`. This is responsible for
//    actually parsing each individual config file, and then merging the resulting `DeTable`s
//    into a single `DeTable`. Unfortunately, we cannot simple concatenate the files as parse
//    them as a single larger file, due to the possibility of files like this:
//    ```toml
//    [my_section]
//    my_section_key = "my_section_value"
//    ```
//
//    ```toml
//    top.level.path = "top_level_value"
//    ```
//
//    If we concatenated and parsed these files, we would incorrectly include `top.level.path`
//    underneath the `[my_section]`. Toml doesn't have a way of returning to the 'root' context,
//    so we're forced to manually parse each file, and then merge them ourselves in memory.
//
//    Each individually parsed `DeTable` tracks byte ranges (via `Spanned`) into the original
//    source string. To allow us to identify the original file by looking at `Spanned`
//    instances in the merge table, we insert extra whitespace into each file before individually
//    parsing that file. This ensures that all of our `Spanned` ranges are disjoint, allowing us
//    to map a `Spanned` back to the original TOML file.
//
// 3. We 'remap' our `DeTable using `resolve_toml_relative_paths`.
//    This allows us to deserialize types like `UninitializedChatCompletionConfig`
//    which store paths (e.g. `user_template`) relative to the containing config file.
//
//    Unfortunately, we cannot directly write `Spanned` types inside of these nested
//    structs. Due to a serde issue, using attributes like `#[serde(transparent)]`
//    or `#[serde(flatten)]` will cause Serde to deserialize into its own internal type,
//    and then deserialize the inner type with a different deserializer (not the original one).
//    The same problem shows up when constructing error messages - while our custom
//    `TensorZeroDeserialize` attempts to improve the situation, it's best-effort, and
//    we don't rely on it for correctness.
//
//    Instead, we 'remap' paths by walking the merged `DeTable`, and replacing entries
//    at known paths with their fully qualified paths (using the `SpanMap` to obtain
//    the base path for each entry). Each value is changed to a nested map that can be
//    deserialized into a `ResolvedTomlPath`. If we forget to remap any parts of the config
//    in `resolve_toml_relative_paths`, then deserializing the `ResolvedTomlPath` will fail
//    (rather than succeed with an incorrect path).
//
// At this point, we have a `DeTable` that can be successfully deserialized into an `UninitializedConfig`.
// From this point onward, none of the config-handling code needs to interact with globs, remapped config files,
// or even be aware of whether or not we have multiple config files. All path access goes through `ResolvedTomlPath`,
// which is self-contained (it stores the absolute path that we resolved earlier).

/// A glob pattern together with the resolved config file paths.
/// We eagerly resolve the glob pattern so that we can include all of the matched
/// config file paths in error messages.
#[derive(Debug)]
#[expect(clippy::manual_non_exhaustive)]
pub struct ConfigFileGlob {
    pub glob: String,
    pub paths: Vec<PathBuf>,
    _private: (),
}

impl ConfigFileGlob {
    /// Interprets a path as a glob pattern
    pub fn new_from_path(path: &Path) -> Result<Self, Error> {
        Self::new(path.display().to_string())
    }

    pub fn new_empty() -> Self {
        Self {
            glob: String::new(),
            paths: vec![],
            _private: (),
        }
    }

    pub fn new(glob: String) -> Result<Self, Error> {
        // Build a matcher from the glob pattern
        let matcher = globset::Glob::new(&glob)
            .map_err(|e| {
                Error::new(ErrorDetails::Glob {
                    glob: glob.to_string(),
                    message: e.to_string(),
                })
            })?
            .compile_matcher();

        // Extract the base path to start walking from
        let base_path = extract_base_path_from_glob(&glob);

        // Find all files matching the glob pattern
        let mut glob_paths = find_matching_files(&base_path, &matcher);

        if glob_paths.is_empty() {
            return Err(Error::new(ErrorDetails::Glob {
                glob: glob.to_string(),
                message: "No files matched the glob pattern. Ensure that the path exists, and contains at least one file.".to_string(),
            }));
        }

        // Sort the paths to avoid depending on the filesystem iteration order
        // when we merge configs. This should only affect the precise error message we display,
        // not whether or not the config parses successfully (or the final `Config`
        // that we resolve)
        glob_paths.sort_by_key(|path| path.display().to_string());
        Ok(Self {
            glob,
            paths: glob_paths,
            _private: (),
        })
    }
}

/// Extract the base path from a glob pattern.
///
/// This finds the longest literal path prefix before any glob metacharacters,
/// following the same approach as the glob crate. It works at the path component
/// level (not character level) for better handling of path separators.
///
/// # Examples
/// - `/tmp/config/tensorzero.toml` → `/tmp/config/tensorzero.toml`
/// - `/tmp/config/**/*.toml` → `/tmp/config`
/// - `config/**/*.toml` → `config`
/// - `*.toml` → `.`
fn extract_base_path_from_glob(glob: &str) -> PathBuf {
    let path = Path::new(glob);
    let mut base_components = Vec::new();

    for component in path.components() {
        let component_str = component.as_os_str().to_string_lossy();
        // Stop at the first component containing glob metacharacters
        if component_str.contains(['*', '?', '[', ']', '{', '}']) {
            break;
        }
        base_components.push(component);
    }

    if base_components.is_empty() {
        PathBuf::from(".")
    } else {
        base_components.iter().collect()
    }
}
/// Check which files match the glob pattern.
/// If the base path is a file, check it directly against the matcher.
/// If the base path is a directory, walk it.
fn find_matching_files(base_path: &Path, matcher: &globset::GlobMatcher) -> Vec<PathBuf> {
    let mut matched_files = Vec::new();

    // If base_path is a file, check it directly against the matcher
    if base_path.is_file() {
        if matcher.is_match(base_path) {
            matched_files.push(base_path.to_path_buf());
        }
        return matched_files;
    }

    // If base_path is a directory, walk it
    for entry in walkdir::WalkDir::new(base_path)
        .follow_links(false)
        .into_iter()
    {
        match entry {
            Ok(entry) => {
                let path = entry.path();
                if path.is_file() && matcher.is_match(path) {
                    matched_files.push(path.to_path_buf());
                }
            }
            Err(e) => {
                let error_path = e
                    .path()
                    .map(|p| p.to_string_lossy().into_owned())
                    .unwrap_or_else(|| base_path.to_string_lossy().into_owned());
                tracing::warn!(
                    "Skipping `{}` while scanning for configuration files: {e}",
                    error_path
                );
            }
        }
    }

    matched_files
}

/// Runtime configuration values to overlay onto snapshot config.
/// These reflect the current runtime environment rather than historical snapshot values.
///
/// When loading a config from a historical snapshot, infrastructure settings should
/// come from the current runtime environment, not the snapshot. This struct captures
/// those runtime values that need to be overlaid.
pub struct RuntimeOverlay {
    pub gateway: UninitializedGatewayConfig,
    pub postgres: PostgresConfig,
    pub rate_limiting: UninitializedRateLimitingConfig,
    pub object_store_info: Option<ObjectStoreInfo>,
}

impl RuntimeOverlay {
    /// Create a RuntimeOverlay from a live Config.
    /// Uses destructuring to ensure compile-time errors if fields are added/removed.
    pub fn from_config(config: &Config) -> Self {
        // Destructure GatewayConfig to ensure all fields are handled
        let GatewayConfig {
            bind_address,
            observability,
            debug,
            template_filesystem_access,
            export,
            base_path,
            unstable_error_json,
            unstable_disable_feedback_target_validation,
            disable_pseudonymous_usage_analytics,
            fetch_and_encode_input_files_before_inference,
            auth,
            global_outbound_http_timeout,
        } = &config.gateway;

        Self {
            gateway: UninitializedGatewayConfig {
                bind_address: *bind_address,
                observability: observability.clone(),
                debug: *debug,
                template_filesystem_access: Some(template_filesystem_access.clone()),
                export: export.clone(),
                base_path: base_path.clone(),
                unstable_disable_feedback_target_validation:
                    *unstable_disable_feedback_target_validation,
                unstable_error_json: *unstable_error_json,
                disable_pseudonymous_usage_analytics: *disable_pseudonymous_usage_analytics,
                fetch_and_encode_input_files_before_inference: Some(
                    *fetch_and_encode_input_files_before_inference,
                ),
                auth: auth.clone(),
                global_outbound_http_timeout_ms: Some(
                    global_outbound_http_timeout.num_milliseconds() as u64,
                ),
            },
            postgres: config.postgres.clone(),
            rate_limiting: UninitializedRateLimitingConfig::from(&config.rate_limiting),
            object_store_info: config.object_store_info.clone(),
        }
    }
}

/// Result of processing the initial config input (Fresh table or Snapshot).
/// Contains the fields needed from UninitializedConfig after the branch-specific
/// processing (functions, gateway, object_storage) has been done.
struct ProcessedConfigInput {
    // Remaining UninitializedConfig fields (not consumed in branching)
    tools: HashMap<String, UninitializedToolConfig>,
    models: HashMap<Arc<str>, UninitializedModelConfig>,
    embedding_models: HashMap<Arc<str>, UninitializedEmbeddingModelConfig>,
    metrics: HashMap<String, MetricConfig>,
    evaluations: HashMap<String, UninitializedEvaluationConfig>,
    provider_types: ProviderTypesConfig,
    optimizers: HashMap<String, UninitializedOptimizerInfo>,
    postgres: PostgresConfig,
    rate_limiting: UninitializedRateLimitingConfig,

    // Results from branch-specific processing
    extra_templates: HashMap<String, String>,
    snapshot: ConfigSnapshot,
    user_functions: HashMap<String, Arc<FunctionConfig>>,
    gateway_config: GatewayConfig,
    object_store_info: Option<ObjectStoreInfo>,
}

/// Processes the config input (fresh TOML or snapshot) and returns all the fields
/// needed by load_from_toml, avoiding partial moves of UninitializedConfig.
async fn process_config_input(
    input: ConfigInput,
    templates: &mut TemplateConfig<'_>,
) -> Result<ProcessedConfigInput, Error> {
    match input {
        ConfigInput::Fresh(table) => {
            if table.is_empty() {
                tracing::info!(
                    "Config file is empty, so only default functions will be available."
                );
            }

            // Clone the table before consumption - we need it for ConfigSnapshot creation
            let table_for_snapshot = table.clone();
            // Deserialize the TOML table into UninitializedConfig
            let UninitializedConfig {
                gateway,
                postgres,
                rate_limiting,
                object_storage,
                models,
                embedding_models,
                functions,
                metrics,
                tools,
                evaluations,
                provider_types,
                optimizers,
            } = UninitializedConfig::try_from(table)?;

            // Load user-defined functions and ensure they don't use tensorzero:: prefix
            let user_functions = functions
                .into_iter()
                .map(|(name, config)| {
                    // Prevent user functions from using tensorzero:: prefix
                    if name.starts_with("tensorzero::") {
                        return Err(Error::new(ErrorDetails::Config {
                            message: format!(
                                "User-defined function name cannot start with 'tensorzero::': {name}"
                            ),
                        }));
                    }
                    config
                        .load(&name, &metrics)
                        .map(|c| (name, Arc::new(c)))
                })
                .collect::<Result<HashMap<String, Arc<FunctionConfig>>, Error>>()?;
            let object_store_info = ObjectStoreInfo::new(object_storage)?;
            let gateway_config = gateway.load(object_store_info.as_ref())?;

            // Initialize the templates
            let user_template_paths = Config::get_templates(&user_functions);
            if gateway_config.template_filesystem_access.enabled {
                deprecation_warning("The `gateway.template_filesystem_access.enabled` flag is deprecated. We now enable filesystem access if and only if `gateway.template_file_system_access.base_path` is set. We will stop allowing this flag in the future.");
            }
            let template_fs_path = gateway_config
                .template_filesystem_access
                .base_path
                .as_ref()
                .map(|x| x.get_real_path());
            // IMPORTANT: we grab the `extra_templates` only from user-configured functions so that
            // we only depend on user configuration in the snapshot.
            let extra_templates = templates
                .initialize(user_template_paths, template_fs_path)
                .await?;

            let snapshot = ConfigSnapshot::new(table_for_snapshot, extra_templates.clone())?;

            Ok(ProcessedConfigInput {
                tools,
                models,
                embedding_models,
                metrics,
                evaluations,
                provider_types,
                optimizers,
                postgres,
                rate_limiting,
                extra_templates,
                snapshot,
                user_functions,
                gateway_config,
                object_store_info,
            })
        }
        ConfigInput::Snapshot {
            snapshot,
            runtime_overlay,
        } => {
            let original_snapshot = *snapshot;

            // Destructure overlay to ensure all fields are handled (compile error if field added/removed)
            let RuntimeOverlay {
                gateway: overlay_gateway,
                postgres: overlay_postgres,
                rate_limiting: overlay_rate_limiting,
                object_store_info: overlay_object_store_info,
            } = *runtime_overlay;

            // Destructure uninit_config to overlay specific fields
            let UninitializedConfig {
                gateway: _,        // replaced by overlay
                postgres: _,       // replaced by overlay
                rate_limiting: _,  // replaced by overlay
                object_storage: _, // replaced by overlay (via object_store_info)
                models,
                embedding_models,
                functions,
                metrics,
                tools,
                evaluations,
                provider_types,
                optimizers,
            } = original_snapshot.config.clone().into();

            // Reconstruct with overlaid values for snapshot hash computation
            let overlaid_config = UninitializedConfig {
                gateway: overlay_gateway.clone(),
                postgres: overlay_postgres.clone(),
                rate_limiting: overlay_rate_limiting.clone(),
                object_storage: overlay_object_store_info
                    .as_ref()
                    .map(|info| info.kind.clone()),
                models: models.clone(),
                embedding_models: embedding_models.clone(),
                functions: functions.clone(),
                metrics: metrics.clone(),
                tools: tools.clone(),
                evaluations: evaluations.clone(),
                provider_types: provider_types.clone(),
                optimizers: optimizers.clone(),
            };

            // Create a new snapshot from the overlaid config to get the correct hash
            let overlaid_table = toml::Table::try_from(Into::<StoredConfig>::into(overlaid_config))
                .map_err(|e| {
                    Error::new(ErrorDetails::Serialization {
                        message: format!("Failed to serialize overlaid config: {e}"),
                    })
                })?;
            let extra_templates = original_snapshot.extra_templates.clone();
            let snapshot = ConfigSnapshot::new(overlaid_table, extra_templates.clone())?;

            // Load user-defined functions and ensure they don't use tensorzero:: prefix
            let user_functions = functions
                .into_iter()
                .map(|(name, config)| {
                    // Prevent user functions from using tensorzero:: prefix
                    if name.starts_with("tensorzero::") {
                        return Err(Error::new(ErrorDetails::Config {
                            message: format!(
                                "User-defined function name cannot start with 'tensorzero::': {name}"
                            ),
                        }));
                    }
                    config
                        .load(&name, &metrics)
                        .map(|c| (name, Arc::new(c)))
                })
                .collect::<Result<HashMap<String, Arc<FunctionConfig>>, Error>>()?;

            // Use the overlay object store info directly instead of creating a new one
            let gateway_config = overlay_gateway.load(overlay_object_store_info.as_ref())?;

            Ok(ProcessedConfigInput {
                tools,
                models,
                embedding_models,
                metrics,
                evaluations,
                provider_types,
                optimizers,
                postgres: overlay_postgres,
                rate_limiting: overlay_rate_limiting,
                extra_templates,
                snapshot,
                user_functions,
                gateway_config,
                object_store_info: overlay_object_store_info,
            })
        }
    }
}

impl Config {
    /// Constructs a new `Config`, as if from an empty config file.
    /// This is the only way to construct an empty config file in production code,
    /// as it ensures that things like TensorZero built-in functions will still exist in the config.
    ///
    /// In test code, a `Default` impl is available, but the config it produces might
    /// be completely broken (e.g. no builtin functions will be available).
    pub async fn new_empty() -> Result<UnwrittenConfig, Error> {
        // Use an empty glob, and validate credentials
        Box::pin(
            Self::load_from_path_optional_verify_credentials_allow_empty_glob(
                &ConfigFileGlob::new_empty(),
                true,
                true,
            ),
        )
        .await
    }

    pub async fn load_and_verify_from_path(
        config_glob: &ConfigFileGlob,
    ) -> Result<UnwrittenConfig, Error> {
        Box::pin(Self::load_from_path_optional_verify_credentials(
            config_glob,
            true,
        ))
        .await
    }

    pub async fn load_from_path_optional_verify_credentials(
        config_glob: &ConfigFileGlob,
        validate_credentials: bool,
    ) -> Result<UnwrittenConfig, Error> {
        Self::load_from_path_optional_verify_credentials_allow_empty_glob(
            config_glob,
            validate_credentials,
            false,
        )
        .await
    }

    /// Load config from a ConfigSnapshot (historical config stored in ClickHouse)
    /// with runtime configuration overlaid from the provided RuntimeOverlay.
    ///
    /// The runtime overlay ensures that infrastructure settings (gateway, postgres,
    /// rate limiting, object storage) come from the current runtime environment
    /// rather than the historical snapshot.
    pub async fn load_from_snapshot(
        snapshot: ConfigSnapshot,
        runtime_overlay: RuntimeOverlay,
        validate_credentials: bool,
    ) -> Result<UnwrittenConfig, Error> {
        let unwritten_config = if cfg!(feature = "e2e_tests") || !validate_credentials {
            Box::pin(SKIP_CREDENTIAL_VALIDATION.scope(
                (),
                Self::load_from_toml(ConfigInput::Snapshot {
                    snapshot: Box::new(snapshot),
                    runtime_overlay: Box::new(runtime_overlay),
                }),
            ))
            .await?
        } else {
            Box::pin(Self::load_from_toml(ConfigInput::Snapshot {
                snapshot: Box::new(snapshot),
                runtime_overlay: Box::new(runtime_overlay),
            }))
            .await?
        };

        if validate_credentials {
            if let Some(object_store) = &unwritten_config.object_store_info {
                object_store.verify().await?;
            }
        }

        Ok(unwritten_config)
    }

    pub async fn load_from_path_optional_verify_credentials_allow_empty_glob(
        config_glob: &ConfigFileGlob,
        validate_credentials: bool,
        allow_empty_glob: bool,
    ) -> Result<UnwrittenConfig, Error> {
        let globbed_config = UninitializedConfig::read_toml_config(config_glob, allow_empty_glob)?;
        let unwritten_config = if cfg!(feature = "e2e_tests") || !validate_credentials {
            Box::pin(SKIP_CREDENTIAL_VALIDATION.scope(
                (),
                Self::load_from_toml(ConfigInput::Fresh(globbed_config.table)),
            ))
            .await?
        } else {
            Box::pin(Self::load_from_toml(ConfigInput::Fresh(
                globbed_config.table,
            )))
            .await?
        };

        if validate_credentials && let Some(object_store) = &unwritten_config.object_store_info {
            object_store.verify().await?;
        }

        Ok(unwritten_config)
    }

    /// Loads and initializes a config from a parsed TOML table.
    ///
    /// This is the core config loading function that transforms a merged TOML table into
    /// a fully validated and initialized `Config`, paired with a `ConfigSnapshot` for database storage.
    ///
    /// # Config Loading Flow
    ///
    /// This function performs the following steps:
    ///
    /// 1. **Parse to UninitializedConfig**: Deserialize the TOML table into an `UninitializedConfig`,
    ///    which holds the raw config data before filesystem resources (schemas, templates) are loaded.
    ///
    /// 2. **Initialize Components**: Load and initialize all config components:
    ///    - Object storage (S3, filesystem)
    ///    - Gateway settings (timeouts, OTLP, etc.)
    ///    - HTTP client
    ///    - Built-in functions (tensorzero::*)
    ///    - User-defined functions (with validation against tensorzero:: prefix)
    ///    - Tools
    ///    - Models (with async credential validation)
    ///    - Embedding models
    ///    - Optimizers
    ///    - Templates (load from filesystem, compile with MiniJinja)
    ///
    /// 3. **Create Snapshot**: Create a `ConfigSnapshot` with the sorted TOML and extra templates
    ///    for database storage. The snapshot includes a Blake3 hash for version tracking.
    ///
    /// 4. **Validate**: Run comprehensive validation checks:
    ///    - Function validation (schemas, templates, tools exist)
    ///    - Model validation (timeout settings)
    ///    - Metric name restrictions
    ///    - Name prefix restrictions (tensorzero:: reserved)
    ///
    /// 5. **Load Evaluations**: Add evaluation-specific functions and metrics to the config.
    ///    This happens after validation since evaluations write tensorzero:: prefixed items.
    ///
    /// 6. **Return UnwrittenConfig**: Pair the config and snapshot in an `UnwrittenConfig`.
    ///    The snapshot is written to the database later via `into_config()`.
    ///
    /// # Why UnwrittenConfig?
    ///
    /// This function returns `UnwrittenConfig` (not just `Config`) because:
    /// - Config loading happens **before** database connection setup
    /// - The database connection settings come from the config itself
    /// - We need to write the config snapshot to ClickHouse, but can't do it yet
    /// - `UnwrittenConfig` holds both the ready-to-use config and the snapshot for later DB write
    ///
    /// The caller pattern is:
    /// ```ignore
    /// let unwritten_config = Config::load_from_toml(table).await?;
    /// let clickhouse = setup_clickhouse(&unwritten_config).await?;
    /// let config = unwritten_config.into_config(&clickhouse).await?;
    /// ```
    async fn load_from_toml(input: ConfigInput) -> Result<UnwrittenConfig, Error> {
        let mut templates = TemplateConfig::new();
        let ProcessedConfigInput {
            tools,
            models,
            embedding_models,
            metrics,
            evaluations: uninitialized_evaluations,
            provider_types,
            optimizers: uninitialized_optimizers,
            postgres,
            rate_limiting,
            extra_templates: _extra_templates,
            snapshot,
            user_functions,
            gateway_config,
            object_store_info,
        } = process_config_input(input, &mut templates).await?;

        let http_client = TensorzeroHttpClient::new(gateway_config.global_outbound_http_timeout)?;

        let tools = tools
            .into_iter()
            .map(|(name, config)| config.load(name.clone()).map(|c| (name, Arc::new(c))))
            .collect::<Result<HashMap<String, Arc<StaticToolConfig>>, Error>>()?;
        let provider_type_default_credentials =
            Arc::new(ProviderTypeDefaultCredentials::new(&provider_types));

        let loaded_models = try_join_all(models.into_iter().map(|(name, config)| async {
            config
                .load(
                    &name,
                    &provider_types,
                    &provider_type_default_credentials,
                    http_client.clone(),
                )
                .await
                .map(|c| (name, c))
        }))
        .await?
        .into_iter()
        .collect::<HashMap<_, _>>();

        let loaded_embedding_models =
            try_join_all(embedding_models.into_iter().map(|(name, config)| async {
                config
                    .load(
                        &provider_types,
                        &provider_type_default_credentials,
                        http_client.clone(),
                    )
                    .await
                    .map(|c| (name, c))
            }))
            .await?
            .into_iter()
            .collect::<HashMap<_, _>>();

        let optimizers = try_join_all(uninitialized_optimizers.into_iter().map(
            |(name, config)| async {
                config
                    .load(&provider_type_default_credentials)
                    .await
                    .map(|c| (name, c))
            },
        ))
        .await?
        .into_iter()
        .collect::<HashMap<_, _>>();
        let models = ModelTable::new(
            loaded_models,
            provider_type_default_credentials.clone(),
            gateway_config.global_outbound_http_timeout,
        )
        .map_err(|e| {
            Error::new(ErrorDetails::Config {
                message: format!("Failed to load models: {e}"),
            })
        })?;
        let embedding_models = EmbeddingModelTable::new(
            loaded_embedding_models,
            provider_type_default_credentials,
            gateway_config.global_outbound_http_timeout,
        )
        .map_err(|e| {
            Error::new(ErrorDetails::Config {
                message: format!("Failed to load embedding models: {e}"),
            })
        })?;

<<<<<<< HEAD
=======
        // Initialize the templates
        let user_template_paths = Config::get_templates(&user_functions);
        if gateway_config.template_filesystem_access.enabled {
            deprecation_warning(
                "The `gateway.template_filesystem_access.enabled` flag is deprecated. We now enable filesystem access if and only if `gateway.template_file_system_access.base_path` is set. We will stop allowing this flag in the future.",
            );
        }
        let template_fs_path = gateway_config
            .template_filesystem_access
            .base_path
            .as_ref()
            .map(|x| x.get_real_path());
        let mut templates = TemplateConfig::new();
        // IMPORTANT: we grab the `extra_templates` only from user-configured functions so that
        // we only depend on user configuration in the snapshot.
        let extra_templates = templates
            .initialize(user_template_paths, template_fs_path)
            .await?;

>>>>>>> 782804f0
        // Add built in functions
        // NOTE: for now these are not versioned (will fix #4922)
        let built_in_functions = built_in::get_all_built_in_functions()?;
        let built_in_templates = Config::get_templates(&built_in_functions);
        templates.add_templates(built_in_templates)?;
        let functions = built_in_functions
            .into_iter()
            .chain(user_functions.into_iter())
            .collect::<HashMap<String, Arc<FunctionConfig>>>();
        let mut config = Config {
            gateway: gateway_config,
            models: Arc::new(models),
            embedding_models: Arc::new(embedding_models),
            functions,
            metrics,
            tools,
            evaluations: HashMap::new(),
            templates: Arc::new(templates),
            object_store_info,
            provider_types,
            optimizers,
            postgres,
            rate_limiting: rate_limiting.try_into()?,
            http_client,
            hash: snapshot.hash.clone(),
        };

        // Validate the config
        config.validate().await?;

        // We add the evaluations after validation since we will be writing tensorzero:: functions to the functions map
        // and tensorzero:: metrics to the metrics map
        let mut evaluations = HashMap::new();
        for (name, evaluation_config) in uninitialized_evaluations {
            let (evaluation_config, evaluation_function_configs, evaluation_metric_configs) =
                evaluation_config.load(&config.functions, &name)?;
            evaluations.insert(
                name,
                Arc::new(EvaluationConfig::Inference(evaluation_config)),
            );
            for (evaluation_function_name, evaluation_function_config) in
                evaluation_function_configs
            {
                if config.functions.contains_key(&evaluation_function_name) {
                    return Err(ErrorDetails::Config {
                        message: format!(
                            "Duplicate evaluator function name: `{evaluation_function_name}` already exists. This should never happen. Please file a bug report at https://github.com/tensorzero/tensorzero/discussions/new?category=bug-reports."
                        ),
                    }
                    .into());
                }
                // Get mutable access to templates - this is safe because we just created the Arc
                // and haven't shared it yet
                let templates = Arc::get_mut(&mut config.templates).ok_or_else(|| {
                                    Error::from(ErrorDetails::Config {
                                        message: format!("Internal error: templates Arc has multiple references. {IMPOSSIBLE_ERROR_MESSAGE}"),
                                    })
                                })?;
                for variant in evaluation_function_config.variants().values() {
                    for template in variant.get_all_template_paths() {
                        templates.add_template(
                            template.path.get_template_key(),
                            template.contents.clone(),
                        )?;
                    }
                }
                evaluation_function_config
                    .validate(
                        &config.tools,
                        &config.models,
                        &config.embedding_models,
                        &config.templates,
                        &evaluation_function_name,
                        &config.gateway.global_outbound_http_timeout,
                    )
                    .await?;
                config
                    .functions
                    .insert(evaluation_function_name, evaluation_function_config);
            }
            for (evaluation_metric_name, evaluation_metric_config) in evaluation_metric_configs {
                if config.metrics.contains_key(&evaluation_metric_name) {
                    return Err(ErrorDetails::Config {
                        message: format!("Duplicate evaluator metric name: `{evaluation_metric_name}` already exists. This should never happen. Please file a bug report at https://github.com/tensorzero/tensorzero/discussions/new?category=bug-reports."),
                    }
                    .into());
                }
                config
                    .metrics
                    .insert(evaluation_metric_name, evaluation_metric_config);
            }
        }
        config.evaluations = evaluations;

        Ok(UnwrittenConfig::new(config, snapshot))
    }

    /// Validate the config
    #[instrument(skip_all)]
    async fn validate(&mut self) -> Result<(), Error> {
        if self.gateway.observability.batch_writes.enabled
            && self.gateway.observability.async_writes
        {
            return Err(ErrorDetails::Config {
                message: "Batch writes and async writes cannot be enabled at the same time"
                    .to_string(),
            }
            .into());
        }
        if self.gateway.observability.batch_writes.flush_interval_ms == 0 {
            return Err(ErrorDetails::Config {
                message: "Batch writes flush interval must be greater than 0".to_string(),
            }
            .into());
        }
        if self.gateway.observability.batch_writes.max_rows == 0 {
            return Err(ErrorDetails::Config {
                message: "Batch writes max rows must be greater than 0".to_string(),
            }
            .into());
        }
        // Validate each function
        // Note: We don't check for tensorzero:: prefix here because:
        // 1. Built-in functions are allowed to have this prefix
        // 2. User-defined functions are prevented from using it during loading
        for (function_name, function) in &self.functions {
            function
                .validate(
                    &self.tools,
                    &self.models,
                    &self.embedding_models,
                    &self.templates,
                    function_name,
                    &self.gateway.global_outbound_http_timeout,
                )
                .await?;
        }

        // Ensure that no metrics are named "comment" or "demonstration"
        for metric_name in self.metrics.keys() {
            if metric_name == "comment" || metric_name == "demonstration" {
                return Err(ErrorDetails::Config {
                    message: format!("Metric name '{metric_name}' is reserved and cannot be used"),
                }
                .into());
            }
            if metric_name.starts_with("tensorzero::") {
                return Err(ErrorDetails::Config {
                    message: format!("Metric name cannot start with 'tensorzero::': {metric_name}"),
                }
                .into());
            }
        }

        // Validate each model
        for (model_name, model) in self.models.iter_static_models() {
            if model_name.starts_with("tensorzero::") {
                return Err(ErrorDetails::Config {
                    message: format!("Model name cannot start with 'tensorzero::': {model_name}"),
                }
                .into());
            }
            model.validate(model_name, &self.gateway.global_outbound_http_timeout)?;
        }

        for embedding_model_name in self.embedding_models.table.keys() {
            if embedding_model_name.starts_with("tensorzero::") {
                return Err(ErrorDetails::Config {
                    message: format!(
                        "Embedding model name cannot start with 'tensorzero::': {embedding_model_name}"
                    ),
                }
                .into());
            }
        }

        // Validate each tool
        for tool_name in self.tools.keys() {
            if tool_name.starts_with("tensorzero::") {
                return Err(ErrorDetails::Config {
                    message: format!("Tool name cannot start with 'tensorzero::': {tool_name}"),
                }
                .into());
            }
        }
        Ok(())
    }

    /// Get a function by name
    pub fn get_function<'a>(
        &'a self,
        function_name: &str,
    ) -> Result<Cow<'a, Arc<FunctionConfig>>, Error> {
        if function_name == DEFAULT_FUNCTION_NAME {
            Ok(Cow::Owned(Arc::new(FunctionConfig::Chat(
                FunctionConfigChat {
                    variants: HashMap::new(),
                    schemas: SchemaData::default(),
                    tools: vec![],
                    tool_choice: ToolChoice::None,
                    parallel_tool_calls: None,
                    description: None,
                    all_explicit_templates_names: HashSet::new(),
                    experimentation: ExperimentationConfig::default(),
                },
            ))))
        } else {
            Ok(Cow::Borrowed(
                self.functions.get(function_name).ok_or_else(|| {
                    Error::new(ErrorDetails::UnknownFunction {
                        name: function_name.to_string(),
                    })
                })?,
            ))
        }
    }

    /// Get a metric by name, producing an error if it's not found
    pub fn get_metric_or_err<'a>(&'a self, metric_name: &str) -> Result<&'a MetricConfig, Error> {
        self.metrics.get(metric_name).ok_or_else(|| {
            Error::new(ErrorDetails::UnknownMetric {
                name: metric_name.to_string(),
            })
        })
    }

    /// Get a metric by name
    pub fn get_metric<'a>(&'a self, metric_name: &str) -> Option<&'a MetricConfig> {
        self.metrics.get(metric_name)
    }

    /// Get a tool by name
    pub fn get_tool<'a>(&'a self, tool_name: &str) -> Result<&'a Arc<StaticToolConfig>, Error> {
        self.tools.get(tool_name).ok_or_else(|| {
            Error::new(ErrorDetails::UnknownTool {
                name: tool_name.to_string(),
            })
        })
    }

    /// Get a model by name
    pub async fn get_model<'a>(
        &'a self,
        model_name: &Arc<str>,
    ) -> Result<CowNoClone<'a, ModelConfig>, Error> {
        self.models.get(model_name).await?.ok_or_else(|| {
            Error::new(ErrorDetails::UnknownModel {
                name: model_name.to_string(),
            })
        })
    }

    /// Get all templates from the config
    /// The HashMap returned is a mapping from the path as given in the TOML file
    /// (relative to the directory containing the TOML file) to the file contents.
    /// The former path is used as the name of the template for retrieval by variants later.
    pub fn get_templates(
        functions: &HashMap<String, Arc<FunctionConfig>>,
    ) -> HashMap<String, String> {
        let mut templates = HashMap::new();

        for function in functions.values() {
            for variant in function.variants().values() {
                let variant_template_paths = variant.get_all_template_paths();
                for path in variant_template_paths {
                    templates.insert(path.path.get_template_key(), path.contents.clone());
                }
            }
        }
        templates
    }

    pub fn get_evaluation(&self, evaluation_name: &str) -> Result<Arc<EvaluationConfig>, Error> {
        Ok(self
            .evaluations
            .get(evaluation_name)
            .ok_or_else(|| {
                Error::new(ErrorDetails::UnknownEvaluation {
                    name: evaluation_name.to_string(),
                })
            })?
            .clone())
    }
}

pub enum ConfigInput {
    Fresh(toml::Table),
    Snapshot {
        snapshot: Box<ConfigSnapshot>,
        runtime_overlay: Box<RuntimeOverlay>,
    },
}

/// Writes the config snapshot to the `ConfigSnapshot` table.
/// Takes special care to retain the created_at if there was already a row
/// that had the same hash.
///
/// This function is gated behind the `TENSORZERO_FF_WRITE_CONFIG_SNAPSHOT=1` feature flag.
/// If the env var is not set to "1", the write is skipped.
pub async fn write_config_snapshot(
    clickhouse: &ClickHouseConnectionInfo,
    snapshot: ConfigSnapshot,
) -> Result<(), Error> {
    // Define the row structure for serialization
    #[derive(Serialize)]
    struct ConfigSnapshotRow<'a> {
        config: &'a str,
        extra_templates: &'a HashMap<String, String>,
        hash: SnapshotHash,
        tensorzero_version: &'static str,
    }

    // Get the pre-computed hash
    let version_hash = snapshot.hash.clone();

    // Serialize StoredConfig to TOML for storage
    let config_string = toml::to_string(&snapshot.config).map_err(|e| {
        Error::new(ErrorDetails::Serialization {
            message: format!("Failed to serialize config snapshot: {e}"),
        })
    })?;

    // Create the row
    let row = ConfigSnapshotRow {
        config: &config_string,
        extra_templates: &snapshot.extra_templates,
        hash: version_hash.clone(),
        tensorzero_version: TENSORZERO_VERSION,
    };

    // Serialize to JSON
    let json_data = serde_json::to_string(&row).map_err(|e| {
        Error::new(ErrorDetails::Serialization {
            message: format!("Failed to serialize config snapshot: {e}"),
        })
    })?;

    // Create the external data info
    let external_data = ExternalDataInfo {
        external_data_name: "new_data".to_string(),
        structure: "config String, extra_templates Map(String, String), hash String, tensorzero_version String".to_string(),
        format: "JSONEachRow".to_string(),
        data: json_data,
    };

    // Create the query with subquery to preserve created_at
    let query = format!(
        r"INSERT INTO ConfigSnapshot
(config, extra_templates, hash, tensorzero_version, created_at, last_used)
SELECT
    new_data.config,
    new_data.extra_templates,
    toUInt256(new_data.hash) as hash,
    new_data.tensorzero_version,
    ifNull((SELECT created_at FROM ConfigSnapshot FINAL WHERE hash = toUInt256('{version_hash}') LIMIT 1), now64()) as created_at,
    now64() as last_used
FROM new_data"
    );

    // Execute the query
    clickhouse
        .run_query_with_external_data(external_data, query)
        .await?;

    Ok(())
}

#[cfg(feature = "pyo3")]
#[pyclass(name = "Config")]
pub struct ConfigPyClass {
    inner: Arc<Config>,
}

#[cfg(feature = "pyo3")]
impl ConfigPyClass {
    pub fn new(config: Arc<Config>) -> Self {
        Self { inner: config }
    }
}

#[cfg(feature = "pyo3")]
#[pymethods]
impl ConfigPyClass {
    #[getter]
    fn get_functions(&self) -> FunctionsConfigPyClass {
        FunctionsConfigPyClass {
            inner: self.inner.functions.clone(),
        }
    }
}

#[cfg(feature = "pyo3")]
#[pyclass(mapping, name = "FunctionsConfig")]
pub struct FunctionsConfigPyClass {
    inner: HashMap<String, Arc<FunctionConfig>>,
}

#[cfg(feature = "pyo3")]
#[pymethods]
impl FunctionsConfigPyClass {
    fn __len__(&self) -> usize {
        self.inner.len()
    }

    fn __getitem__<'py>(
        &self,
        py: Python<'py>,
        function_name: &str,
    ) -> PyResult<Bound<'py, PyAny>> {
        let f = self
            .inner
            .get(function_name)
            .ok_or_else(|| PyKeyError::new_err(function_name.to_string()))?;
        match &**f {
            FunctionConfig::Chat(_) => {
                FunctionConfigChatPyClass { inner: f.clone() }.into_bound_py_any(py)
            }
            FunctionConfig::Json(_) => {
                FunctionConfigJsonPyClass { inner: f.clone() }.into_bound_py_any(py)
            }
        }
    }
}

/// A trait for loading configs
pub trait LoadableConfig<T> {
    fn load(self) -> Result<T, Error>;
}

/// This struct is used to deserialize the TOML config file
/// It does not contain the information that needs to be loaded from the filesystem
/// such as the JSON schemas for the functions and tools.
/// If should be used as part of the `Config::load` method only.
///
/// This allows us to avoid using Option types to represent variables that are initialized after the
/// config is initially parsed.
#[derive(Debug, Deserialize)]
#[serde(deny_unknown_fields)]
pub struct UninitializedConfig {
    #[serde(default)]
    pub gateway: UninitializedGatewayConfig,
    #[serde(default)]
    pub postgres: PostgresConfig,
    #[serde(default)]
    pub rate_limiting: UninitializedRateLimitingConfig,
    pub object_storage: Option<StorageKind>,
    #[serde(default)]
    pub models: HashMap<Arc<str>, UninitializedModelConfig>, // model name => model config
    #[serde(default)]
    pub embedding_models: HashMap<Arc<str>, UninitializedEmbeddingModelConfig>, // embedding model name => embedding model config
    #[serde(default)]
    pub functions: HashMap<String, UninitializedFunctionConfig>, // function name => function config
    #[serde(default)]
    pub metrics: HashMap<String, MetricConfig>, // metric name => metric config
    #[serde(default)]
    pub tools: HashMap<String, UninitializedToolConfig>, // tool name => tool config
    #[serde(default)]
    pub evaluations: HashMap<String, UninitializedEvaluationConfig>, // evaluation name => evaluation
    #[serde(default)]
    pub provider_types: ProviderTypesConfig, // global configuration for all model providers of a particular type
    #[serde(default)]
    pub optimizers: HashMap<String, UninitializedOptimizerInfo>, // optimizer name => optimizer config
}

/// The result of parsing all of the globbed config files,
/// and merging them into a single `toml::Table`
struct UninitializedGlobbedConfig {
    table: toml::Table,
}

impl UninitializedConfig {
    /// Read all of the globbed config files from disk, and merge them into a single `UninitializedGlobbedConfig`
    fn read_toml_config(
        glob: &ConfigFileGlob,
        allow_empty_glob: bool,
    ) -> Result<UninitializedGlobbedConfig, Error> {
        let table = SpanMap::from_glob(glob, allow_empty_glob)?;
        Ok(UninitializedGlobbedConfig { table })
    }
}

/// Deserialize a TOML table into `UninitializedConfig`
impl TryFrom<toml::Table> for UninitializedConfig {
    type Error = Error;

    fn try_from(table: toml::Table) -> Result<Self, Self::Error> {
        match serde_path_to_error::deserialize(table) {
            Ok(config) => Ok(config),
            Err(e) => {
                let path = e.path().clone();
                Err(Error::new(ErrorDetails::Config {
                    // Extract the underlying message from the toml error, as
                    // the path-tracking from the toml crate will be incorrect
                    message: format!("{}: {}", path, e.into_inner().message()),
                }))
            }
        }
    }
}

#[derive(Clone, Debug, TensorZeroDeserialize, Serialize)]
#[serde(tag = "type")]
#[serde(rename_all = "lowercase")]
#[serde(deny_unknown_fields)]
pub enum UninitializedFunctionConfig {
    Chat(UninitializedFunctionConfigChat),
    Json(UninitializedFunctionConfigJson),
}

#[derive(Clone, Debug, Deserialize, Serialize)]
#[serde(deny_unknown_fields)]
struct UninitializedSchema {
    path: ResolvedTomlPathData,
}

#[derive(Clone, Debug, Default, Deserialize, Serialize)]
#[serde(deny_unknown_fields)]
#[serde(transparent)]
pub struct UninitializedSchemas {
    inner: HashMap<String, UninitializedSchema>,
}

#[derive(Clone, Debug, Deserialize, Serialize)]
#[serde(deny_unknown_fields)]
pub struct UninitializedFunctionConfigChat {
    variants: HashMap<String, UninitializedVariantInfo>, // variant name => variant config
    system_schema: Option<ResolvedTomlPathData>,
    user_schema: Option<ResolvedTomlPathData>,
    assistant_schema: Option<ResolvedTomlPathData>,
    #[serde(default)]
    schemas: UninitializedSchemas,
    #[serde(default)]
    tools: Vec<String>, // tool names
    #[serde(default)]
    tool_choice: ToolChoice,
    #[serde(default)]
    parallel_tool_calls: Option<bool>,
    #[serde(default)]
    description: Option<String>,
    experimentation: Option<UninitializedExperimentationConfig>,
}

#[derive(Clone, Debug, Deserialize, Serialize)]
#[serde(deny_unknown_fields)]
pub struct UninitializedFunctionConfigJson {
    variants: HashMap<String, UninitializedVariantInfo>, // variant name => variant config
    system_schema: Option<ResolvedTomlPathData>,
    user_schema: Option<ResolvedTomlPathData>,
    assistant_schema: Option<ResolvedTomlPathData>,
    #[serde(default)]
    schemas: UninitializedSchemas,
    output_schema: Option<ResolvedTomlPathData>, // schema will default to {} if not specified
    #[serde(default)]
    description: Option<String>,
    experimentation: Option<UninitializedExperimentationConfig>,
}

/// Holds all of the schemas used by a chat completion function.
/// These are used by variants to construct a `TemplateWithSchema`
#[derive(Debug, Default, Serialize, ts_rs::TS)]
#[ts(export)]
pub struct SchemaData {
    #[serde(flatten)]
    pub inner: HashMap<String, SchemaWithMetadata>,
}

impl SchemaData {
    pub fn get_implicit_system_schema(&self) -> Option<&SchemaWithMetadata> {
        self.inner.get("system")
    }

    pub fn get_implicit_user_schema(&self) -> Option<&SchemaWithMetadata> {
        self.inner.get("user")
    }

    pub fn get_implicit_assistant_schema(&self) -> Option<&SchemaWithMetadata> {
        self.inner.get("assistant")
    }

    pub fn get_named_schema(&self, name: &str) -> Option<&SchemaWithMetadata> {
        self.inner.get(name)
    }

    pub(super) fn load(
        user_schema: Option<StaticJSONSchema>,
        assistant_schema: Option<StaticJSONSchema>,
        system_schema: Option<StaticJSONSchema>,
        schemas: UninitializedSchemas,
        function_name: &str,
    ) -> Result<Self, Error> {
        let mut map = HashMap::new();
        if let Some(user_schema) = user_schema {
            map.insert(
                "user".to_string(),
                SchemaWithMetadata {
                    schema: user_schema,
                    legacy_definition: true,
                },
            );
        }
        if let Some(assistant_schema) = assistant_schema {
            map.insert(
                "assistant".to_string(),
                SchemaWithMetadata {
                    schema: assistant_schema,
                    legacy_definition: true,
                },
            );
        }
        if let Some(system_schema) = system_schema {
            map.insert(
                "system".to_string(),
                SchemaWithMetadata {
                    schema: system_schema,
                    legacy_definition: true,
                },
            );
        }
        for (name, schema) in schemas.inner {
            if map
                .insert(
                    name.clone(),
                    SchemaWithMetadata {
                        schema: StaticJSONSchema::from_path(schema.path)?,
                        legacy_definition: false,
                    },
                )
                .is_some()
            {
                return Err(Error::new(ErrorDetails::Config {
                    message: format!(
                        "functions.{function_name}: Cannot specify both `schemas.{name}.path` and `{name}_schema`"
                    ),
                }));
            }
        }
        Ok(Self { inner: map })
    }
}

impl UninitializedFunctionConfig {
    pub fn load(
        self,
        function_name: &str,
        metrics: &HashMap<String, MetricConfig>,
    ) -> Result<FunctionConfig, Error> {
        match self {
            UninitializedFunctionConfig::Chat(params) => {
                let schema_data = SchemaData::load(
                    params
                        .user_schema
                        .map(StaticJSONSchema::from_path)
                        .transpose()?,
                    params
                        .assistant_schema
                        .map(StaticJSONSchema::from_path)
                        .transpose()?,
                    params
                        .system_schema
                        .map(StaticJSONSchema::from_path)
                        .transpose()?,
                    params.schemas,
                    function_name,
                )?;
                let variants = params
                    .variants
                    .into_iter()
                    .map(|(name, variant)| {
                        variant
                            .load(
                                &schema_data,
                                &ErrorContext {
                                    function_name: function_name.to_string(),
                                    variant_name: name.to_string(),
                                },
                            )
                            .map(|v| (name, Arc::new(v)))
                    })
                    .collect::<Result<HashMap<_, _>, Error>>()?;
                let mut all_template_names = HashSet::new();
                for (name, variant) in &variants {
                    all_template_names.extend(variant.get_all_explicit_template_names());
                    if let VariantConfig::ChatCompletion(chat_config) = &variant.inner
                        && chat_config.json_mode().is_some()
                    {
                        return Err(ErrorDetails::Config {
                                message: format!(
                                    "JSON mode is not supported for variant `{name}` (parent function is a chat function)",
                                ),
                            }
                            .into());
                    }
                }
                let experimentation = params
                    .experimentation
                    .map(|config| config.load(&variants, metrics))
                    .transpose()?
                    .unwrap_or_else(|| ExperimentationConfig::legacy_from_variants_map(&variants));
                Ok(FunctionConfig::Chat(FunctionConfigChat {
                    variants,
                    schemas: schema_data,
                    tools: params.tools,
                    tool_choice: params.tool_choice,
                    parallel_tool_calls: params.parallel_tool_calls,
                    description: params.description,
                    all_explicit_templates_names: all_template_names,
                    experimentation,
                }))
            }
            UninitializedFunctionConfig::Json(params) => {
                let schema_data = SchemaData::load(
                    params
                        .user_schema
                        .map(StaticJSONSchema::from_path)
                        .transpose()?,
                    params
                        .assistant_schema
                        .map(StaticJSONSchema::from_path)
                        .transpose()?,
                    params
                        .system_schema
                        .map(StaticJSONSchema::from_path)
                        .transpose()?,
                    params.schemas,
                    function_name,
                )?;
                let output_schema = match params.output_schema {
                    Some(path) => StaticJSONSchema::from_path(path)?,
                    None => StaticJSONSchema::default(),
                };
                let json_mode_tool_call_config =
                    create_json_mode_tool_call_config(output_schema.clone());
                let variants = params
                    .variants
                    .into_iter()
                    .map(|(name, variant)| {
                        variant
                            .load(
                                &schema_data,
                                &ErrorContext {
                                    function_name: function_name.to_string(),
                                    variant_name: name.to_string(),
                                },
                            )
                            .map(|v| (name, Arc::new(v)))
                    })
                    .collect::<Result<HashMap<_, _>, Error>>()?;

                let mut all_template_names = HashSet::new();

                for (name, variant) in &variants {
                    let mut variant_missing_mode = None;
                    all_template_names.extend(variant.get_all_explicit_template_names());
                    match &variant.inner {
                        VariantConfig::ChatCompletion(chat_config) => {
                            if chat_config.json_mode().is_none() {
                                variant_missing_mode = Some(name.clone());
                            }
                        }
                        VariantConfig::BestOfNSampling(_best_of_n_config) => {
                            // Evaluator json_mode is optional - it defaults to `strict` at runtime
                        }
                        VariantConfig::MixtureOfN(mixture_of_n_config) => {
                            if mixture_of_n_config.fuser().inner.json_mode().is_none() {
                                variant_missing_mode = Some(format!("{name}.fuser"));
                            }
                        }
                        VariantConfig::Dicl(best_of_n_config) => {
                            if best_of_n_config.json_mode().is_none() {
                                variant_missing_mode = Some(name.clone());
                            }
                        }
                        VariantConfig::ChainOfThought(chain_of_thought_config) => {
                            if chain_of_thought_config.inner.json_mode().is_none() {
                                variant_missing_mode = Some(name.clone());
                            }
                        }
                    }
                    if let Some(variant_name) = variant_missing_mode {
                        return Err(ErrorDetails::Config {
                            message: format!(
                                "`json_mode` must be specified for `[functions.{function_name}.variants.{variant_name}]` (parent function `{function_name}` is a JSON function)"
                            ),
                        }
                        .into());
                    }
                }
                let experimentation = params
                    .experimentation
                    .map(|config| config.load(&variants, metrics))
                    .transpose()?
                    .unwrap_or_else(|| ExperimentationConfig::legacy_from_variants_map(&variants));
                Ok(FunctionConfig::Json(FunctionConfigJson {
                    variants,
                    schemas: schema_data,
                    output_schema,
                    json_mode_tool_call_config,
                    description: params.description,
                    all_explicit_template_names: all_template_names,
                    experimentation,
                }))
            }
        }
    }
}

#[derive(Clone, Debug, Deserialize, Serialize, ts_rs::TS)]
#[ts(export)]
#[serde(rename_all = "snake_case")]
// We don't use `#[serde(deny_unknown_fields)]` here - it needs to go on 'UninitializedVariantConfig',
// since we use `#[serde(flatten)]` on the `inner` field.
pub struct UninitializedVariantInfo {
    #[serde(flatten)]
    pub inner: UninitializedVariantConfig,
    #[serde(default)]
    pub timeouts: Option<TimeoutsConfig>,
}

#[derive(Clone, Debug, TensorZeroDeserialize, Serialize, ts_rs::TS)]
#[ts(export)]
#[serde(tag = "type")]
#[serde(rename_all = "snake_case")]
#[serde(deny_unknown_fields)]
pub enum UninitializedVariantConfig {
    ChatCompletion(UninitializedChatCompletionConfig),
    #[serde(rename = "experimental_best_of_n_sampling")]
    BestOfNSampling(UninitializedBestOfNSamplingConfig),
    #[serde(rename = "experimental_dynamic_in_context_learning")]
    Dicl(UninitializedDiclConfig),
    #[serde(rename = "experimental_mixture_of_n")]
    MixtureOfN(UninitializedMixtureOfNConfig),
    #[serde(rename = "experimental_chain_of_thought")]
    ChainOfThought(UninitializedChainOfThoughtConfig),
}

/// Holds extra information used for enriching error messages
pub struct ErrorContext {
    pub function_name: String,
    pub variant_name: String,
}

impl ErrorContext {
    #[cfg(test)]
    pub fn new_test() -> Self {
        Self {
            function_name: "test".to_string(),
            variant_name: "test".to_string(),
        }
    }
}

impl UninitializedVariantInfo {
    pub fn load(
        self,
        schemas: &SchemaData,
        error_context: &ErrorContext,
    ) -> Result<VariantInfo, Error> {
        let inner = match self.inner {
            UninitializedVariantConfig::ChatCompletion(params) => {
                VariantConfig::ChatCompletion(params.load(schemas, error_context)?)
            }
            UninitializedVariantConfig::BestOfNSampling(params) => {
                VariantConfig::BestOfNSampling(params.load(schemas, error_context)?)
            }
            UninitializedVariantConfig::Dicl(params) => VariantConfig::Dicl(params.load()?),
            UninitializedVariantConfig::MixtureOfN(params) => {
                VariantConfig::MixtureOfN(params.load(schemas, error_context)?)
            }
            UninitializedVariantConfig::ChainOfThought(params) => {
                VariantConfig::ChainOfThought(params.load(schemas, error_context)?)
            }
        };
        Ok(VariantInfo {
            inner,
            timeouts: self.timeouts.unwrap_or_default(),
        })
    }
}

#[derive(Clone, Debug, Deserialize, Serialize)]
#[serde(deny_unknown_fields)]
pub struct UninitializedToolConfig {
    pub description: String,
    pub parameters: ResolvedTomlPathData,
    pub name: Option<String>,
    #[serde(default)]
    pub strict: bool,
}

impl UninitializedToolConfig {
    pub fn load(self, name: String) -> Result<StaticToolConfig, Error> {
        let parameters = StaticJSONSchema::from_path(self.parameters)?;
        Ok(StaticToolConfig {
            name: self.name.unwrap_or(name),
            description: self.description,
            parameters,
            strict: self.strict,
        })
    }
}

#[derive(Debug, PartialEq, Serialize, Deserialize, ts_rs::TS)]
#[ts(export)]
pub struct PathWithContents {
    #[cfg_attr(test, ts(type = "string"))]
    pub path: ResolvedTomlPathData,
    pub contents: String,
}

impl PathWithContents {
    pub fn from_path(path: ResolvedTomlPathData) -> Result<Self, Error> {
        let contents = path.data().to_string();
        Ok(Self { path, contents })
    }
}

#[derive(Clone, Debug, Deserialize, Serialize, ts_rs::TS)]
#[serde(default)]
#[ts(export, optional_fields)]
pub struct PostgresConfig {
    pub enabled: Option<bool>,
    #[serde(default = "default_connection_pool_size")]
    pub connection_pool_size: u32,
}

fn default_connection_pool_size() -> u32 {
    20
}

impl Default for PostgresConfig {
    fn default() -> Self {
        Self {
            enabled: None,
            connection_pool_size: 20,
        }
    }
}<|MERGE_RESOLUTION|>--- conflicted
+++ resolved
@@ -155,23 +155,23 @@
 
         let global_ms = global_outbound_http_timeout.num_milliseconds();
 
-        if let Some(total_ms) = total_ms
-            && Duration::milliseconds(*total_ms as i64) > *global_outbound_http_timeout
-        {
-            return Err(Error::new(ErrorDetails::Config {
-                message: format!(
-                    "The `timeouts.non_streaming.total_ms` value `{total_ms}` is greater than `gateway.global_outbound_http_timeout_ms`: `{global_ms}`"
-                ),
-            }));
-        }
-        if let Some(ttft_ms) = ttft_ms
-            && Duration::milliseconds(*ttft_ms as i64) > *global_outbound_http_timeout
-        {
-            return Err(Error::new(ErrorDetails::Config {
-                message: format!(
-                    "The `timeouts.streaming.ttft_ms` value `{ttft_ms}` is greater than `gateway.global_outbound_http_timeout_ms`: `{global_ms}`"
-                ),
-            }));
+        if let Some(total_ms) = total_ms {
+            if Duration::milliseconds(*total_ms as i64) > *global_outbound_http_timeout {
+                return Err(Error::new(ErrorDetails::Config {
+                    message: format!(
+                        "The `timeouts.non_streaming.total_ms` value `{total_ms}` is greater than `gateway.global_outbound_http_timeout_ms`: `{global_ms}`"
+                    ),
+                }));
+            }
+        }
+        if let Some(ttft_ms) = ttft_ms {
+            if Duration::milliseconds(*ttft_ms as i64) > *global_outbound_http_timeout {
+                return Err(Error::new(ErrorDetails::Config {
+                    message: format!(
+                        "The `timeouts.streaming.ttft_ms` value `{ttft_ms}` is greater than `gateway.global_outbound_http_timeout_ms`: `{global_ms}`"
+                    ),
+                }));
+            }
         }
 
         Ok(())
@@ -284,12 +284,12 @@
                     builder = builder.with_allow_http(allow_http);
                 }
 
-                if let (Some(bucket_name), Some(endpoint)) = (bucket_name, endpoint)
-                    && endpoint.ends_with(bucket_name)
-                {
-                    tracing::warn!(
-                        "S3-compatible object endpoint `{endpoint}` ends with configured bucket_name `{bucket_name}`. This may be incorrect - if the gateway fails to start, consider setting `bucket_name = null`"
-                    );
+                if let (Some(bucket_name), Some(endpoint)) = (bucket_name, endpoint) {
+                    if endpoint.ends_with(bucket_name) {
+                        tracing::warn!(
+                            "S3-compatible object endpoint `{endpoint}` ends with configured bucket_name `{bucket_name}`. This may be incorrect - if the gateway fails to start, consider setting `bucket_name = null`"
+                        );
+                    }
                 }
 
                 // This is used to speed up our unit tests - in the future,
@@ -529,11 +529,7 @@
     Max,
 }
 
-<<<<<<< HEAD
 #[derive(Clone, Debug, Deserialize, PartialEq, Serialize)]
-=======
-#[derive(Clone, Copy, Debug, Deserialize, PartialEq, Serialize)]
->>>>>>> 782804f0
 #[serde(rename_all = "snake_case")]
 #[serde(deny_unknown_fields)]
 #[derive(ts_rs::TS)]
@@ -886,7 +882,9 @@
             // Initialize the templates
             let user_template_paths = Config::get_templates(&user_functions);
             if gateway_config.template_filesystem_access.enabled {
-                deprecation_warning("The `gateway.template_filesystem_access.enabled` flag is deprecated. We now enable filesystem access if and only if `gateway.template_file_system_access.base_path` is set. We will stop allowing this flag in the future.");
+                deprecation_warning(
+                    "The `gateway.template_filesystem_access.enabled` flag is deprecated. We now enable filesystem access if and only if `gateway.template_file_system_access.base_path` is set. We will stop allowing this flag in the future.",
+                );
             }
             let template_fs_path = gateway_config
                 .template_filesystem_access
@@ -1114,8 +1112,10 @@
             .await?
         };
 
-        if validate_credentials && let Some(object_store) = &unwritten_config.object_store_info {
-            object_store.verify().await?;
+        if validate_credentials {
+            if let Some(object_store) = &unwritten_config.object_store_info {
+                object_store.verify().await?;
+            }
         }
 
         Ok(unwritten_config)
@@ -1264,28 +1264,6 @@
             })
         })?;
 
-<<<<<<< HEAD
-=======
-        // Initialize the templates
-        let user_template_paths = Config::get_templates(&user_functions);
-        if gateway_config.template_filesystem_access.enabled {
-            deprecation_warning(
-                "The `gateway.template_filesystem_access.enabled` flag is deprecated. We now enable filesystem access if and only if `gateway.template_file_system_access.base_path` is set. We will stop allowing this flag in the future.",
-            );
-        }
-        let template_fs_path = gateway_config
-            .template_filesystem_access
-            .base_path
-            .as_ref()
-            .map(|x| x.get_real_path());
-        let mut templates = TemplateConfig::new();
-        // IMPORTANT: we grab the `extra_templates` only from user-configured functions so that
-        // we only depend on user configuration in the snapshot.
-        let extra_templates = templates
-            .initialize(user_template_paths, template_fs_path)
-            .await?;
-
->>>>>>> 782804f0
         // Add built in functions
         // NOTE: for now these are not versioned (will fix #4922)
         let built_in_functions = built_in::get_all_built_in_functions()?;
@@ -1968,15 +1946,15 @@
                 let mut all_template_names = HashSet::new();
                 for (name, variant) in &variants {
                     all_template_names.extend(variant.get_all_explicit_template_names());
-                    if let VariantConfig::ChatCompletion(chat_config) = &variant.inner
-                        && chat_config.json_mode().is_some()
-                    {
-                        return Err(ErrorDetails::Config {
+                    if let VariantConfig::ChatCompletion(chat_config) = &variant.inner {
+                        if chat_config.json_mode().is_some() {
+                            return Err(ErrorDetails::Config {
                                 message: format!(
                                     "JSON mode is not supported for variant `{name}` (parent function is a chat function)",
                                 ),
                             }
                             .into());
+                        }
                     }
                 }
                 let experimentation = params
