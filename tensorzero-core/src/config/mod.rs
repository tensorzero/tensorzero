--- conflicted
+++ resolved
@@ -28,11 +28,7 @@
 use tracing::instrument;
 use tracing::Span;
 use tracing_opentelemetry::OpenTelemetrySpanExt;
-<<<<<<< HEAD
-use unwritten_config::UnwrittenConfig;
-=======
 use unwritten::UnwrittenConfig;
->>>>>>> 30ab86c3
 
 use crate::config::gateway::{GatewayConfig, UninitializedGatewayConfig};
 use crate::config::path::{ResolvedTomlPathData, ResolvedTomlPathDirectory};
@@ -972,10 +968,7 @@
             .await?;
 
         // Add built in functions
-<<<<<<< HEAD
-=======
         // NOTE: for now these are not versioned (will fix #4922)
->>>>>>> 30ab86c3
         let built_in_functions = built_in::get_all_built_in_functions()?;
         let built_in_templates = Config::get_templates(&built_in_functions);
         templates.add_templates(built_in_templates)?;
@@ -1029,17 +1022,10 @@
                 // Get mutable access to templates - this is safe because we just created the Arc
                 // and haven't shared it yet
                 let templates = Arc::get_mut(&mut config.templates).ok_or_else(|| {
-<<<<<<< HEAD
-                    Error::from(ErrorDetails::Config {
-                        message: format!("Internal error: templates Arc has multiple references. {IMPOSSIBLE_ERROR_MESSAGE}"),
-                    })
-                })?;
-=======
                                     Error::from(ErrorDetails::Config {
                                         message: format!("Internal error: templates Arc has multiple references. {IMPOSSIBLE_ERROR_MESSAGE}"),
                                     })
                                 })?;
->>>>>>> 30ab86c3
                 for variant in evaluation_function_config.variants().values() {
                     for template in variant.get_all_template_paths() {
                         templates.add_template(
@@ -1267,74 +1253,6 @@
     }
 }
 
-<<<<<<< HEAD
-/// This is for privacy of internal types
-pub mod unwritten_config {
-    use super::*;
-
-    /// A wrapper around `Config` that indicates the config has been loaded and validated,
-    /// but has **not yet been written to the database**.
-    ///
-    /// This type exists to enforce correct sequencing in the config loading process:
-    /// 1. Config files are loaded and parsed
-    /// 2. The config is validated and initialized (producing `UnwrittenConfig`)
-    /// 3. Later, the config snapshot is written to the database (consuming `UnwrittenConfig`)
-    ///
-    /// This wrapper is necessary because config loading happens **before** database connections
-    /// are established. The gateway needs to read database connection settings from the config
-    /// itself before it can connect to ClickHouse.
-    ///
-    /// # Deref Behavior
-    /// This type implements `Deref<Target = Config>`, so you can access all `Config` methods
-    /// through an `UnwrittenConfig` reference.
-    ///
-    /// # Consuming the Config
-    /// To get the inner `Config`, you must either:
-    /// - Call `ConfigLoadInfo::into_config()` to write the snapshot to the database
-    /// - Call `ConfigLoadInfo::dangerous_into_config_without_writing()` (test/special cases only)
-    #[derive(Debug)]
-    pub struct UnwrittenConfig {
-        config: Config,
-        snapshot: ConfigSnapshot,
-    }
-
-    impl UnwrittenConfig {
-        pub fn new(config: Config, snapshot: ConfigSnapshot) -> Self {
-            Self { config, snapshot }
-        }
-
-        /// Writes the config snapshot to ClickHouse and returns the config with its hash.
-        ///
-        /// This consumes the `ConfigLoadInfo` and:
-        /// 1. Writes the `ConfigSnapshot` to the `ConfigSnapshot` table in ClickHouse
-        /// 2. Returns a `ConfigWithHash` containing the config and its hash
-        ///
-        /// The hash is used to track which config version was used for each inference request.
-        pub async fn into_config(
-            self,
-            clickhouse: &ClickHouseConnectionInfo,
-        ) -> Result<Config, Error> {
-            let UnwrittenConfig { config, snapshot } = self;
-            write_config_snapshot(clickhouse, snapshot).await?;
-            Ok(config)
-        }
-
-        pub fn dangerous_into_config_without_writing(self) -> Config {
-            self.config
-        }
-    }
-
-    impl std::ops::Deref for UnwrittenConfig {
-        type Target = Config;
-
-        fn deref(&self) -> &Self::Target {
-            &self.config
-        }
-    }
-}
-
-=======
->>>>>>> 30ab86c3
 /// Writes the config snapshot to the `ConfigSnapshot` table.
 /// Takes special care to retain the created_at if there was already a row
 /// that had the same hash.
@@ -1346,11 +1264,7 @@
     snapshot: ConfigSnapshot,
 ) -> Result<(), Error> {
     // Feature flag: only write if TENSORZERO_FF_WRITE_CONFIG_SNAPSHOT=1
-<<<<<<< HEAD
-    if !snapshot::write_snapshot_hash_enabled() {
-=======
     if std::env::var("TENSORZERO_FF_WRITE_CONFIG_SNAPSHOT").unwrap_or_default() != "1" {
->>>>>>> 30ab86c3
         return Ok(());
     }
     // Define the row structure for serialization
