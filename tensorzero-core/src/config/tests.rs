--- conflicted
+++ resolved
@@ -487,21 +487,13 @@
     let mut config = get_sample_valid_config();
     config.insert("enable_agi".into(), true.into());
 
-<<<<<<< HEAD
     let result = Config::load_from_toml(ConfigInput::Fresh(config)).await;
-    assert!(result
-        .unwrap_err()
-        .to_string()
-        .contains("unknown field `enable_agi`, expected one of"));
-=======
-    let result = Config::load_from_toml(config).await;
     assert!(
         result
             .unwrap_err()
             .to_string()
             .contains("unknown field `enable_agi`, expected one of")
     );
->>>>>>> 782804f0
 }
 
 /// Ensure that the config parsing fails when there are extra variables for models
@@ -513,21 +505,13 @@
         .expect("Failed to get `models.claude-3-haiku-20240307` section")
         .insert("enable_agi".into(), true.into());
 
-<<<<<<< HEAD
     let result = Config::load_from_toml(ConfigInput::Fresh(config)).await;
-    assert!(result
-        .unwrap_err()
-        .to_string()
-        .contains("unknown field `enable_agi`, expected"));
-=======
-    let result = Config::load_from_toml(config).await;
     assert!(
         result
             .unwrap_err()
             .to_string()
             .contains("unknown field `enable_agi`, expected")
     );
->>>>>>> 782804f0
 }
 
 /// Ensure that the config parsing fails when there models with blacklisted names
@@ -564,21 +548,13 @@
         .expect("Failed to get `models.claude-3-haiku-20240307.providers.anthropic` section")
         .insert("enable_agi".into(), true.into());
 
-<<<<<<< HEAD
     let result = Config::load_from_toml(ConfigInput::Fresh(config)).await;
-    assert!(result
-        .unwrap_err()
-        .to_string()
-        .contains("unknown field `enable_agi`, expected"));
-=======
-    let result = Config::load_from_toml(config).await;
     assert!(
         result
             .unwrap_err()
             .to_string()
             .contains("unknown field `enable_agi`, expected")
     );
->>>>>>> 782804f0
 }
 
 /// Ensure that the config parsing fails when there are extra variables for functions
@@ -590,21 +566,13 @@
         .expect("Failed to get `functions.generate_draft` section")
         .insert("enable_agi".into(), true.into());
 
-<<<<<<< HEAD
     let result = Config::load_from_toml(ConfigInput::Fresh(config)).await;
-    assert!(result
-        .unwrap_err()
-        .to_string()
-        .contains("unknown field `enable_agi`, expected"));
-=======
-    let result = Config::load_from_toml(config).await;
     assert!(
         result
             .unwrap_err()
             .to_string()
             .contains("unknown field `enable_agi`, expected")
     );
->>>>>>> 782804f0
 }
 
 /// Ensure that the config parsing defaults properly for JSON functions with no output schema
@@ -636,21 +604,13 @@
         .expect("Failed to get `functions.generate_draft.variants.openai_promptA` section")
         .insert("enable_agi".into(), true.into());
 
-<<<<<<< HEAD
     let result = Config::load_from_toml(ConfigInput::Fresh(config)).await;
-    assert!(result
-        .unwrap_err()
-        .to_string()
-        .contains("unknown field `enable_agi`, expected"));
-=======
-    let result = Config::load_from_toml(config).await;
     assert!(
         result
             .unwrap_err()
             .to_string()
             .contains("unknown field `enable_agi`, expected")
     );
->>>>>>> 782804f0
 }
 
 /// Ensure that the config parsing fails when there are extra variables for metrics
@@ -662,21 +622,13 @@
         .expect("Failed to get `metrics.task_success` section")
         .insert("enable_agi".into(), true.into());
 
-<<<<<<< HEAD
     let result = Config::load_from_toml(ConfigInput::Fresh(config)).await;
-    assert!(result
-        .unwrap_err()
-        .to_string()
-        .contains("unknown field `enable_agi`, expected"));
-=======
-    let result = Config::load_from_toml(config).await;
     assert!(
         result
             .unwrap_err()
             .to_string()
             .contains("unknown field `enable_agi`, expected")
     );
->>>>>>> 782804f0
 }
 
 /// Ensure that the config validation fails when a model has no providers in `routing`
