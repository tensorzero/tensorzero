--- conflicted
+++ resolved
@@ -9,13 +9,10 @@
 
 use crate::{
     config::{
-<<<<<<< HEAD
         provider_types::{AzureDefaults, ProviderTypesConfig},
         skip_credential_validation,
-=======
         e2e_skip_credential_validation, provider_types::ProviderTypesConfig,
         skip_credential_validation, with_skip_credential_validation,
->>>>>>> affddc3a
     },
     error::{Error, ErrorDetails},
     model::{
