--- conflicted
+++ resolved
@@ -205,8 +205,7 @@
     ) -> Result<Option<Self>, Error> {
         // If `allowed_tools` is not provided, use the function's configured tools.
         // This means we allow all tools for the function.
-<<<<<<< HEAD
-        let allowed_tools = match dynamic_tool_params.allowed_tools {
+        let mut allowed_tools = match dynamic_tool_params.allowed_tools {
             Some(allowed_tools) => AllowedTools {
                 tools: allowed_tools,
                 choice: AllowedToolsChoice::DynamicAllowedTools,
@@ -216,18 +215,13 @@
                 choice: AllowedToolsChoice::FunctionDefault,
             },
         };
-=======
-        let allowed_tools = dynamic_tool_params
-            .allowed_tools
-            .as_deref()
-            .unwrap_or(function_tools);
+
         // Make a set for all names in additional tools
         let additional_tool_names: HashSet<&str> = dynamic_tool_params
             .additional_tools
             .as_ref()
             .map(|tools| tools.iter().map(|t| t.name.as_str()).collect())
             .unwrap_or_default();
->>>>>>> f0e5f511
 
         // Get each tool from the static tool config.
         // If a tool name is in allowed_tools but not in static_tools, check if it's a dynamic tool.
@@ -259,9 +253,7 @@
                 // Today we automatically add dynamically configured tools to the allowed tools list but in future we may
                 // change this behavior to be more in line with OpenAI's (if allowed_tools is set do not add tools.
                 // This warning is unusable today.
-                let allowed_tools_set: HashSet<&str> =
-                    allowed_tools.iter().map(String::as_str).collect();
-                if !allowed_tools_set.contains(tool.name.as_str()) {
+                if !allowed_tools.tools.contains(&tool.name) {
                     tracing::info!(
                         tool_name = %tool.name,
                         "Currently, the gateway automatically includes all dynamic tools in the list of allowed tools. \
@@ -273,9 +265,10 @@
                 tools_available.push(ToolConfig::Dynamic(DynamicToolConfig {
                     description: tool.description,
                     parameters: DynamicJSONSchema::new(tool.parameters),
-                    name: tool.name,
+                    name: tool.name.clone(),
                     strict: tool.strict,
                 }));
+                allowed_tools.tools.push(tool.name);
             }
         }
 
