use std::fmt;
use std::{
    collections::{HashMap, HashSet},
    sync::Arc,
};

#[cfg(feature = "pyo3")]
use pyo3::prelude::*;
use schemars::JsonSchema;
use serde::de::{self, MapAccess, Visitor};
use serde::{Deserialize, Deserializer, Serialize, Serializer};
use serde_json::Value;
use tensorzero_derive::export_schema;

use crate::endpoints::datasets::v1::types::UpdateDynamicToolParamsRequest;
#[cfg(feature = "pyo3")]
use crate::inference::types::pyo3_helpers::serialize_to_dict;
use crate::{
    config::Config,
    error::{Error, ErrorDetails},
    function::FunctionConfig,
    jsonschema_util::{DynamicJSONSchema, StaticJSONSchema},
    rate_limiting::{get_estimated_tokens, RateLimitedInputContent},
};
use strum::AsRefStr;

/*  Key tool types in TensorZero
 * - DynamicToolParams: the wire format for tool configuration info (flattened into struct body)
 *       contains a disjoint set of information from that specified in FunctionConfig and config.tools
 * - ToolCallConfig: the representation at inference time of what tool calls are possible
 * - ToolCallConfigDatabaseInsert: the storage format for tool call configuration info
 *     In a close-following PR @viraj will refactor this type.
 * All of these types are convertible given access to the current Config. The conversion from ToolCallConfig
 * to ToolCallConfigDatabaseInsert is temporarily lossy because we don't yet stored dynamic provider tools.
 *
 * Tool: represents a single Tool that could be called by an LLM. This will be generalized soon to an enum.
 * ToolCall: represents a request by an LLM to call a tool.
 * ToolResult: the response from a tool call.
 */

/* A Tool is a function that can be called by an LLM
 * We represent them in various ways depending on how they are configured by the user.
 * The primary difficulty is that tools require an input signature that we represent as a JSONSchema.
 * JSONSchema compilation takes time so we want to do it at startup if the tool is in the config.
 * We also don't want to clone compiled JSON schemas.
 * If the tool is dynamic we want to run compilation while LLM inference is happening so that we can validate the tool call arguments.
 *
 * If we are doing an implicit tool call for JSON schema enforcement, we can use the compiled schema from the output signature.
 */

/// `Tool` is the generic form for all tools that TensorZero itself manages.
/// This includes function tools (the original kind) and OpenAI's custom tools
/// (which support text and grammar formats). Future additions may include MCP and other standards.
///
/// We store this type (serialized) in the Array(String) in the `dynamic_tools` column
/// in the ChatInference, ChatInferenceDatapoint, and BatchModelInference tables.
///
/// For the wire format, we use `DynamicTool` which wraps this enum with a custom deserializer
/// that allows function tools to be specified without type tags for backward compatibility,
/// while other tool types require explicit tagging.
///
/// Notably, provider tools (like OpenAI websearch) are not part of this enum
/// as there's not really anything we can do besides experiment with them.
/// They are a separate type `ProviderTool`.
#[derive(AsRefStr, Clone, Debug, JsonSchema, PartialEq, Serialize, ts_rs::TS)]
#[serde(tag = "type", rename_all = "snake_case")]
#[ts(export)]
#[strum(serialize_all = "snake_case")]
#[cfg_attr(feature = "pyo3", pyclass(str))]
pub enum Tool {
    #[schemars(title = "FunctionTool")]
    Function(FunctionTool), // Custom deserializer below accepts no type or type="client_side_function" (legacy)
    #[schemars(title = "OpenAICustomTool")]
    #[serde(rename = "openai_custom")]
    OpenAICustom(OpenAICustomTool),
}

impl std::fmt::Display for Tool {
    fn fmt(&self, f: &mut std::fmt::Formatter<'_>) -> std::fmt::Result {
        let json = serde_json::to_string_pretty(self).map_err(|_| std::fmt::Error)?;
        write!(f, "{json}")
    }
}

/// Custom deserializer for Tool that provides backward compatibility.
/// If the type tag is present, deserialize normally. If missing, assume Function.
///
/// Additionally, accept `"client_side_function"` as an alias for `"function"`.
/// We've stored the former in the database, so we can't remove this alias.
impl<'de> Deserialize<'de> for Tool {
    fn deserialize<D>(deserializer: D) -> Result<Self, D::Error>
    where
        D: Deserializer<'de>,
    {
        #[derive(Deserialize)]
        #[serde(tag = "type", rename_all = "snake_case")]
        enum TaggedTool {
            #[serde(rename = "function", alias = "client_side_function")]
            Function(FunctionTool),
            #[serde(rename = "openai_custom")]
            OpenAICustom(OpenAICustomTool),
        }

        let value = serde_json::Value::deserialize(deserializer)?;

        // First, try to deserialize as a tagged Tool (new format)
        if let Ok(tagged) = serde_json::from_value::<TaggedTool>(value.clone()) {
            return Ok(match tagged {
                TaggedTool::Function(tool) => Tool::Function(tool),
                TaggedTool::OpenAICustom(tool) => Tool::OpenAICustom(tool),
            });
        }

        // Fall back to untagged FunctionTool format (legacy backward compatibility)
        match serde_json::from_value::<FunctionTool>(value) {
            Ok(function_tool) => Ok(Tool::Function(function_tool)),
            Err(e) => Err(serde::de::Error::custom(format!(
                "Failed to parse as `Tool` (tagged) or `FunctionTool` (untagged): {e}"
            ))),
        }
    }
}

impl Tool {
    fn name(&self) -> &str {
        match self {
            Tool::Function(tool) => &tool.name,
            Tool::OpenAICustom(tool) => &tool.name,
        }
    }

    /// Returns true if this is a custom tool (not a function tool)
    pub fn is_custom(&self) -> bool {
        matches!(self, Tool::OpenAICustom(_))
    }

    /// Returns true if this is a function tool
    pub fn is_function(&self) -> bool {
        matches!(self, Tool::Function(_))
    }
}

#[cfg(feature = "pyo3")]
#[pymethods]
impl Tool {
    /*
     * Note: as we add more tool types, we can throw AttributeError on fields that they don't have
     * and ask the caller to check the type field.
     * This avoids a breaking change to the Python interface as we go from a single tool type to potentially more in the future.
     * most notably, MCP
     */
    #[getter]
    pub fn get_type(&self) -> &str {
        self.as_ref()
    }

    #[getter]
    pub fn get_parameters<'py>(&self, py: Python<'py>) -> PyResult<Bound<'py, PyAny>> {
        match self {
            Tool::Function(tool) => {
                serialize_to_dict(py, tool.parameters.clone()).map(|x| x.into_bound(py))
            }
            Tool::OpenAICustom(_) => Err(pyo3::exceptions::PyAttributeError::new_err(
                "Custom tools do not have parameters. Check type field first.",
            )),
        }
    }

    #[getter]
    pub fn get_description(&self) -> PyResult<String> {
        match self {
            Tool::Function(tool) => Ok(tool.description.clone()),
            Tool::OpenAICustom(tool) => tool.description.clone().ok_or_else(|| {
                pyo3::exceptions::PyAttributeError::new_err("This custom tool has no description")
            }),
        }
    }

    #[getter]
    pub fn get_name(&self) -> &str {
        match self {
            Tool::Function(tool) => &tool.name,
            Tool::OpenAICustom(tool) => &tool.name,
        }
    }

    #[getter]
    pub fn get_strict(&self) -> PyResult<bool> {
        match self {
            Tool::Function(tool) => Ok(tool.strict),
            Tool::OpenAICustom(_) => Err(pyo3::exceptions::PyAttributeError::new_err(
                "Custom tools do not have strict mode. Check type field first.",
            )),
        }
    }

    #[getter]
    pub fn get_format<'py>(&self, py: Python<'py>) -> PyResult<Bound<'py, PyAny>> {
        match self {
            Tool::OpenAICustom(tool) => match &tool.format {
                Some(format) => serialize_to_dict(py, format.clone()).map(|x| x.into_bound(py)),
                None => Ok(py.None().into_bound(py)),
            },
            Tool::Function(_) => Err(pyo3::exceptions::PyAttributeError::new_err(
                "Function tools do not have format. Check type field first.",
            )),
        }
    }

    pub fn __repr__(&self) -> String {
        self.to_string()
    }
}

/// `FunctionTool` is a particular kind of tool that relies
/// on the client to execute a function on their side (a ToolCall content block)
/// and return the result on the next turn (a ToolCallResult).
/// Notably, we assume there is a JSON schema `parameters` that specifies the
/// set of arguments that the tool will accept.
#[derive(ts_rs::TS, Clone, Debug, Deserialize, JsonSchema, PartialEq, Serialize)]
#[ts(export)]
#[serde(deny_unknown_fields)]
#[cfg_attr(feature = "pyo3", pyclass(str))]
pub struct FunctionTool {
    pub description: String,
    pub parameters: Value,
    pub name: String,
    /// `strict` here specifies that TensorZero should attempt to use any facilities
    /// available from the model provider to force the model to generate an accurate tool call,
    /// notably OpenAI's strict tool call mode (https://platform.openai.com/docs/guides/function-calling#strict-mode).
    /// This imposes additional restrictions on the JSON schema that may vary across providers
    /// so we allow it to be configurable.
    #[serde(default)]
    pub strict: bool,
}

impl std::fmt::Display for FunctionTool {
    fn fmt(&self, f: &mut std::fmt::Formatter<'_>) -> std::fmt::Result {
        let json = serde_json::to_string_pretty(self).map_err(|_| std::fmt::Error)?;
        write!(f, "{json}")
    }
}

#[cfg(feature = "pyo3")]
#[pymethods]
impl FunctionTool {
    #[getter]
    pub fn get_parameters<'py>(&self, py: Python<'py>) -> PyResult<Bound<'py, PyAny>> {
        serialize_to_dict(py, self.parameters.clone()).map(|x| x.into_bound(py))
    }

    #[getter]
    pub fn get_description(&self) -> &str {
        &self.description
    }

    #[getter]
    pub fn get_name(&self) -> &str {
        &self.name
    }

    #[getter]
    pub fn get_strict(&self) -> bool {
        self.strict
    }

    pub fn __repr__(&self) -> String {
        self.to_string()
    }
}

impl FunctionTool {
    pub(crate) fn into_dynamic_tool_config(self) -> DynamicToolConfig {
        DynamicToolConfig {
            description: self.description,
            parameters: DynamicJSONSchema::new(self.parameters),
            name: self.name,
            strict: self.strict,
        }
    }
}

/// `OpenAICustomTool` represents OpenAI's custom tool format, which allows
/// for text or grammar-based tool definitions beyond standard function calling.
/// Currently, this type is a wire + outbound + storage type so it forces a consistent format.
/// This only applies to the Chat Completions API. The Responses API has a slightly different request
/// shape so we implement a conversion in `responses.rs`.
#[derive(Clone, Debug, Deserialize, JsonSchema, PartialEq, Serialize, ts_rs::TS)]
#[ts(export)]
#[serde(deny_unknown_fields)]
#[cfg_attr(feature = "pyo3", pyclass(str))]
pub struct OpenAICustomTool {
    pub name: String,
    #[serde(skip_serializing_if = "Option::is_none")]
    pub description: Option<String>,
    #[serde(skip_serializing_if = "Option::is_none")]
    pub format: Option<OpenAICustomToolFormat>,
}

impl std::fmt::Display for OpenAICustomTool {
    fn fmt(&self, f: &mut std::fmt::Formatter<'_>) -> std::fmt::Result {
        let json = serde_json::to_string_pretty(self).map_err(|_| std::fmt::Error)?;
        write!(f, "{json}")
    }
}

#[derive(ts_rs::TS, Clone, Debug, Deserialize, JsonSchema, PartialEq, Serialize)]
#[ts(export)]
#[serde(tag = "type", rename_all = "snake_case")]
pub enum OpenAICustomToolFormat {
    #[schemars(title = "OpenAICustomToolFormatText")]
    Text,
    #[schemars(title = "OpenAICustomToolFormatGrammar")]
    Grammar { grammar: OpenAIGrammarDefinition },
}

#[derive(ts_rs::TS, Clone, Debug, Deserialize, JsonSchema, PartialEq, Serialize)]
#[ts(export)]
pub struct OpenAIGrammarDefinition {
    pub syntax: OpenAIGrammarSyntax,
    pub definition: String,
}

#[derive(ts_rs::TS, Clone, Debug, Deserialize, JsonSchema, PartialEq, Serialize)]
#[ts(export)]
#[serde(rename_all = "snake_case")]
pub enum OpenAIGrammarSyntax {
    Lark,
    Regex,
}

#[cfg(feature = "pyo3")]
#[pymethods]
impl OpenAICustomTool {
    #[getter]
    pub fn get_name(&self) -> &str {
        &self.name
    }

    #[getter]
    pub fn get_description(&self) -> Option<&str> {
        self.description.as_deref()
    }

    #[getter]
    pub fn get_format<'py>(&self, py: Python<'py>) -> PyResult<Option<Bound<'py, PyAny>>> {
        match &self.format {
            Some(format) => serialize_to_dict(py, format.clone()).map(|x| Some(x.into_bound(py))),
            None => Ok(None),
        }
    }

    pub fn __repr__(&self) -> String {
        format!("OpenAICustomTool(name='{}')", self.name)
    }
}

#[derive(Clone, Debug, Default, Deserialize, PartialEq, Serialize, ts_rs::TS, JsonSchema)]
#[serde(untagged)]
#[export_schema]
pub enum ProviderToolScope {
    #[default]
    Unscoped,
    #[schemars(title = "ProviderToolScopeModelProvider")]
    ModelProvider {
        model_name: String,
        model_provider_name: String,
    },
}

impl ProviderToolScope {
    fn matches(&self, scope_model_name: &str, scope_model_provider_name: &str) -> bool {
        match self {
            ProviderToolScope::Unscoped => true,
            ProviderToolScope::ModelProvider {
                model_name,
                model_provider_name,
            } => scope_model_name == model_name && scope_model_provider_name == model_provider_name,
        }
    }
}

#[derive(Clone, Debug, Deserialize, PartialEq, Serialize, ts_rs::TS, JsonSchema)]
#[ts(export)]
#[serde(deny_unknown_fields)]
#[cfg_attr(feature = "pyo3", pyclass(str))]
pub struct ProviderTool {
    #[serde(default)]
    pub scope: ProviderToolScope,
    pub tool: Value,
}

impl std::fmt::Display for ProviderTool {
    fn fmt(&self, f: &mut std::fmt::Formatter<'_>) -> std::fmt::Result {
        let json = serde_json::to_string_pretty(self).map_err(|_| std::fmt::Error)?;
        write!(f, "{json}")
    }
}

#[derive(ts_rs::TS)]
#[ts(export)]
#[derive(Clone, Debug, PartialEq, Serialize)]
pub enum ToolConfig {
    Function(FunctionToolConfig),
    OpenAICustom(OpenAICustomTool),
}

#[derive(ts_rs::TS)]
#[ts(export)]
#[derive(Clone, Debug, PartialEq, Serialize)]
pub enum FunctionToolConfig {
    Static(Arc<StaticToolConfig>),
    Dynamic(DynamicToolConfig),
    Implicit(ImplicitToolConfig),
    DynamicImplicit(DynamicImplicitToolConfig),
}

/// Contains the configuration information for a specific tool
#[derive(ts_rs::TS)]
#[ts(export)]
#[derive(Debug, PartialEq, Serialize)]
pub struct StaticToolConfig {
    pub description: String,
    pub parameters: StaticJSONSchema,
    pub name: String,
    pub strict: bool,
}

/// Contains the configuration information for a tool defined at runtime
#[derive(ts_rs::TS)]
#[ts(export)]
#[derive(Debug, PartialEq, Clone, Serialize)]
pub struct DynamicToolConfig {
    pub description: String,
    pub parameters: DynamicJSONSchema,
    pub name: String,
    pub strict: bool,
}

/// Contains the configuration information for a tool used in implicit tool calling for
/// JSON schema enforcement
#[derive(ts_rs::TS)]
#[ts(export)]
#[derive(Clone, Debug, PartialEq, Serialize)]
pub struct ImplicitToolConfig {
    pub parameters: StaticJSONSchema,
}

/// Contains the configuration information for a tool used in implicit tool calling for
/// JSON schema enforcement for a JSON schema that is dynamically passed at inference time
#[derive(ts_rs::TS)]
#[ts(export)]
#[derive(Clone, Debug, PartialEq, Serialize)]
pub struct DynamicImplicitToolConfig {
    pub parameters: DynamicJSONSchema,
}

/// Records / lists the tools that were allowed in the request
/// Also lists how they were set (default, dynamically set)
#[derive(Clone, Debug, Default, Deserialize, Serialize, PartialEq, ts_rs::TS)]
#[serde(deny_unknown_fields)]
#[ts(export)]
pub struct AllowedTools {
    pub tools: Vec<String>,
    pub choice: AllowedToolsChoice,
}

impl AllowedTools {
    pub fn into_dynamic_allowed_tools(self) -> Option<Vec<String>> {
        #[expect(deprecated)]
        match self.choice {
            AllowedToolsChoice::FunctionDefault => None,
            AllowedToolsChoice::DynamicAllowedTools | AllowedToolsChoice::Explicit => {
                Some(self.tools.into_iter().collect())
            }
        }
    }

    pub fn as_dynamic_allowed_tools(&self) -> Option<Vec<&str>> {
        #[expect(deprecated)]
        match self.choice {
            AllowedToolsChoice::FunctionDefault => None,
            AllowedToolsChoice::DynamicAllowedTools | AllowedToolsChoice::Explicit => {
                Some(self.tools.iter().map(|s| s.as_str()).collect())
            }
        }
    }
}

#[derive(Debug, Default, Clone, Copy, Serialize, Deserialize, PartialEq, ts_rs::TS)]
#[ts(export)]
#[serde(rename_all = "snake_case")]
pub enum AllowedToolsChoice {
    /// If `allowed_tools` is not explicitly passed, we set the function tools
    /// by default and add any dynamic tools
    #[default]
    FunctionDefault,
    /// If `allowed_tools` was explicitly passed we use that list only and then automatically add dynamically set tools
    /// This is deprecated but we keep it around as it may still be in the database.
    /// We have never allowed users to specify AllowedToolsChoice so this is more about the semantics of the data than anything else.
    #[deprecated]
    DynamicAllowedTools,
    /// Currently, we match OpenAI in that if allowed tools is set we only allow the tools that are in it.
    Explicit,
}

/// Reference to either a function tool config or an OpenAI custom tool.
/// Used by the OpenAI provider to iterate over all available tools.
pub enum ToolConfigRef<'a> {
    Function(&'a FunctionToolConfig),
    OpenAICustom(&'a OpenAICustomTool),
}

/// Contains all information required to tell an LLM what tools it can call
/// and what sorts of tool calls (parallel, none, etc) it is allowed to respond with.
/// Most inference providers can convert this into their desired tool format.
#[derive(Clone, Debug, Default, PartialEq, Serialize, ts_rs::TS)]
#[ts(export)]
pub struct ToolCallConfig {
    pub(crate) static_tools_available: Vec<FunctionToolConfig>,
    pub(crate) dynamic_tools_available: Vec<FunctionToolConfig>,
    pub provider_tools: Vec<ProviderTool>,
    pub openai_custom_tools: Vec<OpenAICustomTool>,
    pub tool_choice: ToolChoice,
    pub parallel_tool_calls: Option<bool>,
    pub allowed_tools: AllowedTools,
}

pub struct ToolCallConfigConstructorArgs<'a> {
    pub function_tools: &'a [String],
    pub function_tool_choice: &'a ToolChoice,
    pub function_parallel_tool_calls: Option<bool>,
    pub static_tools: &'a HashMap<String, Arc<StaticToolConfig>>,
    pub dynamic_allowed_tools: Option<Vec<String>>,
    pub dynamic_additional_tools: Option<Vec<Tool>>,
    pub dynamic_tool_choice: Option<ToolChoice>,
    pub dynamic_parallel_tool_calls: Option<bool>,
    pub dynamic_provider_tools: Vec<ProviderTool>,
}

impl<'a> ToolCallConfigConstructorArgs<'a> {
    /// Returns a ToolCallConfigConstructorArgs with dynamic tool param fields set to defaults.
    /// Use this with struct update syntax to avoid specifying all dynamic fields at callsites.
    pub fn with_dynamic_tool_params(
        function_tools: &'a [String],
        function_tool_choice: &'a ToolChoice,
        function_parallel_tool_calls: Option<bool>,
        static_tools: &'a HashMap<String, Arc<StaticToolConfig>>,
    ) -> Self {
        Self {
            function_tools,
            function_tool_choice,
            function_parallel_tool_calls,
            static_tools,
            dynamic_allowed_tools: None,
            dynamic_additional_tools: None,
            dynamic_tool_choice: None,
            dynamic_parallel_tool_calls: None,
            dynamic_provider_tools: Vec::new(),
        }
    }

    // Helper to construct ToolCallConfigConstructorArgs with defaults
    #[cfg(test)]
    pub fn new_for_test(
        function_tools: &'a [String],
        function_tool_choice: &'a ToolChoice,
        function_parallel_tool_calls: Option<bool>,
        static_tools: &'a HashMap<String, Arc<StaticToolConfig>>,
        dynamic_tool_params: DynamicToolParams,
    ) -> ToolCallConfigConstructorArgs<'a> {
        ToolCallConfigConstructorArgs {
            function_tools,
            function_tool_choice,
            function_parallel_tool_calls,
            static_tools,
            dynamic_allowed_tools: dynamic_tool_params.allowed_tools,
            dynamic_additional_tools: dynamic_tool_params.additional_tools,
            dynamic_tool_choice: dynamic_tool_params.tool_choice,
            dynamic_parallel_tool_calls: dynamic_tool_params.parallel_tool_calls,
            dynamic_provider_tools: dynamic_tool_params.provider_tools,
        }
    }
}

impl ToolCallConfig {
    /// Creates a new `ToolCallConfig` from the provided arguments.
    ///
    /// This method validates and categorizes tools into three groups:
    /// 1. **Function tools**: Tools explicitly configured in the function's tool list
    /// 2. **Dynamic tools**: Tools provided at inference time via `dynamic_additional_tools`
    /// 3. **Config-only allowed tools**: Tools from the TensorZero config that are in `allowed_tools` but not in the function's tool list or the dynamic tool
    ///
    /// We store function tools + config-only allowed tools in `static_tools_available`.
    /// We store dynamic tools in `dynamic_tools_available`.
    /// We check here that there are no tools with duplicate display names.
    /// We also validate tool choice arguments.
    /// If there are no tools we return None.
    pub fn new(args: ToolCallConfigConstructorArgs<'_>) -> Result<Option<Self>, Error> {
        let ToolCallConfigConstructorArgs {
            function_tools,
            function_tool_choice,
            function_parallel_tool_calls,
            static_tools,
            dynamic_allowed_tools,
            dynamic_additional_tools,
            dynamic_tool_choice,
            dynamic_parallel_tool_calls,
            dynamic_provider_tools,
        } = args;
        let allowed_tools = match dynamic_allowed_tools {
            Some(allowed_tools) => AllowedTools {
                tools: allowed_tools,
                choice: AllowedToolsChoice::Explicit,
            },
            // If `allowed_tools` is not provided, use the function's configured tools plus any dynamic tools.
            // This means we allow all tools for the function.
            None => {
                // Collect function tools
                let mut tools: Vec<String> = function_tools.to_vec();

                // Add dynamic tool names in FunctionDefault mode
                if let Some(additional_tools) = &dynamic_additional_tools {
                    tools.extend(additional_tools.iter().map(|t| t.name().to_string()));
                }

                AllowedTools {
                    tools,
                    choice: AllowedToolsChoice::FunctionDefault,
                }
            }
        };

        // Build set of all available tool names (static + dynamic)
        let additional_tool_names: HashSet<&str> = dynamic_additional_tools
            .as_ref()
            .map(|tools| tools.iter().map(|dt| dt.name()).collect())
            .unwrap_or_default();

        let all_available_tool_names: HashSet<String> = static_tools
            .keys()
            .cloned()
            .chain(additional_tool_names.iter().map(|&s| s.to_string()))
            .collect();

        // Validate that all tools in allowed_tools exist in the union of static + dynamic tools
        for tool_name in &allowed_tools.tools {
            if !all_available_tool_names.contains(tool_name) {
                return Err(Error::new(ErrorDetails::ToolNotFound {
                    name: tool_name.clone(),
                }));
            }
        }

        // Get all static tools from function_tools and allowed_tools
        // First, collect tools from function_tools (preserving order)
        let mut static_tool_names: Vec<&str> = function_tools.iter().map(|s| s.as_str()).collect();

        // Then, add any tools from allowed_tools that exist in static_tools but not in function_tools
        // This ensures that all allowed tools from the config are actually available
        for tool_name in &allowed_tools.tools {
            if static_tools.contains_key(tool_name)
                && !static_tool_names.contains(&tool_name.as_str())
                && !additional_tool_names.contains(&tool_name.as_str())
            {
                static_tool_names.push(tool_name);
            }
        }

        let static_tools_available: Vec<FunctionToolConfig> = static_tool_names
            .iter()
            .filter_map(|tool_name| {
                static_tools
                    .get(*tool_name)
                    .map(|static_tool| FunctionToolConfig::Static(static_tool.clone()))
            })
            .collect();

        // Get all dynamic tools
        let mut dynamic_tools_available: Vec<FunctionToolConfig> = Vec::new();
        let mut openai_custom_tools: Vec<OpenAICustomTool> = Vec::new();
        if let Some(dynamic_additional_tools) = dynamic_additional_tools {
            for tool in dynamic_additional_tools {
                match tool {
                    Tool::Function(func) => dynamic_tools_available
                        .push(FunctionToolConfig::Dynamic(func.into_dynamic_tool_config())),
                    Tool::OpenAICustom(custom_tool) => {
                        openai_custom_tools.push(custom_tool);
                    }
                }
            }
        }

        let mut tool_display_names = HashSet::new();

        // Check for duplicate tool names among function tools
        for tool in static_tools_available
            .iter()
            .chain(dynamic_tools_available.iter())
        {
            let duplicate = !tool_display_names.insert(tool.name());
            if duplicate {
                return Err(Error::new(ErrorDetails::DuplicateTool {
                    name: tool.name().to_string(),
                }));
            }
        }

        // Check for duplicate tool names in OpenAI custom tools
        // and ensure they don't conflict with function tool names
        for custom_tool in &openai_custom_tools {
            let duplicate = !tool_display_names.insert(custom_tool.name.as_str());
            if duplicate {
                return Err(Error::new(ErrorDetails::DuplicateTool {
                    name: custom_tool.name.clone(),
                }));
            }
        }

        let tool_choice = dynamic_tool_choice.unwrap_or_else(|| function_tool_choice.clone());

        // If the tool choice is a specific tool, make sure it's in the list of available tools
        if let ToolChoice::Specific(tool_name) = &tool_choice {
            let tool_found = static_tools_available
                .iter()
                .chain(dynamic_tools_available.iter())
                .any(|tool| match tool {
                    FunctionToolConfig::Static(config) => config.name == *tool_name,
                    FunctionToolConfig::Dynamic(config) => config.name == *tool_name,
                    FunctionToolConfig::Implicit(_) => false,
                    FunctionToolConfig::DynamicImplicit(_) => false,
                })
                || openai_custom_tools
                    .iter()
                    .any(|tool| tool.name == *tool_name);

            if !tool_found {
                return Err(ErrorDetails::ToolNotFound {
                    name: tool_name.clone(),
                }
                .into());
            }
        }

        let parallel_tool_calls = dynamic_parallel_tool_calls.or(function_parallel_tool_calls);

        let tool_call_config_option = if static_tools_available.is_empty()
            && dynamic_tools_available.is_empty()
            && dynamic_provider_tools.is_empty()
            && openai_custom_tools.is_empty()
        {
            None
        } else {
            Some(Self {
                static_tools_available,
                dynamic_tools_available,
                openai_custom_tools,
                tool_choice,
                provider_tools: dynamic_provider_tools,
                parallel_tool_calls,
                allowed_tools,
            })
        };

        Ok(tool_call_config_option)
    }

    /// Returns an iterator over all available tools (function tools only).
    /// Returns an error if OpenAI custom tools are present, as they are not compatible
    /// with standard function tool iteration.
    pub fn tools_available(
        &self,
    ) -> Result<Box<dyn Iterator<Item = &FunctionToolConfig> + '_>, Error> {
        if !self.openai_custom_tools.is_empty() {
            return Err(Error::new(ErrorDetails::IncompatibleTool {
                message: "OpenAI custom tools are not supported by this provider".to_string(),
            }));
        }
        Ok(Box::new(
            self.static_tools_available
                .iter()
                .chain(self.dynamic_tools_available.iter()),
        ))
    }

    /// Returns an iterator over all available tools including OpenAI custom tools.
    /// This method is intended for the OpenAI provider only.
    pub fn tools_available_with_openai_custom(
        &self,
    ) -> Box<dyn Iterator<Item = ToolConfigRef<'_>> + '_> {
        Box::new(
            self.static_tools_available
                .iter()
                .map(ToolConfigRef::Function)
                .chain(
                    self.dynamic_tools_available
                        .iter()
                        .map(ToolConfigRef::Function),
                )
                .chain(
                    self.openai_custom_tools
                        .iter()
                        .map(ToolConfigRef::OpenAICustom),
                ),
        )
    }

    /// Returns tools filtered by allowed_tools list and tool type filter.
    /// Returns an error if OpenAI custom tools are present, as they are not compatible
    /// with standard function tool filtering.
    ///
    /// # Behavior
    /// - For FunctionDefault and DynamicAllowedTools modes: returns tools based on type filter
    /// - For Explicit mode: applies allowed_tools filtering first, then tool type filtering
    pub fn strict_tools_available(
        &self,
    ) -> Result<Box<dyn Iterator<Item = &FunctionToolConfig> + '_>, Error> {
        if !self.openai_custom_tools.is_empty() {
            return Err(Error::new(ErrorDetails::IncompatibleTool {
                message: "OpenAI custom tools are not supported by this provider".to_string(),
            }));
        }
        match self.allowed_tools.choice {
            #[expect(deprecated)] // DynamicAllowedTools
            AllowedToolsChoice::FunctionDefault | AllowedToolsChoice::DynamicAllowedTools => {
                // Return all tools based on type filter (lenient mode)
                self.tools_available()
            }
            AllowedToolsChoice::Explicit => {
                // Filter by allowed_tools list, then apply type filter
                Ok(Box::new(
                    self.static_tools_available
                        .iter()
                        .chain(self.dynamic_tools_available.iter())
                        .filter(|tool| self.allowed_tools.tools.iter().any(|t| t == tool.name())),
                ))
            }
        }
    }

    pub fn any_tools_available(&self) -> bool {
        !(self.static_tools_available.is_empty() && self.dynamic_tools_available.is_empty())
    }

    /// This only gets Function tools and skips OpenAI tools
    pub fn get_function_tool(&self, name: &str) -> Option<&FunctionToolConfig> {
        self.static_tools_available
            .iter()
            .chain(self.dynamic_tools_available.iter())
            .find(|tool_cfg| match tool_cfg {
                FunctionToolConfig::Static(config) => config.name == name,
                FunctionToolConfig::Dynamic(config) => config.name == name,
                FunctionToolConfig::Implicit(_config) => false,
                FunctionToolConfig::DynamicImplicit(_config) => false,
            })
    }

    #[cfg(test)]
    pub fn with_tools_available(
        static_tools_available: Vec<FunctionToolConfig>,
        dynamic_tools_available: Vec<FunctionToolConfig>,
    ) -> Self {
        Self {
            static_tools_available,
            dynamic_tools_available,
            ..Default::default()
        }
    }

    pub fn get_scoped_provider_tools(
        &self,
        model_name: &str,
        model_provider_name: &str,
    ) -> Vec<&ProviderTool> {
        self.provider_tools
            .iter()
            .filter(|t| t.scope.matches(model_name, model_provider_name))
            .collect()
    }
}

/// Storage representation of tool call configuration for database persistence.
///
/// This type is the **database/storage format** for tool configurations, designed to be stored
/// in ClickHouse and other persistence layers. It represents a simplified, flattened view of
/// tool configuration after all static and dynamic tools have been merged.
///
/// # Purpose
/// - Store tool configurations in the database alongside inference records
/// - Provide a serializable, cloneable format for persistence
/// - Simplify the tool configuration to a single merged list
///
/// # Key Differences from DynamicToolParams
/// - **Merged tools**: All tools (static from config + dynamic from runtime) are combined into a single `tools_available` list
/// - **No distinction**: Does not track which tools came from static config vs dynamic runtime parameters
/// - **No provider_tools**: This field is not persisted (lossy conversion)
/// - **No bindings**: Not exposed to Python/TypeScript clients (internal storage only)
///
/// # Conversion
/// - **From wire type**: Use `FunctionConfig::dynamic_tool_params_to_database_insert()` to convert `DynamicToolParams` → `ToolCallConfigDatabaseInsert`
/// - **To wire type**: Use `From<ToolCallConfigDatabaseInsert> for DynamicToolParams` trait to convert `ToolCallConfigDatabaseInsert` → `DynamicToolParams`
/// - **To ToolCallConfig**: Use the `into_tool_call_config()` method for a direct conversion to `ToolCallConfig`
///
/// See also: [`DynamicToolParams`] for the wire/API format
#[derive(Clone, Debug, Default, Deserialize, PartialEq, Serialize)]
pub struct ToolCallConfigDatabaseInsert {
    pub dynamic_tools: Vec<Tool>,
    pub dynamic_provider_tools: Vec<ProviderTool>,
    pub allowed_tools: AllowedTools,
    pub tool_choice: ToolChoice,
    pub parallel_tool_calls: Option<bool>,
    // We write this in case any legacy code reads the database; it should not be read in new code
    #[serde(default)]
    tool_params: LegacyToolCallConfigDatabaseInsert,
}

/// Custom deserializer implementation for ToolCallConfigDatabaseInsert that handles three formats:
/// 1. Full format: Contains all fields (dynamic_tools, dynamic_provider_tools, allowed_tools, etc.)
/// 2. Legacy format: Contains only tool_config field (for backwards compatibility)
/// 3. Missing/Empty: Returns None
///
/// This deserializer is strict: if any tool-related fields are present, they must be valid and complete.
/// It supports flatten by only consuming tool-related fields and leaving others for the parent struct.
///
/// ## Why a custom deserializer?
///
/// This cannot be simplified using an untagged enum or standard serde derives because:
///
/// 1. **Flatten support requires selective field consumption**: When used with `#[serde(flatten)]`,
///    this deserializer must distinguish between tool-related fields (which it consumes) and
///    other fields (which it skips). An untagged enum would attempt to consume all fields or fail,
///    breaking the flatten behavior.
///
/// 2. **Overlapping field sets**: The `tool_params` field appears in both format variants:
///    - Full format: includes `tool_params` alongside other fields (optional, for legacy compatibility)
///    - Legacy format: contains only `tool_params`
///    This overlap makes it impossible for an untagged enum to reliably distinguish between variants.
///
/// 3. **Complex parsing requirements**: The deserializer performs custom transformations that can't
///    be expressed with derive macros:
///    - Parsing JSON strings into nested types (e.g., `Vec<String>` → `Vec<Tool>`)
///    - Handling multiple representations of the same field (e.g., `tool_choice` as plain string or JSON object)
///    - Backward compatibility fallbacks for different serialization formats
///
/// 4. **The None case**: Returning `None` when no tool fields are present is essential for optional
///    tool configurations. An untagged enum would fail to deserialize rather than gracefully returning None.
pub fn deserialize_optional_tool_info<'de, D>(
    deserializer: D,
) -> Result<Option<ToolCallConfigDatabaseInsert>, D::Error>
where
    D: Deserializer<'de>,
{
    struct ToolInfoVisitor;

    impl<'de> Visitor<'de> for ToolInfoVisitor {
        type Value = Option<ToolCallConfigDatabaseInsert>;

        fn expecting(&self, formatter: &mut fmt::Formatter) -> fmt::Result {
            formatter.write_str("tool call configuration")
        }

        fn visit_map<A>(self, mut map: A) -> Result<Self::Value, A::Error>
        where
            A: MapAccess<'de>,
        {
            // Collect only tool-related fields
            let tool_fields = [
                "dynamic_tools",
                "dynamic_provider_tools",
                "allowed_tools",
                "tool_choice",
                "parallel_tool_calls",
                "tool_params",
            ];

            let mut values: HashMap<String, Value> = HashMap::new();

            while let Some(key) = map.next_key::<String>()? {
                if tool_fields.contains(&key.as_str()) {
                    let value: Value = map.next_value()?;
                    if !value.is_null() {
                        values.insert(key, value);
                    }
                } else {
                    // Skip non-tool fields (for flatten support)
                    map.next_value::<serde::de::IgnoredAny>()?;
                }
            }

            // Determine format based on which fields are present
            // Since `dynamic_provider_tools` and `dynamic_tools` are going to return arrays
            // and `tool_params` will be a string regardles of format, the distinguishing factor for new data
            // is if `allowed_tools` is set (it always should be)
            let has_full_fields =
                values.contains_key("allowed_tools") || values.contains_key("tool_choice");

            // If we're NOT in full format mode, filter out empty arrays for dynamic_tools and dynamic_provider_tools
            // This handles the case where ClickHouse returns default values (empty arrays) for these columns
            // when they weren't explicitly set (i.e., legacy data or data without tools)
            if !has_full_fields {
                values.retain(|key, value| {
                    !(value.is_array()
                        && value.as_array().is_some_and(|arr| arr.is_empty())
                        && (key == "dynamic_tools" || key == "dynamic_provider_tools"))
                });
            }

            // If no tool fields present, return None
            if values.is_empty() {
                return Ok(None);
            }

            if has_full_fields {
                // Full format: require ALL full format fields
                let dynamic_tools_value = values
                    .get("dynamic_tools")
                    .ok_or_else(|| de::Error::missing_field("dynamic_tools"))?;

                // Parse as array of JSON strings (database storage format)
                let tool_strings: Vec<String> = serde_json::from_value(dynamic_tools_value.clone())
                    .map_err(|e| {
                        de::Error::custom(format!(
                            "dynamic_tools must be an array of JSON strings: {e}"
                        ))
                    })?;

                let dynamic_tools: Vec<Tool> = tool_strings
                    .iter()
                    .map(|s| {
                        serde_json::from_str(s).map_err(|e| {
                            de::Error::custom(format!("failed to parse tool from JSON string: {e}"))
                        })
                    })
                    .collect::<Result<Vec<Tool>, _>>()?;
                let dynamic_provider_tools_value = values
                    .get("dynamic_provider_tools")
                    .ok_or_else(|| de::Error::missing_field("dynamic_provider_tools"))?;

                // Parse as array of JSON strings (database storage format)
                let provider_tool_strings: Vec<String> =
                    serde_json::from_value(dynamic_provider_tools_value.clone()).map_err(|e| {
                        de::Error::custom(format!(
                            "dynamic_provider_tools must be an array of JSON strings: {e}"
                        ))
                    })?;

                let dynamic_provider_tools: Vec<ProviderTool> = provider_tool_strings
                    .iter()
                    .map(|s| {
                        serde_json::from_str(s).map_err(|e| {
                            de::Error::custom(format!(
                                "failed to parse provider tool from JSON string: {e}"
                            ))
                        })
                    })
                    .collect::<Result<Vec<ProviderTool>, _>>()?;

                let allowed_tools_value = values
                    .get("allowed_tools")
                    .ok_or_else(|| de::Error::missing_field("allowed_tools"))?;

                // Parse as JSON string (database storage format)
                let allowed_tools: AllowedTools =
                    if let Some(allowed_tools_str) = allowed_tools_value.as_str() {
                        serde_json::from_str(allowed_tools_str).map_err(|e| {
                            de::Error::custom(format!(
                                "failed to parse allowed_tools from JSON string: {e}"
                            ))
                        })?
                    } else {
                        // Fallback: try to deserialize as object (for backwards compatibility)
                        serde_json::from_value(allowed_tools_value.clone()).map_err(|e| {
                            de::Error::custom(format!(
                                "allowed_tools must be a JSON string or object: {e}"
                            ))
                        })?
                    };

                let tool_choice_value = values
                    .get("tool_choice")
                    .ok_or_else(|| de::Error::missing_field("tool_choice"))?;

                // Parse tool_choice - it's stored as a string in ClickHouse
                // Simple variants (auto, none, required) are stored as plain strings like "auto"
                // Complex variants (specific) are stored as JSON strings like "{\"specific\":\"tool_name\"}"
                let tool_choice: ToolChoice =
                    if let Some(tool_choice_str) = tool_choice_value.as_str() {
                        // Try parsing as a plain string first (for simple variants)
                        serde_json::from_value(Value::String(tool_choice_str.to_string()))
                            .or_else(|_| {
                                // If that fails, try parsing the string as JSON (for complex variants)
                                serde_json::from_str(tool_choice_str)
                            })
                            .map_err(|e| {
                                de::Error::custom(format!("failed to parse tool_choice: {e}"))
                            })?
                    } else {
                        // Fallback for non-string values (e.g., direct object for backwards compatibility)
                        serde_json::from_value(tool_choice_value.clone()).map_err(|e| {
                            de::Error::custom(format!("failed to parse tool_choice: {e}"))
                        })?
                    };

                let parallel_tool_calls: Option<bool> = values
                    .get("parallel_tool_calls")
                    .map(|v| {
                        if v.is_null() {
                            Ok(None)
                        } else {
                            serde_json::from_value::<bool>(v.clone())
                                .map(Some)
                                .map_err(|e| {
                                    de::Error::custom(format!("invalid parallel_tool_calls: {e}"))
                                })
                        }
                    })
                    .transpose()?
                    .flatten();
                // The tool params are serialized as a string in ClickHouse
                // but an Object in Python. In the full format, tool_params is optional
                // since the data is stored in the decomposed fields.
                let tool_config: LegacyToolCallConfigDatabaseInsert =
                    if let Some(tool_config_value) = values.get("tool_params") {
                        // Handle null case
                        if tool_config_value.is_null() {
                            LegacyToolCallConfigDatabaseInsert::default()
                        } else if let Some(tool_config_str) = tool_config_value.as_str() {
                            // Handle string case (ClickHouse serialization)
                            // ClickHouse empty string is None
                            if tool_config_str.is_empty() {
                                LegacyToolCallConfigDatabaseInsert::default()
                            } else {
                                serde_json::from_str(tool_config_str).map_err(|e| {
                                    de::Error::custom(format!("invalid tool_params string: {e}"))
                                })?
                            }
                        } else {
                            // Handle object case (Python serialization)
                            serde_json::from_value(tool_config_value.clone()).map_err(|e| {
                                de::Error::custom(format!("invalid tool_params object: {e}"))
                            })?
                        }
                    } else {
                        // tool_params not present - use default
                        LegacyToolCallConfigDatabaseInsert::default()
                    };
                Ok(Some(ToolCallConfigDatabaseInsert {
                    dynamic_tools,
                    dynamic_provider_tools,
                    allowed_tools,
                    tool_choice,
                    parallel_tool_calls,
                    tool_params: tool_config,
                }))
            } else if values.contains_key("tool_params") {
                // Legacy format: only tool_config should be present
                // The tool params are serialized as a string in ClickHouse
                let tool_config_value = values
                    .get("tool_params")
                    .ok_or_else(|| de::Error::missing_field("tool_params"))?;

                // Handle null case - return None if tool_params is explicitly null
                if tool_config_value.is_null() {
                    return Ok(None);
                }

                let tool_config: LegacyToolCallConfigDatabaseInsert =
                    if let Some(tool_config_str) = tool_config_value.as_str() {
                        // Handle string case (ClickHouse serialization)
                        // ClickHouse empty string is None
                        if tool_config_str.is_empty() {
                            return Ok(None);
                        }
                        serde_json::from_str(tool_config_str).map_err(|e| {
                            de::Error::custom(format!("invalid tool_params string: {e}"))
                        })?
                    } else {
                        // Handle object case (Python serialization)
                        serde_json::from_value(tool_config_value.clone()).map_err(|e| {
                            de::Error::custom(format!("invalid tool_params object: {e}"))
                        })?
                    };

                Ok(Some(ToolCallConfigDatabaseInsert {
                    dynamic_tools: vec![],
                    dynamic_provider_tools: vec![],
                    allowed_tools: AllowedTools::default(),
                    tool_choice: tool_config.tool_choice.clone(),
                    parallel_tool_calls: tool_config.parallel_tool_calls,
                    tool_params: tool_config,
                }))
            } else {
                // Unknown tool fields without proper structure
                Err(de::Error::custom(
                    "invalid tool configuration: unrecognized field combination",
                ))
            }
        }
    }

    deserializer.deserialize_map(ToolInfoVisitor)
}

/// Non-optional deserializer that uses the optional deserializer and defaults to empty if None
pub fn deserialize_tool_info<'de, D>(
    deserializer: D,
) -> Result<ToolCallConfigDatabaseInsert, D::Error>
where
    D: Deserializer<'de>,
{
    deserialize_optional_tool_info(deserializer).map(Option::unwrap_or_default)
}

impl std::fmt::Display for ToolCallConfigDatabaseInsert {
    fn fmt(&self, f: &mut std::fmt::Formatter<'_>) -> std::fmt::Result {
        let json = serde_json::to_string_pretty(self).map_err(|_| std::fmt::Error)?;
        write!(f, "{json}")
    }
}

impl ToolCallConfigDatabaseInsert {
    /// Creates a `ToolCallConfigDatabaseInsert` for testing purposes.
    ///
    /// # Understanding the Data Model
    ///
    /// `ToolCallConfigDatabaseInsert` stores tool configuration for database persistence.
    /// The key insight is that **static tools are NOT stored** - they come from the function
    /// config and are reconstructed when converting back to `ToolCallConfig`.
    ///
    /// ## Fields Explained
    ///
    /// - **`dynamic_tools`**: Tools provided at runtime (not in function config).
    ///   These are the *only* tool definitions we store in the database.
    ///
    /// - **`allowed_tools`**: Which tools (by name) are allowed to be used.
    ///   - `tools`: List of tool names (can be static, dynamic, or mixed)
    ///   - `choice`: How the allowed tools were determined:
    ///     - `FunctionDefault`: Use function's default tool list
    ///     - `DynamicAllowedTools`: Explicitly specified tool list (possibly different from function defaults)
    ///
    /// ## Conversion Back to DynamicToolParams
    ///
    /// When using `From<ToolCallConfigDatabaseInsert> for DynamicToolParams`:
    /// - If `choice == FunctionDefault` → `allowed_tools = None` (use function defaults)
    /// - If `choice == DynamicAllowedTools` → `allowed_tools = Some(tools)` (explicit override)
    /// - `additional_tools = Some(dynamic_tools)` if dynamic_tools is non-empty, else None
    ///
    /// ## Test Scenarios
    ///
    /// **Scenario 1: Only static tools (from function config)**
    /// ```
    /// // Function has: tools = ["tool1", "tool2"]
    /// // User doesn't provide additional tools, just uses the function's tools
    /// ToolCallConfigDatabaseInsert::new_for_test(
    ///     vec![],  // No dynamic tools
    ///     vec![],
    ///     AllowedTools {
    ///         tools: vec!["tool1".to_string(), "tool2".to_string()],
    ///         choice: AllowedToolsChoice::DynamicAllowedTools,  // Explicit list
    ///     },
    ///     ...
    /// )
    /// // Converts back to: allowed_tools=Some(["tool1", "tool2"]), additional_tools=None
    /// ```
    ///
    /// **Scenario 2: Only dynamic tools (not in function config)**
    /// ```
    /// // Function has: tools = ["static1"]
    /// // User provides new tools at runtime
    /// ToolCallConfigDatabaseInsert::new_for_test(
    ///     vec![Tool::Function(dynamic1), Tool::Function(dynamic2)],
    ///     vec![],
    ///     AllowedTools {
    ///         tools: vec![],  // Empty because these are dynamic, not in function config
    ///         choice: AllowedToolsChoice::DynamicAllowedTools,
    ///     },
    ///     ...
    /// )
    /// // Converts back to: allowed_tools=Some([]), additional_tools=Some([dynamic1, dynamic2])
    /// ```
    ///
    /// **Scenario 3: Mixed static and dynamic tools**
    /// ```
    /// // Function has: tools = ["a", "b"]
    /// // User also provides dynamic tools x, y
    /// ToolCallConfigDatabaseInsert::new_for_test(
    ///     vec![Tool::Function(x), Tool::Function(y)],
    ///     vec![],
    ///     AllowedTools {
    ///         tools: vec!["a".to_string(), "b".to_string()],
    ///         choice: AllowedToolsChoice::DynamicAllowedTools,
    ///     },
    ///     ...
    /// )
    /// // Converts back to: allowed_tools=Some(["a", "b"]), additional_tools=Some([x, y])
    /// ```
    #[cfg(any(test, feature = "e2e_tests"))]
    pub fn new_for_test(
        dynamic_tools: Vec<Tool>,
        dynamic_provider_tools: Vec<ProviderTool>,
        allowed_tools: AllowedTools,
        tool_choice: ToolChoice,
        parallel_tool_calls: Option<bool>,
    ) -> Self {
        // Compute the legacy tool_config field
        let tool_config = LegacyToolCallConfigDatabaseInsert {
            tools_available: dynamic_tools
                .iter()
                .filter_map(|t| match t {
                    Tool::Function(csf) => Some(csf.clone()),
                    Tool::OpenAICustom(_) => None, // Custom tools not supported in legacy format
                })
                .collect(),
            tool_choice: tool_choice.clone(),
            parallel_tool_calls,
        };

        Self {
            dynamic_tools,
            dynamic_provider_tools,
            allowed_tools,
            tool_choice,
            parallel_tool_calls,
            tool_params: tool_config,
        }
    }

    /// Converts back from a `ToolCallConfigDatabaseInsert` (storage type) to
    /// `ToolCallConfig` (internal type with nonserializable state).
    pub fn into_tool_call_config(
        self,
        function_config: &FunctionConfig,
        static_tools: &HashMap<String, Arc<StaticToolConfig>>,
    ) -> Result<Option<ToolCallConfig>, Error> {
        match function_config {
            FunctionConfig::Chat(params) => ToolCallConfig::new(ToolCallConfigConstructorArgs {
                dynamic_allowed_tools: self.allowed_tools.into_dynamic_allowed_tools(),
                dynamic_additional_tools: Some(self.dynamic_tools),
                dynamic_parallel_tool_calls: self.parallel_tool_calls,
                dynamic_provider_tools: self.dynamic_provider_tools,
                dynamic_tool_choice: Some(self.tool_choice),
                ..ToolCallConfigConstructorArgs::with_dynamic_tool_params(
                    &params.tools,
                    &params.tool_choice,
                    params.parallel_tool_calls,
                    static_tools,
                )
            }),
            FunctionConfig::Json(_) => Ok(None),
        }
    }

    pub fn tools_available(
        &self,
        function_name: &str,
        config: &Config,
    ) -> Result<impl Iterator<Item = Tool> + '_, Error> {
        let function_config = config.get_function(function_name)?;

        // Get the list of tool names from allowed_tools based on whether they were dynamically set
        #[expect(deprecated)]
        let tool_names = match self.allowed_tools.choice {
            AllowedToolsChoice::FunctionDefault => {
                // Use the function's configured tool names
                function_config
                    .tools()
                    .map(str::to_string)
                    .collect::<Vec<_>>()
            }
            AllowedToolsChoice::DynamicAllowedTools | AllowedToolsChoice::Explicit => {
                // Use the dynamically specified tool names
                self.allowed_tools.tools.to_vec()
            }
        };

        // Collect static tools from config
        let static_tools: Vec<Tool> = tool_names
            .iter()
            .filter_map(|tool_name| {
                config.tools.get(tool_name).map(|static_tool| {
                    Tool::Function(FunctionTool {
                        description: static_tool.description.clone(),
                        parameters: static_tool.parameters.value.clone(),
                        name: static_tool.name.clone(),
                        strict: static_tool.strict,
                    })
                })
            })
            .collect();

        // Combine static tools and dynamic tools
        let all_tools = static_tools
            .into_iter()
            .chain(self.dynamic_tools.iter().cloned());

        Ok(all_tools)
    }
}

/// Updates the dynamic tool parameters with the provided request and returns the updated ToolCallConfigDatabaseInsert.
pub fn apply_dynamic_tool_params_update_to_tool_call_config(
    existing_tool_params: Option<ToolCallConfigDatabaseInsert>,
    update_request: UpdateDynamicToolParamsRequest,
    function_config: &FunctionConfig,
    static_tools: &HashMap<String, Arc<StaticToolConfig>>,
) -> Result<Option<ToolCallConfigDatabaseInsert>, Error> {
    if update_request.allowed_tools.is_none()
        && update_request.additional_tools.is_none()
        && update_request.tool_choice.is_none()
        && update_request.parallel_tool_calls.is_none()
        && update_request.provider_tools.is_none()
    {
        return Ok(existing_tool_params);
    }

    let mut merged_dynamic_tool_params: DynamicToolParams =
        existing_tool_params.unwrap_or_default().into();

    // Handle allowed_tools (three-state: omitted, null, value)
    // Omitted (None): no change
    // Some(None) = explicitly null -> clear to None
    // Some(Some(vec)) = set to explicit list
    if let Some(allowed_tools) = update_request.allowed_tools {
        merged_dynamic_tool_params.allowed_tools = allowed_tools;
    }

    // Handle additional_tools
    if let Some(additional_tools) = update_request.additional_tools {
        merged_dynamic_tool_params.additional_tools = Some(additional_tools);
    }

    // Handle tool_choice (three-state: omitted, null, value)
    if let Some(tool_choice_opt) = update_request.tool_choice {
        // Some(None) = explicitly null -> clear to None (use function default)
        // Some(Some(choice)) = set to specific value
        merged_dynamic_tool_params.tool_choice = tool_choice_opt;
    }

    // Handle parallel_tool_calls (three-state: omitted, null, value)
    if let Some(parallel_opt) = update_request.parallel_tool_calls {
        merged_dynamic_tool_params.parallel_tool_calls = parallel_opt;
    }

    // Handle provider_tools
    if let Some(provider_tools) = update_request.provider_tools {
        merged_dynamic_tool_params.provider_tools = provider_tools;
    }

    function_config.dynamic_tool_params_to_database_insert(merged_dynamic_tool_params, static_tools)
}

/// This is a legacy struct. We use it for deserializing historical data and
/// continuing to write the same format only.
/// This should not be used in new code.
#[derive(Clone, Debug, Default, Deserialize, PartialEq, Serialize)]
pub struct LegacyToolCallConfigDatabaseInsert {
    /// All tools available for this inference (merged static + dynamic tools)
    pub tools_available: Vec<FunctionTool>,
    /// The tool choice strategy
    pub tool_choice: ToolChoice,
    // TODO: decide what we want the Python interface to be for ToolChoice
    // This is complicated because ToolChoice is an enum with some simple arms and some
    // struct arms. We would likely need to land on one of the serde options for enums (tagged?)
    /// Whether parallel tool calls are enabled
    pub parallel_tool_calls: Option<bool>,
}

/// Wire/API representation of dynamic tool parameters for inference requests.
///
/// This type is the **wire format** for tool configurations used in API requests and responses.
/// It distinguishes between static tools (configured in the function) and dynamic tools
/// (provided at runtime), allowing clients to reference pre-configured tools by name or
/// provide new tools on-the-fly.
///
/// # Purpose
/// - Accept tool parameters in inference API requests (e.g., `/inference/{function_name}`)
/// - Expose tool configurations in API responses for stored inferences
/// - Support Python and TypeScript client bindings
/// - Allow runtime customization of tool behavior
///
/// # Fields
/// - `allowed_tools`: Names of static tools from function config to use (subset selection)
/// - `additional_tools`: New tools defined at runtime (not in static config)
/// - `tool_choice`: Override the function's default tool choice strategy
/// - `parallel_tool_calls`: Override whether parallel tool calls are enabled
/// - `provider_tools`: Provider-specific tool configurations (not persisted to database)
///
/// # Key Differences from ToolCallConfigDatabaseInsert
/// - **Separate lists**: Maintains distinction between static (`allowed_tools`) and dynamic (`additional_tools`) tools
/// - **By reference**: Static tools referenced by name, not duplicated
/// - **Has provider_tools**: Can specify provider-specific tool configurations
/// - **Has bindings**: Exposed to Python/TypeScript via `pyo3` and `ts_rs`
///
/// # Conversion to Storage Format
/// Converting from `DynamicToolParams` to `ToolCallConfigDatabaseInsert` is a **lossy** operation:
/// 1. Static tools (from `allowed_tools` names) are resolved from function config
/// 2. Dynamic tools (from `additional_tools`) are included as-is
/// 3. Both lists are merged into a single `tools_available` list
/// 4. The distinction between static and dynamic tools is lost
/// 5. `provider_tools` are dropped (not stored)
///
/// Use `FunctionConfig::dynamic_tool_params_to_database_insert()` for this conversion.
///
/// # Conversion from Storage Format
/// Converting from `ToolCallConfigDatabaseInsert` back to `DynamicToolParams` reconstructs the original:
/// 1. `dynamic_tools` → `additional_tools`
/// 2. `allowed_tools` → `allowed_tools` (based on choice enum)
/// 3. Other fields copied directly
///
/// Use `From<ToolCallConfigDatabaseInsert> for DynamicToolParams` for this conversion.
///
/// # Example
/// ```rust,ignore
/// // API request with dynamic tool params
/// let params = DynamicToolParams {
///     allowed_tools: Some(vec!["calculator".to_string()]),  // Use only the calculator tool from config
///     additional_tools: Some(vec![Tool {  runtime tool  }]),  // Add a new tool
///     tool_choice: Some(ToolChoice::Required),
///     parallel_tool_calls: Some(true),
///     provider_tools: vec![],
/// };
///
/// // Convert to storage format
/// let db_insert = function_config
///     .dynamic_tool_params_to_database_insert(params, &static_tools)?
///     .unwrap_or_default();
///
/// // db_insert.tools_available now contains both the calculator tool (from config)
/// // and the runtime tool (from additional_tools), merged together
/// ```
///
/// See also: [`ToolCallConfigDatabaseInsert`] for the storage/database format
#[derive(Clone, Debug, Default, Deserialize, PartialEq, Serialize, ts_rs::TS, JsonSchema)]
#[serde(deny_unknown_fields)]
#[ts(optional_fields, export)]
#[cfg_attr(feature = "pyo3", pyclass(str))]
#[export_schema]
pub struct DynamicToolParams {
    /// A subset of static tools configured for the function that the inference is allowed to use. Optional.
    /// If not provided, all static tools are allowed.
    #[serde(skip_serializing_if = "Option::is_none")]
    pub allowed_tools: Option<Vec<String>>,

    /// Tools that the user provided at inference time (not in function config), in addition to the function-configured
    /// tools, that are also allowed.
    #[serde(default, skip_serializing_if = "Option::is_none")]
    pub additional_tools: Option<Vec<Tool>>,
    /// User-specified tool choice strategy. If provided during inference, it will override the function-configured tool choice.
    /// Optional.
    #[serde(skip_serializing_if = "Option::is_none")]
    pub tool_choice: Option<ToolChoice>,

    /// Whether to use parallel tool calls in the inference. Optional.
    /// If provided during inference, it will override the function-configured parallel tool calls.
    #[serde(skip_serializing_if = "Option::is_none")]
    pub parallel_tool_calls: Option<bool>,

    /// Provider-specific tool configurations
    #[serde(default)]
    pub provider_tools: Vec<ProviderTool>,
}

impl std::fmt::Display for DynamicToolParams {
    fn fmt(&self, f: &mut std::fmt::Formatter<'_>) -> std::fmt::Result {
        let json = serde_json::to_string_pretty(self).map_err(|_| std::fmt::Error)?;
        write!(f, "{json}")
    }
}

#[cfg(feature = "pyo3")]
#[pymethods]
impl DynamicToolParams {
    #[getter]
    pub fn allowed_tools(&self) -> Option<Vec<String>> {
        self.allowed_tools.clone()
    }

    #[getter]
    pub fn additional_tools(&self) -> Option<Vec<Tool>> {
        self.additional_tools.clone()
    }

    // TODO: Add tool_choice getter when we decide how to handle it.
    // Mixed enums (with unit and tuple variants) aren't well supported in PyO3,
    // and we need to decide on the proper Python representation.

    #[getter]
    pub fn parallel_tool_calls(&self) -> Option<bool> {
        self.parallel_tool_calls
    }

    #[getter]
    pub fn provider_tools(&self) -> Vec<ProviderTool> {
        self.provider_tools.clone()
    }

    pub fn __repr__(&self) -> String {
        self.to_string()
    }
}

impl From<ToolCallConfigDatabaseInsert> for DynamicToolParams {
    fn from(db_insert: ToolCallConfigDatabaseInsert) -> Self {
        let ToolCallConfigDatabaseInsert {
            dynamic_tools,
            dynamic_provider_tools,
            allowed_tools,
            tool_choice,
            parallel_tool_calls,
            .. // TODO: Ideally we can say all but private fields must be destructured here.
        } = db_insert;

        let allowed_tools = match allowed_tools.choice {
            AllowedToolsChoice::FunctionDefault => None,
            // We leave this in because historical data may have been written in this format
            #[expect(deprecated)]
            AllowedToolsChoice::DynamicAllowedTools => Some(allowed_tools.tools),
            AllowedToolsChoice::Explicit => Some(allowed_tools.tools),
        };

        let additional_tools = if dynamic_tools.is_empty() {
            None
        } else {
            Some(dynamic_tools)
        };

        DynamicToolParams {
            allowed_tools,
            additional_tools,
            tool_choice: Some(tool_choice),
            parallel_tool_calls,
            provider_tools: dynamic_provider_tools,
        }
    }
}

#[derive(Debug, Default, Deserialize, PartialEq, Serialize)]
pub struct BatchDynamicToolParams {
    pub allowed_tools: Option<Vec<Option<Vec<String>>>>,
    pub additional_tools: Option<Vec<Option<Vec<Tool>>>>,
    pub tool_choice: Option<Vec<Option<ToolChoice>>>,
    pub parallel_tool_calls: Option<Vec<Option<bool>>>,
    pub provider_tools: Option<Vec<Option<Vec<ProviderTool>>>>,
}

// Helper type for converting BatchDynamicToolParams into a Vec<DynamicToolParams>
pub struct BatchDynamicToolParamsWithSize(pub BatchDynamicToolParams, pub usize);

/// In most cases, tool call arguments are a string.
/// However, when looping back from an inference response, they will be an object.
fn deserialize_tool_call_arguments<'de, D>(deserializer: D) -> Result<String, D::Error>
where
    D: serde::Deserializer<'de>,
{
    use serde::de::Error;
    let value = serde_json::Value::deserialize(deserializer)?;
    match value {
        serde_json::Value::String(s) => Ok(s),
        serde_json::Value::Object(_) => Ok(value.to_string()),
        _ => Err(D::Error::custom(
            "`arguments` must be a string or an object",
        )),
    }
}

#[derive(Clone, Debug, Deserialize, PartialEq, Serialize, ts_rs::TS, JsonSchema)]
#[ts(export)]
#[cfg_attr(feature = "pyo3", pyclass(get_all, str))]
#[export_schema]
pub struct ToolCall {
    pub id: String,
    pub name: String,
    #[serde(deserialize_with = "deserialize_tool_call_arguments")] // String or Object --> String
    pub arguments: String,
}

impl std::fmt::Display for ToolCall {
    fn fmt(&self, f: &mut std::fmt::Formatter<'_>) -> std::fmt::Result {
        let json = serde_json::to_string_pretty(self).map_err(|_| std::fmt::Error)?;
        write!(f, "{json}")
    }
}

impl RateLimitedInputContent for ToolCall {
    fn estimated_input_token_usage(&self) -> u64 {
        let ToolCall {
            name,
            arguments,
            #[expect(unused_variables)]
            id,
        } = self;
        get_estimated_tokens(name) + get_estimated_tokens(arguments)
    }
}

#[cfg(feature = "pyo3")]
#[pymethods]
impl ToolCall {
    pub fn __repr__(&self) -> String {
        self.to_string()
    }
}

/// `ToolCallWrapper` helps us disambiguate between `ToolCall` (no `raw_*`) and `InferenceResponseToolCall` (has `raw_*`).
/// Typically tool calls come from previous inferences and are therefore outputs of TensorZero (`InferenceResponseToolCall`)
/// but they may also be constructed client side or through the OpenAI endpoint `ToolCall` so we support both via this wrapper.
#[derive(Clone, Debug, Deserialize, PartialEq, Serialize, ts_rs::TS, JsonSchema)]
#[ts(export)]
#[serde(untagged)]
#[export_schema]
pub enum ToolCallWrapper {
    ToolCall(ToolCall), // the format we store in the database
    InferenceResponseToolCall(InferenceResponseToolCall), // the format we send on an inference response
}

/// - ToolCallWrapper::ToolCall: passthrough
/// - ToolCallWrapper::InferenceResponseToolCall: this is an inference loopback --> use raw values, ignore parsed values
impl TryFrom<ToolCallWrapper> for ToolCall {
    type Error = Error;
    fn try_from(wrapper: ToolCallWrapper) -> Result<Self, Self::Error> {
        match wrapper {
            ToolCallWrapper::ToolCall(tc) => Ok(tc),
            ToolCallWrapper::InferenceResponseToolCall(tc) => Ok(ToolCall {
                id: tc.id,
                name: tc.raw_name,
                arguments: tc.raw_arguments,
            }),
        }
    }
}

/// An InferenceResponseToolCall is a request by a model to call a Tool
/// in the form that we return to the client / ClickHouse
/// This includes some synactic sugar (parsing / validation of the tool arguments)
/// in the `arguments` field and the name in the `name` field.
/// We support looping this back through the TensorZero inference API via the ToolCallWrapper
#[derive(Clone, Debug, PartialEq, Serialize, Deserialize, ts_rs::TS, JsonSchema)]
#[ts(export)]
#[cfg_attr(feature = "pyo3", pyclass(str))]
#[export_schema]
pub struct InferenceResponseToolCall {
    /// A Tool Call ID to match up with tool call responses. See #4058.
    pub id: String,

    /// The name of the tool to call, as generated by the model.
    pub raw_name: String,

    /// The raw arguments JSON string of the tool to call, as generated by the model.
    pub raw_arguments: String,

    /// The name of the tool to call, validated against tool configs. If not present, it means the tool call was invalid.
    pub name: Option<String>,

    /// The arguments of the tool to call, validated against tool configs. If not present, it means the tool call arguments were invalid.
    pub arguments: Option<Value>,
}

impl std::fmt::Display for InferenceResponseToolCall {
    fn fmt(&self, f: &mut std::fmt::Formatter<'_>) -> std::fmt::Result {
        let json = serde_json::to_string_pretty(self).map_err(|_| std::fmt::Error)?;
        write!(f, "{json}")
    }
}

#[cfg(feature = "pyo3")]
#[pymethods]
impl InferenceResponseToolCall {
    pub fn __repr__(&self) -> String {
        self.to_string()
    }
}

impl InferenceResponseToolCall {
    /// Validates that a ToolCall is compliant with the ToolCallConfig
    /// First, it finds the ToolConfig for the ToolCall
    /// Then, it validates the ToolCall arguments against the ToolConfig
    pub async fn new(tool_call: ToolCall, tool_cfg: Option<&ToolCallConfig>) -> Self {
        // Check if this is a function tool
        let function_tool = tool_cfg.and_then(|t| t.get_function_tool(&tool_call.name));

        // Check if this is a custom tool
        let is_custom_tool = tool_cfg
            .map(|t| {
                t.openai_custom_tools
                    .iter()
                    .any(|ct| ct.name == tool_call.name)
            })
            .unwrap_or(false);

        // Set parsed_name if tool exists (either function or custom)
        let parsed_name = if function_tool.is_some() || is_custom_tool {
            Some(tool_call.name.clone())
        } else {
            None
        };

        // Validate arguments only for function tools (custom tools don't use JSON schemas)
        let parsed_arguments = if let Some(tool) = function_tool {
            if let Ok(arguments) = serde_json::from_str(&tool_call.arguments) {
                if tool.validate_arguments(&arguments).await.is_ok() {
                    Some(arguments)
                } else {
                    None
                }
            } else {
                None
            }
        } else {
            None
        };

        Self {
            arguments: parsed_arguments,
            id: tool_call.id,
            name: parsed_name,
            raw_arguments: tool_call.arguments.clone(),
            raw_name: tool_call.name.clone(),
        }
    }
}

impl ToolCallConfig {
    #[cfg(test)]
    #[expect(clippy::missing_panics_doc)]
    pub fn implicit_from_value(value: &Value) -> Self {
        let parameters = StaticJSONSchema::from_value(value.clone()).unwrap();
        let implicit_tool_config = FunctionToolConfig::Implicit(ImplicitToolConfig { parameters });
        Self {
            static_tools_available: vec![implicit_tool_config],
            dynamic_tools_available: vec![],
            openai_custom_tools: vec![],
            tool_choice: ToolChoice::Specific(IMPLICIT_TOOL_NAME.to_string()),
            parallel_tool_calls: None,
            provider_tools: vec![],
            allowed_tools: AllowedTools::default(),
        }
    }
}

/// A ToolResult is the outcome of a ToolCall, which we may want to present back to the model
#[cfg_attr(feature = "pyo3", pyclass(get_all, str))]
#[derive(ts_rs::TS, Clone, Debug, Deserialize, PartialEq, Serialize, JsonSchema)]
#[ts(export)]
#[serde(deny_unknown_fields)]
#[export_schema]
pub struct ToolResult {
    pub name: String,
    pub result: String,
    pub id: String,
}

impl std::fmt::Display for ToolResult {
    fn fmt(&self, f: &mut std::fmt::Formatter<'_>) -> std::fmt::Result {
        let json = serde_json::to_string_pretty(self).map_err(|_| std::fmt::Error)?;
        write!(f, "{json}")
    }
}

impl RateLimitedInputContent for ToolResult {
    fn estimated_input_token_usage(&self) -> u64 {
        let ToolResult {
            name,
            result,
            #[expect(unused_variables)]
            id,
        } = self;
        get_estimated_tokens(name) + get_estimated_tokens(result)
    }
}

#[cfg(feature = "pyo3")]
#[pymethods]
impl ToolResult {
    pub fn __repr__(&self) -> String {
        self.to_string()
    }
}

/// Most inference providers allow the user to force a tool to be used
/// and even specify which tool to be used.
///
/// This enum is used to denote this tool choice.
#[derive(ts_rs::TS, Clone, Debug, Default, Deserialize, PartialEq, Serialize, JsonSchema)]
#[ts(export)]
#[serde(rename_all = "lowercase")]
#[serde(deny_unknown_fields)]
#[export_schema]
pub enum ToolChoice {
    None,
    #[default]
    Auto,
    Required,
    /// Forces the LLM to call a specific tool. The String is the name of the tool.
    #[schemars(title = "ToolChoiceSpecific")]
    Specific(String),
}

#[derive(Clone, Debug, Deserialize, PartialEq, Serialize)]
pub struct ToolCallChunk {
    pub id: String,
    #[serde(serialize_with = "serialize_option_string_as_empty")]
    pub raw_name: Option<String>,
    pub raw_arguments: String,
}

fn serialize_option_string_as_empty<S>(
    value: &Option<String>,
    serializer: S,
) -> Result<S::Ok, S::Error>
where
    S: Serializer,
{
    match value {
        Some(s) => serializer.serialize_str(s),
        None => serializer.serialize_str(""),
    }
}

pub const IMPLICIT_TOOL_NAME: &str = "respond";
pub const IMPLICIT_TOOL_DESCRIPTION: &str = "Respond to the user using the output schema provided.";

impl FunctionToolConfig {
    pub async fn validate_arguments(&self, arguments: &Value) -> Result<(), Error> {
        match self {
            FunctionToolConfig::Static(config) => config.parameters.validate(arguments),
            FunctionToolConfig::Dynamic(config) => config.parameters.validate(arguments).await,
            FunctionToolConfig::Implicit(config) => config.parameters.validate(arguments),
            FunctionToolConfig::DynamicImplicit(config) => {
                config.parameters.validate(arguments).await
            }
        }
    }

    pub fn description(&self) -> &str {
        match self {
            FunctionToolConfig::Static(config) => &config.description,
            FunctionToolConfig::Dynamic(config) => &config.description,
            FunctionToolConfig::Implicit(_config) => IMPLICIT_TOOL_DESCRIPTION,
            FunctionToolConfig::DynamicImplicit(_config) => IMPLICIT_TOOL_DESCRIPTION,
        }
    }

    pub fn parameters(&self) -> &Value {
        match self {
            FunctionToolConfig::Static(config) => &config.parameters.value,
            FunctionToolConfig::Dynamic(config) => &config.parameters.value,
            FunctionToolConfig::Implicit(config) => &config.parameters.value,
            FunctionToolConfig::DynamicImplicit(config) => &config.parameters.value,
        }
    }

    pub fn name(&self) -> &str {
        match self {
            FunctionToolConfig::Static(config) => &config.name,
            FunctionToolConfig::Dynamic(config) => &config.name,
            FunctionToolConfig::Implicit(_config) => IMPLICIT_TOOL_NAME,
            FunctionToolConfig::DynamicImplicit(_config) => IMPLICIT_TOOL_NAME,
        }
    }

    pub fn strict(&self) -> bool {
        match self {
<<<<<<< HEAD
            FunctionToolConfig::Static(config) => config.strict,
            FunctionToolConfig::Dynamic(config) => config.strict,
            FunctionToolConfig::Implicit(_config) => false,
            FunctionToolConfig::DynamicImplicit(_config) => false,
=======
            ToolConfig::Static(config) => config.strict,
            ToolConfig::Dynamic(config) => config.strict,
            ToolConfig::Implicit(_config) => true,
            ToolConfig::DynamicImplicit(_config) => true,
>>>>>>> 4e0b71aa
        }
    }
}

fn tool_call_config_to_legacy_tool_database_insert(
    tool_call_config: &ToolCallConfig,
) -> LegacyToolCallConfigDatabaseInsert {
    LegacyToolCallConfigDatabaseInsert {
        tools_available: tool_call_config
            .static_tools_available
            .iter()
            .chain(tool_call_config.dynamic_tools_available.iter())
            .cloned()
            .map(FunctionToolConfig::into)
            .collect(),
        tool_choice: tool_call_config.tool_choice.clone(),
        parallel_tool_calls: tool_call_config.parallel_tool_calls,
    }
}

// For now, this is required to convert to LegacyToolCallConfigDatabaseInsert for writing to the databse
impl From<FunctionToolConfig> for FunctionTool {
    fn from(tool_config: FunctionToolConfig) -> Self {
        FunctionTool {
            description: tool_config.description().to_string(),
            parameters: tool_config.parameters().clone(),
            name: tool_config.name().to_string(),
            strict: tool_config.strict(),
        }
    }
}

impl From<ToolCallConfig> for ToolCallConfigDatabaseInsert {
    fn from(tool_call_config: ToolCallConfig) -> Self {
        let legacy_config = tool_call_config_to_legacy_tool_database_insert(&tool_call_config);
        let ToolCallConfig {
            // We explicitly don't store static_tools_available in the new ToolCallConfigDatabaseInsert
            // because we want these to be specified by the function and eventually function version.
            static_tools_available: _,
            dynamic_tools_available,
            openai_custom_tools,
            allowed_tools,
            tool_choice,
            parallel_tool_calls,
            provider_tools,
        } = tool_call_config;
        Self {
            tool_params: legacy_config,
            dynamic_tools: dynamic_tools_available
                .into_iter()
                .map(Tool::from)
                .chain(openai_custom_tools.into_iter().map(Tool::OpenAICustom))
                .collect(),
            dynamic_provider_tools: provider_tools,
            allowed_tools,
            tool_choice,
            parallel_tool_calls,
        }
    }
}

impl From<ToolConfig> for Tool {
    fn from(tool_config: ToolConfig) -> Self {
        match tool_config {
            ToolConfig::OpenAICustom(config) => Tool::OpenAICustom(config),
            ToolConfig::Function(tool) => tool.into(),
        }
    }
}

impl From<FunctionToolConfig> for Tool {
    fn from(tool_config: FunctionToolConfig) -> Self {
        Self::Function(FunctionTool {
            description: tool_config.description().to_string(),
            parameters: tool_config.parameters().clone(),
            name: tool_config.name().to_string(),
            strict: tool_config.strict(),
        })
    }
}

pub fn create_dynamic_implicit_tool_config(schema: Value) -> ToolCallConfig {
    let tool_schema = DynamicJSONSchema::new(schema);
    let implicit_tool = FunctionToolConfig::DynamicImplicit(DynamicImplicitToolConfig {
        parameters: tool_schema,
    });
    ToolCallConfig {
        static_tools_available: vec![],
        dynamic_tools_available: vec![implicit_tool],
        openai_custom_tools: vec![],
        tool_choice: ToolChoice::Specific(IMPLICIT_TOOL_NAME.to_string()),
        parallel_tool_calls: None,
        provider_tools: vec![],
        allowed_tools: AllowedTools::default(),
    }
}

impl TryFrom<BatchDynamicToolParamsWithSize> for Vec<DynamicToolParams> {
    type Error = Error;

    fn try_from(
        batch_dynamic_tool_params_with_size: BatchDynamicToolParamsWithSize,
    ) -> Result<Self, Self::Error> {
        let BatchDynamicToolParamsWithSize(batch_dynamic_tool_params, num_inferences) =
            batch_dynamic_tool_params_with_size;
        if num_inferences == 0 {
            return Ok(vec![
                DynamicToolParams {
                    allowed_tools: None,
                    additional_tools: None,
                    tool_choice: None,
                    parallel_tool_calls: None,
                    provider_tools: vec![],
                };
                num_inferences
            ]);
        }
        let BatchDynamicToolParams {
            allowed_tools,
            additional_tools,
            tool_choice,
            parallel_tool_calls,
            provider_tools,
        } = batch_dynamic_tool_params;

        // Verify all provided Vecs have the same length
        if let Some(allowed_tools) = &allowed_tools {
            if allowed_tools.len() != num_inferences {
                return Err(ErrorDetails::InvalidRequest {
                    message: format!(
                        "allowed_tools vector length ({}) does not match number of inferences ({})",
                        allowed_tools.len(),
                        num_inferences
                    ),
                }
                .into());
            }
        }
        if let Some(additional_tools) = &additional_tools {
            if additional_tools.len() != num_inferences {
                return Err(ErrorDetails::InvalidRequest {
                    message: format!(
                        "additional_tools vector length ({}) does not match number of inferences ({})",
                        additional_tools.len(),
                        num_inferences
                    ),
                }
                .into());
            }
        }
        if let Some(tool_choice) = &tool_choice {
            if tool_choice.len() != num_inferences {
                return Err(ErrorDetails::InvalidRequest {
                    message: format!(
                        "tool_choice vector length ({}) does not match number of inferences ({})",
                        tool_choice.len(),
                        num_inferences
                    ),
                }
                .into());
            }
        }
        if let Some(parallel_tool_calls) = &parallel_tool_calls {
            if parallel_tool_calls.len() != num_inferences {
                return Err(ErrorDetails::InvalidRequest {
                    message: format!(
                        "parallel_tool_calls vector length ({}) does not match number of inferences ({})",
                        parallel_tool_calls.len(),
                        num_inferences
                    ),
                }
                .into());
            }
        }
        if let Some(provider_tools) = &provider_tools {
            if provider_tools.len() != num_inferences {
                return Err(ErrorDetails::InvalidRequest {
                    message: format!(
                        "provider_tools vector length ({}) does not match number of inferences ({})",
                        provider_tools.len(),
                        num_inferences
                    )
                }.into());
            }
        }
        // Convert Option<Vec<Option<T>>> into Vec<Option<T>> by unwrapping or creating empty vec
        let allowed_tools = allowed_tools.unwrap_or_default();
        let additional_tools = additional_tools.unwrap_or_default();
        let tool_choice = tool_choice.unwrap_or_default();
        let parallel_tool_calls = parallel_tool_calls.unwrap_or_default();
        let provider_tools = provider_tools.unwrap_or_default();

        // Create iterators that take ownership
        let mut allowed_tools_iter = allowed_tools.into_iter();
        let mut additional_tools_iter = additional_tools.into_iter();
        let mut tool_choice_iter = tool_choice.into_iter();
        let mut parallel_tool_calls_iter = parallel_tool_calls.into_iter();
        let mut provider_tools_iter = provider_tools.into_iter();

        // Build params using the iterators
        let mut all_dynamic_tool_params = Vec::with_capacity(num_inferences);
        // Since we already verified that the vectors that were Some were the same length,
        // it is safe to do .next().unwrap_or() since we'll either be taking real elements or using an empty vector.
        for _ in 0..num_inferences {
            all_dynamic_tool_params.push(DynamicToolParams {
                allowed_tools: allowed_tools_iter.next().unwrap_or(None),
                additional_tools: additional_tools_iter.next().unwrap_or(None),
                tool_choice: tool_choice_iter.next().unwrap_or(None),
                parallel_tool_calls: parallel_tool_calls_iter.next().unwrap_or(None),
                provider_tools: provider_tools_iter.next().flatten().unwrap_or(vec![]),
            });
        }
        Ok(all_dynamic_tool_params)
    }
}

/// For use in initializing JSON functions
/// Creates a ToolCallConfig with a single implicit tool that takes the schema as arguments
pub fn create_json_mode_tool_call_config(schema: StaticJSONSchema) -> ToolCallConfig {
    create_json_mode_tool_call_config_with_allowed_tools(schema, AllowedTools::default())
}

pub fn create_json_mode_tool_call_config_with_allowed_tools(
    schema: StaticJSONSchema,
    allowed_tools: AllowedTools,
) -> ToolCallConfig {
    let implicit_tool = FunctionToolConfig::Implicit(ImplicitToolConfig { parameters: schema });
    ToolCallConfig {
        static_tools_available: vec![implicit_tool],
        dynamic_tools_available: vec![],
        tool_choice: ToolChoice::Specific(IMPLICIT_TOOL_NAME.to_string()),
        openai_custom_tools: vec![],
        parallel_tool_calls: None,
        provider_tools: vec![],
        allowed_tools,
    }
}

#[cfg(test)]
mod tests {
    use super::*;
    use lazy_static::lazy_static;
    use serde_json::json;
    lazy_static! {
        static ref TOOLS: HashMap<String, Arc<StaticToolConfig>> = {
            let mut map = HashMap::new();
            map.insert(
                "get_temperature".to_string(),
                Arc::new(StaticToolConfig {
                    name: "get_temperature".to_string(),
                    description: "Get the current temperature in a given location".to_string(),
                    parameters: StaticJSONSchema::from_value(json!({
                    "type": "object",
                    "properties": {
                        "location": {"type": "string"},
                        "unit": {"type": "string", "enum": ["celsius", "fahrenheit"]}
                    },
                        "required": ["location"]
                    }))
                    .expect("Failed to create schema for get_temperature"),
                    strict: true,
                }),
            );
            map.insert(
                "query_articles".to_string(),
                Arc::new(StaticToolConfig {
                    name: "query_articles".to_string(),
                    description: "Query articles from a database based on given criteria"
                        .to_string(),
                    parameters: StaticJSONSchema::from_value(json!({
                        "type": "object",
                        "properties": {
                            "keyword": {"type": "string"},
                            "category": {"type": "string"},
                            "limit": {"type": "integer", "minimum": 1, "maximum": 100}
                        },
                        "required": ["keyword"]
                    }))
                    .expect("Failed to create schema for query_articles"),
                    strict: false,
                }),
            );
            map
        };
        static ref EMPTY_TOOLS: HashMap<String, Arc<StaticToolConfig>> = HashMap::new();
        static ref EMPTY_FUNCTION_TOOLS: Vec<String> = vec![];
        static ref ALL_FUNCTION_TOOLS: Vec<String> =
            vec!["get_temperature".to_string(), "query_articles".to_string()];
        static ref AUTO_TOOL_CHOICE: ToolChoice = ToolChoice::Auto;
        static ref WEATHER_TOOL_CHOICE: ToolChoice =
            ToolChoice::Specific("get_temperature".to_string());
    }

    #[tokio::test]
    async fn test_tool_call_config_new() {
        // Empty tools in function, no dynamic tools, tools are configured in the config
        // This should return no tools because the function does not specify any tools
        let tool_call_config = ToolCallConfig::new(ToolCallConfigConstructorArgs::new_for_test(
            &EMPTY_FUNCTION_TOOLS,
            &AUTO_TOOL_CHOICE,
            Some(true),
            &TOOLS,
            DynamicToolParams::default(),
        ))
        .unwrap();
        assert!(tool_call_config.is_none());

        // All tools available, no dynamic tools, tools are configured in the config
        // This should return all tools because the function specifies all tools
        let tool_call_config = ToolCallConfig::new(ToolCallConfigConstructorArgs::new_for_test(
            &ALL_FUNCTION_TOOLS,
            &AUTO_TOOL_CHOICE,
            Some(true),
            &TOOLS,
            DynamicToolParams::default(),
        ))
        .unwrap()
        .unwrap();
        assert_eq!(tool_call_config.tools_available().unwrap().count(), 2);

        // strict_tools_available should return all tools (FunctionDefault mode)
        assert_eq!(
            tool_call_config.strict_tools_available().unwrap().count(),
            2
        );
        assert!(matches!(
            tool_call_config.allowed_tools.choice,
            AllowedToolsChoice::FunctionDefault
        ));
        assert_eq!(tool_call_config.tool_choice, ToolChoice::Auto);
        assert_eq!(tool_call_config.parallel_tool_calls, Some(true));
        let tools: Vec<_> = tool_call_config.tools_available().unwrap().collect();
        assert!(tools[0].strict());
        assert!(!tools[1].strict());

        // Empty tools in function and config but we specify an allowed tool (should fail)
        let dynamic_tool_params = DynamicToolParams {
            allowed_tools: Some(vec!["get_temperature".to_string()]),
            ..Default::default()
        };
        let err = ToolCallConfig::new(ToolCallConfigConstructorArgs::new_for_test(
            &EMPTY_FUNCTION_TOOLS,
            &AUTO_TOOL_CHOICE,
            Some(true),
            &EMPTY_TOOLS,
            dynamic_tool_params,
        ))
        .unwrap_err();
        assert_eq!(
            err,
            ErrorDetails::ToolNotFound {
                name: "get_temperature".to_string()
            }
            .into()
        );

        // Dynamic tool config specifies a particular tool to call and it's in the function tools list
        let dynamic_tool_params = DynamicToolParams {
            tool_choice: Some(ToolChoice::Specific("get_temperature".to_string())),
            ..Default::default()
        };
        let tool_call_config = ToolCallConfig::new(ToolCallConfigConstructorArgs::new_for_test(
            &ALL_FUNCTION_TOOLS,
            &AUTO_TOOL_CHOICE,
            Some(true),
            &TOOLS,
            dynamic_tool_params,
        ))
        .unwrap()
        .unwrap();
        assert_eq!(tool_call_config.tools_available().unwrap().count(), 2);
        assert_eq!(
            tool_call_config.tool_choice,
            ToolChoice::Specific("get_temperature".to_string())
        );
        assert_eq!(tool_call_config.parallel_tool_calls, Some(true));

        // Dynamic tool config specifies a particular tool to call and it's not in the function tools list
        let dynamic_tool_params = DynamicToolParams {
            tool_choice: Some(ToolChoice::Specific("establish_campground".to_string())),
            ..Default::default()
        };
        let err = ToolCallConfig::new(ToolCallConfigConstructorArgs::new_for_test(
            &ALL_FUNCTION_TOOLS,
            &AUTO_TOOL_CHOICE,
            Some(true),
            &TOOLS,
            dynamic_tool_params,
        ))
        .unwrap_err();
        assert_eq!(
            err,
            ErrorDetails::ToolNotFound {
                name: "establish_campground".to_string()
            }
            .into()
        );

        // We pass an empty list of allowed tools and then configure a new tool
        // All function tools are still included, plus the dynamic tool
        let dynamic_tool_params = DynamicToolParams {
            allowed_tools: Some(vec![]),
            additional_tools: Some(vec![Tool::Function(FunctionTool {
                name: "establish_campground".to_string(),
                description: "Establish a campground".to_string(),
                parameters: json!({}),
                strict: false,
            })]),
            ..Default::default()
        };
        let tool_call_config = ToolCallConfig::new(ToolCallConfigConstructorArgs::new_for_test(
            &ALL_FUNCTION_TOOLS,
            &AUTO_TOOL_CHOICE,
            Some(true),
            &TOOLS,
            dynamic_tool_params,
        ))
        .unwrap()
        .unwrap();
        // Should have all function tools (get_temperature, query_articles) + dynamic tool (establish_campground)
        assert_eq!(tool_call_config.tools_available().unwrap().count(), 3);
        assert!(tool_call_config
            .tools_available()
            .unwrap()
            .any(|t| t.name() == "get_temperature"));
        assert!(tool_call_config
            .tools_available()
            .unwrap()
            .any(|t| t.name() == "query_articles"));
        assert!(tool_call_config
            .tools_available()
            .unwrap()
            .any(|t| t.name() == "establish_campground"));

        // We pass a list of a single allowed tool and then configure a new tool
        // All function tools are still included, plus the dynamic tool
        let dynamic_tool_params = DynamicToolParams {
            allowed_tools: Some(vec!["get_temperature".to_string()]),
            additional_tools: Some(vec![Tool::Function(FunctionTool {
                name: "establish_campground".to_string(),
                description: "Establish a campground".to_string(),
                parameters: json!({}),
                strict: false,
            })]),
            parallel_tool_calls: Some(false),
            ..Default::default()
        };
        let tool_call_config = ToolCallConfig::new(ToolCallConfigConstructorArgs::new_for_test(
            &ALL_FUNCTION_TOOLS,
            &AUTO_TOOL_CHOICE,
            Some(true),
            &TOOLS,
            dynamic_tool_params,
        ))
        .unwrap()
        .unwrap();
        // Should have all function tools + dynamic tool
        assert_eq!(tool_call_config.tools_available().unwrap().count(), 3);
        assert!(tool_call_config
            .tools_available()
            .unwrap()
            .any(|t| t.name() == "get_temperature"));
        assert!(tool_call_config
            .tools_available()
            .unwrap()
            .any(|t| t.name() == "query_articles"));
        assert!(tool_call_config
            .tools_available()
            .unwrap()
            .any(|t| t.name() == "establish_campground"));
        assert_eq!(tool_call_config.parallel_tool_calls, Some(false));

        // We pass a list of no allowed tools and then configure a new tool
        // All function tools are still included, plus the dynamic tool
        let dynamic_tool_params = DynamicToolParams {
            allowed_tools: Some(vec![]),
            additional_tools: Some(vec![Tool::Function(FunctionTool {
                name: "establish_campground".to_string(),
                description: "Establish a campground".to_string(),
                parameters: json!({}),
                strict: false,
            })]),
            tool_choice: Some(ToolChoice::Specific("establish_campground".to_string())),
            ..Default::default()
        };
        let tool_call_config = ToolCallConfig::new(ToolCallConfigConstructorArgs::new_for_test(
            &ALL_FUNCTION_TOOLS,
            &AUTO_TOOL_CHOICE,
            Some(true),
            &TOOLS,
            dynamic_tool_params,
        ))
        .unwrap()
        .unwrap();
        // Should have all function tools + dynamic tool
        assert_eq!(tool_call_config.tools_available().unwrap().count(), 3);
        assert!(tool_call_config
            .tools_available()
            .unwrap()
            .any(|t| t.name() == "establish_campground"));
        assert_eq!(tool_call_config.parallel_tool_calls, Some(true));
        assert_eq!(
            tool_call_config.tool_choice,
            ToolChoice::Specific("establish_campground".to_string())
        );
    }

    #[tokio::test]
    async fn test_inference_response_tool_call_new() {
        let tool_call = ToolCall {
            name: "get_temperature".to_string(),
            arguments: "{\"location\": \"San Francisco\", \"unit\": \"celsius\"}".to_string(),
            id: "123".to_string(),
        };
        let tool_call_config = ToolCallConfig::new(ToolCallConfigConstructorArgs::new_for_test(
            &ALL_FUNCTION_TOOLS,
            &AUTO_TOOL_CHOICE,
            Some(true),
            &TOOLS,
            DynamicToolParams::default(),
        ))
        .unwrap()
        .unwrap();
        // Tool call is valid, so we should get a valid InferenceResponseToolCall
        let inference_response_tool_call =
            InferenceResponseToolCall::new(tool_call, Some(&tool_call_config)).await;
        assert_eq!(inference_response_tool_call.raw_name, "get_temperature");
        assert_eq!(
            inference_response_tool_call.raw_arguments,
            "{\"location\": \"San Francisco\", \"unit\": \"celsius\"}"
        );
        assert_eq!(inference_response_tool_call.id, "123");
        assert_eq!(
            inference_response_tool_call.name,
            Some("get_temperature".to_string())
        );
        assert_eq!(
            inference_response_tool_call.arguments,
            Some(json!({
                "location": "San Francisco",
                "unit": "celsius"
            }))
        );

        // Bad arguments, but valid name (parsed_name is set but parsed_arguments is not)
        let tool_call = ToolCall {
            name: "get_temperature".to_string(),
            arguments: "{\"location\": \"San Francisco\", \"unit\": \"kelvin\"}".to_string(),
            id: "321".to_string(),
        };
        let inference_response_tool_call =
            InferenceResponseToolCall::new(tool_call, Some(&tool_call_config)).await;
        assert_eq!(
            inference_response_tool_call.name,
            Some("get_temperature".to_string())
        );
        assert_eq!(inference_response_tool_call.arguments, None);
        assert_eq!(inference_response_tool_call.id, "321");
        assert_eq!(inference_response_tool_call.raw_name, "get_temperature");
        assert_eq!(
            inference_response_tool_call.raw_arguments,
            "{\"location\": \"San Francisco\", \"unit\": \"kelvin\"}"
        );

        // Bad name, good arguments (both not set since the name is invalid and we can't be sure what tool this goes to)
        let tool_call = ToolCall {
            name: "not_get_weather".to_string(),
            arguments: "{\"location\": \"San Francisco\", \"unit\": \"celsius\"}".to_string(),
            id: "321".to_string(),
        };
        let inference_response_tool_call =
            InferenceResponseToolCall::new(tool_call, Some(&tool_call_config)).await;
        assert_eq!(inference_response_tool_call.name, None);
        assert_eq!(inference_response_tool_call.arguments, None);
        assert_eq!(inference_response_tool_call.id, "321");
        assert_eq!(inference_response_tool_call.raw_name, "not_get_weather");
        assert_eq!(
            inference_response_tool_call.raw_arguments,
            "{\"location\": \"San Francisco\", \"unit\": \"celsius\"}"
        );

        // Make sure validation works with dynamic tools
        let tool_call_config = ToolCallConfig::new(ToolCallConfigConstructorArgs::new_for_test(
            &ALL_FUNCTION_TOOLS,
            &AUTO_TOOL_CHOICE,
            Some(true),
            &TOOLS,
            DynamicToolParams {
                additional_tools: Some(vec![Tool::Function(FunctionTool {
                    name: "establish_campground".to_string(),
                    description: "Establish a campground".to_string(),
                    parameters: json!({"type": "object", "properties": {"location": {"type": "string"}}, "required": ["location"]}),
                    strict: false,
                })]),
                ..Default::default()
            },
        ))
        .unwrap()
        .unwrap();
        let tool_call = ToolCall {
            name: "establish_campground".to_string(),
            arguments: "{\"location\": \"Lucky Dog\"}".to_string(),
            id: "321".to_string(),
        };
        let inference_response_tool_call =
            InferenceResponseToolCall::new(tool_call, Some(&tool_call_config)).await;
        assert_eq!(
            inference_response_tool_call.raw_name,
            "establish_campground"
        );
        assert_eq!(
            inference_response_tool_call.raw_arguments,
            "{\"location\": \"Lucky Dog\"}"
        );
        assert_eq!(inference_response_tool_call.id, "321");
        assert_eq!(
            inference_response_tool_call.name,
            Some("establish_campground".to_string())
        );
        assert_eq!(
            inference_response_tool_call.arguments,
            Some(json!({"location": "Lucky Dog"}))
        );
    }

    #[tokio::test]
    async fn test_inference_response_tool_call_with_custom_tools() {
        // Create a ToolCallConfig with a custom tool
        let tool_call_config = ToolCallConfig::new(ToolCallConfigConstructorArgs::new_for_test(
            &EMPTY_FUNCTION_TOOLS,
            &AUTO_TOOL_CHOICE,
            Some(true),
            &EMPTY_TOOLS,
            DynamicToolParams {
                additional_tools: Some(vec![Tool::OpenAICustom(OpenAICustomTool {
                    name: "code_generator".to_string(),
                    description: Some("Generates code snippets".to_string()),
                    format: Some(OpenAICustomToolFormat::Text),
                })]),
                ..Default::default()
            },
        ))
        .unwrap()
        .unwrap();

        // Valid custom tool call - name should be validated
        let tool_call = ToolCall {
            name: "code_generator".to_string(),
            arguments: "{\"description\": \"Print hello world\"}".to_string(),
            id: "ctc_123".to_string(),
        };
        let inference_response_tool_call =
            InferenceResponseToolCall::new(tool_call, Some(&tool_call_config)).await;

        // The parsed_name should be set since this is a valid custom tool
        assert_eq!(
            inference_response_tool_call.name,
            Some("code_generator".to_string())
        );
        assert_eq!(inference_response_tool_call.raw_name, "code_generator");
        assert_eq!(
            inference_response_tool_call.raw_arguments,
            "{\"description\": \"Print hello world\"}"
        );
        assert_eq!(inference_response_tool_call.id, "ctc_123");
        // Custom tools don't validate arguments against JSON schemas, so parsed_arguments should be None
        assert_eq!(inference_response_tool_call.arguments, None);

        // Invalid custom tool name - name should not be validated
        let tool_call = ToolCall {
            name: "not_a_custom_tool".to_string(),
            arguments: "{\"description\": \"Test\"}".to_string(),
            id: "ctc_456".to_string(),
        };
        let inference_response_tool_call =
            InferenceResponseToolCall::new(tool_call, Some(&tool_call_config)).await;

        // The parsed_name should be None since this tool doesn't exist
        assert_eq!(inference_response_tool_call.name, None);
        assert_eq!(inference_response_tool_call.raw_name, "not_a_custom_tool");
        assert_eq!(
            inference_response_tool_call.raw_arguments,
            "{\"description\": \"Test\"}"
        );
        assert_eq!(inference_response_tool_call.id, "ctc_456");
        assert_eq!(inference_response_tool_call.arguments, None);

        // Test with both function tools and custom tools
        let tool_call_config = ToolCallConfig::new(ToolCallConfigConstructorArgs::new_for_test(
            &ALL_FUNCTION_TOOLS,
            &AUTO_TOOL_CHOICE,
            Some(true),
            &TOOLS,
            DynamicToolParams {
                additional_tools: Some(vec![Tool::OpenAICustom(OpenAICustomTool {
                    name: "calculator".to_string(),
                    description: Some("Performs calculations".to_string()),
                    format: Some(OpenAICustomToolFormat::Grammar {
                        grammar: OpenAIGrammarDefinition {
                            syntax: OpenAIGrammarSyntax::Lark,
                            definition: "start: NUMBER".to_string(),
                        },
                    }),
                })]),
                ..Default::default()
            },
        ))
        .unwrap()
        .unwrap();

        // Valid function tool should still work
        let tool_call = ToolCall {
            name: "get_temperature".to_string(),
            arguments: "{\"location\": \"San Francisco\", \"unit\": \"celsius\"}".to_string(),
            id: "123".to_string(),
        };
        let inference_response_tool_call =
            InferenceResponseToolCall::new(tool_call, Some(&tool_call_config)).await;
        assert_eq!(
            inference_response_tool_call.name,
            Some("get_temperature".to_string())
        );
        assert_eq!(
            inference_response_tool_call.arguments,
            Some(json!({
                "location": "San Francisco",
                "unit": "celsius"
            }))
        );

        // Valid custom tool should also work
        let tool_call = ToolCall {
            name: "calculator".to_string(),
            arguments: "42".to_string(),
            id: "ctc_789".to_string(),
        };
        let inference_response_tool_call =
            InferenceResponseToolCall::new(tool_call, Some(&tool_call_config)).await;
        assert_eq!(
            inference_response_tool_call.name,
            Some("calculator".to_string())
        );
        assert_eq!(inference_response_tool_call.raw_name, "calculator");
        assert_eq!(inference_response_tool_call.raw_arguments, "42");
        assert_eq!(inference_response_tool_call.id, "ctc_789");
        // Custom tools don't validate arguments, so parsed_arguments is None
        assert_eq!(inference_response_tool_call.arguments, None);
    }

    #[test]
    fn test_tool_call_deserialize_plain_raw() {
        let tool_call = serde_json::json!({
            "name": "get_temperature",
            "raw_name": "should have ignored raw name",
            "arguments": "{\"location\": \"San Francisco\", \"unit\": \"celsius\"}",
            "raw_arguments": "should have ignored raw arguments",
            "id": "123"
        });
        let tool_call: ToolCall = serde_json::from_value(tool_call).unwrap();
        assert_eq!(tool_call.name, "get_temperature");
        assert_eq!(
            tool_call.arguments,
            "{\"location\": \"San Francisco\", \"unit\": \"celsius\"}"
        );
        assert_eq!(tool_call.id, "123");
    }

    #[test]
    fn test_tool_call_deserialize_raw_only() {
        let tool_call = serde_json::json!({
            "raw_name": "get_temperature",
            "raw_arguments": "my raw arguments",
            "id": "123"
        });
        let tool_call_wrapper: ToolCallWrapper = serde_json::from_value(tool_call).unwrap();
        let tool_call: ToolCall = tool_call_wrapper.try_into().unwrap();
        assert_eq!(tool_call.name, "get_temperature");
        assert_eq!(tool_call.arguments, "my raw arguments");
        assert_eq!(tool_call.id, "123");
    }

    #[test]
    fn test_tool_call_deserialize_arguments_object() {
        let tool_call = serde_json::json!({
            "name": "get_temperature",
            "arguments": {"my": "arguments"},
            "id": "123"
        });
        let tool_call_wrapper = serde_json::from_value::<ToolCallWrapper>(tool_call).unwrap();
        let tool_call = TryInto::<ToolCall>::try_into(tool_call_wrapper).unwrap();
        assert_eq!(tool_call.name, "get_temperature");
        assert_eq!(tool_call.arguments, "{\"my\":\"arguments\"}");
        assert_eq!(tool_call.id, "123");
    }

    #[test]
    fn test_tool_call_deserialize_arguments_string() {
        let tool_call = serde_json::json!({
            "name": "get_temperature",
            "arguments": "{\"my\": \"arguments\"}",
            "id": "123"
        });
        let tool_call: ToolCall = serde_json::from_value(tool_call).unwrap();
        assert_eq!(tool_call.name, "get_temperature");
        assert_eq!(tool_call.arguments, "{\"my\": \"arguments\"}");
        assert_eq!(tool_call.id, "123");
    }

    #[test]
    fn test_tool_call_deserialize_missing_name() {
        let tool_call = serde_json::json!({
            "arguments": "{\"my\": \"arguments\"}",
            "id": "123"
        });
        // Now we get an ugly error because of the untagged enum, but that's ok for now...
        // https://github.com/tensorzero/tensorzero/discussions/4258
        serde_json::from_value::<ToolCallWrapper>(tool_call).unwrap_err();
    }

    #[test]
    fn test_tool_call_deserialize_missing_arguments() {
        let tool_call = serde_json::json!({
            "name": "get_temperature",
            "id": "123"
        });
        let err_msg = serde_json::from_value::<ToolCall>(tool_call)
            .unwrap_err()
            .to_string();
        assert_eq!(err_msg, "missing field `arguments`");
    }

    #[test]
    fn test_tool_call_deserialize_object_arguments() {
        let tool_call = serde_json::json!({
            "name": "get_temperature",
            "id": "123",
            "arguments": {
                "role": "intern"
            }
        });
        let tool_call_wrapper = serde_json::from_value::<ToolCallWrapper>(tool_call).unwrap();
        let tool_call = TryInto::<ToolCall>::try_into(tool_call_wrapper).unwrap();
        assert_eq!(tool_call.arguments, "{\"role\":\"intern\"}");
        assert_eq!(tool_call.name, "get_temperature");
        assert_eq!(tool_call.id, "123");
    }

    #[tokio::test]
    async fn test_duplicate_tool_names_error() {
        // Test case where dynamic tool params add a tool with the same name as a static tool
        let dynamic_tool_params = DynamicToolParams {
            additional_tools: Some(vec![Tool::Function(FunctionTool {
                name: "get_temperature".to_string(), // Same name as static tool
                description: "Another temperature tool".to_string(),
                parameters: json!({
                    "type": "object",
                    "properties": {
                        "city": {"type": "string"}
                    },
                    "required": ["city"]
                }),
                strict: false,
            })]),
            ..Default::default()
        };

        let err = ToolCallConfig::new(ToolCallConfigConstructorArgs::new_for_test(
            &ALL_FUNCTION_TOOLS,
            &AUTO_TOOL_CHOICE,
            Some(true),
            &TOOLS,
            dynamic_tool_params,
        ))
        .unwrap_err();

        assert_eq!(
            err,
            ErrorDetails::DuplicateTool {
                name: "get_temperature".to_string()
            }
            .into()
        );
    }

    #[tokio::test]
    async fn test_duplicate_custom_tool_names_error() {
        // Test case where two custom tools have the same name
        let dynamic_tool_params = DynamicToolParams {
            additional_tools: Some(vec![
                Tool::OpenAICustom(OpenAICustomTool {
                    name: "custom_tool".to_string(),
                    description: Some("First custom tool".to_string()),
                    format: None,
                }),
                Tool::OpenAICustom(OpenAICustomTool {
                    name: "custom_tool".to_string(), // Duplicate name
                    description: Some("Second custom tool".to_string()),
                    format: Some(OpenAICustomToolFormat::Text),
                }),
            ]),
            ..Default::default()
        };

        let err = ToolCallConfig::new(ToolCallConfigConstructorArgs::new_for_test(
            &EMPTY_FUNCTION_TOOLS,
            &AUTO_TOOL_CHOICE,
            Some(true),
            &TOOLS,
            dynamic_tool_params,
        ))
        .unwrap_err();

        assert_eq!(
            err,
            ErrorDetails::DuplicateTool {
                name: "custom_tool".to_string()
            }
            .into()
        );
    }

    #[tokio::test]
    async fn test_custom_tool_conflicts_with_function_tool() {
        // Test case where a custom tool has the same name as a function tool
        let dynamic_tool_params = DynamicToolParams {
            additional_tools: Some(vec![Tool::OpenAICustom(OpenAICustomTool {
                name: "get_temperature".to_string(), // Same name as static function tool
                description: Some("Custom temperature tool".to_string()),
                format: None,
            })]),
            ..Default::default()
        };

        let err = ToolCallConfig::new(ToolCallConfigConstructorArgs::new_for_test(
            &ALL_FUNCTION_TOOLS,
            &AUTO_TOOL_CHOICE,
            Some(true),
            &TOOLS,
            dynamic_tool_params,
        ))
        .unwrap_err();

        assert_eq!(
            err,
            ErrorDetails::DuplicateTool {
                name: "get_temperature".to_string()
            }
            .into()
        );
    }

    #[test]
    fn test_get_scoped_provider_tools() {
        // Set up provider tools with different scopes
        let provider_tools = vec![
            ProviderTool {
                scope: ProviderToolScope::Unscoped,
                tool: json!({"type": "unscoped_tool"}),
            },
            ProviderTool {
                scope: ProviderToolScope::ModelProvider {
                    model_name: "gpt-4".to_string(),
                    model_provider_name: "openai".to_string(),
                },
                tool: json!({"type": "gpt4_tool"}),
            },
            ProviderTool {
                scope: ProviderToolScope::ModelProvider {
                    model_name: "claude-3".to_string(),
                    model_provider_name: "anthropic".to_string(),
                },
                tool: json!({"type": "claude_tool"}),
            },
        ];

        let config = ToolCallConfig {
            provider_tools,
            ..Default::default()
        };

        // Test matching gpt-4/openai: should return unscoped + gpt4_tool
        let result = config.get_scoped_provider_tools("gpt-4", "openai");
        assert_eq!(result.len(), 2);
        assert_eq!(result[0].tool, json!({"type": "unscoped_tool"}));
        assert_eq!(result[1].tool, json!({"type": "gpt4_tool"}));

        // Test matching claude-3/anthropic: should return unscoped + claude_tool
        let result = config.get_scoped_provider_tools("claude-3", "anthropic");
        assert_eq!(result.len(), 2);
        assert_eq!(result[0].tool, json!({"type": "unscoped_tool"}));
        assert_eq!(result[1].tool, json!({"type": "claude_tool"}));

        // Test non-matching model: should return only unscoped
        let result = config.get_scoped_provider_tools("llama-2", "meta");
        assert_eq!(result.len(), 1);
        assert_eq!(result[0].tool, json!({"type": "unscoped_tool"}));

        // Test partial match (correct model, wrong provider): should return only unscoped
        let result = config.get_scoped_provider_tools("gpt-4", "azure");
        assert_eq!(result.len(), 1);
        assert_eq!(result[0].tool, json!({"type": "unscoped_tool"}));

        // Test with None provider_tools
        let config_no_tools = ToolCallConfig::with_tools_available(vec![], vec![]);
        let result = config_no_tools.get_scoped_provider_tools("gpt-4", "openai");
        assert_eq!(result.len(), 0);
    }

    #[tokio::test]
    async fn test_dynamic_tool_in_allowed_tools() {
        // Test that a dynamic tool name in allowed_tools is recognized and doesn't error
        let dynamic_tool_params = DynamicToolParams {
            allowed_tools: Some(vec![
                "get_temperature".to_string(),
                "establish_campground".to_string(),
            ]),
            additional_tools: Some(vec![Tool::Function(FunctionTool {
                name: "establish_campground".to_string(),
                description: "Establish a campground".to_string(),
                parameters: json!({"type": "object", "properties": {"location": {"type": "string"}}}),
                strict: false,
            })]),
            ..Default::default()
        };

        let tool_call_config = ToolCallConfig::new(ToolCallConfigConstructorArgs::new_for_test(
            &ALL_FUNCTION_TOOLS,
            &AUTO_TOOL_CHOICE,
            Some(true),
            &TOOLS,
            dynamic_tool_params,
        ))
        .unwrap()
        .unwrap();

        // Should have all function tools plus dynamic tools
        // function_tools: get_temperature, query_articles
        // dynamic tools: establish_campground
        assert_eq!(tool_call_config.tools_available().unwrap().count(), 3);

        // Verify the static tools are included
        assert!(tool_call_config
            .tools_available()
            .unwrap()
            .any(|t| t.name() == "get_temperature"));
        assert!(tool_call_config
            .tools_available()
            .unwrap()
            .any(|t| t.name() == "query_articles"));

        // Verify the dynamic tool is included
        assert!(tool_call_config
            .tools_available()
            .unwrap()
            .any(|t| t.name() == "establish_campground"));

        // strict_tools_available should filter to only allowed_tools (AllAllowedTools mode)
        assert_eq!(
            tool_call_config.strict_tools_available().unwrap().count(),
            2
        );
        assert!(tool_call_config
            .strict_tools_available()
            .unwrap()
            .any(|t| t.name() == "get_temperature"));
        assert!(tool_call_config
            .strict_tools_available()
            .unwrap()
            .any(|t| t.name() == "establish_campground"));
    }

    #[tokio::test]
    async fn test_allowed_tool_not_found_in_static_or_dynamic() {
        // Test that a tool name in allowed_tools that's not in static_tools or additional_tools throws error
        let dynamic_tool_params = DynamicToolParams {
            allowed_tools: Some(vec![
                "get_temperature".to_string(),
                "nonexistent_tool".to_string(),
            ]),
            additional_tools: Some(vec![Tool::Function(FunctionTool {
                name: "establish_campground".to_string(),
                description: "Establish a campground".to_string(),
                parameters: json!({"type": "object"}),
                strict: false,
            })]),
            ..Default::default()
        };

        let err = ToolCallConfig::new(ToolCallConfigConstructorArgs::new_for_test(
            &ALL_FUNCTION_TOOLS,
            &AUTO_TOOL_CHOICE,
            Some(true),
            &TOOLS,
            dynamic_tool_params,
        ))
        .unwrap_err();

        assert_eq!(
            err,
            ErrorDetails::ToolNotFound {
                name: "nonexistent_tool".to_string()
            }
            .into()
        );
    }

    #[tokio::test]
    async fn test_dynamic_tool_not_auto_added_to_allowed_tools() {
        // Test that dynamic tools are sent as definitions but not added to allowed_tools
        // when allowed_tools is explicitly set (AllAllowedTools mode)
        let dynamic_tool_params = DynamicToolParams {
            allowed_tools: Some(vec!["get_temperature".to_string()]),
            additional_tools: Some(vec![Tool::Function(FunctionTool {
                name: "establish_campground".to_string(),
                description: "Establish a campground".to_string(),
                parameters: json!({"type": "object", "properties": {"location": {"type": "string"}}}),
                strict: false,
            })]),
            ..Default::default()
        };

        let tool_call_config = ToolCallConfig::new(ToolCallConfigConstructorArgs::new_for_test(
            &ALL_FUNCTION_TOOLS,
            &AUTO_TOOL_CHOICE,
            Some(true),
            &TOOLS,
            dynamic_tool_params,
        ))
        .unwrap()
        .unwrap();

        // All tool definitions should be available (sent to provider)
        // function_tools: get_temperature, query_articles
        // dynamic tools: establish_campground
        assert_eq!(tool_call_config.tools_available().unwrap().count(), 3);
        assert!(tool_call_config
            .tools_available()
            .unwrap()
            .any(|t| t.name() == "get_temperature"));
        assert!(tool_call_config
            .tools_available()
            .unwrap()
            .any(|t| t.name() == "query_articles"));
        assert!(tool_call_config
            .tools_available()
            .unwrap()
            .any(|t| t.name() == "establish_campground"));

        // But only get_temperature should be in allowed_tools
        assert_eq!(tool_call_config.allowed_tools.tools.len(), 1);
        assert!(tool_call_config
            .allowed_tools
            .tools
            .contains(&"get_temperature".to_string()));
        assert!(matches!(
            tool_call_config.allowed_tools.choice,
            AllowedToolsChoice::Explicit
        ));

        // strict_tools_available should filter to only allowed_tools (AllAllowedTools mode)
        assert_eq!(
            tool_call_config.strict_tools_available().unwrap().count(),
            1
        );
        assert!(tool_call_config
            .strict_tools_available()
            .unwrap()
            .any(|t| t.name() == "get_temperature"));
    }

    // Helper struct to test deserialization with flattening
    #[derive(Debug, Deserialize, PartialEq)]
    struct ToolCallConfigDeserializeTestHelper {
        baz: String,
        #[serde(flatten)]
        #[serde(deserialize_with = "deserialize_optional_tool_info")]
        tool_info: Option<ToolCallConfigDatabaseInsert>,
    }

    // Helper function to assert that deserialization results in None for tool_info
    fn assert_deserialize_to_none(json: serde_json::Value, expected_baz: &str) {
        let result: ToolCallConfigDeserializeTestHelper =
            serde_json::from_value(json).expect("Deserialization should succeed");
        assert_eq!(result.baz, expected_baz);
        assert_eq!(result.tool_info, None, "tool_info should be None");
    }

    #[test]
    fn test_tool_call_config_database_insert_deserialize_ragged_with_flatten() {
        // Test with a flattened struct (ragged case)
        // Note: dynamic_tools and dynamic_provider_tools are arrays of JSON strings
        // allowed_tools is a JSON string, tool_choice is a bare string/object
        let json = json!({
            "baz": "test_value",
            "dynamic_tools": [
                r#"{"type":"function","name":"ragged_tool","description":"A ragged tool","parameters":{"type":"string"},"strict":true}"#
            ],
            "dynamic_provider_tools": [],
            "allowed_tools": r#"{"tools":["ragged_tool"],"choice":"function_default"}"#,
            "tool_choice": {"specific": "ragged_tool"},
            "parallel_tool_calls": null,
            "tool_params": {
                "tools_available": [],
                "tool_choice": {"specific": "ragged_tool"},
                "parallel_tool_calls": null
            }
        });

        let result: ToolCallConfigDeserializeTestHelper = serde_json::from_value(json).unwrap();

        assert_eq!(result.baz, "test_value");
        let tool_info = result.tool_info.unwrap();
        assert_eq!(tool_info.dynamic_tools.len(), 1);
        assert_eq!(tool_info.dynamic_tools[0].name(), "ragged_tool");
        assert_eq!(tool_info.dynamic_provider_tools.len(), 0);
        assert_eq!(tool_info.allowed_tools.tools, vec!["ragged_tool"]);
        assert_eq!(
            tool_info.tool_choice,
            ToolChoice::Specific("ragged_tool".to_string())
        );
        assert_eq!(tool_info.parallel_tool_calls, None);
    }

    #[test]
    fn test_tool_call_config_database_insert_deserialize_ragged_legacy() {
        // Test legacy format with flattening
        let json = json!({
            "baz": "legacy_value",
            "tool_params": {
                "tools_available": [
                    {
                        "name": "legacy_ragged_tool",
                        "description": "A legacy ragged tool",
                        "parameters": {"type": "number"},
                        "strict": false
                    }
                ],
                "tool_choice": "none",
                "parallel_tool_calls": true
            }
        });

        let result: ToolCallConfigDeserializeTestHelper = serde_json::from_value(json).unwrap();

        assert_eq!(result.baz, "legacy_value");
        let tool_info = result.tool_info.unwrap();
        assert_eq!(tool_info.dynamic_tools.len(), 0);
        assert_eq!(tool_info.dynamic_provider_tools.len(), 0);
        assert_eq!(tool_info.tool_choice, ToolChoice::None);
        assert_eq!(tool_info.parallel_tool_calls, Some(true));
    }

    #[test]
    fn test_tool_call_config_database_insert_deserialize_ragged_empty() {
        // Test empty format with flattening
        let json = json!({
            "baz": "empty_value"
        });
        assert_deserialize_to_none(json, "empty_value");
    }

    #[test]
    fn test_tool_call_config_database_insert_deserialize_legacy_null_tool_params() {
        // Test legacy format with explicit null tool_params
        // Should return None, same as missing tool_params
        let json = json!({
            "baz": "test_value",
            "tool_params": null
        });
        assert_deserialize_to_none(json, "test_value");
    }

    #[test]
    fn test_tool_call_config_database_insert_deserialize_legacy_empty_tool_params() {
        // Test legacy format with empty string tool_params
        // Should return None
        let json = json!({
            "baz": "test_value",
            "tool_params": ""
        });
        assert_deserialize_to_none(json, "test_value");
    }

    #[test]
    fn test_tool_call_config_database_insert_deserialize_legacy_missing_vs_null() {
        // Test that missing tool_params behaves the same as null tool_params
        // Both should return None for tool_info

        // Missing tool_params
        let json_missing = json!({
            "baz": "test_missing"
        });
        assert_deserialize_to_none(json_missing, "test_missing");

        // Null tool_params
        let json_null = json!({
            "baz": "test_null",
            "tool_params": null
        });
        assert_deserialize_to_none(json_null, "test_null");
    }

    #[test]
    fn test_tool_call_config_database_insert_deserialize_invalid_tool_type() {
        // Test with an invalid tool type
        let json = json!({
            "baz": "test",
            "dynamic_tools": [
                r#"{"type":"invalid_type","name":"test_tool","description":"A test tool","parameters":{"type":"object"}}"#
            ],
            "dynamic_provider_tools": [],
            "allowed_tools": r#"{"tools":["test_tool"],"choice":"function_default"}"#,
            "tool_choice": r#""auto""#,
            "tool_params": {
                "tools_available": [],
                "tool_choice": "auto"
            }
        });

        let result: Result<ToolCallConfigDeserializeTestHelper, _> = serde_json::from_value(json);
        assert!(result.is_err());
    }

    #[test]
    fn test_tool_call_config_database_insert_deserialize_missing_tool_name() {
        // Test with missing required tool name field
        let json = json!({
            "baz": "test",
            "dynamic_tools": [
                r#"{"type":"function","description":"A test tool","parameters":{"type":"object"}}"#
            ],
            "dynamic_provider_tools": [],
            "allowed_tools": r#"{"tools":["test_tool"],"choice":"function_default"}"#,
            "tool_choice": r#""auto""#,
            "tool_params": {
                "tools_available": [],
                "tool_choice": "auto"
            }
        });

        let result: Result<ToolCallConfigDeserializeTestHelper, _> = serde_json::from_value(json);
        assert!(result.is_err());
    }

    #[test]
    fn test_tool_call_config_database_insert_deserialize_invalid_tool_choice() {
        // Test with invalid tool_choice enum value
        let json = json!({
            "baz": "test",
            "dynamic_tools": [],
            "dynamic_provider_tools": [],
            "allowed_tools": r#"{"tools":[],"choice":"function_default"}"#,
            "tool_choice": r#""invalid_choice""#,
            "tool_params": {
                "tools_available": [],
                "tool_choice": "auto"
            }
        });

        let result: Result<ToolCallConfigDeserializeTestHelper, _> = serde_json::from_value(json);
        assert!(result.is_err());
    }

    #[test]
    fn test_tool_call_config_database_insert_deserialize_invalid_allowed_tools_choice() {
        // Test with invalid allowed_tools.choice enum value
        let json = json!({
            "baz": "test",
            "dynamic_tools": [],
            "dynamic_provider_tools": [],
            "allowed_tools": r#"{"tools":[],"choice":"invalid_choice"}"#,
            "tool_choice": r#""auto""#,
            "tool_params": {
                "tools_available": [],
                "tool_choice": "auto"
            }
        });

        let result: Result<ToolCallConfigDeserializeTestHelper, _> = serde_json::from_value(json);
        assert!(result.is_err());
    }

    #[test]
    fn test_tool_call_config_database_insert_deserialize_wrong_type_for_tools() {
        // Test with wrong type for dynamic_tools (string instead of array)
        let json = json!({
            "baz": "test",
            "dynamic_tools": "not_an_array",
            "dynamic_provider_tools": [],
            "allowed_tools": r#"{"tools":[],"choice":"function_default"}"#,
            "tool_choice": r#""auto""#,
            "tool_params": {
                "tools_available": [],
                "tool_choice": "auto"
            }
        });

        let result: Result<ToolCallConfigDeserializeTestHelper, _> = serde_json::from_value(json);
        assert!(result.is_err());
    }

    #[test]
    fn test_tool_call_config_database_insert_deserialize_wrong_type_for_parallel_tool_calls() {
        // Test with wrong type for parallel_tool_calls (string instead of bool)
        let json = json!({
            "baz": "test",
            "dynamic_tools": [],
            "dynamic_provider_tools": [],
            "allowed_tools": r#"{"tools":[],"choice":"function_default"}"#,
            "tool_choice": r#""auto""#,
            "parallel_tool_calls": "not_a_bool",
            "tool_params": {
                "tools_available": [],
                "tool_choice": "auto"
            }
        });

        let result: Result<ToolCallConfigDeserializeTestHelper, _> = serde_json::from_value(json);
        assert!(result.is_err());
    }

    #[test]
    fn test_tool_call_config_database_insert_deserialize_malformed_provider_tool() {
        // Test with provider tool missing scope field - should use default
        let json = json!({
            "baz": "test",
            "dynamic_tools": [],
            "dynamic_provider_tools": [
                r#"{"tool":{"type":"test"}}"#
                // Missing scope field - should default to Unscoped
            ],
            "allowed_tools": r#"{"tools":[],"choice":"function_default"}"#,
            "tool_choice": "auto",
            "tool_params": {
                "tools_available": [],
                "tool_choice": "auto"
            }
        });

        let result: ToolCallConfigDeserializeTestHelper = serde_json::from_value(json).unwrap();
        assert_eq!(result.baz, "test");
        let tool_info = result.tool_info.unwrap();
        assert_eq!(tool_info.dynamic_provider_tools.len(), 1);
        // Verify that scope defaulted to Unscoped
        assert_eq!(
            tool_info.dynamic_provider_tools[0].scope,
            ProviderToolScope::Unscoped
        );
    }

    #[test]
    fn test_tool_call_config_database_insert_deserialize_null_required_field() {
        // Test with null for a required field (tool_choice)
        let json = json!({
            "baz": "test",
            "dynamic_tools": [],
            "dynamic_provider_tools": [],
            "allowed_tools": r#"{"tools":[],"choice":"function_default"}"#,
            "tool_choice": null,
            "tool_params": {
                "tools_available": [],
                "tool_choice": "auto"
            }
        });

        let result: Result<ToolCallConfigDeserializeTestHelper, _> = serde_json::from_value(json);
        assert!(result.is_err());
    }

    #[test]
    fn test_tool_call_config_database_insert_deserialize_empty_tool_name() {
        // Test with empty string for tool name
        let json = json!({
            "baz": "test",
            "dynamic_tools": [
                r#"{"type":"function","name":"","description":"A test tool","parameters":{"type":"object"}}"#
            ],
            "dynamic_provider_tools": [],
            "allowed_tools": r#"{"tools":[""],"choice":"function_default"}"#,
            "tool_choice": "auto",
            "tool_params": {
                "tools_available": [],
                "tool_choice": "auto"
            }
        });

        // Empty strings should deserialize successfully but may be caught by validation logic elsewhere
        let result: Result<ToolCallConfigDeserializeTestHelper, _> = serde_json::from_value(json);
        assert!(result.is_ok());
    }

    #[test]
    fn test_tool_call_config_database_insert_deserialize_specific_tool_choice_with_value() {
        // Test with specific tool choice that has a value
        let json = json!({
            "baz": "test",
            "dynamic_tools": [
                r#"{"type":"function","name":"specific_tool","description":"A specific tool","parameters":{"type":"object"}}"#
            ],
            "dynamic_provider_tools": [],
            "allowed_tools": r#"{"tools":["specific_tool"],"choice":"function_default"}"#,
            "tool_choice": {"specific": "specific_tool"},
            "tool_params": {
                "tools_available": [],
                "tool_choice": {"specific": "specific_tool"}
            }
        });

        let result: ToolCallConfigDeserializeTestHelper = serde_json::from_value(json).unwrap();
        assert_eq!(result.baz, "test");
        let tool_info = result.tool_info.unwrap();
        assert_eq!(
            tool_info.tool_choice,
            ToolChoice::Specific("specific_tool".to_string())
        );
    }

    #[test]
    fn test_tool_call_config_database_insert_deserialize_mixed_valid_invalid_tools() {
        // Test with some valid and some invalid tools
        let json = json!({
            "baz": "test",
            "dynamic_tools": [
                r#"{"type":"function","name":"valid_tool","description":"A valid tool","parameters":{"type":"object"}}"#,
                r#"{"type":"invalid_type","name":"invalid_tool"}"#
            ],
            "dynamic_provider_tools": [],
            "allowed_tools": r#"{"tools":["valid_tool"],"choice":"function_default"}"#,
            "tool_choice": r#""auto""#,
            "tool_params": {
                "tools_available": [],
                "tool_choice": "auto"
            }
        });

        let result: Result<ToolCallConfigDeserializeTestHelper, _> = serde_json::from_value(json);
        assert!(result.is_err());
    }

    #[test]
    fn test_tool_call_config_database_insert_deserialize_extra_fields_ignored() {
        // Test that extra unknown fields are ignored (thanks to flatten)
        let json = json!({
            "baz": "test",
            "unknown_field": "should_be_ignored",
            "dynamic_tools": [],
            "dynamic_provider_tools": [],
            "allowed_tools": r#"{"tools":[],"choice":"function_default"}"#,
            "tool_choice": "auto",
            "tool_params": {
                "tools_available": [],
                "tool_choice": "auto"
            }
        });

        let result: ToolCallConfigDeserializeTestHelper = serde_json::from_value(json).unwrap();
        assert_eq!(result.baz, "test");
        assert!(result.tool_info.is_some());
    }

    #[test]
    fn test_tool_call_config_database_insert_deserialize_legacy_empty_arrays_filtered() {
        // Test that empty dynamic_tools and dynamic_provider_tools arrays are filtered out
        // when NOT in full format mode (i.e., legacy data without allowed_tools/tool_choice)
        // This handles the case where ClickHouse returns default values (empty arrays) for these columns
        // when they weren't explicitly set
        let json = json!({
            "baz": "legacy_value",
            "dynamic_tools": [],
            "dynamic_provider_tools": [],
            "tool_params": {
                "tools_available": [
                    {
                        "name": "get_temperature",
                        "description": "Get temperature",
                        "parameters": {"type": "object"},
                        "strict": true
                    }
                ],
                "tool_choice": "auto"
            }
        });

        // This should deserialize successfully with tool_info:
        // 1. We're NOT in full format mode (no allowed_tools/tool_choice fields)
        // 2. Empty arrays for dynamic_tools and dynamic_provider_tools get filtered out
        // 3. After filtering, only tool_params remains, which is legacy format
        // 4. tool_params with tools_available is valid in legacy format
        let result: ToolCallConfigDeserializeTestHelper = serde_json::from_value(json).unwrap();
        assert_eq!(result.baz, "legacy_value");
        assert!(
            result.tool_info.is_some(),
            "tool_info should be Some with valid tool_params"
        );
    }

    #[test]
    fn test_tool_call_config_database_insert_deserialize_full_format_empty_arrays_kept() {
        // Test that empty dynamic_tools and dynamic_provider_tools arrays are KEPT
        // when in full format mode (i.e., has allowed_tools and tool_choice fields)
        // In full format, empty arrays are valid and should not be filtered out
        let json = json!({
            "baz": "full_format_value",
            "dynamic_tools": [],
            "dynamic_provider_tools": [],
            "allowed_tools": r#"{"tools":[],"choice":"function_default"}"#,
            "tool_choice": "auto",
            "tool_params": {
                "tools_available": [],
                "tool_choice": "auto"
            }
        });

        // This should deserialize to Some because:
        // 1. We ARE in full format mode (has allowed_tools and tool_choice)
        // 2. Empty arrays are valid in full format and should not be filtered
        // 3. The presence of allowed_tools/tool_choice indicates this is valid full format data
        let result: ToolCallConfigDeserializeTestHelper = serde_json::from_value(json).unwrap();
        assert_eq!(result.baz, "full_format_value");
        assert!(
            result.tool_info.is_some(),
            "tool_info should be Some in full format mode even with empty arrays"
        );

        let tool_info = result.tool_info.unwrap();
        assert_eq!(tool_info.tool_choice, ToolChoice::Auto);
        assert_eq!(tool_info.dynamic_tools.len(), 0);
        assert_eq!(tool_info.dynamic_provider_tools.len(), 0);
    }

    #[test]
    fn test_tool_call_config_database_insert_deserialize_legacy_only_empty_arrays() {
        // Test that when ONLY empty dynamic_tools and dynamic_provider_tools arrays are present
        // (no tool_params, no allowed_tools/tool_choice), they get filtered out and we get None
        // This handles the case where ClickHouse returns default empty arrays but no actual tool data
        let json = json!({
            "baz": "only_empty_arrays",
            "dynamic_tools": [],
            "dynamic_provider_tools": []
        });

        // This should deserialize to None because:
        // 1. We're NOT in full format mode (no allowed_tools/tool_choice)
        // 2. Empty arrays for dynamic_tools and dynamic_provider_tools get filtered out
        // 3. After filtering, values is empty
        // 4. Empty values results in None
        assert_deserialize_to_none(json, "only_empty_arrays");
    }

    #[test]
    fn test_strict_tools_available_with_function_default() {
        // Test that FunctionDefault returns all available tools
        let config = ToolCallConfig {
            static_tools_available: vec![
                FunctionToolConfig::Static(TOOLS.get("get_temperature").unwrap().clone()),
                FunctionToolConfig::Static(TOOLS.get("query_articles").unwrap().clone()),
            ],
            dynamic_tools_available: vec![],
            provider_tools: vec![],
            openai_custom_tools: vec![],
            tool_choice: ToolChoice::Auto,
            parallel_tool_calls: None,
            allowed_tools: AllowedTools::default(), // FunctionDefault
        };

        let tools: Vec<_> = config.strict_tools_available().unwrap().collect();
        assert_eq!(tools.len(), 2);
        assert_eq!(tools[0].name(), "get_temperature");
        assert_eq!(tools[1].name(), "query_articles");
    }

    #[test]
    fn test_strict_tools_available_with_all_allowed_tools() {
        // Test that AllAllowedTools filters to the specified subset
        let config = ToolCallConfig {
            static_tools_available: vec![
                FunctionToolConfig::Static(TOOLS.get("get_temperature").unwrap().clone()),
                FunctionToolConfig::Static(TOOLS.get("query_articles").unwrap().clone()),
            ],
            dynamic_tools_available: vec![],
            provider_tools: vec![],
            openai_custom_tools: vec![],
            tool_choice: ToolChoice::Auto,
            parallel_tool_calls: None,
            allowed_tools: AllowedTools {
                tools: vec!["get_temperature".to_string()].into_iter().collect(),
                choice: AllowedToolsChoice::Explicit,
            },
        };

        let tools: Vec<_> = config.strict_tools_available().unwrap().collect();
        assert_eq!(tools.len(), 1);
        assert_eq!(tools[0].name(), "get_temperature");
    }

    #[tokio::test]
    async fn test_config_only_allowed_tool_added_to_static_tools() {
        // Test that a tool from the config that is NOT in function_tools
        // but IS in allowed_tools gets added to static_tools_available

        // Function only has get_temperature in its tools list
        let function_tools = vec!["get_temperature".to_string()];

        // But allowed_tools includes query_articles (which exists in config)
        let dynamic_tool_params = DynamicToolParams {
            allowed_tools: Some(vec![
                "get_temperature".to_string(),
                "query_articles".to_string(), // This is in config but not in function_tools
            ]),
            ..Default::default()
        };

        let tool_call_config = ToolCallConfig::new(ToolCallConfigConstructorArgs::new_for_test(
            &function_tools,
            &AUTO_TOOL_CHOICE,
            Some(true),
            &TOOLS,
            dynamic_tool_params,
        ))
        .unwrap()
        .unwrap();

        // Should have 2 tools available (both get_temperature and query_articles)
        assert_eq!(tool_call_config.tools_available().unwrap().count(), 2);

        // Both should be in strict_tools_available since they're in allowed_tools
        assert_eq!(
            tool_call_config.strict_tools_available().unwrap().count(),
            2
        );

        let tool_names: Vec<_> = tool_call_config
            .tools_available()
            .unwrap()
            .map(|t| t.name())
            .collect();
        assert!(tool_names.contains(&"get_temperature"));
        assert!(tool_names.contains(&"query_articles"));
    }

    #[tokio::test]
    async fn test_multiple_config_only_allowed_tools() {
        // Test that multiple tools from config (not in function_tools) can be added via allowed_tools

        // Function has no tools configured
        let function_tools: Vec<String> = vec![];

        // But allowed_tools includes both tools from config
        let dynamic_tool_params = DynamicToolParams {
            allowed_tools: Some(vec![
                "get_temperature".to_string(),
                "query_articles".to_string(),
            ]),
            ..Default::default()
        };

        let tool_call_config = ToolCallConfig::new(ToolCallConfigConstructorArgs::new_for_test(
            &function_tools,
            &AUTO_TOOL_CHOICE,
            Some(true),
            &TOOLS,
            dynamic_tool_params,
        ))
        .unwrap()
        .unwrap();

        // Should have 2 tools available (both from config via allowed_tools)
        assert_eq!(tool_call_config.tools_available().unwrap().count(), 2);
        assert_eq!(
            tool_call_config.strict_tools_available().unwrap().count(),
            2
        );
    }

    #[tokio::test]
    async fn test_mix_of_function_and_config_only_allowed_tools() {
        // Test mixing function tools and config-only allowed tools

        // Function only has get_temperature
        let function_tools = vec!["get_temperature".to_string()];

        // allowed_tools has get_temperature (from function) and query_articles (config-only)
        let dynamic_tool_params = DynamicToolParams {
            allowed_tools: Some(vec![
                "get_temperature".to_string(),
                "query_articles".to_string(),
            ]),
            ..Default::default()
        };

        let tool_call_config = ToolCallConfig::new(ToolCallConfigConstructorArgs::new_for_test(
            &function_tools,
            &AUTO_TOOL_CHOICE,
            Some(true),
            &TOOLS,
            dynamic_tool_params,
        ))
        .unwrap()
        .unwrap();

        assert_eq!(tool_call_config.tools_available().unwrap().count(), 2);
        assert_eq!(
            tool_call_config.strict_tools_available().unwrap().count(),
            2
        );

        // Verify choice is AllAllowedTools
        assert!(matches!(
            tool_call_config.allowed_tools.choice,
            AllowedToolsChoice::Explicit
        ));
    }

    #[tokio::test]
    async fn test_config_only_tool_with_dynamic_tools() {
        // Test that config-only allowed tools work alongside dynamic tools

        let function_tools = vec!["get_temperature".to_string()];

        let dynamic_tool_params = DynamicToolParams {
            allowed_tools: Some(vec![
                "get_temperature".to_string(),
                "query_articles".to_string(),       // config-only
                "establish_campground".to_string(), // dynamic
            ]),
            additional_tools: Some(vec![Tool::Function(FunctionTool {
                name: "establish_campground".to_string(),
                description: "Establish a campground".to_string(),
                parameters: json!({"type": "object", "properties": {"location": {"type": "string"}}}),
                strict: false,
            })]),
            ..Default::default()
        };

        let tool_call_config = ToolCallConfig::new(ToolCallConfigConstructorArgs::new_for_test(
            &function_tools,
            &AUTO_TOOL_CHOICE,
            Some(true),
            &TOOLS,
            dynamic_tool_params,
        ))
        .unwrap()
        .unwrap();

        // Should have 3 tools: get_temperature (function), query_articles (config-only), establish_campground (dynamic)
        assert_eq!(tool_call_config.tools_available().unwrap().count(), 3);
        assert_eq!(
            tool_call_config.strict_tools_available().unwrap().count(),
            3
        );

        let tool_names: Vec<_> = tool_call_config
            .tools_available()
            .unwrap()
            .map(|t| t.name())
            .collect();
        assert!(tool_names.contains(&"get_temperature"));
        assert!(tool_names.contains(&"query_articles"));
        assert!(tool_names.contains(&"establish_campground"));
    }

    #[tokio::test]
    async fn test_existing_function_tools_behavior_unchanged() {
        // Test that existing behavior for function_tools without allowed_tools still works

        let tool_call_config = ToolCallConfig::new(ToolCallConfigConstructorArgs::new_for_test(
            &ALL_FUNCTION_TOOLS,
            &AUTO_TOOL_CHOICE,
            Some(true),
            &TOOLS,
            DynamicToolParams::default(),
        ))
        .unwrap()
        .unwrap();

        // Should have all function tools
        assert_eq!(tool_call_config.tools_available().unwrap().count(), 2);
        assert_eq!(
            tool_call_config.strict_tools_available().unwrap().count(),
            2
        );

        // Should be FunctionDefault mode
        assert!(matches!(
            tool_call_config.allowed_tools.choice,
            AllowedToolsChoice::FunctionDefault
        ));
    }

    // ============================================================================
    // Tests for OpenAI Custom Tools (DynamicTool wrapper and Tool::Custom variant)
    // ============================================================================

    /// Test DynamicTool deserialization with untagged (legacy) format for backward compatibility
    #[test]
    fn test_dynamic_tool_deserialize_untagged_function() {
        let json = json!({
            "name": "legacy_tool",
            "description": "A tool in legacy format",
            "parameters": {
                "type": "object",
                "properties": {
                    "input": {"type": "string"}
                }
            },
            "strict": false
        });

        let result: Tool = serde_json::from_value(json).unwrap();
        assert!(matches!(result, Tool::Function(_)));
        if let Tool::Function(func) = result {
            assert_eq!(func.name, "legacy_tool");
            assert_eq!(func.description, "A tool in legacy format");
            assert!(!func.strict);
        }
    }

    /// Test DynamicTool deserialization with new tagged format
    #[test]
    fn test_dynamic_tool_deserialize_tagged_formats() {
        // Test tagged function format
        let function_json = json!({
            "type": "function",
            "name": "tagged_function",
            "description": "A function tool with tag",
            "parameters": {
                "type": "object",
                "properties": {
                    "arg": {"type": "string"}
                }
            },
            "strict": true
        });

        let result: Tool = serde_json::from_value(function_json).unwrap();
        assert!(matches!(result, Tool::Function(_)));
        assert!(result.is_function());
        assert!(!result.is_custom());

        // Test tagged custom format
        let custom_json = json!({
            "type": "openai_custom",
            "name": "custom_tool",
            "description": "A custom tool",
            "format": {
                "type": "text"
            }
        });

        let result: Tool = serde_json::from_value(custom_json).unwrap();
        assert!(matches!(result, Tool::OpenAICustom(_)));
        assert!(result.is_custom());
        assert!(!result.is_function());
    }

    /// Test DynamicTool with various custom tool formats
    #[test]
    fn test_dynamic_tool_custom_variants() {
        // Text format
        let text_json = json!({
            "type": "openai_custom",
            "name": "text_tool",
            "format": {
                "type": "text"
            }
        });
        let result: Tool = serde_json::from_value(text_json).unwrap();
        if let Tool::OpenAICustom(custom) = result {
            assert_eq!(custom.name, "text_tool");
            assert!(matches!(custom.format, Some(OpenAICustomToolFormat::Text)));
        } else {
            panic!("Expected Tool::Custom");
        }

        // Lark grammar format
        let lark_json = json!({
            "type": "openai_custom",
            "name": "lark_tool",
            "description": "Uses Lark grammar",
            "format": {
                "type": "grammar",
                "grammar": {
                    "syntax": "lark",
                    "definition": "start: \"hello\""
                }
            }
        });
        let result: Tool = serde_json::from_value(lark_json).unwrap();
        if let Tool::OpenAICustom(custom) = result {
            assert_eq!(custom.name, "lark_tool");
            assert_eq!(custom.description, Some("Uses Lark grammar".to_string()));
            if let Some(OpenAICustomToolFormat::Grammar { grammar }) = custom.format {
                assert!(matches!(grammar.syntax, OpenAIGrammarSyntax::Lark));
                assert_eq!(grammar.definition, "start: \"hello\"");
            } else {
                panic!("Expected Grammar format");
            }
        }

        // Regex grammar format
        let regex_json = json!({
            "type": "openai_custom",
            "name": "regex_tool",
            "format": {
                "type": "grammar",
                "grammar": {
                    "syntax": "regex",
                    "definition": "[a-z]+"
                }
            }
        });
        let result: Tool = serde_json::from_value(regex_json).unwrap();
        if let Tool::OpenAICustom(custom) = result {
            if let Some(OpenAICustomToolFormat::Grammar { grammar }) = custom.format {
                assert!(matches!(grammar.syntax, OpenAIGrammarSyntax::Regex));
            }
        }

        // Minimal custom tool (no description, no format)
        let minimal_json = json!({
            "type": "openai_custom",
            "name": "minimal_tool"
        });
        let result: Tool = serde_json::from_value(minimal_json).unwrap();
        if let Tool::OpenAICustom(custom) = result {
            assert_eq!(custom.name, "minimal_tool");
            assert!(custom.description.is_none());
            assert!(custom.format.is_none());
        }
    }

    /// Test DynamicTool error handling with invalid formats
    #[test]
    fn test_dynamic_tool_deserialize_invalid() {
        // Missing required name field
        let invalid_json = json!({
            "type": "openai_custom",
            "description": "Missing name"
        });
        let result = serde_json::from_value::<Tool>(invalid_json);
        assert!(result.is_err());

        // Unknown type
        let invalid_json = json!({
            "type": "unknown_type",
            "name": "test"
        });
        let result = serde_json::from_value::<Tool>(invalid_json);
        assert!(result.is_err());

        // Invalid structure (neither Tool nor FunctionTool)
        let invalid_json = json!({
            "completely": "wrong"
        });
        let result = serde_json::from_value::<Tool>(invalid_json);
        assert!(result.is_err());
    }

    /// Test Tool deserialization fallback from tagged to untagged format
    #[test]
    fn test_tool_deserialize_fallback_behavior() {
        // Test that a valid FunctionTool without type field uses fallback path (legacy format)
        let untagged_function = json!({
            "name": "fallback_tool",
            "description": "Testing fallback",
            "parameters": {
                "type": "object",
                "properties": {
                    "param": {"type": "string"}
                }
            },
            "strict": false
        });

        let result: Tool = serde_json::from_value(untagged_function).unwrap();
        assert!(result.is_function());
        assert_eq!(result.name(), "fallback_tool");
        let Tool::Function(func) = result else {
            panic!("Expected Tool::Function, got different variant");
        };
        assert_eq!(func.description, "Testing fallback");
        assert!(!func.strict);

        // Test error message when neither tagged nor untagged format matches
        let completely_invalid = json!({
            "type": "invalid_type",
            "wrong_field": "value"
        });

        let result = serde_json::from_value::<Tool>(completely_invalid);
        assert!(result.is_err());
        let error_msg = result.unwrap_err().to_string();
        assert!(
            error_msg.contains("Failed to parse as `Tool` (tagged) or `FunctionTool` (untagged)")
        );

        // Test that missing required fields in both formats produces an error
        let missing_name = json!({
            "description": "No name field",
            "parameters": {"type": "object"},
            "strict": false
        });

        let result = serde_json::from_value::<Tool>(missing_name);
        assert!(result.is_err());
        let error_msg = result.unwrap_err().to_string();
        assert!(error_msg.contains("Failed to parse"));
    }

    /// Test that both "function" and "client_side_function" tags are accepted for Function variant
    #[test]
    fn test_tool_deserialize_function_tag_variants() {
        // Test new "function" tag
        let function_tag_json = json!({
            "type": "function",
            "name": "new_format_tool",
            "description": "Uses new function tag",
            "parameters": {
                "type": "object",
                "properties": {
                    "arg": {"type": "string"}
                }
            },
            "strict": true
        });

        let result: Tool = serde_json::from_value(function_tag_json).unwrap();
        let Tool::Function(func) = result else {
            panic!("Expected Tool::Function, got different variant");
        };
        assert_eq!(func.name, "new_format_tool");
        assert_eq!(func.description, "Uses new function tag");
        assert!(func.strict);

        // Test legacy "client_side_function" tag (backward compatibility)
        // We've stored the former in the database, so we can't remove this alias.
        let legacy_tag_json = json!({
            "type": "client_side_function",
            "name": "legacy_format_tool",
            "description": "Uses legacy client_side_function tag",
            "parameters": {
                "type": "object",
                "properties": {
                    "arg": {"type": "number"}
                }
            },
            "strict": false
        });

        let result: Tool = serde_json::from_value(legacy_tag_json).unwrap();
        let Tool::Function(func) = result else {
            panic!("Expected Tool::Function, got different variant");
        };
        assert_eq!(func.name, "legacy_format_tool");
        assert_eq!(func.description, "Uses legacy client_side_function tag");
        assert!(!func.strict);
    }

    /// Test Tool enum serialization round-trip and helper methods
    #[test]
    fn test_tool_serialization_and_methods() {
        // Function tool round-trip
        let function_tool = Tool::Function(FunctionTool {
            name: "test_func".to_string(),
            description: "Test function".to_string(),
            parameters: json!({"type": "object"}),
            strict: true,
        });

        let json = serde_json::to_value(&function_tool).unwrap();
        let deserialized: Tool = serde_json::from_value(json).unwrap();
        assert_eq!(function_tool, deserialized);
        assert_eq!(deserialized.name(), "test_func");
        assert!(!deserialized.is_custom());
        assert!(deserialized.is_function());

        // Custom tool round-trip
        let custom_tool = Tool::OpenAICustom(OpenAICustomTool {
            name: "custom_func".to_string(),
            description: Some("Custom function".to_string()),
            format: Some(OpenAICustomToolFormat::Text),
        });

        let json = serde_json::to_value(&custom_tool).unwrap();
        let deserialized: Tool = serde_json::from_value(json).unwrap();
        assert_eq!(custom_tool, deserialized);
        assert_eq!(deserialized.name(), "custom_func");
        assert!(deserialized.is_custom());
        assert!(!deserialized.is_function());
    }

    /// Test DynamicTool <-> Tool conversions
    #[test]
    fn test_dynamic_tool_conversions() {
        // Tool -> DynamicTool
        let tool = Tool::OpenAICustom(OpenAICustomTool {
            name: "test".to_string(),
            description: None,
            format: None,
        });
        let dynamic: Tool = tool.clone();
        assert_eq!(dynamic, tool);

        // DynamicTool -> Tool
        let tool_back: Tool = dynamic;
        assert_eq!(tool_back, tool);

        // Mixed vector conversion
        let tools = vec![
            Tool::Function(FunctionTool {
                name: "func1".to_string(),
                description: "Function 1".to_string(),
                parameters: json!({"type": "object"}),
                strict: false,
            }),
            Tool::OpenAICustom(OpenAICustomTool {
                name: "custom1".to_string(),
                description: None,
                format: Some(OpenAICustomToolFormat::Text),
            }),
        ];

        let extracted: Vec<Tool> = tools.into_iter().collect();
        assert_eq!(extracted.len(), 2);
        assert!(extracted[0].is_function());
        assert!(extracted[1].is_custom());
    }

    /// Test DynamicToolParams with custom tools
    #[test]
    fn test_dynamic_tool_params_with_custom_tools() {
        let params = DynamicToolParams {
            allowed_tools: Some(vec!["tool1".to_string()]),
            additional_tools: Some(vec![
                Tool::Function(FunctionTool {
                    name: "func_tool".to_string(),
                    description: "Function tool".to_string(),
                    parameters: json!({"type": "object"}),
                    strict: false,
                }),
                Tool::OpenAICustom(OpenAICustomTool {
                    name: "custom_tool".to_string(),
                    description: Some("Custom tool".to_string()),
                    format: Some(OpenAICustomToolFormat::Text),
                }),
            ]),
            tool_choice: Some(ToolChoice::Auto),
            parallel_tool_calls: Some(true),
            provider_tools: vec![],
        };

        // Test serialization
        let json = serde_json::to_value(&params).unwrap();
        assert!(json["additional_tools"].is_array());
        assert_eq!(json["additional_tools"].as_array().unwrap().len(), 2);

        // Test deserialization round-trip
        let deserialized: DynamicToolParams = serde_json::from_value(json).unwrap();
        assert_eq!(deserialized.additional_tools.as_ref().unwrap().len(), 2);
        assert!(deserialized.additional_tools.as_ref().unwrap()[0].is_function());
        assert!(deserialized.additional_tools.as_ref().unwrap()[1].is_custom());
    }

    /// Test DynamicToolParams with mixed tagged and untagged tools
    #[test]
    fn test_dynamic_tool_params_mixed_deserialization() {
        let json = json!({
            "additional_tools": [
                {
                    "name": "untagged_tool",
                    "description": "Legacy format",
                    "parameters": {"type": "object"},
                    "strict": false
                },
                {
                    "type": "function",
                    "name": "tagged_function",
                    "description": "New format",
                    "parameters": {"type": "object"},
                    "strict": true
                },
                {
                    "type": "openai_custom",
                    "name": "custom_tool",
                    "format": {"type": "text"}
                }
            ]
        });

        let params: DynamicToolParams = serde_json::from_value(json).unwrap();
        let tools = params.additional_tools.unwrap();
        assert_eq!(tools.len(), 3);

        // First should be function (from untagged)
        assert!(tools[0].is_function());
        // Second should be function (from tagged)
        assert!(tools[1].is_function());
        // Third should be custom
        assert!(tools[2].is_custom());
    }

    /// Test ToolCallConfig iterator behavior with custom tools
    #[tokio::test]
    async fn test_tool_call_config_iterators_with_custom_tools() {
        let dynamic_params = DynamicToolParams {
            allowed_tools: None,
            additional_tools: Some(vec![
                Tool::Function(FunctionTool {
                    name: "dynamic_func".to_string(),
                    description: "Dynamic function".to_string(),
                    parameters: json!({"type": "object"}),
                    strict: false,
                }),
                Tool::OpenAICustom(OpenAICustomTool {
                    name: "dynamic_custom".to_string(),
                    description: Some("Dynamic custom".to_string()),
                    format: Some(OpenAICustomToolFormat::Text),
                }),
            ]),
            tool_choice: Some(ToolChoice::Auto),
            parallel_tool_calls: Some(true),
            provider_tools: vec![],
        };

        let tool_call_config = ToolCallConfig::new(ToolCallConfigConstructorArgs::new_for_test(
            &ALL_FUNCTION_TOOLS,
            &AUTO_TOOL_CHOICE,
            Some(true),
            &TOOLS,
            dynamic_params,
        ))
        .unwrap()
        .unwrap();

        // Verify we have both function and custom tools
        // tools_available() should error when custom tools are present
        assert!(tool_call_config.tools_available().is_err());
        let custom_tools_count = tool_call_config.openai_custom_tools.len();
        assert_eq!(custom_tools_count, 1); // dynamic_custom

        // Verify the function tool is still accessible by name even with custom tools present
        let func_tool = tool_call_config.get_function_tool("dynamic_func").unwrap();
        assert_eq!(func_tool.name(), "dynamic_func");

        // Verify the custom tool is in the custom tools list
        let custom_tool = &tool_call_config.openai_custom_tools[0];
        assert_eq!(custom_tool.name, "dynamic_custom");
    }

    /// Test ToolCallConfig strict filtering with custom tools
    #[tokio::test]
    async fn test_tool_call_config_strict_filtering_with_custom() {
        let dynamic_params = DynamicToolParams {
            allowed_tools: Some(vec![
                "get_temperature".to_string(),
                "dynamic_custom".to_string(),
            ]),
            additional_tools: Some(vec![Tool::OpenAICustom(OpenAICustomTool {
                name: "dynamic_custom".to_string(),
                description: None,
                format: Some(OpenAICustomToolFormat::Text),
            })]),
            tool_choice: None,
            parallel_tool_calls: None,
            provider_tools: vec![],
        };

        let tool_call_config = ToolCallConfig::new(ToolCallConfigConstructorArgs::new_for_test(
            &ALL_FUNCTION_TOOLS,
            &AUTO_TOOL_CHOICE,
            Some(true),
            &TOOLS,
            dynamic_params,
        ))
        .unwrap()
        .unwrap();

        // strict_tools_available() should error when custom tools are present
        assert!(tool_call_config.strict_tools_available().is_err());

        // Custom tools are separate - check that the custom tool is in the list
        assert_eq!(tool_call_config.openai_custom_tools.len(), 1);
        assert_eq!(
            tool_call_config.openai_custom_tools[0].name,
            "dynamic_custom"
        );
    }

    /// Test ToolCallConfig construction creates correct ToolConfig variants
    #[tokio::test]
    async fn test_tool_call_config_construction_with_custom_tools() {
        let dynamic_params = DynamicToolParams {
            allowed_tools: None,
            additional_tools: Some(vec![
                Tool::Function(FunctionTool {
                    name: "dynamic_func".to_string(),
                    description: "Func".to_string(),
                    parameters: json!({"type": "object"}),
                    strict: true,
                }),
                Tool::OpenAICustom(OpenAICustomTool {
                    name: "dynamic_custom".to_string(),
                    description: Some("Custom".to_string()),
                    format: Some(OpenAICustomToolFormat::Text),
                }),
            ]),
            tool_choice: None,
            parallel_tool_calls: None,
            provider_tools: vec![],
        };

        let tool_call_config = ToolCallConfig::new(ToolCallConfigConstructorArgs::new_for_test(
            &EMPTY_FUNCTION_TOOLS,
            &AUTO_TOOL_CHOICE,
            Some(true),
            &TOOLS,
            dynamic_params,
        ))
        .unwrap()
        .unwrap();

        // Verify function tool became DynamicToolConfig
        let func_config = tool_call_config.get_function_tool("dynamic_func").unwrap();
        assert!(matches!(func_config, FunctionToolConfig::Dynamic(_)));

        // Verify custom tool is in the custom tools list
        let custom_config = tool_call_config
            .openai_custom_tools
            .iter()
            .find(|t| t.name == "dynamic_custom")
            .expect("dynamic_custom should be in openai_custom_tools");
        assert_eq!(custom_config.description, Some("Custom".to_string()));
    }

    /// Test ToolCallConfigDatabaseInsert with custom tools
    #[tokio::test]
    async fn test_database_insert_with_custom_tools() {
        let tools = vec![
            Tool::Function(FunctionTool {
                name: "func_tool".to_string(),
                description: "Function".to_string(),
                parameters: json!({"type": "object"}),
                strict: false,
            }),
            Tool::OpenAICustom(OpenAICustomTool {
                name: "custom_tool".to_string(),
                description: Some("Custom".to_string()),
                format: Some(OpenAICustomToolFormat::Text),
            }),
        ];

        let db_insert = ToolCallConfigDatabaseInsert {
            allowed_tools: AllowedTools::default(),
            dynamic_tools: tools.clone(),
            tool_choice: ToolChoice::Auto,
            parallel_tool_calls: Some(true),
            dynamic_provider_tools: vec![],
            tool_params: Default::default(),
        };

        // Test serialization
        let json = serde_json::to_value(&db_insert).unwrap();
        assert!(json["dynamic_tools"].is_array());
        assert_eq!(json["dynamic_tools"].as_array().unwrap().len(), 2);

        // Test deserialization round-trip
        let deserialized: ToolCallConfigDatabaseInsert = serde_json::from_value(json).unwrap();
        assert_eq!(deserialized.dynamic_tools.len(), 2);
        assert!(deserialized.dynamic_tools[0].is_function());
        assert!(deserialized.dynamic_tools[1].is_custom());

        // Verify custom tool data preserved
        if let Tool::OpenAICustom(custom) = &deserialized.dynamic_tools[1] {
            assert_eq!(custom.name, "custom_tool");
            assert_eq!(custom.description, Some("Custom".to_string()));
        } else {
            panic!("Expected custom tool");
        }
    }

    /// Test backward compatibility with legacy database records
    #[tokio::test]
    async fn test_database_insert_legacy_compatibility() {
        // Simulate old database format without custom tools (using legacy format)
        let legacy_json = json!({
            "allowed_tools": {
                "choice": "function_default",
                "tools": []
            },
            "dynamic_tools": [],
            "tool_choice": "auto",
            "parallel_tool_calls": true,
            "dynamic_provider_tools": []
        });

        let result: Result<ToolCallConfigDatabaseInsert, _> = serde_json::from_value(legacy_json);
        assert!(result.is_ok());
        let db_insert = result.unwrap();
        assert_eq!(db_insert.dynamic_tools.len(), 0);

        // Old records with only function tools should still work
        let function_only_json = json!({
            "allowed_tools": {
                "choice": "function_default",
                "tools": []
            },
            "dynamic_tools": [
                {
                    "type": "function",
                    "name": "old_tool",
                    "description": "Old function tool",
                    "parameters": {"type": "object"},
                    "strict": false
                }
            ],
            "tool_choice": "auto",
            "parallel_tool_calls": false,
            "dynamic_provider_tools": []
        });

        let result: ToolCallConfigDatabaseInsert =
            serde_json::from_value(function_only_json).unwrap();
        assert_eq!(result.dynamic_tools.len(), 1);
        assert!(result.dynamic_tools[0].is_function());
    }

    /// Test edge cases for custom tools
    #[test]
    fn test_custom_tools_edge_cases() {
        // Empty additional_tools vec
        let params = DynamicToolParams {
            allowed_tools: None,
            additional_tools: Some(vec![]),
            tool_choice: None,
            parallel_tool_calls: None,
            provider_tools: vec![],
        };
        let json = serde_json::to_value(&params).unwrap();
        let deserialized: DynamicToolParams = serde_json::from_value(json).unwrap();
        assert_eq!(deserialized.additional_tools.unwrap().len(), 0);

        // None additional_tools
        let params = DynamicToolParams {
            allowed_tools: None,
            additional_tools: None,
            tool_choice: None,
            parallel_tool_calls: None,
            provider_tools: vec![],
        };
        let json = serde_json::to_value(&params).unwrap();
        let deserialized: DynamicToolParams = serde_json::from_value(json).unwrap();
        assert!(deserialized.additional_tools.is_none());

        // Custom tool with minimal fields
        let minimal_custom = Tool::OpenAICustom(OpenAICustomTool {
            name: "min".to_string(),
            description: None,
            format: None,
        });
        let json = serde_json::to_value(&minimal_custom).unwrap();
        let deserialized: Tool = serde_json::from_value(json).unwrap();
        assert_eq!(deserialized.name(), "min");

        // Tool name deduplication should work with custom tools (name() method works)
        let custom1 = Tool::OpenAICustom(OpenAICustomTool {
            name: "duplicate".to_string(),
            description: None,
            format: None,
        });
        let custom2 = Tool::OpenAICustom(OpenAICustomTool {
            name: "duplicate".to_string(),
            description: Some("Different description".to_string()),
            format: Some(OpenAICustomToolFormat::Text),
        });
        assert_eq!(custom1.name(), custom2.name());
    }

    /// Test that ToolCallConfig is created (not None) when ONLY custom tools are provided
    /// This is a regression test for a bug where ToolCallConfig::new would return None
    /// if there were custom tools but no function tools.
    #[tokio::test]
    async fn test_tool_call_config_with_only_custom_tools() {
        // Create params with ONLY custom tools - no function tools, no provider tools
        let dynamic_params = DynamicToolParams {
            allowed_tools: None,
            additional_tools: Some(vec![
                Tool::OpenAICustom(OpenAICustomTool {
                    name: "only_custom_1".to_string(),
                    description: Some("First custom tool".to_string()),
                    format: Some(OpenAICustomToolFormat::Text),
                }),
                Tool::OpenAICustom(OpenAICustomTool {
                    name: "only_custom_2".to_string(),
                    description: Some("Second custom tool".to_string()),
                    format: Some(OpenAICustomToolFormat::Grammar {
                        grammar: OpenAIGrammarDefinition {
                            syntax: OpenAIGrammarSyntax::Lark,
                            definition: "start: WORD+".to_string(),
                        },
                    }),
                }),
            ]),
            tool_choice: None,
            parallel_tool_calls: None,
            provider_tools: vec![],
        };

        // Create ToolCallConfig with NO static function tools
        let tool_call_config_result =
            ToolCallConfig::new(ToolCallConfigConstructorArgs::new_for_test(
                &EMPTY_FUNCTION_TOOLS, // No static function tools
                &AUTO_TOOL_CHOICE,
                Some(true),
                &TOOLS,
                dynamic_params,
            ))
            .unwrap();

        // CRITICAL: This should be Some, not None, even though there are no function tools
        assert!(
            tool_call_config_result.is_some(),
            "ToolCallConfig should be Some when only custom tools are provided"
        );

        let tool_call_config = tool_call_config_result.unwrap();

        // Verify custom tools are present
        assert_eq!(tool_call_config.openai_custom_tools.len(), 2);
        assert_eq!(
            tool_call_config.openai_custom_tools[0].name,
            "only_custom_1"
        );
        assert_eq!(
            tool_call_config.openai_custom_tools[1].name,
            "only_custom_2"
        );

        // Verify no function tools are present
        // tools_available() should error when custom tools are present
        assert!(tool_call_config.tools_available().is_err());

        // Verify tool choice and parallel_tool_calls are set correctly
        assert!(matches!(
            tool_call_config.tool_choice,
            ToolChoice::Auto | ToolChoice::Required
        ));
        assert_eq!(tool_call_config.parallel_tool_calls, Some(true));
    }

    /// Test that tools_available() returns an error when custom tools are present
    #[tokio::test]
    async fn test_tools_available_errors_with_custom_tools() {
        let dynamic_params = DynamicToolParams {
            allowed_tools: Some(vec!["get_temperature".to_string()]),
            additional_tools: Some(vec![Tool::OpenAICustom(OpenAICustomTool {
                name: "custom_tool".to_string(),
                description: Some("A custom tool".to_string()),
                format: Some(OpenAICustomToolFormat::Text),
            })]),
            tool_choice: None,
            parallel_tool_calls: None,
            provider_tools: vec![],
        };

        let tool_call_config = ToolCallConfig::new(ToolCallConfigConstructorArgs::new_for_test(
            &["get_temperature".to_string()],
            &AUTO_TOOL_CHOICE,
            Some(true),
            &TOOLS,
            dynamic_params,
        ))
        .unwrap()
        .unwrap();

        // tools_available() should error
        let result = tool_call_config.tools_available();
        assert!(result.is_err());

        let err = match result {
            Err(e) => e,
            Ok(_) => panic!("Expected error, got Ok"),
        };
        assert!(matches!(
            err.get_details(),
            ErrorDetails::IncompatibleTool { .. }
        ));

        // Check error message
        if let ErrorDetails::IncompatibleTool { message } = err.get_details() {
            assert!(message.contains("OpenAI custom tools are not supported by this provider"));
        }
    }

    /// Test that strict_tools_available() returns an error when custom tools are present
    #[tokio::test]
    async fn test_strict_tools_available_errors_with_custom_tools() {
        let dynamic_params = DynamicToolParams {
            allowed_tools: Some(vec!["get_temperature".to_string()]),
            additional_tools: Some(vec![Tool::OpenAICustom(OpenAICustomTool {
                name: "custom_tool".to_string(),
                description: Some("A custom tool".to_string()),
                format: Some(OpenAICustomToolFormat::Text),
            })]),
            tool_choice: None,
            parallel_tool_calls: None,
            provider_tools: vec![],
        };

        let tool_call_config = ToolCallConfig::new(ToolCallConfigConstructorArgs::new_for_test(
            &["get_temperature".to_string()],
            &AUTO_TOOL_CHOICE,
            Some(true),
            &TOOLS,
            dynamic_params,
        ))
        .unwrap()
        .unwrap();

        // strict_tools_available() should error
        let result = tool_call_config.strict_tools_available();
        assert!(result.is_err());

        let err = match result {
            Err(e) => e,
            Ok(_) => panic!("Expected error, got Ok"),
        };
        assert!(matches!(
            err.get_details(),
            ErrorDetails::IncompatibleTool { .. }
        ));
    }

    /// Test that tools_available_with_openai_custom() works correctly with only function tools
    #[tokio::test]
    async fn test_tools_available_with_openai_custom_function_tools_only() {
        let dynamic_params = DynamicToolParams {
            allowed_tools: Some(vec![
                "get_temperature".to_string(),
                "query_articles".to_string(),
            ]),
            additional_tools: None, // No custom tools
            tool_choice: None,
            parallel_tool_calls: None,
            provider_tools: vec![],
        };

        let tool_call_config = ToolCallConfig::new(ToolCallConfigConstructorArgs::new_for_test(
            &["get_temperature".to_string()],
            &AUTO_TOOL_CHOICE,
            Some(true),
            &TOOLS,
            dynamic_params,
        ))
        .unwrap()
        .unwrap();

        // Should have 2 function tools
        let tools: Vec<_> = tool_call_config
            .tools_available_with_openai_custom()
            .collect();
        assert_eq!(tools.len(), 2);

        // All should be function tools
        for tool_ref in tools {
            assert!(matches!(tool_ref, ToolConfigRef::Function(_)));
        }
    }

    /// Test that tools_available_with_openai_custom() works correctly with only custom tools
    #[tokio::test]
    async fn test_tools_available_with_openai_custom_custom_tools_only() {
        let dynamic_params = DynamicToolParams {
            allowed_tools: None,
            additional_tools: Some(vec![
                Tool::OpenAICustom(OpenAICustomTool {
                    name: "custom_1".to_string(),
                    description: Some("First custom tool".to_string()),
                    format: Some(OpenAICustomToolFormat::Text),
                }),
                Tool::OpenAICustom(OpenAICustomTool {
                    name: "custom_2".to_string(),
                    description: Some("Second custom tool".to_string()),
                    format: Some(OpenAICustomToolFormat::Text),
                }),
            ]),
            tool_choice: None,
            parallel_tool_calls: None,
            provider_tools: vec![],
        };

        let tool_call_config = ToolCallConfig::new(ToolCallConfigConstructorArgs::new_for_test(
            &EMPTY_FUNCTION_TOOLS,
            &AUTO_TOOL_CHOICE,
            Some(true),
            &TOOLS,
            dynamic_params,
        ))
        .unwrap()
        .unwrap();

        // Should have 2 custom tools
        let tools: Vec<_> = tool_call_config
            .tools_available_with_openai_custom()
            .collect();
        assert_eq!(tools.len(), 2);

        // All should be custom tools
        for tool_ref in tools {
            assert!(matches!(tool_ref, ToolConfigRef::OpenAICustom(_)));
        }
    }

    /// Test that tools_available_with_openai_custom() works correctly with both function and custom tools
    #[tokio::test]
    async fn test_tools_available_with_openai_custom_mixed_tools() {
        let dynamic_params = DynamicToolParams {
            allowed_tools: Some(vec![
                "get_temperature".to_string(),
                "query_articles".to_string(),
            ]),
            additional_tools: Some(vec![Tool::OpenAICustom(OpenAICustomTool {
                name: "custom_1".to_string(),
                description: Some("Custom tool".to_string()),
                format: Some(OpenAICustomToolFormat::Text),
            })]),
            tool_choice: None,
            parallel_tool_calls: None,
            provider_tools: vec![],
        };

        let tool_call_config = ToolCallConfig::new(ToolCallConfigConstructorArgs::new_for_test(
            &["get_temperature".to_string()],
            &AUTO_TOOL_CHOICE,
            Some(true),
            &TOOLS,
            dynamic_params,
        ))
        .unwrap()
        .unwrap();

        // Should have 3 tools total (2 function + 1 custom)
        let tools: Vec<_> = tool_call_config
            .tools_available_with_openai_custom()
            .collect();
        assert_eq!(tools.len(), 3);

        // First 2 should be function tools, last should be custom
        let mut function_count = 0;
        let mut custom_count = 0;

        for tool_ref in tools {
            match tool_ref {
                ToolConfigRef::Function(_) => function_count += 1,
                ToolConfigRef::OpenAICustom(_) => custom_count += 1,
            }
        }

        assert_eq!(function_count, 2);
        assert_eq!(custom_count, 1);
    }

    /// Test that tools_available() succeeds when no custom tools are present
    #[tokio::test]
    async fn test_tools_available_succeeds_without_custom_tools() {
        let dynamic_params = DynamicToolParams {
            allowed_tools: Some(vec![
                "get_temperature".to_string(),
                "query_articles".to_string(),
            ]),
            additional_tools: None, // No custom tools
            tool_choice: None,
            parallel_tool_calls: None,
            provider_tools: vec![],
        };

        let tool_call_config = ToolCallConfig::new(ToolCallConfigConstructorArgs::new_for_test(
            &["get_temperature".to_string()],
            &AUTO_TOOL_CHOICE,
            Some(true),
            &TOOLS,
            dynamic_params,
        ))
        .unwrap()
        .unwrap();

        // tools_available() should succeed when no custom tools
        let result = tool_call_config.tools_available();
        assert!(result.is_ok());

        let tools: Vec<_> = result.unwrap().collect();
        assert_eq!(tools.len(), 2);
    }

    /// Test that strict_tools_available() succeeds when no custom tools are present
    #[tokio::test]
    async fn test_strict_tools_available_succeeds_without_custom_tools() {
        let dynamic_params = DynamicToolParams {
            allowed_tools: Some(vec![
                "get_temperature".to_string(),
                "query_articles".to_string(),
            ]),
            additional_tools: None, // No custom tools
            tool_choice: None,
            parallel_tool_calls: None,
            provider_tools: vec![],
        };

        let tool_call_config = ToolCallConfig::new(ToolCallConfigConstructorArgs::new_for_test(
            &["get_temperature".to_string()],
            &AUTO_TOOL_CHOICE,
            Some(true),
            &TOOLS,
            dynamic_params,
        ))
        .unwrap()
        .unwrap();

        // strict_tools_available() should succeed when no custom tools
        let result = tool_call_config.strict_tools_available();
        assert!(result.is_ok());

        let tools: Vec<_> = result.unwrap().collect();
        assert_eq!(tools.len(), 2);
    }
}<|MERGE_RESOLUTION|>--- conflicted
+++ resolved
@@ -1960,17 +1960,10 @@
 
     pub fn strict(&self) -> bool {
         match self {
-<<<<<<< HEAD
             FunctionToolConfig::Static(config) => config.strict,
             FunctionToolConfig::Dynamic(config) => config.strict,
             FunctionToolConfig::Implicit(_config) => false,
             FunctionToolConfig::DynamicImplicit(_config) => false,
-=======
-            ToolConfig::Static(config) => config.strict,
-            ToolConfig::Dynamic(config) => config.strict,
-            ToolConfig::Implicit(_config) => true,
-            ToolConfig::DynamicImplicit(_config) => true,
->>>>>>> 4e0b71aa
         }
     }
 }
