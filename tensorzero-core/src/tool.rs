--- conflicted
+++ resolved
@@ -1511,13 +1511,7 @@
     }
 
     #[test]
-<<<<<<< HEAD
-    fn test_tool_call_deserialize_deprecated_arguments() {
-        let logs_contain = crate::utils::testing::capture_logs();
-=======
-    #[traced_test]
     fn test_tool_call_deserialize_object_arguments() {
->>>>>>> 2629d4be
         let tool_call = serde_json::json!({
             "name": "get_temperature",
             "id": "123",
