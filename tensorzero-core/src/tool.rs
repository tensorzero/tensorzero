--- conflicted
+++ resolved
@@ -262,12 +262,8 @@
 /// Records / lists the tools that were allowed in the request
 /// Also lists how they were set (default, dynamically set)
 #[derive(Clone, Debug, Default, Deserialize, Serialize, PartialEq, ts_rs::TS)]
-<<<<<<< HEAD
 #[serde(deny_unknown_fields)]
-#[cfg_attr(test, ts(export))]
-=======
 #[ts(export)]
->>>>>>> 8092f62b
 pub struct AllowedTools {
     pub tools: Vec<String>,
     pub choice: AllowedToolsChoice,
