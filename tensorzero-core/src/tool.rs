--- conflicted
+++ resolved
@@ -1074,18 +1074,12 @@
     /// A subset of static tools configured for the function that the inference is allowed to use. Optional.
     /// If not provided, all static tools are allowed.
     pub allowed_tools: Option<Vec<String>>,
-<<<<<<< HEAD
-    /// Additional tools provided at runtime (not in function config)
-    pub additional_tools: Option<Vec<ClientSideFunctionTool>>,
-    /// Override the function's tool choice strategy
-=======
 
     /// Tools that the user provided at inference time (not in function config), in addition to the function-configured
     /// tools, that are also allowed.
-    pub additional_tools: Option<Vec<Tool>>,
+    pub additional_tools: Option<Vec<ClientSideFunctionTool>>,
     /// User-specified tool choice strategy. If provided during inference, it will override the function-configured tool choice.
     /// Optional.
->>>>>>> 3bae8994
     pub tool_choice: Option<ToolChoice>,
 
     /// Whether to use parallel tool calls in the inference. Optional.
