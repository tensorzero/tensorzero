//! OpenAI-compatible API endpoint implementation.
//!
//! This module provides compatibility with the OpenAI Chat Completions API format,
//! translating between OpenAI's request/response format and our internal types.
//! It implements request handling, parameter conversion, and response formatting
//! to match OpenAI's API specification.
//!
//! We convert the request into our internal types, call `endpoints::inference::inference` to perform the actual inference,
//! and then convert the response into the OpenAI-compatible format.

use std::collections::HashMap;

use axum::body::Body;
use axum::extract::State;
use axum::response::sse::{Event, Sse};
use axum::response::{IntoResponse, Response};
use axum::Json;
use axum::{debug_handler, Extension};
use futures::Stream;
use mime::MediaType;
#[cfg(feature = "pyo3")]
use pyo3::prelude::*;
use serde::{Deserialize, Serialize};
use serde_json::{Map, Value};
use tokio_stream::StreamExt;
use url::Url;
use uuid::Uuid;

use crate::cache::CacheParamsOptions;
use crate::config::UninitializedVariantInfo;
use crate::embeddings::{Embedding, EmbeddingInput};
use crate::endpoints::embeddings::Params as EmbeddingParams;
use crate::endpoints::inference::{
    inference, ChatCompletionInferenceParams, InferenceParams, Params,
};
use crate::error::{Error, ErrorDetails};
use crate::inference::types::extra_body::UnfilteredInferenceExtraBody;
use crate::inference::types::extra_headers::UnfilteredInferenceExtraHeaders;
use crate::inference::types::file::filename_to_mime_type;
use crate::inference::types::{
    current_timestamp, Arguments, Base64File, ContentBlockChatOutput, ContentBlockChunk, File,
    FinishReason, Input, InputMessage, InputMessageContent, RawText, Role, System, Template, Text,
    UrlFile, Usage,
};

use crate::tool::{
<<<<<<< HEAD
    ClientSideFunctionTool, DynamicToolParams, ProviderTool, ToolCallInput, ToolCallOutput,
    ToolChoice, ToolResult,
=======
    DynamicToolParams, InferenceResponseToolCall, ProviderTool, Tool, ToolCallWrapper, ToolChoice,
    ToolResult,
>>>>>>> 8cbb46b4
};
use crate::utils::gateway::{AppState, AppStateData, StructuredJson};
use crate::variant::JsonMode;
use serde::Deserializer;

use super::embeddings::{embeddings, EmbeddingResponse};
use super::inference::{
    InferenceCredentials, InferenceOutput, InferenceResponse, InferenceResponseChunk,
    InferenceStream,
};
use crate::embeddings::EmbeddingEncodingFormat;
use crate::endpoints::{RequestApiKeyExtension, RouteHandlers};
use axum::routing::post;
use axum::Router;

/// Constructs (but does not register) all of our OpenAI-compatible endpoints.
/// The `RouterExt::register_openai_compatible_routes` is a convenience method
/// to register all of the routes on a router.
///
/// Alternatively, the returned `RouteHandlers` can be inspected (e.g. to allow middleware to see the route paths)
/// and then manually registered on a router.
pub fn build_openai_compatible_routes() -> RouteHandlers {
    RouteHandlers {
        routes: vec![
            ("/openai/v1/chat/completions", post(inference_handler)),
            ("/openai/v1/embeddings", post(embeddings_handler)),
        ],
    }
}

pub trait RouterExt {
    /// Applies our OpenAI-compatible endpoints to the router.
    /// This is used by the the gateway for the patched OpenAI python client (`start_openai_compatible_gateway`),
    /// as well as the normal standalone TensorZero gateway.
    fn register_openai_compatible_routes(self) -> Self;
}

impl RouterExt for Router<AppStateData> {
    fn register_openai_compatible_routes(mut self) -> Self {
        for (path, handler) in build_openai_compatible_routes().routes {
            self = self.route(path, handler);
        }
        self
    }
}

/// A handler for the OpenAI-compatible inference endpoint
#[debug_handler(state = AppStateData)]
pub async fn inference_handler(
    State(AppStateData {
        config,
        http_client,
        clickhouse_connection_info,
        postgres_connection_info,
        deferred_tasks,
        ..
    }): AppState,
    api_key_ext: Option<Extension<RequestApiKeyExtension>>,
    StructuredJson(openai_compatible_params): StructuredJson<OpenAICompatibleParams>,
) -> Result<Response<Body>, Error> {
    if !openai_compatible_params.unknown_fields.is_empty() {
        if openai_compatible_params.tensorzero_deny_unknown_fields {
            let mut unknown_field_names = openai_compatible_params
                .unknown_fields
                .keys()
                .cloned()
                .collect::<Vec<_>>();

            unknown_field_names.sort();
            let unknown_field_names = unknown_field_names.join(", ");

            return Err(Error::new(ErrorDetails::InvalidOpenAICompatibleRequest {
                message: format!("`tensorzero::deny_unknown_fields` is set to true, but found unknown fields in the request: [{unknown_field_names}]")
            }));
        }
        tracing::warn!(
            "Ignoring unknown fields in OpenAI-compatible request: {:?}",
            openai_compatible_params
                .unknown_fields
                .keys()
                .collect::<Vec<_>>()
        );
    }
    let stream_options = openai_compatible_params.stream_options;
    let params = Params::try_from_openai(openai_compatible_params)?;

    // The prefix for the response's `model` field depends on the inference target
    // (We run this disambiguation deep in the `inference` call below but we don't get the decision out, so we duplicate it here)
    let response_model_prefix = match (&params.function_name, &params.model_name) {
        (Some(function_name), None) => Ok::<String, Error>(format!(
            "tensorzero::function_name::{function_name}::variant_name::",
        )),
        (None, Some(_model_name)) => Ok("tensorzero::model_name::".to_string()),
        (Some(_), Some(_)) => Err(ErrorDetails::InvalidInferenceTarget {
            message: "Only one of `function_name` or `model_name` can be provided".to_string(),
        }
        .into()),
        (None, None) => Err(ErrorDetails::InvalidInferenceTarget {
            message: "Either `function_name` or `model_name` must be provided".to_string(),
        }
        .into()),
    }?;

    let response = inference(
        config,
        &http_client,
        clickhouse_connection_info,
        postgres_connection_info,
        deferred_tasks,
        params,
        api_key_ext,
    )
    .await?;

    match response {
        InferenceOutput::NonStreaming(response) => {
            let openai_compatible_response =
                OpenAICompatibleResponse::from((response, response_model_prefix));
            Ok(Json(openai_compatible_response).into_response())
        }
        InferenceOutput::Streaming(stream) => {
            let openai_compatible_stream = prepare_serialized_openai_compatible_events(
                stream,
                response_model_prefix,
                stream_options,
            );
            Ok(Sse::new(openai_compatible_stream)
                .keep_alive(axum::response::sse::KeepAlive::new())
                .into_response())
        }
    }
}

#[derive(Debug, Deserialize)]
pub struct OpenAICompatibleEmbeddingParams {
    input: EmbeddingInput,
    model: String,
    dimensions: Option<u32>,
    #[serde(default)]
    encoding_format: EmbeddingEncodingFormat,
    #[serde(default, rename = "tensorzero::credentials")]
    tensorzero_credentials: InferenceCredentials,
    #[serde(rename = "tensorzero::dryrun")]
    tensorzero_dryrun: Option<bool>,
    #[serde(rename = "tensorzero::cache_options")]
    tensorzero_cache_options: Option<CacheParamsOptions>,
}

impl TryFrom<OpenAICompatibleEmbeddingParams> for EmbeddingParams {
    type Error = Error;
    fn try_from(params: OpenAICompatibleEmbeddingParams) -> Result<Self, Self::Error> {
        let model_name = match params
            .model
            .strip_prefix(TENSORZERO_EMBEDDING_MODEL_NAME_PREFIX)
        {
            Some(model_name) => model_name.to_string(),
            None => {
                tracing::warn!("Deprecation Warning: Model names in the OpenAI-compatible embeddings endpoint should be prefixed with 'tensorzero::embedding_model_name::'");
                params.model
            }
        };
        Ok(EmbeddingParams {
            input: params.input,
            model_name,
            dimensions: params.dimensions,
            encoding_format: params.encoding_format,
            credentials: params.tensorzero_credentials,
            dryrun: params.tensorzero_dryrun,
            cache_options: params.tensorzero_cache_options.unwrap_or_default(),
        })
    }
}

#[derive(Debug, Serialize)]
#[serde(tag = "object", rename_all = "lowercase")]
pub enum OpenAIEmbeddingResponse {
    List {
        data: Vec<OpenAIEmbedding>,
        model: String,
        usage: OpenAIEmbeddingUsage,
    },
}

#[derive(Debug, Serialize)]
#[serde(tag = "object", rename_all = "lowercase")]
pub enum OpenAIEmbedding {
    Embedding { embedding: Embedding, index: usize },
}

#[derive(Debug, Serialize)]
pub struct OpenAIEmbeddingUsage {
    prompt_tokens: u32,
    total_tokens: u32,
}

impl From<EmbeddingResponse> for OpenAIEmbeddingResponse {
    fn from(response: EmbeddingResponse) -> Self {
        OpenAIEmbeddingResponse::List {
            data: response
                .embeddings
                .into_iter()
                .enumerate()
                .map(|(i, embedding)| OpenAIEmbedding::Embedding {
                    embedding,
                    index: i,
                })
                .collect(),
            model: format!("{TENSORZERO_EMBEDDING_MODEL_NAME_PREFIX}{}", response.model),
            usage: OpenAIEmbeddingUsage {
                prompt_tokens: response.usage.input_tokens,
                total_tokens: response.usage.input_tokens,
            },
        }
    }
}

pub async fn embeddings_handler(
    State(AppStateData {
        config,
        http_client,
        clickhouse_connection_info,
        postgres_connection_info,
        deferred_tasks,
        ..
    }): AppState,
    api_key_ext: Option<Extension<RequestApiKeyExtension>>,
    StructuredJson(openai_compatible_params): StructuredJson<OpenAICompatibleEmbeddingParams>,
) -> Result<Json<OpenAIEmbeddingResponse>, Error> {
    let embedding_params = openai_compatible_params.try_into()?;
    let response = embeddings(
        config,
        &http_client,
        clickhouse_connection_info,
        postgres_connection_info,
        deferred_tasks,
        embedding_params,
        api_key_ext,
    )
    .await?;
    Ok(Json(response.into()))
}

#[derive(Clone, Debug, Deserialize, PartialEq, Serialize)]
pub struct OpenAICompatibleFunctionCall {
    pub name: String,
    pub arguments: String,
}

#[derive(Clone, Debug, Deserialize, PartialEq, Serialize)]
pub struct OpenAICompatibleToolCallDelta {
    pub name: String,
    pub arguments: String,
}

#[derive(Clone, Debug, Deserialize, PartialEq, Serialize)]
pub struct OpenAICompatibleToolCall {
    /// The ID of the tool call.
    pub id: String,
    /// The type of the tool. Currently, only `function` is supported.
    pub r#type: String,
    /// The function that the model called.
    pub function: OpenAICompatibleFunctionCall,
}

#[derive(Clone, Debug, Deserialize, PartialEq, Serialize)]
pub struct OpenAICompatibleToolCallChunk {
    /// The ID of the tool call.
    pub id: Option<String>,
    /// The index of the tool call.
    pub index: usize,
    /// The type of the tool. Currently, only `function` is supported.
    pub r#type: String,
    /// The function that the model called.
    pub function: OpenAICompatibleToolCallDelta,
}

#[derive(Clone, Debug, Deserialize, PartialEq)]
struct OpenAICompatibleSystemMessage {
    content: Value,
}

#[derive(Clone, Debug, Deserialize, PartialEq)]
struct OpenAICompatibleUserMessage {
    content: Value,
}

#[derive(Clone, Debug, Deserialize, PartialEq)]
struct OpenAICompatibleAssistantMessage {
    content: Option<Value>,
    tool_calls: Option<Vec<OpenAICompatibleToolCall>>,
}

#[derive(Clone, Debug, Deserialize, PartialEq)]
struct OpenAICompatibleToolMessage {
    content: Option<Value>,
    tool_call_id: String,
}

#[derive(Clone, Debug, Deserialize, PartialEq)]
#[serde(tag = "role")]
#[serde(rename_all = "lowercase")]
enum OpenAICompatibleMessage {
    #[serde(alias = "developer")]
    System(OpenAICompatibleSystemMessage),
    User(OpenAICompatibleUserMessage),
    Assistant(OpenAICompatibleAssistantMessage),
    Tool(OpenAICompatibleToolMessage),
}

#[derive(Clone, Debug, Deserialize, PartialEq, Serialize)]
#[serde(tag = "type")]
#[serde(rename_all = "snake_case")]
enum OpenAICompatibleResponseFormat {
    Text,
    JsonSchema { json_schema: JsonSchemaInfo },
    JsonObject,
}

#[derive(Clone, Debug, Deserialize, PartialEq, Serialize)]
#[cfg_attr(test, derive(ts_rs::TS))]
#[cfg_attr(test, ts(export))]
#[cfg_attr(feature = "pyo3", pyclass(str))]
pub struct JsonSchemaInfo {
    name: String,
    description: Option<String>,
    schema: Option<Value>,
    #[serde(default)]
    strict: bool,
}

impl std::fmt::Display for JsonSchemaInfo {
    fn fmt(&self, f: &mut std::fmt::Formatter<'_>) -> std::fmt::Result {
        write!(f, "{self:?}")
    }
}

#[derive(Clone, Debug, Deserialize, PartialEq)]
#[serde(tag = "type", content = "function")]
#[serde(rename_all = "snake_case")]
enum OpenAICompatibleTool {
    Function {
        description: Option<String>,
        name: String,
        parameters: Value,
        #[serde(default)]
        strict: bool,
    },
}

#[derive(Clone, Debug, Deserialize, PartialEq)]
struct FunctionName {
    name: String,
}

/// Specifies a tool the model should use. Use to force the model to call a specific function.
#[derive(Clone, Debug, Deserialize, PartialEq)]
struct OpenAICompatibleNamedToolChoice {
    /// The type of the tool. Currently, only `function` is supported.
    r#type: String,
    function: FunctionName,
}

#[derive(Debug, Clone, Copy, Deserialize, PartialEq)]
#[serde(rename_all = "snake_case")]
enum OpenAICompatibleAllowedToolsMode {
    Auto,
    Required,
}

impl From<OpenAICompatibleAllowedToolsMode> for ToolChoice {
    fn from(mode: OpenAICompatibleAllowedToolsMode) -> Self {
        match mode {
            OpenAICompatibleAllowedToolsMode::Auto => ToolChoice::Auto,
            OpenAICompatibleAllowedToolsMode::Required => ToolChoice::Required,
        }
    }
}

#[derive(Debug, Clone, Deserialize, PartialEq)]
struct OpenAICompatibleAllowedTools {
    tools: Vec<OpenAICompatibleNamedToolChoice>,
    mode: OpenAICompatibleAllowedToolsMode,
}

/// Controls which (if any) tool is called by the model.
/// `none` means the model will not call any tool and instead generates a message.
/// `auto` means the model can pick between generating a message or calling one or more tools.
/// `required` means the model must call one or more tools.
/// Specifying a particular tool via `{"type": "function", "function": {"name": "my_function"}}` forces the model to call that tool.
///
/// `none` is the default when no tools are present. `auto` is the default if tools are present.
#[derive(Clone, Debug, Default, PartialEq)]
enum ChatCompletionToolChoiceOption {
    #[default]
    None,
    Auto,
    Required,
    AllowedTools(OpenAICompatibleAllowedTools),
    Named(OpenAICompatibleNamedToolChoice),
}

impl<'de> Deserialize<'de> for ChatCompletionToolChoiceOption {
    fn deserialize<D>(deserializer: D) -> Result<Self, D::Error>
    where
        D: serde::Deserializer<'de>,
    {
        use serde::de::Error;
        use serde_json::Value;

        let value = Value::deserialize(deserializer)?;

        match &value {
            Value::String(s) => match s.as_str() {
                "none" => Ok(ChatCompletionToolChoiceOption::None),
                "auto" => Ok(ChatCompletionToolChoiceOption::Auto),
                "required" => Ok(ChatCompletionToolChoiceOption::Required),
                _ => Err(D::Error::custom(format!("Invalid tool choice string: {s}"))),
            },
            Value::Object(obj) => {
                if let Some(type_value) = obj.get("type") {
                    if let Some(type_str) = type_value.as_str() {
                        match type_str {
                            "function" => {
                                // This is a named tool choice
                                let named: OpenAICompatibleNamedToolChoice =
                                    serde_json::from_value(value).map_err(D::Error::custom)?;
                                Ok(ChatCompletionToolChoiceOption::Named(named))
                            }
                            "allowed_tools" => {
                                // This is an allowed tools choice - extract the allowed_tools field
                                if let Some(allowed_tools_value) = obj.get("allowed_tools") {
                                    let allowed_tools: OpenAICompatibleAllowedTools =
                                        serde_json::from_value(allowed_tools_value.clone())
                                            .map_err(D::Error::custom)?;
                                    Ok(ChatCompletionToolChoiceOption::AllowedTools(allowed_tools))
                                } else {
                                    Err(D::Error::custom(
                                        "Missing 'allowed_tools' field in allowed_tools type",
                                    ))
                                }
                            }
                            _ => Err(D::Error::custom(format!(
                                "Invalid tool choice type: {type_str}",
                            ))),
                        }
                    } else {
                        Err(D::Error::custom(
                            "Tool choice 'type' field must be a string",
                        ))
                    }
                } else {
                    Err(D::Error::custom(
                        "Tool choice field must have a 'type' field if it is an object",
                    ))
                }
            }
            _ => Err(D::Error::custom("Tool choice must be a string or object")),
        }
    }
}

impl ChatCompletionToolChoiceOption {
    fn into_tool_params(self) -> OpenAICompatibleToolChoiceParams {
        match self {
            ChatCompletionToolChoiceOption::None => OpenAICompatibleToolChoiceParams {
                allowed_tools: None,
                tool_choice: Some(ToolChoice::None),
            },
            ChatCompletionToolChoiceOption::Auto => OpenAICompatibleToolChoiceParams {
                allowed_tools: None,
                tool_choice: Some(ToolChoice::Auto),
            },
            ChatCompletionToolChoiceOption::Required => OpenAICompatibleToolChoiceParams {
                allowed_tools: None,
                tool_choice: Some(ToolChoice::Required),
            },
            ChatCompletionToolChoiceOption::AllowedTools(allowed_tool_info) => {
                OpenAICompatibleToolChoiceParams {
                    allowed_tools: Some(
                        allowed_tool_info
                            .tools
                            .into_iter()
                            .map(|tool| tool.function.name)
                            .collect(),
                    ),
                    tool_choice: Some(allowed_tool_info.mode.into()),
                }
            }
            ChatCompletionToolChoiceOption::Named(named_tool) => OpenAICompatibleToolChoiceParams {
                allowed_tools: None,
                tool_choice: Some(ToolChoice::Specific(named_tool.function.name)),
            },
        }
    }
}

#[derive(Default)]
struct OpenAICompatibleToolChoiceParams {
    pub allowed_tools: Option<Vec<String>>,
    pub tool_choice: Option<ToolChoice>,
}

#[derive(Clone, Copy, Debug, Deserialize, PartialEq)]
struct OpenAICompatibleStreamOptions {
    #[serde(default)]
    include_usage: bool,
}

#[derive(Clone, Debug, Default, Deserialize)]
pub struct OpenAICompatibleParams {
    messages: Vec<OpenAICompatibleMessage>,
    model: String,
    frequency_penalty: Option<f32>,
    max_tokens: Option<u32>,
    max_completion_tokens: Option<u32>,
    presence_penalty: Option<f32>,
    response_format: Option<OpenAICompatibleResponseFormat>,
    seed: Option<u32>,
    stream: Option<bool>,
    stream_options: Option<OpenAICompatibleStreamOptions>,
    temperature: Option<f32>,
    tools: Option<Vec<OpenAICompatibleTool>>,
    tool_choice: Option<ChatCompletionToolChoiceOption>,
    top_p: Option<f32>,
    parallel_tool_calls: Option<bool>,
    stop: Option<Vec<String>>,
    reasoning_effort: Option<String>,
    verbosity: Option<String>,
    #[serde(rename = "tensorzero::variant_name")]
    tensorzero_variant_name: Option<String>,
    #[serde(rename = "tensorzero::dryrun")]
    tensorzero_dryrun: Option<bool>,
    #[serde(rename = "tensorzero::episode_id")]
    tensorzero_episode_id: Option<Uuid>,
    #[serde(rename = "tensorzero::cache_options")]
    tensorzero_cache_options: Option<CacheParamsOptions>,
    #[serde(default, rename = "tensorzero::extra_body")]
    tensorzero_extra_body: UnfilteredInferenceExtraBody,
    #[serde(default, rename = "tensorzero::extra_headers")]
    tensorzero_extra_headers: UnfilteredInferenceExtraHeaders,
    #[serde(default, rename = "tensorzero::tags")]
    tensorzero_tags: HashMap<String, String>,
    #[serde(default, rename = "tensorzero::deny_unknown_fields")]
    tensorzero_deny_unknown_fields: bool,
    #[serde(default, rename = "tensorzero::credentials")]
    tensorzero_credentials: InferenceCredentials,
    #[serde(rename = "tensorzero::internal_dynamic_variant_config")]
    tensorzero_internal_dynamic_variant_config: Option<UninitializedVariantInfo>,
    #[serde(default, rename = "tensorzero::provider_tools")]
    tensorzero_provider_tools: Option<Vec<ProviderTool>>,
    #[serde(default, rename = "tensorzero::params")]
    tensorzero_params: Option<InferenceParams>,
    #[serde(flatten)]
    unknown_fields: HashMap<String, Value>,
}

#[derive(Clone, Debug, PartialEq, Serialize)]
struct OpenAICompatibleUsage {
    prompt_tokens: u32,
    completion_tokens: u32,
    total_tokens: u32,
}

#[derive(Clone, Debug, PartialEq, Serialize)]
struct OpenAICompatibleResponseMessage {
    content: Option<String>,
    tool_calls: Option<Vec<OpenAICompatibleToolCall>>,
    role: String,
}

#[derive(Clone, Debug, PartialEq, Serialize)]
struct OpenAICompatibleChoice {
    index: u32,
    finish_reason: OpenAICompatibleFinishReason,
    message: OpenAICompatibleResponseMessage,
}

#[derive(Clone, Debug, PartialEq, Serialize)]
#[serde(rename_all = "snake_case")]
enum OpenAICompatibleFinishReason {
    Stop,
    Length,
    ContentFilter,
    ToolCalls,
    // FunctionCall: we never generate this and it is deprecated
}

impl From<FinishReason> for OpenAICompatibleFinishReason {
    fn from(finish_reason: FinishReason) -> Self {
        match finish_reason {
            FinishReason::Stop => OpenAICompatibleFinishReason::Stop,
            FinishReason::StopSequence => OpenAICompatibleFinishReason::Stop,
            FinishReason::Length => OpenAICompatibleFinishReason::Length,
            FinishReason::ContentFilter => OpenAICompatibleFinishReason::ContentFilter,
            FinishReason::ToolCall => OpenAICompatibleFinishReason::ToolCalls,
            FinishReason::Unknown => OpenAICompatibleFinishReason::Stop, // OpenAI doesn't have an unknown finish reason so we coerce
        }
    }
}

#[derive(Clone, Debug, PartialEq, Serialize)]
struct OpenAICompatibleResponse {
    id: String,
    episode_id: String,
    choices: Vec<OpenAICompatibleChoice>,
    created: u32,
    model: String,
    system_fingerprint: String,
    service_tier: Option<String>,
    object: String,
    usage: OpenAICompatibleUsage,
}

const TENSORZERO_FUNCTION_NAME_PREFIX: &str = "tensorzero::function_name::";
const TENSORZERO_MODEL_NAME_PREFIX: &str = "tensorzero::model_name::";
const TENSORZERO_EMBEDDING_MODEL_NAME_PREFIX: &str = "tensorzero::embedding_model_name::";

impl Params {
    fn try_from_openai(openai_compatible_params: OpenAICompatibleParams) -> Result<Self, Error> {
        let (function_name, model_name) = if let Some(function_name) = openai_compatible_params
            .model
            .strip_prefix(TENSORZERO_FUNCTION_NAME_PREFIX)
        {
            (Some(function_name.to_string()), None)
        } else if let Some(model_name) = openai_compatible_params
            .model
            .strip_prefix(TENSORZERO_MODEL_NAME_PREFIX)
        {
            (None, Some(model_name.to_string()))
        } else {
            return Err(Error::new(ErrorDetails::InvalidOpenAICompatibleRequest {
                message: "`model` field must start with `tensorzero::function_name::` or `tensorzero::model_name::`. For example, `tensorzero::function_name::my_function` for a function `my_function` defined in your config, `tensorzero::model_name::my_model` for a model `my_model` defined in your config, or default functions like `tensorzero::model_name::openai::gpt-4o-mini`.".to_string(),
            }));
        };

        if let Some(function_name) = &function_name {
            if function_name.is_empty() {
                return Err(ErrorDetails::InvalidOpenAICompatibleRequest {
                message:
                    "function_name (passed in model field after \"tensorzero::function_name::\") cannot be empty"
                        .to_string(),
            }
            .into());
            }
        }

        if let Some(model_name) = &model_name {
            if model_name.is_empty() {
                return Err(ErrorDetails::InvalidOpenAICompatibleRequest {
                    message: "model_name (passed in model field after \"tensorzero::model_name::\") cannot be empty".to_string(),
                }
                .into());
            }
        }

        // If both max_tokens and max_completion_tokens are provided, we use the minimum of the two.
        // Otherwise, we use the provided value, or None if neither is provided.
        let max_tokens = match (
            openai_compatible_params.max_tokens,
            openai_compatible_params.max_completion_tokens,
        ) {
            (Some(max_tokens), Some(max_completion_tokens)) => {
                Some(max_tokens.min(max_completion_tokens))
            }
            (Some(max_tokens), None) => Some(max_tokens),
            (None, Some(max_completion_tokens)) => Some(max_completion_tokens),
            (None, None) => None,
        };
        let json_mode = match openai_compatible_params.response_format {
            Some(OpenAICompatibleResponseFormat::JsonSchema { json_schema: _ }) => {
                Some(JsonMode::Strict)
            }
            Some(OpenAICompatibleResponseFormat::JsonObject) => Some(JsonMode::On),
            Some(OpenAICompatibleResponseFormat::Text) => Some(JsonMode::Off),
            None => None,
        };
        let input = openai_compatible_params.messages.try_into()?;

        let mut inference_params = openai_compatible_params
            .tensorzero_params
            .unwrap_or_default();

        // Override the inference parameters with OpenAI-compatible parameters
        // TODO (GabrielBianconi): Should we warn if we override parameters that are already set?
        // Currently: OpenAI-compatible parameters take precedence over TensorZero parameters
        inference_params.chat_completion = ChatCompletionInferenceParams {
            frequency_penalty: openai_compatible_params
                .frequency_penalty
                .or(inference_params.chat_completion.frequency_penalty),
            json_mode: json_mode.or(inference_params.chat_completion.json_mode),
            max_tokens: max_tokens.or(inference_params.chat_completion.max_tokens),
            presence_penalty: openai_compatible_params
                .presence_penalty
                .or(inference_params.chat_completion.presence_penalty),
            reasoning_effort: openai_compatible_params
                .reasoning_effort
                .or(inference_params.chat_completion.reasoning_effort),
            seed: openai_compatible_params
                .seed
                .or(inference_params.chat_completion.seed),
            stop_sequences: openai_compatible_params
                .stop
                .or(inference_params.chat_completion.stop_sequences),
            temperature: openai_compatible_params
                .temperature
                .or(inference_params.chat_completion.temperature),
            thinking_budget_tokens: inference_params.chat_completion.thinking_budget_tokens,
            top_p: openai_compatible_params
                .top_p
                .or(inference_params.chat_completion.top_p),
            verbosity: openai_compatible_params
                .verbosity
                .or(inference_params.chat_completion.verbosity),
        };

        let OpenAICompatibleToolChoiceParams {
            allowed_tools,
            tool_choice,
        } = openai_compatible_params
            .tool_choice
            .map(ChatCompletionToolChoiceOption::into_tool_params)
            .unwrap_or_default();
        let dynamic_tool_params = DynamicToolParams {
            allowed_tools,
            additional_tools: openai_compatible_params
                .tools
                .map(|tools| tools.into_iter().map(OpenAICompatibleTool::into).collect()),
            tool_choice,
            parallel_tool_calls: openai_compatible_params.parallel_tool_calls,
            provider_tools: openai_compatible_params.tensorzero_provider_tools,
        };
        let output_schema = match openai_compatible_params.response_format {
            Some(OpenAICompatibleResponseFormat::JsonSchema { json_schema }) => json_schema.schema,
            _ => None,
        };
        Ok(Params {
            function_name,
            model_name,
            episode_id: openai_compatible_params.tensorzero_episode_id,
            input,
            stream: openai_compatible_params.stream,
            params: inference_params,
            variant_name: openai_compatible_params.tensorzero_variant_name,
            dryrun: openai_compatible_params.tensorzero_dryrun,
            dynamic_tool_params,
            output_schema,
            credentials: openai_compatible_params.tensorzero_credentials,
            cache_options: openai_compatible_params
                .tensorzero_cache_options
                .unwrap_or_default(),
            // For now, we don't support internal inference for OpenAI compatible endpoint
            internal: false,
            tags: openai_compatible_params.tensorzero_tags,
            // OpenAI compatible endpoint does not support 'include_original_response'
            include_original_response: false,
            extra_body: openai_compatible_params.tensorzero_extra_body,
            extra_headers: openai_compatible_params.tensorzero_extra_headers,
            internal_dynamic_variant_config: openai_compatible_params
                .tensorzero_internal_dynamic_variant_config,
        })
    }
}

impl TryFrom<Vec<OpenAICompatibleMessage>> for Input {
    type Error = Error;
    fn try_from(
        openai_compatible_messages: Vec<OpenAICompatibleMessage>,
    ) -> Result<Self, Self::Error> {
        let mut system_message = None;
        let mut messages = Vec::new();
        let mut tool_call_id_to_name = HashMap::new();
        let first_system = matches!(
            openai_compatible_messages.first(),
            Some(OpenAICompatibleMessage::System(_))
        );
        for message in openai_compatible_messages {
            match message {
                OpenAICompatibleMessage::System(msg) => {
                    let had_prior_system = system_message.is_some();
                    let system_content =
                        convert_openai_message_content("system".to_string(), msg.content.clone())?;

                    for content in system_content {
                        let text = match content {
                            InputMessageContent::Text(t) => Some(t.text),
                            InputMessageContent::RawText(rt) => Some(rt.value),
                            InputMessageContent::Template(t) => {
                                if system_message.is_some() {
                                    return Err(ErrorDetails::InvalidOpenAICompatibleRequest {
                                        message: "System message cannot contain template with other content".to_string(),
                                    }.into());
                                }
                                system_message = Some(System::Template(t.arguments));
                                None
                            }
                            _ => {
                                return Err(ErrorDetails::InvalidOpenAICompatibleRequest {
                                    message: "System message must contain only text or template content blocks".to_string(),
                                }.into())
                            }
                        };

                        if let Some(text) = text {
                            match &mut system_message {
                                None => system_message = Some(System::Text(text)),
                                Some(System::Text(s)) => {
                                    s.push('\n');
                                    s.push_str(&text);
                                }
                                Some(System::Template(_)) => {
                                    return Err(ErrorDetails::InvalidOpenAICompatibleRequest {
                                        message: "Cannot add text after template system message"
                                            .to_string(),
                                    }
                                    .into());
                                }
                            }
                        }
                    }

                    if had_prior_system {
                        tracing::warn!("Multiple system messages provided. They will be concatenated and moved to the start of the conversation.");
                    } else if !first_system {
                        tracing::warn!("Moving system message to the start of the conversation.");
                    }
                }
                OpenAICompatibleMessage::User(msg) => {
                    messages.push(InputMessage {
                        role: Role::User,
                        content: convert_openai_message_content("user".to_string(), msg.content)?,
                    });
                }
                OpenAICompatibleMessage::Assistant(msg) => {
                    let mut message_content = Vec::new();
                    if let Some(content) = msg.content {
                        message_content.extend(convert_openai_message_content(
                            "assistant".to_string(),
                            content,
                        )?);
                    }
                    if let Some(tool_calls) = msg.tool_calls {
                        for tool_call in tool_calls {
                            tool_call_id_to_name
                                .insert(tool_call.id.clone(), tool_call.function.name.clone());
                            message_content.push(InputMessageContent::ToolCall(tool_call.into()));
                        }
                    }
                    messages.push(InputMessage {
                        role: Role::Assistant,
                        content: message_content,
                    });
                }
                OpenAICompatibleMessage::Tool(msg) => {
                    let name = tool_call_id_to_name
                        .get(&msg.tool_call_id)
                        .ok_or_else(|| {
                            Error::new(ErrorDetails::InvalidOpenAICompatibleRequest {
                                message: "tool call id not found".to_string(),
                            })
                        })?
                        .to_string();
                    messages.push(InputMessage {
                        role: Role::User,
                        content: vec![InputMessageContent::ToolResult(ToolResult {
                            id: msg.tool_call_id,
                            name,
                            result: msg.content.unwrap_or_default().to_string(),
                        })],
                    });
                }
            }
        }

        Ok(Input {
            system: system_message,
            messages,
        })
    }
}

#[derive(Deserialize, Debug)]
#[serde(tag = "type", deny_unknown_fields, rename_all = "snake_case")]
enum OpenAICompatibleContentBlock {
    Text(TextContent),
    ImageUrl {
        image_url: OpenAICompatibleImageUrl,
    },
    File {
        file: OpenAICompatibleFile,
    },
    #[serde(rename = "tensorzero::raw_text")]
    RawText(RawText),
    #[serde(rename = "tensorzero::template")]
    Template(Template),
}

#[derive(Deserialize, Debug)]
#[serde(tag = "type", deny_unknown_fields, rename_all = "snake_case")]
struct OpenAICompatibleImageUrl {
    url: Url,
    #[serde(rename = "tensorzero::mime_type")]
    mime_type: Option<MediaType>,
}

#[derive(Deserialize, Debug)]
struct OpenAICompatibleFile {
    file_data: String,
    filename: String,
    // OpenAI supports file_id with their files API
    // We do not so we require these two fields
}

#[derive(Debug)]
// Two mutually exclusive modes - the standard OpenAI text, and our special TensorZero mode
pub enum TextContent {
    /// A normal openai text content block: `{"type": "text", "text": "Some content"}`. The `type` key comes from the parent `OpenAICompatibleContentBlock`
    Text { text: String },
    /// A special TensorZero mode: `{"type": "text", "tensorzero::arguments": {"custom_key": "custom_val"}}`.
    TensorZeroArguments { tensorzero_arguments: Arguments },
}

impl<'de> Deserialize<'de> for TextContent {
    fn deserialize<D: Deserializer<'de>>(de: D) -> Result<Self, D::Error> {
        let mut object: Map<String, Value> = Map::deserialize(de)?;
        let text = object.remove("text");
        let arguments = object.remove("tensorzero::arguments");
        match (text, arguments) {
            (Some(text), None) => Ok(TextContent::Text {
                text: match text {
                    Value::String(text) => text,
                    _ => return Err(serde::de::Error::custom(
                        "`text` must be a string when using `\"type\": \"text\"`",
                    )),
                },
            }),
            (None, Some(arguments)) => Ok(TextContent::TensorZeroArguments {
                tensorzero_arguments: match arguments {
                    Value::Object(arguments) => Arguments(arguments),
                    _ => return Err(serde::de::Error::custom(
                        "`tensorzero::arguments` must be an object when using `\"type\": \"text\"`",
                    )),
                },
            }),
            (Some(_), Some(_)) => Err(serde::de::Error::custom(
                "Only one of `text` or `tensorzero::arguments` can be set when using `\"type\": \"text\"`",
            )),
            (None, None) => Err(serde::de::Error::custom(
                "Either `text` or `tensorzero::arguments` must be set when using `\"type\": \"text\"`",
            )),
        }
    }
}

fn parse_base64_image_data_url(url: &str) -> Result<(MediaType, &str), Error> {
    let Some(url) = url.strip_prefix("data:") else {
        return Err(Error::new(ErrorDetails::InvalidOpenAICompatibleRequest {
            message: "Image data URL must start with `data:`".to_string(),
        }));
    };
    let Some((mime_type, data)) = url.split_once(";base64,") else {
        return Err(Error::new(ErrorDetails::InvalidOpenAICompatibleRequest {
            message: "Image data URL must contain a base64-encoded data part".to_string(),
        }));
    };
    let image_type: MediaType = mime_type.parse().map_err(|_| {
        Error::new(ErrorDetails::InvalidOpenAICompatibleRequest {
            message: format!("Unknown content type `{mime_type}`"),
        })
    })?;
    Ok((image_type, data))
}

fn convert_openai_message_content(
    role: String,
    content: Value,
) -> Result<Vec<InputMessageContent>, Error> {
    match content {
        Value::String(s) => Ok(vec![InputMessageContent::Text(Text { text: s })]),
        Value::Array(a) => {
            let mut outputs = Vec::with_capacity(a.len());
            for val in a {
                let block = serde_json::from_value::<OpenAICompatibleContentBlock>(val.clone());
                let output = match block {
                    Ok(OpenAICompatibleContentBlock::RawText(raw_text)) => InputMessageContent::RawText(raw_text),
                    Ok(OpenAICompatibleContentBlock::Template(template)) => InputMessageContent::Template(template),
                    Ok(OpenAICompatibleContentBlock::Text(TextContent::Text { text })) => InputMessageContent::Text(Text { text }),
                    Ok(OpenAICompatibleContentBlock::Text(TextContent::TensorZeroArguments { tensorzero_arguments })) => {
                        tracing::warn!("Deprecation Warning: Using `tensorzero::arguments` in text content blocks is deprecated. Please use `{{\"type\": \"tensorzero::template\", \"name\": \"role\", \"arguments\": {{...}}}}` instead.");
                        InputMessageContent::Template(Template { name: role.clone(), arguments: tensorzero_arguments })
                    }
                    Ok(OpenAICompatibleContentBlock::ImageUrl { image_url }) => {
                        if image_url.url.scheme() == "data" {
                            let url_str = image_url.url.to_string();
                            let (mime_type, data) = parse_base64_image_data_url(&url_str)?;
                            InputMessageContent::File(File::Base64(Base64File { source_url: None, mime_type, data: data.to_string() }))
                        } else {
                            InputMessageContent::File(File::Url(UrlFile { url: image_url.url, mime_type: image_url.mime_type }))
                        }
                    }
                    Ok(OpenAICompatibleContentBlock::File { file }) => {
                        InputMessageContent::File(File::Base64(Base64File { source_url: None, mime_type: filename_to_mime_type(&file.filename)?, data: file.file_data }))
                    }
                    Err(e) => {
                        if let Some(obj) = val.as_object() {
                            // If the user tried using any 'tensorzero::' fields, we assume that they were deliberately trying to use TensorZero,
                            // and weren't passing in some other OpenAI-compatible content block type that we don't know about.
                            // We emit an error in this case, since the user incorrectly used TensorZero-specific values
                            if obj.keys().any(|k| k.starts_with("tensorzero::")) {
                                return Err(Error::new(ErrorDetails::InvalidOpenAICompatibleRequest {
                                    message: format!("Invalid TensorZero content block: {e}"),
                                }));
                            } else if obj.keys().any(|k| *k == "type") {
                                // If the 'type' key is set, assume that the user was trying to specify an OpenAI-compatible content block,
                                // (rather than using the deprecated behavior of directly passing a JSON object for the TensorZero function arguments),
                                // Since we encountered a parse error, we reject this as an invalid OpenAI-compatible content block
                                return Err(Error::new(ErrorDetails::InvalidOpenAICompatibleRequest {
                                    message: format!("Invalid content block: {e}"),
                                }));
                            }
                        }
                        tracing::warn!(r#"Deprecation Warning: Content block `{val}` was not a valid OpenAI content block. Please use `{{"type": "tensorzero::template", "name": "role", "arguments": {{"custom": "data"}}}}` to pass arbitrary JSON values to TensorZero: {e}"#);
                        if let Value::Object(obj) = val {
                            InputMessageContent::Template(Template { name: role.clone(), arguments: Arguments(obj) })
                        } else {
                            return Err(Error::new(ErrorDetails::InvalidOpenAICompatibleRequest {
                                message: format!("Content block `{val}` is not an object"),
                            }));
                        }
                    }
                };
                outputs.push(output);
            }
            Ok(outputs)
        }
        _ => Err(ErrorDetails::InvalidOpenAICompatibleRequest {
            message: "message content must either be a string or an array of length 1 containing structured TensorZero inputs".to_string(),
        }.into()),
    }
}

impl From<OpenAICompatibleTool> for ClientSideFunctionTool {
    fn from(tool: OpenAICompatibleTool) -> Self {
        match tool {
            OpenAICompatibleTool::Function {
                description,
                name,
                parameters,
                strict,
            } => ClientSideFunctionTool {
                description: description.unwrap_or_default(),
                parameters,
                name,
                strict,
            },
        }
    }
}

impl From<OpenAICompatibleToolCall> for ToolCallWrapper {
    fn from(tool_call: OpenAICompatibleToolCall) -> Self {
        ToolCallWrapper::InferenceResponseToolCall(InferenceResponseToolCall {
            id: tool_call.id,
            raw_name: tool_call.function.name,
            raw_arguments: tool_call.function.arguments,
            name: None,
            arguments: None,
        })
    }
}

impl From<(InferenceResponse, String)> for OpenAICompatibleResponse {
    fn from((inference_response, response_model_prefix): (InferenceResponse, String)) -> Self {
        match inference_response {
            InferenceResponse::Chat(response) => {
                let (content, tool_calls) = process_chat_content(response.content);

                OpenAICompatibleResponse {
                    id: response.inference_id.to_string(),
                    choices: vec![OpenAICompatibleChoice {
                        index: 0,
                        finish_reason: response.finish_reason.unwrap_or(FinishReason::Stop).into(),
                        message: OpenAICompatibleResponseMessage {
                            content,
                            tool_calls: Some(tool_calls),
                            role: "assistant".to_string(),
                        },
                    }],
                    created: current_timestamp() as u32,
                    model: format!("{response_model_prefix}{}", response.variant_name),
                    service_tier: None,
                    system_fingerprint: String::new(),
                    object: "chat.completion".to_string(),
                    usage: response.usage.into(),
                    episode_id: response.episode_id.to_string(),
                }
            }
            InferenceResponse::Json(response) => OpenAICompatibleResponse {
                id: response.inference_id.to_string(),
                choices: vec![OpenAICompatibleChoice {
                    index: 0,
                    finish_reason: response.finish_reason.unwrap_or(FinishReason::Stop).into(),
                    message: OpenAICompatibleResponseMessage {
                        content: response.output.raw,
                        tool_calls: None,
                        role: "assistant".to_string(),
                    },
                }],
                created: current_timestamp() as u32,
                model: format!("{response_model_prefix}{}", response.variant_name),
                system_fingerprint: String::new(),
                service_tier: None,
                object: "chat.completion".to_string(),
                usage: OpenAICompatibleUsage {
                    prompt_tokens: response.usage.input_tokens,
                    completion_tokens: response.usage.output_tokens,
                    total_tokens: response.usage.input_tokens + response.usage.output_tokens,
                },
                episode_id: response.episode_id.to_string(),
            },
        }
    }
}

// Takes a vector of ContentBlockOutput and returns a tuple of (Option<String>, Vec<OpenAICompatibleToolCall>).
// This is useful since the OpenAI format separates text and tool calls in the response fields.
fn process_chat_content(
    content: Vec<ContentBlockChatOutput>,
) -> (Option<String>, Vec<OpenAICompatibleToolCall>) {
    let mut content_str: Option<String> = None;
    let mut tool_calls = Vec::new();
    for block in content {
        match block {
            ContentBlockChatOutput::Text(text) => match content_str {
                Some(ref mut content) => content.push_str(&text.text),
                None => content_str = Some(text.text),
            },
            ContentBlockChatOutput::ToolCall(tool_call) => {
                tool_calls.push(tool_call.into());
            }
            ContentBlockChatOutput::Thought(_thought) => {
                // OpenAI compatible endpoint does not support thought blocks
                // Users of this endpoint will need to check observability to see them
                tracing::warn!(
                    "Ignoring 'thought' content block when constructing OpenAI-compatible response"
                );
            }
            ContentBlockChatOutput::Unknown {
                data: _,
                model_provider_name: _,
            } => {
                tracing::warn!(
                    "Ignoring 'unknown' content block when constructing OpenAI-compatible response"
                );
            }
        }
    }
    (content_str, tool_calls)
}

impl From<InferenceResponseToolCall> for OpenAICompatibleToolCall {
    fn from(tool_call: InferenceResponseToolCall) -> Self {
        OpenAICompatibleToolCall {
            id: tool_call.id,
            r#type: "function".to_string(),
            function: OpenAICompatibleFunctionCall {
                name: tool_call.raw_name,
                arguments: tool_call.raw_arguments,
            },
        }
    }
}

impl From<Usage> for OpenAICompatibleUsage {
    fn from(usage: Usage) -> Self {
        OpenAICompatibleUsage {
            prompt_tokens: usage.input_tokens,
            completion_tokens: usage.output_tokens,
            total_tokens: usage.input_tokens + usage.output_tokens,
        }
    }
}

#[derive(Clone, Debug, PartialEq, Serialize)]
struct OpenAICompatibleResponseChunk {
    id: String,
    episode_id: String,
    choices: Vec<OpenAICompatibleChoiceChunk>,
    created: u32,
    model: String,
    system_fingerprint: String,
    service_tier: Option<String>,
    object: String,
    usage: Option<OpenAICompatibleUsage>,
}

#[derive(Clone, Debug, PartialEq, Serialize)]
struct OpenAICompatibleChoiceChunk {
    index: u32,
    finish_reason: Option<OpenAICompatibleFinishReason>,
    logprobs: Option<()>, // This is always set to None for now
    delta: OpenAICompatibleDelta,
}

fn is_none_or_empty<T>(v: &Option<Vec<T>>) -> bool {
    // if it’s None → skip, or if the Vec is empty → skip
    v.as_ref().is_none_or(Vec::is_empty)
}

#[derive(Clone, Debug, PartialEq, Serialize)]
struct OpenAICompatibleDelta {
    #[serde(skip_serializing_if = "Option::is_none")]
    content: Option<String>,
    #[serde(skip_serializing_if = "is_none_or_empty")]
    tool_calls: Option<Vec<OpenAICompatibleToolCallChunk>>,
}

fn convert_inference_response_chunk_to_openai_compatible(
    chunk: InferenceResponseChunk,
    tool_id_to_index: &mut HashMap<String, usize>,
    response_model_prefix: &str,
) -> Vec<OpenAICompatibleResponseChunk> {
    let response_chunk = match chunk {
        InferenceResponseChunk::Chat(c) => {
            let (content, tool_calls) = process_chat_content_chunk(c.content, tool_id_to_index);
            OpenAICompatibleResponseChunk {
                id: c.inference_id.to_string(),
                episode_id: c.episode_id.to_string(),
                choices: vec![OpenAICompatibleChoiceChunk {
                    index: 0,
                    finish_reason: c.finish_reason.map(FinishReason::into),
                    logprobs: None,
                    delta: OpenAICompatibleDelta {
                        content,
                        tool_calls: Some(tool_calls),
                    },
                }],
                created: current_timestamp() as u32,
                service_tier: None,
                model: format!("{response_model_prefix}{}", c.variant_name),
                system_fingerprint: String::new(),
                object: "chat.completion.chunk".to_string(),
                // We emit a single chunk containing 'usage' at the end of the stream
                usage: None,
            }
        }
        InferenceResponseChunk::Json(c) => OpenAICompatibleResponseChunk {
            id: c.inference_id.to_string(),
            episode_id: c.episode_id.to_string(),
            choices: vec![OpenAICompatibleChoiceChunk {
                index: 0,
                finish_reason: c.finish_reason.map(FinishReason::into),
                logprobs: None,
                delta: OpenAICompatibleDelta {
                    content: Some(c.raw),
                    tool_calls: None,
                },
            }],
            created: current_timestamp() as u32,
            service_tier: None,
            model: format!("{response_model_prefix}{}", c.variant_name),
            system_fingerprint: String::new(),
            object: "chat.completion.chunk".to_string(),
            // We emit a single chunk containing 'usage' at the end of the stream
            usage: None,
        },
    };

    vec![response_chunk]
}

fn process_chat_content_chunk(
    content: Vec<ContentBlockChunk>,
    tool_id_to_index: &mut HashMap<String, usize>,
) -> (Option<String>, Vec<OpenAICompatibleToolCallChunk>) {
    let mut content_str: Option<String> = None;
    let mut tool_calls = Vec::new();
    for block in content {
        match block {
            ContentBlockChunk::Text(text) => match content_str {
                Some(ref mut content) => content.push_str(&text.text),
                None => content_str = Some(text.text),
            },
            ContentBlockChunk::ToolCall(tool_call) => {
                let len = tool_id_to_index.len();
                let is_new = !tool_id_to_index.contains_key(&tool_call.id);
                let index = tool_id_to_index.entry(tool_call.id.clone()).or_insert(len);
                tool_calls.push(OpenAICompatibleToolCallChunk {
                    id: if is_new { Some(tool_call.id) } else { None },
                    index: *index,
                    r#type: "function".to_string(),
                    function: OpenAICompatibleToolCallDelta {
                        name: tool_call.raw_name.unwrap_or_default(),
                        arguments: tool_call.raw_arguments,
                    },
                });
            }
            ContentBlockChunk::Thought(_thought) => {
                // OpenAI compatible endpoint does not support thought blocks
                // Users of this endpoint will need to check observability to see them
                tracing::warn!(
                    "Ignoring 'thought' content block chunk when constructing OpenAI-compatible response"
                );
            }
            ContentBlockChunk::Unknown(_) => {
                // OpenAI compatible endpoint does not support unknown blocks
                // Users of this endpoint will need to check observability to see them
                tracing::warn!(
                    "Ignoring 'unknown' content block chunk when constructing OpenAI-compatible response"
                );
            }
        }
    }
    (content_str, tool_calls)
}

/// Prepares an Event for SSE on the way out of the gateway
/// When None is passed in, we send "[DONE]" to the client to signal the end of the stream
fn prepare_serialized_openai_compatible_events(
    mut stream: InferenceStream,
    response_model_prefix: String,
    stream_options: Option<OpenAICompatibleStreamOptions>,
) -> impl Stream<Item = Result<Event, Error>> {
    async_stream::stream! {
        let mut tool_id_to_index = HashMap::new();
        let mut is_first_chunk = true;
        let mut total_usage = OpenAICompatibleUsage {
            prompt_tokens: 0,
            completion_tokens: 0,
            total_tokens: 0,
        };
        let mut inference_id = None;
        let mut episode_id = None;
        let mut variant_name = None;
        while let Some(chunk) = stream.next().await {
            // NOTE - in the future, we may want to end the stream early if we get an error
            // For now, we just ignore the error and try to get more chunks
            let Ok(chunk) = chunk else {
                continue;
            };
            inference_id = Some(chunk.inference_id());
            episode_id = Some(chunk.episode_id());
            variant_name = Some(chunk.variant_name().to_string());
            let chunk_usage = match &chunk {
                InferenceResponseChunk::Chat(c) => {
                    &c.usage
                }
                InferenceResponseChunk::Json(c) => {
                    &c.usage
                }
            };
            if let Some(chunk_usage) = chunk_usage {
                total_usage.prompt_tokens += chunk_usage.input_tokens;
                total_usage.completion_tokens += chunk_usage.output_tokens;
                total_usage.total_tokens += chunk_usage.input_tokens + chunk_usage.output_tokens;
            }
            let openai_compatible_chunks = convert_inference_response_chunk_to_openai_compatible(chunk, &mut tool_id_to_index, &response_model_prefix);
            for chunk in openai_compatible_chunks {
                let mut chunk_json = serde_json::to_value(chunk).map_err(|e| {
                    Error::new(ErrorDetails::Inference {
                        message: format!("Failed to convert chunk to JSON: {e}"),
                    })
                })?;
                if is_first_chunk {
                    // OpenAI includes "assistant" role in the first chunk but not in the subsequent chunks
                    chunk_json["choices"][0]["delta"]["role"] = Value::String("assistant".to_string());
                    is_first_chunk = false;
                }

                yield Event::default().json_data(chunk_json).map_err(|e| {
                    Error::new(ErrorDetails::Inference {
                        message: format!("Failed to convert Value to Event: {e}"),
                    })
                })
            }
        }
        if stream_options.map(|s| s.include_usage).unwrap_or(false) {
            let episode_id = episode_id.ok_or_else(|| {
                Error::new(ErrorDetails::Inference {
                    message: "Cannot find episode_id - no chunks were produced by TensorZero".to_string(),
                })
            })?;
            let inference_id = inference_id.ok_or_else(|| {
                Error::new(ErrorDetails::Inference {
                    message: "Cannot find inference_id - no chunks were produced by TensorZero".to_string(),
                })
            })?;
            let variant_name = variant_name.ok_or_else(|| {
                Error::new(ErrorDetails::Inference {
                    message: "Cannot find variant_name - no chunks were produced by TensorZero".to_string(),
                })
            })?;
            let usage_chunk = OpenAICompatibleResponseChunk {
                id: inference_id.to_string(),
                episode_id: episode_id.to_string(),
                choices: vec![],
                created: current_timestamp() as u32,
                model: format!("{response_model_prefix}{variant_name}"),
                system_fingerprint: String::new(),
                object: "chat.completion.chunk".to_string(),
                service_tier: None,
                usage: Some(OpenAICompatibleUsage {
                    prompt_tokens: total_usage.prompt_tokens,
                    completion_tokens: total_usage.completion_tokens,
                    total_tokens: total_usage.total_tokens,
                }),
            };
            yield Event::default().json_data(
                usage_chunk)
                .map_err(|e| {
                    Error::new(ErrorDetails::Inference {
                        message: format!("Failed to convert usage chunk to JSON: {e}"),
                    })
                });
        }
        yield Ok(Event::default().data("[DONE]"));
    }
}

#[cfg(test)]
mod tests {

    use super::*;
    use serde_json::json;
    use tracing_test::traced_test;

    use crate::cache::CacheEnabledMode;
    use crate::inference::types::{System, Text, TextChunk};
    use crate::tool::ToolCallChunk;

    #[test]
    fn test_try_from_openai_compatible_params() {
        let episode_id = Uuid::now_v7();
        let messages = vec![OpenAICompatibleMessage::User(OpenAICompatibleUserMessage {
            content: Value::String("Hello, world!".to_string()),
        })];
        let tensorzero_tags = HashMap::from([("test".to_string(), "test".to_string())]);
        let params = Params::try_from_openai(OpenAICompatibleParams {
            messages,
            model: "tensorzero::function_name::test_function".into(),
            frequency_penalty: Some(0.5),
            max_tokens: Some(100),
            max_completion_tokens: Some(50),
            presence_penalty: Some(0.5),
            response_format: None,
            seed: Some(23),
            stream: None,
            temperature: Some(0.5),
            tools: None,
            tool_choice: None,
            top_p: Some(0.5),
            parallel_tool_calls: None,
            tensorzero_episode_id: Some(episode_id),
            tensorzero_variant_name: Some("test_variant".to_string()),
            tensorzero_dryrun: None,
            tensorzero_cache_options: None,
            tensorzero_extra_body: UnfilteredInferenceExtraBody::default(),
            tensorzero_extra_headers: UnfilteredInferenceExtraHeaders::default(),
            tensorzero_tags: tensorzero_tags.clone(),
            tensorzero_deny_unknown_fields: false,
            tensorzero_credentials: InferenceCredentials::default(),
            unknown_fields: Default::default(),
            stream_options: None,
            stop: None,
            tensorzero_internal_dynamic_variant_config: None,
            tensorzero_provider_tools: None,
            ..Default::default()
        })
        .unwrap();
        assert_eq!(params.function_name, Some("test_function".to_string()));
        assert_eq!(params.episode_id, Some(episode_id));
        assert_eq!(params.variant_name, Some("test_variant".to_string()));
        assert_eq!(params.input.messages.len(), 1);
        assert_eq!(params.input.messages[0].role, Role::User);
        assert_eq!(
            params.input.messages[0].content[0],
            InputMessageContent::Text(Text {
                text: "Hello, world!".to_string(),
            })
        );
        assert_eq!(params.params.chat_completion.temperature, Some(0.5));
        assert_eq!(params.params.chat_completion.max_tokens, Some(50));
        assert_eq!(params.params.chat_completion.seed, Some(23));
        assert_eq!(params.params.chat_completion.top_p, Some(0.5));
        assert_eq!(params.params.chat_completion.presence_penalty, Some(0.5));
        assert_eq!(params.params.chat_completion.frequency_penalty, Some(0.5));
        assert_eq!(params.tags, tensorzero_tags);
    }

    #[test]
    fn test_try_from_openai_compatible_messages() {
        let messages = vec![OpenAICompatibleMessage::User(OpenAICompatibleUserMessage {
            content: Value::String("Hello, world!".to_string()),
        })];
        let input: Input = messages.try_into().unwrap();
        assert_eq!(input.messages.len(), 1);
        assert_eq!(input.messages[0].role, Role::User);
        assert_eq!(
            input.messages[0].content[0],
            InputMessageContent::Text(Text {
                text: "Hello, world!".to_string(),
            })
        );
        // Now try a system message and a user message
        let messages = vec![
            OpenAICompatibleMessage::System(OpenAICompatibleSystemMessage {
                content: Value::String("You are a helpful assistant".to_string()),
            }),
            OpenAICompatibleMessage::User(OpenAICompatibleUserMessage {
                content: Value::String("Hello, world!".to_string()),
            }),
        ];
        let input: Input = messages.try_into().unwrap();
        assert_eq!(input.messages.len(), 1);
        assert_eq!(input.messages[0].role, Role::User);
        assert_eq!(
            input.system,
            Some(System::Text("You are a helpful assistant".to_string()))
        );
        // Now try some messages with structured content
        let messages = vec![
            OpenAICompatibleMessage::System(OpenAICompatibleSystemMessage {
                content: Value::String("You are a helpful assistant".to_string()),
            }),
            OpenAICompatibleMessage::User(OpenAICompatibleUserMessage {
                content: json!({
                    "country": "Japan",
                    "city": "Tokyo",
                }),
            }),
        ];
        let input: Result<Input, Error> = messages.try_into();
        let error = input.unwrap_err();
        let details = error.get_details();
        assert_eq!(
            *details,
            ErrorDetails::InvalidOpenAICompatibleRequest {
                message: "message content must either be a string or an array of length 1 containing structured TensorZero inputs".to_string(),
            }
        );

        // Try 2 system messages
        let messages = vec![
            OpenAICompatibleMessage::System(OpenAICompatibleSystemMessage {
                content: Value::String("You are a helpful assistant 1.".to_string()),
            }),
            OpenAICompatibleMessage::System(OpenAICompatibleSystemMessage {
                content: Value::String("You are a helpful assistant 2.".to_string()),
            }),
        ];
        let input: Input = messages.try_into().unwrap();
        assert_eq!(
            input.system,
            Some(System::Text(
                "You are a helpful assistant 1.\nYou are a helpful assistant 2.".to_string()
            ))
        );
        assert_eq!(input.messages.len(), 0);

        // Try an assistant message with structured content
        let messages = vec![OpenAICompatibleMessage::Assistant(
            OpenAICompatibleAssistantMessage {
                content: Some(json!([{
                    "country": "Japan",
                    "city": "Tokyo",
                }])),
                tool_calls: None,
            },
        )];
        let input: Input = messages.try_into().unwrap();
        assert_eq!(input.messages.len(), 1);
        assert_eq!(input.messages[0].role, Role::Assistant);
        assert_eq!(
            input.messages[0].content[0],
            InputMessageContent::Template(Template {
                name: "assistant".to_string(),
                arguments: Arguments(
                    json!({
                        "country": "Japan",
                        "city": "Tokyo",
                    })
                    .as_object()
                    .unwrap()
                    .clone()
                ),
            })
        );

        // Try an assistant message with text and tool calls
        let messages = vec![OpenAICompatibleMessage::Assistant(
            OpenAICompatibleAssistantMessage {
                content: Some(Value::String("Hello, world!".to_string())),
                tool_calls: Some(vec![OpenAICompatibleToolCall {
                    id: "1".to_string(),
                    r#type: "function".to_string(),
                    function: OpenAICompatibleFunctionCall {
                        name: "test_tool".to_string(),
                        arguments: "{}".to_string(),
                    },
                }]),
            },
        )];
        let input: Input = messages.try_into().unwrap();
        assert_eq!(input.messages.len(), 1);
        assert_eq!(input.messages[0].role, Role::Assistant);
        assert_eq!(input.messages[0].content.len(), 2);

        let expected_text = InputMessageContent::Text(Text {
            text: "Hello, world!".to_string(),
        });
        let expected_tool_call = InputMessageContent::ToolCall(
            ToolCallWrapper::InferenceResponseToolCall(InferenceResponseToolCall {
                id: "1".to_string(),
                raw_name: "test_tool".to_string(),
                raw_arguments: "{}".to_string(),
                name: None,
                arguments: None,
            }),
        );

        assert!(
            input.messages[0].content.contains(&expected_text),
            "Content does not contain the expected Text message."
        );
        assert!(
            input.messages[0].content.contains(&expected_tool_call),
            "Content does not contain the expected ToolCall."
        );

        let out_of_order_messages = vec![
            OpenAICompatibleMessage::Assistant(OpenAICompatibleAssistantMessage {
                content: Some(Value::String("Assistant message".to_string())),
                tool_calls: None,
            }),
            OpenAICompatibleMessage::System(OpenAICompatibleSystemMessage {
                content: Value::String("System message".to_string()),
            }),
        ];
        let result: Input = out_of_order_messages.try_into().unwrap();
        assert_eq!(
            result.system,
            Some(System::Text("System message".to_string()))
        );
        assert_eq!(
            result.messages,
            vec![InputMessage {
                role: Role::Assistant,
                content: vec![InputMessageContent::Text(Text {
                    text: "Assistant message".to_string(),
                })],
            }]
        );

        // Try a system message with legacy template format (tensorzero::arguments)
        let messages = vec![OpenAICompatibleMessage::System(
            OpenAICompatibleSystemMessage {
                content: json!([{
                    "type": "text",
                    "tensorzero::arguments": {
                        "assistant_name": "Alfred Pennyworth"
                    }
                }]),
            },
        )];
        let input: Input = messages.try_into().unwrap();
        assert_eq!(
            input.system,
            Some(System::Template(Arguments(
                json!({"assistant_name": "Alfred Pennyworth"})
                    .as_object()
                    .unwrap()
                    .clone()
            )))
        );
        assert_eq!(input.messages.len(), 0);

        // Try a system message with new template format
        let messages = vec![OpenAICompatibleMessage::System(
            OpenAICompatibleSystemMessage {
                content: json!([{
                    "type": "tensorzero::template",
                    "name": "system",
                    "arguments": {
                        "assistant_name": "Jarvis"
                    }
                }]),
            },
        )];
        let input: Input = messages.try_into().unwrap();
        assert_eq!(
            input.system,
            Some(System::Template(Arguments(
                json!({"assistant_name": "Jarvis"})
                    .as_object()
                    .unwrap()
                    .clone()
            )))
        );

        // Error: system message with template and text content (multiple content blocks)
        let messages = vec![OpenAICompatibleMessage::System(
            OpenAICompatibleSystemMessage {
                content: json!([
                    {"type": "text", "text": "Hello"},
                    {
                        "type": "text",
                        "tensorzero::arguments": {
                            "assistant_name": "Alfred"
                        }
                    }
                ]),
            },
        )];
        let result: Result<Input, Error> = messages.try_into();
        assert!(result.is_err());
        let error = result.unwrap_err();
        assert_eq!(
            *error.get_details(),
            ErrorDetails::InvalidOpenAICompatibleRequest {
                message: "System message cannot contain template with other content".to_string(),
            }
        );

        // Error: text system message followed by template system message
        let messages = vec![
            OpenAICompatibleMessage::System(OpenAICompatibleSystemMessage {
                content: Value::String("You are helpful.".to_string()),
            }),
            OpenAICompatibleMessage::System(OpenAICompatibleSystemMessage {
                content: json!([{
                    "type": "text",
                    "tensorzero::arguments": {
                        "assistant_name": "Alfred"
                    }
                }]),
            }),
        ];
        let result: Result<Input, Error> = messages.try_into();
        assert!(result.is_err());
        let error = result.unwrap_err();
        assert_eq!(
            *error.get_details(),
            ErrorDetails::InvalidOpenAICompatibleRequest {
                message: "System message cannot contain template with other content".to_string(),
            }
        );

        // Error: template system message followed by text system message
        let messages = vec![
            OpenAICompatibleMessage::System(OpenAICompatibleSystemMessage {
                content: json!([{
                    "type": "text",
                    "tensorzero::arguments": {
                        "assistant_name": "Alfred"
                    }
                }]),
            }),
            OpenAICompatibleMessage::System(OpenAICompatibleSystemMessage {
                content: Value::String("You are helpful.".to_string()),
            }),
        ];
        let result: Result<Input, Error> = messages.try_into();
        assert!(result.is_err());
        let error = result.unwrap_err();
        assert_eq!(
            *error.get_details(),
            ErrorDetails::InvalidOpenAICompatibleRequest {
                message: "Cannot add text after template system message".to_string(),
            }
        );

        // Error: multiple template system messages
        let messages = vec![
            OpenAICompatibleMessage::System(OpenAICompatibleSystemMessage {
                content: json!([{
                    "type": "text",
                    "tensorzero::arguments": {
                        "assistant_name": "Alfred"
                    }
                }]),
            }),
            OpenAICompatibleMessage::System(OpenAICompatibleSystemMessage {
                content: json!([{
                    "type": "tensorzero::template",
                    "name": "system",
                    "arguments": {
                        "assistant_name": "Jarvis"
                    }
                }]),
            }),
        ];
        let result: Result<Input, Error> = messages.try_into();
        assert!(result.is_err());
        let error = result.unwrap_err();
        assert_eq!(
            *error.get_details(),
            ErrorDetails::InvalidOpenAICompatibleRequest {
                message: "System message cannot contain template with other content".to_string(),
            }
        );

        // Success: system message with multiple text content blocks (should concatenate within single message)
        let messages = vec![OpenAICompatibleMessage::System(
            OpenAICompatibleSystemMessage {
                content: json!([
                    {"type": "text", "text": "You are helpful."},
                    {"type": "text", "text": "You are concise."}
                ]),
            },
        )];
        let input: Input = messages.try_into().unwrap();
        assert_eq!(
            input.system,
            Some(System::Text(
                "You are helpful.\nYou are concise.".to_string()
            ))
        );

        // Success: system message with tensorzero::raw_text
        let messages = vec![OpenAICompatibleMessage::System(
            OpenAICompatibleSystemMessage {
                content: json!([{
                    "type": "tensorzero::raw_text",
                    "value": "Raw system text"
                }]),
            },
        )];
        let input: Input = messages.try_into().unwrap();
        assert_eq!(
            input.system,
            Some(System::Text("Raw system text".to_string()))
        );
    }

    #[test]
    fn test_convert_openai_message_content() {
        // text content
        let content = "Hello, world!".to_string();
        let value =
            convert_openai_message_content("user".to_string(), Value::String(content.clone()))
                .unwrap();
        assert_eq!(
            value,
            vec![InputMessageContent::Text(Text { text: content })]
        );
        // tensorzero::raw_text
        let content = json!([{
            "type": "tensorzero::raw_text",
            "value": "This is raw text"
        }]);
        let value = convert_openai_message_content("user".to_string(), content.clone()).unwrap();
        assert_eq!(
            value,
            vec![InputMessageContent::RawText(RawText {
                value: "This is raw text".to_string()
            })]
        );
        // tensorzero::arguments
        let content = json!([{
            "country": "Japan",
            "city": "Tokyo",
        }]);
        let value = convert_openai_message_content("user".to_string(), content.clone()).unwrap();
        assert_eq!(
            value,
            vec![InputMessageContent::Template(Template {
                name: "user".to_string(),
                arguments: Arguments(
                    json!({
                        "country": "Japan",
                        "city": "Tokyo",
                    })
                    .as_object()
                    .unwrap()
                    .clone()
                ),
            })]
        );
        let content = json!({
            "country": "Japan",
            "city": "Tokyo",
        });
        let error =
            convert_openai_message_content("user".to_string(), content.clone()).unwrap_err();
        let details = error.get_details();
        assert_eq!(
            *details,
            ErrorDetails::InvalidOpenAICompatibleRequest {
                message: "message content must either be a string or an array of length 1 containing structured TensorZero inputs".to_string(),
            }
        );
        let content = json!([]);
        let messages = convert_openai_message_content("user".to_string(), content).unwrap();
        assert_eq!(messages, vec![]);

        let arguments_block = json!([{
            "type": "text",
            "tensorzero::arguments": {
                "custom_key": "custom_val"
            }
        }]);
        let value = convert_openai_message_content("user".to_string(), arguments_block).unwrap();
        assert_eq!(
            value,
            vec![InputMessageContent::Template(Template {
                name: "user".to_string(),
                arguments: Arguments(
                    json!({
                        "custom_key": "custom_val",
                    })
                    .as_object()
                    .unwrap()
                    .clone()
                ),
            })]
        );

        let template_block = json!([{
            "type": "tensorzero::template",
            "name": "my_template",
            "arguments": {
                "custom_key": "custom_val",
            }
        }]);
        let value = convert_openai_message_content("user".to_string(), template_block).unwrap();
        assert_eq!(
            value,
            vec![InputMessageContent::Template(Template {
                name: "my_template".to_string(),
                arguments: Arguments(
                    json!({ "custom_key": "custom_val" })
                        .as_object()
                        .unwrap()
                        .clone()
                )
            })]
        );
    }

    #[test]
    #[traced_test]
    fn test_deprecated_custom_block() {
        let content = json!([{
            "country": "Japan",
            "city": "Tokyo",
        }]);
        let value = convert_openai_message_content("user".to_string(), content.clone()).unwrap();
        assert_eq!(
            value,
            vec![InputMessageContent::Template(Template {
                name: "user".to_string(),
                arguments: Arguments(
                    json!({
                        "country": "Japan",
                        "city": "Tokyo",
                    })
                    .as_object()
                    .unwrap()
                    .clone()
                ),
            })]
        );
        assert!(logs_contain(
            r#"Content block `{"country":"Japan","city":"Tokyo"}` was not a valid OpenAI content block."#
        ));

        let other_content = json!([{
            "type": "text",
            "my_custom_arg": 123
        }]);
        let err = convert_openai_message_content("user".to_string(), other_content.clone())
            .expect_err("Should not accept invalid block");
        assert_eq!(err.to_string(), "Invalid request to OpenAI-compatible endpoint: Invalid content block: Either `text` or `tensorzero::arguments` must be set when using `\"type\": \"text\"`");
    }

    #[test]
    fn test_process_chat_content() {
        let content = vec![
            ContentBlockChatOutput::Text(Text {
                text: "Hello".to_string(),
            }),
            ContentBlockChatOutput::ToolCall(InferenceResponseToolCall {
                arguments: None,
                name: Some("test_tool".to_string()),
                id: "1".to_string(),
                raw_name: "test_tool".to_string(),
                raw_arguments: "{}".to_string(),
            }),
            ContentBlockChatOutput::Text(Text {
                text: ", world!".to_string(),
            }),
        ];
        let (content_str, tool_calls) = process_chat_content(content);
        assert_eq!(content_str, Some("Hello, world!".to_string()));
        assert_eq!(tool_calls.len(), 1);
        assert_eq!(tool_calls[0].id, "1");
        assert_eq!(tool_calls[0].function.name, "test_tool");
        assert_eq!(tool_calls[0].function.arguments, "{}");
        let content: Vec<ContentBlockChatOutput> = vec![];
        let (content_str, tool_calls) = process_chat_content(content);
        assert_eq!(content_str, None);
        assert!(tool_calls.is_empty());

        let content = vec![
            ContentBlockChatOutput::Text(Text {
                text: "First part".to_string(),
            }),
            ContentBlockChatOutput::Text(Text {
                text: " second part".to_string(),
            }),
            ContentBlockChatOutput::ToolCall(InferenceResponseToolCall {
                arguments: None,
                name: Some("middle_tool".to_string()),
                id: "123".to_string(),
                raw_name: "middle_tool".to_string(),
                raw_arguments: "{\"key\": \"value\"}".to_string(),
            }),
            ContentBlockChatOutput::Text(Text {
                text: " third part".to_string(),
            }),
            ContentBlockChatOutput::Text(Text {
                text: " fourth part".to_string(),
            }),
        ];
        let (content_str, tool_calls) = process_chat_content(content);
        assert_eq!(
            content_str,
            Some("First part second part third part fourth part".to_string())
        );
        assert_eq!(tool_calls.len(), 1);
        assert_eq!(tool_calls[0].id, "123");
        assert_eq!(tool_calls[0].function.name, "middle_tool");
        assert_eq!(tool_calls[0].function.arguments, "{\"key\": \"value\"}");
    }

    #[test]
    fn test_process_chat_content_chunk() {
        let content = vec![
            ContentBlockChunk::Text(TextChunk {
                id: "1".to_string(),
                text: "Hello".to_string(),
            }),
            ContentBlockChunk::ToolCall(ToolCallChunk {
                id: "1".to_string(),
                raw_name: Some("test_tool".to_string()),
                raw_arguments: "{}".to_string(),
            }),
            ContentBlockChunk::Text(TextChunk {
                id: "2".to_string(),
                text: ", world!".to_string(),
            }),
        ];
        let mut tool_id_to_index = HashMap::new();
        let (content_str, tool_calls) = process_chat_content_chunk(content, &mut tool_id_to_index);
        assert_eq!(content_str, Some("Hello, world!".to_string()));
        assert_eq!(tool_calls.len(), 1);
        assert_eq!(tool_calls[0].id, Some("1".to_string()));
        assert_eq!(tool_calls[0].index, 0);
        assert_eq!(tool_calls[0].function.name, "test_tool".to_string());
        assert_eq!(tool_calls[0].function.arguments, "{}");

        let content: Vec<ContentBlockChunk> = vec![];
        let (content_str, tool_calls) = process_chat_content_chunk(content, &mut tool_id_to_index);
        assert_eq!(content_str, None);
        assert!(tool_calls.is_empty());

        let content = vec![
            ContentBlockChunk::Text(TextChunk {
                id: "1".to_string(),
                text: "First part".to_string(),
            }),
            ContentBlockChunk::Text(TextChunk {
                id: "2".to_string(),
                text: " second part".to_string(),
            }),
            ContentBlockChunk::ToolCall(ToolCallChunk {
                id: "123".to_string(),
                raw_name: Some("middle_tool".to_string()),
                raw_arguments: "{\"key\": \"value\"}".to_string(),
            }),
            ContentBlockChunk::Text(TextChunk {
                id: "3".to_string(),
                text: " third part".to_string(),
            }),
            ContentBlockChunk::Text(TextChunk {
                id: "4".to_string(),
                text: " fourth part".to_string(),
            }),
            ContentBlockChunk::ToolCall(ToolCallChunk {
                id: "5".to_string(),
                raw_name: Some("last_tool".to_string()),
                raw_arguments: "{\"key\": \"value\"}".to_string(),
            }),
        ];
        let mut tool_id_to_index = HashMap::new();
        let (content_str, tool_calls) = process_chat_content_chunk(content, &mut tool_id_to_index);
        assert_eq!(
            content_str,
            Some("First part second part third part fourth part".to_string())
        );
        assert_eq!(tool_calls.len(), 2);
        assert_eq!(tool_calls[0].id, Some("123".to_string()));
        assert_eq!(tool_calls[0].index, 0);
        assert_eq!(tool_calls[0].function.name, "middle_tool".to_string());
        assert_eq!(tool_calls[0].function.arguments, "{\"key\": \"value\"}");
        assert_eq!(tool_calls[1].id, Some("5".to_string()));
        assert_eq!(tool_calls[1].index, 1);
        assert_eq!(tool_calls[1].function.name, "last_tool".to_string());
        assert_eq!(tool_calls[1].function.arguments, "{\"key\": \"value\"}");
    }

    #[test]
    fn test_parse_base64() {
        assert_eq!(
            (mime::IMAGE_JPEG, "YWJjCg=="),
            parse_base64_image_data_url("data:image/jpeg;base64,YWJjCg==").unwrap()
        );
        assert_eq!(
            (mime::IMAGE_PNG, "YWJjCg=="),
            parse_base64_image_data_url("data:image/png;base64,YWJjCg==").unwrap()
        );
        assert_eq!(
            ("image/webp".parse().unwrap(), "YWJjCg=="),
            parse_base64_image_data_url("data:image/webp;base64,YWJjCg==").unwrap()
        );
        assert_eq!(
            ("image/svg".parse().unwrap(), "YWJjCg=="),
            parse_base64_image_data_url("data:image/svg;base64,YWJjCg==").unwrap()
        );
    }

    #[test]
    fn test_cache_options() {
        // Test default cache options (should be write-only)
        let params = Params::try_from_openai(OpenAICompatibleParams {
            messages: vec![OpenAICompatibleMessage::User(OpenAICompatibleUserMessage {
                content: Value::String("test".to_string()),
            })],
            model: "tensorzero::function_name::test_function".into(),
            frequency_penalty: None,
            max_tokens: None,
            max_completion_tokens: None,
            presence_penalty: None,
            response_format: None,
            seed: None,
            stream: None,
            temperature: None,
            tools: None,
            tool_choice: None,
            top_p: None,
            parallel_tool_calls: None,
            tensorzero_variant_name: None,
            tensorzero_dryrun: None,
            tensorzero_episode_id: None,
            tensorzero_cache_options: None,
            tensorzero_extra_body: UnfilteredInferenceExtraBody::default(),
            tensorzero_extra_headers: UnfilteredInferenceExtraHeaders::default(),
            tensorzero_tags: HashMap::new(),
            tensorzero_credentials: InferenceCredentials::default(),
            unknown_fields: Default::default(),
            stream_options: None,
            stop: None,
            tensorzero_deny_unknown_fields: false,
            tensorzero_internal_dynamic_variant_config: None,
            tensorzero_provider_tools: None,
            ..Default::default()
        })
        .unwrap();
        assert_eq!(params.cache_options, CacheParamsOptions::default());

        // Test explicit cache options
        let params = Params::try_from_openai(OpenAICompatibleParams {
            messages: vec![OpenAICompatibleMessage::User(OpenAICompatibleUserMessage {
                content: Value::String("test".to_string()),
            })],
            model: "tensorzero::function_name::test_function".into(),
            frequency_penalty: None,
            max_tokens: None,
            max_completion_tokens: None,
            presence_penalty: None,
            response_format: None,
            seed: None,
            stream: None,
            temperature: None,
            tools: None,
            tool_choice: None,
            top_p: None,
            parallel_tool_calls: None,
            tensorzero_variant_name: None,
            tensorzero_dryrun: None,
            tensorzero_episode_id: None,
            tensorzero_cache_options: Some(CacheParamsOptions {
                max_age_s: Some(3600),
                enabled: CacheEnabledMode::On,
            }),
            tensorzero_extra_body: UnfilteredInferenceExtraBody::default(),
            tensorzero_extra_headers: UnfilteredInferenceExtraHeaders::default(),
            tensorzero_tags: HashMap::new(),
            tensorzero_credentials: InferenceCredentials::default(),
            unknown_fields: Default::default(),
            stream_options: None,
            stop: None,
            tensorzero_deny_unknown_fields: false,
            tensorzero_internal_dynamic_variant_config: None,
            tensorzero_provider_tools: None,
            ..Default::default()
        })
        .unwrap();
        assert_eq!(
            params.cache_options,
            CacheParamsOptions {
                max_age_s: Some(3600),
                enabled: CacheEnabledMode::On
            }
        );

        // Test interaction with dryrun
        let params = Params::try_from_openai(OpenAICompatibleParams {
            messages: vec![OpenAICompatibleMessage::User(OpenAICompatibleUserMessage {
                content: Value::String("test".to_string()),
            })],
            model: "tensorzero::function_name::test_function".into(),
            frequency_penalty: None,
            max_tokens: None,
            max_completion_tokens: None,
            presence_penalty: None,
            response_format: None,
            seed: None,
            stream: None,
            temperature: None,
            tools: None,
            tool_choice: None,
            top_p: None,
            parallel_tool_calls: None,
            tensorzero_variant_name: None,
            tensorzero_dryrun: Some(true),
            tensorzero_episode_id: None,
            tensorzero_cache_options: Some(CacheParamsOptions {
                max_age_s: Some(3600),
                enabled: CacheEnabledMode::On,
            }),
            tensorzero_extra_body: UnfilteredInferenceExtraBody::default(),
            tensorzero_extra_headers: UnfilteredInferenceExtraHeaders::default(),
            tensorzero_tags: HashMap::new(),
            tensorzero_credentials: InferenceCredentials::default(),
            unknown_fields: Default::default(),
            stream_options: None,
            stop: None,
            tensorzero_deny_unknown_fields: false,
            tensorzero_internal_dynamic_variant_config: None,
            tensorzero_provider_tools: None,
            ..Default::default()
        })
        .unwrap();
        assert_eq!(
            params.cache_options,
            CacheParamsOptions {
                max_age_s: Some(3600),
                enabled: CacheEnabledMode::On,
            }
        );

        // Test write-only with dryrun (should become Off)
        let params = Params::try_from_openai(OpenAICompatibleParams {
            messages: vec![OpenAICompatibleMessage::User(OpenAICompatibleUserMessage {
                content: Value::String("test".to_string()),
            })],
            model: "tensorzero::function_name::test_function".into(),
            frequency_penalty: None,
            max_tokens: None,
            max_completion_tokens: None,
            presence_penalty: None,
            response_format: None,
            seed: None,
            stream: None,
            temperature: None,
            tools: None,
            tool_choice: None,
            top_p: None,
            parallel_tool_calls: None,
            tensorzero_variant_name: None,
            tensorzero_dryrun: Some(true),
            tensorzero_episode_id: None,
            tensorzero_cache_options: Some(CacheParamsOptions {
                max_age_s: None,
                enabled: CacheEnabledMode::WriteOnly,
            }),
            tensorzero_extra_body: UnfilteredInferenceExtraBody::default(),
            tensorzero_extra_headers: UnfilteredInferenceExtraHeaders::default(),
            tensorzero_tags: HashMap::new(),
            tensorzero_credentials: InferenceCredentials::default(),
            unknown_fields: Default::default(),
            stream_options: None,
            stop: None,
            tensorzero_deny_unknown_fields: false,
            tensorzero_internal_dynamic_variant_config: None,
            tensorzero_provider_tools: None,
            ..Default::default()
        })
        .unwrap();
        assert_eq!(
            params.cache_options,
            CacheParamsOptions {
                max_age_s: None,
                enabled: CacheEnabledMode::WriteOnly
            }
        );
    }

    #[traced_test]
    #[test]
    fn test_try_from_embedding_params_deprecated() {
        let openai_embedding_params = OpenAICompatibleEmbeddingParams {
            input: EmbeddingInput::Single("foo".to_string()),
            model: "text-embedding-ada-002".to_string(),
            dimensions: Some(15),
            encoding_format: EmbeddingEncodingFormat::Float,
            tensorzero_credentials: InferenceCredentials::default(),
            tensorzero_dryrun: None,
            tensorzero_cache_options: None,
        };
        let param: EmbeddingParams = openai_embedding_params.try_into().unwrap();
        assert_eq!(param.model_name, "text-embedding-ada-002");
        assert_eq!(param.dimensions, Some(15));
        assert_eq!(param.encoding_format, EmbeddingEncodingFormat::Float);
        assert!(logs_contain("Deprecation Warning: Model names in the OpenAI-compatible embeddings endpoint should be prefixed with 'tensorzero::embedding_model_name::'"));
    }

    #[traced_test]
    #[test]
    fn test_try_from_embedding_params_strip() {
        let openai_embedding_params = OpenAICompatibleEmbeddingParams {
            input: EmbeddingInput::Single("foo".to_string()),
            model: "tensorzero::embedding_model_name::text-embedding-ada-002".to_string(),
            dimensions: Some(15),
            encoding_format: EmbeddingEncodingFormat::Float,
            tensorzero_credentials: InferenceCredentials::default(),
            tensorzero_dryrun: None,
            tensorzero_cache_options: None,
        };
        let param: EmbeddingParams = openai_embedding_params.try_into().unwrap();
        assert_eq!(param.model_name, "text-embedding-ada-002");
        assert_eq!(param.dimensions, Some(15));
        assert_eq!(param.encoding_format, EmbeddingEncodingFormat::Float);
        assert!(!logs_contain("Deprecation Warning: Model names in the OpenAI-compatible embeddings endpoint should be prefixed with 'tensorzero::embedding_model_name::'"));
    }

    #[test]
    fn test_chat_completion_tool_choice_option_deserialization_and_conversion() {
        // Test deserialization from JSON and conversion to OpenAICompatibleToolChoiceParams

        // Test None variant
        let json_none = json!("none");
        let tool_choice: ChatCompletionToolChoiceOption =
            serde_json::from_value(json_none).unwrap();
        assert_eq!(tool_choice, ChatCompletionToolChoiceOption::None);
        let params = tool_choice.into_tool_params();
        assert_eq!(params.allowed_tools, None);
        assert_eq!(params.tool_choice, Some(ToolChoice::None));

        // Test Auto variant
        let json_auto = json!("auto");
        let tool_choice: ChatCompletionToolChoiceOption =
            serde_json::from_value(json_auto).unwrap();
        assert_eq!(tool_choice, ChatCompletionToolChoiceOption::Auto);
        let params = tool_choice.into_tool_params();
        assert_eq!(params.allowed_tools, None);
        assert_eq!(params.tool_choice, Some(ToolChoice::Auto));

        // Test Required variant
        let json_required = json!("required");
        let tool_choice: ChatCompletionToolChoiceOption =
            serde_json::from_value(json_required).unwrap();
        assert_eq!(tool_choice, ChatCompletionToolChoiceOption::Required);
        let params = tool_choice.into_tool_params();
        assert_eq!(params.allowed_tools, None);
        assert_eq!(params.tool_choice, Some(ToolChoice::Required));

        // Test Named variant (specific tool)
        let json_named = json!({
            "type": "function",
            "function": {
                "name": "get_weather"
            }
        });
        let tool_choice: ChatCompletionToolChoiceOption =
            serde_json::from_value(json_named).unwrap();
        assert_eq!(
            tool_choice,
            ChatCompletionToolChoiceOption::Named(OpenAICompatibleNamedToolChoice {
                r#type: "function".to_string(),
                function: FunctionName {
                    name: "get_weather".to_string()
                }
            })
        );
        let params = tool_choice.into_tool_params();
        assert_eq!(params.allowed_tools, None);
        assert_eq!(
            params.tool_choice,
            Some(ToolChoice::Specific("get_weather".to_string()))
        );

        // Test AllowedTools variant with auto mode
        let json_allowed_auto = json!({
            "type": "allowed_tools",
            "allowed_tools": {
            "tools": [
                {
                    "type": "function",
                    "function": {
                        "name": "get_weather"
                    }
                },
                {
                    "type": "function",
                    "function": {
                        "name": "send_email"
                    }
                }
            ],
            "mode": "auto"
        }});
        let tool_choice: ChatCompletionToolChoiceOption =
            serde_json::from_value(json_allowed_auto).unwrap();
        assert_eq!(
            tool_choice,
            ChatCompletionToolChoiceOption::AllowedTools(OpenAICompatibleAllowedTools {
                tools: vec![
                    OpenAICompatibleNamedToolChoice {
                        r#type: "function".to_string(),
                        function: FunctionName {
                            name: "get_weather".to_string()
                        }
                    },
                    OpenAICompatibleNamedToolChoice {
                        r#type: "function".to_string(),
                        function: FunctionName {
                            name: "send_email".to_string()
                        }
                    }
                ],
                mode: OpenAICompatibleAllowedToolsMode::Auto
            })
        );
        let params = tool_choice.into_tool_params();
        assert_eq!(
            params.allowed_tools,
            Some(vec!["get_weather".to_string(), "send_email".to_string()])
        );
        assert_eq!(params.tool_choice, Some(ToolChoice::Auto));

        // Test AllowedTools variant with required mode
        let json_allowed_required = json!({
            "type": "allowed_tools",
            "allowed_tools": {
            "tools": [
                {
                    "type": "function",
                    "function": {
                        "name": "get_weather"
                    }
                },
                {
                    "type": "function",
                    "function": {
                        "name": "send_email"
                    }
                }
            ],
            "mode": "required"
        }});
        let tool_choice: ChatCompletionToolChoiceOption =
            serde_json::from_value(json_allowed_required).unwrap();
        assert_eq!(
            tool_choice,
            ChatCompletionToolChoiceOption::AllowedTools(OpenAICompatibleAllowedTools {
                tools: vec![
                    OpenAICompatibleNamedToolChoice {
                        r#type: "function".to_string(),
                        function: FunctionName {
                            name: "get_weather".to_string()
                        }
                    },
                    OpenAICompatibleNamedToolChoice {
                        r#type: "function".to_string(),
                        function: FunctionName {
                            name: "send_email".to_string()
                        }
                    }
                ],
                mode: OpenAICompatibleAllowedToolsMode::Required
            })
        );
        let params = tool_choice.into_tool_params();
        assert_eq!(
            params.allowed_tools,
            Some(vec!["get_weather".to_string(), "send_email".to_string()])
        );
        assert_eq!(params.tool_choice, Some(ToolChoice::Required));

        // Test default value (should be None)
        let tool_choice_default = ChatCompletionToolChoiceOption::default();
        assert_eq!(tool_choice_default, ChatCompletionToolChoiceOption::None);
        let params_default = tool_choice_default.into_tool_params();
        assert_eq!(params_default.allowed_tools, None);
        assert_eq!(params_default.tool_choice, Some(ToolChoice::None));
    }

    #[test]
    fn test_chat_completion_tool_choice_option_invalid_deserialization() {
        // Test invalid JSON values that should fail to deserialize

        // Invalid string value
        let json_invalid = json!("invalid_choice");
        let result: Result<ChatCompletionToolChoiceOption, _> =
            serde_json::from_value(json_invalid);
        assert!(result.is_err());

        // Invalid object structure for named tool choice
        let json_invalid_named = json!({
            "type": "invalid_type",
            "function": {
                "name": "test"
            }
        });
        let result: Result<ChatCompletionToolChoiceOption, _> =
            serde_json::from_value(json_invalid_named);
        assert!(result.is_err());

        // Missing function name in named tool choice
        let json_missing_name = json!({
            "type": "function",
            "function": {}
        });
        let result: Result<ChatCompletionToolChoiceOption, _> =
            serde_json::from_value(json_missing_name);
        assert!(result.is_err());

        // Invalid mode in allowed tools
        let json_invalid_mode = json!({
            "tools": [
                {
                    "type": "function",
                    "function": {
                        "name": "test"
                    }
                }
            ],
            "mode": "invalid_mode"
        });
        let result: Result<ChatCompletionToolChoiceOption, _> =
            serde_json::from_value(json_invalid_mode);
        assert!(result.is_err());

        // Test AllowedTools variant with no type
        let json_allowed_required = json!({
            "allowed_tools": {
            "tools": [
                {
                    "type": "function",
                    "function": {
                        "name": "get_weather"
                    }
                },
                {
                    "type": "function",
                    "function": {
                        "name": "send_email"
                    }
                }
            ],
            "mode": "required"
        }});
        let err = serde_json::from_value::<ChatCompletionToolChoiceOption>(json_allowed_required)
            .unwrap_err();
        assert_eq!(
            err.to_string(),
            "Tool choice field must have a 'type' field if it is an object"
        );
    }

    #[test]
    fn test_openai_compatible_allowed_tools_mode_conversion() {
        // Test conversion from OpenAICompatibleAllowedToolsMode to ToolChoice
        let auto_mode = OpenAICompatibleAllowedToolsMode::Auto;
        let tool_choice: ToolChoice = auto_mode.into();
        assert_eq!(tool_choice, ToolChoice::Auto);

        let required_mode = OpenAICompatibleAllowedToolsMode::Required;
        let tool_choice: ToolChoice = required_mode.into();
        assert_eq!(tool_choice, ToolChoice::Required);
    }
}<|MERGE_RESOLUTION|>--- conflicted
+++ resolved
@@ -44,13 +44,8 @@
 };
 
 use crate::tool::{
-<<<<<<< HEAD
-    ClientSideFunctionTool, DynamicToolParams, ProviderTool, ToolCallInput, ToolCallOutput,
-    ToolChoice, ToolResult,
-=======
-    DynamicToolParams, InferenceResponseToolCall, ProviderTool, Tool, ToolCallWrapper, ToolChoice,
-    ToolResult,
->>>>>>> 8cbb46b4
+    ClientSideFunctionTool, DynamicToolParams, InferenceResponseToolCall, ProviderTool,
+    ToolCallWrapper, ToolChoice, ToolResult,
 };
 use crate::utils::gateway::{AppState, AppStateData, StructuredJson};
 use crate::variant::JsonMode;
