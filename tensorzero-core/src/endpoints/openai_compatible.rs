--- conflicted
+++ resolved
@@ -44,13 +44,8 @@
 };
 
 use crate::tool::{
-<<<<<<< HEAD
     ClientSideFunctionTool, DynamicTool, DynamicToolParams, InferenceResponseToolCall,
     OpenAICustomTool, ProviderTool, Tool, ToolCallWrapper, ToolChoice, ToolResult,
-=======
-    DynamicToolParams, FunctionTool, InferenceResponseToolCall, ProviderTool, ToolCallWrapper,
-    ToolChoice, ToolResult,
->>>>>>> 82e31ee4
 };
 use crate::utils::gateway::{AppState, AppStateData, StructuredJson};
 use crate::variant::JsonMode;
@@ -1228,7 +1223,6 @@
     }
 }
 
-<<<<<<< HEAD
 impl From<OpenAICompatibleFunctionTool> for ClientSideFunctionTool {
     fn from(tool: OpenAICompatibleFunctionTool) -> Self {
         ClientSideFunctionTool {
@@ -1247,22 +1241,6 @@
                 Tool::ClientSideFunction(ClientSideFunctionTool::from(function))
             }
             OpenAICompatibleTool::Custom { custom } => Tool::OpenAICustom(custom),
-=======
-impl From<OpenAICompatibleTool> for FunctionTool {
-    fn from(tool: OpenAICompatibleTool) -> Self {
-        match tool {
-            OpenAICompatibleTool::Function {
-                description,
-                name,
-                parameters,
-                strict,
-            } => FunctionTool {
-                description: description.unwrap_or_default(),
-                parameters,
-                name,
-                strict,
-            },
->>>>>>> 82e31ee4
         }
     }
 }
