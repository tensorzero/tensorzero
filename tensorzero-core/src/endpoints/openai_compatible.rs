--- conflicted
+++ resolved
@@ -126,19 +126,14 @@
         .into()),
     }?;
 
-<<<<<<< HEAD
     let response = inference(
         config,
         &http_client,
         clickhouse_connection_info,
         postgres_connection_info,
         params,
-        (),
     )
     .await?;
-=======
-    let response = inference(config, &http_client, clickhouse_connection_info, params).await?;
->>>>>>> 5a3a8a89
 
     match response {
         InferenceOutput::NonStreaming(response) => {
