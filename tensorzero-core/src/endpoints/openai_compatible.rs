//! OpenAI-compatible API endpoint implementation.
//!
//! This module provides compatibility with the OpenAI Chat Completions API format,
//! translating between OpenAI's request/response format and our internal types.
//! It implements request handling, parameter conversion, and response formatting
//! to match OpenAI's API specification.
//!
//! We convert the request into our internal types, call `endpoints::inference::inference` to perform the actual inference,
//! and then convert the response into the OpenAI-compatible format.

use std::collections::HashMap;

use axum::body::Body;
use axum::debug_handler;
use axum::extract::State;
use axum::http::HeaderMap;
use axum::response::sse::{Event, Sse};
use axum::response::{IntoResponse, Response};
use axum::Json;
use futures::Stream;
use mime::MediaType;
#[cfg(feature = "pyo3")]
use pyo3::prelude::*;
use serde::{Deserialize, Serialize};
use serde_json::{Map, Value};
use tokio_stream::StreamExt;
use url::Url;
use uuid::Uuid;

use crate::cache::CacheParamsOptions;
use crate::config::{UninitializedVariantInfo, OTLP_TRACE_FORMAT};
use crate::embeddings::{Embedding, EmbeddingInput};
use crate::endpoints::embeddings::Params as EmbeddingParams;
use crate::endpoints::inference::{
    inference, ChatCompletionInferenceParams, InferenceParams, Params,
};
use crate::error::{Error, ErrorDetails};
use crate::gateway_util::{AppState, AppStateData, StructuredJson};
use crate::inference::types::extra_body::UnfilteredInferenceExtraBody;
use crate::inference::types::extra_headers::UnfilteredInferenceExtraHeaders;
use crate::inference::types::file::filename_to_mime_type;
use crate::inference::types::{
    current_timestamp, ContentBlockChatOutput, ContentBlockChunk, File, FinishReason, Input,
    InputMessage, InputMessageContent, Role, TextKind, Usage,
};
use crate::tool::{DynamicToolParams, Tool, ToolCallInput, ToolCallOutput, ToolChoice, ToolResult};
use crate::variant::JsonMode;
use serde::Deserializer;

use super::embeddings::{embeddings, EmbeddingResponse};
use super::inference::{
    InferenceCredentials, InferenceOutput, InferenceResponse, InferenceResponseChunk,
    InferenceStream,
};
use crate::embeddings::EmbeddingEncodingFormat;
use axum::routing::post;
use axum::Router;

pub trait RouterExt {
    /// Applies our OpenAI-compatible endpoints to the router.
    /// This is used by the the gateway for the patched OpenAI python client (`start_openai_compatible_gateway`),
    /// as well as the normal standalone TensorZero gateway.
    fn register_openai_compatible_routes(self) -> Self;
}

impl RouterExt for Router<AppStateData> {
    fn register_openai_compatible_routes(self) -> Self {
        self.route("/openai/v1/chat/completions", post(inference_handler))
            .route("/openai/v1/embeddings", post(embeddings_handler))
    }
}

/// A handler for the OpenAI-compatible inference endpoint
#[debug_handler(state = AppStateData)]
pub async fn inference_handler(
    State(AppStateData {
        config,
        http_client,
        clickhouse_connection_info,
        ..
    }): AppState,
    headers: HeaderMap,
    StructuredJson(openai_compatible_params): StructuredJson<OpenAICompatibleParams>,
) -> Result<Response<Body>, Error> {
    if !openai_compatible_params.unknown_fields.is_empty() {
        if openai_compatible_params.tensorzero_deny_unknown_fields {
            let mut unknown_field_names = openai_compatible_params
                .unknown_fields
                .keys()
                .cloned()
                .collect::<Vec<_>>();

            unknown_field_names.sort();
            let unknown_field_names = unknown_field_names.join(", ");

            return Err(Error::new(ErrorDetails::InvalidOpenAICompatibleRequest {
                message: format!("`tensorzero::deny_unknown_fields` is set to true, but found unknown fields in the request: [{unknown_field_names}]")
            }));
        }
        tracing::warn!(
            "Ignoring unknown fields in OpenAI-compatible request: {:?}",
            openai_compatible_params
                .unknown_fields
                .keys()
                .collect::<Vec<_>>()
        );
    }
    let stream_options = openai_compatible_params.stream_options;
    let params = Params::try_from_openai(headers, openai_compatible_params)?;

    // The prefix for the response's `model` field depends on the inference target
    // (We run this disambiguation deep in the `inference` call below but we don't get the decision out, so we duplicate it here)
    let response_model_prefix = match (&params.function_name, &params.model_name) {
        (Some(function_name), None) => Ok::<String, Error>(format!(
            "tensorzero::function_name::{function_name}::variant_name::",
        )),
        (None, Some(_model_name)) => Ok("tensorzero::model_name::".to_string()),
        (Some(_), Some(_)) => Err(ErrorDetails::InvalidInferenceTarget {
            message: "Only one of `function_name` or `model_name` can be provided".to_string(),
        }
        .into()),
        (None, None) => Err(ErrorDetails::InvalidInferenceTarget {
            message: "Either `function_name` or `model_name` must be provided".to_string(),
        }
        .into()),
    }?;

<<<<<<< HEAD
    let trace_format = config.gateway.export.otlp.traces.format;
    let response = OTLP_TRACE_FORMAT
        .scope(trace_format, async {
            inference(config, &http_client, clickhouse_connection_info, params, ()).await
        })
        .await?;
=======
    let response = inference(config, &http_client, clickhouse_connection_info, params).await?;
>>>>>>> 0fbeaacd

    match response {
        InferenceOutput::NonStreaming(response) => {
            let openai_compatible_response =
                OpenAICompatibleResponse::from((response, response_model_prefix));
            Ok(Json(openai_compatible_response).into_response())
        }
        InferenceOutput::Streaming(stream) => {
            let openai_compatible_stream = prepare_serialized_openai_compatible_events(
                stream,
                response_model_prefix,
                stream_options,
            );
            Ok(Sse::new(openai_compatible_stream)
                .keep_alive(axum::response::sse::KeepAlive::new())
                .into_response())
        }
    }
}

#[derive(Debug, Deserialize)]
pub struct OpenAICompatibleEmbeddingParams {
    input: EmbeddingInput,
    model: String,
    dimensions: Option<u32>,
    #[serde(default)]
    encoding_format: EmbeddingEncodingFormat,
    #[serde(default, rename = "tensorzero::credentials")]
    tensorzero_credentials: InferenceCredentials,
    #[serde(rename = "tensorzero::dryrun")]
    tensorzero_dryrun: Option<bool>,
    #[serde(rename = "tensorzero::cache_options")]
    tensorzero_cache_options: Option<CacheParamsOptions>,
}

impl TryFrom<OpenAICompatibleEmbeddingParams> for EmbeddingParams {
    type Error = Error;
    fn try_from(params: OpenAICompatibleEmbeddingParams) -> Result<Self, Self::Error> {
        let model_name = match params
            .model
            .strip_prefix(TENSORZERO_EMBEDDING_MODEL_NAME_PREFIX)
        {
            Some(model_name) => model_name.to_string(),
            None => {
                tracing::warn!("Deprecation Warning: Model names in the OpenAI-compatible embeddings endpoint should be prefixed with 'tensorzero::embedding_model_name::'");
                params.model
            }
        };
        Ok(EmbeddingParams {
            input: params.input,
            model_name,
            dimensions: params.dimensions,
            encoding_format: params.encoding_format,
            credentials: params.tensorzero_credentials,
            dryrun: params.tensorzero_dryrun,
            cache_options: params.tensorzero_cache_options.unwrap_or_default(),
        })
    }
}

#[derive(Debug, Serialize)]
#[serde(tag = "object", rename_all = "lowercase")]
pub enum OpenAIEmbeddingResponse {
    List {
        data: Vec<OpenAIEmbedding>,
        model: String,
        usage: OpenAIEmbeddingUsage,
    },
}

#[derive(Debug, Serialize)]
#[serde(tag = "object", rename_all = "lowercase")]
pub enum OpenAIEmbedding {
    Embedding { embedding: Embedding, index: usize },
}

#[derive(Debug, Serialize)]
pub struct OpenAIEmbeddingUsage {
    prompt_tokens: u32,
    total_tokens: u32,
}

impl From<EmbeddingResponse> for OpenAIEmbeddingResponse {
    fn from(response: EmbeddingResponse) -> Self {
        OpenAIEmbeddingResponse::List {
            data: response
                .embeddings
                .into_iter()
                .enumerate()
                .map(|(i, embedding)| OpenAIEmbedding::Embedding {
                    embedding,
                    index: i,
                })
                .collect(),
            model: format!("{TENSORZERO_EMBEDDING_MODEL_NAME_PREFIX}{}", response.model),
            usage: OpenAIEmbeddingUsage {
                prompt_tokens: response.usage.input_tokens,
                total_tokens: response.usage.input_tokens,
            },
        }
    }
}

pub async fn embeddings_handler(
    State(AppStateData {
        config,
        http_client,
        clickhouse_connection_info,
        ..
    }): AppState,
    StructuredJson(openai_compatible_params): StructuredJson<OpenAICompatibleEmbeddingParams>,
) -> Result<Json<OpenAIEmbeddingResponse>, Error> {
    let embedding_params = openai_compatible_params.try_into()?;
    let response = embeddings(
        config,
        &http_client,
        clickhouse_connection_info,
        embedding_params,
    )
    .await?;
    Ok(Json(response.into()))
}

#[derive(Clone, Debug, Deserialize, PartialEq, Serialize)]
pub struct OpenAICompatibleFunctionCall {
    pub name: String,
    pub arguments: String,
}

#[derive(Clone, Debug, Deserialize, PartialEq, Serialize)]
pub struct OpenAICompatibleToolCallDelta {
    pub name: String,
    pub arguments: String,
}

#[derive(Clone, Debug, Deserialize, PartialEq, Serialize)]
pub struct OpenAICompatibleToolCall {
    /// The ID of the tool call.
    pub id: String,
    /// The type of the tool. Currently, only `function` is supported.
    pub r#type: String,
    /// The function that the model called.
    pub function: OpenAICompatibleFunctionCall,
}

#[derive(Clone, Debug, Deserialize, PartialEq, Serialize)]
pub struct OpenAICompatibleToolCallChunk {
    /// The ID of the tool call.
    pub id: Option<String>,
    /// The index of the tool call.
    pub index: usize,
    /// The type of the tool. Currently, only `function` is supported.
    pub r#type: String,
    /// The function that the model called.
    pub function: OpenAICompatibleToolCallDelta,
}

#[derive(Clone, Debug, Deserialize, PartialEq)]
struct OpenAICompatibleSystemMessage {
    content: Value,
}

#[derive(Clone, Debug, Deserialize, PartialEq)]
struct OpenAICompatibleUserMessage {
    content: Value,
}

#[derive(Clone, Debug, Deserialize, PartialEq)]
struct OpenAICompatibleAssistantMessage {
    content: Option<Value>,
    tool_calls: Option<Vec<OpenAICompatibleToolCall>>,
}

#[derive(Clone, Debug, Deserialize, PartialEq)]
struct OpenAICompatibleToolMessage {
    content: Option<Value>,
    tool_call_id: String,
}

#[derive(Clone, Debug, Deserialize, PartialEq)]
#[serde(tag = "role")]
#[serde(rename_all = "lowercase")]
enum OpenAICompatibleMessage {
    #[serde(alias = "developer")]
    System(OpenAICompatibleSystemMessage),
    User(OpenAICompatibleUserMessage),
    Assistant(OpenAICompatibleAssistantMessage),
    Tool(OpenAICompatibleToolMessage),
}

#[derive(Clone, Debug, Deserialize, PartialEq, Serialize)]
#[serde(tag = "type")]
#[serde(rename_all = "snake_case")]
enum OpenAICompatibleResponseFormat {
    Text,
    JsonSchema { json_schema: JsonSchemaInfoOption },
    JsonObject,
}

#[derive(Clone, Debug, Deserialize, PartialEq, Serialize)]
#[serde(untagged)]
enum JsonSchemaInfoOption {
    JsonSchema(JsonSchemaInfo),
    DeprecatedJsonSchema(Value),
}

impl std::fmt::Display for JsonSchemaInfoOption {
    fn fmt(&self, f: &mut std::fmt::Formatter<'_>) -> std::fmt::Result {
        write!(f, "{self:?}")
    }
}

#[derive(Clone, Debug, Deserialize, PartialEq, Serialize)]
#[cfg_attr(test, derive(ts_rs::TS))]
#[cfg_attr(test, ts(export))]
#[cfg_attr(feature = "pyo3", pyclass(str))]
pub struct JsonSchemaInfo {
    name: String,
    description: Option<String>,
    schema: Option<Value>,
    #[serde(default)]
    strict: bool,
}

impl std::fmt::Display for JsonSchemaInfo {
    fn fmt(&self, f: &mut std::fmt::Formatter<'_>) -> std::fmt::Result {
        write!(f, "{self:?}")
    }
}

#[derive(Clone, Debug, Deserialize, PartialEq)]
#[serde(tag = "type", content = "function")]
#[serde(rename_all = "snake_case")]
enum OpenAICompatibleTool {
    Function {
        description: Option<String>,
        name: String,
        parameters: Value,
        #[serde(default)]
        strict: bool,
    },
}

#[derive(Clone, Debug, Deserialize, PartialEq)]
struct FunctionName {
    name: String,
}

/// Specifies a tool the model should use. Use to force the model to call a specific function.
#[derive(Clone, Debug, Deserialize, PartialEq)]
struct OpenAICompatibleNamedToolChoice {
    /// The type of the tool. Currently, only `function` is supported.
    r#type: String,
    function: FunctionName,
}

#[derive(Debug, Clone, Copy, Deserialize, PartialEq)]
#[serde(rename_all = "snake_case")]
enum OpenAICompatibleAllowedToolsMode {
    Auto,
    Required,
}

impl From<OpenAICompatibleAllowedToolsMode> for ToolChoice {
    fn from(mode: OpenAICompatibleAllowedToolsMode) -> Self {
        match mode {
            OpenAICompatibleAllowedToolsMode::Auto => ToolChoice::Auto,
            OpenAICompatibleAllowedToolsMode::Required => ToolChoice::Required,
        }
    }
}

#[derive(Debug, Clone, Deserialize, PartialEq)]
struct OpenAICompatibleAllowedTools {
    tools: Vec<OpenAICompatibleNamedToolChoice>,
    mode: OpenAICompatibleAllowedToolsMode,
}

/// Controls which (if any) tool is called by the model.
/// `none` means the model will not call any tool and instead generates a message.
/// `auto` means the model can pick between generating a message or calling one or more tools.
/// `required` means the model must call one or more tools.
/// Specifying a particular tool via `{"type": "function", "function": {"name": "my_function"}}` forces the model to call that tool.
///
/// `none` is the default when no tools are present. `auto` is the default if tools are present.
#[derive(Clone, Debug, Default, PartialEq)]
enum ChatCompletionToolChoiceOption {
    #[default]
    None,
    Auto,
    Required,
    AllowedTools(OpenAICompatibleAllowedTools),
    Named(OpenAICompatibleNamedToolChoice),
}

impl<'de> Deserialize<'de> for ChatCompletionToolChoiceOption {
    fn deserialize<D>(deserializer: D) -> Result<Self, D::Error>
    where
        D: serde::Deserializer<'de>,
    {
        use serde::de::Error;
        use serde_json::Value;

        let value = Value::deserialize(deserializer)?;

        match &value {
            Value::String(s) => match s.as_str() {
                "none" => Ok(ChatCompletionToolChoiceOption::None),
                "auto" => Ok(ChatCompletionToolChoiceOption::Auto),
                "required" => Ok(ChatCompletionToolChoiceOption::Required),
                _ => Err(D::Error::custom(format!("Invalid tool choice string: {s}"))),
            },
            Value::Object(obj) => {
                if let Some(type_value) = obj.get("type") {
                    if let Some(type_str) = type_value.as_str() {
                        match type_str {
                            "function" => {
                                // This is a named tool choice
                                let named: OpenAICompatibleNamedToolChoice =
                                    serde_json::from_value(value).map_err(D::Error::custom)?;
                                Ok(ChatCompletionToolChoiceOption::Named(named))
                            }
                            "allowed_tools" => {
                                // This is an allowed tools choice - extract the allowed_tools field
                                if let Some(allowed_tools_value) = obj.get("allowed_tools") {
                                    let allowed_tools: OpenAICompatibleAllowedTools =
                                        serde_json::from_value(allowed_tools_value.clone())
                                            .map_err(D::Error::custom)?;
                                    Ok(ChatCompletionToolChoiceOption::AllowedTools(allowed_tools))
                                } else {
                                    Err(D::Error::custom(
                                        "Missing 'allowed_tools' field in allowed_tools type",
                                    ))
                                }
                            }
                            _ => Err(D::Error::custom(format!(
                                "Invalid tool choice type: {type_str}",
                            ))),
                        }
                    } else {
                        Err(D::Error::custom(
                            "Tool choice 'type' field must be a string",
                        ))
                    }
                } else {
                    Err(D::Error::custom(
                        "Tool choice field must have a 'type' field if it is an object",
                    ))
                }
            }
            _ => Err(D::Error::custom("Tool choice must be a string or object")),
        }
    }
}

impl ChatCompletionToolChoiceOption {
    fn into_tool_params(self) -> OpenAICompatibleToolChoiceParams {
        match self {
            ChatCompletionToolChoiceOption::None => OpenAICompatibleToolChoiceParams {
                allowed_tools: None,
                tool_choice: Some(ToolChoice::None),
            },
            ChatCompletionToolChoiceOption::Auto => OpenAICompatibleToolChoiceParams {
                allowed_tools: None,
                tool_choice: Some(ToolChoice::Auto),
            },
            ChatCompletionToolChoiceOption::Required => OpenAICompatibleToolChoiceParams {
                allowed_tools: None,
                tool_choice: Some(ToolChoice::Required),
            },
            ChatCompletionToolChoiceOption::AllowedTools(allowed_tool_info) => {
                OpenAICompatibleToolChoiceParams {
                    allowed_tools: Some(
                        allowed_tool_info
                            .tools
                            .into_iter()
                            .map(|tool| tool.function.name)
                            .collect(),
                    ),
                    tool_choice: Some(allowed_tool_info.mode.into()),
                }
            }
            ChatCompletionToolChoiceOption::Named(named_tool) => OpenAICompatibleToolChoiceParams {
                allowed_tools: None,
                tool_choice: Some(ToolChoice::Specific(named_tool.function.name)),
            },
        }
    }
}

#[derive(Default)]
struct OpenAICompatibleToolChoiceParams {
    pub allowed_tools: Option<Vec<String>>,
    pub tool_choice: Option<ToolChoice>,
}

#[derive(Clone, Copy, Debug, Deserialize, PartialEq)]
struct OpenAICompatibleStreamOptions {
    #[serde(default)]
    include_usage: bool,
}

#[derive(Clone, Debug, Deserialize)]
pub struct OpenAICompatibleParams {
    messages: Vec<OpenAICompatibleMessage>,
    model: String,
    frequency_penalty: Option<f32>,
    max_tokens: Option<u32>,
    max_completion_tokens: Option<u32>,
    presence_penalty: Option<f32>,
    response_format: Option<OpenAICompatibleResponseFormat>,
    seed: Option<u32>,
    stream: Option<bool>,
    stream_options: Option<OpenAICompatibleStreamOptions>,
    temperature: Option<f32>,
    tools: Option<Vec<OpenAICompatibleTool>>,
    tool_choice: Option<ChatCompletionToolChoiceOption>,
    top_p: Option<f32>,
    parallel_tool_calls: Option<bool>,
    stop: Option<Vec<String>>,
    #[serde(rename = "tensorzero::variant_name")]
    tensorzero_variant_name: Option<String>,
    #[serde(rename = "tensorzero::dryrun")]
    tensorzero_dryrun: Option<bool>,
    #[serde(rename = "tensorzero::episode_id")]
    tensorzero_episode_id: Option<Uuid>,
    #[serde(rename = "tensorzero::cache_options")]
    tensorzero_cache_options: Option<CacheParamsOptions>,
    #[serde(default, rename = "tensorzero::extra_body")]
    tensorzero_extra_body: UnfilteredInferenceExtraBody,
    #[serde(default, rename = "tensorzero::extra_headers")]
    tensorzero_extra_headers: UnfilteredInferenceExtraHeaders,
    #[serde(default, rename = "tensorzero::tags")]
    tensorzero_tags: HashMap<String, String>,
    #[serde(default, rename = "tensorzero::deny_unknown_fields")]
    tensorzero_deny_unknown_fields: bool,
    #[serde(default, rename = "tensorzero::credentials")]
    tensorzero_credentials: InferenceCredentials,
    #[serde(rename = "tensorzero::internal_dynamic_variant_config")]
    tensorzero_internal_dynamic_variant_config: Option<UninitializedVariantInfo>,
    #[serde(flatten)]
    unknown_fields: HashMap<String, Value>,
}

#[derive(Clone, Debug, PartialEq, Serialize)]
struct OpenAICompatibleUsage {
    prompt_tokens: u32,
    completion_tokens: u32,
    total_tokens: u32,
}

#[derive(Clone, Debug, PartialEq, Serialize)]
struct OpenAICompatibleResponseMessage {
    content: Option<String>,
    tool_calls: Option<Vec<OpenAICompatibleToolCall>>,
    role: String,
}

#[derive(Clone, Debug, PartialEq, Serialize)]
struct OpenAICompatibleChoice {
    index: u32,
    finish_reason: OpenAICompatibleFinishReason,
    message: OpenAICompatibleResponseMessage,
}

#[derive(Clone, Debug, PartialEq, Serialize)]
#[serde(rename_all = "snake_case")]
enum OpenAICompatibleFinishReason {
    Stop,
    Length,
    ContentFilter,
    ToolCalls,
    // FunctionCall, we never generate this and it is deprecated
}

impl From<FinishReason> for OpenAICompatibleFinishReason {
    fn from(finish_reason: FinishReason) -> Self {
        match finish_reason {
            FinishReason::Stop => OpenAICompatibleFinishReason::Stop,
            FinishReason::StopSequence => OpenAICompatibleFinishReason::Stop,
            FinishReason::Length => OpenAICompatibleFinishReason::Length,
            FinishReason::ContentFilter => OpenAICompatibleFinishReason::ContentFilter,
            FinishReason::ToolCall => OpenAICompatibleFinishReason::ToolCalls,
            FinishReason::Unknown => OpenAICompatibleFinishReason::Stop, // OpenAI doesn't have an unknown finish reason so we coerce
        }
    }
}

#[derive(Clone, Debug, PartialEq, Serialize)]
struct OpenAICompatibleResponse {
    id: String,
    episode_id: String,
    choices: Vec<OpenAICompatibleChoice>,
    created: u32,
    model: String,
    system_fingerprint: String,
    service_tier: Option<String>,
    object: String,
    usage: OpenAICompatibleUsage,
}

const TENSORZERO_FUNCTION_NAME_PREFIX: &str = "tensorzero::function_name::";
const TENSORZERO_MODEL_NAME_PREFIX: &str = "tensorzero::model_name::";
const TENSORZERO_EMBEDDING_MODEL_NAME_PREFIX: &str = "tensorzero::embedding_model_name::";

impl Params {
    fn try_from_openai(
        headers: HeaderMap,
        openai_compatible_params: OpenAICompatibleParams,
    ) -> Result<Self, Error> {
        let (function_name, model_name) = if let Some(function_name) = openai_compatible_params
            .model
            .strip_prefix(TENSORZERO_FUNCTION_NAME_PREFIX)
        {
            (Some(function_name.to_string()), None)
        } else if let Some(model_name) = openai_compatible_params
            .model
            .strip_prefix(TENSORZERO_MODEL_NAME_PREFIX)
        {
            (None, Some(model_name.to_string()))
        } else if let Some(function_name) =
            openai_compatible_params.model.strip_prefix("tensorzero::")
        {
            tracing::warn!(
                function_name = function_name,
                "Deprecation Warning: Please set the `model` parameter to `tensorzero::function_name::your_function` instead of `tensorzero::your_function.` The latter will be removed in a future release."
            );
            (Some(function_name.to_string()), None)
        } else {
            return Err(Error::new(ErrorDetails::InvalidOpenAICompatibleRequest {
                message: "`model` field must start with `tensorzero::function_name::` or `tensorzero::model_name::`. For example, `tensorzero::function_name::my_function` for a function `my_function` defined in your config, `tensorzero::model_name::my_model` for a model `my_model` defined in your config, or default functions like `tensorzero::model_name::openai::gpt-4o-mini`.".to_string(),
            }));
        };

        if let Some(function_name) = &function_name {
            if function_name.is_empty() {
                return Err(ErrorDetails::InvalidOpenAICompatibleRequest {
                message:
                    "function_name (passed in model field after \"tensorzero::function_name::\") cannot be empty"
                        .to_string(),
            }
            .into());
            }
        }

        if let Some(model_name) = &model_name {
            if model_name.is_empty() {
                return Err(ErrorDetails::InvalidOpenAICompatibleRequest {
                    message: "model_name (passed in model field after \"tensorzero::model_name::\") cannot be empty".to_string(),
                }
                .into());
            }
        }

        let header_episode_id = headers
            .get("episode_id")
            .map(|h| {
                tracing::warn!("Deprecation Warning: Please use the `tensorzero::episode_id` field instead of the `episode_id` header. The header will be removed in a future release.");
                h.to_str()
                    .map_err(|_| {
                        Error::new(ErrorDetails::InvalidOpenAICompatibleRequest {
                            message: "episode_id header is not valid UTF-8".to_string(),
                        })
                    })
                    .and_then(|s| {
                        Uuid::parse_str(s).map_err(|_| {
                            Error::new(ErrorDetails::InvalidTensorzeroUuid {
                                kind: "Episode".to_string(),
                                message: "episode_id header is not a valid UUID".to_string(),
                            })
                        })
                    })
            })
            .transpose()?;
        // If both max_tokens and max_completion_tokens are provided, we use the minimum of the two.
        // Otherwise, we use the provided value, or None if neither is provided.
        let max_tokens = match (
            openai_compatible_params.max_tokens,
            openai_compatible_params.max_completion_tokens,
        ) {
            (Some(max_tokens), Some(max_completion_tokens)) => {
                Some(max_tokens.min(max_completion_tokens))
            }
            (Some(max_tokens), None) => Some(max_tokens),
            (None, Some(max_completion_tokens)) => Some(max_completion_tokens),
            (None, None) => None,
        };
        let json_mode = match openai_compatible_params.response_format {
            Some(OpenAICompatibleResponseFormat::JsonSchema { json_schema: _ }) => {
                Some(JsonMode::Strict)
            }
            Some(OpenAICompatibleResponseFormat::JsonObject) => Some(JsonMode::On),
            Some(OpenAICompatibleResponseFormat::Text) => Some(JsonMode::Off),
            None => None,
        };
        let input = openai_compatible_params.messages.try_into()?;
        let chat_completion_inference_params = ChatCompletionInferenceParams {
            temperature: openai_compatible_params.temperature,
            max_tokens,
            seed: openai_compatible_params.seed,
            top_p: openai_compatible_params.top_p,
            presence_penalty: openai_compatible_params.presence_penalty,
            frequency_penalty: openai_compatible_params.frequency_penalty,
            stop_sequences: openai_compatible_params.stop,
            json_mode,
        };
        let inference_params = InferenceParams {
            chat_completion: chat_completion_inference_params,
        };
        let header_variant_name = headers
            .get("variant_name")
            .map(|h| {
                tracing::warn!("Deprecation Warning: Please use the `tensorzero::variant_name` field instead of the `variant_name` header. The header will be removed in a future release.");
                h.to_str()
                    .map_err(|_| {
                        Error::new(ErrorDetails::InvalidOpenAICompatibleRequest {
                            message: "variant_name header is not valid UTF-8".to_string(),
                        })
                    })
                    .map(str::to_string)
            })
            .transpose()?;
        let header_dryrun = headers
            .get("dryrun")
            .map(|h| {
                tracing::warn!("Deprecation Warning: Please use the `tensorzero::dryrun` field instead of the `dryrun` header. The header will be removed in a future release.");
                h.to_str()
                    .map_err(|_| {
                        Error::new(ErrorDetails::InvalidOpenAICompatibleRequest {
                            message: "dryrun header is not valid UTF-8".to_string(),
                        })
                    })
                    .and_then(|s| {
                        s.parse::<bool>().map_err(|_| {
                            Error::new(ErrorDetails::InvalidOpenAICompatibleRequest {
                                message: "dryrun header is not a valid boolean".to_string(),
                            })
                        })
                    })
            })
            .transpose()?;
        let OpenAICompatibleToolChoiceParams {
            allowed_tools,
            tool_choice,
        } = openai_compatible_params
            .tool_choice
            .map(ChatCompletionToolChoiceOption::into_tool_params)
            .unwrap_or_default();
        let dynamic_tool_params = DynamicToolParams {
            allowed_tools,
            additional_tools: openai_compatible_params
                .tools
                .map(|tools| tools.into_iter().map(OpenAICompatibleTool::into).collect()),
            tool_choice,
            parallel_tool_calls: openai_compatible_params.parallel_tool_calls,
        };
        let output_schema = match openai_compatible_params.response_format {
            Some(OpenAICompatibleResponseFormat::JsonSchema { json_schema }) => match json_schema {
                JsonSchemaInfoOption::JsonSchema(json_schema) => json_schema.schema,
                JsonSchemaInfoOption::DeprecatedJsonSchema(value) => {
                    tracing::warn!("Deprecation Warning: Please provide the correct `name`, `description`, `schema`, and `strict` fields in the `json_schema` field in the response format. Simply providing a JSON schema in this field will be rejected in a future TensorZero release.");
                    Some(value)
                }
            },
            _ => None,
        };
        Ok(Params {
            function_name,
            model_name,
            episode_id: openai_compatible_params
                .tensorzero_episode_id
                .or(header_episode_id),
            input,
            stream: openai_compatible_params.stream,
            params: inference_params,
            variant_name: openai_compatible_params
                .tensorzero_variant_name
                .or(header_variant_name),
            dryrun: openai_compatible_params.tensorzero_dryrun.or(header_dryrun),
            dynamic_tool_params,
            output_schema,
            credentials: openai_compatible_params.tensorzero_credentials,
            cache_options: openai_compatible_params
                .tensorzero_cache_options
                .unwrap_or_default(),
            // For now, we don't support internal inference for OpenAI compatible endpoint
            internal: false,
            tags: openai_compatible_params.tensorzero_tags,
            // OpenAI compatible endpoint does not support 'include_original_response'
            include_original_response: false,
            extra_body: openai_compatible_params.tensorzero_extra_body,
            extra_headers: openai_compatible_params.tensorzero_extra_headers,
            internal_dynamic_variant_config: openai_compatible_params
                .tensorzero_internal_dynamic_variant_config,
        })
    }
}

impl TryFrom<Vec<OpenAICompatibleMessage>> for Input {
    type Error = Error;
    fn try_from(
        openai_compatible_messages: Vec<OpenAICompatibleMessage>,
    ) -> Result<Self, Self::Error> {
        let mut system_messages = Vec::new();
        let mut messages = Vec::new();
        let mut tool_call_id_to_name = HashMap::new();
        let first_system = matches!(
            openai_compatible_messages.first(),
            Some(OpenAICompatibleMessage::System(_))
        );
        for message in openai_compatible_messages {
            match message {
                OpenAICompatibleMessage::System(msg) => {
                    let system_content = convert_openai_message_content(msg.content.clone())?;
                    for content in system_content {
                        system_messages.push(match content {
                            InputMessageContent::Text(TextKind::LegacyValue { value }) => value,
                            InputMessageContent::Text(TextKind::Text { text }) => {
                                Value::String(text)
                            }
                            InputMessageContent::Text(TextKind::Arguments { arguments }) => {
                                Value::Object(arguments)
                            }
                            InputMessageContent::RawText { value } => Value::String(value),
                            _ => {
                                return Err(ErrorDetails::InvalidOpenAICompatibleRequest {
                                    message: "System message must be a text content block"
                                        .to_string(),
                                }
                                .into())
                            }
                        });
                    }
                }
                OpenAICompatibleMessage::User(msg) => {
                    messages.push(InputMessage {
                        role: Role::User,
                        content: convert_openai_message_content(msg.content)?,
                    });
                }
                OpenAICompatibleMessage::Assistant(msg) => {
                    let mut message_content = Vec::new();
                    if let Some(content) = msg.content {
                        message_content.extend(convert_openai_message_content(content)?);
                    }
                    if let Some(tool_calls) = msg.tool_calls {
                        for tool_call in tool_calls {
                            tool_call_id_to_name
                                .insert(tool_call.id.clone(), tool_call.function.name.clone());
                            message_content.push(InputMessageContent::ToolCall(tool_call.into()));
                        }
                    }
                    messages.push(InputMessage {
                        role: Role::Assistant,
                        content: message_content,
                    });
                }
                OpenAICompatibleMessage::Tool(msg) => {
                    let name = tool_call_id_to_name
                        .get(&msg.tool_call_id)
                        .ok_or_else(|| {
                            Error::new(ErrorDetails::InvalidOpenAICompatibleRequest {
                                message: "tool call id not found".to_string(),
                            })
                        })?
                        .to_string();
                    messages.push(InputMessage {
                        role: Role::User,
                        content: vec![InputMessageContent::ToolResult(ToolResult {
                            id: msg.tool_call_id,
                            name,
                            result: msg.content.unwrap_or_default().to_string(),
                        })],
                    });
                }
            }
        }

        if system_messages.len() <= 1 {
            if system_messages.len() == 1 && !first_system {
                tracing::warn!("Moving system message to the start of the conversation");
            }
            Ok(Input {
                system: system_messages.pop(),
                messages,
            })
        } else {
            let mut output = String::new();
            for (i, system_message) in system_messages.iter().enumerate() {
                if let Value::String(msg) = system_message {
                    if i > 0 {
                        output.push('\n');
                    }
                    output.push_str(msg);
                } else {
                    return Err(ErrorDetails::InvalidOpenAICompatibleRequest {
                        message: "Multiple system messages provided, but not all were strings"
                            .to_string(),
                    }
                    .into());
                }
            }
            tracing::warn!("Multiple system messages provided - they will be concatenated and moved to the start of the conversation");
            Ok(Input {
                system: Some(Value::String(output)),
                messages,
            })
        }
    }
}

#[derive(Deserialize, Debug)]
#[serde(tag = "type", deny_unknown_fields, rename_all = "snake_case")]
enum OpenAICompatibleContentBlock {
    Text(TextContent),
    ImageUrl {
        image_url: OpenAICompatibleImageUrl,
    },
    File {
        file: OpenAICompatibleFile,
    },
    #[serde(rename = "tensorzero::raw_text")]
    RawText {
        value: String,
    },
}

#[derive(Deserialize, Debug)]
#[serde(tag = "type", deny_unknown_fields, rename_all = "snake_case")]
struct OpenAICompatibleImageUrl {
    url: Url,
}

#[derive(Deserialize, Debug)]
struct OpenAICompatibleFile {
    file_data: String,
    filename: String,
    // OpenAI supports file_id with their files API
    // We do not so we require these two fields
}

#[derive(Debug)]
// Two mutually exclusive modes - the standard OpenAI text, and our special TensorZero mode
pub enum TextContent {
    /// A normal openai text content block: `{"type": "text", "text": "Some content"}`. The `type` key comes from the parent `OpenAICompatibleContentBlock`
    Text { text: String },
    /// A special TensorZero mode: `{"type": "text", "tensorzero::arguments": {"custom_key": "custom_val"}}`.
    TensorZeroArguments {
        tensorzero_arguments: Map<String, Value>,
    },
}

impl<'de> Deserialize<'de> for TextContent {
    fn deserialize<D: Deserializer<'de>>(de: D) -> Result<Self, D::Error> {
        let mut object: Map<String, Value> = Map::deserialize(de)?;
        let text = object.remove("text");
        let arguments = object.remove("tensorzero::arguments");
        match (text, arguments) {
            (Some(text), None) => Ok(TextContent::Text {
                text: match text {
                    Value::String(text) => text,
                    _ => return Err(serde::de::Error::custom(
                        "`text` must be a string when using `\"type\": \"text\"`",
                    )),
                },
            }),
            (None, Some(arguments)) => Ok(TextContent::TensorZeroArguments {
                tensorzero_arguments: match arguments {
                    Value::Object(arguments) => arguments,
                    _ => return Err(serde::de::Error::custom(
                        "`tensorzero::arguments` must be an object when using `\"type\": \"text\"`",
                    )),
                },
            }),
            (Some(_), Some(_)) => Err(serde::de::Error::custom(
                "Only one of `text` or `tensorzero::arguments` can be set when using `\"type\": \"text\"`",
            )),
            (None, None) => Err(serde::de::Error::custom(
                "Either `text` or `tensorzero::arguments` must be set when using `\"type\": \"text\"`",
            )),
        }
    }
}

fn parse_base64_image_data_url(url: &str) -> Result<(MediaType, &str), Error> {
    let Some(url) = url.strip_prefix("data:") else {
        return Err(Error::new(ErrorDetails::InvalidOpenAICompatibleRequest {
            message: "Image data URL must start with `data:`".to_string(),
        }));
    };
    let Some((mime_type, data)) = url.split_once(";base64,") else {
        return Err(Error::new(ErrorDetails::InvalidOpenAICompatibleRequest {
            message: "Image data URL must contain a base64-encoded data part".to_string(),
        }));
    };
    let image_type: MediaType = mime_type.parse().map_err(|_| {
        Error::new(ErrorDetails::InvalidOpenAICompatibleRequest {
            message: format!("Unknown content type `{mime_type}`"),
        })
    })?;
    Ok((image_type, data))
}

fn convert_openai_message_content(content: Value) -> Result<Vec<InputMessageContent>, Error> {
    match content {
        Value::String(s) => Ok(vec![InputMessageContent::Text(TextKind::Text { text: s })]),
        Value::Array(a) => {
            let mut outputs = Vec::with_capacity(a.len());
            for val in a {
                let block = serde_json::from_value::<OpenAICompatibleContentBlock>(val.clone());
                let output = match block {
                    Ok(OpenAICompatibleContentBlock::RawText{ value }) => InputMessageContent::RawText { value },
                    Ok(OpenAICompatibleContentBlock::Text(TextContent::Text { text })) => InputMessageContent::Text(TextKind::Text {text }),
                    Ok(OpenAICompatibleContentBlock::Text(TextContent::TensorZeroArguments { tensorzero_arguments })) => InputMessageContent::Text(TextKind::Arguments { arguments: tensorzero_arguments }),
                    Ok(OpenAICompatibleContentBlock::ImageUrl { image_url }) => {
                        if image_url.url.scheme() == "data" {
                            let url_str = image_url.url.to_string();
                            let (mime_type, data) = parse_base64_image_data_url(&url_str)?;
                            InputMessageContent::File(File::Base64 { mime_type, data: data.to_string() })
                        } else {
                            InputMessageContent::File(File::Url { url: image_url.url, mime_type: None })
                        }
                    }
                    Ok(OpenAICompatibleContentBlock::File { file }) => {
                        InputMessageContent::File(File::Base64 { mime_type: filename_to_mime_type(&file.filename)?, data: file.file_data })
                    }
                    Err(e) => {
                        if let Some(obj) = val.as_object() {
                            // If the user tried using any 'tensorzero::' fields, we assume that they were deliberately trying to use TensorZero,
                            // and weren't passing in some other OpenAI-compatible content block type that we don't know about.
                            // We emit an error in this case, since the user incorrectly used TensorZero-specific values
                            if obj.keys().any(|k| k.starts_with("tensorzero::")) {
                                return Err(Error::new(ErrorDetails::InvalidOpenAICompatibleRequest {
                                    message: format!("Invalid TensorZero content block: {e}"),
                                }));
                            } else if obj.keys().any(|k| *k == "type") {
                                // If the 'type' key is set, assume that the user was trying to specify an OpenAI-compatible content block,
                                // (rather than using the deprecated behavior of directly passing a JSON object for the TensorZero function arguments),
                                // Since we encountered a parse error, we reject this as an invalid OpenAI-compatible content block
                                return Err(Error::new(ErrorDetails::InvalidOpenAICompatibleRequest {
                                    message: format!("Invalid content block: {e}"),
                                }));
                            }
                        }
                        tracing::warn!(r#"Deprecation Warning: Content block `{val}` was not a valid OpenAI content block. Please use `{{"type": "text", "tensorzero::arguments": {{"custom": "data"}}` to pass arbitrary JSON values to TensorZero: {e}"#);
                        if let Value::Object(obj) = val {
                            InputMessageContent::Text(TextKind::Arguments { arguments: obj })
                        } else {
                            return Err(Error::new(ErrorDetails::InvalidOpenAICompatibleRequest {
                                message: format!("Content block `{val}` is not an object"),
                            }));
                        }
                    }
                };
                outputs.push(output);
            }
            Ok(outputs)
        }
        _ => Err(ErrorDetails::InvalidOpenAICompatibleRequest {
            message: "message content must either be a string or an array of length 1 containing structured TensorZero inputs".to_string(),
        }.into()),
    }
}

impl From<OpenAICompatibleTool> for Tool {
    fn from(tool: OpenAICompatibleTool) -> Self {
        match tool {
            OpenAICompatibleTool::Function {
                description,
                name,
                parameters,
                strict,
            } => Tool {
                description: description.unwrap_or_default(),
                parameters,
                name,
                strict,
            },
        }
    }
}

impl From<OpenAICompatibleToolCall> for ToolCallInput {
    fn from(tool_call: OpenAICompatibleToolCall) -> Self {
        ToolCallInput {
            id: tool_call.id,
            raw_name: Some(tool_call.function.name),
            raw_arguments: Some(tool_call.function.arguments),
            name: None,
            arguments: None,
        }
    }
}

impl From<(InferenceResponse, String)> for OpenAICompatibleResponse {
    fn from((inference_response, response_model_prefix): (InferenceResponse, String)) -> Self {
        match inference_response {
            InferenceResponse::Chat(response) => {
                let (content, tool_calls) = process_chat_content(response.content);

                OpenAICompatibleResponse {
                    id: response.inference_id.to_string(),
                    choices: vec![OpenAICompatibleChoice {
                        index: 0,
                        finish_reason: response.finish_reason.unwrap_or(FinishReason::Stop).into(),
                        message: OpenAICompatibleResponseMessage {
                            content,
                            tool_calls: Some(tool_calls),
                            role: "assistant".to_string(),
                        },
                    }],
                    created: current_timestamp() as u32,
                    model: format!("{response_model_prefix}{}", response.variant_name),
                    service_tier: None,
                    system_fingerprint: String::new(),
                    object: "chat.completion".to_string(),
                    usage: response.usage.into(),
                    episode_id: response.episode_id.to_string(),
                }
            }
            InferenceResponse::Json(response) => OpenAICompatibleResponse {
                id: response.inference_id.to_string(),
                choices: vec![OpenAICompatibleChoice {
                    index: 0,
                    finish_reason: response.finish_reason.unwrap_or(FinishReason::Stop).into(),
                    message: OpenAICompatibleResponseMessage {
                        content: response.output.raw,
                        tool_calls: None,
                        role: "assistant".to_string(),
                    },
                }],
                created: current_timestamp() as u32,
                model: format!("{response_model_prefix}{}", response.variant_name),
                system_fingerprint: String::new(),
                service_tier: None,
                object: "chat.completion".to_string(),
                usage: OpenAICompatibleUsage {
                    prompt_tokens: response.usage.input_tokens,
                    completion_tokens: response.usage.output_tokens,
                    total_tokens: response.usage.input_tokens + response.usage.output_tokens,
                },
                episode_id: response.episode_id.to_string(),
            },
        }
    }
}

// Takes a vector of ContentBlockOutput and returns a tuple of (Option<String>, Vec<OpenAICompatibleToolCall>).
// This is useful since the OpenAI format separates text and tool calls in the response fields.
fn process_chat_content(
    content: Vec<ContentBlockChatOutput>,
) -> (Option<String>, Vec<OpenAICompatibleToolCall>) {
    let mut content_str: Option<String> = None;
    let mut tool_calls = Vec::new();
    for block in content {
        match block {
            ContentBlockChatOutput::Text(text) => match content_str {
                Some(ref mut content) => content.push_str(&text.text),
                None => content_str = Some(text.text),
            },
            ContentBlockChatOutput::ToolCall(tool_call) => {
                tool_calls.push(tool_call.into());
            }
            ContentBlockChatOutput::Thought(_thought) => {
                // OpenAI compatible endpoint does not support thought blocks
                // Users of this endpoint will need to check observability to see them
                tracing::warn!(
                    "Ignoring 'thought' content block when constructing OpenAI-compatible response"
                );
            }
            ContentBlockChatOutput::Unknown {
                data: _,
                model_provider_name: _,
            } => {
                tracing::warn!(
                    "Ignoring 'unknown' content block when constructing OpenAI-compatible response"
                );
            }
        }
    }
    (content_str, tool_calls)
}

impl From<ToolCallOutput> for OpenAICompatibleToolCall {
    fn from(tool_call: ToolCallOutput) -> Self {
        OpenAICompatibleToolCall {
            id: tool_call.id,
            r#type: "function".to_string(),
            function: OpenAICompatibleFunctionCall {
                name: tool_call.raw_name,
                arguments: tool_call.raw_arguments,
            },
        }
    }
}

impl From<Usage> for OpenAICompatibleUsage {
    fn from(usage: Usage) -> Self {
        OpenAICompatibleUsage {
            prompt_tokens: usage.input_tokens,
            completion_tokens: usage.output_tokens,
            total_tokens: usage.input_tokens + usage.output_tokens,
        }
    }
}

#[derive(Clone, Debug, PartialEq, Serialize)]
struct OpenAICompatibleResponseChunk {
    id: String,
    episode_id: String,
    choices: Vec<OpenAICompatibleChoiceChunk>,
    created: u32,
    model: String,
    system_fingerprint: String,
    service_tier: Option<String>,
    object: String,
    usage: Option<OpenAICompatibleUsage>,
}

#[derive(Clone, Debug, PartialEq, Serialize)]
struct OpenAICompatibleChoiceChunk {
    index: u32,
    finish_reason: Option<OpenAICompatibleFinishReason>,
    logprobs: Option<()>, // This is always set to None for now
    delta: OpenAICompatibleDelta,
}

fn is_none_or_empty<T>(v: &Option<Vec<T>>) -> bool {
    // if it’s None → skip, or if the Vec is empty → skip
    v.as_ref().is_none_or(Vec::is_empty)
}

#[derive(Clone, Debug, PartialEq, Serialize)]
struct OpenAICompatibleDelta {
    #[serde(skip_serializing_if = "Option::is_none")]
    content: Option<String>,
    #[serde(skip_serializing_if = "is_none_or_empty")]
    tool_calls: Option<Vec<OpenAICompatibleToolCallChunk>>,
}

fn convert_inference_response_chunk_to_openai_compatible(
    chunk: InferenceResponseChunk,
    tool_id_to_index: &mut HashMap<String, usize>,
    response_model_prefix: &str,
) -> Vec<OpenAICompatibleResponseChunk> {
    let response_chunk = match chunk {
        InferenceResponseChunk::Chat(c) => {
            let (content, tool_calls) = process_chat_content_chunk(c.content, tool_id_to_index);
            OpenAICompatibleResponseChunk {
                id: c.inference_id.to_string(),
                episode_id: c.episode_id.to_string(),
                choices: vec![OpenAICompatibleChoiceChunk {
                    index: 0,
                    finish_reason: c.finish_reason.map(FinishReason::into),
                    logprobs: None,
                    delta: OpenAICompatibleDelta {
                        content,
                        tool_calls: Some(tool_calls),
                    },
                }],
                created: current_timestamp() as u32,
                service_tier: None,
                model: format!("{response_model_prefix}{}", c.variant_name),
                system_fingerprint: String::new(),
                object: "chat.completion.chunk".to_string(),
                // We emit a single chunk containing 'usage' at the end of the stream
                usage: None,
            }
        }
        InferenceResponseChunk::Json(c) => OpenAICompatibleResponseChunk {
            id: c.inference_id.to_string(),
            episode_id: c.episode_id.to_string(),
            choices: vec![OpenAICompatibleChoiceChunk {
                index: 0,
                finish_reason: c.finish_reason.map(FinishReason::into),
                logprobs: None,
                delta: OpenAICompatibleDelta {
                    content: Some(c.raw),
                    tool_calls: None,
                },
            }],
            created: current_timestamp() as u32,
            service_tier: None,
            model: format!("{response_model_prefix}{}", c.variant_name),
            system_fingerprint: String::new(),
            object: "chat.completion.chunk".to_string(),
            // We emit a single chunk containing 'usage' at the end of the stream
            usage: None,
        },
    };

    vec![response_chunk]
}

fn process_chat_content_chunk(
    content: Vec<ContentBlockChunk>,
    tool_id_to_index: &mut HashMap<String, usize>,
) -> (Option<String>, Vec<OpenAICompatibleToolCallChunk>) {
    let mut content_str: Option<String> = None;
    let mut tool_calls = Vec::new();
    for block in content {
        match block {
            ContentBlockChunk::Text(text) => match content_str {
                Some(ref mut content) => content.push_str(&text.text),
                None => content_str = Some(text.text),
            },
            ContentBlockChunk::ToolCall(tool_call) => {
                let len = tool_id_to_index.len();
                let is_new = !tool_id_to_index.contains_key(&tool_call.id);
                let index = tool_id_to_index.entry(tool_call.id.clone()).or_insert(len);
                tool_calls.push(OpenAICompatibleToolCallChunk {
                    id: if is_new { Some(tool_call.id) } else { None },
                    index: *index,
                    r#type: "function".to_string(),
                    function: OpenAICompatibleToolCallDelta {
                        name: tool_call.raw_name.unwrap_or_default(),
                        arguments: tool_call.raw_arguments,
                    },
                });
            }
            ContentBlockChunk::Thought(_thought) => {
                // OpenAI compatible endpoint does not support thought blocks
                // Users of this endpoint will need to check observability to see them
                tracing::warn!(
                    "Ignoring 'thought' content block chunk when constructing OpenAI-compatible response"
                );
            }
        }
    }
    (content_str, tool_calls)
}

/// Prepares an Event for SSE on the way out of the gateway
/// When None is passed in, we send "[DONE]" to the client to signal the end of the stream
fn prepare_serialized_openai_compatible_events(
    mut stream: InferenceStream,
    response_model_prefix: String,
    stream_options: Option<OpenAICompatibleStreamOptions>,
) -> impl Stream<Item = Result<Event, Error>> {
    async_stream::stream! {
        let mut tool_id_to_index = HashMap::new();
        let mut is_first_chunk = true;
        let mut total_usage = OpenAICompatibleUsage {
            prompt_tokens: 0,
            completion_tokens: 0,
            total_tokens: 0,
        };
        let mut inference_id = None;
        let mut episode_id = None;
        let mut variant_name = None;
        while let Some(chunk) = stream.next().await {
            // NOTE - in the future, we may want to end the stream early if we get an error
            // For now, we just ignore the error and try to get more chunks
            let Ok(chunk) = chunk else {
                continue;
            };
            inference_id = Some(chunk.inference_id());
            episode_id = Some(chunk.episode_id());
            variant_name = Some(chunk.variant_name().to_string());
            let chunk_usage = match &chunk {
                InferenceResponseChunk::Chat(c) => {
                    &c.usage
                }
                InferenceResponseChunk::Json(c) => {
                    &c.usage
                }
            };
            if let Some(chunk_usage) = chunk_usage {
                total_usage.prompt_tokens += chunk_usage.input_tokens;
                total_usage.completion_tokens += chunk_usage.output_tokens;
                total_usage.total_tokens += chunk_usage.input_tokens + chunk_usage.output_tokens;
            }
            let openai_compatible_chunks = convert_inference_response_chunk_to_openai_compatible(chunk, &mut tool_id_to_index, &response_model_prefix);
            for chunk in openai_compatible_chunks {
                let mut chunk_json = serde_json::to_value(chunk).map_err(|e| {
                    Error::new(ErrorDetails::Inference {
                        message: format!("Failed to convert chunk to JSON: {e}"),
                    })
                })?;
                if is_first_chunk {
                    // OpenAI includes "assistant" role in the first chunk but not in the subsequent chunks
                    chunk_json["choices"][0]["delta"]["role"] = Value::String("assistant".to_string());
                    is_first_chunk = false;
                }

                yield Event::default().json_data(chunk_json).map_err(|e| {
                    Error::new(ErrorDetails::Inference {
                        message: format!("Failed to convert Value to Event: {e}"),
                    })
                })
            }
        }
        if stream_options.map(|s| s.include_usage).unwrap_or(false) {
            let episode_id = episode_id.ok_or_else(|| {
                Error::new(ErrorDetails::Inference {
                    message: "Cannot find episode_id - no chunks were produced by TensorZero".to_string(),
                })
            })?;
            let inference_id = inference_id.ok_or_else(|| {
                Error::new(ErrorDetails::Inference {
                    message: "Cannot find inference_id - no chunks were produced by TensorZero".to_string(),
                })
            })?;
            let variant_name = variant_name.ok_or_else(|| {
                Error::new(ErrorDetails::Inference {
                    message: "Cannot find variant_name - no chunks were produced by TensorZero".to_string(),
                })
            })?;
            let usage_chunk = OpenAICompatibleResponseChunk {
                id: inference_id.to_string(),
                episode_id: episode_id.to_string(),
                choices: vec![],
                created: current_timestamp() as u32,
                model: format!("{response_model_prefix}{variant_name}"),
                system_fingerprint: String::new(),
                object: "chat.completion.chunk".to_string(),
                service_tier: None,
                usage: Some(OpenAICompatibleUsage {
                    prompt_tokens: total_usage.prompt_tokens,
                    completion_tokens: total_usage.completion_tokens,
                    total_tokens: total_usage.total_tokens,
                }),
            };
            yield Event::default().json_data(
                usage_chunk)
                .map_err(|e| {
                    Error::new(ErrorDetails::Inference {
                        message: format!("Failed to convert usage chunk to JSON: {e}"),
                    })
                });
        }
        yield Ok(Event::default().data("[DONE]"));
    }
}

#[cfg(test)]
mod tests {

    use super::*;
    use axum::http::header::{HeaderName, HeaderValue};
    use serde_json::json;
    use tracing_test::traced_test;

    use crate::cache::CacheEnabledMode;
    use crate::inference::types::{Text, TextChunk};
    use crate::tool::ToolCallChunk;

    #[test]
    fn test_try_from_openai_compatible_params() {
        let episode_id = Uuid::now_v7();
        let headers = HeaderMap::from_iter(vec![
            (
                HeaderName::from_static("episode_id"),
                HeaderValue::from_str(&episode_id.to_string()).unwrap(),
            ),
            (
                HeaderName::from_static("variant_name"),
                HeaderValue::from_static("test_variant"),
            ),
        ]);
        let messages = vec![OpenAICompatibleMessage::User(OpenAICompatibleUserMessage {
            content: Value::String("Hello, world!".to_string()),
        })];
        let tensorzero_tags = HashMap::from([("test".to_string(), "test".to_string())]);
        let params = Params::try_from_openai(
            headers,
            OpenAICompatibleParams {
                messages,
                model: "tensorzero::test_function".into(),
                frequency_penalty: Some(0.5),
                max_tokens: Some(100),
                max_completion_tokens: Some(50),
                presence_penalty: Some(0.5),
                response_format: None,
                seed: Some(23),
                stream: None,
                temperature: Some(0.5),
                tools: None,
                tool_choice: None,
                top_p: Some(0.5),
                parallel_tool_calls: None,
                tensorzero_episode_id: None,
                tensorzero_variant_name: None,
                tensorzero_dryrun: None,
                tensorzero_cache_options: None,
                tensorzero_extra_body: UnfilteredInferenceExtraBody::default(),
                tensorzero_extra_headers: UnfilteredInferenceExtraHeaders::default(),
                tensorzero_tags: tensorzero_tags.clone(),
                tensorzero_deny_unknown_fields: false,
                tensorzero_credentials: InferenceCredentials::default(),
                unknown_fields: Default::default(),
                stream_options: None,
                stop: None,
                tensorzero_internal_dynamic_variant_config: None,
            },
        )
        .unwrap();
        assert_eq!(params.function_name, Some("test_function".to_string()));
        assert_eq!(params.episode_id, Some(episode_id));
        assert_eq!(params.variant_name, Some("test_variant".to_string()));
        assert_eq!(params.input.messages.len(), 1);
        assert_eq!(params.input.messages[0].role, Role::User);
        assert_eq!(
            params.input.messages[0].content[0],
            InputMessageContent::Text(TextKind::Text {
                text: "Hello, world!".to_string(),
            })
        );
        assert_eq!(params.params.chat_completion.temperature, Some(0.5));
        assert_eq!(params.params.chat_completion.max_tokens, Some(50));
        assert_eq!(params.params.chat_completion.seed, Some(23));
        assert_eq!(params.params.chat_completion.top_p, Some(0.5));
        assert_eq!(params.params.chat_completion.presence_penalty, Some(0.5));
        assert_eq!(params.params.chat_completion.frequency_penalty, Some(0.5));
        assert_eq!(params.tags, tensorzero_tags);
    }

    #[test]
    fn test_try_from_openai_compatible_messages() {
        let messages = vec![OpenAICompatibleMessage::User(OpenAICompatibleUserMessage {
            content: Value::String("Hello, world!".to_string()),
        })];
        let input: Input = messages.try_into().unwrap();
        assert_eq!(input.messages.len(), 1);
        assert_eq!(input.messages[0].role, Role::User);
        assert_eq!(
            input.messages[0].content[0],
            InputMessageContent::Text(TextKind::Text {
                text: "Hello, world!".to_string(),
            })
        );
        // Now try a system message and a user message
        let messages = vec![
            OpenAICompatibleMessage::System(OpenAICompatibleSystemMessage {
                content: Value::String("You are a helpful assistant".to_string()),
            }),
            OpenAICompatibleMessage::User(OpenAICompatibleUserMessage {
                content: Value::String("Hello, world!".to_string()),
            }),
        ];
        let input: Input = messages.try_into().unwrap();
        assert_eq!(input.messages.len(), 1);
        assert_eq!(input.messages[0].role, Role::User);
        assert_eq!(
            input.system,
            Some(Value::String("You are a helpful assistant".to_string()))
        );
        // Now try some messages with structured content
        let messages = vec![
            OpenAICompatibleMessage::System(OpenAICompatibleSystemMessage {
                content: Value::String("You are a helpful assistant".to_string()),
            }),
            OpenAICompatibleMessage::User(OpenAICompatibleUserMessage {
                content: json!({
                    "country": "Japan",
                    "city": "Tokyo",
                }),
            }),
        ];
        let input: Result<Input, Error> = messages.try_into();
        let error = input.unwrap_err();
        let details = error.get_details();
        assert_eq!(
            *details,
            ErrorDetails::InvalidOpenAICompatibleRequest {
                message: "message content must either be a string or an array of length 1 containing structured TensorZero inputs".to_string(),
            }
        );

        // Try 2 system messages
        let messages = vec![
            OpenAICompatibleMessage::System(OpenAICompatibleSystemMessage {
                content: Value::String("You are a helpful assistant 1.".to_string()),
            }),
            OpenAICompatibleMessage::System(OpenAICompatibleSystemMessage {
                content: Value::String("You are a helpful assistant 2.".to_string()),
            }),
        ];
        let input: Input = messages.try_into().unwrap();
        assert_eq!(
            input.system,
            Some("You are a helpful assistant 1.\nYou are a helpful assistant 2.".into())
        );
        assert_eq!(input.messages.len(), 0);

        // Try an assistant message with structured content
        let messages = vec![OpenAICompatibleMessage::Assistant(
            OpenAICompatibleAssistantMessage {
                content: Some(json!([{
                    "country": "Japan",
                    "city": "Tokyo",
                }])),
                tool_calls: None,
            },
        )];
        let input: Input = messages.try_into().unwrap();
        assert_eq!(input.messages.len(), 1);
        assert_eq!(input.messages[0].role, Role::Assistant);
        assert_eq!(
            input.messages[0].content[0],
            InputMessageContent::Text(TextKind::Arguments {
                arguments: json!({
                    "country": "Japan",
                    "city": "Tokyo",
                })
                .as_object()
                .unwrap()
                .clone(),
            })
        );

        // Try an assistant message with text and tool calls
        let messages = vec![OpenAICompatibleMessage::Assistant(
            OpenAICompatibleAssistantMessage {
                content: Some(Value::String("Hello, world!".to_string())),
                tool_calls: Some(vec![OpenAICompatibleToolCall {
                    id: "1".to_string(),
                    r#type: "function".to_string(),
                    function: OpenAICompatibleFunctionCall {
                        name: "test_tool".to_string(),
                        arguments: "{}".to_string(),
                    },
                }]),
            },
        )];
        let input: Input = messages.try_into().unwrap();
        assert_eq!(input.messages.len(), 1);
        assert_eq!(input.messages[0].role, Role::Assistant);
        assert_eq!(input.messages[0].content.len(), 2);

        let expected_text = InputMessageContent::Text(TextKind::Text {
            text: "Hello, world!".to_string(),
        });
        let expected_tool_call = InputMessageContent::ToolCall(ToolCallInput {
            id: "1".to_string(),
            raw_name: Some("test_tool".to_string()),
            raw_arguments: Some("{}".to_string()),
            name: None,
            arguments: None,
        });

        assert!(
            input.messages[0].content.contains(&expected_text),
            "Content does not contain the expected Text message."
        );
        assert!(
            input.messages[0].content.contains(&expected_tool_call),
            "Content does not contain the expected ToolCall."
        );

        let out_of_order_messages = vec![
            OpenAICompatibleMessage::Assistant(OpenAICompatibleAssistantMessage {
                content: Some(Value::String("Assistant message".to_string())),
                tool_calls: None,
            }),
            OpenAICompatibleMessage::System(OpenAICompatibleSystemMessage {
                content: Value::String("System message".to_string()),
            }),
        ];
        let result: Input = out_of_order_messages.try_into().unwrap();
        assert_eq!(result.system, Some("System message".into()));
        assert_eq!(
            result.messages,
            vec![InputMessage {
                role: Role::Assistant,
                content: vec![InputMessageContent::Text(TextKind::Text {
                    text: "Assistant message".to_string(),
                })],
            }]
        );
    }

    #[test]
    fn test_convert_openai_message_content() {
        // text content
        let content = "Hello, world!".to_string();
        let value = convert_openai_message_content(Value::String(content.clone())).unwrap();
        assert_eq!(
            value,
            vec![InputMessageContent::Text(TextKind::Text { text: content })]
        );
        // tensorzero::raw_text
        let content = json!([{
            "type": "tensorzero::raw_text",
            "value": "This is raw text"
        }]);
        let value = convert_openai_message_content(content.clone()).unwrap();
        assert_eq!(
            value,
            vec![InputMessageContent::RawText {
                value: "This is raw text".to_string()
            }]
        );
        // tensorzero::arguments
        let content = json!([{
            "country": "Japan",
            "city": "Tokyo",
        }]);
        let value = convert_openai_message_content(content.clone()).unwrap();
        assert_eq!(
            value,
            vec![InputMessageContent::Text(TextKind::Arguments {
                arguments: json!({
                    "country": "Japan",
                    "city": "Tokyo",
                })
                .as_object()
                .unwrap()
                .clone(),
            })]
        );
        let content = json!({
            "country": "Japan",
            "city": "Tokyo",
        });
        let error = convert_openai_message_content(content.clone()).unwrap_err();
        let details = error.get_details();
        assert_eq!(
            *details,
            ErrorDetails::InvalidOpenAICompatibleRequest {
                message: "message content must either be a string or an array of length 1 containing structured TensorZero inputs".to_string(),
            }
        );
        let content = json!([]);
        let messages = convert_openai_message_content(content).unwrap();
        assert_eq!(messages, vec![]);

        let arguments_block = json!([{
            "type": "text",
            "tensorzero::arguments": {
                "custom_key": "custom_val"
            }
        }]);
        let value = convert_openai_message_content(arguments_block).unwrap();
        assert_eq!(
            value,
            vec![InputMessageContent::Text(TextKind::Arguments {
                arguments: json!({
                    "custom_key": "custom_val",
                })
                .as_object()
                .unwrap()
                .clone(),
            })]
        );
    }

    #[test]
    #[traced_test]
    fn test_deprecated_custom_block() {
        let content = json!([{
            "country": "Japan",
            "city": "Tokyo",
        }]);
        let value = convert_openai_message_content(content.clone()).unwrap();
        assert_eq!(
            value,
            vec![InputMessageContent::Text(TextKind::Arguments {
                arguments: json!({
                    "country": "Japan",
                    "city": "Tokyo",
                })
                .as_object()
                .unwrap()
                .clone(),
            })]
        );
        assert!(logs_contain(
            r#"Content block `{"country":"Japan","city":"Tokyo"}` was not a valid OpenAI content block."#
        ));

        let other_content = json!([{
            "type": "text",
            "my_custom_arg": 123
        }]);
        let err = convert_openai_message_content(other_content.clone())
            .expect_err("Should not accept invalid block");
        assert_eq!(err.to_string(), "Invalid request to OpenAI-compatible endpoint: Invalid content block: Either `text` or `tensorzero::arguments` must be set when using `\"type\": \"text\"`");
    }

    #[test]
    fn test_process_chat_content() {
        let content = vec![
            ContentBlockChatOutput::Text(Text {
                text: "Hello".to_string(),
            }),
            ContentBlockChatOutput::ToolCall(ToolCallOutput {
                arguments: None,
                name: Some("test_tool".to_string()),
                id: "1".to_string(),
                raw_name: "test_tool".to_string(),
                raw_arguments: "{}".to_string(),
            }),
            ContentBlockChatOutput::Text(Text {
                text: ", world!".to_string(),
            }),
        ];
        let (content_str, tool_calls) = process_chat_content(content);
        assert_eq!(content_str, Some("Hello, world!".to_string()));
        assert_eq!(tool_calls.len(), 1);
        assert_eq!(tool_calls[0].id, "1");
        assert_eq!(tool_calls[0].function.name, "test_tool");
        assert_eq!(tool_calls[0].function.arguments, "{}");
        let content: Vec<ContentBlockChatOutput> = vec![];
        let (content_str, tool_calls) = process_chat_content(content);
        assert_eq!(content_str, None);
        assert!(tool_calls.is_empty());

        let content = vec![
            ContentBlockChatOutput::Text(Text {
                text: "First part".to_string(),
            }),
            ContentBlockChatOutput::Text(Text {
                text: " second part".to_string(),
            }),
            ContentBlockChatOutput::ToolCall(ToolCallOutput {
                arguments: None,
                name: Some("middle_tool".to_string()),
                id: "123".to_string(),
                raw_name: "middle_tool".to_string(),
                raw_arguments: "{\"key\": \"value\"}".to_string(),
            }),
            ContentBlockChatOutput::Text(Text {
                text: " third part".to_string(),
            }),
            ContentBlockChatOutput::Text(Text {
                text: " fourth part".to_string(),
            }),
        ];
        let (content_str, tool_calls) = process_chat_content(content);
        assert_eq!(
            content_str,
            Some("First part second part third part fourth part".to_string())
        );
        assert_eq!(tool_calls.len(), 1);
        assert_eq!(tool_calls[0].id, "123");
        assert_eq!(tool_calls[0].function.name, "middle_tool");
        assert_eq!(tool_calls[0].function.arguments, "{\"key\": \"value\"}");
    }

    #[test]
    fn test_process_chat_content_chunk() {
        let content = vec![
            ContentBlockChunk::Text(TextChunk {
                id: "1".to_string(),
                text: "Hello".to_string(),
            }),
            ContentBlockChunk::ToolCall(ToolCallChunk {
                id: "1".to_string(),
                raw_name: Some("test_tool".to_string()),
                raw_arguments: "{}".to_string(),
            }),
            ContentBlockChunk::Text(TextChunk {
                id: "2".to_string(),
                text: ", world!".to_string(),
            }),
        ];
        let mut tool_id_to_index = HashMap::new();
        let (content_str, tool_calls) = process_chat_content_chunk(content, &mut tool_id_to_index);
        assert_eq!(content_str, Some("Hello, world!".to_string()));
        assert_eq!(tool_calls.len(), 1);
        assert_eq!(tool_calls[0].id, Some("1".to_string()));
        assert_eq!(tool_calls[0].index, 0);
        assert_eq!(tool_calls[0].function.name, "test_tool".to_string());
        assert_eq!(tool_calls[0].function.arguments, "{}");

        let content: Vec<ContentBlockChunk> = vec![];
        let (content_str, tool_calls) = process_chat_content_chunk(content, &mut tool_id_to_index);
        assert_eq!(content_str, None);
        assert!(tool_calls.is_empty());

        let content = vec![
            ContentBlockChunk::Text(TextChunk {
                id: "1".to_string(),
                text: "First part".to_string(),
            }),
            ContentBlockChunk::Text(TextChunk {
                id: "2".to_string(),
                text: " second part".to_string(),
            }),
            ContentBlockChunk::ToolCall(ToolCallChunk {
                id: "123".to_string(),
                raw_name: Some("middle_tool".to_string()),
                raw_arguments: "{\"key\": \"value\"}".to_string(),
            }),
            ContentBlockChunk::Text(TextChunk {
                id: "3".to_string(),
                text: " third part".to_string(),
            }),
            ContentBlockChunk::Text(TextChunk {
                id: "4".to_string(),
                text: " fourth part".to_string(),
            }),
            ContentBlockChunk::ToolCall(ToolCallChunk {
                id: "5".to_string(),
                raw_name: Some("last_tool".to_string()),
                raw_arguments: "{\"key\": \"value\"}".to_string(),
            }),
        ];
        let mut tool_id_to_index = HashMap::new();
        let (content_str, tool_calls) = process_chat_content_chunk(content, &mut tool_id_to_index);
        assert_eq!(
            content_str,
            Some("First part second part third part fourth part".to_string())
        );
        assert_eq!(tool_calls.len(), 2);
        assert_eq!(tool_calls[0].id, Some("123".to_string()));
        assert_eq!(tool_calls[0].index, 0);
        assert_eq!(tool_calls[0].function.name, "middle_tool".to_string());
        assert_eq!(tool_calls[0].function.arguments, "{\"key\": \"value\"}");
        assert_eq!(tool_calls[1].id, Some("5".to_string()));
        assert_eq!(tool_calls[1].index, 1);
        assert_eq!(tool_calls[1].function.name, "last_tool".to_string());
        assert_eq!(tool_calls[1].function.arguments, "{\"key\": \"value\"}");
    }

    #[test]
    fn test_parse_base64() {
        assert_eq!(
            (mime::IMAGE_JPEG, "YWJjCg=="),
            parse_base64_image_data_url("data:image/jpeg;base64,YWJjCg==").unwrap()
        );
        assert_eq!(
            (mime::IMAGE_PNG, "YWJjCg=="),
            parse_base64_image_data_url("data:image/png;base64,YWJjCg==").unwrap()
        );
        assert_eq!(
            ("image/webp".parse().unwrap(), "YWJjCg=="),
            parse_base64_image_data_url("data:image/webp;base64,YWJjCg==").unwrap()
        );
        assert_eq!(
            ("image/svg".parse().unwrap(), "YWJjCg=="),
            parse_base64_image_data_url("data:image/svg;base64,YWJjCg==").unwrap()
        );
    }

    #[test]
    fn test_cache_options() {
        let headers = HeaderMap::new();

        // Test default cache options (should be write-only)
        let params = Params::try_from_openai(
            headers.clone(),
            OpenAICompatibleParams {
                messages: vec![OpenAICompatibleMessage::User(OpenAICompatibleUserMessage {
                    content: Value::String("test".to_string()),
                })],
                model: "tensorzero::function_name::test_function".into(),
                frequency_penalty: None,
                max_tokens: None,
                max_completion_tokens: None,
                presence_penalty: None,
                response_format: None,
                seed: None,
                stream: None,
                temperature: None,
                tools: None,
                tool_choice: None,
                top_p: None,
                parallel_tool_calls: None,
                tensorzero_variant_name: None,
                tensorzero_dryrun: None,
                tensorzero_episode_id: None,
                tensorzero_cache_options: None,
                tensorzero_extra_body: UnfilteredInferenceExtraBody::default(),
                tensorzero_extra_headers: UnfilteredInferenceExtraHeaders::default(),
                tensorzero_tags: HashMap::new(),
                tensorzero_credentials: InferenceCredentials::default(),
                unknown_fields: Default::default(),
                stream_options: None,
                stop: None,
                tensorzero_deny_unknown_fields: false,
                tensorzero_internal_dynamic_variant_config: None,
            },
        )
        .unwrap();
        assert_eq!(params.cache_options, CacheParamsOptions::default());

        // Test explicit cache options
        let params = Params::try_from_openai(
            headers.clone(),
            OpenAICompatibleParams {
                messages: vec![OpenAICompatibleMessage::User(OpenAICompatibleUserMessage {
                    content: Value::String("test".to_string()),
                })],
                model: "tensorzero::function_name::test_function".into(),
                frequency_penalty: None,
                max_tokens: None,
                max_completion_tokens: None,
                presence_penalty: None,
                response_format: None,
                seed: None,
                stream: None,
                temperature: None,
                tools: None,
                tool_choice: None,
                top_p: None,
                parallel_tool_calls: None,
                tensorzero_variant_name: None,
                tensorzero_dryrun: None,
                tensorzero_episode_id: None,
                tensorzero_cache_options: Some(CacheParamsOptions {
                    max_age_s: Some(3600),
                    enabled: CacheEnabledMode::On,
                }),
                tensorzero_extra_body: UnfilteredInferenceExtraBody::default(),
                tensorzero_extra_headers: UnfilteredInferenceExtraHeaders::default(),
                tensorzero_tags: HashMap::new(),
                tensorzero_credentials: InferenceCredentials::default(),
                unknown_fields: Default::default(),
                stream_options: None,
                stop: None,
                tensorzero_deny_unknown_fields: false,
                tensorzero_internal_dynamic_variant_config: None,
            },
        )
        .unwrap();
        assert_eq!(
            params.cache_options,
            CacheParamsOptions {
                max_age_s: Some(3600),
                enabled: CacheEnabledMode::On
            }
        );

        // Test interaction with dryrun
        let params = Params::try_from_openai(
            headers.clone(),
            OpenAICompatibleParams {
                messages: vec![OpenAICompatibleMessage::User(OpenAICompatibleUserMessage {
                    content: Value::String("test".to_string()),
                })],
                model: "tensorzero::function_name::test_function".into(),
                frequency_penalty: None,
                max_tokens: None,
                max_completion_tokens: None,
                presence_penalty: None,
                response_format: None,
                seed: None,
                stream: None,
                temperature: None,
                tools: None,
                tool_choice: None,
                top_p: None,
                parallel_tool_calls: None,
                tensorzero_variant_name: None,
                tensorzero_dryrun: Some(true),
                tensorzero_episode_id: None,
                tensorzero_cache_options: Some(CacheParamsOptions {
                    max_age_s: Some(3600),
                    enabled: CacheEnabledMode::On,
                }),
                tensorzero_extra_body: UnfilteredInferenceExtraBody::default(),
                tensorzero_extra_headers: UnfilteredInferenceExtraHeaders::default(),
                tensorzero_tags: HashMap::new(),
                tensorzero_credentials: InferenceCredentials::default(),
                unknown_fields: Default::default(),
                stream_options: None,
                stop: None,
                tensorzero_deny_unknown_fields: false,
                tensorzero_internal_dynamic_variant_config: None,
            },
        )
        .unwrap();
        assert_eq!(
            params.cache_options,
            CacheParamsOptions {
                max_age_s: Some(3600),
                enabled: CacheEnabledMode::On,
            }
        );

        // Test write-only with dryrun (should become Off)
        let params = Params::try_from_openai(
            headers,
            OpenAICompatibleParams {
                messages: vec![OpenAICompatibleMessage::User(OpenAICompatibleUserMessage {
                    content: Value::String("test".to_string()),
                })],
                model: "tensorzero::function_name::test_function".into(),
                frequency_penalty: None,
                max_tokens: None,
                max_completion_tokens: None,
                presence_penalty: None,
                response_format: None,
                seed: None,
                stream: None,
                temperature: None,
                tools: None,
                tool_choice: None,
                top_p: None,
                parallel_tool_calls: None,
                tensorzero_variant_name: None,
                tensorzero_dryrun: Some(true),
                tensorzero_episode_id: None,
                tensorzero_cache_options: Some(CacheParamsOptions {
                    max_age_s: None,
                    enabled: CacheEnabledMode::WriteOnly,
                }),
                tensorzero_extra_body: UnfilteredInferenceExtraBody::default(),
                tensorzero_extra_headers: UnfilteredInferenceExtraHeaders::default(),
                tensorzero_tags: HashMap::new(),
                tensorzero_credentials: InferenceCredentials::default(),
                unknown_fields: Default::default(),
                stream_options: None,
                stop: None,
                tensorzero_deny_unknown_fields: false,
                tensorzero_internal_dynamic_variant_config: None,
            },
        )
        .unwrap();
        assert_eq!(
            params.cache_options,
            CacheParamsOptions {
                max_age_s: None,
                enabled: CacheEnabledMode::WriteOnly
            }
        );
    }

    #[traced_test]
    #[test]
    fn test_try_from_embedding_params_deprecated() {
        let openai_embedding_params = OpenAICompatibleEmbeddingParams {
            input: EmbeddingInput::Single("foo".to_string()),
            model: "text-embedding-ada-002".to_string(),
            dimensions: Some(15),
            encoding_format: EmbeddingEncodingFormat::Float,
            tensorzero_credentials: InferenceCredentials::default(),
            tensorzero_dryrun: None,
            tensorzero_cache_options: None,
        };
        let param: EmbeddingParams = openai_embedding_params.try_into().unwrap();
        assert_eq!(param.model_name, "text-embedding-ada-002");
        assert_eq!(param.dimensions, Some(15));
        assert_eq!(param.encoding_format, EmbeddingEncodingFormat::Float);
        assert!(logs_contain("Deprecation Warning: Model names in the OpenAI-compatible embeddings endpoint should be prefixed with 'tensorzero::embedding_model_name::'"));
    }

    #[traced_test]
    #[test]
    fn test_try_from_embedding_params_strip() {
        let openai_embedding_params = OpenAICompatibleEmbeddingParams {
            input: EmbeddingInput::Single("foo".to_string()),
            model: "tensorzero::embedding_model_name::text-embedding-ada-002".to_string(),
            dimensions: Some(15),
            encoding_format: EmbeddingEncodingFormat::Float,
            tensorzero_credentials: InferenceCredentials::default(),
            tensorzero_dryrun: None,
            tensorzero_cache_options: None,
        };
        let param: EmbeddingParams = openai_embedding_params.try_into().unwrap();
        assert_eq!(param.model_name, "text-embedding-ada-002");
        assert_eq!(param.dimensions, Some(15));
        assert_eq!(param.encoding_format, EmbeddingEncodingFormat::Float);
        assert!(!logs_contain("Deprecation Warning: Model names in the OpenAI-compatible embeddings endpoint should be prefixed with 'tensorzero::embedding_model_name::'"));
    }

    #[test]
    fn test_chat_completion_tool_choice_option_deserialization_and_conversion() {
        // Test deserialization from JSON and conversion to OpenAICompatibleToolChoiceParams

        // Test None variant
        let json_none = json!("none");
        let tool_choice: ChatCompletionToolChoiceOption =
            serde_json::from_value(json_none).unwrap();
        assert_eq!(tool_choice, ChatCompletionToolChoiceOption::None);
        let params = tool_choice.into_tool_params();
        assert_eq!(params.allowed_tools, None);
        assert_eq!(params.tool_choice, Some(ToolChoice::None));

        // Test Auto variant
        let json_auto = json!("auto");
        let tool_choice: ChatCompletionToolChoiceOption =
            serde_json::from_value(json_auto).unwrap();
        assert_eq!(tool_choice, ChatCompletionToolChoiceOption::Auto);
        let params = tool_choice.into_tool_params();
        assert_eq!(params.allowed_tools, None);
        assert_eq!(params.tool_choice, Some(ToolChoice::Auto));

        // Test Required variant
        let json_required = json!("required");
        let tool_choice: ChatCompletionToolChoiceOption =
            serde_json::from_value(json_required).unwrap();
        assert_eq!(tool_choice, ChatCompletionToolChoiceOption::Required);
        let params = tool_choice.into_tool_params();
        assert_eq!(params.allowed_tools, None);
        assert_eq!(params.tool_choice, Some(ToolChoice::Required));

        // Test Named variant (specific tool)
        let json_named = json!({
            "type": "function",
            "function": {
                "name": "get_weather"
            }
        });
        let tool_choice: ChatCompletionToolChoiceOption =
            serde_json::from_value(json_named).unwrap();
        assert_eq!(
            tool_choice,
            ChatCompletionToolChoiceOption::Named(OpenAICompatibleNamedToolChoice {
                r#type: "function".to_string(),
                function: FunctionName {
                    name: "get_weather".to_string()
                }
            })
        );
        let params = tool_choice.into_tool_params();
        assert_eq!(params.allowed_tools, None);
        assert_eq!(
            params.tool_choice,
            Some(ToolChoice::Specific("get_weather".to_string()))
        );

        // Test AllowedTools variant with auto mode
        let json_allowed_auto = json!({
            "type": "allowed_tools",
            "allowed_tools": {
            "tools": [
                {
                    "type": "function",
                    "function": {
                        "name": "get_weather"
                    }
                },
                {
                    "type": "function",
                    "function": {
                        "name": "send_email"
                    }
                }
            ],
            "mode": "auto"
        }});
        let tool_choice: ChatCompletionToolChoiceOption =
            serde_json::from_value(json_allowed_auto).unwrap();
        assert_eq!(
            tool_choice,
            ChatCompletionToolChoiceOption::AllowedTools(OpenAICompatibleAllowedTools {
                tools: vec![
                    OpenAICompatibleNamedToolChoice {
                        r#type: "function".to_string(),
                        function: FunctionName {
                            name: "get_weather".to_string()
                        }
                    },
                    OpenAICompatibleNamedToolChoice {
                        r#type: "function".to_string(),
                        function: FunctionName {
                            name: "send_email".to_string()
                        }
                    }
                ],
                mode: OpenAICompatibleAllowedToolsMode::Auto
            })
        );
        let params = tool_choice.into_tool_params();
        assert_eq!(
            params.allowed_tools,
            Some(vec!["get_weather".to_string(), "send_email".to_string()])
        );
        assert_eq!(params.tool_choice, Some(ToolChoice::Auto));

        // Test AllowedTools variant with required mode
        let json_allowed_required = json!({
            "type": "allowed_tools",
            "allowed_tools": {
            "tools": [
                {
                    "type": "function",
                    "function": {
                        "name": "get_weather"
                    }
                },
                {
                    "type": "function",
                    "function": {
                        "name": "send_email"
                    }
                }
            ],
            "mode": "required"
        }});
        let tool_choice: ChatCompletionToolChoiceOption =
            serde_json::from_value(json_allowed_required).unwrap();
        assert_eq!(
            tool_choice,
            ChatCompletionToolChoiceOption::AllowedTools(OpenAICompatibleAllowedTools {
                tools: vec![
                    OpenAICompatibleNamedToolChoice {
                        r#type: "function".to_string(),
                        function: FunctionName {
                            name: "get_weather".to_string()
                        }
                    },
                    OpenAICompatibleNamedToolChoice {
                        r#type: "function".to_string(),
                        function: FunctionName {
                            name: "send_email".to_string()
                        }
                    }
                ],
                mode: OpenAICompatibleAllowedToolsMode::Required
            })
        );
        let params = tool_choice.into_tool_params();
        assert_eq!(
            params.allowed_tools,
            Some(vec!["get_weather".to_string(), "send_email".to_string()])
        );
        assert_eq!(params.tool_choice, Some(ToolChoice::Required));

        // Test default value (should be None)
        let tool_choice_default = ChatCompletionToolChoiceOption::default();
        assert_eq!(tool_choice_default, ChatCompletionToolChoiceOption::None);
        let params_default = tool_choice_default.into_tool_params();
        assert_eq!(params_default.allowed_tools, None);
        assert_eq!(params_default.tool_choice, Some(ToolChoice::None));
    }

    #[test]
    fn test_chat_completion_tool_choice_option_invalid_deserialization() {
        // Test invalid JSON values that should fail to deserialize

        // Invalid string value
        let json_invalid = json!("invalid_choice");
        let result: Result<ChatCompletionToolChoiceOption, _> =
            serde_json::from_value(json_invalid);
        assert!(result.is_err());

        // Invalid object structure for named tool choice
        let json_invalid_named = json!({
            "type": "invalid_type",
            "function": {
                "name": "test"
            }
        });
        let result: Result<ChatCompletionToolChoiceOption, _> =
            serde_json::from_value(json_invalid_named);
        assert!(result.is_err());

        // Missing function name in named tool choice
        let json_missing_name = json!({
            "type": "function",
            "function": {}
        });
        let result: Result<ChatCompletionToolChoiceOption, _> =
            serde_json::from_value(json_missing_name);
        assert!(result.is_err());

        // Invalid mode in allowed tools
        let json_invalid_mode = json!({
            "tools": [
                {
                    "type": "function",
                    "function": {
                        "name": "test"
                    }
                }
            ],
            "mode": "invalid_mode"
        });
        let result: Result<ChatCompletionToolChoiceOption, _> =
            serde_json::from_value(json_invalid_mode);
        assert!(result.is_err());

        // Test AllowedTools variant with no type
        let json_allowed_required = json!({
            "allowed_tools": {
            "tools": [
                {
                    "type": "function",
                    "function": {
                        "name": "get_weather"
                    }
                },
                {
                    "type": "function",
                    "function": {
                        "name": "send_email"
                    }
                }
            ],
            "mode": "required"
        }});
        let err = serde_json::from_value::<ChatCompletionToolChoiceOption>(json_allowed_required)
            .unwrap_err();
        assert_eq!(
            err.to_string(),
            "Tool choice field must have a 'type' field if it is an object"
        );
    }

    #[test]
    fn test_openai_compatible_allowed_tools_mode_conversion() {
        // Test conversion from OpenAICompatibleAllowedToolsMode to ToolChoice
        let auto_mode = OpenAICompatibleAllowedToolsMode::Auto;
        let tool_choice: ToolChoice = auto_mode.into();
        assert_eq!(tool_choice, ToolChoice::Auto);

        let required_mode = OpenAICompatibleAllowedToolsMode::Required;
        let tool_choice: ToolChoice = required_mode.into();
        assert_eq!(tool_choice, ToolChoice::Required);
    }
}<|MERGE_RESOLUTION|>--- conflicted
+++ resolved
@@ -125,16 +125,12 @@
         .into()),
     }?;
 
-<<<<<<< HEAD
     let trace_format = config.gateway.export.otlp.traces.format;
     let response = OTLP_TRACE_FORMAT
         .scope(trace_format, async {
             inference(config, &http_client, clickhouse_connection_info, params, ()).await
         })
         .await?;
-=======
-    let response = inference(config, &http_client, clickhouse_connection_info, params).await?;
->>>>>>> 0fbeaacd
 
     match response {
         InferenceOutput::NonStreaming(response) => {
