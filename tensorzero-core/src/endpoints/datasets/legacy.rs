use axum::extract::{Path, Query, State};
use axum::Json;
use chrono::Utc;
#[cfg(feature = "pyo3")]
use pyo3::prelude::*;
#[cfg(feature = "pyo3")]
use pyo3::IntoPyObjectExt;
use schemars::JsonSchema;
use serde::{Deserialize, Serialize};
use serde_json::Value;
use std::{collections::HashMap, sync::Arc};
use tensorzero_derive::export_schema;
use tracing::instrument;
use uuid::Uuid;

use crate::db::clickhouse::{ClickHouseConnectionInfo, TableName};
use crate::db::datasets::{
    ChatInferenceDatapointInsert, DatapointInsert, DatasetQueries, GetDatapointParams,
    JsonInferenceDatapointInsert,
};
use crate::endpoints::datasets::v1::create_datapoints;
use crate::endpoints::datasets::v1::types::{
    CreateChatDatapointRequest, CreateDatapointRequest, CreateDatapointsRequest,
    CreateJsonDatapointRequest, JsonDatapointOutputUpdate,
};
use crate::endpoints::feedback::{
    validate_parse_demonstration, DemonstrationOutput, DynamicDemonstrationInfo,
};
use crate::function::{FunctionConfig, FunctionConfigType};
use crate::http::TensorzeroHttpClient;
use crate::inference::types::stored_input::StoredInput;
use crate::inference::types::{
    ContentBlockChatOutput, FetchContext, Input, JsonInferenceOutput,
    TaggedInferenceDatabaseInsert, Text,
};
use crate::jsonschema_util::DynamicJSONSchema;
use crate::stored_inference::{SimpleStoredSampleInfo, StoredOutput, StoredSample};
<<<<<<< HEAD
use crate::tool::{DynamicTool, LegacyToolCallConfigDatabaseInsert, Tool};
=======
use crate::tool::LegacyToolCallConfigDatabaseInsert;
>>>>>>> 2ea79697
use crate::{
    config::Config,
    error::{Error, ErrorDetails},
    serde_util::{deserialize_optional_string_or_parsed_json, deserialize_string_or_parsed_json},
    tool::{
        deserialize_optional_tool_info, DynamicToolParams, StaticToolConfig,
        ToolCallConfigDatabaseInsert,
    },
    utils::gateway::{AppState, StructuredJson},
    utils::uuid::validate_tensorzero_uuid,
};

#[cfg(feature = "pyo3")]
use crate::inference::types::pyo3_helpers::{
    content_block_chat_output_to_python, serialize_to_dict, uuid_to_python,
};

#[cfg(debug_assertions)]
use crate::utils::gateway::AppStateData;

pub const CLICKHOUSE_DATETIME_FORMAT: &str = "%Y-%m-%d %H:%M:%S%.6f";

#[derive(Debug, Deserialize)]
#[serde(rename_all = "snake_case")]
pub enum OutputKind {
    Inherit,
    Demonstration,
    None,
}

#[derive(Debug, Deserialize)]
#[serde(rename_all = "snake_case")]
struct Demonstration {
    #[expect(dead_code)]
    id: Uuid,
    #[expect(dead_code)]
    inference_id: Uuid,
    value: String,
}

async fn query_demonstration(
    clickhouse: &ClickHouseConnectionInfo,
    inference_id: Uuid,
    limit: u32,
) -> Result<Demonstration, Error> {
    let result = clickhouse
        .run_query_synchronous(
            r"
        SELECT
          id,
          inference_id,
          value,
          formatDateTime(UUIDv7ToDateTime(id), '%Y-%m-%dT%H:%i:%SZ') AS timestamp
        FROM DemonstrationFeedbackByInferenceId
        WHERE inference_id = {inference_id:String}
        ORDER BY toUInt128(id) DESC
        LIMIT {limit:UInt32}
        FORMAT JSONEachRow;"
                .to_string(),
            &HashMap::from([
                ("inference_id", inference_id.to_string().as_str()),
                ("limit", limit.to_string().as_str()),
            ]),
        )
        .await?;
    if result.response.is_empty() {
        return Err(Error::new(ErrorDetails::InvalidRequest {
            message: format!("No demonstration found for inference `{inference_id}`"),
        }));
    }
    let demonstration: Demonstration = serde_json::from_str(&result.response).map_err(|e| {
        Error::new(ErrorDetails::Serialization {
            message: format!("Failed to deserialize demonstration ClickHouse response: {e}"),
        })
    })?;
    Ok(demonstration)
}

async fn query_inference_for_datapoint(
    config: &Config,
    clickhouse: &ClickHouseConnectionInfo,
    inference_id: Uuid,
    function_name: &str,
    variant_name: &str,
    episode_id: Uuid,
) -> Result<TaggedInferenceDatabaseInsert, Error> {
    let function_type = config.get_function(function_name)?.config_type();
    let result = match function_type {
        FunctionConfigType::Chat => {
            clickhouse
                .run_query_synchronous(
                    r"
                SELECT * EXCEPT(timestamp),
                'chat' AS function_type,
                formatDateTime(timestamp, '%Y-%m-%dT%H:%i:%SZ') AS timestamp
                FROM ChatInference
                    WHERE function_name = {function_name:String}
                    AND variant_name = {variant_name:String}
                    AND episode_id = {episode_id:String}
                    AND id = {inference_id:String}
                LIMIT 1
                FORMAT JSONEachRow;"
                        .to_string(),
                    &HashMap::from([
                        ("function_name", function_name),
                        ("variant_name", variant_name),
                        ("episode_id", episode_id.to_string().as_str()),
                        ("inference_id", inference_id.to_string().as_str()),
                    ]),
                )
                .await?
        }
        FunctionConfigType::Json => {
            clickhouse
                .run_query_synchronous(
                    r"
                SELECT * EXCEPT(timestamp),
                'json' AS function_type,
                formatDateTime(timestamp, '%Y-%m-%dT%H:%i:%SZ') AS timestamp
                FROM JsonInference
                WHERE function_name = {function_name:String}
                AND variant_name = {variant_name:String}
                AND episode_id = {episode_id:String}
                AND id = {inference_id:String}
                LIMIT 1
                FORMAT JSONEachRow;"
                        .to_string(),
                    &HashMap::from([
                        ("function_name", function_name),
                        ("variant_name", variant_name),
                        ("episode_id", episode_id.to_string().as_str()),
                        ("inference_id", inference_id.to_string().as_str()),
                    ]),
                )
                .await?
        }
    };

    if result.response.is_empty() {
        return Err(Error::new(ErrorDetails::InvalidRequest {
            message: format!("Inference `{inference_id}` not found"),
        }));
    }

    let inference_data: TaggedInferenceDatabaseInsert = serde_json::from_str(&result.response)
        .map_err(|e| {
            Error::new(ErrorDetails::Serialization {
                message: format!("Failed to deserialize inference data: {e}"),
            })
        })?;
    Ok(inference_data)
}

/// This function inserts a new datapoint into `ChatInferenceDatapoint`/`JsonInferenceDatapoint`/
/// based on an existing inference (specified by `inference_id`).
///
/// The inference is mostly copied as-is, except for the 'output' field.
/// Based on the 'output' parameter, the output is copied, ignored, or fetched from a demonstration.
/// Datapoints that are created this way are not marked as custom datapoints.
async fn insert_from_existing(
    config: &Config,
    clickhouse: &ClickHouseConnectionInfo,
    path_params: InsertPathParams,
    existing: &ExistingInferenceInfo,
) -> Result<Uuid, Error> {
    let ExistingInferenceInfo {
        function_name,
        variant_name,
        episode_id,
        inference_id,
        output,
    } = existing;
    let inference_data = query_inference_for_datapoint(
        config,
        clickhouse,
        *inference_id,
        function_name,
        variant_name,
        *episode_id,
    )
    .await?;
    let datapoint_id = Uuid::now_v7();

    match inference_data {
        TaggedInferenceDatabaseInsert::Json(inference) => {
            let output = match output {
                OutputKind::Inherit => Some(inference.output),
                OutputKind::Demonstration => {
                    let demonstration = query_demonstration(clickhouse, *inference_id, 1).await?;
                    Some(serde_json::from_str(&demonstration.value).map_err(|e| {
                        Error::new(ErrorDetails::Serialization {
                            message: format!(
                                "Failed to deserialize JSON demonstration output: {e}"
                            ),
                        })
                    })?)
                }
                OutputKind::None => None,
            };
            // TODO(#3957): the `put_json_datapoints` call should really take a `JsonInferenceDatapointInsert`. We'll fix it separately.
            let datapoint = JsonInferenceDatapoint {
                dataset_name: path_params.dataset_name,
                function_name: inference.function_name,
                name: None,
                id: datapoint_id,
                episode_id: Some(inference.episode_id),
                input: inference.input,
                output,
                output_schema: inference.output_schema,
                tags: Some(inference.tags),
                auxiliary: String::new(),
                is_deleted: false,
                is_custom: false,
                source_inference_id: Some(*inference_id),
                staled_at: None,

                // Ignored during insert.
                updated_at: Utc::now().to_string(),
            };
            let rows_written = clickhouse
                .insert_datapoints(&[DatapointInsert::Json(datapoint.into())])
                .await?;
            if rows_written == 0 {
                return Err(Error::new(ErrorDetails::InvalidRequest {
                    message: "Datapoint with this source_inference_id already exists".to_string(),
                }));
            }
        }
        TaggedInferenceDatabaseInsert::Chat(inference) => {
            let output = match output {
                OutputKind::Inherit => Some(inference.output),
                OutputKind::Demonstration => {
                    let demonstration = query_demonstration(clickhouse, *inference_id, 1).await?;
                    Some(serde_json::from_str(&demonstration.value).map_err(|e| {
                        Error::new(ErrorDetails::InvalidRequest {
                            message: format!(
                                "Failed to deserialize chat demonstration output: {e}"
                            ),
                        })
                    })?)
                }
                OutputKind::None => None,
            };
            // TODO(#3957): the `put_chat_datapoints` call should really take a `ChatInferenceDatapointInsert`. We'll fix it separately.
            let datapoint = StoredChatInferenceDatapoint {
                dataset_name: path_params.dataset_name,
                function_name: inference.function_name,
                name: None,
                id: datapoint_id,
                episode_id: Some(inference.episode_id),
                input: inference.input,
                output,
                tool_params: inference.tool_params,
                tags: Some(inference.tags),
                auxiliary: String::new(),
                is_deleted: false,
                is_custom: false,
                source_inference_id: Some(*inference_id),
                staled_at: None,

                // Ignored during insert.
                updated_at: Utc::now().to_string(),
            };
            let rows_written = clickhouse
                .insert_datapoints(&[DatapointInsert::Chat(datapoint.into())])
                .await?;
            if rows_written == 0 {
                return Err(Error::new(ErrorDetails::InvalidRequest {
                    message: "Datapoint with this source_inference_id already exists".to_string(),
                }));
            }
        }
    }
    Ok(datapoint_id)
}

#[derive(Deserialize)]
struct WithFunctionName {
    function_name: String,
}

// The handler for the POST `/internal/datasets/:dataset/datapoints` endpoint.
/// This inserts a new datapoint into `ChatInferenceDatapoint`/`JsonInferenceDatapoint`/
/// based on an existing inference (specified by `inference_id`).
///
/// The inference is mostly copied as-is, except for the 'output' field.
/// Based on the 'output' parameter, the output is copied, ignored, or fetched from a demonstration.
#[instrument(name = "insert_datapoint", skip_all)]
pub async fn insert_from_existing_datapoint_handler(
    State(app_state): AppState,
    Path(path_params): Path<InsertPathParams>,
    StructuredJson(existing_inference_info): StructuredJson<ExistingInferenceInfo>,
) -> Result<Json<InsertDatapointResponse>, Error> {
    validate_dataset_name(&path_params.dataset_name)?;
    let datapoint_id = insert_from_existing(
        &app_state.config,
        &app_state.clickhouse_connection_info,
        path_params,
        &existing_inference_info,
    )
    .await?;
    Ok(Json(InsertDatapointResponse { id: datapoint_id }))
}

/// The handler for the PUT `/internal/datasets/:dataset/datapoints/:id"` endpoint.
/// This writes a datapoint with the given id, overwriting any existing datapoint
/// with the same id.
///
/// The input and output are validated against the function schema
/// (retrieved from the `function_name` argument in the body).
#[instrument(name = "update_datapoint", skip_all)]
pub async fn update_datapoint_handler(
    State(app_state): AppState,
    Path(path_params): Path<UpdatePathParams>,
    // This is deserialized as either a `UpdateChatInferenceDatapointRequest` or `UpdateJsonInferenceDatapointRequest`,
    // based on the type of the function looked up from the `function_name` key.
    StructuredJson(params): StructuredJson<serde_json::Value>,
) -> Result<Json<InsertDatapointResponse>, Error> {
    validate_tensorzero_uuid(path_params.datapoint_id, "Datapoint")?;
    validate_dataset_name(&path_params.dataset_name)?;
    let fetch_context = FetchContext {
        client: &app_state.http_client,
        object_store_info: &app_state.config.object_store_info,
    };
    let function_data: WithFunctionName = serde_json::from_value(params.clone()).map_err(|e| {
        Error::new(ErrorDetails::InvalidRequest {
            message: format!("Failed to deserialize `function_name`: {e}"),
        })
    })?;
    let function_config = app_state
        .config
        .get_function(&function_data.function_name)?;

    // NOTE(shuyangli): Prior to 2025-10-02, this endpoint was not used to update datapoints in-place (they used
    // to always get a new ID, marked as custom, and lose their episode association). Now this can be used to update metadata like name.
    match **function_config {
        FunctionConfig::Chat(_) => {
            let chat: UpdateChatInferenceDatapointRequest = serde_json::from_value(params)
                .map_err(|e| {
                    Error::new(ErrorDetails::InvalidRequest {
                        message: format!("Failed to deserialize chat datapoint: {e}"),
                    })
                })?;
            let resolved_input = chat
                .input
                .clone()
                .into_lazy_resolved_input(fetch_context)?
                .resolve()
                .await?;
            function_config.validate_input(&chat.input)?;
            // If there are no tool params in the UpdateChatInferenceDatapointRequest, we use the default tool params (empty tools).
            // This is consistent with how they are serialized at inference time.

            // Convert legacy tool params to new format using existing pipeline
            let tool_params_new = if let Some(legacy) = chat.tool_params.clone() {
                // Convert to DynamicToolParams: treat all legacy tools as additional_tools
                // and use FunctionDefault for allowed_tools
                let dynamic_params = DynamicToolParams {
                    allowed_tools: None, // FunctionDefault - use function's default tools
<<<<<<< HEAD
                    additional_tools: Some(
                        legacy
                            .tools_available
                            .iter()
                            .map(|t| DynamicTool(Tool::ClientSideFunction(t.clone())))
                            .collect(),
                    ), // All legacy tools as dynamic
=======
                    additional_tools: Some(legacy.tools_available.clone()), // All legacy tools as dynamic
>>>>>>> 2ea79697
                    tool_choice: Some(legacy.tool_choice.clone()),
                    parallel_tool_calls: legacy.parallel_tool_calls,
                    provider_tools: vec![],
                };

                // Use existing pipeline to convert to ToolCallConfigDatabaseInsert
                function_config.dynamic_tool_params_to_database_insert(
                    dynamic_params,
                    &app_state.config.tools,
                )?
            } else {
                Some(ToolCallConfigDatabaseInsert::default())
            };

            // For demonstration validation, convert to ToolCallConfig
<<<<<<< HEAD
            let dynamic_demonstration_info = if let Some(ref tool_params) = tool_params_new {
=======
            let dynamic_demonstration_info = if let Some(tool_params) = &tool_params_new {
>>>>>>> 2ea79697
                DynamicDemonstrationInfo::Chat(
                    tool_params
                        .clone()
                        .into_tool_call_config(&function_config, &app_state.config.tools)?,
                )
            } else {
                DynamicDemonstrationInfo::Chat(None)
            };

            // Only validate and parse output if it exists
            let output = if let Some(output) = &chat.output {
                let validated_output = validate_parse_demonstration(
                    &function_config,
                    output,
                    dynamic_demonstration_info,
                )
                .await?;

                let DemonstrationOutput::Chat(output) = validated_output else {
                    return Err(Error::new(ErrorDetails::InternalError {
                        message: "Expected chat output from validate_parse_demonstration"
                            .to_string(),
                    }));
                };

                Some(output)
            } else {
                None
            };

            let datapoint = StoredChatInferenceDatapoint {
                dataset_name: path_params.dataset_name,
                function_name: chat.function_name,
                name: chat.name,
                id: path_params.datapoint_id,
                episode_id: chat.episode_id,
                input: resolved_input.into_stored_input(),
                output,
                tool_params: tool_params_new,
                tags: chat.tags,
                auxiliary: chat.auxiliary,
                is_deleted: chat.is_deleted,
                is_custom: chat.is_custom,
                source_inference_id: chat.source_inference_id,
                staled_at: chat.staled_at,

                // Ignored during insert.
                updated_at: Utc::now().to_string(),
            };
            let rows_written = app_state
                .clickhouse_connection_info
                .insert_datapoints(&[DatapointInsert::Chat(datapoint.into())])
                .await?;
            if rows_written == 0 {
                return Err(Error::new(ErrorDetails::InvalidRequest {
                    message: "Datapoint with this source_inference_id already exists".to_string(),
                }));
            }
        }
        FunctionConfig::Json(_) => {
            let json: UpdateJsonInferenceDatapointRequest = serde_json::from_value(params)
                .map_err(|e| {
                    Error::new(ErrorDetails::InvalidRequest {
                        message: format!("Failed to deserialize JSON datapoint: {e}"),
                    })
                })?;
            let resolved_input = json
                .input
                .clone()
                .into_lazy_resolved_input(fetch_context)?
                .resolve()
                .await?;
            function_config.validate_input(&json.input)?;

            // Validate the user-provided output_schema
            let schema_str = serde_json::to_string(&json.output_schema).map_err(|e| {
                Error::new(ErrorDetails::Serialization {
                    message: format!("Failed to serialize output_schema: {e}"),
                })
            })?;
            let parsed_schema = DynamicJSONSchema::parse_from_str(&schema_str).map_err(|e| {
                Error::new(ErrorDetails::InvalidRequest {
                    message: format!("Invalid output_schema: {e}"),
                })
            })?;
            // Ensure the schema is valid by forcing compilation
            parsed_schema.ensure_valid().await?;

            let dynamic_demonstration_info =
                DynamicDemonstrationInfo::Json(json.output_schema.clone());

            // Determine output based on whether json.output is None
            let output = if let Some(output_value) = &json.output {
                let validated_json = validate_parse_demonstration(
                    &function_config,
                    output_value,
                    dynamic_demonstration_info,
                )
                .await?;

                let DemonstrationOutput::Json(json_out) = validated_json else {
                    return Err(Error::new(ErrorDetails::InternalError {
                        message: "Expected JSON output from validate_parse_demonstration"
                            .to_string(),
                    }));
                };

                let json_out: JsonInferenceOutput =
                    serde_json::from_value(json_out).map_err(|e| {
                        Error::new(ErrorDetails::Serialization {
                            message: format!("Failed to deserialize validated JSON output: {e}"),
                        })
                    })?;

                Some(json_out)
            } else {
                None
            };

            let datapoint = JsonInferenceDatapoint {
                dataset_name: path_params.dataset_name,
                function_name: json.function_name,
                name: json.name,
                id: path_params.datapoint_id,
                episode_id: json.episode_id,
                input: resolved_input.into_stored_input(),
                output,
                output_schema: json.output_schema,
                tags: json.tags,
                auxiliary: json.auxiliary,
                is_deleted: json.is_deleted,
                is_custom: json.is_custom,
                source_inference_id: json.source_inference_id,
                staled_at: json.staled_at,

                // Ignored during insert.
                updated_at: Utc::now().to_string(),
            };
            let rows_written = app_state
                .clickhouse_connection_info
                .insert_datapoints(&[DatapointInsert::Json(datapoint.into())])
                .await?;
            if rows_written == 0 {
                return Err(Error::new(ErrorDetails::InvalidRequest {
                    message: "Datapoint with this source_inference_id already exists".to_string(),
                }));
            }
        }
    }
    Ok(Json(InsertDatapointResponse {
        id: path_params.datapoint_id,
    }))
}

/// Note: This type should be a Vec<Enum<ChatDatapointInsert, JsonDatapointInsert>>,
/// however, since the required fields don't distinguish these two types serde will fail to disambiguate them
/// as it deserializes.
///
/// We can disambiguate them by checking the config for the `function_name` that
/// the datapoint is for and then deserializing it as the correct type.
///
/// For the OpenAPI spec we will have to manually create the type for this.
#[derive(Debug, Deserialize, Serialize)]
#[serde(deny_unknown_fields)]
pub struct InsertDatapointParams {
    pub datapoints: Vec<Value>,
}

#[derive(Debug, Deserialize)]
pub struct InsertDatapointPathParams {
    pub dataset_name: String,
}

// The handler for the POST `/datasets/{dataset_name}/datapoints` endpoint.
/// This inserts a new datapoint into `ChatInferenceDatapoint`/`JsonInferenceDatapoint`/
/// DEPRECATED: Use the POST `/v1/datasets/{dataset_name}/datapoints` endpoint instead.
#[tracing::instrument(name = "create_datapoints_handler", skip(app_state, params))]
#[deprecated(
    since = "2025.11.1",
    note = "Use the POST `/v1/datasets/{dataset_name}/datapoints` endpoint instead."
)]
pub async fn create_datapoints_handler(
    State(app_state): AppState,
    Path(path_params): Path<InsertDatapointPathParams>,
    StructuredJson(params): StructuredJson<InsertDatapointParams>,
) -> Result<Json<Vec<Uuid>>, Error> {
    crate::utils::deprecation_warning(
        &format!("The `/datasets/{}/datapoints` endpoint is deprecated. Please use `/v1/datasets/{}/datapoints` instead.", path_params.dataset_name, path_params.dataset_name)
    );
    let datapoint_ids = insert_datapoint(
        path_params.dataset_name,
        params,
        &app_state.config,
        &app_state.http_client,
        &app_state.clickhouse_connection_info,
    )
    .await?;
    Ok(Json(datapoint_ids))
}

/// DEPRECATED: Use the POST `/v1/datasets/{dataset_name}/datapoints` endpoint instead.
#[tracing::instrument(name = "bulk_insert_datapoints_handler", skip(app_state, params))]
#[deprecated(
    since = "2025.11.1",
    note = "Use the POST `/v1/datasets/{dataset_name}/datapoints` endpoint instead."
)]
pub async fn bulk_insert_datapoints_handler(
    State(app_state): AppState,
    Path(path_params): Path<InsertDatapointPathParams>,
    StructuredJson(params): StructuredJson<InsertDatapointParams>,
) -> Result<Json<Vec<Uuid>>, Error> {
    crate::utils::deprecation_warning(
        &format!("The `/datasets/{}/datapoints/bulk` endpoint is deprecated. Please use `/v1/datasets/{}/datapoints` instead.", path_params.dataset_name, path_params.dataset_name)
    );
    let datapoint_ids = insert_datapoint(
        path_params.dataset_name,
        params,
        &app_state.config,
        &app_state.http_client,
        &app_state.clickhouse_connection_info,
    )
    .await?;
    Ok(Json(datapoint_ids))
}

pub async fn insert_datapoint(
    dataset_name: String,
    params: InsertDatapointParams,
    config: &Config,
    http_client: &TensorzeroHttpClient,
    clickhouse: &ClickHouseConnectionInfo,
) -> Result<Vec<Uuid>, Error> {
    validate_dataset_name(&dataset_name)?;

    // Convert legacy datapoints to v1 request format
    let mut v1_datapoints = Vec::with_capacity(params.datapoints.len());

    for (i, datapoint) in params.datapoints.into_iter().enumerate() {
        let function_name = datapoint
            .get("function_name")
            .and_then(|v| v.as_str())
            .ok_or_else(|| {
                Error::new(ErrorDetails::InvalidRequest {
                    message: format!("Expected function name for datapoint {i}"),
                })
            })?;

        let function_config = config.get_function(function_name).map_err(|e| {
            Error::new(ErrorDetails::InvalidRequest {
                message: format!("Failed to get function config for datapoint {i}: {e}"),
            })
        })?;

        match &**function_config {
            FunctionConfig::Chat(_) => {
                let chat: ChatDatapointInsert = serde_json::from_value(datapoint).map_err(|e| {
                    Error::new(ErrorDetails::InvalidRequest {
                        message: format!("Failed to deserialize chat datapoint {i}: {e}"),
                    })
                })?;

                // Convert the legacy Value output to Vec<ContentBlockChatOutput>
                // Prepare the tool config
                let tool_config = function_config
                    .prepare_tool_config(chat.dynamic_tool_params.clone(), &config.tools)?;
                let dynamic_demonstration_info =
                    DynamicDemonstrationInfo::Chat(tool_config.clone());
                // Validate the output
                let output = if let Some(output) = chat.output {
                    let validated_output = validate_parse_demonstration(
                        &function_config,
                        &serde_json::to_value(output).map_err(|e| {
                            Error::new(ErrorDetails::Serialization {
                                message: format!(
                                    "Failed to serialize chat output for datapoint {i}: {e}"
                                ),
                            })
                        })?,
                        dynamic_demonstration_info,
                    )
                    .await
                    .map_err(|e| {
                        Error::new(ErrorDetails::InvalidRequest {
                            message: format!(
                                "Failed to validate chat output for datapoint {i}: {e}"
                            ),
                        })
                    })?;
                    let DemonstrationOutput::Chat(output) = validated_output else {
                        return Err(Error::new(ErrorDetails::InternalError {
                            message: "Expected chat output from validate_parse_demonstration"
                                .to_string(),
                        }));
                    };
                    Some(output)
                } else {
                    None
                };

                v1_datapoints.push(CreateDatapointRequest::Chat(CreateChatDatapointRequest {
                    function_name: chat.function_name,
                    name: chat.name,
                    episode_id: None,
                    input: chat.input,
                    output,
                    dynamic_tool_params: chat.dynamic_tool_params,
                    tags: chat.tags,
                }));
            }
            FunctionConfig::Json(json_function_config) => {
                let json: JsonDatapointInsert = serde_json::from_value(datapoint).map_err(|e| {
                    Error::new(ErrorDetails::InvalidRequest {
                        message: format!("Failed to deserialize json datapoint {i}: {e}"),
                    })
                })?;

                // Legacy insert_datapoint API requires JSON output to be valid, but v1 API doesn't, so we explicitly validate here.
                // We throw away the validation output
                let output_schema = if let Some(user_schema) = &json.output_schema {
                    // Validate the schema by attempting to parse it
                    let schema_str = serde_json::to_string(user_schema).map_err(|e| {
                        Error::new(ErrorDetails::Serialization {
                            message: format!(
                                "Failed to serialize output_schema for datapoint {i}: {e}"
                            ),
                        })
                    })?;
                    let parsed_schema =
                        DynamicJSONSchema::parse_from_str(&schema_str).map_err(|e| {
                            Error::new(ErrorDetails::InvalidRequest {
                                message: format!("Invalid output_schema for datapoint {i}: {e}"),
                            })
                        })?;
                    // Ensure the schema is valid by forcing compilation
                    parsed_schema.ensure_valid().await?;
                    user_schema.clone()
                } else {
                    json_function_config.output_schema.value.clone()
                };
                let dynamic_demonstration_info =
                    DynamicDemonstrationInfo::Json(output_schema.clone());
                if let Some(output) = &json.output {
                    let validated_output = validate_parse_demonstration(
                        &function_config,
                        &serde_json::to_value(output).map_err(|e| {
                            Error::new(ErrorDetails::Serialization {
                                message: format!(
                                    "Failed to serialize json output for datapoint {i}: {e}"
                                ),
                            })
                        })?,
                        dynamic_demonstration_info,
                    )
                    .await
                    .map_err(|e| {
                        Error::new(ErrorDetails::InvalidRequest {
                            message: format!(
                                "Failed to validate chat output for datapoint {i}: {e}"
                            ),
                        })
                    })?;
                    let DemonstrationOutput::Json(_) = validated_output else {
                        return Err(Error::new(ErrorDetails::InternalError {
                            message: "Expected valid JSON output from validate_parse_demonstration"
                                .to_string(),
                        }));
                    };
                }

                // Convert legacy Value output to JsonDatapointOutputUpdate
                let output_update = json.output.map(|output| JsonDatapointOutputUpdate {
                    raw: output.to_string(),
                });

                v1_datapoints.push(CreateDatapointRequest::Json(CreateJsonDatapointRequest {
                    function_name: json.function_name,
                    name: json.name,
                    episode_id: None,
                    input: json.input,
                    output: output_update,
                    output_schema: json.output_schema,
                    tags: json.tags,
                }));
            }
        }
    }

    // Delegate to the v1 implementation
    let v1_request = CreateDatapointsRequest {
        datapoints: v1_datapoints,
    };

    let response =
        create_datapoints(config, http_client, clickhouse, &dataset_name, v1_request).await?;

    Ok(response.ids)
}

#[derive(Debug, Deserialize)]
pub struct DeleteDatapointPathParams {
    pub dataset_name: String,
    pub datapoint_id: Uuid,
}

/// The handler for the DELETE `/datasets/:dataset_name/datapoints/:datapoint_id` endpoint.
/// This endpoint will stale the datapoint from the dataset (soft delete).
#[tracing::instrument(name = "delete_datapoint_handler", skip(app_state))]
pub async fn delete_datapoint_handler(
    State(app_state): AppState,
    Path(path_params): Path<DeleteDatapointPathParams>,
) -> Result<(), Error> {
    delete_datapoint(
        path_params.dataset_name,
        path_params.datapoint_id,
        &app_state.clickhouse_connection_info,
    )
    .await
}
pub async fn delete_datapoint(
    dataset_name: String,
    datapoint_id: Uuid,
    clickhouse: &ClickHouseConnectionInfo,
) -> Result<(), Error> {
    // Since we don't know whether the datapoint is a chat or json datapoint, we just stale both of these.
    // The INSERT INTO SELECT FROM will just not write anything if the datapoint doesn't exist.
    let json_delete_query = r"
    INSERT INTO JsonInferenceDatapoint
    (dataset_name, function_name, id, episode_id, input, output, output_schema,
     tags, auxiliary, is_deleted, updated_at, staled_at, source_inference_id, is_custom, name)
    SELECT dataset_name, function_name, id, episode_id, input, output, output_schema,
           tags, auxiliary, is_deleted, now64(), now64(), source_inference_id, is_custom, name
    FROM JsonInferenceDatapoint
    WHERE id = {datapoint_id: UUID} AND dataset_name = {dataset_name: String}
";
    let chat_delete_query = r"
    INSERT INTO ChatInferenceDatapoint
    (dataset_name, function_name, name, id, episode_id, input, output, tool_params,
    dynamic_tools, dynamic_provider_tools, tool_choice, parallel_tool_calls, allowed_tools,
     tags, auxiliary, is_deleted, is_custom, source_inference_id, updated_at, staled_at)
    SELECT dataset_name, function_name, name, id, episode_id, input, output, tool_params,
    dynamic_tools, dynamic_provider_tools, tool_choice, parallel_tool_calls, allowed_tools,
           tags, auxiliary, is_deleted, is_custom, source_inference_id, now64(), now64()
    FROM ChatInferenceDatapoint
    WHERE id = {datapoint_id: UUID} AND dataset_name = {dataset_name: String}
";
    let datapoint_id = datapoint_id.to_string();
    let json_params = HashMap::from([
        ("datapoint_id", datapoint_id.as_str()),
        ("dataset_name", dataset_name.as_str()),
    ]);

    let chat_params = HashMap::from([
        ("datapoint_id", datapoint_id.as_str()),
        ("dataset_name", dataset_name.as_str()),
    ]);

    let json_future = clickhouse.run_query_synchronous(json_delete_query.to_string(), &json_params);

    let chat_future = clickhouse.run_query_synchronous(chat_delete_query.to_string(), &chat_params);

    let (json_result, chat_result) = tokio::join!(json_future, chat_future);

    json_result?;
    chat_result?;

    Ok(())
}

#[derive(Debug, Deserialize)]
pub struct ListDatapointsQueryParams {
    function_name: Option<String>,
    limit: Option<u32>,
    offset: Option<u32>,
}

#[derive(Debug, Deserialize)]
pub struct ListDatapointsPathParams {
    dataset_name: String,
}

#[axum::debug_handler(state = AppStateData)]
pub async fn list_datapoints_handler(
    State(app_state): AppState,
    Path(path_params): Path<ListDatapointsPathParams>,
    Query(query_params): Query<ListDatapointsQueryParams>,
) -> Result<Json<Vec<Datapoint>>, Error> {
    let datapoints = list_datapoints(
        path_params.dataset_name,
        &app_state.clickhouse_connection_info,
        &app_state.config,
        query_params.function_name,
        query_params.limit,
        query_params.offset,
    )
    .await?;

    Ok(Json(datapoints))
}

#[tracing::instrument(name = "list_datapoints", skip(clickhouse))]
pub async fn list_datapoints(
    dataset_name: String,
    clickhouse: &ClickHouseConnectionInfo,
    config: &Config,
    function_name: Option<String>,
    limit: Option<u32>,
    offset: Option<u32>,
) -> Result<Vec<Datapoint>, Error> {
    let mut query = r"
    WITH dataset as (
        SELECT
            'chat' as type,
            dataset_name,
            function_name,
            name,
            id,
            episode_id,
            input,
            output,
            tool_params,
            dynamic_tools,
            dynamic_provider_tools,
            parallel_tool_calls,
            tool_choice,
            allowed_tools,
            '\N' as output_schema, -- for column alignment in UNION ALL
            tags,
            auxiliary,
            source_inference_id,
            is_deleted,
            is_custom,
            staled_at,
            formatDateTime(updated_at, '%Y-%m-%dT%H:%i:%SZ') AS updated_at
        FROM ChatInferenceDatapoint FINAL
        WHERE dataset_name = {dataset_name: String}
        AND staled_at IS NULL"
        .to_string();

    if function_name.is_some() {
        query.push_str(" AND function_name = {function_name: String}");
    }

    query.push_str(
        r"
        UNION ALL
        SELECT
            'json' as type,
            dataset_name,
            function_name,
            name,
            id,
            episode_id,
            input,
            output,
            '\N' as tool_params, -- for column alignment in UNION ALL
            [] as dynamic_tools,
            [] as dynamic_provider_tools,
            NULL as parallel_tool_calls,
            NULL as tool_choice,
            NULL as allowed_tools,
            output_schema,
            tags,
            auxiliary,
            source_inference_id,
            is_deleted,
            is_custom,
            staled_at,
            formatDateTime(updated_at, '%Y-%m-%dT%H:%i:%SZ') AS updated_at
        FROM JsonInferenceDatapoint FINAL
        WHERE dataset_name = {dataset_name: String}
        AND staled_at IS NULL",
    );

    if function_name.is_some() {
        query.push_str(" AND function_name = {function_name: String}");
    }

    query.push_str(
        r"
    )
    SELECT * FROM dataset
    ORDER BY id DESC
    LIMIT {limit: UInt32}
    OFFSET {offset: UInt32}
    FORMAT JSONEachRow
    ",
    );
    let limit = limit.unwrap_or(100);
    let offset = offset.unwrap_or(0);
    let limit_str = limit.to_string();
    let offset_str = offset.to_string();

    let mut params = HashMap::from([
        ("dataset_name", dataset_name.as_str()),
        ("limit", limit_str.as_str()),
        ("offset", offset_str.as_str()),
    ]);

    if let Some(ref fn_name) = function_name {
        params.insert("function_name", fn_name.as_str());
    }

    let result = clickhouse
        .run_query_synchronous(query.to_string(), &params)
        .await?;
    if result.response.is_empty() {
        return Ok(vec![]);
    }
    let result_lines = result.response.trim().split("\n").collect::<Vec<&str>>();

    let datapoints: Result<Vec<Datapoint>, _> = result_lines
        .iter()
        .map(|line| serde_json::from_str::<StoredDatapoint>(line)?.into_datapoint(config))
        .collect();
    let datapoints = match datapoints {
        Ok(datapoints) => datapoints,
        Err(e) => {
            return Err(Error::new(ErrorDetails::InvalidRequest {
                message: format!("Failed to deserialize datapoints: {e}"),
            }));
        }
    };

    Ok(datapoints)
}

pub struct BatchDatapointOutputWithSize {
    output: Option<Vec<Option<Value>>>,
    size: usize,
}

impl TryFrom<BatchDatapointOutputWithSize> for Vec<Option<Value>> {
    type Error = Error;

    fn try_from(value: BatchDatapointOutputWithSize) -> Result<Self, Self::Error> {
        let size = value.size;
        if let Some(output) = value.output {
            let output_len = output.len();
            if output_len == value.size {
                Ok(output)
            } else {
                Err(Error::new(ErrorDetails::InvalidRequest {
                    message: format!(
                        "Output size ({output_len}) does not match number of datapoints ({size})",
                    ),
                }))
            }
        } else {
            let mut output = Vec::with_capacity(size);
            for _ in 0..size {
                output.push(None);
            }
            Ok(output)
        }
    }
}

#[derive(Debug, Deserialize)]
pub struct GetDatapointPathParams {
    dataset_name: String,
    datapoint_id: Uuid,
}

#[axum::debug_handler(state = AppStateData)]
pub async fn get_datapoint_handler(
    State(app_state): AppState,
    Path(path_params): Path<GetDatapointPathParams>,
) -> Result<Json<Datapoint>, Error> {
    let datapoint = app_state
        .clickhouse_connection_info
        .get_datapoint(&GetDatapointParams {
            dataset_name: path_params.dataset_name,
            datapoint_id: path_params.datapoint_id,
            allow_stale: None,
        })
        .await?;

    // Convert storage type to wire type
    let wire = datapoint.into_datapoint(&app_state.config)?;
    Ok(Json(wire))
}

#[derive(Debug, Deserialize)]
pub struct InsertPathParams {
    pub dataset_name: String,
}

#[derive(Debug, Deserialize)]
pub struct UpdatePathParams {
    pub dataset_name: String,
    pub datapoint_id: Uuid,
}

#[derive(Debug, Deserialize)]
pub struct DeletePathParams {
    pub dataset: String,
    pub function: String,
    pub kind: DatapointKind,
    pub id: Uuid,
}

#[derive(Debug, Deserialize)]
pub struct ExistingInferenceInfo {
    pub output: OutputKind,
    pub inference_id: Uuid,
    pub function_name: String,
    pub variant_name: String,
    pub episode_id: Uuid,
}

#[derive(Debug, Serialize, Deserialize, ts_rs::TS)]
#[serde(rename_all = "snake_case")]
#[ts(export)]
pub enum DatapointKind {
    Chat,
    Json,
}

impl DatapointKind {
    pub fn table_name(&self) -> TableName {
        match self {
            DatapointKind::Chat => TableName::ChatInferenceDatapoint,
            DatapointKind::Json => TableName::JsonInferenceDatapoint,
        }
    }
}

#[derive(Debug, Serialize)]
pub struct InsertDatapointResponse {
    id: Uuid,
}

/// Wire variant of Datapoint enum for API responses with Python/TypeScript bindings
/// This one should be used in all public interfaces.
#[derive(Clone, Debug, Deserialize, Serialize, ts_rs::TS, JsonSchema)]
#[serde(tag = "type", rename_all = "snake_case")]
#[cfg_attr(feature = "pyo3", pyclass(str, name = "LegacyDatapoint"))]
#[ts(export)]
#[export_schema]
pub enum Datapoint {
    #[schemars(title = "DatapointChat")]
    Chat(ChatInferenceDatapoint),
    #[schemars(title = "DatapointJson")]
    Json(JsonInferenceDatapoint),
}

impl std::fmt::Display for Datapoint {
    fn fmt(&self, f: &mut std::fmt::Formatter<'_>) -> std::fmt::Result {
        let json = serde_json::to_string_pretty(self).map_err(|_| std::fmt::Error)?;
        write!(f, "{json}")
    }
}

impl Datapoint {
    pub fn dataset_name(&self) -> &str {
        match self {
            Datapoint::Chat(datapoint) => &datapoint.dataset_name,
            Datapoint::Json(datapoint) => &datapoint.dataset_name,
        }
    }

    pub fn function_name(&self) -> &str {
        match self {
            Datapoint::Chat(datapoint) => &datapoint.function_name,
            Datapoint::Json(datapoint) => &datapoint.function_name,
        }
    }

    pub fn id(&self) -> Uuid {
        match self {
            Datapoint::Chat(datapoint) => datapoint.id,
            Datapoint::Json(datapoint) => datapoint.id,
        }
    }

    pub fn input(&self) -> &StoredInput {
        match self {
            Datapoint::Chat(datapoint) => &datapoint.input,
            Datapoint::Json(datapoint) => &datapoint.input,
        }
    }

    pub fn tool_call_config(&self) -> Option<&DynamicToolParams> {
        match self {
            Datapoint::Chat(datapoint) => Some(&datapoint.tool_params),
            Datapoint::Json(_) => None,
        }
    }
}

impl StoredDatapoint {
    /// Convert to wire type, properly handling tool params by subtracting static tools
    pub fn into_datapoint(self, config: &Config) -> Result<Datapoint, Error> {
        match self {
            StoredDatapoint::Chat(chat) => {
                let function_config = config.get_function(&chat.function_name)?;
                Ok(Datapoint::Chat(chat.into_datapoint(&function_config)))
            }
            StoredDatapoint::Json(json) => Ok(Datapoint::Json(json)),
        }
    }
}

impl ChatInferenceDatapoint {
    /// Convert to storage type, properly handling tool params with function config
    pub fn into_storage(
        self,
        function_config: &FunctionConfig,
        static_tools: &HashMap<String, Arc<StaticToolConfig>>,
    ) -> Result<StoredChatInferenceDatapoint, Error> {
        let tool_params = function_config
            .dynamic_tool_params_to_database_insert(self.tool_params, static_tools)?;

        Ok(StoredChatInferenceDatapoint {
            dataset_name: self.dataset_name,
            function_name: self.function_name,
            id: self.id,
            episode_id: self.episode_id,
            input: self.input,
            output: self.output,
            tool_params,
            tags: self.tags,
            auxiliary: self.auxiliary,
            is_deleted: self.is_deleted,
            is_custom: self.is_custom,
            source_inference_id: self.source_inference_id,
            staled_at: self.staled_at,
            updated_at: self.updated_at,
            name: self.name,
        })
    }
}

#[cfg(feature = "pyo3")]
#[pymethods]
impl Datapoint {
    pub fn __repr__(&self) -> String {
        self.to_string()
    }

    #[getter]
    pub fn get_id<'py>(&self, py: Python<'py>) -> PyResult<Bound<'py, PyAny>> {
        uuid_to_python(py, self.id())
    }

    #[getter]
    pub fn get_input<'py>(&self, py: Python<'py>) -> PyResult<Bound<'py, PyAny>> {
        self.input().clone().into_bound_py_any(py)
    }

    #[getter]
    pub fn get_output<'py>(&self, py: Python<'py>) -> PyResult<Bound<'py, PyAny>> {
        Ok(match self {
            Datapoint::Chat(datapoint) => match &datapoint.output {
                Some(output) => output
                    .iter()
                    .map(|x| content_block_chat_output_to_python(py, x.clone()))
                    .collect::<PyResult<Vec<_>>>()?
                    .into_bound_py_any(py)?,
                None => py.None().into_bound(py),
            },
            Datapoint::Json(datapoint) => datapoint.output.clone().into_bound_py_any(py)?,
        })
    }

    #[getter]
    pub fn get_dataset_name(&self) -> String {
        self.dataset_name().to_string()
    }

    #[getter]
    pub fn get_function_name(&self) -> String {
        self.function_name().to_string()
    }

    #[getter]
    pub fn get_allowed_tools(&self) -> Option<Vec<String>> {
        match self {
            Datapoint::Chat(datapoint) => datapoint.tool_params.allowed_tools.clone(),
            Datapoint::Json(_) => None,
        }
    }

    #[getter]
    pub fn get_additional_tools<'py>(&self, py: Python<'py>) -> PyResult<Bound<'py, PyAny>> {
        match self {
            Datapoint::Chat(datapoint) => datapoint
                .tool_params
                .additional_tools
                .as_ref()
                .map(|tools| tools.iter().map(|dt| dt.0.clone()).collect::<Vec<_>>())
                .into_bound_py_any(py),
            Datapoint::Json(_) => Ok(py.None().into_bound(py)),
        }
    }

    // Note: We're intentionally skipping tool_choice as it's not exposed in the Python API

    #[getter]
    pub fn get_parallel_tool_calls(&self) -> Option<bool> {
        match self {
            Datapoint::Chat(datapoint) => datapoint.tool_params.parallel_tool_calls,
            Datapoint::Json(_) => None,
        }
    }

    #[getter]
    pub fn get_provider_tools<'py>(&self, py: Python<'py>) -> PyResult<Bound<'py, PyAny>> {
        match self {
            Datapoint::Chat(datapoint) => datapoint
                .tool_params
                .provider_tools
                .clone()
                .into_bound_py_any(py),
            Datapoint::Json(_) => Ok(py.None().into_bound(py)),
        }
    }

    #[getter]
    pub fn get_output_schema<'py>(&self, py: Python<'py>) -> PyResult<Bound<'py, PyAny>> {
        Ok(match self {
            Datapoint::Chat(_) => py.None().into_bound(py),
            Datapoint::Json(datapoint) => {
                serialize_to_dict(py, &datapoint.output_schema)?.into_bound(py)
            }
        })
    }

    #[getter]
    pub fn get_is_custom(&self) -> bool {
        match self {
            Datapoint::Chat(datapoint) => datapoint.is_custom,
            Datapoint::Json(datapoint) => datapoint.is_custom,
        }
    }

    #[getter]
    pub fn get_name(&self) -> Option<String> {
        match self {
            Datapoint::Chat(datapoint) => datapoint.name.clone(),
            Datapoint::Json(datapoint) => datapoint.name.clone(),
        }
    }
}

/// Storage variant of Datapoint enum for database operations (no Python/TypeScript bindings)
/// Convert to Datapoint with `.into_datapoint(config)`
#[derive(Clone, Debug, Deserialize, Serialize)]
#[serde(tag = "type", rename_all = "snake_case")]
pub enum StoredDatapoint {
    Chat(StoredChatInferenceDatapoint),
    Json(JsonInferenceDatapoint),
}

impl StoredDatapoint {
    pub fn dataset_name(&self) -> &str {
        match self {
            StoredDatapoint::Chat(datapoint) => &datapoint.dataset_name,
            StoredDatapoint::Json(datapoint) => &datapoint.dataset_name,
        }
    }

    pub fn input(&self) -> &StoredInput {
        match self {
            StoredDatapoint::Chat(datapoint) => &datapoint.input,
            StoredDatapoint::Json(datapoint) => &datapoint.input,
        }
    }

    pub fn tool_call_config(&self) -> Option<&ToolCallConfigDatabaseInsert> {
        match self {
            StoredDatapoint::Chat(datapoint) => datapoint.tool_params.as_ref(),
            StoredDatapoint::Json(_datapoint) => None,
        }
    }

    pub fn output_schema(&self) -> Option<&serde_json::Value> {
        match self {
            StoredDatapoint::Chat(_datapoint) => None,
            StoredDatapoint::Json(datapoint) => Some(&datapoint.output_schema),
        }
    }

    pub fn id(&self) -> Uuid {
        match self {
            StoredDatapoint::Chat(datapoint) => datapoint.id,
            StoredDatapoint::Json(datapoint) => datapoint.id,
        }
    }

    pub fn name(&self) -> Option<&str> {
        match self {
            StoredDatapoint::Chat(datapoint) => datapoint.name.as_deref(),
            StoredDatapoint::Json(datapoint) => datapoint.name.as_deref(),
        }
    }
}

impl std::fmt::Display for StoredDatapoint {
    fn fmt(&self, f: &mut std::fmt::Formatter<'_>) -> std::fmt::Result {
        let json = serde_json::to_string_pretty(self).map_err(|_| std::fmt::Error)?;
        write!(f, "{json}")
    }
}

/// These input datapoints are used as input types by the `insert_datapoint` endpoint
/// The distinction here is that they do not include the `dataset_name` field,
/// which is instead specified as a path parameter.
/// We also use Input rather than ResolvedInput because the input is not resolved
/// when created.
/// We also do not allow users to specify the `id` or `episode_id` fields.
#[derive(Debug, Deserialize, Serialize)]
pub struct ChatDatapointInsert {
    pub function_name: String,
    #[serde(skip_serializing_if = "Option::is_none")]
    pub name: Option<String>,
    pub input: Input,
    #[serde(skip_serializing_if = "Option::is_none")]
    pub output: Option<Value>,
    #[serde(flatten)]
    pub dynamic_tool_params: DynamicToolParams,
    #[serde(skip_serializing_if = "Option::is_none")]
    pub tags: Option<HashMap<String, String>>,
}

#[derive(Debug, Deserialize, Serialize)]
pub struct JsonDatapointInsert {
    pub function_name: String,
    #[serde(skip_serializing_if = "Option::is_none")]
    pub name: Option<String>,
    pub input: Input,
    #[serde(skip_serializing_if = "Option::is_none")]
    pub output: Option<Value>,
    pub output_schema: Option<Value>, // Default to the function's output schema
    #[serde(skip_serializing_if = "Option::is_none")]
    pub tags: Option<HashMap<String, String>>,
}

/// Wire variant of ChatInferenceDatapoint for API responses with Python/TypeScript bindings
/// This one should be used in all public interfaces.
#[derive(Clone, Debug, Deserialize, PartialEq, Serialize, ts_rs::TS, JsonSchema)]
#[cfg_attr(feature = "pyo3", pyclass(str))]
#[ts(export)]
#[export_schema]
pub struct ChatInferenceDatapoint {
    pub dataset_name: String,
    pub function_name: String,
    pub id: Uuid,
    pub episode_id: Option<Uuid>,
    #[serde(deserialize_with = "deserialize_string_or_parsed_json")]
    pub input: StoredInput,
    #[serde(skip_serializing_if = "Option::is_none")]
    #[serde(default)]
    #[serde(deserialize_with = "deserialize_optional_string_or_parsed_json")]
    #[cfg_attr(test, ts(optional))]
    pub output: Option<Vec<ContentBlockChatOutput>>,
    // `tool_params` are always flattened to match the convention of LLM APIs
    #[serde(flatten)]
    #[serde(default)]
    pub tool_params: DynamicToolParams,
    #[serde(skip_serializing_if = "Option::is_none")]
    #[serde(default)]
    #[cfg_attr(test, ts(type = "Record<string, string>"), ts(optional))]
    pub tags: Option<HashMap<String, String>>,
    #[serde(skip_serializing, default)]
    pub auxiliary: String,
    pub is_deleted: bool,
    #[serde(default)]
    pub is_custom: bool,
    #[serde(skip_serializing_if = "Option::is_none")]
    #[serde(default)]
    #[cfg_attr(test, ts(optional))]
    pub source_inference_id: Option<Uuid>,
    #[serde(skip_serializing_if = "Option::is_none")]
    #[serde(default)]
    #[cfg_attr(test, ts(optional))]
    pub staled_at: Option<String>,
    pub updated_at: String,
    #[serde(skip_serializing_if = "Option::is_none")]
    #[serde(default)]
    #[cfg_attr(test, ts(optional))]
    pub name: Option<String>,
}

impl std::fmt::Display for ChatInferenceDatapoint {
    fn fmt(&self, f: &mut std::fmt::Formatter<'_>) -> std::fmt::Result {
        let json = serde_json::to_string_pretty(self).map_err(|_| std::fmt::Error)?;
        write!(f, "{json}")
    }
}

impl StoredChatInferenceDatapoint {
    /// Convert to wire type, converting tool params from storage format to wire format using From<> trait
    pub fn into_datapoint(self, _function_config: &FunctionConfig) -> ChatInferenceDatapoint {
        let tool_params = self.tool_params.map(|tp| tp.into()).unwrap_or_default();

        ChatInferenceDatapoint {
            dataset_name: self.dataset_name,
            function_name: self.function_name,
            id: self.id,
            episode_id: self.episode_id,
            input: self.input,
            output: self.output,
            tool_params,
            tags: self.tags,
            auxiliary: self.auxiliary,
            is_deleted: self.is_deleted,
            is_custom: self.is_custom,
            source_inference_id: self.source_inference_id,
            staled_at: self.staled_at,
            updated_at: self.updated_at,
            name: self.name,
        }
    }
}

/// Storage variant of ChatInferenceDatapoint for database operations (no Python/TypeScript bindings)
#[derive(Clone, Debug, Deserialize, PartialEq, Serialize)]
pub struct StoredChatInferenceDatapoint {
    pub dataset_name: String,
    pub function_name: String,
    pub id: Uuid,
    pub episode_id: Option<Uuid>,
    #[serde(deserialize_with = "deserialize_string_or_parsed_json")]
    pub input: StoredInput,
    #[serde(skip_serializing_if = "Option::is_none")]
    #[serde(default)]
    #[serde(deserialize_with = "deserialize_optional_string_or_parsed_json")]
    pub output: Option<Vec<ContentBlockChatOutput>>,
    #[serde(flatten, deserialize_with = "deserialize_optional_tool_info")]
    pub tool_params: Option<ToolCallConfigDatabaseInsert>,
    #[serde(skip_serializing_if = "Option::is_none")]
    #[serde(default)]
    pub tags: Option<HashMap<String, String>>,
    #[serde(skip_serializing, default)] // this will become an object
    pub auxiliary: String,
    pub is_deleted: bool,
    #[serde(default)]
    pub is_custom: bool,
    #[serde(skip_serializing_if = "Option::is_none")]
    #[serde(default)]
    pub source_inference_id: Option<Uuid>,
    #[serde(skip_serializing_if = "Option::is_none")]
    #[serde(default)]
    pub staled_at: Option<String>,
    pub updated_at: String,
    #[serde(skip_serializing_if = "Option::is_none")]
    #[serde(default)]
    pub name: Option<String>,
}

impl std::fmt::Display for StoredChatInferenceDatapoint {
    fn fmt(&self, f: &mut std::fmt::Formatter<'_>) -> std::fmt::Result {
        let json = serde_json::to_string_pretty(self).map_err(|_| std::fmt::Error)?;
        write!(f, "{json}")
    }
}

impl From<StoredChatInferenceDatapoint> for ChatInferenceDatapointInsert {
    fn from(datapoint: StoredChatInferenceDatapoint) -> Self {
        ChatInferenceDatapointInsert {
            dataset_name: datapoint.dataset_name,
            function_name: datapoint.function_name,
            name: datapoint.name,
            id: datapoint.id,
            episode_id: datapoint.episode_id,
            input: datapoint.input,
            output: datapoint.output,
            tool_params: datapoint.tool_params,
            tags: datapoint.tags,
            auxiliary: datapoint.auxiliary,
            staled_at: datapoint.staled_at,
            source_inference_id: datapoint.source_inference_id,
            is_custom: datapoint.is_custom,
        }
    }
}

#[derive(Clone, Debug, Deserialize, PartialEq, Serialize, ts_rs::TS, JsonSchema)]
#[cfg_attr(feature = "pyo3", pyclass(str))]
#[export_schema]
#[cfg_attr(test, ts(export, optional_fields))]
pub struct JsonInferenceDatapoint {
    pub dataset_name: String,
    pub function_name: String,
    pub id: Uuid,
    pub episode_id: Option<Uuid>,
    #[serde(deserialize_with = "deserialize_string_or_parsed_json")]
    pub input: StoredInput,
    #[serde(skip_serializing_if = "Option::is_none")]
    #[serde(default)]
    #[serde(deserialize_with = "deserialize_optional_string_or_parsed_json")]
    #[cfg_attr(test, ts(optional))]
    pub output: Option<JsonInferenceOutput>,
    #[serde(deserialize_with = "deserialize_string_or_parsed_json")]
    pub output_schema: serde_json::Value,

    // By default, ts_rs generates { [key in string]?: string } | undefined, which means values are string | undefined which isn't what we want.
    #[serde(skip_serializing_if = "Option::is_none")]
    #[serde(default)]
    #[cfg_attr(test, ts(type = "Record<string, string>"), ts(optional))]
    pub tags: Option<HashMap<String, String>>,
    #[serde(skip_serializing, default)] // this will become an object
    pub auxiliary: String,
    pub is_deleted: bool,
    #[serde(default)]
    pub is_custom: bool,
    #[serde(skip_serializing_if = "Option::is_none")]
    #[serde(default)]
    #[cfg_attr(test, ts(optional))]
    pub source_inference_id: Option<Uuid>,
    #[serde(skip_serializing_if = "Option::is_none")]
    #[serde(default)]
    #[cfg_attr(test, ts(optional))]
    pub staled_at: Option<String>,
    pub updated_at: String,
    #[serde(skip_serializing_if = "Option::is_none")]
    #[serde(default)]
    #[cfg_attr(test, ts(optional))]
    pub name: Option<String>,
}

impl std::fmt::Display for JsonInferenceDatapoint {
    fn fmt(&self, f: &mut std::fmt::Formatter<'_>) -> std::fmt::Result {
        let json = serde_json::to_string_pretty(self).map_err(|_| std::fmt::Error)?;
        write!(f, "{json}")
    }
}

impl From<JsonInferenceDatapoint> for JsonInferenceDatapointInsert {
    fn from(datapoint: JsonInferenceDatapoint) -> Self {
        JsonInferenceDatapointInsert {
            dataset_name: datapoint.dataset_name,
            function_name: datapoint.function_name,
            name: datapoint.name,
            id: datapoint.id,
            episode_id: datapoint.episode_id,
            input: datapoint.input,
            output: datapoint.output,
            output_schema: datapoint.output_schema,
            tags: datapoint.tags,
            auxiliary: datapoint.auxiliary,
            staled_at: datapoint.staled_at,
            source_inference_id: datapoint.source_inference_id,
            is_custom: datapoint.is_custom,
        }
    }
}

impl StoredSample for StoredDatapoint {
    fn function_name(&self) -> &str {
        match self {
            StoredDatapoint::Chat(datapoint) => &datapoint.function_name,
            StoredDatapoint::Json(datapoint) => &datapoint.function_name,
        }
    }

    fn input(&self) -> &StoredInput {
        match self {
            StoredDatapoint::Chat(datapoint) => &datapoint.input,
            StoredDatapoint::Json(datapoint) => &datapoint.input,
        }
    }

    fn input_mut(&mut self) -> &mut StoredInput {
        match self {
            StoredDatapoint::Chat(datapoint) => &mut datapoint.input,
            StoredDatapoint::Json(datapoint) => &mut datapoint.input,
        }
    }

    fn into_input(self) -> StoredInput {
        match self {
            StoredDatapoint::Chat(datapoint) => datapoint.input,
            StoredDatapoint::Json(datapoint) => datapoint.input,
        }
    }

    fn owned_simple_info(self) -> SimpleStoredSampleInfo {
        match self {
            StoredDatapoint::Chat(datapoint) => SimpleStoredSampleInfo {
                function_name: datapoint.function_name,
                input: datapoint.input,
                output: datapoint.output.clone(),
                stored_output: datapoint.output.map(StoredOutput::Chat),
                dispreferred_outputs: Vec::default(),
                tool_params: datapoint.tool_params,
                output_schema: None,
                episode_id: None,
                inference_id: None,
                tags: datapoint.tags.unwrap_or_default(),
            },
            StoredDatapoint::Json(datapoint) => {
                let stored_output = datapoint.output.clone().map(StoredOutput::Json);
                let output = datapoint.output.map(|output| match output.raw {
                    Some(raw) => vec![ContentBlockChatOutput::Text(Text { text: raw })],
                    None => vec![],
                });
                SimpleStoredSampleInfo {
                    function_name: datapoint.function_name,
                    input: datapoint.input,
                    output,
                    stored_output,
                    dispreferred_outputs: Vec::default(),
                    tool_params: None,
                    output_schema: Some(datapoint.output_schema),
                    episode_id: None,
                    inference_id: None,
                    tags: datapoint.tags.unwrap_or_default(),
                }
            }
        }
    }
}

/// If the input is None then we should return None
/// If the input is Value::Null we should return None
/// If the input is some other Value::* we should return it.
fn deserialize_optional_json_value<'de, D>(
    deserializer: D,
) -> Result<Option<serde_json::Value>, D::Error>
where
    D: serde::Deserializer<'de>,
{
    let opt = Option::<serde_json::Value>::deserialize(deserializer)?;
    match opt {
        None => Ok(None),
        Some(value) => match value {
            serde_json::Value::Null => Ok(None),
            _ => Ok(Some(value)),
        },
    }
}

// UpdateChatInferenceDatapointRequest is used in `update_datapoint_handler` to update an existing ChatInferenceDatapoint
// in place. It's not a partial update - the entire request is written to the database.
//
// TODO(shuyangli): this is currently being manually kept in sync with `ChatInferenceDatapoint`. Can we fix this?
#[derive(Debug, Deserialize)]
pub struct UpdateChatInferenceDatapointRequest {
    pub function_name: String,
    #[serde(default)]
    pub episode_id: Option<Uuid>,
    pub input: Input,
    #[serde(default)]
    #[serde(deserialize_with = "deserialize_optional_json_value")]
    pub output: Option<serde_json::Value>,
    pub tool_params: Option<LegacyToolCallConfigDatabaseInsert>,
    #[serde(default)]
    pub tags: Option<HashMap<String, String>>,
    #[serde(default)]
    pub auxiliary: String,
    #[serde(default)]
    pub is_deleted: bool,
    pub is_custom: bool,
    #[serde(default)]
    pub source_inference_id: Option<Uuid>,
    #[serde(default)]
    pub staled_at: Option<String>,
    #[serde(default)]
    pub name: Option<String>,
}

// UpdateJsonInferenceDatapointRequest is used in `update_datapoint_handler` to update an existing JsonInferenceDatapoint
// in place. It's not a partial update - the entire request is written to the database.
//
// TODO(shuyangli): this is currently being manually kept in sync with `JsonInferenceDatapoint`. Can we fix this?
#[derive(Debug, Deserialize)]
#[serde(deny_unknown_fields)]
pub struct UpdateJsonInferenceDatapointRequest {
    pub function_name: String,
    #[serde(default)]
    pub episode_id: Option<Uuid>,
    pub input: Input,
    #[serde(default)]
    #[serde(deserialize_with = "deserialize_optional_json_value")]
    pub output: Option<serde_json::Value>,
    pub output_schema: serde_json::Value,
    #[serde(default)]
    pub tags: Option<HashMap<String, String>>,
    #[serde(skip_serializing, default)] // this will become an object
    pub auxiliary: String,
    #[serde(default)]
    pub is_deleted: bool,
    pub is_custom: bool,
    #[serde(default)]
    pub source_inference_id: Option<Uuid>,
    #[serde(default)]
    pub staled_at: Option<String>,
    #[serde(default)]
    pub name: Option<String>,
}

pub(crate) fn validate_dataset_name(dataset_name: &str) -> Result<(), Error> {
    if dataset_name == "builder" || dataset_name.starts_with("tensorzero::") {
        Err(Error::new(ErrorDetails::InvalidDatasetName {
            dataset_name: dataset_name.to_string(),
        }))
    } else {
        Ok(())
    }
}

#[derive(Debug, Deserialize, Serialize, ts_rs::TS)]
#[ts(export)]
pub struct StaleDatasetResponse {
    pub num_staled_datapoints: u64,
}

/// Helper function for staling a dataset. Used by the Rust client.
pub async fn stale_dataset(
    clickhouse: &impl DatasetQueries,
    dataset_name: &str,
) -> Result<StaleDatasetResponse, Error> {
    let num_staled_datapoints = clickhouse.delete_datapoints(dataset_name, None).await?;
    Ok(StaleDatasetResponse {
        num_staled_datapoints,
    })
}

/// Deprecated in favor of `delete_dataset_handler` in `v1/datasets/v1/mod.rs`.
#[axum::debug_handler(state = AppStateData)]
pub async fn stale_dataset_handler(
    State(app_state): AppState,
    // These are the same as the path params for `list_datapoints_handler`
    Path(path_params): Path<ListDatapointsPathParams>,
) -> Result<Json<StaleDatasetResponse>, Error> {
    let response = stale_dataset(
        &app_state.clickhouse_connection_info,
        &path_params.dataset_name,
    )
    .await?;
    Ok(Json(response))
}

#[cfg(test)]
mod test {
    use super::*;

    use serde_json::json;

    #[test]
    fn test_synthetic_chat_datapoint_with_none_output() {
        let json_str = r#"{
            "function_name": "test_function",
            "input": {"system": {"assistant_name": "Test"}, "messages": []},
            "output": null,
            "tool_params": null,
            "tags": null,
            "auxiliary": "",
            "is_custom": false
        }"#;

        let datapoint: UpdateChatInferenceDatapointRequest =
            serde_json::from_str(json_str).unwrap();
        assert_eq!(datapoint.function_name, "test_function");
        assert_eq!(datapoint.output, None);
        assert_eq!(datapoint.tool_params, None);
        assert_eq!(datapoint.tags, None);
        assert_eq!(datapoint.auxiliary, "");
        assert!(!datapoint.is_custom);
    }

    #[test]
    fn test_synthetic_chat_datapoint_with_some_output() {
        // Test with tool config fields flattened at top level (new Migration 0041 format)
        let json_str = r#"{
            "function_name": "test_function",
            "input": {"system": {"assistant_name": "Test"}, "messages": []},
            "output": [{"type": "text", "value": "Hello"}],
            "tool_params": {"tools_available": [], "tool_choice": "auto", "parallel_tool_calls": false},
            "dynamic_tools": [],
            "dynamic_provider_tools": [],
            "allowed_tools": {"tools": [], "choice": "function_default"},
            "tool_choice": "auto",
            "parallel_tool_calls": false,
            "tags": {"source": "test"},
            "auxiliary": "extra data",
            "is_custom": true
        }"#;

        let datapoint: UpdateChatInferenceDatapointRequest =
            serde_json::from_str(json_str).unwrap();
        assert_eq!(datapoint.function_name, "test_function");
        assert!(datapoint.output.is_some());
        assert!(datapoint.tool_params.is_some());
        assert_eq!(
            datapoint.tags,
            Some(HashMap::from([("source".to_string(), "test".to_string())]))
        );
        assert_eq!(datapoint.auxiliary, "extra data");
        assert!(datapoint.is_custom);
    }

    #[test]
    fn test_synthetic_json_datapoint_with_none_output() {
        let json_str = r#"{
            "function_name": "test_json_function",
            "input": {"system": {"assistant_name": "Test"}, "messages": []},
            "output": null,
            "output_schema": {},
            "tags": null,
            "auxiliary": "",
            "is_custom": false
        }"#;

        let datapoint: UpdateJsonInferenceDatapointRequest =
            serde_json::from_str(json_str).unwrap();
        assert_eq!(datapoint.function_name, "test_json_function");
        assert_eq!(datapoint.output, None);
        assert_eq!(datapoint.output_schema, json!({}));
        assert_eq!(datapoint.tags, None);
        assert!(!datapoint.is_custom);
        assert_eq!(datapoint.auxiliary, "");
    }

    #[test]
    fn test_synthetic_json_datapoint_with_some_output() {
        let json_str = r#"{
            "function_name": "test_json_function",
            "input": {"system": {"assistant_name": "Test"}, "messages": []},
            "output": {"answer": "Hello"},
            "output_schema": {"type": "object", "properties": {"answer": {"type": "string"}}},
            "tags": {"source": "test"},
            "auxiliary": "extra data",
            "is_custom": true
        }"#;

        let datapoint: UpdateJsonInferenceDatapointRequest =
            serde_json::from_str(json_str).unwrap();
        assert_eq!(datapoint.function_name, "test_json_function");
        assert!(datapoint.output.is_some());
        assert_eq!(datapoint.output.as_ref().unwrap()["answer"], "Hello");
        assert_eq!(
            datapoint.tags,
            Some(HashMap::from([("source".to_string(), "test".to_string())]))
        );
        assert_eq!(datapoint.auxiliary, "extra data");
        assert!(datapoint.is_custom);
    }

    #[test]
    fn test_synthetic_json_datapoint_with_missing_output() {
        let json_str = r#"{
            "function_name": "test_json_function",
            "input": {"system": {"assistant_name": "Test"}, "messages": []},
            "output_schema": {"type": "object", "properties": {"answer": {"type": "string"}}},
            "tags": {"source": "test"},
            "auxiliary": "extra data",
            "is_custom": true
        }"#;

        let datapoint: UpdateJsonInferenceDatapointRequest =
            serde_json::from_str(json_str).unwrap();
        assert_eq!(datapoint.function_name, "test_json_function");
        assert_eq!(datapoint.output, None);
        assert_eq!(
            datapoint.output_schema,
            json!({"type": "object", "properties": {"answer": {"type": "string"}}})
        );
        assert_eq!(
            datapoint.tags,
            Some(HashMap::from([("source".to_string(), "test".to_string())]))
        );
        assert_eq!(datapoint.auxiliary, "extra data");
    }

    #[test]
    fn test_validate_dataset_name_builder() {
        let err = validate_dataset_name("builder").unwrap_err();
        assert_eq!(err.to_string(), "Invalid dataset name: builder. Datasets cannot be named \"builder\" or begin with \"tensorzero::\"");
    }

    #[test]
    fn test_validate_dataset_name_tensorzero_prefix() {
        let err = validate_dataset_name("tensorzero::test").unwrap_err();
        assert_eq!(err.to_string(), "Invalid dataset name: tensorzero::test. Datasets cannot be named \"builder\" or begin with \"tensorzero::\"");
    }

    #[test]
    fn test_validate_dataset_name_valid() {
        validate_dataset_name("test").unwrap();
    }

    #[test]
    fn test_deserialize_synthetic_json_datapoint() {
        let json_str = r#"{"id":"0196368f-1ae8-7551-b5df-9a61593eb307","function_name":"extract_entities","variant_name":"gpt4o_mini_initial_prompt","episode_id":"0196368f-1ae8-7551-b5df-9a7df7e83048","input":"{\"messages\":[{\"role\":\"user\",\"content\":[{\"type\":\"text\",\"value\":\"Mark Philippoussis ( Australia ) beat Andrei Olhovskiy ( Russia ) 6 - 3 6-4 6-2\"}]}]}","output":"{\"raw\":\"{\\n    \\\"person\\\": [\\\"Mark Philippoussis\\\", \\\"Andrei Olhovskiy\\\"],\\n    \\\"organization\\\": [],\\n    \\\"location\\\": [\\\"Australia\\\", \\\"Russia\\\"],\\n    \\\"miscellaneous\\\": [\\\"6 - 3\\\", \\\"6-4\\\", \\\"6-2\\\"]\\n}\",\"parsed\":{\"person\":[\"Mark Philippoussis\",\"Andrei Olhovskiy\"],\"organization\":[],\"location\":[\"Australia\",\"Russia\"],\"miscellaneous\":[\"6 - 3\",\"6-4\",\"6-2\"]}}","tool_params":"","inference_params":"{\"chat_completion\":{}}","processing_time_ms":12,"output_schema":"{\"$schema\":\"http:\/\/json-schema.org\/draft-07\/schema#\",\"type\":\"object\",\"properties\":{\"person\":{\"type\":\"array\",\"items\":{\"type\":\"string\"}},\"organization\":{\"type\":\"array\",\"items\":{\"type\":\"string\"}},\"location\":{\"type\":\"array\",\"items\":{\"type\":\"string\"}},\"miscellaneous\":{\"type\":\"array\",\"items\":{\"type\":\"string\"}}},\"required\":[\"person\",\"organization\",\"location\",\"miscellaneous\"],\"additionalProperties\":false}","auxiliary_content":"","timestamp":"2025-04-14T23:07:50Z","tags":{"tensorzero::dataset_name":"foo","tensorzero::datapoint_id":"0193829b-cd48-7731-9df0-4e325119d96d","tensorzero::evaluation_name":"entity_extraction","tensorzero::evaluation_run_id":"0196368f-19bd-7082-a677-1c0bf346ff24"},"function_type":"json","extra_body":"[]"}"#;
        let _: TaggedInferenceDatabaseInsert = serde_json::from_str(json_str).unwrap();
    }
}<|MERGE_RESOLUTION|>--- conflicted
+++ resolved
@@ -35,11 +35,7 @@
 };
 use crate::jsonschema_util::DynamicJSONSchema;
 use crate::stored_inference::{SimpleStoredSampleInfo, StoredOutput, StoredSample};
-<<<<<<< HEAD
 use crate::tool::{DynamicTool, LegacyToolCallConfigDatabaseInsert, Tool};
-=======
-use crate::tool::LegacyToolCallConfigDatabaseInsert;
->>>>>>> 2ea79697
 use crate::{
     config::Config,
     error::{Error, ErrorDetails},
@@ -399,7 +395,6 @@
                 // and use FunctionDefault for allowed_tools
                 let dynamic_params = DynamicToolParams {
                     allowed_tools: None, // FunctionDefault - use function's default tools
-<<<<<<< HEAD
                     additional_tools: Some(
                         legacy
                             .tools_available
@@ -407,9 +402,6 @@
                             .map(|t| DynamicTool(Tool::ClientSideFunction(t.clone())))
                             .collect(),
                     ), // All legacy tools as dynamic
-=======
-                    additional_tools: Some(legacy.tools_available.clone()), // All legacy tools as dynamic
->>>>>>> 2ea79697
                     tool_choice: Some(legacy.tool_choice.clone()),
                     parallel_tool_calls: legacy.parallel_tool_calls,
                     provider_tools: vec![],
@@ -425,11 +417,7 @@
             };
 
             // For demonstration validation, convert to ToolCallConfig
-<<<<<<< HEAD
             let dynamic_demonstration_info = if let Some(ref tool_params) = tool_params_new {
-=======
-            let dynamic_demonstration_info = if let Some(tool_params) = &tool_params_new {
->>>>>>> 2ea79697
                 DynamicDemonstrationInfo::Chat(
                     tool_params
                         .clone()
