--- conflicted
+++ resolved
@@ -213,11 +213,7 @@
         )
         .await
         .unwrap()
-<<<<<<< HEAD
-        .dangerous_into_config_without_writing()
-=======
         .into_config_without_writing_for_tests()
->>>>>>> 30ab86c3
     }
 
     fn create_test_input() -> Input {
