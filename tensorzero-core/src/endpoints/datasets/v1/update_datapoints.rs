use std::collections::{HashMap, HashSet};

use axum::extract::{Path, State};
use axum::Json;
use chrono::Utc;
use serde::Deserialize;
use serde_json;
use tracing::instrument;
use uuid::Uuid;

use crate::db::datasets::{
    ChatInferenceDatapointInsert, DatapointInsert, DatasetQueries, GetDatapointsParams,
    JsonInferenceDatapointInsert,
};
use crate::endpoints::datasets::{
    validate_dataset_name, ChatInferenceDatapoint, Datapoint, JsonInferenceDatapoint,
    CLICKHOUSE_DATETIME_FORMAT,
};
use crate::error::{Error, ErrorDetails};
use crate::function::FunctionConfig;
use crate::inference::types::stored_input::StoredInput;
use crate::inference::types::{FetchContext, Input, JsonInferenceOutput};
use crate::jsonschema_util::StaticJSONSchema;
use crate::utils::gateway::{AppState, AppStateData, StructuredJson};

use super::types::{
    UpdateChatDatapointRequest, UpdateDatapointRequest, UpdateDatapointsMetadataRequest,
    UpdateDatapointsRequest, UpdateDatapointsResponse, UpdateJsonDatapointRequest,
};

impl UpdateDatapointRequest {
    pub fn id(&self) -> Uuid {
        match self {
            UpdateDatapointRequest::Chat(chat) => chat.id,
            UpdateDatapointRequest::Json(json) => json.id,
        }
    }
}

#[derive(Debug, Deserialize)]
pub struct UpdateDatapointsPathParams {
    pub dataset_name: String,
}

#[axum::debug_handler(state = AppStateData)]
#[instrument(name = "datasets.v1.update_datapoints", skip(app_state, request))]
pub async fn update_datapoints_handler(
    State(app_state): AppState,
    Path(path_params): Path<UpdateDatapointsPathParams>,
    StructuredJson(request): StructuredJson<UpdateDatapointsRequest>,
) -> Result<Json<UpdateDatapointsResponse>, Error> {
    let response = update_datapoints(&app_state, &path_params.dataset_name, request).await?;
    Ok(Json(response))
}

/// Business logic for updating datapoints in a dataset.
/// This function validates the request, fetches existing datapoints, prepares updates,
/// and inserts the updated datapoints into ClickHouse.
///
/// Returns an error if there are no datapoints, or if there are duplicate datapoint IDs.
async fn update_datapoints(
    app_state: &AppStateData,
    dataset_name: &str,
    request: UpdateDatapointsRequest,
) -> Result<UpdateDatapointsResponse, Error> {
    validate_dataset_name(dataset_name)?;

    if request.datapoints.is_empty() {
        return Err(Error::new(ErrorDetails::InvalidRequest {
            message: "At least one datapoint must be provided".to_string(),
        }));
    }

    let mut seen_ids = HashSet::new();
    for datapoint in &request.datapoints {
        if !seen_ids.insert(datapoint.id()) {
            return Err(Error::new(ErrorDetails::InvalidRequest {
                message: format!("Duplicate datapoint id provided: {}", datapoint.id()),
            }));
        }
    }

    let fetch_context = FetchContext {
        client: &app_state.http_client,
        object_store_info: &app_state.config.object_store_info,
    };

    // Fetch all datapoints in a single batch query
    let datapoint_ids: Vec<Uuid> = request
        .datapoints
        .iter()
        .map(UpdateDatapointRequest::id)
        .collect();
    let datapoints_vec = app_state
        .clickhouse_connection_info
        .get_datapoints(&GetDatapointsParams {
            dataset_name: Some(dataset_name.to_string()),
            function_name: None,
            ids: Some(datapoint_ids),
            page_size: u32::MAX, // No limit - fetch all matching datapoints
            offset: 0,
            allow_stale: false,
            filter: None, // No filtering when updating datapoints
        })
        .await?;

    // Build a HashMap to construct new DatapointInserts
    let mut datapoints_map: HashMap<Uuid, Datapoint> =
        datapoints_vec.into_iter().map(|dp| (dp.id(), dp)).collect();

    // Each update will produce two DatapointInserts: one stale and one updated
    let mut datapoints: Vec<DatapointInsert> = Vec::with_capacity(request.datapoints.len() * 2);
    let mut new_ids: Vec<Uuid> = Vec::with_capacity(request.datapoints.len());

    // Create a timestamp for all the staled_at fields in the query.
    let now_timestamp = Utc::now().format(CLICKHOUSE_DATETIME_FORMAT).to_string();

    for update in request.datapoints {
        let datapoint_id = update.id();
        let existing = datapoints_map.remove(&datapoint_id).ok_or_else(|| {
            Error::new(ErrorDetails::DatapointNotFound {
                dataset_name: dataset_name.to_string(),
                datapoint_id,
            })
        })?;

        match (update, existing) {
            (UpdateDatapointRequest::Chat(_), Datapoint::Json(_)) => {
                return Err(Error::new(ErrorDetails::InvalidRequest {
                    message: format!(
                        "Datapoint {datapoint_id} is a JSON datapoint but a chat update was provided"
                    ),
                }));
            }
            (UpdateDatapointRequest::Json(_), Datapoint::Chat(_)) => {
                return Err(Error::new(ErrorDetails::InvalidRequest {
                    message: format!(
                        "Datapoint {datapoint_id} is a chat datapoint but a JSON update was provided"
                    ),
                }));
            }
            (UpdateDatapointRequest::Chat(update), Datapoint::Chat(existing)) => {
                let prepared = prepare_chat_update(
                    app_state,
                    &fetch_context,
                    dataset_name,
                    update,
                    existing,
                    &now_timestamp,
                )
                .await?;
                datapoints.extend([prepared.stale, prepared.updated]);
                new_ids.push(prepared.new_id);
            }
            (UpdateDatapointRequest::Json(update), Datapoint::Json(existing)) => {
                let prepared = prepare_json_update(
                    app_state,
                    &fetch_context,
                    dataset_name,
                    update,
                    existing,
                    &now_timestamp,
                )
                .await?;
                datapoints.extend([prepared.stale, prepared.updated]);
                new_ids.push(prepared.new_id);
            }
        }
    }

    app_state
        .clickhouse_connection_info
        .insert_datapoints(&datapoints)
        .await?;
    Ok(UpdateDatapointsResponse { ids: new_ids })
}

#[derive(Debug)]
struct PreparedUpdate {
    stale: DatapointInsert,
    updated: DatapointInsert,
    new_id: Uuid,
}

async fn prepare_chat_update(
    app_state: &AppStateData,
    fetch_context: &FetchContext<'_>,
    dataset_name: &str,
    update: UpdateChatDatapointRequest,
    existing_datapoint: ChatInferenceDatapoint,
    now_timestamp: &str,
) -> Result<PreparedUpdate, Error> {
    if existing_datapoint.dataset_name != dataset_name {
        return Err(Error::new(ErrorDetails::InvalidRequest {
            message: format!(
                "Datapoint {} belongs to dataset '{}' instead of '{}'",
                existing_datapoint.id, existing_datapoint.dataset_name, dataset_name
            ),
        }));
    }

    // If provided, convert the provided input into a StoredInput.
    let function_config = app_state
        .config
        .get_function(&existing_datapoint.function_name)?;
    let FunctionConfig::Chat(_) = &**function_config else {
        return Err(Error::new(ErrorDetails::InvalidRequest {
            message: format!(
                "Function '{}' is not configured as a chat function",
                existing_datapoint.function_name
            ),
        }));
    };

    let updated_datapoint_id = Uuid::now_v7();

    // Update old datapoint as staled, and create new datapoint.
    let mut staled_existing_datapoint: ChatInferenceDatapointInsert =
        existing_datapoint.clone().into();
    staled_existing_datapoint.staled_at = Some(now_timestamp.to_owned());

    // Update the datapoint with new data
    let mut updated_datapoint: ChatInferenceDatapointInsert = existing_datapoint.into();
    updated_datapoint.id = updated_datapoint_id;

    let maybe_new_input =
        convert_input_to_stored_input(update.input, fetch_context, function_config.as_ref())
            .await?;
    if let Some(new_input) = maybe_new_input {
        updated_datapoint.input = new_input;
    }

    if let Some(new_output) = update.output {
        updated_datapoint.output = Some(new_output);
    }
    if let Some(new_tool_params) = update.tool_params {
        updated_datapoint.tool_params = new_tool_params;
    }
    if let Some(new_tags) = update.tags {
        updated_datapoint.tags = Some(new_tags);
    }
    if let Some(new_metadata) = update.metadata {
        if let Some(new_name) = new_metadata.name {
            updated_datapoint.name = new_name;
        }
    }

    Ok(PreparedUpdate {
        new_id: updated_datapoint_id,
        stale: DatapointInsert::Chat(staled_existing_datapoint),
        updated: DatapointInsert::Chat(updated_datapoint),
    })
}

async fn prepare_json_update(
    app_state: &AppStateData,
    fetch_context: &FetchContext<'_>,
    dataset_name: &str,
    update: UpdateJsonDatapointRequest,
    existing_datapoint: JsonInferenceDatapoint,
    now_timestamp: &str,
) -> Result<PreparedUpdate, Error> {
    if existing_datapoint.dataset_name != dataset_name {
        return Err(Error::new(ErrorDetails::InvalidRequest {
            message: format!(
                "Datapoint {} belongs to dataset '{}' instead of '{}'",
                existing_datapoint.id, existing_datapoint.dataset_name, dataset_name
            ),
        }));
    }

    // If provided, convert the provided input into a StoredInput.
    let function_config = app_state
        .config
        .get_function(&existing_datapoint.function_name)?;
    let FunctionConfig::Json(_) = &**function_config else {
        return Err(Error::new(ErrorDetails::InvalidRequest {
            message: format!(
                "Function '{}' is not configured as a JSON function",
                existing_datapoint.function_name
            ),
        }));
    };

    // Grab a copy of IDs for logging.
    let existing_datapoint_id = existing_datapoint.id;
    let updated_datapoint_id = Uuid::now_v7();

    // Update old datapoint as staled, and create new datapoint.
    let mut staled_existing_datapoint: JsonInferenceDatapointInsert =
        existing_datapoint.clone().into();
    staled_existing_datapoint.staled_at = Some(now_timestamp.to_owned());

    // Update the datapoint with new data
    let mut updated_datapoint: JsonInferenceDatapointInsert = existing_datapoint.into();
    updated_datapoint.id = updated_datapoint_id;

    let maybe_new_input =
        convert_input_to_stored_input(update.input, fetch_context, function_config.as_ref())
            .await?;
    if let Some(new_input) = maybe_new_input {
        updated_datapoint.input = new_input;
    }

    if let Some(new_output_schema) = update.output_schema {
        updated_datapoint.output_schema = new_output_schema;
    }
    if let Some(new_output) = update.output {
        updated_datapoint.output = match new_output {
            None => None,
            Some(value) => {
                // Validate the output with schema before saving.
                StaticJSONSchema::from_value(updated_datapoint.output_schema.clone())?
            .validate(&value)
            .map_err(|e| {
                Error::new(ErrorDetails::InvalidRequest {
                    message: format!(
                        "Provided output for datapoint {existing_datapoint_id} does not match function output schema: {e}",
                    ),
                })
            })?;

                Some(JsonInferenceOutput {
                    raw: Some(serde_json::to_string(&value).map_err(|e| {
                        Error::new(ErrorDetails::Serialization {
                            message: format!(
                                "Failed to serialize provided output for datapoint {existing_datapoint_id}: {e}",
                            )
                        })
                    })?),
                    parsed: Some(value),
                })
            }
        }
    }

    if let Some(new_tags) = update.tags {
        updated_datapoint.tags = Some(new_tags);
    }

    if let Some(new_metadata) = update.metadata {
        if let Some(new_name) = new_metadata.name {
            updated_datapoint.name = new_name;
        }
    }

    Ok(PreparedUpdate {
        new_id: updated_datapoint_id,
        stale: DatapointInsert::Json(staled_existing_datapoint),
        updated: DatapointInsert::Json(updated_datapoint),
    })
}

async fn convert_input_to_stored_input(
    input: Option<Input>,
    fetch_context: &FetchContext<'_>,
    function_config: &FunctionConfig,
) -> Result<Option<StoredInput>, Error> {
    match input {
        None => Ok(None),
        Some(input) => {
            function_config.validate_input(&input)?;

            // If the input file is already in ObjectStorage format, do not resolve; and directly skip into StoredInput.
            // Otherwise, if the file needs to be fetched (because it's new), fetch it and convert to StoredInput.
            // This all happens behind the scene in `into_stored_input()`.
            let stored_input = input
                .into_lazy_resolved_input(FetchContext {
                    client: fetch_context.client,
                    object_store_info: fetch_context.object_store_info,
                })?
                // This call may trigger requests to write newly-provided files to object storage.
                //
                // TODO(shuyangli): consider refactoring file writing logic so it's hard to forget making these calls.
                // Should we put it into `into_stored_file`?
                .into_stored_input(fetch_context.object_store_info)
                .await?;
            Ok(Some(stored_input))
        }
    }
}

// ============================================================================
// Update Datapoint Metadata Endpoint
// ============================================================================

#[derive(Debug, Deserialize)]
pub struct UpdateDatapointsMetadataPathParams {
    pub dataset_name: String,
}

#[axum::debug_handler(state = AppStateData)]
#[instrument(
    name = "datasets.v1.update_datapoints_metadata",
    skip(app_state, request)
)]
pub async fn update_datapoints_metadata_handler(
    State(app_state): AppState,
    Path(path_params): Path<UpdateDatapointsMetadataPathParams>,
    StructuredJson(request): StructuredJson<UpdateDatapointsMetadataRequest>,
) -> Result<Json<UpdateDatapointsResponse>, Error> {
    let response = update_datapoints_metadata(
        &app_state.clickhouse_connection_info,
        &path_params.dataset_name,
        request,
    )
    .await?;
    Ok(Json(response))
}

/// Business logic for updating datapoint metadata in a dataset.
/// This function only updates metadata fields (like name) without creating new datapoint IDs.
/// Unlike update_datapoints, this does NOT stale the old datapoint or create a new ID.
async fn update_datapoints_metadata(
    clickhouse_handler: &impl DatasetQueries,
    dataset_name: &str,
    request: UpdateDatapointsMetadataRequest,
) -> Result<UpdateDatapointsResponse, Error> {
    validate_dataset_name(dataset_name)?;

    if request.datapoints.is_empty() {
        return Err(Error::new(ErrorDetails::InvalidRequest {
            message: "At least one datapoint must be provided".to_string(),
        }));
    }

    let mut seen_ids = HashSet::new();
    for datapoint in &request.datapoints {
        if !seen_ids.insert(datapoint.id) {
            return Err(Error::new(ErrorDetails::InvalidRequest {
                message: format!("Duplicate datapoint id provided: {}", datapoint.id),
            }));
        }
    }

    // Fetch all datapoints in a single batch query
    let datapoint_ids: Vec<Uuid> = request.datapoints.iter().map(|d| d.id).collect();
    let datapoints_vec = clickhouse_handler
        .get_datapoints(&GetDatapointsParams {
            dataset_name: Some(dataset_name.to_string()),
            function_name: None,
            ids: Some(datapoint_ids.clone()),
            page_size: u32::MAX,
            offset: 0,
            allow_stale: false,
            filter: None,
        })
        .await?;

    // Build a HashMap for quick lookup
    let mut datapoints_map: HashMap<Uuid, Datapoint> =
        datapoints_vec.into_iter().map(|dp| (dp.id(), dp)).collect();

    let mut datapoints: Vec<DatapointInsert> = Vec::with_capacity(request.datapoints.len());

    for update in request.datapoints {
        let datapoint_id = update.id;
        let existing = datapoints_map.remove(&datapoint_id).ok_or_else(|| {
            Error::new(ErrorDetails::DatapointNotFound {
                dataset_name: dataset_name.to_string(),
                datapoint_id,
            })
        })?;

        match existing {
            Datapoint::Chat(mut existing_datapoint) => {
                if existing_datapoint.dataset_name != dataset_name {
                    return Err(Error::new(ErrorDetails::InvalidRequest {
                        message: format!(
                            "Datapoint {datapoint_id} belongs to dataset '{}' instead of '{dataset_name}'",
                            existing_datapoint.dataset_name
                        ),
                    }));
                }

                if let Some(metadata) = update.metadata {
                    if let Some(new_name) = metadata.name {
                        existing_datapoint.name = new_name;
                    }
                }

                datapoints.push(DatapointInsert::Chat(existing_datapoint.into()));
            }
            Datapoint::Json(mut existing_datapoint) => {
                if existing_datapoint.dataset_name != dataset_name {
                    return Err(Error::new(ErrorDetails::InvalidRequest {
                        message: format!(
                            "Datapoint {datapoint_id} belongs to dataset '{}' instead of '{dataset_name}'",
                            existing_datapoint.dataset_name
                        ),
                    }));
                }

                if let Some(metadata) = update.metadata {
                    if let Some(new_name) = metadata.name {
                        existing_datapoint.name = new_name;
                    }
                }

                datapoints.push(DatapointInsert::Json(existing_datapoint.into()));
            }
        }
    }

    clickhouse_handler.insert_datapoints(&datapoints).await?;

    // Return the same IDs (not new ones, since we didn't create new datapoints)
    Ok(UpdateDatapointsResponse { ids: datapoint_ids })
}

#[cfg(test)]
mod tests {
    use super::*;
    use crate::config::{Config, ObjectStoreInfo, SchemaData};
    use crate::db::clickhouse::clickhouse_client::MockClickHouseClient;
    use crate::endpoints::datasets::v1::types::DatapointMetadataUpdate;
    use crate::endpoints::datasets::{ChatInferenceDatapoint, JsonInferenceDatapoint};
    use crate::experimentation::ExperimentationConfig;
    use crate::function::{FunctionConfigChat, FunctionConfigJson};
    use crate::http::TensorzeroHttpClient;
    use crate::inference::types::storage::{StorageKind, StoragePath};
    use crate::inference::types::{
        Base64File, ContentBlockChatOutput, File, Input, InputMessage, InputMessageContent,
        JsonInferenceOutput, ObjectStoragePointer, Role, StoredInputMessage,
        StoredInputMessageContent, Text, TextKind,
    };
    use crate::jsonschema_util::StaticJSONSchema;
    use crate::tool::{ToolCallConfigDatabaseInsert, ToolChoice};
    use crate::utils::gateway::{AppStateData, GatewayHandle, GatewayHandleTestOptions};
    use object_store::path::Path as ObjectStorePath;
    use serde_json::json;
    use std::collections::{HashMap, HashSet};
    use std::sync::Arc;

    mod file_conversion_tests {
        use super::*;

        #[tokio::test]
        async fn test_convert_input_with_object_storage_does_not_refetch() {
            // This test verifies that File::ObjectStorage inputs bypass object storage access entirely.
            // We use StorageKind::Disabled with object_store: None to ensure that if the code
            // tried to access object storage, it would fail. The fact that this test passes
            // proves that File::ObjectStorage is handled specially and never triggers storage access.

            // TODO(shuyangli): Provide proper object storage mocks for tests. This requires a mock for
            // `ObjectStore` which we don't own, so it's a little complicated.

            // Create a File::ObjectStorage that should NOT be fetched
            let storage_path = StoragePath {
                kind: StorageKind::Disabled,
                path: ObjectStorePath::parse("test/path/image.png").unwrap(),
            };

            let file = File::ObjectStoragePointer(ObjectStoragePointer {
                source_url: Some("https://example.com/original.png".parse().unwrap()),
                mime_type: mime::IMAGE_PNG,
                storage_path: storage_path.clone(),
            });

            let input = Input {
                system: None,
                messages: vec![InputMessage {
                    role: Role::User,
                    content: vec![InputMessageContent::File(file.clone())],
                }],
            };

            // Create minimal function config
            let function_config = FunctionConfig::Chat(FunctionConfigChat {
                variants: HashMap::new(),
                schemas: SchemaData::default(),
                tools: vec![],
                tool_choice: ToolChoice::Auto,
                parallel_tool_calls: Some(true),
                description: None,
                experimentation: ExperimentationConfig::Uniform,
                all_explicit_templates_names: HashSet::new(),
            });

            // Create fetch context with NO actual object storage info.
            // If the code tries to access object storage, it will fail with an error.
            let http_client = TensorzeroHttpClient::new().unwrap();
            let object_store_info: Option<ObjectStoreInfo> = None;
            let fetch_context = FetchContext {
                client: &http_client,
                object_store_info: &object_store_info,
            };

            // Convert input to stored input
            // This succeeds ONLY because File::ObjectStorage bypasses storage access
            let result =
                convert_input_to_stored_input(Some(input), &fetch_context, &function_config)
                    .await
                    .unwrap();

            // Verify the result
            assert!(result.is_some());
            let stored_input = result.unwrap();
            assert_eq!(stored_input.messages.len(), 1);
            assert_eq!(stored_input.messages[0].content.len(), 1);

            // Verify that the File::ObjectStorage was passed through without fetching
            match &stored_input.messages[0].content[0] {
                StoredInputMessageContent::File(stored_file) => {
                    assert_eq!(stored_file.storage_path.path, storage_path.path);
                    assert_eq!(stored_file.mime_type, mime::IMAGE_PNG);
                    assert_eq!(
                        stored_file.source_url,
                        Some("https://example.com/original.png".parse().unwrap())
                    );
                }
                _ => panic!("Expected File content"),
            }
        }

        #[tokio::test]
        async fn test_convert_input_with_base64_processes_without_actual_storage() {
            // This test verifies that File::Base64 goes through the write_file() code path,
            // but gracefully handles disabled storage (for testing). In contrast,
            // File::ObjectStorage completely bypasses the write_file() path.
            //
            // The key difference tested here vs test_convert_input_with_object_storage_does_not_refetch:
            // - File::ObjectStorage: future is discarded, no async operations, just metadata passthrough
            // - File::Base64: goes through async resolve() -> write_file() -> storage write (or no-op if disabled)

            let file = File::Base64(Base64File {
                source_url: None,
                mime_type: mime::IMAGE_PNG,
                data: "iVBORw0KGgoAAAANSUhEUgAAAAEAAAABCAYAAAAfFcSJAAAADUlEQVR42mNk+M9QDwADhgGAWjR9awAAAABJRU5ErkJggg==".to_string(),
            });

            let input = Input {
                system: None,
                messages: vec![InputMessage {
                    role: Role::User,
                    content: vec![InputMessageContent::File(file.clone())],
                }],
            };

            // Create minimal function config
            let function_config = FunctionConfig::Chat(FunctionConfigChat {
                variants: HashMap::new(),
                schemas: SchemaData::default(),
                tools: vec![],
                tool_choice: ToolChoice::Auto,
                parallel_tool_calls: Some(true),
                description: None,
                experimentation: ExperimentationConfig::Uniform,
                all_explicit_templates_names: HashSet::new(),
            });

            // Create fetch context with disabled storage
            // File::Base64 will call write_file() but it no-ops with disabled storage
            let http_client = TensorzeroHttpClient::new().unwrap();
            let object_store_info = Some(ObjectStoreInfo {
                object_store: None, // Disabled storage - write_file() returns Ok(()) without writing
                kind: StorageKind::Disabled,
            });
            let fetch_context = FetchContext {
                client: &http_client,
                object_store_info: &object_store_info,
            };

            // Convert input to stored input
            // This succeeds because write_file() gracefully handles disabled storage
            let result =
                convert_input_to_stored_input(Some(input), &fetch_context, &function_config)
                    .await
                    .unwrap();

            // Verify the result
            assert!(result.is_some());
            let stored_input = result.unwrap();
            assert_eq!(stored_input.messages.len(), 1);
            assert_eq!(stored_input.messages[0].content.len(), 1);

            // Verify that the File::Base64 was converted to StoredFile
            match &stored_input.messages[0].content[0] {
                StoredInputMessageContent::File(stored_file) => {
                    // Should have been processed into a stored file
                    assert_eq!(stored_file.mime_type, mime::IMAGE_PNG);
                    // With disabled storage, path should still be generated
                    assert!(!stored_file.storage_path.path.as_ref().is_empty());
                    // URL should be None since this came from Base64
                    assert_eq!(stored_file.source_url, None);
                }
                _ => panic!("Expected File content"),
            }
        }
    }

    mod update_utils {
        use super::*;

        /// Helper to create a sample ChatInferenceDatapoint
        pub fn create_sample_chat_datapoint(dataset_name: &str) -> ChatInferenceDatapoint {
            ChatInferenceDatapoint {
                id: Uuid::now_v7(),
                dataset_name: dataset_name.to_string(),
                function_name: "test_chat_function".to_string(),
                name: Some("test_datapoint".to_string()),
                episode_id: Some(Uuid::now_v7()),
                input: StoredInput {
                    system: None,
                    messages: vec![crate::inference::types::StoredInputMessage {
                        role: Role::User,
                        content: vec![StoredInputMessageContent::Text(Text {
                            text: "original input".to_string(),
                        })],
                    }],
                },
                output: Some(vec![ContentBlockChatOutput::Text(Text {
                    text: "original output".to_string(),
                })]),
                tool_params: Some(ToolCallConfigDatabaseInsert {
                    tools_available: vec![],
                    tool_choice: ToolChoice::Auto,
                    parallel_tool_calls: Some(true),
                }),
                tags: Some(HashMap::from([("key".to_string(), "value".to_string())])),
                auxiliary: "{}".to_string(),
                staled_at: None,
                source_inference_id: None,
                is_custom: true,
                is_deleted: false,
                updated_at: chrono::Utc::now()
                    .format(CLICKHOUSE_DATETIME_FORMAT)
                    .to_string(),
            }
        }

        /// Helper to create a sample JsonInferenceDatapoint
        pub fn create_sample_json_datapoint(dataset_name: &str) -> JsonInferenceDatapoint {
            JsonInferenceDatapoint {
                id: Uuid::now_v7(),
                dataset_name: dataset_name.to_string(),
                function_name: "test_json_function".to_string(),
                name: Some("test_datapoint".to_string()),
                episode_id: Some(Uuid::now_v7()),
                input: StoredInput {
                    system: None,
                    messages: vec![crate::inference::types::StoredInputMessage {
                        role: Role::User,
                        content: vec![StoredInputMessageContent::Text(Text {
                            text: "original input".to_string(),
                        })],
                    }],
                },
                output: Some(JsonInferenceOutput {
                    raw: Some(r#"{"value":"original"}"#.to_string()),
                    parsed: Some(json!({"value": "original"})),
                }),
                output_schema: json!({
                    "type": "object",
                    "properties": {"value": {"type": "string"}},
                    "required": ["value"],
                    "additionalProperties": false
                }),
                tags: Some(HashMap::from([("key".to_string(), "value".to_string())])),
                auxiliary: "{}".to_string(),
                staled_at: None,
                source_inference_id: None,
                is_custom: true,
                is_deleted: false,
                updated_at: chrono::Utc::now()
                    .format(CLICKHOUSE_DATETIME_FORMAT)
                    .to_string(),
            }
        }
    }

    mod prepare_update_tests {
        use super::*;

        /// Helper to create a minimal AppStateData for testing
        fn create_test_app_state() -> AppStateData {
            let mut mock_client = MockClickHouseClient::new();
            mock_client.expect_batcher_join_handle().returning(|| None);

            let mut config = Config::default();

            // Add a chat function
            config.functions.insert(
                "test_chat_function".to_string(),
                Arc::new(FunctionConfig::Chat(FunctionConfigChat {
                    variants: HashMap::new(),
                    schemas: SchemaData::default(),
                    tools: vec![],
                    tool_choice: ToolChoice::Auto,
                    parallel_tool_calls: Some(true),
                    description: None,
                    experimentation: ExperimentationConfig::Uniform,
                    all_explicit_templates_names: HashSet::new(),
                })),
            );

            // Add a JSON function
            config.functions.insert(
                "test_json_function".to_string(),
                Arc::new(FunctionConfig::Json(FunctionConfigJson {
                    variants: HashMap::new(),
                    schemas: SchemaData::default(),
                    output_schema: StaticJSONSchema::from_value(json!({
                        "type": "object",
                        "properties": {"value": {"type": "string"}},
                        "required": ["value"],
                        "additionalProperties": false
                    }))
                    .unwrap(),
                    implicit_tool_call_config: crate::tool::ToolCallConfig::default(),
                    description: None,
                    experimentation: ExperimentationConfig::Uniform,
                    all_explicit_template_names: HashSet::new(),
                })),
            );

            let gateway_handle = GatewayHandle::new_unit_test_data(
                Arc::new(config),
                GatewayHandleTestOptions {
                    clickhouse_client: Arc::new(mock_client),
                    postgres_healthy: true,
                },
            );
            gateway_handle.app_state.clone()
        }

        /// Helper to create a sample ChatInferenceDatapoint
        fn create_sample_chat_datapoint(dataset_name: &str) -> ChatInferenceDatapoint {
            ChatInferenceDatapoint {
                id: Uuid::now_v7(),
                dataset_name: dataset_name.to_string(),
                function_name: "test_chat_function".to_string(),
                name: Some("test_datapoint".to_string()),
                episode_id: Some(Uuid::now_v7()),
                input: StoredInput {
                    system: None,
                    messages: vec![StoredInputMessage {
                        role: Role::User,
                        content: vec![StoredInputMessageContent::Text(Text {
                            text: "original input".to_string(),
                        })],
                    }],
                },
                output: Some(vec![ContentBlockChatOutput::Text(Text {
                    text: "original output".to_string(),
                })]),
                tool_params: Some(ToolCallConfigDatabaseInsert {
                    tools_available: vec![],
                    tool_choice: ToolChoice::Auto,
                    parallel_tool_calls: Some(true),
                }),
                tags: Some(HashMap::from([("key".to_string(), "value".to_string())])),
                auxiliary: "{}".to_string(),
                staled_at: None,
                source_inference_id: None,
                is_custom: true,
                is_deleted: false,
                updated_at: chrono::Utc::now()
                    .format(CLICKHOUSE_DATETIME_FORMAT)
                    .to_string(),
            }
        }

        /// Helper to create a sample JsonInferenceDatapoint
        fn create_sample_json_datapoint(dataset_name: &str) -> JsonInferenceDatapoint {
            JsonInferenceDatapoint {
                id: Uuid::now_v7(),
                dataset_name: dataset_name.to_string(),
                function_name: "test_json_function".to_string(),
                name: Some("test_datapoint".to_string()),
                episode_id: Some(Uuid::now_v7()),
                input: StoredInput {
                    system: None,
                    messages: vec![StoredInputMessage {
                        role: Role::User,
                        content: vec![StoredInputMessageContent::Text(Text {
                            text: "original input".to_string(),
                        })],
                    }],
                },
                output: Some(JsonInferenceOutput {
                    raw: Some(r#"{"value":"original"}"#.to_string()),
                    parsed: Some(json!({"value": "original"})),
                }),
                output_schema: json!({
                    "type": "object",
                    "properties": {"value": {"type": "string"}},
                    "required": ["value"],
                    "additionalProperties": false
                }),
                tags: Some(HashMap::from([("key".to_string(), "value".to_string())])),
                auxiliary: "{}".to_string(),
                staled_at: None,
                source_inference_id: None,
                is_custom: true,
                is_deleted: false,
                updated_at: chrono::Utc::now()
                    .format(CLICKHOUSE_DATETIME_FORMAT)
                    .to_string(),
            }
        }

        fn create_fetch_context(http_client: &'_ TensorzeroHttpClient) -> FetchContext<'_> {
            FetchContext {
                client: http_client,
                object_store_info: &None,
            }
        }

        // ============================================================================
        // Tests for prepare_chat_update
        // ============================================================================

        #[tokio::test]
        async fn test_prepare_chat_update_no_updates() {
            let app_state = create_test_app_state();
            let fetch_context = create_fetch_context(&app_state.http_client);
            let dataset_name = "test_dataset";
            let existing = create_sample_chat_datapoint(dataset_name);
            let original_id = existing.id;

            let update = UpdateChatDatapointRequest {
                id: existing.id,
                input: None,
                output: None,
                tool_params: None,
                tags: None,
                metadata: None,
            };

            let result = prepare_chat_update(
                &app_state,
                &fetch_context,
                dataset_name,
                update,
                existing.clone(),
                "2025-01-01 00:00:00",
            )
            .await
            .unwrap();

            // Verify stale datapoint
            let DatapointInsert::Chat(stale) = result.stale else {
                panic!("Expected Chat insert");
            };
            assert_eq!(stale.id, original_id);
            assert_eq!(stale.staled_at, Some("2025-01-01 00:00:00".to_string()));

            // Verify updated datapoint - should have new ID but all fields unchanged
            let DatapointInsert::Chat(updated) = result.updated else {
                panic!("Expected Chat insert");
            };
            assert_ne!(updated.id, original_id);
            assert_eq!(updated.id, result.new_id);
            assert_eq!(updated.name, existing.name);
            assert_eq!(
                updated.output.as_ref().unwrap()[0],
                existing.output.unwrap()[0]
            );
            assert!(updated.tool_params.is_some());
            assert!(updated.tags.is_some());
        }

        #[tokio::test]
        async fn test_prepare_chat_update_input_only() {
            let app_state = create_test_app_state();
            let fetch_context = create_fetch_context(&app_state.http_client);
            let dataset_name = "test_dataset";
            let existing = create_sample_chat_datapoint(dataset_name);

            let new_input = Input {
                system: None,
                messages: vec![InputMessage {
                    role: Role::User,
<<<<<<< HEAD
                    content: vec![InputMessageContent::Text(Text {
=======
                    content: vec![InputMessageContent::Text(TextKind::Text {
>>>>>>> 38e3a9e2
                        text: "new input text".into(),
                    })],
                }],
            };

            let update = UpdateChatDatapointRequest {
                id: existing.id,
                input: Some(new_input),
                output: None,
                tool_params: None,
                tags: None,
                metadata: None,
            };

            let result = prepare_chat_update(
                &app_state,
                &fetch_context,
                dataset_name,
                update,
                existing.clone(),
                "2025-01-01 00:00:00",
            )
            .await
            .unwrap();

            let DatapointInsert::Chat(updated) = result.updated else {
                panic!("Expected Chat insert");
            };

            // Input should be updated
            assert_eq!(updated.input.messages.len(), 1);
            match &updated.input.messages[0].content[0] {
                StoredInputMessageContent::Text(text) => {
                    assert_eq!(text.text, "new input text");
                }
                _ => panic!("Expected text content"),
            }

            // Other fields unchanged
            assert_eq!(
                updated.output.as_ref().unwrap()[0],
                existing.output.unwrap()[0]
            );
        }

        #[tokio::test]
        async fn test_prepare_chat_update_output_only() {
            let app_state = create_test_app_state();
            let fetch_context = create_fetch_context(&app_state.http_client);
            let dataset_name = "test_dataset";
            let existing = create_sample_chat_datapoint(dataset_name);

            let new_output = vec![ContentBlockChatOutput::Text(Text {
                text: "new output".to_string(),
            })];

            let update = UpdateChatDatapointRequest {
                id: existing.id,
                input: None,
                output: Some(new_output.clone()),
                tool_params: None,
                tags: None,
                metadata: None,
            };

            let result = prepare_chat_update(
                &app_state,
                &fetch_context,
                dataset_name,
                update,
                existing.clone(),
                "2025-01-01 00:00:00",
            )
            .await
            .unwrap();

            let DatapointInsert::Chat(updated) = result.updated else {
                panic!("Expected Chat insert");
            };

            // Output should be updated
            assert_eq!(updated.output, Some(new_output));
        }

        #[tokio::test]
        async fn test_prepare_chat_update_tool_params_omitted() {
            let app_state = create_test_app_state();
            let fetch_context = create_fetch_context(&app_state.http_client);
            let dataset_name = "test_dataset";
            let existing = create_sample_chat_datapoint(dataset_name);
            let original_tool_params = existing.tool_params.clone();

            let update = UpdateChatDatapointRequest {
                id: existing.id,
                input: None,
                output: None,
                tool_params: None, // Omitted - should remain unchanged
                tags: None,
                metadata: None,
            };

            let result = prepare_chat_update(
                &app_state,
                &fetch_context,
                dataset_name,
                update,
                existing,
                "2025-01-01 00:00:00",
            )
            .await
            .unwrap();

            let DatapointInsert::Chat(updated) = result.updated else {
                panic!("Expected Chat insert");
            };

            assert_eq!(updated.tool_params, original_tool_params);
        }

        #[tokio::test]
        async fn test_prepare_chat_update_tool_params_set_to_null() {
            let app_state = create_test_app_state();
            let fetch_context = create_fetch_context(&app_state.http_client);
            let dataset_name = "test_dataset";
            let existing = create_sample_chat_datapoint(dataset_name);

            let update = UpdateChatDatapointRequest {
                id: existing.id,
                input: None,
                output: None,
                tool_params: Some(None), // Explicitly set to null
                tags: None,
                metadata: None,
            };

            let result = prepare_chat_update(
                &app_state,
                &fetch_context,
                dataset_name,
                update,
                existing,
                "2025-01-01 00:00:00",
            )
            .await
            .unwrap();

            let DatapointInsert::Chat(updated) = result.updated else {
                panic!("Expected Chat insert");
            };

            assert_eq!(updated.tool_params, None);
        }

        #[tokio::test]
        async fn test_prepare_chat_update_tool_params_set_to_value() {
            let app_state = create_test_app_state();
            let fetch_context = create_fetch_context(&app_state.http_client);
            let dataset_name = "test_dataset";
            let existing = create_sample_chat_datapoint(dataset_name);

            let new_tool_params = ToolCallConfigDatabaseInsert {
                tools_available: vec![],
                tool_choice: ToolChoice::None,
                parallel_tool_calls: Some(false),
            };

            let update = UpdateChatDatapointRequest {
                id: existing.id,
                input: None,
                output: None,
                tool_params: Some(Some(new_tool_params.clone())),
                tags: None,
                metadata: None,
            };

            let result = prepare_chat_update(
                &app_state,
                &fetch_context,
                dataset_name,
                update,
                existing,
                "2025-01-01 00:00:00",
            )
            .await
            .unwrap();

            let DatapointInsert::Chat(updated) = result.updated else {
                panic!("Expected Chat insert");
            };

            assert_eq!(updated.tool_params, Some(new_tool_params));
        }

        #[tokio::test]
        async fn test_prepare_chat_update_tags_cases() {
            let app_state = create_test_app_state();
            let fetch_context = create_fetch_context(&app_state.http_client);
            let dataset_name = "test_dataset";

            // Case 1: Omitted - should remain unchanged
            let existing = create_sample_chat_datapoint(dataset_name);
            let original_tags = existing.tags.clone();
            let update = UpdateChatDatapointRequest {
                id: existing.id,
                input: None,
                output: None,
                tool_params: None,
                tags: None,
                metadata: None,
            };
            let result = prepare_chat_update(
                &app_state,
                &fetch_context,
                dataset_name,
                update,
                existing,
                "2025-01-01 00:00:00",
            )
            .await
            .unwrap();
            let DatapointInsert::Chat(updated) = result.updated else {
                panic!("Expected Chat insert");
            };
            assert_eq!(updated.tags, original_tags);

            // Case 2: Set to empty HashMap (will clear tags)
            let existing = create_sample_chat_datapoint(dataset_name);
            let update = UpdateChatDatapointRequest {
                id: existing.id,
                input: None,
                output: None,
                tool_params: None,
                tags: Some(HashMap::new()),
                metadata: None,
            };
            let result = prepare_chat_update(
                &app_state,
                &fetch_context,
                dataset_name,
                update,
                existing,
                "2025-01-01 00:00:00",
            )
            .await
            .unwrap();
            let DatapointInsert::Chat(updated) = result.updated else {
                panic!("Expected Chat insert");
            };
            assert_eq!(updated.tags, Some(HashMap::new()));

            // Case 3: Set to value
            let existing = create_sample_chat_datapoint(dataset_name);
            let new_tags = HashMap::from([("new_key".to_string(), "new_value".to_string())]);
            let update = UpdateChatDatapointRequest {
                id: existing.id,
                input: None,
                output: None,
                tool_params: None,
                tags: Some(new_tags.clone()),
                metadata: None,
            };
            let result = prepare_chat_update(
                &app_state,
                &fetch_context,
                dataset_name,
                update,
                existing,
                "2025-01-01 00:00:00",
            )
            .await
            .unwrap();
            let DatapointInsert::Chat(updated) = result.updated else {
                panic!("Expected Chat insert");
            };
            assert_eq!(updated.tags, Some(new_tags));
        }

        #[tokio::test]
        async fn test_prepare_chat_update_metadata_name_cases() {
            let app_state = create_test_app_state();
            let fetch_context = create_fetch_context(&app_state.http_client);
            let dataset_name = "test_dataset";

            // Case 1: Metadata omitted - name unchanged
            let existing = create_sample_chat_datapoint(dataset_name);
            let original_name = existing.name.clone();
            let update = UpdateChatDatapointRequest {
                id: existing.id,
                input: None,
                output: None,
                tool_params: None,
                tags: None,
                metadata: None,
            };
            let result = prepare_chat_update(
                &app_state,
                &fetch_context,
                dataset_name,
                update,
                existing,
                "2025-01-01 00:00:00",
            )
            .await
            .unwrap();
            let DatapointInsert::Chat(updated) = result.updated else {
                panic!("Expected Chat insert");
            };
            assert_eq!(updated.name, original_name);

            // Case 2: Metadata.name set to null
            let existing = create_sample_chat_datapoint(dataset_name);
            let update = UpdateChatDatapointRequest {
                id: existing.id,
                input: None,
                output: None,
                tool_params: None,
                tags: None,
                metadata: Some(DatapointMetadataUpdate { name: Some(None) }),
            };
            let result = prepare_chat_update(
                &app_state,
                &fetch_context,
                dataset_name,
                update,
                existing,
                "2025-01-01 00:00:00",
            )
            .await
            .unwrap();
            let DatapointInsert::Chat(updated) = result.updated else {
                panic!("Expected Chat insert");
            };
            assert_eq!(updated.name, None);

            // Case 3: Metadata.name set to value
            let existing = create_sample_chat_datapoint(dataset_name);
            let update = UpdateChatDatapointRequest {
                id: existing.id,
                input: None,
                output: None,
                tool_params: None,
                tags: None,
                metadata: Some(DatapointMetadataUpdate {
                    name: Some(Some("new_name".to_string())),
                }),
            };
            let result = prepare_chat_update(
                &app_state,
                &fetch_context,
                dataset_name,
                update,
                existing,
                "2025-01-01 00:00:00",
            )
            .await
            .unwrap();
            let DatapointInsert::Chat(updated) = result.updated else {
                panic!("Expected Chat insert");
            };
            assert_eq!(updated.name, Some("new_name".to_string()));
        }

        #[tokio::test]
        async fn test_prepare_chat_update_all_fields() {
            let app_state = create_test_app_state();
            let fetch_context = create_fetch_context(&app_state.http_client);
            let dataset_name = "test_dataset";
            let existing = create_sample_chat_datapoint(dataset_name);

            let new_input = Input {
                system: None,
                messages: vec![InputMessage {
                    role: Role::User,
<<<<<<< HEAD
                    content: vec![InputMessageContent::Text(Text {
=======
                    content: vec![InputMessageContent::Text(TextKind::Text {
>>>>>>> 38e3a9e2
                        text: "new input".into(),
                    })],
                }],
            };
            let new_output = vec![ContentBlockChatOutput::Text(Text {
                text: "new output".to_string(),
            })];
            let new_tool_params = ToolCallConfigDatabaseInsert {
                tools_available: vec![],
                tool_choice: ToolChoice::None,
                parallel_tool_calls: Some(false),
            };
            let new_tags = HashMap::from([("new".to_string(), "tag".to_string())]);

            let update = UpdateChatDatapointRequest {
                id: existing.id,
                input: Some(new_input),
                output: Some(new_output.clone()),
                tool_params: Some(Some(new_tool_params.clone())),
                tags: Some(new_tags.clone()),
                metadata: Some(DatapointMetadataUpdate {
                    name: Some(Some("updated_name".to_string())),
                }),
            };

            let result = prepare_chat_update(
                &app_state,
                &fetch_context,
                dataset_name,
                update,
                existing,
                "2025-01-01 00:00:00",
            )
            .await
            .unwrap();

            let DatapointInsert::Chat(updated) = result.updated else {
                panic!("Expected Chat insert");
            };

            // Verify all fields were updated
            assert_eq!(updated.output, Some(new_output));
            assert_eq!(updated.tool_params, Some(new_tool_params));
            assert_eq!(updated.tags, Some(new_tags));
            assert_eq!(updated.name, Some("updated_name".to_string()));
        }

        // ============================================================================
        // Tests for prepare_json_update
        // ============================================================================

        #[tokio::test]
        async fn test_prepare_json_update_no_updates() {
            let app_state = create_test_app_state();
            let fetch_context = create_fetch_context(&app_state.http_client);
            let dataset_name = "test_dataset";
            let existing = create_sample_json_datapoint(dataset_name);
            let original_id = existing.id;

            let update = UpdateJsonDatapointRequest {
                id: existing.id,
                input: None,
                output: None,
                output_schema: None,
                tags: None,
                metadata: None,
            };

            let result = prepare_json_update(
                &app_state,
                &fetch_context,
                dataset_name,
                update,
                existing.clone(),
                "2025-01-01 00:00:00",
            )
            .await
            .unwrap();

            // Verify stale datapoint
            let DatapointInsert::Json(stale) = result.stale else {
                panic!("Expected Json insert");
            };
            assert_eq!(stale.id, original_id);
            assert_eq!(stale.staled_at, Some("2025-01-01 00:00:00".to_string()));

            // Verify updated datapoint
            let DatapointInsert::Json(updated) = result.updated else {
                panic!("Expected Json insert");
            };
            assert_ne!(updated.id, original_id);
            assert_eq!(updated.name, existing.name);
            assert_eq!(
                updated.output.as_ref().unwrap().parsed,
                existing.output.unwrap().parsed
            );
        }

        #[tokio::test]
        async fn test_prepare_json_update_output_omitted() {
            let app_state = create_test_app_state();
            let fetch_context = create_fetch_context(&app_state.http_client);
            let dataset_name = "test_dataset";
            let existing = create_sample_json_datapoint(dataset_name);
            let original_output = existing.output.clone();

            let update = UpdateJsonDatapointRequest {
                id: existing.id,
                input: None,
                output: None, // Omitted
                output_schema: None,
                tags: None,
                metadata: None,
            };

            let result = prepare_json_update(
                &app_state,
                &fetch_context,
                dataset_name,
                update,
                existing,
                "2025-01-01 00:00:00",
            )
            .await
            .unwrap();

            let DatapointInsert::Json(updated) = result.updated else {
                panic!("Expected Json insert");
            };

            assert_eq!(updated.output, original_output);
        }

        #[tokio::test]
        async fn test_prepare_json_update_output_set_to_null() {
            let app_state = create_test_app_state();
            let fetch_context = create_fetch_context(&app_state.http_client);
            let dataset_name = "test_dataset";
            let existing = create_sample_json_datapoint(dataset_name);

            let update = UpdateJsonDatapointRequest {
                id: existing.id,
                input: None,
                output: Some(None), // Set to null
                output_schema: None,
                tags: None,
                metadata: None,
            };

            let result = prepare_json_update(
                &app_state,
                &fetch_context,
                dataset_name,
                update,
                existing,
                "2025-01-01 00:00:00",
            )
            .await
            .unwrap();

            let DatapointInsert::Json(updated) = result.updated else {
                panic!("Expected Json insert");
            };

            assert_eq!(updated.output, None);
        }

        #[tokio::test]
        async fn test_prepare_json_update_output_set_to_value() {
            let app_state = create_test_app_state();
            let fetch_context = create_fetch_context(&app_state.http_client);
            let dataset_name = "test_dataset";
            let existing = create_sample_json_datapoint(dataset_name);

            let new_output_value = json!({"value": "new"});

            let update = UpdateJsonDatapointRequest {
                id: existing.id,
                input: None,
                output: Some(Some(new_output_value.clone())),
                output_schema: None,
                tags: None,
                metadata: None,
            };

            let result = prepare_json_update(
                &app_state,
                &fetch_context,
                dataset_name,
                update,
                existing,
                "2025-01-01 00:00:00",
            )
            .await
            .unwrap();

            let DatapointInsert::Json(updated) = result.updated else {
                panic!("Expected Json insert");
            };

            assert_eq!(
                updated.output.as_ref().unwrap().parsed,
                Some(new_output_value)
            );
            assert_eq!(
                updated.output.as_ref().unwrap().raw,
                Some(r#"{"value":"new"}"#.to_string())
            );
        }

        #[tokio::test]
        async fn test_prepare_json_update_output_schema_only() {
            let app_state = create_test_app_state();
            let fetch_context = create_fetch_context(&app_state.http_client);
            let dataset_name = "test_dataset";
            let existing = create_sample_json_datapoint(dataset_name);
            let original_output = existing.output.clone();

            let new_schema =
                json!({"type": "object", "properties": {"newField": {"type": "number"}}});

            let update = UpdateJsonDatapointRequest {
                id: existing.id,
                input: None,
                output: None,
                output_schema: Some(new_schema.clone()),
                tags: None,
                metadata: None,
            };

            let result = prepare_json_update(
                &app_state,
                &fetch_context,
                dataset_name,
                update,
                existing,
                "2025-01-01 00:00:00",
            )
            .await
            .unwrap();

            let DatapointInsert::Json(updated) = result.updated else {
                panic!("Expected Json insert");
            };

            assert_eq!(updated.output_schema, new_schema);
            assert_eq!(updated.output, original_output);
        }

        #[tokio::test]
        async fn test_prepare_json_update_output_schema_and_output() {
            let app_state = create_test_app_state();
            let fetch_context = create_fetch_context(&app_state.http_client);
            let dataset_name = "test_dataset";
            let existing = create_sample_json_datapoint(dataset_name);

            let new_schema = json!({"type": "object", "properties": {"count": {"type": "number"}}});
            let new_output = json!({"count": 42});

            let update = UpdateJsonDatapointRequest {
                id: existing.id,
                input: None,
                output: Some(Some(new_output.clone())),
                output_schema: Some(new_schema.clone()),
                tags: None,
                metadata: None,
            };

            let result = prepare_json_update(
                &app_state,
                &fetch_context,
                dataset_name,
                update,
                existing,
                "2025-01-01 00:00:00",
            )
            .await
            .unwrap();

            let DatapointInsert::Json(updated) = result.updated else {
                panic!("Expected Json insert");
            };

            assert_eq!(updated.output_schema, new_schema);
            assert_eq!(updated.output.as_ref().unwrap().parsed, Some(new_output));
        }

        #[tokio::test]
        async fn test_prepare_json_update_output_validation_failure() {
            let app_state = create_test_app_state();
            let fetch_context = create_fetch_context(&app_state.http_client);
            let dataset_name = "test_dataset";
            let existing = create_sample_json_datapoint(dataset_name);

            // Output doesn't match the schema (expects {value: string}, providing {count: number})
            let bad_output = json!({"count": 123});

            let update = UpdateJsonDatapointRequest {
                id: existing.id,
                input: None,
                output: Some(Some(bad_output)),
                output_schema: None, // Will use existing schema which expects {value: string}
                tags: None,
                metadata: None,
            };

            let result = prepare_json_update(
                &app_state,
                &fetch_context,
                dataset_name,
                update,
                existing,
                "2025-01-01 00:00:00",
            )
            .await;

            assert!(result.is_err(), "Expected validation error");
            let err = result.unwrap_err();
            let err_msg = format!("{err:?}");
            assert!(
                err_msg.contains("does not match") || err_msg.contains("schema"),
                "Expected schema validation error, got: {err_msg}"
            );
        }

        #[tokio::test]
        async fn test_prepare_json_update_tags_cases() {
            let app_state = create_test_app_state();
            let fetch_context = create_fetch_context(&app_state.http_client);
            let dataset_name = "test_dataset";

            // Similar to chat tests - omitted, null, value
            let existing = create_sample_json_datapoint(dataset_name);
            let original_tags = existing.tags.clone();

            // Omitted
            let update = UpdateJsonDatapointRequest {
                id: existing.id,
                input: None,
                output: None,
                output_schema: None,
                tags: None,
                metadata: None,
            };
            let result = prepare_json_update(
                &app_state,
                &fetch_context,
                dataset_name,
                update,
                existing,
                "2025-01-01 00:00:00",
            )
            .await
            .unwrap();
            let DatapointInsert::Json(updated) = result.updated else {
                panic!("Expected Json insert");
            };
            assert_eq!(updated.tags, original_tags);
        }

        #[tokio::test]
        async fn test_prepare_json_update_all_fields() {
            let app_state = create_test_app_state();
            let fetch_context = create_fetch_context(&app_state.http_client);
            let dataset_name = "test_dataset";
            let existing = create_sample_json_datapoint(dataset_name);

            let new_input = Input {
                system: None,
                messages: vec![InputMessage {
                    role: Role::User,
<<<<<<< HEAD
                    content: vec![InputMessageContent::Text(Text {
=======
                    content: vec![InputMessageContent::Text(TextKind::Text {
>>>>>>> 38e3a9e2
                        text: "new json input".into(),
                    })],
                }],
            };
            let new_schema =
                json!({"type": "object", "properties": {"result": {"type": "boolean"}}});
            let new_output = json!({"result": true});
            let new_tags = HashMap::from([("json_tag".to_string(), "value".to_string())]);

            let update = UpdateJsonDatapointRequest {
                id: existing.id,
                input: Some(new_input),
                output: Some(Some(new_output.clone())),
                output_schema: Some(new_schema.clone()),
                tags: Some(new_tags.clone()),
                metadata: Some(DatapointMetadataUpdate {
                    name: Some(Some("json_updated".to_string())),
                }),
            };

            let result = prepare_json_update(
                &app_state,
                &fetch_context,
                dataset_name,
                update,
                existing,
                "2025-01-01 00:00:00",
            )
            .await
            .unwrap();

            let DatapointInsert::Json(updated) = result.updated else {
                panic!("Expected Json insert");
            };

            assert_eq!(updated.output_schema, new_schema);
            assert_eq!(updated.output.as_ref().unwrap().parsed, Some(new_output));
            assert_eq!(updated.tags, Some(new_tags));
            assert_eq!(updated.name, Some("json_updated".to_string()));
        }
    }

    mod update_datapoints_metadata_tests {
        use super::update_utils::*;
        use super::*;
        use crate::db::datasets::MockDatasetQueries;
        use crate::endpoints::datasets::v1::types::UpdateDatapointMetadataRequest;

        #[tokio::test]
        async fn test_update_metadata_chat_datapoint() {
            let dataset_name = "test_dataset";
            let existing_datapoint = create_sample_chat_datapoint(dataset_name);
            let datapoint_id = existing_datapoint.id;

            let mut mock_db = MockDatasetQueries::new();
            let existing_datapoint_clone = existing_datapoint.clone();
            mock_db.expect_get_datapoints().returning(move |_| {
                let cloned_datapoint = existing_datapoint_clone.clone();
                Box::pin(async move { Ok(vec![Datapoint::Chat(cloned_datapoint)]) })
            });
            mock_db
                .expect_insert_datapoints()
                .withf(move |datapoints_inserts| {
                    assert_eq!(datapoints_inserts.len(), 1, "Expected 1 datapoint insert");
                    let datapoint_insert = &datapoints_inserts[0];
                    // ID should stay the same.
                    assert_eq!(datapoint_insert.id(), datapoint_id);
                    let DatapointInsert::Chat(dp) = datapoint_insert else {
                        panic!("Expected Chat insert");
                    };
                    // Name should be updated.
                    assert_eq!(dp.name, Some("new_name".to_string()));
                    // The other fields should stay the same.
                    assert_eq!(dp.input, existing_datapoint.input);
                    assert_eq!(dp.output, existing_datapoint.output);
                    assert_eq!(dp.tool_params, existing_datapoint.tool_params);
                    assert_eq!(dp.tags, existing_datapoint.tags);
                    assert_eq!(dp.staled_at, existing_datapoint.staled_at);
                    assert_eq!(
                        dp.source_inference_id,
                        existing_datapoint.source_inference_id
                    );
                    true
                })
                .returning(|_| Box::pin(async move { Ok(1) }));

            let request = UpdateDatapointsMetadataRequest {
                datapoints: vec![UpdateDatapointMetadataRequest {
                    id: datapoint_id,
                    metadata: Some(DatapointMetadataUpdate {
                        name: Some(Some("new_name".to_string())),
                    }),
                }],
            };

            let result = update_datapoints_metadata(&mock_db, dataset_name, request).await;
            assert!(result.is_ok());
            let response = result.unwrap();
            assert_eq!(response.ids.len(), 1);
            assert_eq!(response.ids[0], datapoint_id);
        }

        #[tokio::test]
        async fn test_update_metadata_json_datapoint() {
            let dataset_name = "test_dataset";
            let existing_datapoint = create_sample_json_datapoint(dataset_name);
            let datapoint_id = existing_datapoint.id;

            let mut mock_db = MockDatasetQueries::new();
            let existing_datapoint_clone = existing_datapoint.clone();
            mock_db.expect_get_datapoints().returning(move |_| {
                let dp = existing_datapoint_clone.clone();
                Box::pin(async move { Ok(vec![Datapoint::Json(dp)]) })
            });
            mock_db
                .expect_insert_datapoints()
                .withf(move |datapoints_inserts| {
                    assert_eq!(datapoints_inserts.len(), 1, "Expected 1 datapoint insert");
                    let datapoint_insert = &datapoints_inserts[0];
                    // ID should stay the same.
                    assert_eq!(datapoint_insert.id(), datapoint_id);
                    let DatapointInsert::Json(dp) = datapoint_insert else {
                        panic!("Expected Json insert");
                    };
                    // Name should be updated.
                    assert_eq!(dp.name, Some("updated_json_name".to_string()));
                    // The other fields should stay the same.
                    assert_eq!(dp.input, existing_datapoint.input);
                    assert_eq!(dp.output, existing_datapoint.output);
                    assert_eq!(dp.output_schema, existing_datapoint.output_schema);
                    assert_eq!(dp.tags, existing_datapoint.tags);
                    assert_eq!(dp.staled_at, existing_datapoint.staled_at);
                    assert_eq!(
                        dp.source_inference_id,
                        existing_datapoint.source_inference_id
                    );
                    true
                })
                .returning(|_| Box::pin(async move { Ok(1) }));

            let request = UpdateDatapointsMetadataRequest {
                datapoints: vec![UpdateDatapointMetadataRequest {
                    id: datapoint_id,
                    metadata: Some(DatapointMetadataUpdate {
                        name: Some(Some("updated_json_name".to_string())),
                    }),
                }],
            };

            let result = update_datapoints_metadata(&mock_db, dataset_name, request).await;
            assert!(result.is_ok());
            let response = result.unwrap();
            assert_eq!(response.ids.len(), 1);
            assert_eq!(response.ids[0], datapoint_id);
        }

        #[tokio::test]
        async fn test_update_metadata_set_name_to_null() {
            let dataset_name = "test_dataset";
            let existing_datapoint = create_sample_chat_datapoint(dataset_name);
            let datapoint_id = existing_datapoint.id;

            let mut mock_db = MockDatasetQueries::new();
            let existing_datapoint_clone = existing_datapoint.clone();
            mock_db.expect_get_datapoints().returning(move |_| {
                let dp = existing_datapoint_clone.clone();
                Box::pin(async move { Ok(vec![Datapoint::Chat(dp)]) })
            });
            mock_db
                .expect_insert_datapoints()
                .withf(|datapoints| {
                    datapoints.len() == 1
                        && matches!(&datapoints[0], DatapointInsert::Chat(dp) if dp.name.is_none())
                })
                .returning(|_| Box::pin(async move { Ok(1) }));

            let request = UpdateDatapointsMetadataRequest {
                datapoints: vec![UpdateDatapointMetadataRequest {
                    id: datapoint_id,
                    metadata: Some(DatapointMetadataUpdate { name: Some(None) }),
                }],
            };

            let result = update_datapoints_metadata(&mock_db, dataset_name, request).await;
            assert!(result.is_ok());
        }

        #[tokio::test]
        async fn test_update_metadata_no_metadata_provided() {
            let dataset_name = "test_dataset";
            let existing_datapoint = create_sample_chat_datapoint(dataset_name);
            let datapoint_id = existing_datapoint.id;
            let original_name = existing_datapoint.name.clone();

            let mut mock_db = MockDatasetQueries::new();
            let existing_datapoint_clone = existing_datapoint.clone();
            mock_db.expect_get_datapoints().returning(move |_| {
                let dp = existing_datapoint_clone.clone();
                Box::pin(async move { Ok(vec![Datapoint::Chat(dp)]) })
            });
            mock_db
                .expect_insert_datapoints()
                .withf(move |datapoints| {
                    datapoints.len() == 1
                        && matches!(&datapoints[0], DatapointInsert::Chat(dp) if dp.name == original_name)
                })
                .returning(|_| Box::pin(async move { Ok(1) }));

            let request = UpdateDatapointsMetadataRequest {
                datapoints: vec![UpdateDatapointMetadataRequest {
                    id: datapoint_id,
                    metadata: None,
                }],
            };

            let result = update_datapoints_metadata(&mock_db, dataset_name, request).await;
            assert!(result.is_ok());
        }

        #[tokio::test]
        async fn test_update_metadata_datapoint_not_found() {
            let dataset_name = "test_dataset";
            let non_existent_id = Uuid::now_v7();

            let mut mock_db = MockDatasetQueries::new();
            mock_db
                .expect_get_datapoints()
                .returning(|_| Box::pin(async move { Ok(vec![]) }));

            let request = UpdateDatapointsMetadataRequest {
                datapoints: vec![UpdateDatapointMetadataRequest {
                    id: non_existent_id,
                    metadata: Some(DatapointMetadataUpdate {
                        name: Some(Some("new_name".to_string())),
                    }),
                }],
            };

            let result = update_datapoints_metadata(&mock_db, dataset_name, request).await;
            assert!(result.is_err());
            assert!(matches!(
                result.unwrap_err().get_details(),
                ErrorDetails::DatapointNotFound { .. }
            ));
        }

        #[tokio::test]
        async fn test_update_metadata_duplicate_ids() {
            let dataset_name = "test_dataset";
            let duplicate_id = Uuid::now_v7();

            let mock_db = MockDatasetQueries::new();

            let request = UpdateDatapointsMetadataRequest {
                datapoints: vec![
                    UpdateDatapointMetadataRequest {
                        id: duplicate_id,
                        metadata: Some(DatapointMetadataUpdate {
                            name: Some(Some("name1".to_string())),
                        }),
                    },
                    UpdateDatapointMetadataRequest {
                        id: duplicate_id,
                        metadata: Some(DatapointMetadataUpdate {
                            name: Some(Some("name2".to_string())),
                        }),
                    },
                ],
            };

            let result = update_datapoints_metadata(&mock_db, dataset_name, request).await;
            assert!(result.is_err());
            assert!(matches!(
                result.unwrap_err().get_details(),
                ErrorDetails::InvalidRequest { .. }
            ));
        }

        #[tokio::test]
        async fn test_update_metadata_empty_datapoints() {
            let dataset_name = "test_dataset";
            let mock_db = MockDatasetQueries::new();

            let request = UpdateDatapointsMetadataRequest { datapoints: vec![] };

            let result = update_datapoints_metadata(&mock_db, dataset_name, request).await;
            assert!(result.is_err());
            assert!(matches!(
                result.unwrap_err().get_details(),
                ErrorDetails::InvalidRequest { .. }
            ));
        }

        #[tokio::test]
        async fn test_update_metadata_batch() {
            let dataset_name = "test_dataset";
            let datapoint1 = create_sample_chat_datapoint(dataset_name);
            let datapoint2 = create_sample_json_datapoint(dataset_name);
            let id1 = datapoint1.id;
            let id2 = datapoint2.id;

            let datapoint1_clone = datapoint1.clone();
            let datapoint2_clone = datapoint2.clone();

            let mut mock_db = MockDatasetQueries::new();
            mock_db.expect_get_datapoints().returning(move |_| {
                let dp1 = datapoint1_clone.clone();
                let dp2 = datapoint2_clone.clone();
                Box::pin(async move { Ok(vec![Datapoint::Chat(dp1), Datapoint::Json(dp2)]) })
            });
            mock_db
                .expect_insert_datapoints()
                .withf(|datapoints| {
                    datapoints.len() == 2
                        && matches!(&datapoints[0], DatapointInsert::Chat(dp) if dp.name == Some("updated_name1".to_string()))
                        && matches!(&datapoints[1], DatapointInsert::Json(dp) if dp.name == Some("updated_name2".to_string()))
                })
                .returning(|_| Box::pin(async move { Ok(2) }));

            let request = UpdateDatapointsMetadataRequest {
                datapoints: vec![
                    UpdateDatapointMetadataRequest {
                        id: id1,
                        metadata: Some(DatapointMetadataUpdate {
                            name: Some(Some("updated_name1".to_string())),
                        }),
                    },
                    UpdateDatapointMetadataRequest {
                        id: id2,
                        metadata: Some(DatapointMetadataUpdate {
                            name: Some(Some("updated_name2".to_string())),
                        }),
                    },
                ],
            };

            let result = update_datapoints_metadata(&mock_db, dataset_name, request).await;
            assert!(result.is_ok());
            let response = result.unwrap();
            assert_eq!(response.ids.len(), 2);
            assert_eq!(response.ids[0], id1);
            assert_eq!(response.ids[1], id2);
        }
    }
}<|MERGE_RESOLUTION|>--- conflicted
+++ resolved
@@ -522,7 +522,7 @@
     use crate::inference::types::{
         Base64File, ContentBlockChatOutput, File, Input, InputMessage, InputMessageContent,
         JsonInferenceOutput, ObjectStoragePointer, Role, StoredInputMessage,
-        StoredInputMessageContent, Text, TextKind,
+        StoredInputMessageContent, Text,
     };
     use crate::jsonschema_util::StaticJSONSchema;
     use crate::tool::{ToolCallConfigDatabaseInsert, ToolChoice};
@@ -972,11 +972,7 @@
                 system: None,
                 messages: vec![InputMessage {
                     role: Role::User,
-<<<<<<< HEAD
                     content: vec![InputMessageContent::Text(Text {
-=======
-                    content: vec![InputMessageContent::Text(TextKind::Text {
->>>>>>> 38e3a9e2
                         text: "new input text".into(),
                     })],
                 }],
@@ -1350,11 +1346,7 @@
                 system: None,
                 messages: vec![InputMessage {
                     role: Role::User,
-<<<<<<< HEAD
                     content: vec![InputMessageContent::Text(Text {
-=======
-                    content: vec![InputMessageContent::Text(TextKind::Text {
->>>>>>> 38e3a9e2
                         text: "new input".into(),
                     })],
                 }],
@@ -1726,11 +1718,7 @@
                 system: None,
                 messages: vec![InputMessage {
                     role: Role::User,
-<<<<<<< HEAD
                     content: vec![InputMessageContent::Text(Text {
-=======
-                    content: vec![InputMessageContent::Text(TextKind::Text {
->>>>>>> 38e3a9e2
                         text: "new json input".into(),
                     })],
                 }],
