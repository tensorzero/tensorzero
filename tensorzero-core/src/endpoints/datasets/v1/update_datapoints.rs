--- conflicted
+++ resolved
@@ -402,58 +402,9 @@
     Path(path_params): Path<UpdateDatapointsMetadataPathParams>,
     StructuredJson(request): StructuredJson<UpdateDatapointsMetadataRequest>,
 ) -> Result<Json<UpdateDatapointsResponse>, Error> {
-<<<<<<< HEAD
     let response = app_state
         .clickhouse_connection_info
         .update_datapoints_metadata(&path_params.dataset_name, request)
-=======
-    let response = update_datapoints_metadata(
-        &app_state.clickhouse_connection_info,
-        &path_params.dataset_name,
-        request,
-    )
-    .await?;
-    Ok(Json(response))
-}
-
-/// Business logic for updating datapoint metadata in a dataset.
-/// This function only updates metadata fields (like name) without creating new datapoint IDs.
-/// Unlike update_datapoints, this does NOT stale the old datapoint or create a new ID.
-async fn update_datapoints_metadata(
-    clickhouse_handler: &impl DatasetQueries,
-    dataset_name: &str,
-    request: UpdateDatapointsMetadataRequest,
-) -> Result<UpdateDatapointsResponse, Error> {
-    validate_dataset_name(dataset_name)?;
-
-    if request.datapoints.is_empty() {
-        return Err(Error::new(ErrorDetails::InvalidRequest {
-            message: "At least one datapoint must be provided".to_string(),
-        }));
-    }
-
-    let mut seen_ids = HashSet::new();
-    for datapoint in &request.datapoints {
-        if !seen_ids.insert(datapoint.id) {
-            return Err(Error::new(ErrorDetails::InvalidRequest {
-                message: format!("Duplicate datapoint id provided: {}", datapoint.id),
-            }));
-        }
-    }
-
-    // Fetch all datapoints in a single batch query
-    let datapoint_ids: Vec<Uuid> = request.datapoints.iter().map(|d| d.id).collect();
-    let datapoints_vec = clickhouse_handler
-        .get_datapoints(&GetDatapointsParams {
-            dataset_name: Some(dataset_name.to_string()),
-            function_name: None,
-            ids: Some(datapoint_ids.clone()),
-            limit: u32::MAX,
-            offset: 0,
-            allow_stale: false,
-            filter: None,
-        })
->>>>>>> 2629d4be
         .await?;
     Ok(Json(response))
 }
