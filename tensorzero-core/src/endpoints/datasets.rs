#[cfg(feature = "pyo3")]
use crate::inference::types::pyo3_helpers::{
    content_block_chat_output_to_python, serialize_to_dict, uuid_to_python,
};
use axum::extract::{Path, Query, State};
use axum::Json;
use futures::future;
#[cfg(feature = "pyo3")]
use pyo3::prelude::*;
#[cfg(feature = "pyo3")]
use pyo3::IntoPyObjectExt;
use reqwest::Client;
use serde::{Deserialize, Serialize};
use serde_json::Value;
use std::{collections::HashMap, future::Future, pin::Pin};
use tracing::instrument;
use uuid::Uuid;

use crate::inference::types::Text;
use crate::stored_inference::{SimpleStoredSampleInfo, StoredSample};
use crate::{
    clickhouse::{ClickHouseConnectionInfo, ExternalDataInfo},
    config_parser::Config,
    error::{Error, ErrorDetails},
    function::FunctionConfig,
    gateway_util::{AppState, StructuredJson},
    inference::types::{
        ChatInferenceDatabaseInsert, ContentBlockChatOutput, FetchContext, Input,
        JsonInferenceDatabaseInsert, JsonInferenceOutput, ResolvedInput,
    },
    serde_util::{deserialize_optional_string_or_parsed_json, deserialize_string_or_parsed_json},
    tool::{DynamicToolParams, ToolCallConfigDatabaseInsert},
    uuid_util::validate_tensorzero_uuid,
};

#[cfg(debug_assertions)]
use crate::gateway_util::AppStateData;

use super::feedback::{
    validate_parse_demonstration, DemonstrationOutput, DynamicDemonstrationInfo,
};

pub const CLICKHOUSE_DATETIME_FORMAT: &str = "%Y-%m-%d %H:%M:%S%.6f";

#[derive(Debug, Deserialize)]
#[serde(rename_all = "snake_case")]
pub enum OutputKind {
    Inherit,
    Demonstration,
    None,
}

#[derive(Debug, Deserialize)]
#[serde(rename_all = "snake_case")]
struct Demonstration {
    #[expect(dead_code)]
    id: Uuid,
    #[expect(dead_code)]
    inference_id: Uuid,
    value: String,
}

async fn query_demonstration(
    clickhouse: &ClickHouseConnectionInfo,
    inference_id: Uuid,
    page_size: u32,
) -> Result<Demonstration, Error> {
    let result = clickhouse
        .run_query_synchronous(
            r#"
        SELECT
          id,
          inference_id,
          value,
          formatDateTime(UUIDv7ToDateTime(id), '%Y-%m-%dT%H:%i:%SZ') AS timestamp
        FROM DemonstrationFeedbackByInferenceId
        WHERE inference_id = {inference_id:String}
        ORDER BY toUInt128(id) DESC
        LIMIT {page_size:UInt32}
        FORMAT JSONEachRow;"#
                .to_string(),
            &HashMap::from([
                ("inference_id", inference_id.to_string().as_str()),
                ("page_size", page_size.to_string().as_str()),
            ]),
        )
        .await?;
    if result.response.is_empty() {
        return Err(Error::new(ErrorDetails::InvalidRequest {
            message: format!("No demonstration found for inference `{inference_id}`"),
        }));
    }
    let demonstration: Demonstration = serde_json::from_str(&result.response).map_err(|e| {
        Error::new(ErrorDetails::Serialization {
            message: format!("Failed to deserialize demonstration ClickHouse response: {e}"),
        })
    })?;
    Ok(demonstration)
}

#[derive(Deserialize)]
#[serde(deny_unknown_fields, tag = "function_type", rename_all = "snake_case")]
pub enum TaggedInferenceDatabaseInsert {
    Chat(ChatInferenceDatabaseInsert),
    Json(JsonInferenceDatabaseInsert),
}

async fn query_inference_for_datapoint(
    clickhouse: &ClickHouseConnectionInfo,
    inference_id: Uuid,
) -> Result<TaggedInferenceDatabaseInsert, Error> {
    let result = clickhouse
        .run_query_synchronous(
            r#"
            SELECT
  uint_to_uuid(i.id_uint) AS id,

  -- Common columns (pick via IF)
  IF(i.function_type = 'chat', c.function_name, j.function_name) AS function_name,
  IF(i.function_type = 'chat', c.variant_name,   j.variant_name)   AS variant_name,
  IF(i.function_type = 'chat', c.episode_id,     j.episode_id)     AS episode_id,
  IF(i.function_type = 'chat', c.input,          j.input)          AS input,
  IF(i.function_type = 'chat', c.output,         j.output)         AS output,

  -- Chat-specific columns
  IF(i.function_type = 'chat', c.tool_params, '') AS tool_params,

  -- Inference params (common name in the union)
  IF(i.function_type = 'chat', c.inference_params, j.inference_params) AS inference_params,

  -- Processing time
  IF(i.function_type = 'chat', c.processing_time_ms, j.processing_time_ms) AS processing_time_ms,

  -- JSON-specific columns
  IF(i.function_type = 'json', j.output_schema, '') AS output_schema,
  IF(i.function_type = 'json', j.auxiliary_content, '') AS auxiliary_content,

  -- Timestamps & tags
  IF(i.function_type = 'chat',
   formatDateTime(c.timestamp, '%Y-%m-%dT%H:%i:%SZ'),
   formatDateTime(j.timestamp, '%Y-%m-%dT%H:%i:%SZ')
) AS timestamp,
  IF(i.function_type = 'chat', c.tags,      j.tags)      AS tags,

  -- Discriminator itself
  i.function_type

FROM InferenceById i FINAL
LEFT JOIN ChatInference c
  ON i.id_uint = toUInt128(c.id)
LEFT JOIN JsonInference j
  ON i.id_uint = toUInt128(j.id)
WHERE uint_to_uuid(i.id_uint) = {id:String}
FORMAT JSONEachRow;"#
                .to_string(),
            &HashMap::from([("id", inference_id.to_string().as_str())]),
        )
        .await?;

    if result.response.is_empty() {
        return Err(Error::new(ErrorDetails::InvalidRequest {
            message: format!("Inference `{inference_id}` not found"),
        }));
    }
<<<<<<< HEAD
    let inference_data: TaggedInferenceDatabaseInsert =
        serde_json::from_str(&result).map_err(|e| {
=======

    let inference_data: TaggedInferenceDatabaseInsert = serde_json::from_str(&result.response)
        .map_err(|e| {
>>>>>>> b8f0e4ad
            Error::new(ErrorDetails::Serialization {
                message: format!("Failed to deserialize inference data: {e}"),
            })
        })?;
    Ok(inference_data)
}

/// This function inserts a new datapoint into `ChatInferenceDatapoint`/`JsonInferenceDatapoint`/
/// based on an existing inference (specified by `inference_id`).
///
/// The inference is mostly copied as-is, except for the 'output' field.
/// Based on the 'output' parameter, the output is copied, ignored, or fetched from a demonstration.
/// Datapoints that are created this way are not marked as custom datapoints.
async fn insert_from_existing(
    clickhouse: &ClickHouseConnectionInfo,
    path_params: InsertPathParams,
    existing: &ExistingInferenceInfo,
) -> Result<Uuid, Error> {
    let inference_data: TaggedInferenceDatabaseInsert =
        query_inference_for_datapoint(clickhouse, existing.inference_id).await?;
    let datapoint_id = Uuid::now_v7();

    match inference_data {
        TaggedInferenceDatabaseInsert::Json(inference) => {
            let output = match existing.output {
                OutputKind::Inherit => Some(inference.output),
                OutputKind::Demonstration => {
                    let demonstration =
                        query_demonstration(clickhouse, existing.inference_id, 1).await?;
                    Some(serde_json::from_str(&demonstration.value).map_err(|e| {
                        Error::new(ErrorDetails::Serialization {
                            message: format!(
                                "Failed to deserialize JSON demonstration output: {e}"
                            ),
                        })
                    })?)
                }
                OutputKind::None => None,
            };
            let datapoint = JsonInferenceDatapoint {
                dataset_name: path_params.dataset_name,
                function_name: inference.function_name,
                id: datapoint_id,
                episode_id: Some(inference.episode_id),
                input: inference.input,
                output,
                output_schema: inference.output_schema,
                tags: Some(inference.tags),
                auxiliary: "{}".to_string(),
                is_deleted: false,
                is_custom: false,
                source_inference_id: Some(existing.inference_id),
                staled_at: None,
            };
            let rows_written = put_json_datapoints(clickhouse, &[datapoint]).await?;
            if rows_written == 0 {
                return Err(Error::new(ErrorDetails::InvalidRequest {
                    message: "Datapoint with this source_inference_id already exists".to_string(),
                }));
            }
        }
        TaggedInferenceDatabaseInsert::Chat(inference) => {
            let output = match existing.output {
                OutputKind::Inherit => Some(inference.output),
                OutputKind::Demonstration => {
                    let demonstration =
                        query_demonstration(clickhouse, existing.inference_id, 1).await?;
                    Some(serde_json::from_str(&demonstration.value).map_err(|e| {
                        Error::new(ErrorDetails::InvalidRequest {
                            message: format!(
                                "Failed to deserialize chat demonstration output: {e}"
                            ),
                        })
                    })?)
                }
                OutputKind::None => None,
            };
            let datapoint = ChatInferenceDatapoint {
                dataset_name: path_params.dataset_name,
                function_name: inference.function_name,
                id: datapoint_id,
                episode_id: Some(inference.episode_id),
                input: inference.input,
                output,
                tool_params: inference.tool_params,
                tags: Some(inference.tags),
                auxiliary: "{}".to_string(),
                is_deleted: false,
                is_custom: false,
                source_inference_id: Some(existing.inference_id),
                staled_at: None,
            };
            let rows_written = put_chat_datapoints(clickhouse, &[datapoint]).await?;
            if rows_written == 0 {
                return Err(Error::new(ErrorDetails::InvalidRequest {
                    message: "Datapoint with this source_inference_id already exists".to_string(),
                }));
            }
        }
    }
    Ok(datapoint_id)
}

#[derive(Deserialize)]
struct WithFunctionName {
    function_name: String,
}

// The handler for the POST `/internal/datasets/:dataset/datapoints` endpoint.
/// This inserts a new datapoint into `ChatInferenceDatapoint`/`JsonInferenceDatapoint`/
/// based on an existing inference (specified by `inference_id`).
///
/// The inference is mostly copied as-is, except for the 'output' field.
/// Based on the 'output' parameter, the output is copied, ignored, or fetched from a demonstration.
#[instrument(name = "insert_datapoint", skip(app_state))]
pub async fn insert_from_existing_datapoint_handler(
    State(app_state): AppState,
    Path(path_params): Path<InsertPathParams>,
    StructuredJson(existing_inference_info): StructuredJson<ExistingInferenceInfo>,
) -> Result<Json<InsertDatapointResponse>, Error> {
    validate_dataset_name(&path_params.dataset_name)?;
    let datapoint_id = insert_from_existing(
        &app_state.clickhouse_connection_info,
        path_params,
        &existing_inference_info,
    )
    .await?;
    Ok(Json(InsertDatapointResponse { id: datapoint_id }))
}

/// The handler for the PUT `/internal/datasets/:dataset/datapoints/:id"` endpoint.
/// This writes a datapoint with the given id, overwriting any existing datapoint
/// with the same id.
///
/// The input and output are validated against the function schema
/// (retrieved from the `function_name` argument in the body).
#[instrument(name = "update_datapoint", skip(app_state))]
pub async fn update_datapoint_handler(
    State(app_state): AppState,
    Path(path_params): Path<UpdatePathParams>,
    // This is deserialized as either a `SyntheticChatInferenceDatapoint` or `SyntheticJsonInferenceDatapoint`,
    // based on the type of the function looked up from the `function_name` key.
    StructuredJson(params): StructuredJson<serde_json::Value>,
) -> Result<Json<InsertDatapointResponse>, Error> {
    validate_tensorzero_uuid(path_params.datapoint_id, "Datapoint")?;
    validate_dataset_name(&path_params.dataset_name)?;
    let fetch_context = FetchContext {
        client: &app_state.http_client,
        object_store_info: &app_state.config.object_store_info,
    };
    let function_data: WithFunctionName = serde_json::from_value(params.clone()).map_err(|e| {
        Error::new(ErrorDetails::InvalidRequest {
            message: format!("Failed to deserialize `function_name`: {e}"),
        })
    })?;
    let function_config = app_state
        .config
        .get_function(&function_data.function_name)?;

    match **function_config {
        FunctionConfig::Chat(_) => {
            let chat: SyntheticChatInferenceDatapoint =
                serde_json::from_value(params).map_err(|e| {
                    Error::new(ErrorDetails::InvalidRequest {
                        message: format!("Failed to deserialize chat datapoint: {e}"),
                    })
                })?;

            let resolved_input = chat.input.clone().resolve(&fetch_context).await?;
            function_config.validate_input(&chat.input)?;
            // If there are no tool params in the SyntheticChatInferenceDatapoint, we use the default tool params (empty tools).
            // This is consistent with how they are serialized at inference time.
            let dynamic_demonstration_info = DynamicDemonstrationInfo::Chat(
                chat.tool_params
                    .clone()
                    .map(|x| x.into())
                    .unwrap_or_default(),
            );

            // Only validate and parse output if it exists
            let output = if let Some(output) = &chat.output {
                let validated_output = validate_parse_demonstration(
                    &function_config,
                    output,
                    dynamic_demonstration_info,
                )
                .await?;

                let DemonstrationOutput::Chat(output) = validated_output else {
                    return Err(Error::new(ErrorDetails::InternalError {
                        message: "Expected chat output from validate_parse_demonstration"
                            .to_string(),
                    }));
                };

                Some(output)
            } else {
                None
            };

            let datapoint = ChatInferenceDatapoint {
                dataset_name: path_params.dataset_name,
                function_name: chat.function_name,
                id: path_params.datapoint_id,
                episode_id: None,
                input: resolved_input,
                output,
                tool_params: chat.tool_params,
                tags: chat.tags,
                auxiliary: chat.auxiliary,
                is_deleted: false,
                is_custom: chat.is_custom,
                source_inference_id: chat.source_inference_id,
                staled_at: None,
            };
            let rows_written =
                put_chat_datapoints(&app_state.clickhouse_connection_info, &[datapoint]).await?;
            if rows_written == 0 {
                return Err(Error::new(ErrorDetails::InvalidRequest {
                    message: "Datapoint with this source_inference_id already exists".to_string(),
                }));
            }
        }
        FunctionConfig::Json(_) => {
            let json: SyntheticJsonInferenceDatapoint =
                serde_json::from_value(params).map_err(|e| {
                    Error::new(ErrorDetails::InvalidRequest {
                        message: format!("Failed to deserialize JSON datapoint: {e}"),
                    })
                })?;
            let resolved_input = json.input.clone().resolve(&fetch_context).await?;
            function_config.validate_input(&json.input)?;
            let dynamic_demonstration_info =
                DynamicDemonstrationInfo::Json(json.output_schema.clone());

            // Determine output based on whether json.output is None
            let output = if let Some(output_value) = &json.output {
                let validated_json = validate_parse_demonstration(
                    &function_config,
                    output_value,
                    dynamic_demonstration_info,
                )
                .await?;

                let DemonstrationOutput::Json(json_out) = validated_json else {
                    return Err(Error::new(ErrorDetails::InternalError {
                        message: "Expected JSON output from validate_parse_demonstration"
                            .to_string(),
                    }));
                };

                let json_out: JsonInferenceOutput =
                    serde_json::from_value(json_out).map_err(|e| {
                        Error::new(ErrorDetails::Serialization {
                            message: format!("Failed to deserialize validated JSON output: {e}"),
                        })
                    })?;

                Some(json_out)
            } else {
                None
            };

            let datapoint = JsonInferenceDatapoint {
                dataset_name: path_params.dataset_name,
                function_name: json.function_name,
                id: path_params.datapoint_id,
                episode_id: None,
                input: resolved_input,
                output,
                output_schema: json.output_schema,
                tags: json.tags,
                auxiliary: json.auxiliary,
                is_deleted: false,
                is_custom: json.is_custom,
                source_inference_id: json.source_inference_id,
                staled_at: None,
            };
            let rows_written =
                put_json_datapoints(&app_state.clickhouse_connection_info, &[datapoint]).await?;
            if rows_written == 0 {
                return Err(Error::new(ErrorDetails::InvalidRequest {
                    message: "Datapoint with this source_inference_id already exists".to_string(),
                }));
            }
        }
    }
    Ok(Json(InsertDatapointResponse {
        id: path_params.datapoint_id,
    }))
}

/// Note: This type should be a Vec<Enum<ChatDatapointInsert, JsonDatapointInsert>>,
/// however, since the required fields don't distinguish these two types serde will fail to disambiguate them
/// as it deserializes.
///
/// We can disambiguate them by checking the config for the `function_name` that
/// the datapoint is for and then deserializing it as the correct type.
///
/// For the OpenAPI spec we will have to manually create the type for this.
#[derive(Debug, Deserialize, Serialize)]
#[serde(deny_unknown_fields)]
pub struct InsertDatapointParams {
    pub datapoints: Vec<Value>,
}

#[derive(Debug, Deserialize)]
pub struct InsertDatapointPathParams {
    pub dataset_name: String,
}

// The handler for the POST `/datasets/:dataset_name/datapoints/bulk` endpoint.
/// This inserts a new datapoint into `ChatInferenceDatapoint`/`JsonInferenceDatapoint`/
#[tracing::instrument(name = "bulk_insert_datapoints_handler", skip(app_state, params))]
pub async fn bulk_insert_datapoints_handler(
    State(app_state): AppState,
    Path(path_params): Path<InsertDatapointPathParams>,
    StructuredJson(params): StructuredJson<InsertDatapointParams>,
) -> Result<Json<Vec<Uuid>>, Error> {
    let datapoint_ids = insert_datapoint(
        path_params.dataset_name,
        params,
        &app_state.config,
        &app_state.http_client,
        &app_state.clickhouse_connection_info,
    )
    .await?;
    Ok(Json(datapoint_ids))
}

pub async fn insert_datapoint(
    dataset_name: String,
    params: InsertDatapointParams,
    config: &Config<'_>,
    http_client: &Client,
    clickhouse: &ClickHouseConnectionInfo,
) -> Result<Vec<Uuid>, Error> {
    validate_dataset_name(&dataset_name)?;
    let mut chat_datapoints = Vec::with_capacity(params.datapoints.len());
    let mut json_datapoints = Vec::with_capacity(params.datapoints.len());
    let fetch_context = FetchContext {
        client: http_client,
        object_store_info: &config.object_store_info,
    };
    let mut datapoint_ids = Vec::with_capacity(params.datapoints.len());
    for (i, datapoint) in params.datapoints.into_iter().enumerate() {
        let function_name = datapoint
            .get("function_name")
            .and_then(|v| v.as_str())
            .ok_or_else(|| {
                Error::new(ErrorDetails::InvalidRequest {
                    message: format!("Expected function name for datapoint {i}"),
                })
            })?;
        let function_config = config.get_function(function_name).map_err(|e| {
            Error::new(ErrorDetails::InvalidRequest {
                message: format!("Failed to get function config for datapoint {i}: {e}"),
            })
        })?;
        match &**function_config {
            FunctionConfig::Chat(_) => {
                let chat: ChatDatapointInsert = serde_json::from_value(datapoint).map_err(|e| {
                    Error::new(ErrorDetails::InvalidRequest {
                        message: format!("Failed to deserialize chat datapoint {i}: {e}"),
                    })
                })?;
                // Validate the input
                function_config.validate_input(&chat.input).map_err(|e| {
                    Error::new(ErrorDetails::InvalidRequest {
                        message: format!("Failed to validate chat input for datapoint {i}: {e}"),
                    })
                })?;
                let resolved_input = chat.input.resolve(&fetch_context).await.map_err(|e| {
                    Error::new(ErrorDetails::InternalError {
                        message: format!("Failed to resolve chat input for datapoint {i}: {e}"),
                    })
                })?;
                // Prepare the tool config
                let tool_config =
                    function_config.prepare_tool_config(chat.dynamic_tool_params, &config.tools)?;
                let dynamic_demonstration_info =
                    DynamicDemonstrationInfo::Chat(tool_config.clone().unwrap_or_default());
                // Validate the output
                let output = if let Some(output) = chat.output {
                    let validated_output = validate_parse_demonstration(
                        &function_config,
                        &serde_json::to_value(output).map_err(|e| {
                            Error::new(ErrorDetails::Serialization {
                                message: format!(
                                    "Failed to serialize chat output for datapoint {i}: {e}"
                                ),
                            })
                        })?,
                        dynamic_demonstration_info,
                    )
                    .await
                    .map_err(|e| {
                        Error::new(ErrorDetails::InvalidRequest {
                            message: format!(
                                "Failed to validate chat output for datapoint {i}: {e}"
                            ),
                        })
                    })?;
                    let DemonstrationOutput::Chat(output) = validated_output else {
                        return Err(Error::new(ErrorDetails::InternalError {
                            message: "Expected chat output from validate_parse_demonstration"
                                .to_string(),
                        }));
                    };
                    Some(output)
                } else {
                    None
                };
                let datapoint_id = Uuid::now_v7();
                datapoint_ids.push(datapoint_id);
                chat_datapoints.push(ChatInferenceDatapoint {
                    dataset_name: dataset_name.clone(),
                    function_name: chat.function_name,
                    id: datapoint_id,
                    episode_id: None,
                    input: resolved_input,
                    output,
                    tool_params: tool_config.as_ref().map(|x| x.clone().into()),
                    tags: chat.tags,
                    auxiliary: "".to_string(),
                    is_deleted: false,
                    is_custom: true,
                    source_inference_id: None,
                    staled_at: None,
                })
            }
            FunctionConfig::Json(json_function_config) => {
                let json: JsonDatapointInsert = serde_json::from_value(datapoint).map_err(|e| {
                    Error::new(ErrorDetails::InvalidRequest {
                        message: format!("Failed to deserialize json datapoint {i}: {e}"),
                    })
                })?;
                // Validate the input
                function_config.validate_input(&json.input).map_err(|e| {
                    Error::new(ErrorDetails::InvalidRequest {
                        message: format!("Failed to validate input for datapoint {i}: {e}"),
                    })
                })?;
                let resolved_input = json.input.resolve(&fetch_context).await.map_err(|e| {
                    Error::new(ErrorDetails::InternalError {
                        message: format!("Failed to resolve input for datapoint {i}: {e}"),
                    })
                })?;
                // Validate the outputs against the output schema
                let output_schema = json
                    .output_schema
                    .unwrap_or(json_function_config.output_schema.value.clone());
                let dynamic_demonstration_info =
                    DynamicDemonstrationInfo::Json(output_schema.clone());
                let output = if let Some(output) = json.output {
                    let validated_output = validate_parse_demonstration(
                        &function_config,
                        &serde_json::to_value(output).map_err(|e| {
                            Error::new(ErrorDetails::Serialization {
                                message: format!(
                                    "Failed to serialize json output for datapoint {i}: {e}"
                                ),
                            })
                        })?,
                        dynamic_demonstration_info,
                    )
                    .await
                    .map_err(|e| {
                        Error::new(ErrorDetails::InvalidRequest {
                            message: format!(
                                "Failed to validate chat output for datapoint {i}: {e}"
                            ),
                        })
                    })?;
                    let DemonstrationOutput::Json(output) = validated_output else {
                        return Err(Error::new(ErrorDetails::InternalError {
                            message: "Expected valid JSON output from validate_parse_demonstration"
                                .to_string(),
                        }));
                    };
                    Some(JsonInferenceOutput {
                        raw: output
                            .get("raw")
                            .and_then(|v| v.as_str().map(|s| s.to_string())),
                        parsed: output.get("parsed").cloned(),
                    })
                } else {
                    None
                };
                let datapoint_id = Uuid::now_v7();
                datapoint_ids.push(datapoint_id);
                let datapoint = JsonInferenceDatapoint {
                    dataset_name: dataset_name.clone(),
                    function_name: json.function_name,
                    id: datapoint_id,
                    episode_id: None,
                    input: resolved_input,
                    output,
                    output_schema,
                    tags: json.tags,
                    auxiliary: "".to_string(),
                    is_deleted: false,
                    is_custom: true,
                    source_inference_id: None,
                    staled_at: None,
                };
                json_datapoints.push(datapoint);
            }
        }
    }

    #[expect(clippy::type_complexity)]
    let mut futures_vec: Vec<Pin<Box<dyn Future<Output = Result<u64, Error>> + Send>>> = Vec::new();

    if !chat_datapoints.is_empty() {
        futures_vec.push(Box::pin(put_chat_datapoints(clickhouse, &chat_datapoints)));
    }
    if !json_datapoints.is_empty() {
        futures_vec.push(Box::pin(put_json_datapoints(clickhouse, &json_datapoints)));
    }

    // Run all futures concurrently and propagate any error
    future::try_join_all(futures_vec).await?;
    Ok(datapoint_ids)
}

#[derive(Debug, Deserialize)]
pub struct DeleteDatapointPathParams {
    pub dataset_name: String,
    pub datapoint_id: Uuid,
}

/// The handler for the DELETE `/datasets/:dataset_name/datapoints/:datapoint_id` endpoint.
/// This endpoint will stale the datapoint from the dataset (soft delete).
#[tracing::instrument(name = "delete_datapoint_handler", skip(app_state))]
pub async fn delete_datapoint_handler(
    State(app_state): AppState,
    Path(path_params): Path<DeleteDatapointPathParams>,
) -> Result<(), Error> {
    delete_datapoint(
        path_params.dataset_name,
        path_params.datapoint_id,
        &app_state.clickhouse_connection_info,
    )
    .await
}
pub async fn delete_datapoint(
    dataset_name: String,
    datapoint_id: Uuid,
    clickhouse: &ClickHouseConnectionInfo,
) -> Result<(), Error> {
    // Since we don't know whether the datapoint is a chat or json datapoint, we just stale both of these.
    // The INSERT INTO SELECT FROM will just not write anything if the datapoint doesn't exist.
    let json_delete_query = r#"
    INSERT INTO JsonInferenceDatapoint
    (dataset_name, function_name, id, episode_id, input, output, output_schema,
     tags, auxiliary, is_deleted, is_custom, source_inference_id, updated_at, staled_at)
    SELECT dataset_name, function_name, id, episode_id, input, output, output_schema,
           tags, auxiliary, is_deleted, is_custom, source_inference_id, now64(), now64()
    FROM JsonInferenceDatapoint
    WHERE id = {datapoint_id: UUID} AND dataset_name = {dataset_name: String}
"#;
    let chat_delete_query = r#"
    INSERT INTO ChatInferenceDatapoint
    (dataset_name, function_name, id, episode_id, input, output, tool_params,
     tags, auxiliary, is_deleted, is_custom, source_inference_id, updated_at, staled_at)
    SELECT dataset_name, function_name, id, episode_id, input, output, tool_params,
           tags, auxiliary, is_deleted, is_custom, source_inference_id, now64(), now64()
    FROM ChatInferenceDatapoint
    WHERE id = {datapoint_id: UUID} AND dataset_name = {dataset_name: String}
"#;
    let datapoint_id = datapoint_id.to_string();
    let json_params = HashMap::from([
        ("datapoint_id", datapoint_id.as_str()),
        ("dataset_name", dataset_name.as_str()),
    ]);

    let chat_params = HashMap::from([
        ("datapoint_id", datapoint_id.as_str()),
        ("dataset_name", dataset_name.as_str()),
    ]);

    let json_future = clickhouse.run_query_synchronous(json_delete_query.to_string(), &json_params);

    let chat_future = clickhouse.run_query_synchronous(chat_delete_query.to_string(), &chat_params);

    let (json_result, chat_result) = tokio::join!(json_future, chat_future);

    json_result?;
    chat_result?;

    Ok(())
}

#[derive(Debug, Deserialize)]
pub struct ListDatapointsQueryParams {
    function_name: Option<String>,
    limit: Option<u32>,
    offset: Option<u32>,
}

#[derive(Debug, Deserialize)]
pub struct ListDatapointsPathParams {
    dataset_name: String,
}

#[axum::debug_handler(state = AppStateData)]
pub async fn list_datapoints_handler(
    State(app_state): AppState,
    Path(path_params): Path<ListDatapointsPathParams>,
    Query(query_params): Query<ListDatapointsQueryParams>,
) -> Result<Json<Vec<Datapoint>>, Error> {
    list_datapoints(
        path_params.dataset_name,
        &app_state.clickhouse_connection_info,
        query_params.function_name,
        query_params.limit,
        query_params.offset,
    )
    .await
    .map(Json)
}

#[tracing::instrument(name = "list_datapoints", skip(clickhouse))]
pub async fn list_datapoints(
    dataset_name: String,
    clickhouse: &ClickHouseConnectionInfo,
    function_name: Option<String>,
    limit: Option<u32>,
    offset: Option<u32>,
) -> Result<Vec<Datapoint>, Error> {
    let mut query = r#"
    WITH dataset as (
        SELECT
            'chat' as type,
            dataset_name,
            function_name,
            id,
            episode_id,
            input,
            output,
            tool_params,
            '\N' as output_schema, -- for column alignment in UNION ALL
            tags,
            auxiliary,
            source_inference_id,
            is_deleted,
            is_custom,
            staled_at
        FROM ChatInferenceDatapoint FINAL
        WHERE dataset_name = {dataset_name: String}
        AND staled_at IS NULL"#
        .to_string();

    if function_name.is_some() {
        query.push_str(" AND function_name = {function_name: String}");
    }

    query.push_str(
        r#"
        UNION ALL
        SELECT
            'json' as type,
            dataset_name,
            function_name,
            id,
            episode_id,
            input,
            output,
            '\N' as tool_params, -- for column alignment in UNION ALL
            output_schema,
            tags,
            auxiliary,
            source_inference_id,
            is_deleted,
            is_custom,
            staled_at
        FROM JsonInferenceDatapoint FINAL
        WHERE dataset_name = {dataset_name: String}
        AND staled_at IS NULL"#,
    );

    if function_name.is_some() {
        query.push_str(" AND function_name = {function_name: String}");
    }

    query.push_str(
        r#"
    )
    SELECT * FROM dataset
    ORDER BY id DESC
    LIMIT {limit: UInt32}
    OFFSET {offset: UInt32}
    FORMAT JSONEachRow
    "#,
    );
    let limit = limit.unwrap_or(100);
    let offset = offset.unwrap_or(0);
    let limit_str = limit.to_string();
    let offset_str = offset.to_string();

    let mut params = HashMap::from([
        ("dataset_name", dataset_name.as_str()),
        ("limit", limit_str.as_str()),
        ("offset", offset_str.as_str()),
    ]);

    if let Some(ref fn_name) = function_name {
        params.insert("function_name", fn_name.as_str());
    }

    let result = clickhouse
        .run_query_synchronous(query.to_string(), &params)
        .await?;
    if result.response.is_empty() {
        return Ok(vec![]);
    }
    let result_lines = result.response.trim().split("\n").collect::<Vec<&str>>();

    let datapoints: Result<Vec<Datapoint>, _> = result_lines
        .iter()
        .map(|line| serde_json::from_str(line))
        .collect();
    let datapoints = match datapoints {
        Ok(datapoints) => datapoints,
        Err(e) => {
            return Err(Error::new(ErrorDetails::InvalidRequest {
                message: format!("Failed to deserialize datapoints: {e}"),
            }));
        }
    };

    Ok(datapoints)
}

pub struct BatchDatapointOutputWithSize {
    output: Option<Vec<Option<Value>>>,
    size: usize,
}

impl TryFrom<BatchDatapointOutputWithSize> for Vec<Option<Value>> {
    type Error = Error;

    fn try_from(value: BatchDatapointOutputWithSize) -> Result<Self, Self::Error> {
        let size = value.size;
        if let Some(output) = value.output {
            let output_len = output.len();
            if output_len != value.size {
                Err(Error::new(ErrorDetails::InvalidRequest {
                    message: format!(
                        "Output size ({output_len}) does not match number of datapoints ({size})",
                    ),
                }))
            } else {
                Ok(output)
            }
        } else {
            let mut output = Vec::with_capacity(size);
            for _ in 0..size {
                output.push(None);
            }
            Ok(output)
        }
    }
}

#[derive(Debug, Deserialize)]
pub struct GetDatapointPathParams {
    dataset_name: String,
    datapoint_id: Uuid,
}

#[axum::debug_handler(state = AppStateData)]
pub async fn get_datapoint_handler(
    State(app_state): AppState,
    Path(path_params): Path<GetDatapointPathParams>,
) -> Result<Json<Datapoint>, Error> {
    get_datapoint(
        path_params.dataset_name,
        path_params.datapoint_id,
        &app_state.clickhouse_connection_info,
    )
    .await
    .map(Json)
}

#[tracing::instrument(name = "get_datapoint", skip(clickhouse))]
pub async fn get_datapoint(
    dataset_name: String,
    datapoint_id: Uuid,
    clickhouse: &ClickHouseConnectionInfo,
) -> Result<Datapoint, Error> {
    let query = r#"
    WITH dataset as (
        SELECT
            'chat' as type,
            dataset_name,
            function_name,
            id,
            episode_id,
            input,
            output,
            tool_params,
            '\N' as output_schema, -- for column alignment in UNION ALL
            tags,
            auxiliary,
            source_inference_id,
            is_deleted,
            is_custom,
            staled_at
        FROM ChatInferenceDatapoint FINAL
        WHERE dataset_name = {dataset_name: String}
        AND staled_at IS NULL
        UNION ALL
        SELECT
            'json' as type,
            dataset_name,
            function_name,
            id,
            episode_id,
            input,
            output,
            '\N' as tool_params, -- for column alignment in UNION ALL
            output_schema,
            tags,
            auxiliary,
            source_inference_id,
            is_deleted,
            is_custom,
            staled_at
        FROM JsonInferenceDatapoint FINAL
        WHERE dataset_name = {dataset_name: String}
        AND staled_at IS NULL
    )
    SELECT * FROM dataset
    WHERE id = {datapoint_id: UUID}
    LIMIT 1
    FORMAT JSONEachRow
    "#;
    let datapoint_id_str = datapoint_id.to_string();
    let params = HashMap::from([
        ("dataset_name", dataset_name.as_str()),
        ("datapoint_id", datapoint_id_str.as_str()),
    ]);

    let result = clickhouse
        .run_query_synchronous(query.to_string(), &params)
        .await?;
    if result.response.is_empty() {
        return Err(Error::new(ErrorDetails::DatapointNotFound {
            dataset_name,
            datapoint_id,
        }));
    }
    let datapoint: Datapoint = serde_json::from_str(&result.response).map_err(|e| {
        Error::new(ErrorDetails::ClickHouseDeserialization {
            message: format!("Failed to deserialize datapoint: {e}"),
        })
    })?;

    Ok(datapoint)
}

#[derive(Debug, Deserialize)]
pub struct InsertPathParams {
    pub dataset_name: String,
}

#[derive(Debug, Deserialize)]
pub struct UpdatePathParams {
    pub dataset_name: String,
    pub datapoint_id: Uuid,
}

#[derive(Debug, Deserialize)]
pub struct DeletePathParams {
    pub dataset: String,
    pub function: String,
    pub kind: DatapointKind,
    pub id: Uuid,
}

#[derive(Debug, Deserialize)]
pub struct ExistingInferenceInfo {
    pub output: OutputKind,
    pub inference_id: Uuid,
}

#[derive(Debug, Deserialize)]
#[serde(rename_all = "snake_case")]
pub enum DatapointKind {
    Chat,
    Json,
}

impl DatapointKind {
    pub fn table_name(&self) -> &'static str {
        match self {
            DatapointKind::Chat => "ChatInferenceDatapoint",
            DatapointKind::Json => "JsonInferenceDatapoint",
        }
    }
}

#[derive(Debug, Serialize)]
pub struct InsertDatapointResponse {
    id: Uuid,
}

#[derive(Clone, Debug, Deserialize, Serialize)]
#[serde(tag = "type", rename_all = "snake_case")]
#[cfg_attr(feature = "pyo3", pyclass(str))]
pub enum Datapoint {
    Chat(ChatInferenceDatapoint),
    Json(JsonInferenceDatapoint),
}

impl Datapoint {
    pub fn dataset_name(&self) -> &str {
        match self {
            Datapoint::Chat(datapoint) => &datapoint.dataset_name,
            Datapoint::Json(datapoint) => &datapoint.dataset_name,
        }
    }

    pub fn input(&self) -> &ResolvedInput {
        match self {
            Datapoint::Chat(datapoint) => &datapoint.input,
            Datapoint::Json(datapoint) => &datapoint.input,
        }
    }

    pub fn tool_call_config(&self) -> Option<&ToolCallConfigDatabaseInsert> {
        match self {
            Datapoint::Chat(datapoint) => datapoint.tool_params.as_ref(),
            Datapoint::Json(_datapoint) => None,
        }
    }

    pub fn output_schema(&self) -> Option<&serde_json::Value> {
        match self {
            Datapoint::Chat(_datapoint) => None,
            Datapoint::Json(datapoint) => Some(&datapoint.output_schema),
        }
    }

    pub fn id(&self) -> Uuid {
        match self {
            Datapoint::Chat(datapoint) => datapoint.id,
            Datapoint::Json(datapoint) => datapoint.id,
        }
    }
}

/// These input datapoints are used as input types by the `insert_datapoint` endpoint
#[cfg(feature = "pyo3")]
#[pymethods]
impl Datapoint {
    pub fn __repr__(&self) -> String {
        self.to_string()
    }

    #[getter]
    pub fn get_id<'py>(&self, py: Python<'py>) -> PyResult<Bound<'py, PyAny>> {
        uuid_to_python(py, self.id())
    }

    #[getter]
    pub fn get_input<'py>(&self, py: Python<'py>) -> PyResult<Bound<'py, PyAny>> {
        self.input().clone().into_bound_py_any(py)
    }

    #[getter]
    pub fn get_output<'py>(&self, py: Python<'py>) -> PyResult<Bound<'py, PyAny>> {
        Ok(match self {
            Datapoint::Chat(datapoint) => match &datapoint.output {
                Some(output) => output
                    .iter()
                    .map(|x| content_block_chat_output_to_python(py, x.clone()))
                    .collect::<PyResult<Vec<_>>>()?
                    .into_bound_py_any(py)?,
                None => py.None().into_bound(py),
            },
            Datapoint::Json(datapoint) => datapoint.output.clone().into_bound_py_any(py)?,
        })
    }

    #[getter]
    pub fn get_dataset_name(&self) -> String {
        self.dataset_name().to_string()
    }

    #[getter]
    pub fn get_function_name(&self) -> String {
        self.function_name().to_string()
    }

    #[getter]
    pub fn get_tool_params<'py>(&self, py: Python<'py>) -> PyResult<Bound<'py, PyAny>> {
        match self.tool_call_config() {
            Some(tool_params) => tool_params.clone().into_bound_py_any(py),
            None => Ok(py.None().into_bound(py)),
        }
    }

    #[getter]
    pub fn get_output_schema<'py>(&self, py: Python<'py>) -> PyResult<Bound<'py, PyAny>> {
        Ok(match self.output_schema() {
            Some(output_schema) => serialize_to_dict(py, output_schema)?.into_bound(py),
            None => py.None().into_bound(py),
        })
    }

    #[getter]
    pub fn get_is_custom(&self) -> bool {
        match self {
            Datapoint::Chat(datapoint) => datapoint.is_custom,
            Datapoint::Json(datapoint) => datapoint.is_custom,
        }
    }
}

impl std::fmt::Display for Datapoint {
    fn fmt(&self, f: &mut std::fmt::Formatter<'_>) -> std::fmt::Result {
        let json = serde_json::to_string_pretty(self).map_err(|_| std::fmt::Error)?;
        write!(f, "{json}")
    }
}

/// These input datapoints are used as input typesby the `insert_datapoint` endpoint
/// The distinction here is that they do not include the `dataset_name` field,
/// which is instead specified as a path parameter.
/// We also use Input rather than ResolvedInput because the input is not resolved
/// when created.
/// We also do not allow users to specify the `id` or `episode_id` fields.
#[derive(Debug, Deserialize, Serialize)]
pub struct ChatDatapointInsert {
    pub function_name: String,
    pub input: Input,
    #[serde(skip_serializing_if = "Option::is_none")]
    pub output: Option<Value>,
    #[serde(flatten)]
    pub dynamic_tool_params: DynamicToolParams,
    #[serde(skip_serializing_if = "Option::is_none")]
    pub tags: Option<HashMap<String, String>>,
}

#[derive(Debug, Deserialize, Serialize)]
pub struct JsonDatapointInsert {
    pub function_name: String,
    pub input: Input,
    #[serde(skip_serializing_if = "Option::is_none")]
    pub output: Option<Value>,
    pub output_schema: Option<Value>, // Default to the function's output schema
    #[serde(skip_serializing_if = "Option::is_none")]
    pub tags: Option<HashMap<String, String>>,
}

#[derive(Clone, Debug, Deserialize, PartialEq, Serialize)]
#[cfg_attr(feature = "pyo3", pyclass(str))]
pub struct ChatInferenceDatapoint {
    pub dataset_name: String,
    pub function_name: String,
    pub id: Uuid,
    pub episode_id: Option<Uuid>,
    #[serde(deserialize_with = "deserialize_string_or_parsed_json")]
    pub input: ResolvedInput,
    #[serde(skip_serializing_if = "Option::is_none")]
    #[serde(default)]
    #[serde(deserialize_with = "deserialize_optional_string_or_parsed_json")]
    pub output: Option<Vec<ContentBlockChatOutput>>,
    #[serde(skip_serializing_if = "Option::is_none")]
    #[serde(default)]
    #[serde(deserialize_with = "deserialize_optional_string_or_parsed_json")]
    pub tool_params: Option<ToolCallConfigDatabaseInsert>,
    #[serde(skip_serializing_if = "Option::is_none")]
    #[serde(default)]
    pub tags: Option<HashMap<String, String>>,
    #[serde(skip_serializing, default)] // this will become an object
    pub auxiliary: String,
    pub is_deleted: bool,
    #[serde(default)]
    pub is_custom: bool,
    #[serde(skip_serializing_if = "Option::is_none")]
    #[serde(default)]
    pub source_inference_id: Option<Uuid>,
    #[serde(skip_serializing_if = "Option::is_none")]
    #[serde(default)]
    pub staled_at: Option<String>,
}

impl std::fmt::Display for ChatInferenceDatapoint {
    fn fmt(&self, f: &mut std::fmt::Formatter<'_>) -> std::fmt::Result {
        let json = serde_json::to_string_pretty(self).map_err(|_| std::fmt::Error)?;
        write!(f, "{json}")
    }
}

#[derive(Clone, Debug, Deserialize, PartialEq, Serialize)]
#[cfg_attr(feature = "pyo3", pyclass(str))]
pub struct JsonInferenceDatapoint {
    pub dataset_name: String,
    pub function_name: String,
    pub id: Uuid,
    pub episode_id: Option<Uuid>,
    #[serde(deserialize_with = "deserialize_string_or_parsed_json")]
    pub input: ResolvedInput,
    #[serde(skip_serializing_if = "Option::is_none")]
    #[serde(default)]
    #[serde(deserialize_with = "deserialize_optional_string_or_parsed_json")]
    pub output: Option<JsonInferenceOutput>,
    #[serde(deserialize_with = "deserialize_string_or_parsed_json")]
    pub output_schema: serde_json::Value,
    #[serde(skip_serializing_if = "Option::is_none")]
    #[serde(default)]
    pub tags: Option<HashMap<String, String>>,
    #[serde(skip_serializing, default)] // this will become an object
    pub auxiliary: String,
    pub is_deleted: bool,
    #[serde(default)]
    pub is_custom: bool,
    #[serde(skip_serializing_if = "Option::is_none")]
    #[serde(default)]
    pub source_inference_id: Option<Uuid>,
    #[serde(skip_serializing_if = "Option::is_none")]
    #[serde(default)]
    pub staled_at: Option<String>,
}

impl std::fmt::Display for JsonInferenceDatapoint {
    fn fmt(&self, f: &mut std::fmt::Formatter<'_>) -> std::fmt::Result {
        let json = serde_json::to_string_pretty(self).map_err(|_| std::fmt::Error)?;
        write!(f, "{json}")
    }
}

impl StoredSample for Datapoint {
    fn function_name(&self) -> &str {
        match self {
            Datapoint::Chat(datapoint) => &datapoint.function_name,
            Datapoint::Json(datapoint) => &datapoint.function_name,
        }
    }

    fn input(&self) -> &ResolvedInput {
        match self {
            Datapoint::Chat(datapoint) => &datapoint.input,
            Datapoint::Json(datapoint) => &datapoint.input,
        }
    }

    fn input_mut(&mut self) -> &mut ResolvedInput {
        match self {
            Datapoint::Chat(datapoint) => &mut datapoint.input,
            Datapoint::Json(datapoint) => &mut datapoint.input,
        }
    }

    fn owned_simple_info(self) -> SimpleStoredSampleInfo {
        match self {
            Datapoint::Chat(datapoint) => SimpleStoredSampleInfo {
                function_name: datapoint.function_name,
                output: datapoint.output,
                dispreferred_outputs: Vec::default(),
                tool_params: datapoint.tool_params,
                output_schema: None,
                episode_id: None,
                inference_id: None,
            },
            Datapoint::Json(datapoint) => {
                let output = datapoint.output.map(|output| match output.raw {
                    Some(raw) => vec![ContentBlockChatOutput::Text(Text { text: raw })],
                    None => vec![],
                });
                SimpleStoredSampleInfo {
                    function_name: datapoint.function_name,
                    output,
                    dispreferred_outputs: Vec::default(),
                    tool_params: None,
                    output_schema: Some(datapoint.output_schema),
                    episode_id: None,
                    inference_id: None,
                }
            }
        }
    }
}

/// If the input is None then we should return None
/// If the input is Value::Null we should return None
/// If the input is some other Value::* we should return it.
fn deserialize_optional_json_value<'de, D>(
    deserializer: D,
) -> Result<Option<serde_json::Value>, D::Error>
where
    D: serde::Deserializer<'de>,
{
    let opt = Option::<serde_json::Value>::deserialize(deserializer)?;
    match opt {
        None => Ok(None),
        Some(value) => match value {
            serde_json::Value::Null => Ok(None),
            _ => Ok(Some(value)),
        },
    }
}

#[derive(Debug, Deserialize)]
#[serde(deny_unknown_fields)]
pub struct SyntheticChatInferenceDatapoint {
    pub function_name: String,
    pub input: Input,
    #[serde(default)]
    #[serde(deserialize_with = "deserialize_optional_json_value")]
    pub output: Option<serde_json::Value>,
    #[serde(default)]
    pub tool_params: Option<ToolCallConfigDatabaseInsert>,
    #[serde(default)]
    pub tags: Option<HashMap<String, String>>,
    #[serde(default)]
    pub auxiliary: String,
    pub is_custom: bool,
    #[serde(default)]
    pub source_inference_id: Option<Uuid>,
}

#[derive(Debug, Deserialize)]
#[serde(deny_unknown_fields)]
pub struct SyntheticJsonInferenceDatapoint {
    pub function_name: String,
    pub input: Input,
    #[serde(default)]
    #[serde(deserialize_with = "deserialize_optional_json_value")]
    pub output: Option<serde_json::Value>,
    pub output_schema: serde_json::Value,
    #[serde(default)]
    pub tags: Option<HashMap<String, String>>,
    #[serde(skip_serializing, default)] // this will become an object
    pub auxiliary: String,
    pub is_custom: bool,
    #[serde(default)]
    pub source_inference_id: Option<Uuid>,
}

fn validate_dataset_name(dataset_name: &str) -> Result<(), Error> {
    if dataset_name == "builder" || dataset_name.starts_with("tensorzero::") {
        Err(Error::new(ErrorDetails::InvalidDatasetName {
            dataset_name: dataset_name.to_string(),
        }))
    } else {
        Ok(())
    }
}

/// Puts a chat datapoint into ClickHouse
/// Returns the number of rows written to ClickHouse
async fn put_chat_datapoints(
    clickhouse: &ClickHouseConnectionInfo,
    datapoints: &[ChatInferenceDatapoint],
) -> Result<u64, Error> {
    let serialized_datapoints = datapoints
        .iter()
        .map(|datapoint| {
            serde_json::to_string(datapoint).map_err(|e| {
                Error::new(ErrorDetails::Serialization {
                    message: format!("Failed to serialize datapoint: {e}"),
                })
            })
        })
        .collect::<Result<Vec<_>, _>>()?;

    let query = r#"
    INSERT INTO ChatInferenceDatapoint
        (
            dataset_name,
            function_name,
            id,
            episode_id,
            input,
            output,
            tool_params,
            tags,
            auxiliary,
            is_deleted,
            is_custom,
            source_inference_id
        )
        SELECT
            new_data.dataset_name,
            new_data.function_name,
            new_data.id,
            new_data.episode_id,
            new_data.input,
            new_data.output,
            new_data.tool_params,
            new_data.tags,
            new_data.auxiliary,
            new_data.is_deleted,
            new_data.is_custom,
            new_data.source_inference_id
        FROM new_data
        "#;

    let external_data = ExternalDataInfo {
        external_data_name: "new_data".to_string(),
        structure: "dataset_name LowCardinality(String), function_name LowCardinality(String), id UUID, episode_id Nullable(UUID), input String, output Nullable(String), tool_params String, tags Map(String, String), auxiliary String, is_deleted Bool, is_custom Bool, source_inference_id Nullable(UUID)".to_string(),
        format: "JSONEachRow".to_string(),
        data: serialized_datapoints.join("\n"),
    };
    let result = clickhouse
        .run_query_with_external_data(external_data, query.to_string())
        .await?;
    Ok(result.metadata.written_rows)
}

/// Puts a json datapoint into ClickHouse
/// Returns the number of rows written to ClickHouse
async fn put_json_datapoints(
    clickhouse: &ClickHouseConnectionInfo,
    datapoints: &[JsonInferenceDatapoint],
) -> Result<u64, Error> {
    let serialized_datapoints = datapoints
        .iter()
        .map(|datapoint| {
            serde_json::to_string(datapoint).map_err(|e| {
                Error::new(ErrorDetails::Serialization {
                    message: format!("Failed to serialize datapoint: {e}"),
                })
            })
        })
        .collect::<Result<Vec<_>, _>>()?;

    let query = r#"
        INSERT INTO JsonInferenceDatapoint
        (
            dataset_name,
            function_name,
            id,
            episode_id,
            input,
            output,
            output_schema,
            tags,
            auxiliary,
            is_deleted,
            is_custom,
            source_inference_id
        )
        SELECT
            new_data.dataset_name,
            new_data.function_name,
            new_data.id,
            new_data.episode_id,
            new_data.input,
            new_data.output,
            new_data.output_schema,
            new_data.tags,
            new_data.auxiliary,
            new_data.is_deleted,
            new_data.is_custom,
            new_data.source_inference_id
        FROM new_data
        "#;

    let external_data = ExternalDataInfo {
        external_data_name: "new_data".to_string(),
        structure: "dataset_name LowCardinality(String), function_name LowCardinality(String), id UUID, episode_id Nullable(UUID), input String, output Nullable(String), output_schema Nullable(String), tags Map(String, String), auxiliary String, is_deleted Bool, is_custom Bool, source_inference_id Nullable(UUID)".to_string(),
        format: "JSONEachRow".to_string(),
        data: serialized_datapoints.join("\n"),
    };
    let result = clickhouse
        .run_query_with_external_data(external_data, query.to_string())
        .await?;
    Ok(result.metadata.written_rows)
}

#[cfg(test)]
mod test {
    use super::*;

    use serde_json::json;

    #[test]
    fn test_synthetic_chat_datapoint_with_none_output() {
        let json_str = r#"{
            "function_name": "test_function",
            "input": {"system": {"assistant_name": "Test"}, "messages": []},
            "output": null,
            "tool_params": null,
            "tags": null,
            "auxiliary": "",
            "is_custom": false
        }"#;

        let datapoint: SyntheticChatInferenceDatapoint = serde_json::from_str(json_str).unwrap();
        assert_eq!(datapoint.function_name, "test_function");
        assert_eq!(datapoint.output, None);
        assert_eq!(datapoint.tool_params, None);
        assert_eq!(datapoint.tags, None);
        assert_eq!(datapoint.auxiliary, "");
        assert!(!datapoint.is_custom);
    }

    #[test]
    fn test_synthetic_chat_datapoint_with_some_output() {
        let json_str = r#"{
            "function_name": "test_function",
            "input": {"system": {"assistant_name": "Test"}, "messages": []},
            "output": [{"type": "text", "value": "Hello"}],
            "tool_params": {"tools_available": [], "tool_choice": "auto", "parallel_tool_calls": false},
            "tags": {"source": "test"},
            "auxiliary": "extra data",
            "is_custom": true
        }"#;

        let datapoint: SyntheticChatInferenceDatapoint = serde_json::from_str(json_str).unwrap();
        assert_eq!(datapoint.function_name, "test_function");
        assert!(datapoint.output.is_some());
        assert!(datapoint.tool_params.is_some());
        assert_eq!(
            datapoint.tags,
            Some(HashMap::from([("source".to_string(), "test".to_string())]))
        );
        assert_eq!(datapoint.auxiliary, "extra data");
        assert!(datapoint.is_custom);
    }

    #[test]
    fn test_synthetic_json_datapoint_with_none_output() {
        let json_str = r#"{
            "function_name": "test_json_function",
            "input": {"system": {"assistant_name": "Test"}, "messages": []},
            "output": null,
            "output_schema": {},
            "tags": null,
            "auxiliary": "",
            "is_custom": false
        }"#;

        let datapoint: SyntheticJsonInferenceDatapoint = serde_json::from_str(json_str).unwrap();
        assert_eq!(datapoint.function_name, "test_json_function");
        assert_eq!(datapoint.output, None);
        assert_eq!(datapoint.output_schema, json!({}));
        assert_eq!(datapoint.tags, None);
        assert!(!datapoint.is_custom);
        assert_eq!(datapoint.auxiliary, "");
    }

    #[test]
    fn test_synthetic_json_datapoint_with_some_output() {
        let json_str = r#"{
            "function_name": "test_json_function",
            "input": {"system": {"assistant_name": "Test"}, "messages": []},
            "output": {"answer": "Hello"},
            "output_schema": {"type": "object", "properties": {"answer": {"type": "string"}}},
            "tags": {"source": "test"},
            "auxiliary": "extra data",
            "is_custom": true
        }"#;

        let datapoint: SyntheticJsonInferenceDatapoint = serde_json::from_str(json_str).unwrap();
        assert_eq!(datapoint.function_name, "test_json_function");
        assert!(datapoint.output.is_some());
        assert_eq!(datapoint.output.as_ref().unwrap()["answer"], "Hello");
        assert_eq!(
            datapoint.tags,
            Some(HashMap::from([("source".to_string(), "test".to_string())]))
        );
        assert_eq!(datapoint.auxiliary, "extra data");
        assert!(datapoint.is_custom);
    }

    #[test]
    fn test_synthetic_json_datapoint_with_missing_output() {
        let json_str = r#"{
            "function_name": "test_json_function",
            "input": {"system": {"assistant_name": "Test"}, "messages": []},
            "output_schema": {"type": "object", "properties": {"answer": {"type": "string"}}},
            "tags": {"source": "test"},
            "auxiliary": "extra data",
            "is_custom": true
        }"#;

        let datapoint: SyntheticJsonInferenceDatapoint = serde_json::from_str(json_str).unwrap();
        assert_eq!(datapoint.function_name, "test_json_function");
        assert_eq!(datapoint.output, None);
        assert_eq!(
            datapoint.output_schema,
            json!({"type": "object", "properties": {"answer": {"type": "string"}}})
        );
        assert_eq!(
            datapoint.tags,
            Some(HashMap::from([("source".to_string(), "test".to_string())]))
        );
        assert_eq!(datapoint.auxiliary, "extra data");
    }

    #[test]
    fn test_validate_dataset_name_builder() {
        let err = validate_dataset_name("builder").unwrap_err();
        assert_eq!(err.to_string(), "Invalid dataset name: builder. Datasets cannot be named \"builder\" or begin with \"tensorzero::\"");
    }

    #[test]
    fn test_validate_dataset_name_tensorzero_prefix() {
        let err = validate_dataset_name("tensorzero::test").unwrap_err();
        assert_eq!(err.to_string(), "Invalid dataset name: tensorzero::test. Datasets cannot be named \"builder\" or begin with \"tensorzero::\"");
    }

    #[test]
    fn test_validate_dataset_name_valid() {
        validate_dataset_name("test").unwrap();
    }

    #[test]
    fn test_deserialize_synthetic_json_datapoint() {
        let json_str = r#"{"id":"0196368f-1ae8-7551-b5df-9a61593eb307","function_name":"extract_entities","variant_name":"gpt4o_mini_initial_prompt","episode_id":"0196368f-1ae8-7551-b5df-9a7df7e83048","input":"{\"messages\":[{\"role\":\"user\",\"content\":[{\"type\":\"text\",\"value\":\"Mark Philippoussis ( Australia ) beat Andrei Olhovskiy ( Russia ) 6 - 3 6-4 6-2\"}]}]}","output":"{\"raw\":\"{\\n    \\\"person\\\": [\\\"Mark Philippoussis\\\", \\\"Andrei Olhovskiy\\\"],\\n    \\\"organization\\\": [],\\n    \\\"location\\\": [\\\"Australia\\\", \\\"Russia\\\"],\\n    \\\"miscellaneous\\\": [\\\"6 - 3\\\", \\\"6-4\\\", \\\"6-2\\\"]\\n}\",\"parsed\":{\"person\":[\"Mark Philippoussis\",\"Andrei Olhovskiy\"],\"organization\":[],\"location\":[\"Australia\",\"Russia\"],\"miscellaneous\":[\"6 - 3\",\"6-4\",\"6-2\"]}}","tool_params":"","inference_params":"{\"chat_completion\":{}}","processing_time_ms":12,"output_schema":"{\"$schema\":\"http:\/\/json-schema.org\/draft-07\/schema#\",\"type\":\"object\",\"properties\":{\"person\":{\"type\":\"array\",\"items\":{\"type\":\"string\"}},\"organization\":{\"type\":\"array\",\"items\":{\"type\":\"string\"}},\"location\":{\"type\":\"array\",\"items\":{\"type\":\"string\"}},\"miscellaneous\":{\"type\":\"array\",\"items\":{\"type\":\"string\"}}},\"required\":[\"person\",\"organization\",\"location\",\"miscellaneous\"],\"additionalProperties\":false}","auxiliary_content":"","timestamp":"2025-04-14T23:07:50Z","tags":{"tensorzero::dataset_name":"foo","tensorzero::datapoint_id":"0193829b-cd48-7731-9df0-4e325119d96d","tensorzero::evaluation_name":"entity_extraction","tensorzero::evaluation_run_id":"0196368f-19bd-7082-a677-1c0bf346ff24"},"function_type":"json"}"#;
        let _: TaggedInferenceDatabaseInsert = serde_json::from_str(json_str).unwrap();
    }
}<|MERGE_RESOLUTION|>--- conflicted
+++ resolved
@@ -162,14 +162,9 @@
             message: format!("Inference `{inference_id}` not found"),
         }));
     }
-<<<<<<< HEAD
-    let inference_data: TaggedInferenceDatabaseInsert =
-        serde_json::from_str(&result).map_err(|e| {
-=======
 
     let inference_data: TaggedInferenceDatabaseInsert = serde_json::from_str(&result.response)
         .map_err(|e| {
->>>>>>> b8f0e4ad
             Error::new(ErrorDetails::Serialization {
                 message: format!("Failed to deserialize inference data: {e}"),
             })
