use axum::body::Body;
use axum::extract::State;
use axum::response::sse::{Event, Sse};
use axum::response::{IntoResponse, Response};
use axum::{debug_handler, Json};
use futures::stream::Stream;
use metrics::counter;
use secrecy::SecretString;
use serde::{Deserialize, Serialize};
use serde_json::Value;
use std::borrow::Cow;
use std::collections::{BTreeMap, HashMap, HashSet};
use std::future::Future;
use std::pin::Pin;
use std::sync::Arc;
use std::time::Duration;
use tokio::time::Instant;
use tokio_stream::StreamExt;
use tracing::instrument;
use tracing_opentelemetry::OpenTelemetrySpanExt;
use uuid::Uuid;

use crate::cache::{CacheOptions, CacheParamsOptions};
use crate::config::{Config, ErrorContext, OtlpConfig, SchemaData, UninitializedVariantInfo};
use crate::db::clickhouse::{ClickHouseConnectionInfo, TableName};
use crate::db::postgres::PostgresConnectionInfo;
use crate::embeddings::EmbeddingModelTable;
use crate::error::{Error, ErrorDetails};
use crate::function::FunctionConfig;
use crate::function::{sample_variant, FunctionConfigChat};
use crate::gateway_util::{AppState, AppStateData, StructuredJson};
use crate::http::TensorzeroHttpClient;
use crate::inference::types::extra_body::UnfilteredInferenceExtraBody;
use crate::inference::types::extra_headers::UnfilteredInferenceExtraHeaders;
use crate::inference::types::resolved_input::LazyResolvedInput;
use crate::inference::types::{
    collect_chunks, ChatInferenceDatabaseInsert, ChatInferenceResultChunk, CollectChunksArgs,
    ContentBlockChatOutput, ContentBlockChunk, FetchContext, FinishReason, InferenceResult,
    InferenceResultChunk, InferenceResultStream, Input, InternalJsonInferenceOutput,
    JsonInferenceDatabaseInsert, JsonInferenceOutput, JsonInferenceResultChunk,
    ModelInferenceResponseWithMetadata, RequestMessage, ResolvedInput, Usage,
};
use crate::jsonschema_util::DynamicJSONSchema;
use crate::minijinja_util::TemplateConfig;
use crate::model::ModelTable;
use crate::rate_limiting::{RateLimitingConfig, TicketBorrows};
use crate::tool::{DynamicToolParams, ToolCallConfig, ToolChoice};
use crate::variant::chat_completion::UninitializedChatCompletionConfig;
use crate::variant::dynamic::load_dynamic_variant_info;
use crate::variant::{InferenceConfig, JsonMode, Variant, VariantConfig, VariantInfo};

use super::dynamic_evaluation_run::validate_inference_episode_id_and_apply_dynamic_evaluation_run;
use super::validate_tags;

/// The expected payload is a JSON object with the following fields:
#[derive(Debug, Default, Deserialize)]
#[serde(deny_unknown_fields)]
pub struct Params {
    // The function name. Exactly one of `function_name` or `model_name` must be provided.
    pub function_name: Option<String>,
    // The model name to run using a default function. Exactly one of `function_name` or `model_name` must be provided.
    pub model_name: Option<String>,
    // the episode ID (if not provided, it'll be set to inference_id)
    // NOTE: DO NOT GENERATE EPISODE IDS MANUALLY. THE API WILL DO THAT FOR YOU.
    pub episode_id: Option<Uuid>,
    // the input for the inference
    pub input: Input,
    // default False
    pub stream: Option<bool>,
    // Inference-time overrides for variant types (use with caution)
    #[serde(default)]
    pub params: InferenceParams,
    // if the client would like to pin a specific variant to be used
    // NOTE: YOU SHOULD TYPICALLY LET THE API SELECT A VARIANT FOR YOU (I.E. IGNORE THIS FIELD).
    //       ONLY PIN A VARIANT FOR SPECIAL USE CASES (E.G. TESTING / DEBUGGING VARIANTS).
    pub variant_name: Option<String>,
    // if true, the inference will not be stored
    pub dryrun: Option<bool>,
    // if true, the inference will be internal and validation of tags will be skipped
    #[serde(default)]
    pub internal: bool,
    // the tags to add to the inference
    #[serde(default)]
    pub tags: HashMap<String, String>,
    // dynamic information about tool calling. Don't directly include `dynamic_tool_params` in `Params`.
    #[serde(flatten)]
    pub dynamic_tool_params: DynamicToolParams,
    // `dynamic_tool_params` includes the following fields, passed at the top level of `Params`:
    // If provided, the inference will only use the specified tools (a subset of the function's tools)
    // allowed_tools: Option<Vec<String>>,
    // If provided, the inference will use the specified tools in addition to the function's tools
    // additional_tools: Option<Vec<Tool>>,
    // If provided, the inference will use the specified tool choice
    // tool_choice: Option<ToolChoice>,
    // If true, the inference will use parallel tool calls
    // parallel_tool_calls: Option<bool>,
    // If provided for a JSON inference, the inference will use the specified output schema instead of the
    // configured one. We only lazily validate this schema.
    pub output_schema: Option<Value>,
    #[serde(default)]
    pub cache_options: CacheParamsOptions,
    #[serde(default)]
    pub credentials: InferenceCredentials,
    /// If `true`, add an `original_response` field to the response, containing the raw string response from the model.
    /// Note that for complex variants (e.g. `experimental_best_of_n_sampling`), the response may not contain `original_response`
    /// if the fuser/judge model failed
    #[serde(default)]
    pub include_original_response: bool,
    #[serde(default)]
    pub extra_body: UnfilteredInferenceExtraBody,
    #[serde(default)]
    pub extra_headers: UnfilteredInferenceExtraHeaders,
    #[serde(default)]
    pub internal_dynamic_variant_config: Option<UninitializedVariantInfo>,
}

#[derive(Debug)]
struct InferenceMetadata {
    pub function_name: String,
    pub variant_name: String,
    pub episode_id: Uuid,
    pub inference_id: Uuid,
    pub input: LazyResolvedInput,
    pub dryrun: bool,
    pub start_time: Instant,
    pub inference_params: InferenceParams,
    pub model_name: Arc<str>,
    pub model_provider_name: Arc<str>,
    pub raw_request: String,
    pub raw_response: Option<String>,
    pub system: Option<String>,
    pub input_messages: Vec<RequestMessage>,
    pub previous_model_inference_results: Vec<ModelInferenceResponseWithMetadata>,
    pub tags: HashMap<String, String>,
    pub tool_config: Option<ToolCallConfig>,
    pub dynamic_output_schema: Option<DynamicJSONSchema>,
    pub cached: bool,
    pub extra_body: UnfilteredInferenceExtraBody,
    pub extra_headers: UnfilteredInferenceExtraHeaders,
    pub include_original_response: bool,
    pub ticket_borrow: TicketBorrows,
}

pub type InferenceCredentials = HashMap<String, SecretString>;

/// A handler for the inference endpoint
#[debug_handler(state = AppStateData)]
pub async fn inference_handler(
    State(AppStateData {
        config,
        http_client,
        clickhouse_connection_info,
        postgres_connection_info,
        ..
    }): AppState,
    StructuredJson(params): StructuredJson<Params>,
) -> Result<Response<Body>, Error> {
    let inference_output = inference(
        config,
        &http_client,
        clickhouse_connection_info,
        postgres_connection_info,
        params,
    )
    .await?;
    match inference_output {
        InferenceOutput::NonStreaming(response) => Ok(Json(response).into_response()),
        InferenceOutput::Streaming(stream) => {
            let event_stream = prepare_serialized_events(stream);

            Ok(Sse::new(event_stream)
                .keep_alive(axum::response::sse::KeepAlive::new())
                .into_response())
        }
    }
}

pub type InferenceStream =
    Pin<Box<dyn Stream<Item = Result<InferenceResponseChunk, Error>> + Send>>;

pub enum InferenceOutput {
    NonStreaming(InferenceResponse),
    Streaming(InferenceStream),
}

impl std::fmt::Debug for InferenceOutput {
    fn fmt(&self, f: &mut std::fmt::Formatter<'_>) -> std::fmt::Result {
        match self {
            InferenceOutput::NonStreaming(response) => write!(f, "NonStreaming({response:?})"),
            InferenceOutput::Streaming(_) => write!(f, "Streaming"),
        }
    }
}

pub const DEFAULT_FUNCTION_NAME: &str = "tensorzero::default";

#[derive(Copy, Clone, Debug)]
pub struct InferenceIds {
    pub inference_id: Uuid,
    pub episode_id: Uuid,
}

#[instrument(
    name="inference",
    skip(config, http_client, clickhouse_connection_info, params),
    fields(
        function_name,
        model_name,
        variant_name,
        inference_id,
        episode_id,
        otel.name = "function_inference"
    )
)]
pub async fn inference(
    config: Arc<Config>,
    http_client: &TensorzeroHttpClient,
    clickhouse_connection_info: ClickHouseConnectionInfo,
    postgres_connection_info: PostgresConnectionInfo,
    params: Params,
) -> Result<InferenceOutput, Error> {
    let span = tracing::Span::current();
    if let Some(function_name) = &params.function_name {
        span.record("function_name", function_name);
    }
    if let Some(model_name) = &params.model_name {
        span.record("model_name", model_name);
    }
    if let Some(variant_name) = &params.variant_name {
        span.record("variant_name", variant_name);
    }
    if let Some(episode_id) = &params.episode_id {
        span.record("episode_id", episode_id.to_string());
    }
    for (tag_key, tag_value) in &params.tags {
        span.set_attribute(format!("tags.{tag_key}"), tag_value.clone());
    }
    // To be used for the Inference table processing_time measurements
    let start_time = Instant::now();
    let inference_id = Uuid::now_v7();
    span.record("inference_id", inference_id.to_string());
    validate_tags(&params.tags, params.internal)?;

    // Retrieve or generate the episode ID
    let episode_id = params.episode_id.unwrap_or_else(Uuid::now_v7);
    let mut params = params;
    validate_inference_episode_id_and_apply_dynamic_evaluation_run(
        episode_id,
        params.function_name.as_ref(),
        &mut params.variant_name,
        &mut params.tags,
        &clickhouse_connection_info,
    )
    .await?;
    // Record the episode id if we didn't already have one
    if params.episode_id.is_none() {
        tracing::Span::current().record("episode_id", episode_id.to_string());
    }

    let (function, function_name) = find_function(&params, &config)?;
    let mut candidate_variants: BTreeMap<String, Arc<VariantInfo>> =
        function.variants().clone().into_iter().collect();

    // If the function has no variants, return an error
    if candidate_variants.is_empty() {
        return Err(ErrorDetails::InvalidFunctionVariants {
            message: format!("Function `{function_name}` has no variants"),
        }
        .into());
    }

    // Validate the input
    function.validate_inference_params(&params)?;

    // Should we store the results?
    let dryrun = params.dryrun.unwrap_or(false);
    if params.internal_dynamic_variant_config.is_some() && !dryrun {
        return Err(ErrorDetails::InvalidRequest {
            message:
                "If `internal_dynamic_variant_config` is used, `dryrun` must also be set to true"
                    .to_string(),
        }
        .into());
    }

    let tool_config = function.prepare_tool_config(params.dynamic_tool_params, &config.tools)?;
    let mut templates = Cow::Borrowed(&config.templates);

    prepare_candidate_variants(
        &mut candidate_variants,
        &mut params.tags,
        params.variant_name.as_deref(),
        params.internal_dynamic_variant_config,
        &mut templates,
        &function,
        function_name.clone(),
    )?;
    let templates = &*templates;

    // Increment the request count if we're not in dryrun mode
    if !dryrun {
        let mut labels = vec![
            ("endpoint", "inference".to_string()),
            ("function_name", function_name.clone()),
        ];
        if let Some(model_name) = params.model_name {
            labels.push(("model_name", model_name.clone()));
        }
        counter!("request_count", &labels).increment(1);
        counter!("inference_count", &labels).increment(1);
    }

    // Should we stream the inference?
    let stream = params.stream.unwrap_or(false);

    // Keep track of which variants failed
    let mut variant_errors: HashMap<String, Error> = HashMap::new();

    // Set up inference config
    let output_schema = params.output_schema.map(DynamicJSONSchema::new);

    let inference_clients = InferenceClients {
        http_client,
        clickhouse_connection_info: &clickhouse_connection_info,
        postgres_connection_info: &postgres_connection_info,
        credentials: &params.credentials,
        cache_options: &(params.cache_options, dryrun).into(),
<<<<<<< HEAD
        tags: &params.tags,
        rate_limiting_config: &config.rate_limiting,
=======
        otlp_config: &config.gateway.export.otlp,
>>>>>>> 0705d20c
    };

    let inference_models = InferenceModels {
        models: &config.models,
        embedding_models: &config.embedding_models,
    };
    let resolved_input = params.input.into_lazy_resolved_input(FetchContext {
        client: http_client,
        object_store_info: &config.object_store_info,
    })?;
    // Keep sampling variants until one succeeds
    while !candidate_variants.is_empty() {
        let (variant_name, variant) =
            sample_variant(&mut candidate_variants, &function_name, &episode_id)?;
        // Will be edited by the variant as part of making the request so we must clone here
        let variant_inference_params = params.params.clone();
        let inference_config = InferenceConfig {
            function_name: &function_name,
            variant_name: &variant_name,
            templates,
            tool_config: tool_config.as_ref(),
            dynamic_output_schema: output_schema.as_ref(),
            ids: InferenceIds {
                inference_id,
                episode_id,
            },
            extra_cache_key: None,
            extra_body: Cow::Borrowed(&params.extra_body),
            extra_headers: Cow::Borrowed(&params.extra_headers),
        };
        if stream {
            let result = variant
                .infer_stream(
                    &resolved_input,
                    &inference_models,
                    function.as_ref(),
                    &inference_config,
                    &inference_clients,
                    variant_inference_params,
                )
                .await;

            // Make sure the response worked prior to launching the thread and starting to return chunks.
            // The provider has already checked that the first chunk is OK.
            let (stream, model_used_info) = match result {
                Ok((stream, model_used_info)) => (stream, model_used_info),
                Err(e) => {
                    tracing::warn!(
                        "functions.{function_name:?}.variants.{variant_name:?} failed during inference: {e}",
                        function_name = params.function_name,
                        variant_name = inference_config.variant_name,
                    );
                    variant_errors.insert(inference_config.variant_name.to_string(), e);
                    continue;
                }
            };
            let extra_body = inference_config.extra_body.into_owned();
            let extra_headers = inference_config.extra_headers.into_owned();
            // Create InferenceMetadata for a streaming inference
            let inference_metadata = InferenceMetadata {
                function_name: function_name.to_string(),
                variant_name: inference_config.variant_name.to_string(),
                inference_id,
                episode_id,
                input: resolved_input.clone(),
                dryrun,
                start_time,
                inference_params: model_used_info.inference_params,
                model_name: model_used_info.model_name,
                model_provider_name: model_used_info.model_provider_name,
                raw_request: model_used_info.raw_request,
                raw_response: model_used_info.raw_response,
                system: model_used_info.system,
                input_messages: model_used_info.input_messages,
                previous_model_inference_results: model_used_info.previous_model_inference_results,
                tags: params.tags,
                tool_config,
                dynamic_output_schema: output_schema,
                cached: model_used_info.cached,
                extra_body,
                extra_headers,
                include_original_response: params.include_original_response,
                ticket_borrow: model_used_info.ticket_borrow,
            };

            let stream = create_stream(
                function,
                config.clone(),
                inference_metadata,
                stream,
                clickhouse_connection_info,
                postgres_connection_info,
            );

            return Ok(InferenceOutput::Streaming(Box::pin(stream)));
        } else {
            let result = variant
                .infer(
                    &resolved_input,
                    &inference_models,
                    function.as_ref(),
                    &inference_config,
                    &inference_clients,
                    variant_inference_params,
                )
                .await;

            let mut result = match result {
                Ok(result) => result,
                Err(e) => {
                    tracing::warn!(
                        "functions.{function_name}.variants.{variant_name} failed during inference: {e}",
                        function_name = function_name,
                        variant_name = inference_config.variant_name,
                    );
                    variant_errors.insert(inference_config.variant_name.to_string(), e);
                    continue;
                }
            };

            if !dryrun {
                // Spawn a thread for a trailing write to ClickHouse so that it doesn't block the response
                let result_to_write = result.clone();
                let extra_body = inference_config.extra_body.into_owned();
                let extra_headers = inference_config.extra_headers.into_owned();
                let write_metadata = InferenceDatabaseInsertMetadata {
                    function_name: function_name.to_string(),
                    variant_name: inference_config.variant_name.to_string(),
                    episode_id,
                    tool_config,
                    processing_time: Some(start_time.elapsed()),
                    ttft_ms: None,
                    tags: params.tags,
                    extra_body,
                    extra_headers,
                };

                let async_writes = config.gateway.observability.async_writes;
                // Always spawn a tokio task here. This ensures that 'write_inference' will
                // not be cancelled partway through execution if the outer '/inference' request
                // is cancelled. This reduces the chances that we only write to some tables and not others
                // (but this is inherently best-effort due to ClickHouse's lack of transactions).
                let write_future = tokio::spawn(async move {
                    let _: () = write_inference(
                        &clickhouse_connection_info,
                        &config,
                        resolved_input.clone().resolve().await?,
                        result_to_write,
                        write_metadata,
                    )
                    .await;
                    Ok::<_, Error>(())
                });
                if !async_writes {
                    write_future.await.map_err(|e| {
                        Error::new(ErrorDetails::InternalError {
                            message: format!("Failed to await ClickHouse inference write: {e:?}"),
                        })
                    })??;
                }
            }

            if !params.include_original_response {
                result.set_original_response(None);
            }

            let response = InferenceResponse::new(result, episode_id, variant_name);

            return Ok(InferenceOutput::NonStreaming(response));
        }
    }

    // Eventually, if we get here, it means we tried every variant and none of them worked
    Err(ErrorDetails::AllVariantsFailed {
        errors: variant_errors,
    }
    .into())
}

/// Finds a function by `function_name` or `model_name`, erroring if an
/// invalid combination of parameters is provided.
/// If `model_name` is specified, then we use the special 'default' function
/// Returns the function config and the function name
fn find_function(params: &Params, config: &Config) -> Result<(Arc<FunctionConfig>, String), Error> {
    match (
        &params.function_name,
        &params.model_name,
        &params.internal_dynamic_variant_config,
    ) {
        // Get the function config or return an error if it doesn't exist
        (Some(function_name), None, _) => Ok((
            config.get_function(function_name)?.into_owned(),
            function_name.to_string(),
        )),
        (None, Some(model_name), None) => {
            if params.variant_name.is_some() {
                return Err(ErrorDetails::InvalidInferenceTarget {
                    message: "`variant_name` cannot be provided when using `model_name`"
                        .to_string(),
                }
                .into());
            }
            if let Err(e) = config.models.validate(model_name) {
                return Err(ErrorDetails::InvalidInferenceTarget {
                    message: format!("Invalid model name: {e}"),
                }
                .into());
            }

            Ok((
                Arc::new(FunctionConfig::Chat(FunctionConfigChat {
                    variants: [(
                        model_name.clone(),
                        Arc::new(VariantInfo {
                            timeouts: Default::default(),
                            inner: VariantConfig::ChatCompletion(
                                UninitializedChatCompletionConfig {
                                    model: (&**model_name).into(),
                                    ..Default::default()
                                }
                                .load(
                                    &SchemaData::default(),
                                    &ErrorContext {
                                        function_name: "tensorzero::default".to_string(),
                                        variant_name: model_name.clone(),
                                    },
                                )?,
                            ),
                        }),
                    )]
                    .into_iter()
                    .collect(),
                    schemas: SchemaData::default(),
                    tools: vec![],
                    tool_choice: ToolChoice::Auto,
                    parallel_tool_calls: None,
                    description: None,
                    all_explicit_templates_names: HashSet::new(),
                })),
                DEFAULT_FUNCTION_NAME.to_string(),
            ))
        }
        (Some(_), Some(_), None) => Err(ErrorDetails::InvalidInferenceTarget {
            message: "Only one of `function_name` or `model_name` can be provided".to_string(),
        }
        .into()),
        (None, None, None) => Err(ErrorDetails::InvalidInferenceTarget {
            message: "Either `function_name` or `model_name` must be provided".to_string(),
        }
        .into()),
        (_, _, Some(_)) => Err(ErrorDetails::InvalidInferenceTarget {
            message: "If a dynamic variant config is passed, `function_name` must be specified."
                .to_string(),
        }
        .into()),
    }
}

fn create_stream(
    function: Arc<FunctionConfig>,
    config: Arc<Config>,
    metadata: InferenceMetadata,
    mut stream: InferenceResultStream,
    clickhouse_connection_info: ClickHouseConnectionInfo,
    postgres_connection_info: PostgresConnectionInfo,
) -> impl Stream<Item = Result<InferenceResponseChunk, Error>> + Send {
    async_stream::stream! {
        let mut buffer = vec![];
        let mut extra_usage = Some(metadata.previous_model_inference_results.iter().map(ModelInferenceResponseWithMetadata::usage_considering_cached).sum());
        if extra_usage == Some(Usage { input_tokens: 0, output_tokens: 0 }) {
            extra_usage = None;
        }
        let mut inference_ttft = None;
        while let Some(chunk) = stream.next().await {
            if inference_ttft.is_none() {
                inference_ttft = Some(metadata.start_time.elapsed());
            }
            match chunk {
                Ok(chunk) => {
                    buffer.push(chunk.clone());
                    if let Some(chunk) = prepare_response_chunk(&metadata, chunk, &mut extra_usage) {
                        yield Ok(chunk);
                    }
                }
                Err(e) => yield Err(e),
            }
        }
        // We didn't find an existing chunk to add 'extra_usage' (either because the underlying
        // stream had no usage information, or because we returned zero usage due to caching)
        if let Some(extra_usage) = extra_usage {
            let usage_chunk = match &*function {
                FunctionConfig::Chat(_model_provider) => {
                    InferenceResultChunk::Chat(ChatInferenceResultChunk {
                        created: 0,
                        content: vec![],
                        usage: Some(extra_usage),
                        finish_reason: None,
                        latency: Duration::from_millis(0),
                        raw_response: String::new(),
                    })
                }
                FunctionConfig::Json(_) => {
                    InferenceResultChunk::Json(JsonInferenceResultChunk {
                        thought: None,
                        created: 0,
                        usage: Some(extra_usage),
                        latency: Duration::from_millis(0),
                        raw: None,
                        raw_response: String::new(),
                        finish_reason: None,
                    })
                }
            };
            buffer.push(usage_chunk.clone());
            if let Some(chunk) = prepare_response_chunk(&metadata, usage_chunk, &mut None) {
                yield Ok(chunk);
            }
        }
        if !metadata.dryrun {
            // IMPORTANT: The following code will not be reached if the stream is interrupted.
            // Only do things that would be ok to skip in that case.
            //
            // For example, if we were using ClickHouse for billing, we would want to store the interrupted requests.
            //
            // If we really care about storing interrupted requests, we should use a drop guard:
            // https://github.com/tokio-rs/axum/discussions/1060
            let InferenceMetadata {
                function_name,
                variant_name,
                inference_id,
                episode_id,
                input,
                dryrun: _,
                start_time,
                inference_params,
                model_name,
                model_provider_name,
                raw_request,
                raw_response,
                system,
                input_messages,
                previous_model_inference_results,
                tags,
                tool_config,
                dynamic_output_schema,
                cached,
                extra_body,
                extra_headers,
                include_original_response: _,
                ticket_borrow,
            } = metadata;

            let config = config.clone();
            let async_write = config.gateway.observability.async_writes;
            let write_future = async move {
                let templates = Cow::Borrowed(&config.templates);
                let collect_chunks_args = CollectChunksArgs {
                    value: buffer,
                    inference_id,
                    episode_id,
                    system,
                    input_messages,
                    function,
                    model_name,
                    model_provider_name,
                    raw_request,
                    raw_response,
                    inference_params,
                    function_name: &function_name,
                    variant_name: &variant_name,
                    dynamic_output_schema,
                    templates: &templates,
                    tool_config: tool_config.as_ref(),
                    cached,
                    extra_body: extra_body.clone(),
                    extra_headers: extra_headers.clone(),
                    ticket_borrow,
                    postgres_connection_info,
                };
                let inference_response: Result<InferenceResult, Error> =
                    collect_chunks(collect_chunks_args).await;

                let inference_response = inference_response.ok();

                if let Some(inference_response) = inference_response {
                    let mut inference_response = inference_response;
                    inference_response.mut_model_inference_results().extend(previous_model_inference_results);
                    let write_metadata = InferenceDatabaseInsertMetadata {
                        function_name,
                        variant_name,
                        episode_id,
                        tool_config,
                        processing_time: Some(start_time.elapsed()),
                        tags,
                        ttft_ms: inference_ttft.map(|ttft| ttft.as_millis() as u32),
                        extra_body,
                        extra_headers,
                    };
                    let config = config.clone();
                        match input.resolve().await {
                            Ok(input) => {
                                let clickhouse_connection_info = clickhouse_connection_info.clone();
                                write_inference(
                                    &clickhouse_connection_info,
                                    &config,
                                    input,
                                    inference_response,
                                    write_metadata,
                                ).await;
                            },
                            Err(e) => {
                                tracing::error!("Failed to resolve input: {e:?}");

                            }
                        };


                }
                drop(clickhouse_connection_info);
            };
            if async_write {
                tokio::spawn(write_future);
            } else {
                write_future.await;
            }
        }
    }
}

fn prepare_response_chunk(
    metadata: &InferenceMetadata,
    chunk: InferenceResultChunk,
    extra_usage: &mut Option<Usage>,
) -> Option<InferenceResponseChunk> {
    InferenceResponseChunk::new(
        chunk,
        metadata.inference_id,
        metadata.episode_id,
        metadata.variant_name.clone(),
        metadata.cached,
        metadata.include_original_response,
        extra_usage,
    )
}

// Prepares an Event for SSE on the way out of the gateway
// When None is passed in, we send "[DONE]" to the client to signal the end of the stream
fn prepare_serialized_events(
    mut stream: InferenceStream,
) -> impl Stream<Item = Result<Event, Error>> {
    async_stream::stream! {
        while let Some(chunk) = stream.next().await {
            let chunk_json = match chunk {
                Ok(chunk) => {
                    serde_json::to_value(chunk).map_err(|e| {
                        Error::new(ErrorDetails::Inference {
                            message: format!("Failed to convert chunk to JSON: {e}"),
                        })
                    })?
                },
                Err(e) => {
                    // NOTE - in the future, we may want to end the stream early if we get an error
                    serde_json::json!({"error": e.to_string()})
                }
            };
            yield Event::default().json_data(chunk_json).map_err(|e| {
                Error::new(ErrorDetails::Inference {
                    message: format!("Failed to convert Value to Event: {e}"),
                })
            })
        }
        yield Ok(Event::default().data("[DONE]"));
    }
}

#[derive(Debug)]
pub struct InferenceDatabaseInsertMetadata {
    pub function_name: String,
    pub variant_name: String,
    pub episode_id: Uuid,
    pub tool_config: Option<ToolCallConfig>,
    pub processing_time: Option<Duration>,
    pub ttft_ms: Option<u32>,
    pub tags: HashMap<String, String>,
    pub extra_body: UnfilteredInferenceExtraBody,
    pub extra_headers: UnfilteredInferenceExtraHeaders,
}

async fn write_inference(
    clickhouse_connection_info: &ClickHouseConnectionInfo,
    config: &Config,
    input: ResolvedInput,
    result: InferenceResult,
    metadata: InferenceDatabaseInsertMetadata,
) {
    let mut futures: Vec<Pin<Box<dyn Future<Output = ()> + Send>>> =
        input.clone().write_all_files(config);
    let model_responses: Vec<serde_json::Value> = result.get_serialized_model_inferences();
    futures.push(Box::pin(async {
        // Write the model responses to the ModelInference table
        for response in model_responses {
            let _ = clickhouse_connection_info
                .write_batched(&[response], TableName::ModelInference)
                .await;
        }
        // Write the inference to the Inference table
        match result {
            InferenceResult::Chat(result) => {
                let chat_inference = ChatInferenceDatabaseInsert::new(
                    result,
                    input.clone().into_stored_input(),
                    metadata,
                );
                let _ = clickhouse_connection_info
                    .write_batched(&[chat_inference], TableName::ChatInference)
                    .await;
            }
            InferenceResult::Json(result) => {
                let json_inference = JsonInferenceDatabaseInsert::new(
                    result,
                    input.clone().into_stored_input(),
                    metadata,
                );
                let _ = clickhouse_connection_info
                    .write_batched(&[json_inference], TableName::JsonInference)
                    .await;
            }
        }
    }));
    futures::future::join_all(futures).await;
}

/// InferenceResponse and InferenceResultChunk determine what gets serialized and sent to the client

#[derive(Clone, Debug, PartialEq, Serialize, Deserialize, ts_rs::TS)]
#[ts(export)]
#[serde(untagged, rename_all = "snake_case")]
pub enum InferenceResponse {
    Chat(ChatInferenceResponse),
    Json(JsonInferenceResponse),
}

#[derive(Clone, Debug, PartialEq, Serialize, Deserialize, ts_rs::TS)]
#[ts(export)]
pub struct ChatInferenceResponse {
    pub inference_id: Uuid,
    pub episode_id: Uuid,
    pub variant_name: String,
    pub content: Vec<ContentBlockChatOutput>,
    pub usage: Usage,
    #[serde(skip_serializing_if = "Option::is_none")]
    pub original_response: Option<String>,
    #[serde(skip_serializing_if = "Option::is_none")]
    pub finish_reason: Option<FinishReason>,
}

#[derive(Clone, Debug, PartialEq, Serialize, Deserialize, ts_rs::TS)]
#[ts(export)]
pub struct JsonInferenceResponse {
    pub inference_id: Uuid,
    pub episode_id: Uuid,
    pub variant_name: String,
    pub output: JsonInferenceOutput,
    pub usage: Usage,
    #[serde(skip_serializing_if = "Option::is_none")]
    pub original_response: Option<String>,
    #[serde(skip_serializing_if = "Option::is_none")]
    pub finish_reason: Option<FinishReason>,
}

impl InferenceResponse {
    pub fn new(inference_result: InferenceResult, episode_id: Uuid, variant_name: String) -> Self {
        let usage = inference_result.usage_considering_cached();
        match inference_result {
            InferenceResult::Chat(result) => InferenceResponse::Chat(ChatInferenceResponse {
                inference_id: result.inference_id,
                episode_id,
                variant_name,
                content: result.content,
                usage,
                original_response: result.original_response,
                finish_reason: result.finish_reason,
            }),
            InferenceResult::Json(result) => {
                let InternalJsonInferenceOutput { raw, parsed, .. } = result.output;
                let output = JsonInferenceOutput { raw, parsed };
                InferenceResponse::Json(JsonInferenceResponse {
                    inference_id: result.inference_id,
                    episode_id,
                    variant_name,
                    output,
                    usage,
                    original_response: result.original_response,
                    finish_reason: result.finish_reason,
                })
            }
        }
    }

    pub fn variant_name(&self) -> &str {
        match self {
            InferenceResponse::Chat(c) => &c.variant_name,
            InferenceResponse::Json(j) => &j.variant_name,
        }
    }

    pub fn inference_id(&self) -> Uuid {
        match self {
            InferenceResponse::Chat(c) => c.inference_id,
            InferenceResponse::Json(j) => j.inference_id,
        }
    }

    pub fn episode_id(&self) -> Uuid {
        match self {
            InferenceResponse::Chat(c) => c.episode_id,
            InferenceResponse::Json(j) => j.episode_id,
        }
    }

    pub fn get_serialized_output(&self) -> Result<String, Error> {
        match self {
            InferenceResponse::Chat(c) => c.get_serialized_output(),
            InferenceResponse::Json(j) => j.get_serialized_output(),
        }
    }
}

impl ChatInferenceResponse {
    pub fn get_serialized_output(&self) -> Result<String, Error> {
        serde_json::to_string(&self.content).map_err(|e| {
            Error::new(ErrorDetails::Inference {
                message: format!("Failed to serialize chat inference response: {e:?}"),
            })
        })
    }
}

impl JsonInferenceResponse {
    pub fn get_serialized_output(&self) -> Result<String, Error> {
        serde_json::to_string(&self.output).map_err(|e| {
            Error::new(ErrorDetails::Inference {
                message: format!("Failed to serialize json inference response: {e:?}"),
            })
        })
    }
}

#[derive(Clone, Debug, Serialize, Deserialize)]
#[serde(untagged)]
pub enum InferenceResponseChunk {
    Chat(ChatInferenceResponseChunk),
    Json(JsonInferenceResponseChunk),
}

#[derive(Clone, Debug, Serialize, Deserialize)]
pub struct ChatInferenceResponseChunk {
    pub inference_id: Uuid,
    pub episode_id: Uuid,
    pub variant_name: String,
    pub content: Vec<ContentBlockChunk>,
    #[serde(skip_serializing_if = "Option::is_none")]
    pub usage: Option<Usage>,
    #[serde(skip_serializing_if = "Option::is_none")]
    pub finish_reason: Option<FinishReason>,
    #[serde(skip_serializing_if = "Option::is_none")]
    pub original_chunk: Option<String>,
}

#[derive(Clone, Debug, Serialize, Deserialize)]
pub struct JsonInferenceResponseChunk {
    pub inference_id: Uuid,
    pub episode_id: Uuid,
    pub variant_name: String,
    pub raw: String,
    #[serde(skip_serializing_if = "Option::is_none")]
    pub usage: Option<Usage>,
    #[serde(skip_serializing_if = "Option::is_none")]
    pub finish_reason: Option<FinishReason>,
    #[serde(skip_serializing_if = "Option::is_none")]
    pub original_chunk: Option<String>,
}

const ZERO_USAGE: Usage = Usage {
    input_tokens: 0,
    output_tokens: 0,
};

impl InferenceResponseChunk {
    fn new(
        inference_result: InferenceResultChunk,
        inference_id: Uuid,
        episode_id: Uuid,
        variant_name: String,
        cached: bool,
        include_original_response: bool,
        extra_usage: &mut Option<Usage>,
    ) -> Option<Self> {
        let mut result_usage = if cached {
            // When our outer inference result is cached, don't
            // add `extra_usage` to it. We'll append a final usage chunk
            // in `create_stream` if needed
            Some(ZERO_USAGE)
        } else {
            inference_result.usage().copied()
        };
        // The first time we encounter an empty chunk that already has usage information set,
        // add `extra_usage` to the chunk.
        // If we never encounter any empty chunks with usage, we'll append one ourselves
        // in `create_stream`
        // We do this in both cached and non-cached mode, so that our decision to emit
        // an extra usage chunk is consistent across both modes.
        if let Some(result_usage) = &mut result_usage {
            let is_empty = match &inference_result {
                InferenceResultChunk::Chat(result) => result.content.is_empty(),
                InferenceResultChunk::Json(result) => result.raw.is_none(),
            };
            if is_empty {
                if let Some(extra_usage) = extra_usage.take() {
                    result_usage.input_tokens += extra_usage.input_tokens;
                    result_usage.output_tokens += extra_usage.output_tokens;
                }
            }
        }
        Some(match inference_result {
            InferenceResultChunk::Chat(result) => {
                InferenceResponseChunk::Chat(ChatInferenceResponseChunk {
                    inference_id,
                    episode_id,
                    variant_name,
                    content: result.content,
                    // Token usage is intended to represent 'billed tokens',
                    // so set it to zero if the result is cached
                    usage: result_usage,
                    finish_reason: result.finish_reason,
                    original_chunk: include_original_response.then_some(result.raw_response),
                })
            }
            InferenceResultChunk::Json(result) => {
                if result.raw.is_none() && result.usage.is_none() {
                    return None;
                }
                InferenceResponseChunk::Json(JsonInferenceResponseChunk {
                    inference_id,
                    episode_id,
                    variant_name,
                    raw: result.raw.unwrap_or_default(),
                    // Token usage is intended to represent 'billed tokens',
                    // so set it to zero if the result is cached
                    usage: result_usage,
                    finish_reason: result.finish_reason,
                    original_chunk: include_original_response.then_some(result.raw_response),
                })
            }
        })
    }

    pub fn episode_id(&self) -> Uuid {
        match self {
            InferenceResponseChunk::Chat(c) => c.episode_id,
            InferenceResponseChunk::Json(j) => j.episode_id,
        }
    }

    pub fn inference_id(&self) -> Uuid {
        match self {
            InferenceResponseChunk::Chat(c) => c.inference_id,
            InferenceResponseChunk::Json(j) => j.inference_id,
        }
    }

    pub fn variant_name(&self) -> &str {
        match self {
            InferenceResponseChunk::Chat(c) => &c.variant_name,
            InferenceResponseChunk::Json(j) => &j.variant_name,
        }
    }
}

// Carryall struct for clients used in inference
pub struct InferenceClients<'a> {
    pub http_client: &'a TensorzeroHttpClient,
    pub clickhouse_connection_info: &'a ClickHouseConnectionInfo,
    pub postgres_connection_info: &'a PostgresConnectionInfo,
    pub credentials: &'a InferenceCredentials,
    pub cache_options: &'a CacheOptions,
<<<<<<< HEAD
    pub tags: &'a HashMap<String, String>,
    pub rate_limiting_config: &'a RateLimitingConfig,
=======
    pub otlp_config: &'a OtlpConfig,
>>>>>>> 0705d20c
}

// Carryall struct for models used in inference
#[derive(Debug)]
pub struct InferenceModels<'a> {
    pub models: &'a ModelTable,
    pub embedding_models: &'a EmbeddingModelTable,
}

/// InferenceParams is the top-level struct for inference parameters.
/// We backfill these from the configs given in the variants used and ultimately write them to the database.
#[derive(Clone, Debug, Default, Deserialize, PartialEq, Serialize, ts_rs::TS)]
#[ts(export)]
#[serde(deny_unknown_fields)]
pub struct InferenceParams {
    pub chat_completion: ChatCompletionInferenceParams,
}

#[derive(Clone, Debug, Default, Deserialize, PartialEq, Serialize, ts_rs::TS)]
#[ts(export)]
#[serde(deny_unknown_fields)]
pub struct ChatCompletionInferenceParams {
    #[serde(skip_serializing_if = "Option::is_none")]
    pub temperature: Option<f32>,
    #[serde(skip_serializing_if = "Option::is_none")]
    pub max_tokens: Option<u32>,
    #[serde(skip_serializing_if = "Option::is_none")]
    pub seed: Option<u32>,
    #[serde(skip_serializing_if = "Option::is_none")]
    pub top_p: Option<f32>,
    #[serde(skip_serializing_if = "Option::is_none")]
    pub presence_penalty: Option<f32>,
    #[serde(skip_serializing_if = "Option::is_none")]
    pub frequency_penalty: Option<f32>,
    #[serde(skip_serializing_if = "Option::is_none")]
    pub json_mode: Option<JsonMode>,
    #[serde(skip_serializing_if = "Option::is_none")]
    pub stop_sequences: Option<Vec<String>>,
}

impl ChatCompletionInferenceParams {
    #[expect(clippy::too_many_arguments)]
    pub fn backfill_with_variant_params(
        &mut self,
        temperature: Option<f32>,
        max_tokens: Option<u32>,
        seed: Option<u32>,
        top_p: Option<f32>,
        presence_penalty: Option<f32>,
        frequency_penalty: Option<f32>,
        stop_sequences: Option<Vec<String>>,
    ) {
        if self.temperature.is_none() {
            self.temperature = temperature;
        }
        if self.max_tokens.is_none() {
            self.max_tokens = max_tokens;
        }
        if self.seed.is_none() {
            self.seed = seed;
        }
        if self.top_p.is_none() {
            self.top_p = top_p;
        }
        if self.presence_penalty.is_none() {
            self.presence_penalty = presence_penalty;
        }
        if self.frequency_penalty.is_none() {
            self.frequency_penalty = frequency_penalty;
        }
        if self.stop_sequences.is_none() {
            self.stop_sequences = stop_sequences;
        }
    }
}

fn prepare_candidate_variants(
    candidate_variants: &mut BTreeMap<String, Arc<VariantInfo>>,
    tags: &mut HashMap<String, String>,
    pinned_variant_name: Option<&str>,
    dynamic_variant_config: Option<UninitializedVariantInfo>,
    template_config: &mut Cow<'_, TemplateConfig>,
    function: &FunctionConfig,
    function_name: String,
) -> Result<(), Error> {
    match (pinned_variant_name, dynamic_variant_config) {
        // If a variant is pinned, only that variant should be attempted
        (Some(variant_name), None) => {
            candidate_variants.retain(|k, _| k == variant_name);

            // If the pinned variant doesn't exist, return an error
            if candidate_variants.is_empty() {
                return Err(ErrorDetails::UnknownVariant {
                    name: variant_name.to_string(),
                }
                .into());
            }
            tags.insert(
                "tensorzero::variant_pinned".to_string(),
                variant_name.to_string(),
            );
        }
        (None, Some(dynamic_variant_config)) => {
            // Replace the variant config with just the dynamic variant
            let candidate_variant_info = load_dynamic_variant_info(
                dynamic_variant_config,
                function.schemas(),
                function_name,
            )?;

            // Replace templates in the template config with the ones passed in
            // We Clone here so that we can still reference the old templates that don't conflict
            let mut dynamic_template_config: TemplateConfig = template_config.clone().into_owned();
            for path_with_contents in candidate_variant_info.get_all_template_paths() {
                let template_name = path_with_contents.path.get_template_key();
                if dynamic_template_config.contains_template(&template_name) {
                    return Err(ErrorDetails::InvalidDynamicTemplatePath {
                        name: template_name,
                    }
                    .into());
                }
                dynamic_template_config
                    .add_template(template_name, path_with_contents.contents.clone())?;
            }
            *template_config = Cow::Owned(dynamic_template_config);
            candidate_variants.clear();
            candidate_variants.insert(
                "tensorzero::dynamic_variant".to_string(),
                Arc::new(candidate_variant_info),
            );
        }
        (None, None) => {
            // Remove all zero-weight variants - these can only be used if explicitly pinned above
            candidate_variants.retain(|_, variant| {
                // Retain 'None' and positive-weight variants, discarding zero-weight variants
                variant.inner.weight().is_none_or(|w| w > 0.0)
            });
        }
        _ => {
            return Err(ErrorDetails::InvalidRequest {
                message: "`variant_name` and `internal_dynamic_variant_config` cannot both be set."
                    .to_string(),
            }
            .into())
        }
    }
    Ok(())
}

#[cfg(test)]
mod tests {
    use super::*;

    use serde_json::json;
    use std::time::Duration;
    use uuid::Uuid;

    use crate::inference::types::{
        ChatInferenceResultChunk, ContentBlockChunk, File, InputMessageContent,
        JsonInferenceResultChunk, Role, TextChunk,
    };

    #[tokio::test]
    async fn test_prepare_event() {
        // Test case 1: Valid Chat ProviderInferenceResponseChunk
        let content = vec![ContentBlockChunk::Text(TextChunk {
            text: "Test content".to_string(),
            id: "0".to_string(),
        })];
        let chunk = InferenceResultChunk::Chat(ChatInferenceResultChunk {
            content: content.clone(),
            created: 0,
            usage: None,
            finish_reason: Some(FinishReason::Stop),
            raw_response: String::new(),
            latency: Duration::from_millis(100),
        });
        let raw_request = "raw request".to_string();
        let inference_metadata = InferenceMetadata {
            function_name: "test_function".to_string(),
            variant_name: "test_variant".to_string(),
            episode_id: Uuid::now_v7(),
            inference_id: Uuid::now_v7(),
            input: LazyResolvedInput {
                messages: vec![],
                system: None,
            },
            dryrun: false,
            inference_params: InferenceParams::default(),
            start_time: Instant::now(),
            model_name: "test_model".into(),
            model_provider_name: "test_provider".into(),
            raw_request: raw_request.clone(),
            raw_response: None,
            system: None,
            input_messages: vec![],
            previous_model_inference_results: vec![],
            tags: HashMap::new(),
            tool_config: None,
            dynamic_output_schema: None,
            cached: false,
            extra_body: Default::default(),
            extra_headers: Default::default(),
            include_original_response: false,
            ticket_borrow: TicketBorrows::empty(),
        };

        let result = prepare_response_chunk(&inference_metadata, chunk, &mut None).unwrap();
        match result {
            InferenceResponseChunk::Chat(c) => {
                assert_eq!(c.inference_id, inference_metadata.inference_id);
                assert_eq!(c.episode_id, inference_metadata.episode_id);
                assert_eq!(c.variant_name, inference_metadata.variant_name);
                assert_eq!(c.content, content);
                assert!(c.usage.is_none());
                assert_eq!(c.finish_reason, Some(FinishReason::Stop));
            }
            InferenceResponseChunk::Json(_) => {
                panic!("Expected ChatInferenceResponseChunk, got JsonInferenceResponseChunk");
            }
        }

        // Test case 2: Valid JSON ProviderInferenceResponseChunk
        let chunk = InferenceResultChunk::Json(JsonInferenceResultChunk {
            raw: Some("Test content".to_string()),
            thought: Some("Thought 1".to_string()),
            created: 0,
            usage: None,
            raw_response: String::new(),
            latency: Duration::from_millis(100),
            finish_reason: Some(FinishReason::Stop),
        });
        let inference_metadata = InferenceMetadata {
            function_name: "test_function".to_string(),
            variant_name: "test_variant".to_string(),
            inference_id: Uuid::now_v7(),
            episode_id: Uuid::now_v7(),
            input: LazyResolvedInput {
                messages: vec![],
                system: None,
            },
            dryrun: false,
            inference_params: InferenceParams::default(),
            start_time: Instant::now(),
            model_name: "test_model".into(),
            model_provider_name: "test_provider".into(),
            raw_request: raw_request.clone(),
            raw_response: None,
            system: None,
            input_messages: vec![],
            previous_model_inference_results: vec![],
            tags: HashMap::new(),
            tool_config: None,
            dynamic_output_schema: None,
            cached: false,
            extra_body: Default::default(),
            extra_headers: Default::default(),
            include_original_response: false,
            ticket_borrow: TicketBorrows::empty(),
        };

        let result = prepare_response_chunk(&inference_metadata, chunk, &mut None).unwrap();
        match result {
            InferenceResponseChunk::Json(c) => {
                assert_eq!(c.inference_id, inference_metadata.inference_id);
                assert_eq!(c.episode_id, inference_metadata.episode_id);
                assert_eq!(c.variant_name, inference_metadata.variant_name);
                assert_eq!(c.raw, "Test content".to_string());
                assert!(c.usage.is_none());
                assert_eq!(c.finish_reason, Some(FinishReason::Stop));
            }
            InferenceResponseChunk::Chat(_) => {
                panic!("Expected JsonInferenceResponseChunk, got ChatInferenceResponseChunk");
            }
        }
    }

    #[test]
    fn test_find_function_no_function_model() {
        let err = find_function(
            &Params {
                function_name: None,
                model_name: None,
                ..Default::default()
            },
            &Config::default(),
        )
        .expect_err("find_function should fail without either arg");
        assert!(
            err.to_string()
                .contains("Either `function_name` or `model_name` must be provided"),
            "Unexpected error: {err}"
        );
    }

    #[test]
    fn test_find_function_both_function_model() {
        let err = find_function(
            &Params {
                function_name: Some("my_function".to_string()),
                model_name: Some("my_model".to_string()),
                ..Default::default()
            },
            &Config::default(),
        )
        .expect_err("find_function should fail with both args provided");
        assert!(
            err.to_string()
                .contains("Only one of `function_name` or `model_name` can be provided"),
            "Unexpected error: {err}"
        );
    }

    #[test]
    fn test_find_function_model_and_variant() {
        let err = find_function(
            &Params {
                function_name: None,
                model_name: Some("my_model".to_string()),
                variant_name: Some("my_variant".to_string()),
                ..Default::default()
            },
            &Config::default(),
        )
        .expect_err("find_function should fail without model_name");
        assert!(
            err.to_string()
                .contains("`variant_name` cannot be provided when using `model_name`"),
            "Unexpected error: {err}"
        );
    }

    #[test]
    fn test_find_function_shorthand_model() {
        let (function_config, function_name) = find_function(
            &Params {
                function_name: None,
                model_name: Some("openai::gpt-9000".to_string()),
                ..Default::default()
            },
            &Config::default(),
        )
        .expect("Failed to find shorthand function");
        assert_eq!(function_name, "tensorzero::default");
        assert_eq!(function_config.variants().len(), 1);
        assert_eq!(
            function_config.variants().keys().next().unwrap(),
            "openai::gpt-9000"
        );
    }

    #[test]
    fn test_find_function_shorthand_missing_provider() {
        let err = find_function(
            &Params {
                model_name: Some("fake_provider::gpt-9000".to_string()),
                ..Default::default()
            },
            &Config::default(),
        )
        .expect_err("find_function should fail with invalid provider");
        assert!(
            err.to_string()
                .contains("Model name 'fake_provider::gpt-9000' not found in model table"),
            "Unexpected error: {err}"
        );
    }

    #[test]
    fn test_deserialize_file_content() {
        let input_with_url = json!({
            "messages": [
                {
                    "role": "user",
                    "content": [
                        {
                            "type": "file",
                            "url": "https://example.com/file.txt",
                        }
                    ]
                }
            ]
        });

        let input_with_url: Input = serde_json::from_value(input_with_url).unwrap();
        assert_eq!(input_with_url.messages.len(), 1);
        assert_eq!(input_with_url.messages[0].role, Role::User);
        assert_eq!(input_with_url.messages[0].content.len(), 1);
        assert_eq!(
            input_with_url.messages[0].content[0],
            InputMessageContent::File(File::Url {
                url: "https://example.com/file.txt".parse().unwrap(),
                mime_type: None,
            })
        );

        let input_with_base64 = json!({
            "messages": [
                {
                    "role": "user",
                    "content": [
                        {
                            "type": "file",
                            "data": "fake_base64_data",
                            "mime_type": "image/png"
                        }
                    ]
                }
            ]
        });

        let input_with_base64: Input = serde_json::from_value(input_with_base64).unwrap();
        assert_eq!(input_with_base64.messages.len(), 1);
        assert_eq!(input_with_base64.messages[0].role, Role::User);
        assert_eq!(input_with_base64.messages[0].content.len(), 1);
        assert_eq!(
            input_with_base64.messages[0].content[0],
            InputMessageContent::File(File::Base64 {
                mime_type: mime::IMAGE_PNG,
                data: "fake_base64_data".to_string(),
            })
        );
    }
}<|MERGE_RESOLUTION|>--- conflicted
+++ resolved
@@ -325,12 +325,9 @@
         postgres_connection_info: &postgres_connection_info,
         credentials: &params.credentials,
         cache_options: &(params.cache_options, dryrun).into(),
-<<<<<<< HEAD
         tags: &params.tags,
         rate_limiting_config: &config.rate_limiting,
-=======
         otlp_config: &config.gateway.export.otlp,
->>>>>>> 0705d20c
     };
 
     let inference_models = InferenceModels {
@@ -1117,12 +1114,9 @@
     pub postgres_connection_info: &'a PostgresConnectionInfo,
     pub credentials: &'a InferenceCredentials,
     pub cache_options: &'a CacheOptions,
-<<<<<<< HEAD
     pub tags: &'a HashMap<String, String>,
     pub rate_limiting_config: &'a RateLimitingConfig,
-=======
     pub otlp_config: &'a OtlpConfig,
->>>>>>> 0705d20c
 }
 
 // Carryall struct for models used in inference
