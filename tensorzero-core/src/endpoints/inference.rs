--- conflicted
+++ resolved
@@ -301,24 +301,7 @@
 
     // Set up inference config
     let output_schema = params.output_schema.map(DynamicJSONSchema::new);
-<<<<<<< HEAD
-    let mut inference_config = InferenceConfig {
-        function_name: &function_name,
-        variant_name: None,
-        templates: &config.templates,
-        tool_config: tool_config.as_ref(),
-        dynamic_output_schema: output_schema.as_ref(),
-        ids: InferenceIds {
-            inference_id,
-            episode_id,
-        },
-        extra_cache_key: None,
-        extra_body: UnfilteredInferenceExtraBody::default(),
-        extra_headers: UnfilteredInferenceExtraHeaders::default(),
-    };
-=======
-
->>>>>>> 14a616ec
+
     let inference_clients = InferenceClients {
         http_client,
         clickhouse_connection_info: &clickhouse_connection_info,
