--- conflicted
+++ resolved
@@ -348,10 +348,7 @@
     let resolved_input = Arc::new(params.input.into_lazy_resolved_input(FetchContext {
         client: http_client,
         object_store_info: &config.object_store_info,
-<<<<<<< HEAD
     })?);
-=======
-    })?;
 
     // If we don't need sampling (pinned or dynamic variant), directly infer with the single variant
     if !needs_sampling {
@@ -375,9 +372,9 @@
             dryrun,
             start_time,
             stream,
-            resolved_input: &resolved_input,
-            inference_models: &inference_models,
-            inference_clients: &inference_clients,
+            resolved_input,
+            inference_models,
+            inference_clients,
             inference_params: params.params.clone(),
             templates,
             tool_config: &tool_config,
@@ -392,7 +389,6 @@
         .await;
     }
 
->>>>>>> 907ade17
     // Keep sampling variants until one succeeds
     while !candidate_variants.is_empty() {
         let result = function
