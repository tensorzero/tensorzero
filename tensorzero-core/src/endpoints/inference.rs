use axum::body::Body;
use axum::extract::State;
use axum::response::sse::{Event, Sse};
use axum::response::{IntoResponse, Response};
use axum::{debug_handler, Json};
use futures::stream::Stream;
use metrics::counter;
use object_store::{ObjectStore, PutMode, PutOptions};
use secrecy::SecretString;
use serde::{Deserialize, Serialize};
use serde_json::Value;
use std::borrow::Cow;
use std::collections::{BTreeMap, HashMap};
use std::future::Future;
use std::pin::Pin;
use std::sync::Arc;
use std::time::Duration;
use tokio::time::Instant;
use tokio_stream::StreamExt;
use tracing::instrument;
use tracing_opentelemetry::OpenTelemetrySpanExt;
use uuid::Uuid;

use crate::cache::{CacheOptions, CacheParamsOptions};
<<<<<<< HEAD
use crate::config::{
    Config, ObjectStoreInfo, SchemaData, TimeoutsConfig, UninitializedVariantInfo,
};
=======
use crate::config::{Config, ErrorContext, ObjectStoreInfo, SchemaData, UninitializedVariantInfo};
>>>>>>> f7b323db
use crate::db::clickhouse::{ClickHouseConnectionInfo, TableName};
use crate::embeddings::EmbeddingModelTable;
use crate::error::{Error, ErrorDetails};
use crate::function::FunctionConfig;
use crate::function::{sample_variant, FunctionConfigChat};
use crate::gateway_util::{AppState, AppStateData, StructuredJson};
use crate::inference::types::extra_body::UnfilteredInferenceExtraBody;
use crate::inference::types::extra_headers::UnfilteredInferenceExtraHeaders;
use crate::inference::types::resolved_input::FileWithPath;
use crate::inference::types::storage::StoragePath;
use crate::inference::types::{
    collect_chunks, Base64File, ChatInferenceDatabaseInsert, ChatInferenceResultChunk,
    CollectChunksArgs, ContentBlockChatOutput, ContentBlockChunk, FetchContext, FinishReason,
    InferenceResult, InferenceResultChunk, InferenceResultStream, Input,
    InternalJsonInferenceOutput, JsonInferenceDatabaseInsert, JsonInferenceOutput,
    JsonInferenceResultChunk, ModelInferenceResponseWithMetadata, RequestMessage, ResolvedInput,
    ResolvedInputMessageContent, Usage,
};
use crate::jsonschema_util::DynamicJSONSchema;
use crate::minijinja_util::TemplateConfig;
use crate::model::ModelTable;
use crate::tool::{DynamicToolParams, ToolCallConfig, ToolChoice};
use crate::variant::chat_completion::UninitializedChatCompletionConfig;
use crate::variant::dynamic::load_dynamic_variant_info;
use crate::variant::{InferenceConfig, JsonMode, Variant, VariantConfig, VariantInfo};

use super::dynamic_evaluation_run::validate_inference_episode_id_and_apply_dynamic_evaluation_run;
use super::validate_tags;

/// The expected payload is a JSON object with the following fields:
#[derive(Debug, Default, Deserialize)]
#[serde(deny_unknown_fields)]
pub struct Params {
    // The function name. Exactly one of `function_name` or `model_name` must be provided.
    pub function_name: Option<String>,
    // The model name to run using a default function. Exactly one of `function_name` or `model_name` must be provided.
    pub model_name: Option<String>,
    // the episode ID (if not provided, it'll be set to inference_id)
    // NOTE: DO NOT GENERATE EPISODE IDS MANUALLY. THE API WILL DO THAT FOR YOU.
    pub episode_id: Option<Uuid>,
    // the input for the inference
    pub input: Input,
    // default False
    pub stream: Option<bool>,
    // Inference-time overrides for variant types (use with caution)
    #[serde(default)]
    pub params: InferenceParams,
    // if the client would like to pin a specific variant to be used
    // NOTE: YOU SHOULD TYPICALLY LET THE API SELECT A VARIANT FOR YOU (I.E. IGNORE THIS FIELD).
    //       ONLY PIN A VARIANT FOR SPECIAL USE CASES (E.G. TESTING / DEBUGGING VARIANTS).
    pub variant_name: Option<String>,
    // if true, the inference will not be stored
    pub dryrun: Option<bool>,
    // if true, the inference will be internal and validation of tags will be skipped
    #[serde(default)]
    pub internal: bool,
    // the tags to add to the inference
    #[serde(default)]
    pub tags: HashMap<String, String>,
    // dynamic information about tool calling. Don't directly include `dynamic_tool_params` in `Params`.
    #[serde(flatten)]
    pub dynamic_tool_params: DynamicToolParams,
    // `dynamic_tool_params` includes the following fields, passed at the top level of `Params`:
    // If provided, the inference will only use the specified tools (a subset of the function's tools)
    // allowed_tools: Option<Vec<String>>,
    // If provided, the inference will use the specified tools in addition to the function's tools
    // additional_tools: Option<Vec<Tool>>,
    // If provided, the inference will use the specified tool choice
    // tool_choice: Option<ToolChoice>,
    // If true, the inference will use parallel tool calls
    // parallel_tool_calls: Option<bool>,
    // If provided for a JSON inference, the inference will use the specified output schema instead of the
    // configured one. We only lazily validate this schema.
    pub output_schema: Option<Value>,
    #[serde(default)]
    pub cache_options: CacheParamsOptions,
    #[serde(default)]
    pub credentials: InferenceCredentials,
    /// If `true`, add an `original_response` field to the response, containing the raw string response from the model.
    /// Note that for complex variants (e.g. `experimental_best_of_n_sampling`), the response may not contain `original_response`
    /// if the fuser/judge model failed
    #[serde(default)]
    pub include_original_response: bool,
    #[serde(default)]
    pub extra_body: UnfilteredInferenceExtraBody,
    #[serde(default)]
    pub extra_headers: UnfilteredInferenceExtraHeaders,
    #[serde(default)]
    pub internal_dynamic_variant_config: Option<UninitializedVariantInfo>,
}

#[derive(Clone, Debug)]
struct InferenceMetadata {
    pub function_name: String,
    pub variant_name: String,
    pub episode_id: Uuid,
    pub inference_id: Uuid,
    pub input: ResolvedInput,
    pub dryrun: bool,
    pub start_time: Instant,
    pub inference_params: InferenceParams,
    pub model_name: Arc<str>,
    pub model_provider_name: Arc<str>,
    pub raw_request: String,
    pub raw_response: Option<String>,
    pub system: Option<String>,
    pub input_messages: Vec<RequestMessage>,
    pub previous_model_inference_results: Vec<ModelInferenceResponseWithMetadata>,
    pub tags: HashMap<String, String>,
    pub tool_config: Option<ToolCallConfig>,
    pub dynamic_output_schema: Option<DynamicJSONSchema>,
    pub cached: bool,
    pub extra_body: UnfilteredInferenceExtraBody,
    pub extra_headers: UnfilteredInferenceExtraHeaders,
    pub include_original_response: bool,
}

pub type InferenceCredentials = HashMap<String, SecretString>;

/// A handler for the inference endpoint
#[debug_handler(state = AppStateData)]
pub async fn inference_handler(
    State(AppStateData {
        config,
        http_client,
        clickhouse_connection_info,
        ..
    }): AppState,
    StructuredJson(params): StructuredJson<Params>,
) -> Result<Response<Body>, Error> {
    let inference_output =
        inference(config, &http_client, clickhouse_connection_info, params, ()).await?;
    match inference_output {
        InferenceOutput::NonStreaming(response) => Ok(Json(response).into_response()),
        InferenceOutput::Streaming(stream) => {
            let event_stream = prepare_serialized_events(stream);

            Ok(Sse::new(event_stream)
                .keep_alive(axum::response::sse::KeepAlive::new())
                .into_response())
        }
    }
}

pub type InferenceStream =
    Pin<Box<dyn Stream<Item = Result<InferenceResponseChunk, Error>> + Send>>;

pub enum InferenceOutput {
    NonStreaming(InferenceResponse),
    Streaming(InferenceStream),
}

impl std::fmt::Debug for InferenceOutput {
    fn fmt(&self, f: &mut std::fmt::Formatter<'_>) -> std::fmt::Result {
        match self {
            InferenceOutput::NonStreaming(response) => write!(f, "NonStreaming({response:?})"),
            InferenceOutput::Streaming(_) => write!(f, "Streaming"),
        }
    }
}

pub const DEFAULT_FUNCTION_NAME: &str = "tensorzero::default";

#[derive(Copy, Clone, Debug)]
pub struct InferenceIds {
    pub inference_id: Uuid,
    pub episode_id: Uuid,
}

#[instrument(
    name="inference",
    skip(config, http_client, clickhouse_connection_info, params, extra_handle),
    fields(
        function_name,
        model_name,
        variant_name,
        inference_id,
        episode_id,
        otel.name = "function_inference"
    )
)]
pub async fn inference<T: Send + 'static>(
    config: Arc<Config>,
    http_client: &reqwest::Client,
    clickhouse_connection_info: ClickHouseConnectionInfo,
    params: Params,
    // See 'create_stream' for more details about this parameter
    extra_handle: T,
) -> Result<InferenceOutput, Error> {
    let span = tracing::Span::current();
    if let Some(function_name) = &params.function_name {
        span.record("function_name", function_name);
    }
    if let Some(model_name) = &params.model_name {
        span.record("model_name", model_name);
    }
    if let Some(variant_name) = &params.variant_name {
        span.record("variant_name", variant_name);
    }
    if let Some(episode_id) = &params.episode_id {
        span.record("episode_id", episode_id.to_string());
    }
    for (tag_key, tag_value) in &params.tags {
        span.set_attribute(format!("tags.{tag_key}"), tag_value.clone());
    }
    // To be used for the Inference table processing_time measurements
    let start_time = Instant::now();
    let inference_id = Uuid::now_v7();
    span.record("inference_id", inference_id.to_string());
    validate_tags(&params.tags, params.internal)?;

    // Retrieve or generate the episode ID
    let episode_id = params.episode_id.unwrap_or_else(Uuid::now_v7);
    let mut params = params;
    validate_inference_episode_id_and_apply_dynamic_evaluation_run(
        episode_id,
        params.function_name.as_ref(),
        &mut params.variant_name,
        &mut params.tags,
        &clickhouse_connection_info,
    )
    .await?;
    // Record the episode id if we didn't already have one
    if params.episode_id.is_none() {
        tracing::Span::current().record("episode_id", episode_id.to_string());
    }

    let (function, function_name) = find_function(&params, &config)?;
    let mut candidate_variants: BTreeMap<String, Arc<VariantInfo>> =
        function.variants().clone().into_iter().collect();

    // If the function has no variants, return an error
    if candidate_variants.is_empty() {
        return Err(ErrorDetails::InvalidFunctionVariants {
            message: format!("Function `{function_name}` has no variants"),
        }
        .into());
    }

    // Validate the input
    function.validate_inference_params(&params)?;

    // Should we store the results?
    let dryrun = params.dryrun.unwrap_or(false);
    if params.internal_dynamic_variant_config.is_some() && !dryrun {
        return Err(ErrorDetails::InvalidRequest {
            message:
                "If `internal_dynamic_variant_config` is used, `dryrun` must also be set to true"
                    .to_string(),
        }
        .into());
    }

    let tool_config = function.prepare_tool_config(params.dynamic_tool_params, &config.tools)?;
    let mut templates = Cow::Borrowed(&config.templates);

    prepare_candidate_variants(
        &mut candidate_variants,
        &mut params.tags,
        params.variant_name.as_deref(),
        params.internal_dynamic_variant_config,
        &mut templates,
        &function,
        function_name.clone(),
    )?;
    let templates = &*templates;

    // Increment the request count if we're not in dryrun mode
    if !dryrun {
        let mut labels = vec![
            ("endpoint", "inference".to_string()),
            ("function_name", function_name.clone()),
        ];
        if let Some(model_name) = params.model_name {
            labels.push(("model_name", model_name.clone()));
        }
        counter!("request_count", &labels).increment(1);
        counter!("inference_count", &labels).increment(1);
    }

    // Should we stream the inference?
    let stream = params.stream.unwrap_or(false);

    // Keep track of which variants failed
    let mut variant_errors: HashMap<String, Error> = HashMap::new();

    // Set up inference config
    let output_schema = params.output_schema.map(DynamicJSONSchema::new);

    let inference_clients = InferenceClients {
        http_client,
        clickhouse_connection_info: &clickhouse_connection_info,
        credentials: &params.credentials,
        cache_options: &(params.cache_options, dryrun).into(),
    };

    let inference_models = InferenceModels {
        models: &config.models,
        embedding_models: &config.embedding_models,
    };
    let resolved_input = params
        .input
        .resolve(&FetchContext {
            client: http_client,
            object_store_info: &config.object_store_info,
        })
        .await?;
    // Keep sampling variants until one succeeds
    while !candidate_variants.is_empty() {
        let (variant_name, variant) =
            sample_variant(&mut candidate_variants, &function_name, &episode_id)?;
        // Will be edited by the variant as part of making the request so we must clone here
        let variant_inference_params = params.params.clone();
        let inference_config = InferenceConfig {
            function_name: &function_name,
            variant_name: &variant_name,
            templates,
            tool_config: tool_config.as_ref(),
            dynamic_output_schema: output_schema.as_ref(),
            ids: InferenceIds {
                inference_id,
                episode_id,
            },
            extra_cache_key: None,
            extra_body: Cow::Borrowed(&params.extra_body),
            extra_headers: Cow::Borrowed(&params.extra_headers),
        };
        if stream {
            let result = variant
                .infer_stream(
                    &resolved_input,
                    &inference_models,
                    function.as_ref(),
                    &inference_config,
                    &inference_clients,
                    variant_inference_params,
                )
                .await;

            // Make sure the response worked prior to launching the thread and starting to return chunks.
            // The provider has already checked that the first chunk is OK.
            let (stream, model_used_info) = match result {
                Ok((stream, model_used_info)) => (stream, model_used_info),
                Err(e) => {
                    tracing::warn!(
                        "functions.{function_name:?}.variants.{variant_name:?} failed during inference: {e}",
                        function_name = params.function_name,
                        variant_name = inference_config.variant_name,
                    );
                    variant_errors.insert(inference_config.variant_name.to_string(), e);
                    continue;
                }
            };
            let extra_body = inference_config.extra_body.into_owned();
            let extra_headers = inference_config.extra_headers.into_owned();
            // Create InferenceMetadata for a streaming inference
            let inference_metadata = InferenceMetadata {
                function_name: function_name.to_string(),
                variant_name: inference_config.variant_name.to_string(),
                inference_id,
                episode_id,
                input: resolved_input.clone(),
                dryrun,
                start_time,
                inference_params: model_used_info.inference_params,
                model_name: model_used_info.model_name,
                model_provider_name: model_used_info.model_provider_name,
                raw_request: model_used_info.raw_request,
                raw_response: model_used_info.raw_response,
                system: model_used_info.system,
                input_messages: model_used_info.input_messages,
                previous_model_inference_results: model_used_info.previous_model_inference_results,
                tags: params.tags,
                tool_config,
                dynamic_output_schema: output_schema,
                cached: model_used_info.cached,
                extra_body,
                extra_headers,
                include_original_response: params.include_original_response,
            };

            let stream = create_stream(
                function,
                config.clone(),
                inference_metadata,
                stream,
                clickhouse_connection_info,
                extra_handle,
            );

            return Ok(InferenceOutput::Streaming(Box::pin(stream)));
        } else {
            let result = variant
                .infer(
                    &resolved_input,
                    &inference_models,
                    function.as_ref(),
                    &inference_config,
                    &inference_clients,
                    variant_inference_params,
                )
                .await;

            let mut result = match result {
                Ok(result) => result,
                Err(e) => {
                    tracing::warn!(
                        "functions.{function_name}.variants.{variant_name} failed during inference: {e}",
                        function_name = function_name,
                        variant_name = inference_config.variant_name,
                    );
                    variant_errors.insert(inference_config.variant_name.to_string(), e);
                    continue;
                }
            };

            if !dryrun {
                // Spawn a thread for a trailing write to ClickHouse so that it doesn't block the response
                let result_to_write = result.clone();
                let extra_body = inference_config.extra_body.into_owned();
                let extra_headers = inference_config.extra_headers.into_owned();
                let write_metadata = InferenceDatabaseInsertMetadata {
                    function_name: function_name.to_string(),
                    variant_name: inference_config.variant_name.to_string(),
                    episode_id,
                    tool_config,
                    processing_time: Some(start_time.elapsed()),
                    ttft_ms: None,
                    tags: params.tags,
                    extra_body,
                    extra_headers,
                };

                let async_writes = config.gateway.observability.async_writes;
                // Always spawn a tokio task here. This ensures that 'write_inference' will
                // not be cancelled partway through execution if the outer '/inference' request
                // is cancelled. This reduces the chances that we only write to some tables and not others
                // (but this is inherently best-effort due to ClickHouse's lack of transactions).
                let write_future = tokio::spawn(async move {
                    write_inference(
                        &clickhouse_connection_info,
                        &config,
                        resolved_input,
                        result_to_write,
                        write_metadata,
                    )
                    .await;
                });
                if !async_writes {
                    write_future.await.map_err(|e| {
                        Error::new(ErrorDetails::InternalError {
                            message: format!("Failed to await ClickHouse inference write: {e:?}"),
                        })
                    })?;
                }
            }

            if !params.include_original_response {
                result.set_original_response(None);
            }

            let response = InferenceResponse::new(result, episode_id, variant_name);

            return Ok(InferenceOutput::NonStreaming(response));
        }
    }

    // Eventually, if we get here, it means we tried every variant and none of them worked
    Err(ErrorDetails::AllVariantsFailed {
        errors: variant_errors,
    }
    .into())
}

/// Finds a function by `function_name` or `model_name`, erroring if an
/// invalid combination of parameters is provided.
/// If `model_name` is specified, then we use the special 'default' function
/// Returns the function config and the function name
fn find_function(params: &Params, config: &Config) -> Result<(Arc<FunctionConfig>, String), Error> {
    match (
        &params.function_name,
        &params.model_name,
        &params.internal_dynamic_variant_config,
    ) {
        // Get the function config or return an error if it doesn't exist
        (Some(function_name), None, _) => Ok((
            config.get_function(function_name)?.into_owned(),
            function_name.to_string(),
        )),
        (None, Some(model_name), None) => {
            if params.variant_name.is_some() {
                return Err(ErrorDetails::InvalidInferenceTarget {
                    message: "`variant_name` cannot be provided when using `model_name`"
                        .to_string(),
                }
                .into());
            }
            if let Err(e) = config.models.validate(model_name) {
                return Err(ErrorDetails::InvalidInferenceTarget {
                    message: format!("Invalid model name: {e}"),
                }
                .into());
            }

            Ok((
                Arc::new(FunctionConfig::Chat(FunctionConfigChat {
                    variants: [(
                        model_name.clone(),
                        Arc::new(VariantInfo {
<<<<<<< HEAD
                            timeouts: TimeoutsConfig::default(),
                            inner: VariantConfig::ChatCompletion(ChatCompletionConfig {
                                model: (&**model_name).into(),
                                ..Default::default()
                            }),
=======
                            timeouts: Default::default(),
                            inner: VariantConfig::ChatCompletion(
                                UninitializedChatCompletionConfig {
                                    model: (&**model_name).into(),
                                    ..Default::default()
                                }
                                .load(
                                    &SchemaData::default(),
                                    &ErrorContext {
                                        function_name: "tensorzero::default".to_string(),
                                        variant_name: model_name.clone(),
                                    },
                                )?,
                            ),
>>>>>>> f7b323db
                        }),
                    )]
                    .into_iter()
                    .collect(),
                    schemas: SchemaData::default(),
                    tools: vec![],
                    tool_choice: ToolChoice::Auto,
                    parallel_tool_calls: None,
                    description: None,
                })),
                DEFAULT_FUNCTION_NAME.to_string(),
            ))
        }
        (Some(_), Some(_), None) => Err(ErrorDetails::InvalidInferenceTarget {
            message: "Only one of `function_name` or `model_name` can be provided".to_string(),
        }
        .into()),
        (None, None, None) => Err(ErrorDetails::InvalidInferenceTarget {
            message: "Either `function_name` or `model_name` must be provided".to_string(),
        }
        .into()),
        (_, _, Some(_)) => Err(ErrorDetails::InvalidInferenceTarget {
            message: "If a dynamic variant config is passed, `function_name` must be specified."
                .to_string(),
        }
        .into()),
    }
}

fn create_stream<T: Send + 'static>(
    function: Arc<FunctionConfig>,
    config: Arc<Config>,
    metadata: InferenceMetadata,
    mut stream: InferenceResultStream,
    clickhouse_connection_info: ClickHouseConnectionInfo,
    // An arbitrary 'handle' parameter, which is guaranteed to be dropped after `clickhouse_connection_info`
    // This is used by the embedded Rust client to ensure that we only drop the last reference to the client
    // after all outstanding streams have finished (so that we can block in `Drop` from Python without risking
    // a deadlock due to a `ClickHouseConnectionInfo` being kept alive by a stream in Python
    // See `GatewayHandle` for more details
    extra_handle: T,
) -> impl Stream<Item = Result<InferenceResponseChunk, Error>> + Send {
    async_stream::stream! {
        let mut buffer = vec![];
        let mut extra_usage = Some(metadata.previous_model_inference_results.iter().map(ModelInferenceResponseWithMetadata::usage_considering_cached).sum());
        if extra_usage == Some(Usage { input_tokens: 0, output_tokens: 0 }) {
            extra_usage = None;
        }
        let mut inference_ttft = None;
        while let Some(chunk) = stream.next().await {
            if inference_ttft.is_none() {
                inference_ttft = Some(metadata.start_time.elapsed());
            }
            match chunk {
                Ok(chunk) => {
                    buffer.push(chunk.clone());
                    if let Some(chunk) = prepare_response_chunk(&metadata, chunk, &mut extra_usage) {
                        yield Ok(chunk);
                    }
                }
                Err(e) => yield Err(e),
            }
        }
        // We didn't find an existing chunk to add 'extra_usage' (either because the underlying
        // stream had no usage information, or because we returned zero usage due to caching)
        if let Some(extra_usage) = extra_usage {
            let usage_chunk = match &*function {
                FunctionConfig::Chat(_model_provider) => {
                    InferenceResultChunk::Chat(ChatInferenceResultChunk {
                        created: 0,
                        content: vec![],
                        usage: Some(extra_usage),
                        finish_reason: None,
                        latency: Duration::from_millis(0),
                        raw_response: String::new(),
                    })
                }
                FunctionConfig::Json(_) => {
                    InferenceResultChunk::Json(JsonInferenceResultChunk {
                        thought: None,
                        created: 0,
                        usage: Some(extra_usage),
                        latency: Duration::from_millis(0),
                        raw: None,
                        raw_response: String::new(),
                        finish_reason: None,
                    })
                }
            };
            buffer.push(usage_chunk.clone());
            if let Some(chunk) = prepare_response_chunk(&metadata, usage_chunk, &mut None) {
                yield Ok(chunk);
            }
        }
        if !metadata.dryrun {
            // IMPORTANT: The following code will not be reached if the stream is interrupted.
            // Only do things that would be ok to skip in that case.
            //
            // For example, if we were using ClickHouse for billing, we would want to store the interrupted requests.
            //
            // If we really care about storing interrupted requests, we should use a drop guard:
            // https://github.com/tokio-rs/axum/discussions/1060
            let InferenceMetadata {
                function_name,
                variant_name,
                inference_id,
                episode_id,
                input,
                dryrun: _,
                start_time,
                inference_params,
                model_name,
                model_provider_name,
                raw_request,
                raw_response,
                system,
                input_messages,
                previous_model_inference_results,
                tags,
                tool_config,
                dynamic_output_schema,
                cached,
                extra_body,
                extra_headers,
                include_original_response: _,
            } = metadata;

            let config = config.clone();
            let async_write = config.gateway.observability.async_writes;
            let write_future = async move {
                let templates = Cow::Borrowed(&config.templates);
                let collect_chunks_args = CollectChunksArgs {
                    value: buffer,
                    inference_id,
                    episode_id,
                    system,
                    input_messages,
                    function,
                    model_name,
                    model_provider_name,
                    raw_request,
                    raw_response,
                    inference_params,
                    function_name: &function_name,
                    variant_name: &variant_name,
                    dynamic_output_schema,
                    templates: &templates,
                    tool_config: tool_config.as_ref(),
                    cached,
                    extra_body: extra_body.clone(),
                    extra_headers: extra_headers.clone(),
                };
                let inference_response: Result<InferenceResult, Error> =
                    collect_chunks(collect_chunks_args).await;

                let inference_response = inference_response.ok();

                if let Some(inference_response) = inference_response {
                    let mut inference_response = inference_response;
                    inference_response.mut_model_inference_results().extend(previous_model_inference_results);
                    let write_metadata = InferenceDatabaseInsertMetadata {
                        function_name,
                        variant_name,
                        episode_id,
                        tool_config,
                        processing_time: Some(start_time.elapsed()),
                        tags,
                        ttft_ms: inference_ttft.map(|ttft| ttft.as_millis() as u32),
                        extra_body,
                        extra_headers,
                    };
                    let config = config.clone();

                        let clickhouse_connection_info = clickhouse_connection_info.clone();
                        write_inference(
                            &clickhouse_connection_info,
                            &config,
                            input,
                            inference_response,
                            write_metadata,
                        ).await;

                }
                drop(clickhouse_connection_info);
                drop(extra_handle);
            };
            if async_write {
                tokio::spawn(write_future);
            } else {
                write_future.await;
            }
        }
    }
}

fn prepare_response_chunk(
    metadata: &InferenceMetadata,
    chunk: InferenceResultChunk,
    extra_usage: &mut Option<Usage>,
) -> Option<InferenceResponseChunk> {
    InferenceResponseChunk::new(
        chunk,
        metadata.inference_id,
        metadata.episode_id,
        metadata.variant_name.clone(),
        metadata.cached,
        metadata.include_original_response,
        extra_usage,
    )
}

// Prepares an Event for SSE on the way out of the gateway
// When None is passed in, we send "[DONE]" to the client to signal the end of the stream
fn prepare_serialized_events(
    mut stream: InferenceStream,
) -> impl Stream<Item = Result<Event, Error>> {
    async_stream::stream! {
        while let Some(chunk) = stream.next().await {
            let chunk_json = match chunk {
                Ok(chunk) => {
                    serde_json::to_value(chunk).map_err(|e| {
                        Error::new(ErrorDetails::Inference {
                            message: format!("Failed to convert chunk to JSON: {e}"),
                        })
                    })?
                },
                Err(e) => {
                    // NOTE - in the future, we may want to end the stream early if we get an error
                    serde_json::json!({"error": e.to_string()})
                }
            };
            yield Event::default().json_data(chunk_json).map_err(|e| {
                Error::new(ErrorDetails::Inference {
                    message: format!("Failed to convert Value to Event: {e}"),
                })
            })
        }
        yield Ok(Event::default().data("[DONE]"));
    }
}

#[derive(Debug)]
pub struct InferenceDatabaseInsertMetadata {
    pub function_name: String,
    pub variant_name: String,
    pub episode_id: Uuid,
    pub tool_config: Option<ToolCallConfig>,
    pub processing_time: Option<Duration>,
    pub ttft_ms: Option<u32>,
    pub tags: HashMap<String, String>,
    pub extra_body: UnfilteredInferenceExtraBody,
    pub extra_headers: UnfilteredInferenceExtraHeaders,
}

async fn write_file(
    object_store: &Option<ObjectStoreInfo>,
    raw: &Base64File,
    storage_path: &StoragePath,
) -> Result<(), Error> {
    if let Some(object_store) = object_store {
        // The store might be explicitly disabled
        if let Some(store) = object_store.object_store.as_ref() {
            let data = raw.data()?;
            let bytes = aws_smithy_types::base64::decode(data).map_err(|e| {
                Error::new(ErrorDetails::ObjectStoreWrite {
                    message: format!("Failed to decode file as base64: {e:?}"),
                    path: storage_path.clone(),
                })
            })?;
            let res = store
                .put_opts(
                    &storage_path.path,
                    bytes.into(),
                    PutOptions {
                        mode: PutMode::Create,
                        ..Default::default()
                    },
                )
                .await;
            match res {
                Ok(_) | Err(object_store::Error::AlreadyExists { .. }) => {}
                Err(e) => {
                    return Err(ErrorDetails::ObjectStoreWrite {
                        message: format!("Failed to write file to object store: {e:?}"),
                        path: storage_path.clone(),
                    }
                    .into());
                }
            }
        }
    } else {
        return Err(ErrorDetails::InternalError {
            message: "Called `write_file` with no object store configured".to_string(),
        }
        .into());
    }
    Ok(())
}

async fn write_inference(
    clickhouse_connection_info: &ClickHouseConnectionInfo,
    config: &Config,
    input: ResolvedInput,
    result: InferenceResult,
    metadata: InferenceDatabaseInsertMetadata,
) {
    let mut futures: Vec<Pin<Box<dyn Future<Output = ()> + Send>>> = Vec::new();
    if config.gateway.observability.enabled.unwrap_or(true) {
        for message in &input.messages {
            for content_block in &message.content {
                if let ResolvedInputMessageContent::File(file) = content_block {
                    let FileWithPath {
                        file: raw,
                        storage_path,
                    } = &**file;

                    futures.push(Box::pin(async {
                        if let Err(e) =
                            write_file(&config.object_store_info, raw, storage_path).await
                        {
                            tracing::error!("Failed to write image to object store: {e:?}");
                        }
                    }));
                }
            }
        }
    }
    let model_responses: Vec<serde_json::Value> = result.get_serialized_model_inferences();
    futures.push(Box::pin(async {
        // Write the model responses to the ModelInference table
        for response in model_responses {
            let _ = clickhouse_connection_info
                .write_batched(&[response], TableName::ModelInference)
                .await;
        }
        // Write the inference to the Inference table
        match result {
            InferenceResult::Chat(result) => {
                let chat_inference = ChatInferenceDatabaseInsert::new(
                    result,
                    input.clone().into_stored_input(),
                    metadata,
                );
                let _ = clickhouse_connection_info
                    .write_batched(&[chat_inference], TableName::ChatInference)
                    .await;
            }
            InferenceResult::Json(result) => {
                let json_inference = JsonInferenceDatabaseInsert::new(
                    result,
                    input.clone().into_stored_input(),
                    metadata,
                );
                let _ = clickhouse_connection_info
                    .write_batched(&[json_inference], TableName::JsonInference)
                    .await;
            }
        }
    }));
    futures::future::join_all(futures).await;
}

/// InferenceResponse and InferenceResultChunk determine what gets serialized and sent to the client

#[derive(Clone, Debug, PartialEq, Serialize, Deserialize, ts_rs::TS)]
#[ts(export)]
#[serde(untagged, rename_all = "snake_case")]
pub enum InferenceResponse {
    Chat(ChatInferenceResponse),
    Json(JsonInferenceResponse),
}

#[derive(Clone, Debug, PartialEq, Serialize, Deserialize, ts_rs::TS)]
#[ts(export)]
pub struct ChatInferenceResponse {
    pub inference_id: Uuid,
    pub episode_id: Uuid,
    pub variant_name: String,
    pub content: Vec<ContentBlockChatOutput>,
    pub usage: Usage,
    #[serde(skip_serializing_if = "Option::is_none")]
    pub original_response: Option<String>,
    #[serde(skip_serializing_if = "Option::is_none")]
    pub finish_reason: Option<FinishReason>,
}

#[derive(Clone, Debug, PartialEq, Serialize, Deserialize, ts_rs::TS)]
#[ts(export)]
pub struct JsonInferenceResponse {
    pub inference_id: Uuid,
    pub episode_id: Uuid,
    pub variant_name: String,
    pub output: JsonInferenceOutput,
    pub usage: Usage,
    #[serde(skip_serializing_if = "Option::is_none")]
    pub original_response: Option<String>,
    #[serde(skip_serializing_if = "Option::is_none")]
    pub finish_reason: Option<FinishReason>,
}

impl InferenceResponse {
    pub fn new(inference_result: InferenceResult, episode_id: Uuid, variant_name: String) -> Self {
        let usage = inference_result.usage_considering_cached();
        match inference_result {
            InferenceResult::Chat(result) => InferenceResponse::Chat(ChatInferenceResponse {
                inference_id: result.inference_id,
                episode_id,
                variant_name,
                content: result.content,
                usage,
                original_response: result.original_response,
                finish_reason: result.finish_reason,
            }),
            InferenceResult::Json(result) => {
                let InternalJsonInferenceOutput { raw, parsed, .. } = result.output;
                let output = JsonInferenceOutput { raw, parsed };
                InferenceResponse::Json(JsonInferenceResponse {
                    inference_id: result.inference_id,
                    episode_id,
                    variant_name,
                    output,
                    usage,
                    original_response: result.original_response,
                    finish_reason: result.finish_reason,
                })
            }
        }
    }

    pub fn variant_name(&self) -> &str {
        match self {
            InferenceResponse::Chat(c) => &c.variant_name,
            InferenceResponse::Json(j) => &j.variant_name,
        }
    }

    pub fn inference_id(&self) -> Uuid {
        match self {
            InferenceResponse::Chat(c) => c.inference_id,
            InferenceResponse::Json(j) => j.inference_id,
        }
    }

    pub fn episode_id(&self) -> Uuid {
        match self {
            InferenceResponse::Chat(c) => c.episode_id,
            InferenceResponse::Json(j) => j.episode_id,
        }
    }

    pub fn get_serialized_output(&self) -> Result<String, Error> {
        match self {
            InferenceResponse::Chat(c) => c.get_serialized_output(),
            InferenceResponse::Json(j) => j.get_serialized_output(),
        }
    }
}

impl ChatInferenceResponse {
    pub fn get_serialized_output(&self) -> Result<String, Error> {
        serde_json::to_string(&self.content).map_err(|e| {
            Error::new(ErrorDetails::Inference {
                message: format!("Failed to serialize chat inference response: {e:?}"),
            })
        })
    }
}

impl JsonInferenceResponse {
    pub fn get_serialized_output(&self) -> Result<String, Error> {
        serde_json::to_string(&self.output).map_err(|e| {
            Error::new(ErrorDetails::Inference {
                message: format!("Failed to serialize json inference response: {e:?}"),
            })
        })
    }
}

#[derive(Clone, Debug, Serialize, Deserialize)]
#[serde(untagged)]
pub enum InferenceResponseChunk {
    Chat(ChatInferenceResponseChunk),
    Json(JsonInferenceResponseChunk),
}

#[derive(Clone, Debug, Serialize, Deserialize)]
pub struct ChatInferenceResponseChunk {
    pub inference_id: Uuid,
    pub episode_id: Uuid,
    pub variant_name: String,
    pub content: Vec<ContentBlockChunk>,
    #[serde(skip_serializing_if = "Option::is_none")]
    pub usage: Option<Usage>,
    #[serde(skip_serializing_if = "Option::is_none")]
    pub finish_reason: Option<FinishReason>,
    #[serde(skip_serializing_if = "Option::is_none")]
    pub original_chunk: Option<String>,
}

#[derive(Clone, Debug, Serialize, Deserialize)]
pub struct JsonInferenceResponseChunk {
    pub inference_id: Uuid,
    pub episode_id: Uuid,
    pub variant_name: String,
    pub raw: String,
    #[serde(skip_serializing_if = "Option::is_none")]
    pub usage: Option<Usage>,
    #[serde(skip_serializing_if = "Option::is_none")]
    pub finish_reason: Option<FinishReason>,
    #[serde(skip_serializing_if = "Option::is_none")]
    pub original_chunk: Option<String>,
}

const ZERO_USAGE: Usage = Usage {
    input_tokens: 0,
    output_tokens: 0,
};

impl InferenceResponseChunk {
    fn new(
        inference_result: InferenceResultChunk,
        inference_id: Uuid,
        episode_id: Uuid,
        variant_name: String,
        cached: bool,
        include_original_response: bool,
        extra_usage: &mut Option<Usage>,
    ) -> Option<Self> {
        let mut result_usage = if cached {
            // When our outer inference result is cached, don't
            // add `extra_usage` to it. We'll append a final usage chunk
            // in `create_stream` if needed
            Some(ZERO_USAGE)
        } else {
            inference_result.usage().copied()
        };
        // The first time we encounter an empty chunk that already has usage information set,
        // add `extra_usage` to the chunk.
        // If we never encounter any empty chunks with usage, we'll append one ourselves
        // in `create_stream`
        // We do this in both cached and non-cached mode, so that our decision to emit
        // an extra usage chunk is consistent across both modes.
        if let Some(result_usage) = &mut result_usage {
            let is_empty = match &inference_result {
                InferenceResultChunk::Chat(result) => result.content.is_empty(),
                InferenceResultChunk::Json(result) => result.raw.is_none(),
            };
            if is_empty {
                if let Some(extra_usage) = extra_usage.take() {
                    result_usage.input_tokens += extra_usage.input_tokens;
                    result_usage.output_tokens += extra_usage.output_tokens;
                }
            }
        }
        Some(match inference_result {
            InferenceResultChunk::Chat(result) => {
                InferenceResponseChunk::Chat(ChatInferenceResponseChunk {
                    inference_id,
                    episode_id,
                    variant_name,
                    content: result.content,
                    // Token usage is intended to represent 'billed tokens',
                    // so set it to zero if the result is cached
                    usage: result_usage,
                    finish_reason: result.finish_reason,
                    original_chunk: include_original_response.then_some(result.raw_response),
                })
            }
            InferenceResultChunk::Json(result) => {
                if result.raw.is_none() && result.usage.is_none() {
                    return None;
                }
                InferenceResponseChunk::Json(JsonInferenceResponseChunk {
                    inference_id,
                    episode_id,
                    variant_name,
                    raw: result.raw.unwrap_or_default(),
                    // Token usage is intended to represent 'billed tokens',
                    // so set it to zero if the result is cached
                    usage: result_usage,
                    finish_reason: result.finish_reason,
                    original_chunk: include_original_response.then_some(result.raw_response),
                })
            }
        })
    }

    pub fn episode_id(&self) -> Uuid {
        match self {
            InferenceResponseChunk::Chat(c) => c.episode_id,
            InferenceResponseChunk::Json(j) => j.episode_id,
        }
    }

    pub fn inference_id(&self) -> Uuid {
        match self {
            InferenceResponseChunk::Chat(c) => c.inference_id,
            InferenceResponseChunk::Json(j) => j.inference_id,
        }
    }

    pub fn variant_name(&self) -> &str {
        match self {
            InferenceResponseChunk::Chat(c) => &c.variant_name,
            InferenceResponseChunk::Json(j) => &j.variant_name,
        }
    }
}

// Carryall struct for clients used in inference
pub struct InferenceClients<'a> {
    pub http_client: &'a reqwest::Client,
    pub clickhouse_connection_info: &'a ClickHouseConnectionInfo,
    pub credentials: &'a InferenceCredentials,
    pub cache_options: &'a CacheOptions,
}

// Carryall struct for models used in inference
#[derive(Debug)]
pub struct InferenceModels<'a> {
    pub models: &'a ModelTable,
    pub embedding_models: &'a EmbeddingModelTable,
}

/// InferenceParams is the top-level struct for inference parameters.
/// We backfill these from the configs given in the variants used and ultimately write them to the database.
#[derive(Clone, Debug, Default, Deserialize, PartialEq, Serialize, ts_rs::TS)]
#[ts(export)]
#[serde(deny_unknown_fields)]
pub struct InferenceParams {
    pub chat_completion: ChatCompletionInferenceParams,
}

#[derive(Clone, Debug, Default, Deserialize, PartialEq, Serialize, ts_rs::TS)]
#[ts(export)]
#[serde(deny_unknown_fields)]
pub struct ChatCompletionInferenceParams {
    #[serde(skip_serializing_if = "Option::is_none")]
    pub temperature: Option<f32>,
    #[serde(skip_serializing_if = "Option::is_none")]
    pub max_tokens: Option<u32>,
    #[serde(skip_serializing_if = "Option::is_none")]
    pub seed: Option<u32>,
    #[serde(skip_serializing_if = "Option::is_none")]
    pub top_p: Option<f32>,
    #[serde(skip_serializing_if = "Option::is_none")]
    pub presence_penalty: Option<f32>,
    #[serde(skip_serializing_if = "Option::is_none")]
    pub frequency_penalty: Option<f32>,
    #[serde(skip_serializing_if = "Option::is_none")]
    pub json_mode: Option<JsonMode>,
    #[serde(skip_serializing_if = "Option::is_none")]
    pub stop_sequences: Option<Vec<String>>,
}

impl ChatCompletionInferenceParams {
    #[expect(clippy::too_many_arguments)]
    pub fn backfill_with_variant_params(
        &mut self,
        temperature: Option<f32>,
        max_tokens: Option<u32>,
        seed: Option<u32>,
        top_p: Option<f32>,
        presence_penalty: Option<f32>,
        frequency_penalty: Option<f32>,
        stop_sequences: Option<Vec<String>>,
    ) {
        if self.temperature.is_none() {
            self.temperature = temperature;
        }
        if self.max_tokens.is_none() {
            self.max_tokens = max_tokens;
        }
        if self.seed.is_none() {
            self.seed = seed;
        }
        if self.top_p.is_none() {
            self.top_p = top_p;
        }
        if self.presence_penalty.is_none() {
            self.presence_penalty = presence_penalty;
        }
        if self.frequency_penalty.is_none() {
            self.frequency_penalty = frequency_penalty;
        }
        if self.stop_sequences.is_none() {
            self.stop_sequences = stop_sequences;
        }
    }
}

fn prepare_candidate_variants(
    candidate_variants: &mut BTreeMap<String, Arc<VariantInfo>>,
    tags: &mut HashMap<String, String>,
    pinned_variant_name: Option<&str>,
    dynamic_variant_config: Option<UninitializedVariantInfo>,
    template_config: &mut Cow<'_, TemplateConfig>,
    function: &FunctionConfig,
    function_name: String,
) -> Result<(), Error> {
    match (pinned_variant_name, dynamic_variant_config) {
        // If a variant is pinned, only that variant should be attempted
        (Some(variant_name), None) => {
            candidate_variants.retain(|k, _| k == variant_name);

            // If the pinned variant doesn't exist, return an error
            if candidate_variants.is_empty() {
                return Err(ErrorDetails::UnknownVariant {
                    name: variant_name.to_string(),
                }
                .into());
            }
            tags.insert(
                "tensorzero::variant_pinned".to_string(),
                variant_name.to_string(),
            );
        }
        (None, Some(dynamic_variant_config)) => {
            // Replace the variant config with just the dynamic variant
            let candidate_variant_info = load_dynamic_variant_info(
                dynamic_variant_config,
                function.schemas(),
                function_name,
            )?;

            // Replace templates in the template config with the ones passed in
            // We Clone here so that we can still reference the old templates that don't conflict
            let mut dynamic_template_config: TemplateConfig = template_config.clone().into_owned();
            for path_with_contents in candidate_variant_info.get_all_template_paths() {
                let template_name = path_with_contents.path.get_template_key();
                if dynamic_template_config.contains_template(&template_name) {
                    return Err(ErrorDetails::InvalidDynamicTemplatePath {
                        name: template_name,
                    }
                    .into());
                }
                dynamic_template_config
                    .add_template(template_name, path_with_contents.contents.clone())?;
            }
            *template_config = Cow::Owned(dynamic_template_config);
            candidate_variants.clear();
            candidate_variants.insert(
                "tensorzero::dynamic_variant".to_string(),
                Arc::new(candidate_variant_info),
            );
        }
        (None, None) => {
            // Remove all zero-weight variants - these can only be used if explicitly pinned above
            candidate_variants.retain(|_, variant| {
                // Retain 'None' and positive-weight variants, discarding zero-weight variants
                variant.inner.weight().is_none_or(|w| w > 0.0)
            });
        }
        _ => {
            return Err(ErrorDetails::InvalidRequest {
                message: "`variant_name` and `internal_dynamic_variant_config` cannot both be set."
                    .to_string(),
            }
            .into())
        }
    }
    Ok(())
}

#[cfg(test)]
mod tests {
    use super::*;

    use serde_json::json;
    use std::time::Duration;
    use uuid::Uuid;

    use crate::inference::types::{
        ChatInferenceResultChunk, ContentBlockChunk, File, InputMessageContent,
        JsonInferenceResultChunk, Role, TextChunk,
    };

    #[tokio::test]
    async fn test_prepare_event() {
        // Test case 1: Valid Chat ProviderInferenceResponseChunk
        let content = vec![ContentBlockChunk::Text(TextChunk {
            text: "Test content".to_string(),
            id: "0".to_string(),
        })];
        let chunk = InferenceResultChunk::Chat(ChatInferenceResultChunk {
            content: content.clone(),
            created: 0,
            usage: None,
            finish_reason: Some(FinishReason::Stop),
            raw_response: String::new(),
            latency: Duration::from_millis(100),
        });
        let raw_request = "raw request".to_string();
        let inference_metadata = InferenceMetadata {
            function_name: "test_function".to_string(),
            variant_name: "test_variant".to_string(),
            episode_id: Uuid::now_v7(),
            inference_id: Uuid::now_v7(),
            input: ResolvedInput {
                messages: vec![],
                system: None,
            },
            dryrun: false,
            inference_params: InferenceParams::default(),
            start_time: Instant::now(),
            model_name: "test_model".into(),
            model_provider_name: "test_provider".into(),
            raw_request: raw_request.clone(),
            raw_response: None,
            system: None,
            input_messages: vec![],
            previous_model_inference_results: vec![],
            tags: HashMap::new(),
            tool_config: None,
            dynamic_output_schema: None,
            cached: false,
            extra_body: UnfilteredInferenceExtraBody::default(),
            extra_headers: UnfilteredInferenceExtraHeaders::default(),
            include_original_response: false,
        };

        let result = prepare_response_chunk(&inference_metadata, chunk, &mut None).unwrap();
        match result {
            InferenceResponseChunk::Chat(c) => {
                assert_eq!(c.inference_id, inference_metadata.inference_id);
                assert_eq!(c.episode_id, inference_metadata.episode_id);
                assert_eq!(c.variant_name, inference_metadata.variant_name);
                assert_eq!(c.content, content);
                assert!(c.usage.is_none());
                assert_eq!(c.finish_reason, Some(FinishReason::Stop));
            }
            InferenceResponseChunk::Json(_) => {
                panic!("Expected ChatInferenceResponseChunk, got JsonInferenceResponseChunk");
            }
        }

        // Test case 2: Valid JSON ProviderInferenceResponseChunk
        let chunk = InferenceResultChunk::Json(JsonInferenceResultChunk {
            raw: Some("Test content".to_string()),
            thought: Some("Thought 1".to_string()),
            created: 0,
            usage: None,
            raw_response: String::new(),
            latency: Duration::from_millis(100),
            finish_reason: Some(FinishReason::Stop),
        });
        let inference_metadata = InferenceMetadata {
            function_name: "test_function".to_string(),
            variant_name: "test_variant".to_string(),
            inference_id: Uuid::now_v7(),
            episode_id: Uuid::now_v7(),
            input: ResolvedInput {
                messages: vec![],
                system: None,
            },
            dryrun: false,
            inference_params: InferenceParams::default(),
            start_time: Instant::now(),
            model_name: "test_model".into(),
            model_provider_name: "test_provider".into(),
            raw_request: raw_request.clone(),
            raw_response: None,
            system: None,
            input_messages: vec![],
            previous_model_inference_results: vec![],
            tags: HashMap::new(),
            tool_config: None,
            dynamic_output_schema: None,
            cached: false,
            extra_body: UnfilteredInferenceExtraBody::default(),
            extra_headers: UnfilteredInferenceExtraHeaders::default(),
            include_original_response: false,
        };

        let result = prepare_response_chunk(&inference_metadata, chunk, &mut None).unwrap();
        match result {
            InferenceResponseChunk::Json(c) => {
                assert_eq!(c.inference_id, inference_metadata.inference_id);
                assert_eq!(c.episode_id, inference_metadata.episode_id);
                assert_eq!(c.variant_name, inference_metadata.variant_name);
                assert_eq!(c.raw, "Test content".to_string());
                assert!(c.usage.is_none());
                assert_eq!(c.finish_reason, Some(FinishReason::Stop));
            }
            InferenceResponseChunk::Chat(_) => {
                panic!("Expected JsonInferenceResponseChunk, got ChatInferenceResponseChunk");
            }
        }
    }

    #[test]
    fn test_find_function_no_function_model() {
        let err = find_function(
            &Params {
                function_name: None,
                model_name: None,
                ..Default::default()
            },
            &Config::default(),
        )
        .expect_err("find_function should fail without either arg");
        assert!(
            err.to_string()
                .contains("Either `function_name` or `model_name` must be provided"),
            "Unexpected error: {err}"
        );
    }

    #[test]
    fn test_find_function_both_function_model() {
        let err = find_function(
            &Params {
                function_name: Some("my_function".to_string()),
                model_name: Some("my_model".to_string()),
                ..Default::default()
            },
            &Config::default(),
        )
        .expect_err("find_function should fail with both args provided");
        assert!(
            err.to_string()
                .contains("Only one of `function_name` or `model_name` can be provided"),
            "Unexpected error: {err}"
        );
    }

    #[test]
    fn test_find_function_model_and_variant() {
        let err = find_function(
            &Params {
                function_name: None,
                model_name: Some("my_model".to_string()),
                variant_name: Some("my_variant".to_string()),
                ..Default::default()
            },
            &Config::default(),
        )
        .expect_err("find_function should fail without model_name");
        assert!(
            err.to_string()
                .contains("`variant_name` cannot be provided when using `model_name`"),
            "Unexpected error: {err}"
        );
    }

    #[test]
    fn test_find_function_shorthand_model() {
        let (function_config, function_name) = find_function(
            &Params {
                function_name: None,
                model_name: Some("openai::gpt-9000".to_string()),
                ..Default::default()
            },
            &Config::default(),
        )
        .expect("Failed to find shorthand function");
        assert_eq!(function_name, "tensorzero::default");
        assert_eq!(function_config.variants().len(), 1);
        assert_eq!(
            function_config.variants().keys().next().unwrap(),
            "openai::gpt-9000"
        );
    }

    #[test]
    fn test_find_function_shorthand_missing_provider() {
        let err = find_function(
            &Params {
                model_name: Some("fake_provider::gpt-9000".to_string()),
                ..Default::default()
            },
            &Config::default(),
        )
        .expect_err("find_function should fail with invalid provider");
        assert!(
            err.to_string()
                .contains("Model name 'fake_provider::gpt-9000' not found in model table"),
            "Unexpected error: {err}"
        );
    }

    #[test]
    fn test_deserialize_file_content() {
        let input_with_url = json!({
            "messages": [
                {
                    "role": "user",
                    "content": [
                        {
                            "type": "file",
                            "url": "https://example.com/file.txt",
                        }
                    ]
                }
            ]
        });

        let input_with_url: Input = serde_json::from_value(input_with_url).unwrap();
        assert_eq!(input_with_url.messages.len(), 1);
        assert_eq!(input_with_url.messages[0].role, Role::User);
        assert_eq!(input_with_url.messages[0].content.len(), 1);
        assert_eq!(
            input_with_url.messages[0].content[0],
            InputMessageContent::File(File::Url {
                url: "https://example.com/file.txt".parse().unwrap(),
                mime_type: None,
            })
        );

        let input_with_base64 = json!({
            "messages": [
                {
                    "role": "user",
                    "content": [
                        {
                            "type": "file",
                            "data": "fake_base64_data",
                            "mime_type": "image/png"
                        }
                    ]
                }
            ]
        });

        let input_with_base64: Input = serde_json::from_value(input_with_base64).unwrap();
        assert_eq!(input_with_base64.messages.len(), 1);
        assert_eq!(input_with_base64.messages[0].role, Role::User);
        assert_eq!(input_with_base64.messages[0].content.len(), 1);
        assert_eq!(
            input_with_base64.messages[0].content[0],
            InputMessageContent::File(File::Base64 {
                mime_type: mime::IMAGE_PNG,
                data: "fake_base64_data".to_string(),
            })
        );
    }
}<|MERGE_RESOLUTION|>--- conflicted
+++ resolved
@@ -22,13 +22,9 @@
 use uuid::Uuid;
 
 use crate::cache::{CacheOptions, CacheParamsOptions};
-<<<<<<< HEAD
 use crate::config::{
-    Config, ObjectStoreInfo, SchemaData, TimeoutsConfig, UninitializedVariantInfo,
+    Config, ErrorContext, ObjectStoreInfo, SchemaData, TimeoutsConfig, UninitializedVariantInfo,
 };
-=======
-use crate::config::{Config, ErrorContext, ObjectStoreInfo, SchemaData, UninitializedVariantInfo};
->>>>>>> f7b323db
 use crate::db::clickhouse::{ClickHouseConnectionInfo, TableName};
 use crate::embeddings::EmbeddingModelTable;
 use crate::error::{Error, ErrorDetails};
@@ -538,14 +534,7 @@
                     variants: [(
                         model_name.clone(),
                         Arc::new(VariantInfo {
-<<<<<<< HEAD
                             timeouts: TimeoutsConfig::default(),
-                            inner: VariantConfig::ChatCompletion(ChatCompletionConfig {
-                                model: (&**model_name).into(),
-                                ..Default::default()
-                            }),
-=======
-                            timeouts: Default::default(),
                             inner: VariantConfig::ChatCompletion(
                                 UninitializedChatCompletionConfig {
                                     model: (&**model_name).into(),
@@ -559,7 +548,6 @@
                                     },
                                 )?,
                             ),
->>>>>>> f7b323db
                         }),
                     )]
                     .into_iter()
