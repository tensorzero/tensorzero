--- conflicted
+++ resolved
@@ -416,20 +416,6 @@
             inference_clients: &inference_clients,
             inference_params: params.params.clone(),
             templates,
-<<<<<<< HEAD
-            tool_config: tool_config.as_ref(),
-            dynamic_output_schema: output_schema.as_ref(),
-            ids: InferenceIds {
-                inference_id,
-                episode_id,
-            },
-            fetch_and_encode_input_files_before_inference: config
-                .gateway
-                .fetch_and_encode_input_files_before_inference,
-            extra_cache_key: None,
-            extra_body: Cow::Borrowed(&params.extra_body),
-            extra_headers: Cow::Borrowed(&params.extra_headers),
-=======
             tool_config: &tool_config,
             output_schema: &output_schema,
             config: &config,
@@ -578,7 +564,6 @@
             fetch_and_encode_input_files_before_inference: config
                 .gateway
                 .fetch_and_encode_input_files_before_inference,
->>>>>>> 6b66279e
         };
 
         let stream = create_stream(
@@ -619,14 +604,6 @@
                 tags: tags.clone(),
                 extra_body,
                 extra_headers,
-<<<<<<< HEAD
-                include_original_response: params.include_original_response,
-                fetch_and_encode_input_files_before_inference: config
-                    .gateway
-                    .fetch_and_encode_input_files_before_inference,
-                ticket_borrow: model_used_info.ticket_borrow,
-=======
->>>>>>> 6b66279e
             };
 
             let async_writes = config.gateway.observability.async_writes;
@@ -865,11 +842,6 @@
                     extra_body: extra_body.clone(),
                     extra_headers: extra_headers.clone(),
                     fetch_and_encode_input_files_before_inference,
-<<<<<<< HEAD
-                    ticket_borrow,
-                    postgres_connection_info,
-=======
->>>>>>> 6b66279e
                 };
                 let inference_response: Result<InferenceResult, Error> =
                     collect_chunks(collect_chunks_args).await;
