use std::sync::Arc;

use serde::Deserialize;
use tracing::instrument;

use crate::{
<<<<<<< HEAD
    cache::CacheParamsOptions,
    clickhouse::ClickHouseConnectionInfo,
    config_parser::Config,
=======
    cache::CacheOptions,
    config::Config,
    db::clickhouse::ClickHouseConnectionInfo,
>>>>>>> dd53e1aa
    embeddings::{Embedding, EmbeddingEncodingFormat, EmbeddingInput, EmbeddingRequest},
    endpoints::inference::InferenceClients,
    error::{Error, ErrorDetails},
    inference::types::Usage,
};

use super::inference::InferenceCredentials;

#[derive(Debug, Clone, Deserialize)]
pub struct Params {
    pub input: EmbeddingInput,
    pub model_name: String,
    pub dimensions: Option<u32>,
    pub encoding_format: EmbeddingEncodingFormat,
    // if true, the embedding will not be stored
    pub dryrun: Option<bool>,
    #[serde(default)]
    pub credentials: InferenceCredentials,
    #[serde(default)]
    pub cache_options: CacheParamsOptions,
}

#[instrument(
    name = "embeddings",
    skip(config, http_client, params),
    fields(model, num_inputs)
)]
pub async fn embeddings(
    config: Arc<Config>,
    http_client: &reqwest::Client,
    clickhouse_connection_info: ClickHouseConnectionInfo,
    params: Params,
) -> Result<EmbeddingResponse, Error> {
    let span = tracing::Span::current();
    span.record("model", &params.model_name);
    span.record("num_inputs", params.input.num_inputs());
    let embedding_model = config
        .embedding_models
        .get(&params.model_name)
        .await?
        .ok_or(Error::new(ErrorDetails::ModelNotFound {
            model_name: params.model_name.clone(),
        }))?;
    if let EmbeddingInput::Batch(array) = &params.input {
        if array.is_empty() {
            return Err(Error::new(ErrorDetails::InvalidRequest {
                message: "Input cannot be empty".to_string(),
            }));
        }
    }

    let request = EmbeddingRequest {
        input: params.input,
        dimensions: params.dimensions,
        encoding_format: params.encoding_format,
    };
    let dryrun = params.dryrun.unwrap_or(false);
    let clients = InferenceClients {
        http_client,
        credentials: &params.credentials,
        cache_options: &(params.cache_options, dryrun).into(),
        clickhouse_connection_info: &clickhouse_connection_info,
    };
    let response = embedding_model
        .embed(&request, &params.model_name, &clients)
        .await?;
    let usage = response.usage_considering_cached();
    Ok(EmbeddingResponse {
        embeddings: response.embeddings,
        usage,
        model: params.model_name,
    })
}

pub struct EmbeddingResponse {
    pub embeddings: Vec<Embedding>,
    pub usage: Usage,
    pub model: String,
}<|MERGE_RESOLUTION|>--- conflicted
+++ resolved
@@ -4,15 +4,9 @@
 use tracing::instrument;
 
 use crate::{
-<<<<<<< HEAD
     cache::CacheParamsOptions,
-    clickhouse::ClickHouseConnectionInfo,
-    config_parser::Config,
-=======
-    cache::CacheOptions,
     config::Config,
     db::clickhouse::ClickHouseConnectionInfo,
->>>>>>> dd53e1aa
     embeddings::{Embedding, EmbeddingEncodingFormat, EmbeddingInput, EmbeddingRequest},
     endpoints::inference::InferenceClients,
     error::{Error, ErrorDetails},
