--- conflicted
+++ resolved
@@ -194,7 +194,6 @@
 
     // Keep track of which variants failed
     let mut variant_errors = std::collections::HashMap::new();
-<<<<<<< HEAD
     let inference_config = BatchInferenceConfig::new(
         &config.templates,
         &tool_configs,
@@ -202,9 +201,7 @@
         &params.function_name,
         params.variant_name.as_deref(),
     );
-=======
-
->>>>>>> bae2239d
+
     let cache_options = CacheOptions {
         max_age_s: None,
         enabled: CacheEnabledMode::WriteOnly,
@@ -245,14 +242,8 @@
             message: "batch episode_ids unexpectedly empty. This should never happen. Please file a bug report: https://github.com/tensorzero/tensorzero/issues/new".to_string(),
         }))?;
 
-<<<<<<< HEAD
     let inference_configs = inference_config.inference_configs(&episode_ids, &inference_ids);
     while !candidate_variant_names.is_empty() {
-=======
-    // Spent a while fighting the borrow checker here, gave up
-    // The issue is that inference_config holds the ToolConfigs and ModelInferenceRequest has lifetimes that conflict with the inference_config
-    while !candidate_variants.is_empty() {
->>>>>>> bae2239d
         // We sample the same variant for the whole batch
         let (variant_name, variant) = sample_variant(
             &mut candidate_variants,
@@ -308,11 +299,7 @@
             resolved_inputs,
             result,
             write_metadata,
-<<<<<<< HEAD
             &inference_config,
-=======
-            &tool_configs,
->>>>>>> bae2239d
             &inference_configs,
         )
         .await?;
@@ -579,13 +566,8 @@
     inputs: Vec<ResolvedInput>,
     result: StartBatchModelInferenceWithMetadata<'a>,
     metadata: BatchInferenceDatabaseInsertMetadata<'a>,
-<<<<<<< HEAD
     inference_config: &BatchInferenceConfig<'a>,
     inference_configs: &[InferenceConfig<'a, 'a>],
-=======
-    tool_configs: &[Option<ToolCallConfig>],
-    inference_configs: &[InferenceConfig<'a>],
->>>>>>> bae2239d
 ) -> Result<(Uuid, Vec<Uuid>), Error> {
     // Collect all the data into BatchInferenceRow structs
     let inference_rows = izip!(
@@ -633,11 +615,7 @@
     // Process each row by serializing the stuff that needs to be serialized twice
     for row in inference_rows {
         let tool_params: Option<ToolCallConfigDatabaseInsert> =
-<<<<<<< HEAD
-            row.tool_config.map(|t| ToolCallConfig::into(t.clone()));
-=======
             row.tool_config.map(|tc| tc.clone().into());
->>>>>>> bae2239d
 
         rows.push(BatchModelInferenceRow {
             inference_id: *row.inference_id,
