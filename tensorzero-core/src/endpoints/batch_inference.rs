--- conflicted
+++ resolved
@@ -132,12 +132,8 @@
         .into_iter()
         .map(|dynamic_tool_params| function.prepare_tool_config(dynamic_tool_params, &config.tools))
         .collect::<Result<Vec<_>, _>>()?;
-<<<<<<< HEAD
-    let mut candidate_variants = function.variants().clone();
-=======
     let mut candidate_variants: BTreeMap<String, Arc<VariantInfo>> =
         function.variants().clone().into_iter().collect();
->>>>>>> b4a7d89d
 
     let inference_ids = (0..num_inferences)
         .map(|_| Uuid::now_v7())
@@ -565,11 +561,7 @@
     result: StartBatchModelInferenceWithMetadata<'a>,
     metadata: BatchInferenceDatabaseInsertMetadata<'a>,
     tool_configs: &[Option<ToolCallConfig>],
-<<<<<<< HEAD
     inference_configs: &[InferenceConfig<'a>],
-=======
-    inference_configs: &[InferenceConfig<'a, 'a>],
->>>>>>> b4a7d89d
 ) -> Result<(Uuid, Vec<Uuid>), Error> {
     // Collect all the data into BatchInferenceRow structs
     let inference_rows = izip!(
