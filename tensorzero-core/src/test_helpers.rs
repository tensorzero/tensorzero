--- conflicted
+++ resolved
@@ -18,18 +18,8 @@
 pub async fn get_e2e_config() -> Config {
     let config_path = get_e2e_config_path();
     let config_glob = ConfigFileGlob::new_from_path(&config_path).unwrap();
-<<<<<<< HEAD
-    Box::pin(Config::load_from_path_optional_verify_credentials(
-        &config_glob,
-        false,
-    ))
-    .await
-    .unwrap()
-    .dangerous_into_config_without_writing()
-=======
     Config::load_from_path_optional_verify_credentials(&config_glob, false)
         .await
         .unwrap()
         .into_config_without_writing_for_tests()
->>>>>>> f2cdfb2f
 }