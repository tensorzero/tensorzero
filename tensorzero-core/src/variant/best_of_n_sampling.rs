use std::borrow::Cow;

use backon::Retryable;
use futures::future::join_all;
use lazy_static::lazy_static;
use rand::Rng;
use serde::{Deserialize, Serialize};
use serde_json::{json, Value};
use tokio::time::{timeout, Duration};

use crate::config::{ErrorContext, PathWithContents, SchemaData};
use crate::embeddings::EmbeddingModelTable;
use crate::endpoints::inference::{InferenceClients, InferenceModels};
use crate::error::ErrorDetails;
use crate::inference::types::extra_body::{FilteredInferenceExtraBody, FullExtraBodyConfig};
use crate::inference::types::extra_headers::{
    FilteredInferenceExtraHeaders, FullExtraHeadersConfig,
};
use crate::inference::types::{
    batch::StartBatchModelInferenceWithMetadata, FunctionType, ModelInferenceRequest,
    ModelInferenceResponseWithMetadata, RequestMessage, Role,
};
use crate::inference::types::{ContentBlockOutput, ResolvedInput};
use crate::jsonschema_util::StaticJSONSchema;
use crate::model::ModelTable;
use crate::tool::{ImplicitToolConfig, ToolCallConfig, ToolChoice, ToolConfig};
use crate::variant::mixture_of_n::stream_inference_from_non_stream;
use crate::{
    endpoints::inference::InferenceParams,
    error::Error,
    function::FunctionConfig,
    inference::types::{InferenceResult, InferenceResultStream},
    minijinja_util::TemplateConfig,
    variant::chat_completion::ChatCompletionConfig,
};

use super::chat_completion::UninitializedChatCompletionConfig;
use super::{InferenceConfig, JsonMode, ModelUsedInfo, Variant};

#[derive(Debug, Serialize)]
#[cfg_attr(test, derive(ts_rs::TS))]
#[cfg_attr(test, ts(export))]
pub struct BestOfNSamplingConfig {
    pub weight: Option<f64>,
    pub timeout_s: f64,
    pub candidates: Vec<String>,
    pub evaluator: BestOfNEvaluatorConfig,
}

#[derive(Clone, Debug, Deserialize, Serialize, ts_rs::TS)]
#[ts(export)]
#[serde(deny_unknown_fields)]
pub struct UninitializedBestOfNSamplingConfig {
    #[serde(default)]
    pub weight: Option<f64>,
    #[serde(default = "default_timeout")]
    pub timeout_s: f64,
    pub candidates: Vec<String>,
    pub evaluator: UninitializedBestOfNEvaluatorConfig,
}

fn default_timeout() -> f64 {
    300.0
}

#[derive(Debug, Serialize)]
#[cfg_attr(test, derive(ts_rs::TS))]
#[cfg_attr(test, ts(export))]
pub struct BestOfNEvaluatorConfig {
    #[serde(flatten)]
    pub inner: ChatCompletionConfig,
}

#[derive(Clone, Debug, Deserialize, Serialize, ts_rs::TS)]
#[ts(export)]
#[serde(deny_unknown_fields)]
pub struct UninitializedBestOfNEvaluatorConfig {
    #[serde(flatten)]
    pub inner: UninitializedChatCompletionConfig,
}

impl UninitializedBestOfNSamplingConfig {
    pub fn load(
        self,
        schemas: &SchemaData,
        error_context: &ErrorContext,
    ) -> Result<BestOfNSamplingConfig, Error> {
        Ok(BestOfNSamplingConfig {
            weight: self.weight,
            timeout_s: self.timeout_s,
            candidates: self.candidates,
            evaluator: BestOfNEvaluatorConfig {
                inner: self.evaluator.inner.load(
                    schemas,
                    // Our stored evaluator is a plain `UninitializedChatCompletionConfig`, so we need
                    // to explicitly add `evaluator` to any error messages it produces.
                    &ErrorContext {
                        function_name: error_context.function_name.clone(),
                        variant_name: format!("{}.evaluator", error_context.variant_name),
                    },
                )?,
            },
        })
    }
}

lazy_static! {
    static ref EVALUATOR_OUTPUT_SCHEMA: StaticJSONSchema = {
        #[expect(clippy::expect_used)]
        StaticJSONSchema::from_value(json!({
            "type": "object",
            "properties": {
                "thinking": { "type": "string" },
                "answer_choice": { "type": "integer" }
            },
            "required": ["thinking", "answer_choice"],
            "additionalProperties": false
        }))
        .expect("Failed to create schema for evaluator output")
    };
    static ref IMPLICIT_TOOL_CALL_CONFIG: ToolCallConfig = ToolCallConfig {
        tools_available: vec![ToolConfig::Implicit(ImplicitToolConfig {
            parameters: EVALUATOR_OUTPUT_SCHEMA.clone(),
        })],
        tool_choice: ToolChoice::Specific("respond".to_string()),
        parallel_tool_calls: None,
    };
}

impl Variant for BestOfNSamplingConfig {
    async fn infer<'a: 'request, 'request>(
        &self,
        input: &ResolvedInput,
        models: &'request InferenceModels<'a>,
        function: &'a FunctionConfig,
        inference_config: &'request InferenceConfig<'request>,
        clients: &'request InferenceClients<'request>,
        _inference_params: InferenceParams,
    ) -> Result<InferenceResult, Error> {
        let candidate_inference_results = self
            .infer_candidates(input, models, function, inference_config, clients)
            .await?;
        self.select_best_candidate(
            input,
            models.models,
            inference_config,
            clients,
            candidate_inference_results,
        )
        .await
    }

    async fn infer_stream<'request>(
        &self,
        input: &ResolvedInput,
        models: &'request InferenceModels<'_>,
        function: &FunctionConfig,
        inference_config: &'request InferenceConfig<'request>,
        clients: &'request InferenceClients<'request>,
        inference_params: InferenceParams,
    ) -> Result<(InferenceResultStream, ModelUsedInfo), Error> {
        let candidate_inference_results = self
            .infer_candidates(input, models, function, inference_config, clients)
            .await?;
        let inference_result = self
            .select_best_candidate(
                input,
                models.models,
                inference_config,
                clients,
                candidate_inference_results,
            )
            .await?;

        // We always invoke our candidates in non-streaming mode (since we need to concatenate their responses
        // to produce the judge input)
        // Take the judge's chosen candidate, and convert the candidate response to a stream
        stream_inference_from_non_stream(inference_result, inference_params)
    }

    async fn validate(
        &self,
        function: &FunctionConfig,
        models: &mut ModelTable,
        embedding_models: &EmbeddingModelTable,
        templates: &TemplateConfig<'_>,
        function_name: &str,
        variant_name: &str,
    ) -> Result<(), Error> {
        // Validate each candidate variant
        for candidate in &self.candidates {
            let variant = function.variants().get(candidate).ok_or_else(|| {
                Error::new(ErrorDetails::UnknownCandidate {
                    name: candidate.to_string(),
                })
            })?;
            Box::pin(variant.validate(
                function,
                models,
                embedding_models,
                templates,
                function_name,
                candidate,
            ))
            .await
            .map_err(|e| {
                Error::new(ErrorDetails::InvalidCandidate {
                    variant_name: variant_name.to_string(),
                    message: e.to_string(),
                })
            })?;
        }
        // Validate the evaluator variant
        self.evaluator
            .inner
            .validate(
                function,
                models,
                embedding_models,
                templates,
                function_name,
                variant_name,
            )
            .await?;
        Ok(())
    }

    // We do not return templates for the candidates, as they are required to be variants in the same function
    // and will therefore also have the same templates.
    // We only return templates for the evaluator variant.
    fn get_all_template_paths(&self) -> Vec<&PathWithContents> {
        self.evaluator.inner.get_all_template_paths()
    }

    async fn start_batch_inference<'a>(
        &'a self,
        _input: &[ResolvedInput],
        _models: &'a InferenceModels<'a>,
        _function: &'a FunctionConfig,
        _inference_configs: &'a [InferenceConfig<'a>],
        _clients: &'a InferenceClients<'a>,
        _inference_params: Vec<InferenceParams>,
    ) -> Result<StartBatchModelInferenceWithMetadata<'a>, Error> {
        Err(ErrorDetails::UnsupportedVariantForBatchInference { variant_name: None }.into())
    }
}

impl BestOfNSamplingConfig {
    /// Infer each candidate variant concurrently and return the results.
    async fn infer_candidates<'a, 'request>(
        &self,
        input: &ResolvedInput,
        models: &'request InferenceModels<'a>,
        function: &'a FunctionConfig,
        inference_config: &'request InferenceConfig<'request>,
        clients: &'request InferenceClients<'request>,
    ) -> Result<Vec<InferenceResult>, Error> {
        // Get all the variants we are going to infer
        let candidate_variants = self
            .candidates
            .iter()
            .enumerate()
            .map(|(i, candidate)| {
                let variant = function.variants().get(candidate).ok_or_else(|| {
                    Error::new(ErrorDetails::UnknownCandidate {
                        name: candidate.to_string(),
                    })
                })?;
                // Inject the candidate index into the cache key. This prevents us from using the same cache entry
                // for identical candidates, allowing users to evaluate the same candidate multiple times
                // to generate (potentially) different responses.
                // Note - we intentionally *only* inject the index, and not any other variant/model name
                // information. This means that multiple top-level 'best_of_n' variants will be able to share
                // the same cache entries. For example, consider two top-level best-of-n variants with
                // sub variants:
                // [A, B, A, C]
                // [A, B, C, D]
                //
                // The first two evaluations (A and B) will share the same cache key, since
                // the sub-variant will make the same request (and have the same injected index)
                // However, the 'A, C' and 'C, D' evaluations will all have distinct cache keys:
                // (A, 2), (C, 3), (C, 2), (D, 4)
                let mut config = inference_config.clone();
                config.variant_name = candidate;
                config.extra_cache_key = Some(format!("candidate_{i}"));
                Ok((candidate.to_string(), variant, config))
            })
            .collect::<Result<Vec<_>, Error>>()?;

        // Start the inference tasks (we keep the names around for logging)
        let mut inference_futures = Vec::new();
        for (candidate_name, candidate_variant, config) in &candidate_variants {
            inference_futures.push((
                candidate_name.clone(),
                timeout(
                    Duration::from_secs_f64(self.timeout_s),
                    candidate_variant.infer(
                        input,
                        models,
                        function,
                        config,
                        clients,
                        InferenceParams::default(),
                    ),
                ),
            ));
        }

        // Wait for all the inference tasks to complete
        let inference_results: Vec<_> = join_all(
            inference_futures
                .into_iter()
                .map(|(candidate_name, future)| async move { (candidate_name, future.await) }),
        )
        .await;

        // Collect the successful results
        let mut successful_results = Vec::new();
        for (candidate_name, result) in inference_results {
            match result {
                Ok(inner_result) => {
                    if let Ok(res) = inner_result {
                        successful_results.push(res);
                    }
                }
                Err(_timeout_error) => {
                    // Map the Tokio timeout error to our own TimeoutError type
                    // It logs on construction
                    Error::new(ErrorDetails::InferenceTimeout {
                        variant_name: candidate_name.clone(),
                    });
                }
            }
        }

        Ok(successful_results)
    }

    /// Gets the best candidate using the evaluator config.
    /// If at any point the evaluator fails to return a valid response,
    /// we randomly select one of the candidates.
    async fn select_best_candidate<'request>(
        &self,
        input: &ResolvedInput,
        models: &ModelTable,
        inference_config: &'request InferenceConfig<'request>,
        clients: &'request InferenceClients<'request>,
        candidates: Vec<InferenceResult>,
    ) -> Result<InferenceResult, Error> {
        if candidates.is_empty() {
            return Err(ErrorDetails::Inference {
                message: "No candidates to select from in best of n".to_string(),
            }
            .into());
        }
        if candidates.len() == 1 {
            let mut candidates = candidates;
            return candidates.pop().ok_or_else(|| {
                Error::new(ErrorDetails::Inference {
                    message: "Expected one candidate but found none".to_string(),
                })
            });
        }
        // If the evaluator fails, we randomly select one of the candidates
        // As long as the evaluator returns an inference result, we want to include it in the observability
        let (selection_idx, inference_result) = match inner_select_best_candidate(
            &self.evaluator,
            input,
            models,
            inference_config,
            clients,
            &candidates,
        )
        .await
        {
            Ok((idx_opt, inf_result)) => (
                idx_opt.unwrap_or_else(|| rand::rng().random_range(0..candidates.len())),
                inf_result,
            ),
            Err(_) => (rand::rng().random_range(0..candidates.len()), None),
        };

        // Safely remove the selected candidate without panicking
        let mut candidates = candidates;
        let mut selected_candidate = if selection_idx < candidates.len() {
            candidates.swap_remove(selection_idx)
        } else {
            return Err(ErrorDetails::Inference {
                message: "The index chosen by the evaluator is out of bounds (should never happen)"
                    .to_string(),
            }
            .into());
        };
        if let Some(inference_result) = &inference_result {
            // Pass the evaluator response back to the user as 'original_response'
            selected_candidate.set_original_response(Some(inference_result.raw_response.clone()));
        } else {
            // If the evaluator failed, don't provide an 'original_response' to the uesr
            selected_candidate.set_original_response(None);
        }
        for candidate in candidates {
            selected_candidate
                .mut_model_inference_results()
                .extend(candidate.owned_model_inference_results());
        }
        if let Some(inference_result) = inference_result {
            selected_candidate
                .mut_model_inference_results()
                .push(inference_result);
        }

        Ok(selected_candidate)
    }
}

/// Attempts to select the best candidate for best of n.
/// If this function returns an error or the index is None, we will randomly select one
/// of the candidates in the outer function.
/// If a model inference actually occurs, we return None and the model inference result instead of Err() so
/// that we can still observe the model inference result in ClickHouse.
///
/// Here are the steps in the function:
///  * Prepare the request for the evaluator variant.
///  * Infer the request using the model specified in the evaluator config.
///  * Parse the output of the evaluator.
///  * Map the evaluator's index to the actual index in the original candidate list (prior to skipping any).
///  * Check if the index is out of bounds.
///  * Return the index and the model inference result.
async fn inner_select_best_candidate<'a, 'request>(
    evaluator: &'a BestOfNEvaluatorConfig,
    input: &'request ResolvedInput,
    models: &'a ModelTable,
    inference_config: &'request InferenceConfig<'request>,
    clients: &'request InferenceClients<'request>,
    candidates: &[InferenceResult],
) -> Result<(Option<usize>, Option<ModelInferenceResponseWithMetadata>), Error> {
    let mut inference_params = InferenceParams::default();
    let (inference_request, skipped_indices) =
        evaluator.prepare_request(input, inference_config, candidates, &mut inference_params)?;
    if skipped_indices.len() == candidates.len() {
        return Err(ErrorDetails::Inference {
            message: "No valid candidates available to prepare request.".to_string(),
        }
        .into());
    }
    // If there is only one candidate that was not skipped, we return that one without running inference
    if skipped_indices.len() == candidates.len() - 1 {
        let selected_index = (0..candidates.len())
            .find(|&i| !skipped_indices.contains(&i))
            .ok_or_else(|| Error::new(ErrorDetails::Inference {
                message:
                    "No valid candidates available to prepare request (this should never happen). Please file a bug report: https://github.com/tensorzero/tensorzero/issues/new"
                        .to_string(),
            }))?;
        // Return the selected index and None for the model inference result
        return Ok((Some(selected_index), None));
    }
    let model_config = models.get(&evaluator.inner.model).await?.ok_or_else(|| {
        Error::new(ErrorDetails::UnknownModel {
            name: evaluator.inner.model.to_string(),
        })
    })?;
    let model_inference_response = (|| async {
        model_config
            .infer(&inference_request, clients, &evaluator.inner.model)
            .await
    })
    .retry(evaluator.inner.retries.get_backoff())
    .await?;
    let model_inference_result = ModelInferenceResponseWithMetadata::new(
        model_inference_response,
        evaluator.inner.model.clone(),
    );
    let raw = match model_inference_result
        .output
        .iter()
        .find_map(|block| match block {
            ContentBlockOutput::Text(text) => Some(&text.text),
            ContentBlockOutput::ToolCall(tool_call) => Some(&tool_call.arguments),
            ContentBlockOutput::Thought(_) | ContentBlockOutput::Unknown { .. } => None,
        }) {
        Some(text) => text,
        None => {
            Error::new(ErrorDetails::Inference {
                message: "The evaluator did not return a text response".to_string(),
            });
            return Ok((None, Some(model_inference_result)));
        }
    };
    let parsed_output = match serde_json::from_str::<Value>(raw) {
        Ok(value) => value,
        Err(e) => {
            Error::new(ErrorDetails::Inference {
                message: format!("The evaluator did not return a valid JSON response: {e}"),
            });
            return Ok((None, Some(model_inference_result)));
        }
    };
    let answer_choice = match parsed_output.get("answer_choice") {
        Some(val) => match val.as_u64() {
            Some(num) => num as usize,
            None => {
                Error::new(ErrorDetails::Inference {
                    message: format!(
                        "The evaluator did not return a valid integer answer choice: {val}"
                    ),
                });
                return Ok((None, Some(model_inference_result)));
            }
        },
        None => {
            Error::new(ErrorDetails::Inference {
                message: format!(
                    "The evaluator returned a JSON response without an answer_choice field: {parsed_output}"
                ),
            });
            return Ok((None, Some(model_inference_result)));
        }
    };
    // Map the evaluator's index to the actual index
    let answer_choice = map_evaluator_to_actual_index(answer_choice, &skipped_indices);
    if answer_choice >= candidates.len() {
        Error::new(ErrorDetails::Inference {
            message: format!(
                "The index chosen by the evaluator is out of bounds: {} >= {}",
                answer_choice,
                candidates.len()
            ),
        });
        return Ok((None, Some(model_inference_result)));
    }
    Ok((Some(answer_choice as usize), Some(model_inference_result)))
}

impl BestOfNEvaluatorConfig {
    /// Prepares the system message for the evaluator variant.
    /// We use the system_template of the evaluator variant to generate a system message as if we
    /// were using the evaluator variant directly to solve the problem.
    /// Then, we template that system message into a broader set of instructions that includes
    /// information about what the evaluator will be asked to do (choose a candidate).
    fn prepare_system_message(
        &self,
        templates: &TemplateConfig,
        system: Option<&Value>,
        max_index: usize,
    ) -> Result<String, Error> {
        let inner_system_message = self.inner.prepare_system_message(templates, system)?;
        let template_context = match inner_system_message {
            Some(inner_system_message) => {
                json!({"inner_system_message": inner_system_message, "max_index": max_index})
            }
            None => json!({"max_index": max_index}),
        };
        templates.template_message("t0:best_of_n_evaluator_system", &template_context)
    }

    /// Prepares the final candidate message for the evaluator variant.
    ///
    /// This function constructs a `RequestMessage` that includes all valid candidate outputs
    /// by templating them into a predefined evaluation template. It handles different types of
    /// inference results:
    ///
    /// - **Chat Inference**: Serializes the content blocks to a JSON string.
    /// - **JSON Inference**: Uses the raw JSON output if it contains correctly parsed data; otherwise,
    ///   skips the candidate.
    ///
    /// Additionally, it tracks and returns the indices of any candidates that were skipped due
    /// to missing or invalid parsed outputs. This allows the caller to be aware of which
    /// candidates were not included in the evaluation message.
    ///
    /// # Parameters
    ///
    /// - `templates`: Reference to the `TemplateConfig` used for templating messages.
    /// - `candidates`: A vector of `InferenceResult` instances representing the candidate outputs.
    ///
    /// # Returns
    ///
    /// On success, returns a tuple containing:
    /// - `RequestMessage`: The templated message to be sent to the evaluator.
    /// - `Vec<usize>`: A sorted vector of indices indicating which candidates were skipped.
    ///
    /// # Errors
    ///
    /// Returns an `Error` if any of the candidate outputs fail to serialize or if templating fails.
    fn prepare_candidate_message(
        templates: &TemplateConfig,
        candidates: &[InferenceResult],
    ) -> Result<(RequestMessage, Vec<usize>), Error> {
        let mut candidate_outputs = Vec::new();
        let mut skipped_indices = Vec::new();
        for (i, candidate) in candidates.iter().enumerate() {
            match candidate {
                InferenceResult::Chat(chat_result) => {
                    let serialized_content =
                        serde_json::to_string(&chat_result.content).map_err(|e| {
                            Error::new(ErrorDetails::Inference {
                                message: format!("Error converting chat result to string: {e}"),
                            })
                        })?;
                    candidate_outputs.push(serialized_content);
                }
                InferenceResult::Json(json_result) => {
                    match (&json_result.output.raw, &json_result.output.parsed) {
                        (Some(raw), Some(_)) => {
                            candidate_outputs.push(raw.clone());
                        }
                        _ => skipped_indices.push(i),
                    }
                }
            }
        }
        let template_context = json!({
            "candidates": candidate_outputs,
        });
        let message_text =
            templates.template_message("t0:best_of_n_evaluator_candidates", &template_context)?;
        Ok((
            RequestMessage {
                role: Role::User,
                content: vec![message_text.into()],
            },
            skipped_indices,
        ))
    }

    /// Prepares the request for the evaluator variant.
    /// We use the `prepare_system_message` and `prepare_candidate_message` functions to generate
    /// the system and candidate messages for the evaluator, which take candidate selection into account.
    ///
    /// Additionally, this function returns the indices of candidates that were skipped due to
    /// serialization or parsing issues, allowing the caller to handle or log these skipped candidates as needed.
    ///
    /// # Returns
    ///
    /// On success, returns a tuple containing:
    /// - `ModelInferenceRequest`: The request prepared for the model inference.
    /// - `Vec<usize>`: A sorted vector of indices indicating which candidates were skipped.
    ///
    /// # Errors
    ///
    /// Returns an `Error` if any of the candidate outputs fail to serialize or if templating fails.
    fn prepare_request<'a>(
        &self,
        input: &ResolvedInput,
        inference_config: &InferenceConfig<'_>,
        candidates: &[InferenceResult],
        inference_params: &mut InferenceParams,
    ) -> Result<(ModelInferenceRequest<'a>, Vec<usize>), Error> {
        // Do this before we prepare the system message so we can use the correct max index in the system message
        let (candidate_message, skipped_indices) =
            Self::prepare_candidate_message(inference_config.templates, candidates)?;
        // Need to subtract the skipped indices from the total number of candidates to get the correct max index
        let max_index = candidates
            .len()
            .checked_sub(skipped_indices.len())
            .and_then(|len| len.checked_sub(1))
            .ok_or_else(|| {
                Error::new(ErrorDetails::Inference {
                    message: "No valid candidates available to prepare request.".to_string(),
                })
            })?;
        let system = Some(self.prepare_system_message(
            inference_config.templates,
            input.system.as_ref(),
            max_index,
        )?);
        let messages = input
            .messages
            .iter()
            .map(|message| {
                self.inner
                    .prepare_request_message(inference_config.templates, message)
            })
            .chain(std::iter::once(Ok(candidate_message)))
            .collect::<Result<Vec<_>, _>>()?;
        inference_params
            .chat_completion
            .backfill_with_variant_params(
                self.inner.temperature,
                self.inner.max_tokens,
                self.inner.seed,
                self.inner.top_p,
                self.inner.presence_penalty,
                self.inner.frequency_penalty,
                self.inner.stop_sequences.clone(),
            );
        let json_mode = inference_params
            .chat_completion
            .json_mode
            .or(self.inner.json_mode)
            .unwrap_or(JsonMode::Strict);
        let tool_config = match json_mode {
            JsonMode::ImplicitTool => Some(Cow::Borrowed(&*IMPLICIT_TOOL_CALL_CONFIG)),
            JsonMode::Off | JsonMode::On | JsonMode::Strict => None,
        };
        if !inference_config.extra_body.is_empty() {
            return Err(ErrorDetails::InvalidRequest {
                message: "Inference-level `extra_body` is not yet supported for best_of_n variant"
                    .to_string(),
            }
            .into());
        }
        let extra_body = FullExtraBodyConfig {
            extra_body: self.inner.extra_body.clone(),
            inference_extra_body: FilteredInferenceExtraBody::default(),
        };
        let extra_headers = FullExtraHeadersConfig {
            variant_extra_headers: self.inner.extra_headers.clone(),
            inference_extra_headers: FilteredInferenceExtraHeaders::default(),
        };
        Ok((
            ModelInferenceRequest {
                inference_id: inference_config.ids.inference_id,
                messages,
                system,
                tool_config,
                temperature: inference_params.chat_completion.temperature,
                max_tokens: inference_params.chat_completion.max_tokens,
                seed: inference_params.chat_completion.seed,
                top_p: inference_params.chat_completion.top_p,
                presence_penalty: inference_params.chat_completion.presence_penalty,
                frequency_penalty: inference_params.chat_completion.frequency_penalty,
                stop_sequences: inference_params
                    .chat_completion
                    .stop_sequences
                    .clone()
                    .map(Cow::Owned),
                stream: false,
                json_mode: json_mode.into(),
                function_type: FunctionType::Json,
                output_schema: Some(&EVALUATOR_OUTPUT_SCHEMA.value),
                extra_body,
                extra_headers,
                extra_cache_key: inference_config.extra_cache_key.clone(),
            },
            skipped_indices,
        ))
    }
}

/// Maps the evaluator's selected index to the actual index in the original candidate list.
///
/// # Parameters
/// - `evaluator_idx`: The index selected by the evaluator from the filtered list.
/// - `skipped_indices`: A sorted list of indices that were skipped.
///
/// # Returns
/// - `usize`: The corresponding actual index in the original list.
fn map_evaluator_to_actual_index(evaluator_idx: usize, skipped_indices: &[usize]) -> usize {
    let mut actual_idx = evaluator_idx;
    for &skipped in skipped_indices {
        if skipped <= actual_idx {
            actual_idx += 1;
        }
    }
    actual_idx
}

#[cfg(test)]
mod tests {
    use std::collections::HashMap;

    use reqwest::Client;
    use uuid::Uuid;

    use crate::{
        cache::{CacheEnabledMode, CacheOptions},
<<<<<<< HEAD
        config::TimeoutsConfig,
=======
        config::UninitializedSchemas,
>>>>>>> f7b323db
        db::clickhouse::ClickHouseConnectionInfo,
        endpoints::inference::{InferenceCredentials, InferenceIds},
        inference::types::{
            ChatInferenceResult, FinishReason, JsonInferenceResult, Latency,
            RequestMessagesOrBatch, Usage,
        },
        minijinja_util::tests::{
            get_system_filled_template, get_system_template, get_test_template_config,
        },
        model::{ModelConfig, ModelProvider, ProviderConfig},
        providers::dummy::DummyProvider,
    };

    use super::*;

    #[test]
    fn test_static_schema() {
        // Also covers the fact that the lazy schema works
        let instance = json!({
            "thinking": "I am thinking",
            "answer_choice": 0
        });
        let result = EVALUATOR_OUTPUT_SCHEMA.validate(&instance);
        assert!(result.is_ok());
    }

    #[test]
    fn test_prepare_system_message() {
        let templates = get_test_template_config();

        let system_schema = StaticJSONSchema::from_value(serde_json::json!({
            "type": "object",
            "properties": {
                "assistant_name": {
                    "type": "string"
                }
            },
            "required": ["assistant_name"]
        }))
        .unwrap();

        // Test without templates, string message
        let evaluator_config = BestOfNEvaluatorConfig {
            inner: UninitializedChatCompletionConfig {
                model: "dummy".into(),
                weight: Some(1.0),
                ..Default::default()
            }
            .load(&SchemaData::default(), &ErrorContext::new_test())
            .unwrap(),
        };
        let input_message = Value::String("You are a helpful assistant.".to_string());
        let max_index = 2;
        let result =
            evaluator_config.prepare_system_message(&templates, Some(&input_message), max_index);
        let prepared_message = result.unwrap();
        let expected_message = templates
            .template_message(
                "t0:best_of_n_evaluator_system",
                &json!({"inner_system_message": "You are a helpful assistant.", "max_index": max_index}),
            )
            .unwrap();
        assert_eq!(prepared_message, expected_message);

        // Test without templates, object message
        let evaluator_config = BestOfNEvaluatorConfig {
            inner: UninitializedChatCompletionConfig {
                model: "dummy".into(),
                weight: Some(1.0),
                ..Default::default()
            }
            .load(&SchemaData::default(), &ErrorContext::new_test())
            .unwrap(),
        };
        let input_message = json!({"message": "You are a helpful assistant."});
        let max_index = 3;
        let result =
            evaluator_config.prepare_system_message(&templates, Some(&input_message), max_index);
        assert!(result.is_err());
        let prepared_message = result.unwrap_err();
        assert_eq!(
        prepared_message,
        ErrorDetails::InvalidMessage { message: "System message content {\"message\":\"You are a helpful assistant.\"} is not a string but there is no variant template".to_string() }.into()
        );

        // Test without templates, no message
        let evaluator_config = BestOfNEvaluatorConfig {
            inner: UninitializedChatCompletionConfig {
                model: "dummy".into(),
                weight: Some(1.0),
                ..Default::default()
            }
            .load(&SchemaData::default(), &ErrorContext::new_test())
            .unwrap(),
        };
        let max_index = 5;
        let result = evaluator_config.prepare_system_message(&templates, None, max_index);
        let expected_message = templates
            .template_message(
                "t0:best_of_n_evaluator_system",
                &json!({"max_index": max_index}),
            )
            .unwrap();
        assert!(result.is_ok());
        let prepared_message = result.unwrap();
        assert_eq!(prepared_message, expected_message);

        let system_template = get_system_template();

        let evaluator_config = BestOfNEvaluatorConfig {
            inner: UninitializedChatCompletionConfig {
                model: "dummy".into(),
                weight: Some(1.0),
                system_template: Some(system_template),
                user_template: None,
                assistant_template: None,
                input_wrappers: None,
                ..Default::default()
            }
            .load(
                &SchemaData::load(
                    None,
                    None,
                    Some(system_schema),
                    UninitializedSchemas::default(),
                    "test",
                )
                .unwrap(),
                &ErrorContext {
                    function_name: "test".to_string(),
                    variant_name: "test".to_string(),
                },
            )
            .unwrap(),
        };

        let max_index = 6;
        let input_message = serde_json::json!({"assistant_name": "ChatGPT"});
        let result =
            evaluator_config.prepare_system_message(&templates, Some(&input_message), max_index);
        let prepared_message = result.unwrap();
        let inner_system_message = templates
            .template_message(
                "system",
                &json!({"assistant_name": "ChatGPT", "max_index": max_index}),
            )
            .unwrap();
        let expected_message = templates
            .template_message(
                "t0:best_of_n_evaluator_system",
                &json!({"inner_system_message": inner_system_message, "max_index": max_index}),
            )
            .unwrap();
        assert_eq!(prepared_message, expected_message);

        // Test with template that is complete as is (string)
        let system_template_name = "system_filled";
        let system_template = get_system_filled_template();

        let evaluator_config = BestOfNEvaluatorConfig {
            inner: UninitializedChatCompletionConfig {
                model: "dummy".into(),
                weight: Some(1.0),
                system_template: Some(system_template),
                user_template: None,
                assistant_template: None,
                input_wrappers: None,
                ..Default::default()
            }
            .load(
                &SchemaData::load(None, None, None, UninitializedSchemas::default(), "test")
                    .unwrap(),
                &ErrorContext {
                    function_name: "test".to_string(),
                    variant_name: "test".to_string(),
                },
            )
            .unwrap(),
        };

        let max_index = 10;
        let prepared_message = evaluator_config
            .prepare_system_message(&templates, None, max_index)
            .unwrap();
        let inner_system_message = templates
            .template_message(system_template_name, &json!({}))
            .unwrap();
        let expected_message = templates
            .template_message(
                "t0:best_of_n_evaluator_system",
                &json!({"inner_system_message": inner_system_message, "max_index": max_index}),
            )
            .unwrap();
        assert_eq!(prepared_message, expected_message);
    }

    #[tokio::test]
    async fn test_prepare_candidate_message() {
        let templates = get_test_template_config();

        // Create an EvaluatorConfig
        // Prepare some candidate InferenceResults
        let model_inference_response = ModelInferenceResponseWithMetadata {
            id: Uuid::now_v7(),
            created: 200u64,
            output: vec!["Candidate answer 1".to_string().into()],
            system: None,
            input_messages: RequestMessagesOrBatch::Message(vec![RequestMessage {
                role: Role::Assistant,
                content: vec!["test_assistant".to_string().into()],
            }]),
            raw_request: "{\"prompt\": \"Example prompt\"}".to_string(),
            raw_response: "{\"response\": \"Example response\"}".to_string(),
            usage: Usage {
                input_tokens: 50,
                output_tokens: 100,
            },
            latency: Latency::NonStreaming {
                response_time: Duration::from_millis(500),
            },
            model_provider_name: "ExampleProvider".into(),
            model_name: "ExampleModel".into(),
            finish_reason: Some(FinishReason::Stop),
            cached: false,
        };

        let candidate1 = InferenceResult::Chat(
            ChatInferenceResult::new(
                Uuid::now_v7(),
                vec!["Candidate answer 1".to_string().into()],
                vec![model_inference_response],
                None,
                InferenceParams::default(),
                None,
            )
            .await,
        );

        let model_inference_response2 = ModelInferenceResponseWithMetadata {
            id: Uuid::now_v7(),
            created: 201u64,
            output: vec!["Candidate answer 2".to_string().into()],
            system: Some("test_system".to_string()),
            input_messages: RequestMessagesOrBatch::Message(vec![RequestMessage {
                role: Role::Assistant,
                content: vec!["test_assistant".to_string().into()],
            }]),
            raw_request: "{\"prompt\": \"Example prompt 2\"}".to_string(),
            raw_response: "{\"response\": \"Example response 2\"}".to_string(),
            usage: Usage {
                input_tokens: 15,
                output_tokens: 25,
            },
            latency: Latency::NonStreaming {
                response_time: Duration::from_millis(550),
            },
            model_provider_name: "ExampleProvider2".into(),
            model_name: "ExampleModel2".into(),
            finish_reason: Some(FinishReason::Stop),
            cached: false,
        };

        let candidate2 = InferenceResult::Chat(
            ChatInferenceResult::new(
                Uuid::now_v7(),
                vec!["Candidate answer 2".to_string().into()],
                vec![model_inference_response2],
                None,
                InferenceParams::default(),
                None,
            )
            .await,
        );

        let candidates = vec![candidate1, candidate2];

        // Call prepare_candidate_message
        let result = BestOfNEvaluatorConfig::prepare_candidate_message(&templates, &candidates);
        assert!(result.is_ok());
        let (request_message, skipped_indices) = result.unwrap();
        assert!(skipped_indices.is_empty());

        let expected_message_text = "Here are the candidate answers (with the index and a row of ------ separating):\n0: [{\"type\":\"text\",\"text\":\"Candidate answer 1\"}]\n------\n1: [{\"type\":\"text\",\"text\":\"Candidate answer 2\"}]\n------\nPlease evaluate these candidates and provide the index of the best one.".to_string();
        // Now check that the request_message has the expected role and content
        assert_eq!(request_message.role, Role::User);
        assert_eq!(request_message.content, vec![expected_message_text.into()]);
    }

    #[tokio::test]
    async fn test_prepare_candidate_message_json() {
        let templates = get_test_template_config();

        // Prepare some candidate InferenceResults - some valid, some malformed
        let model_inference_response_valid = ModelInferenceResponseWithMetadata {
            id: Uuid::now_v7(),
            created: 200u64,
            output: vec!["{\"response\": \"Valid JSON response\"}".to_string().into()],
            system: Some("test_system".to_string()),
            input_messages: RequestMessagesOrBatch::Message(vec![RequestMessage {
                role: Role::Assistant,
                content: vec!["test_assistant".to_string().into()],
            }]),
            raw_request: "{\"prompt\": \"Example prompt\"}".to_string(),
            raw_response: "{\"response\": \"Valid JSON response\"}".to_string(),
            usage: Usage {
                input_tokens: 50,
                output_tokens: 100,
            },
            latency: Latency::NonStreaming {
                response_time: Duration::from_millis(500),
            },
            model_provider_name: "ExampleProvider".into(),
            model_name: "ExampleModel".into(),
            finish_reason: Some(FinishReason::Stop),
            cached: false,
        };

        let candidate1 = InferenceResult::Json(JsonInferenceResult::new(
            Uuid::now_v7(),
            Some("{\"response\": \"Valid JSON response\"}".to_string()),
            Some(json!({"response": "Valid JSON response"})),
            Some(0),
            vec![],
            vec![model_inference_response_valid],
            json!({"type": "object", "properties": {"response": {"type": "string"}}}),
            InferenceParams::default(),
            None,
        ));

        let model_inference_response_malformed = ModelInferenceResponseWithMetadata {
            id: Uuid::now_v7(),
            created: 201u64,
            output: vec!["{\"response\": \"Malformed JSON response\""
                .to_string()
                .into()], // missing closing brace
            system: Some("test_system".to_string()),
            input_messages: RequestMessagesOrBatch::Message(vec![RequestMessage {
                role: Role::Assistant,
                content: vec!["test_assistant".to_string().into()],
            }]),
            raw_request: "{\"prompt\": \"Example prompt 2\"}".to_string(),
            raw_response: "{\"response\": \"Malformed JSON response\"".to_string(), // malformed
            usage: Usage {
                input_tokens: 15,
                output_tokens: 25,
            },
            latency: Latency::NonStreaming {
                response_time: Duration::from_millis(550),
            },
            model_provider_name: "ExampleProvider2".into(),
            model_name: "ExampleModel2".into(),
            finish_reason: Some(FinishReason::ToolCall),
            cached: false,
        };

        let candidate2 = InferenceResult::Json(JsonInferenceResult::new(
            Uuid::now_v7(),
            Some("{\"oops: \"Malformed JSON response\"".to_string()),
            None, // malformed
            Some(0),
            vec![],
            vec![model_inference_response_malformed],
            json!({"type": "object", "properties": {"response": {"type": "string"}}}),
            InferenceParams::default(),
            None,
        ));

        let candidates = vec![candidate1, candidate2];

        // Call prepare_candidate_message
        let result = BestOfNEvaluatorConfig::prepare_candidate_message(&templates, &candidates);
        assert!(result.is_ok());
        let (request_message, skipped_indices) = result.unwrap();

        // Expect skipped_indices to contain index 1
        assert_eq!(skipped_indices, vec![1]);

        let expected_message_text = "Here are the candidate answers (with the index and a row of ------ separating):\n0: {\"response\": \"Valid JSON response\"}\n------\nPlease evaluate these candidates and provide the index of the best one.".to_string();

        // Check that the request_message has the expected role and content
        assert_eq!(request_message.role, Role::User);
        assert_eq!(request_message.content, vec![expected_message_text.into()]);
    }

    #[tokio::test]
    async fn test_select_best_candidate() {
        // Set up evaluator with a provider that returns a valid answer_choice
        let evaluator_config = BestOfNEvaluatorConfig {
            inner: UninitializedChatCompletionConfig {
                model: "best_of_n_1".into(),
                ..Default::default()
            }
            .load(&SchemaData::default(), &ErrorContext::new_test())
            .unwrap(),
        };
        let best_of_n_variant = BestOfNSamplingConfig {
            weight: Some(1.0),
            timeout_s: 10.0,
            candidates: vec![],
            evaluator: evaluator_config,
        };

        let templates = get_test_template_config();
        // Prepare some candidate InferenceResults
        let model_inference_response0 = ModelInferenceResponseWithMetadata {
            id: Uuid::now_v7(),
            created: 200u64,
            output: vec!["Candidate answer 0".to_string().into()],
            raw_request: "{\"prompt\": \"Example prompt\"}".to_string(),
            raw_response: "{\"response\": \"Example response\"}".to_string(),
            system: Some("test_system".to_string()),
            input_messages: RequestMessagesOrBatch::Message(vec![RequestMessage {
                role: Role::Assistant,
                content: vec!["test_assistant".to_string().into()],
            }]),
            usage: Usage {
                input_tokens: 50,
                output_tokens: 100,
            },
            latency: Latency::NonStreaming {
                response_time: Duration::from_millis(500),
            },
            model_provider_name: "ExampleProvider".into(),
            model_name: "ExampleModel".into(),
            finish_reason: Some(FinishReason::Stop),
            cached: false,
        };
        let inference_id0 = Uuid::now_v7();
        let candidate0 = InferenceResult::Chat(
            ChatInferenceResult::new(
                inference_id0,
                vec!["Candidate answer 0".to_string().into()],
                vec![model_inference_response0],
                None,
                InferenceParams::default(),
                None,
            )
            .await,
        );

        let model_inference_response1 = ModelInferenceResponseWithMetadata {
            id: Uuid::now_v7(),
            created: 201u64,
            output: vec!["Candidate answer 1".to_string().into()],
            system: Some("test_system".to_string()),
            input_messages: RequestMessagesOrBatch::Message(vec![RequestMessage {
                role: Role::Assistant,
                content: vec!["test_assistant".to_string().into()],
            }]),
            raw_request: "{\"prompt\": \"Example prompt 1\"}".to_string(),
            raw_response: "{\"response\": \"Example response 1\"}".to_string(),
            usage: Usage {
                input_tokens: 15,
                output_tokens: 25,
            },
            latency: Latency::NonStreaming {
                response_time: Duration::from_millis(550),
            },
            model_provider_name: "ExampleProvider1".into(),
            model_name: "ExampleModel1".into(),
            finish_reason: Some(FinishReason::Stop),
            cached: false,
        };
        let inference_id1 = Uuid::now_v7();
        let candidate1 = InferenceResult::Chat(
            ChatInferenceResult::new(
                inference_id1,
                vec!["Candidate answer 1".to_string().into()],
                vec![model_inference_response1],
                None,
                InferenceParams::default(),
                None,
            )
            .await,
        );
        let candidates = vec![candidate0, candidate1];
        let models = ModelTable::try_from(HashMap::from([(
            "best_of_n_1".into(),
            ModelConfig {
                routing: vec!["best_of_n_1".into()],
                providers: HashMap::from([(
                    "best_of_n_1".into(),
                    ModelProvider {
                        name: "best_of_n_1".into(),
                        config: ProviderConfig::Dummy(DummyProvider {
                            model_name: "best_of_n_1".into(),
                            ..Default::default()
                        }),
                        extra_body: Option::default(),
                        extra_headers: Option::default(),
                        timeouts: TimeoutsConfig::default(),
                        discard_unknown_chunks: false,
                    },
                )]),
                timeouts: TimeoutsConfig::default(),
            },
        )]))
        .expect("Failed to create model table");
        let client = Client::new();
        let clickhouse_connection_info = ClickHouseConnectionInfo::Disabled;
        let api_keys = InferenceCredentials::default();
        let inference_clients = InferenceClients {
            http_client: &client,
            clickhouse_connection_info: &clickhouse_connection_info,
            credentials: &api_keys,
            cache_options: &CacheOptions {
                max_age_s: None,
                enabled: CacheEnabledMode::WriteOnly,
            },
        };
        let input = ResolvedInput {
            system: None,
            messages: vec![],
        };
        let inference_config = InferenceConfig {
            ids: InferenceIds {
                inference_id: Uuid::now_v7(),
                episode_id: Uuid::now_v7(),
            },
            templates: &templates,
            tool_config: None,
            dynamic_output_schema: None,
            function_name: "",
            variant_name: "",
            extra_body: Cow::default(),
            extra_headers: Cow::default(),
            extra_cache_key: None,
        };

        let selected = best_of_n_variant
            .select_best_candidate(
                &input,
                &models,
                &inference_config,
                &inference_clients,
                candidates.clone(),
            )
            .await
            .expect("Failed to select best candidate");

        // Expect the second candidate to be selected (index 1)
        // based on "answer": 1 in best_of_n_1
        let expected_id = inference_id1;
        let expected_usage = Usage {
            input_tokens: 75,
            output_tokens: 126,
        };
        let expected_content = vec!["Candidate answer 1".to_string().into()];
        assert_eq!(selected.usage_considering_cached(), expected_usage);
        match selected {
            InferenceResult::Chat(selected) => {
                assert_eq!(selected.inference_id, expected_id);
                assert_eq!(selected.content, expected_content);
                assert_eq!(selected.model_inference_results.len(), 3);
                assert_eq!(selected.finish_reason, Some(FinishReason::Stop));
            }
            InferenceResult::Json(_) => {
                panic!("Expected a Chat inference result");
            }
        }
        // Set up evaluator with a provider that fails
        let evaluator_config = BestOfNEvaluatorConfig {
            inner: UninitializedChatCompletionConfig {
                model: "error".into(),
                ..Default::default()
            }
            .load(&SchemaData::default(), &ErrorContext::new_test())
            .unwrap(),
        };
        let best_of_n_variant = BestOfNSamplingConfig {
            weight: Some(1.0),
            timeout_s: 10.0,
            candidates: vec![],
            evaluator: evaluator_config,
        };

        let models = {
            let mut map = HashMap::new();
            map.insert(
                "error".into(),
                ModelConfig {
                    routing: vec!["error".into()],
                    providers: HashMap::from([(
                        "error".into(),
                        ModelProvider {
                            name: "error".into(),
                            config: ProviderConfig::Dummy(DummyProvider {
                                model_name: "error".into(),
                                ..Default::default()
                            }),
                            extra_body: Option::default(),
                            extra_headers: Option::default(),
                            timeouts: TimeoutsConfig::default(),
                            discard_unknown_chunks: false,
                        },
                    )]),
                    timeouts: TimeoutsConfig::default(),
                },
            );
            ModelTable::try_from(map).expect("Failed to create model table")
        };
        let input = ResolvedInput {
            system: None,
            messages: vec![],
        };

        let result = best_of_n_variant
            .select_best_candidate(
                &input,
                &models,
                &inference_config,
                &inference_clients,
                candidates.clone(),
            )
            .await;

        // Expect an error and a random candidate to be selected
        let choice = result.unwrap();
        // We know that the model will fail, so there should only be two results
        match choice {
            InferenceResult::Chat(chat_choice) => {
                assert!(chat_choice.model_inference_results.len() == 2);
            }
            InferenceResult::Json(_) => {
                panic!("Expected a Chat inference result");
            }
        }
        // Depending on implementation, you might check which candidate was selected

        // Set up evaluator with a provider that returns invalid JSON
        let evaluator_config = BestOfNEvaluatorConfig {
            inner: UninitializedChatCompletionConfig {
                model: "regular".into(),
                ..Default::default()
            }
            .load(&SchemaData::default(), &ErrorContext::new_test())
            .unwrap(),
        };
        let best_of_n_variant = BestOfNSamplingConfig {
            weight: Some(1.0),
            timeout_s: 10.0,
            candidates: vec![],
            evaluator: evaluator_config,
        };

        let models = {
            let mut map = HashMap::new();
            map.insert(
                "regular".into(),
                ModelConfig {
                    routing: vec!["regular".into()],
                    providers: HashMap::from([(
                        "regular".into(),
                        ModelProvider {
                            name: "regular".into(),
                            config: ProviderConfig::Dummy(DummyProvider {
                                model_name: "regular".into(),
                                ..Default::default()
                            }),
                            extra_body: Option::default(),
                            extra_headers: Option::default(),
                            timeouts: TimeoutsConfig::default(),
                            discard_unknown_chunks: false,
                        },
                    )]),
                    timeouts: TimeoutsConfig::default(),
                },
            );
            ModelTable::try_from(map).expect("Failed to create model table")
        };
        let input = ResolvedInput {
            system: None,
            messages: vec![],
        };

        let result = best_of_n_variant
            .select_best_candidate(
                &input,
                &models,
                &inference_config,
                &inference_clients,
                candidates.clone(),
            )
            .await;

        let choice = result.unwrap();
        match choice {
            InferenceResult::Chat(chat_choice) => {
                // Should return 3 results since model has been called 3 times
                // But, it's a random choice, so we can't assert on the specific index
                assert!(chat_choice.model_inference_results.len() == 3);
            }
            InferenceResult::Json(_) => {
                panic!("Expected a Chat inference result");
            }
        }
        // Test case: No answer choices (should return an error)
        let empty_candidates = vec![];
        let result = best_of_n_variant
            .select_best_candidate(
                &input,
                &models,
                &inference_config,
                &inference_clients,
                empty_candidates.clone(),
            )
            .await;
        let err = result.unwrap_err();
        assert_eq!(
            err,
            ErrorDetails::Inference {
                message: "No candidates to select from in best of n".to_string()
            }
            .into()
        );

        // Test case: Index returned too large (should return an error)
        let best_of_n_big_variant = BestOfNSamplingConfig {
            weight: Some(1.0),
            timeout_s: 10.0,
            candidates: vec![],
            evaluator: BestOfNEvaluatorConfig {
                inner: UninitializedChatCompletionConfig {
                    model: "best_of_n_big".into(),
                    weight: Some(1.0),
                    ..Default::default()
                }
                .load(&SchemaData::default(), &ErrorContext::new_test())
                .unwrap(),
            },
        };

        let mut big_models = HashMap::new();
        big_models.insert(
            "best_of_n_big".into(),
            ModelConfig {
                routing: vec!["best_of_n_big".into()],
                providers: HashMap::from([(
                    "best_of_n_big".into(),
                    ModelProvider {
                        name: "best_of_n_big".into(),
                        config: ProviderConfig::Dummy(DummyProvider {
                            model_name: "best_of_n_big".into(),
                            ..Default::default()
                        }),
                        extra_body: Option::default(),
                        extra_headers: Option::default(),
                        timeouts: TimeoutsConfig::default(),
                        discard_unknown_chunks: false,
                    },
                )]),
                timeouts: TimeoutsConfig::default(),
            },
        );
        let big_models = ModelTable::try_from(big_models).expect("Failed to create model table");

        let result_big = best_of_n_big_variant
            .select_best_candidate(
                &input,
                &big_models,
                &inference_config,
                &inference_clients,
                candidates.clone(),
            )
            .await;
        // we gracefully handle the error and return a random candidate
        let _result = result_big.unwrap();
    }

    #[test]
    fn test_map_evaluator_to_actual_index() {
        // Case 1: No skipped indices
        let skipped = vec![];
        assert_eq!(map_evaluator_to_actual_index(0, &skipped), 0);
        assert_eq!(map_evaluator_to_actual_index(1, &skipped), 1);

        // Case 2: Skipped index before evaluator's choice
        let skipped = vec![1];
        assert_eq!(map_evaluator_to_actual_index(0, &skipped), 0);
        assert_eq!(map_evaluator_to_actual_index(1, &skipped), 2);

        // Case 3: Multiple skipped indices
        let skipped = vec![1, 3];
        assert_eq!(map_evaluator_to_actual_index(0, &skipped), 0);
        assert_eq!(map_evaluator_to_actual_index(1, &skipped), 2);
        assert_eq!(map_evaluator_to_actual_index(2, &skipped), 4);
        assert_eq!(map_evaluator_to_actual_index(3, &skipped), 5);

        // Case 4: All possible skipped
        let skipped = vec![0, 1, 2, 3, 4];
        assert_eq!(map_evaluator_to_actual_index(0, &skipped), 5);
        assert_eq!(map_evaluator_to_actual_index(1, &skipped), 6);

        // Case 5: Skipped indices out of range
        let skipped = vec![10, 20];
        assert_eq!(map_evaluator_to_actual_index(5, &skipped), 5);
    }
}<|MERGE_RESOLUTION|>--- conflicted
+++ resolved
@@ -765,11 +765,7 @@
 
     use crate::{
         cache::{CacheEnabledMode, CacheOptions},
-<<<<<<< HEAD
-        config::TimeoutsConfig,
-=======
-        config::UninitializedSchemas,
->>>>>>> f7b323db
+        config::{TimeoutsConfig, UninitializedSchemas},
         db::clickhouse::ClickHouseConnectionInfo,
         endpoints::inference::{InferenceCredentials, InferenceIds},
         inference::types::{
