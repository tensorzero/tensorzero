--- conflicted
+++ resolved
@@ -1310,13 +1310,8 @@
         // based on "answer": 1 in best_of_n_1
         let expected_id = inference_id1;
         let expected_usage = Usage {
-<<<<<<< HEAD
-            input_tokens: 35,
-            output_tokens: 46,
-=======
             input_tokens: 75,
             output_tokens: 135,
->>>>>>> c7a76600
         };
         let expected_content = vec!["Candidate answer 1".to_string().into()];
         assert_eq!(selected.usage_considering_cached(), expected_usage);
