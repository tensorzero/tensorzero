--- conflicted
+++ resolved
@@ -23,13 +23,8 @@
 };
 use crate::jsonschema_util::StaticJSONSchema;
 use crate::model::ModelTable;
-<<<<<<< HEAD
+use crate::tool::create_implicit_tool_call_config_with_allowed_tools;
 use crate::tool::{AllowedTools, AllowedToolsChoice, ToolCallConfig};
-=======
-use crate::tool::{
-    AllowedTools, AllowedToolsChoice, ImplicitToolConfig, ToolCallConfig, ToolChoice, ToolConfig,
-};
->>>>>>> 700b4351
 use crate::variant::mixture_of_n::stream_inference_from_non_stream;
 use crate::{
     endpoints::inference::InferenceParams,
@@ -145,9 +140,7 @@
         }))
         .expect("Failed to create schema for evaluator output")
     };
-<<<<<<< HEAD
     static ref IMPLICIT_TOOL_CALL_CONFIG: ToolCallConfig = {
-        use crate::tool::create_implicit_tool_call_config_with_allowed_tools;
         create_implicit_tool_call_config_with_allowed_tools(
             EVALUATOR_OUTPUT_SCHEMA.clone(),
             AllowedTools {
@@ -155,19 +148,6 @@
                 choice: AllowedToolsChoice::FunctionDefault,
             },
         )
-=======
-    static ref IMPLICIT_TOOL_CALL_CONFIG: ToolCallConfig = ToolCallConfig {
-        tools_available: vec![ToolConfig::Implicit(ImplicitToolConfig {
-            parameters: EVALUATOR_OUTPUT_SCHEMA.clone(),
-        })],
-        tool_choice: ToolChoice::Specific("respond".to_string()),
-        parallel_tool_calls: None,
-        provider_tools: None,
-        allowed_tools: AllowedTools {
-            tools: vec!["respond".to_string()],
-            choice: AllowedToolsChoice::FunctionDefault,
-        }
->>>>>>> 700b4351
     };
 }
 
