--- conflicted
+++ resolved
@@ -143,7 +143,6 @@
         }))
         .expect("Failed to create schema for evaluator output")
     };
-<<<<<<< HEAD
     static ref IMPLICIT_TOOL_CALL_CONFIG: ToolCallConfig = {
         create_implicit_tool_call_config_with_allowed_tools(
             EVALUATOR_OUTPUT_SCHEMA.clone(),
@@ -152,19 +151,6 @@
                 choice: AllowedToolsChoice::FunctionDefault,
             },
         )
-=======
-    static ref IMPLICIT_TOOL_CALL_CONFIG: ToolCallConfig = ToolCallConfig {
-        tools_available: vec![ToolConfig::Implicit(ImplicitToolConfig {
-            parameters: EVALUATOR_OUTPUT_SCHEMA.clone(),
-        })],
-        tool_choice: ToolChoice::Specific("respond".to_string()),
-        parallel_tool_calls: None,
-        provider_tools: vec![],
-        allowed_tools: AllowedTools {
-            tools: vec!["respond".to_string()],
-            choice: AllowedToolsChoice::FunctionDefault,
-        }
->>>>>>> 734c66d7
     };
 }
 
