use std::fmt;
use std::path::Path;

use futures::future::join_all;
use rand::Rng;
use serde::{Deserialize, Serialize};
use serde_json::{json, Value};
use tokio::time::{timeout, Duration};

use crate::config_parser::PathWithContents;
use crate::embeddings::EmbeddingModelTable;
use crate::endpoints::inference::{InferenceClients, InferenceModels};
use crate::error::IMPOSSIBLE_ERROR_MESSAGE;
use crate::inference::types::extra_body::{FilteredInferenceExtraBody, FullExtraBodyConfig};
use crate::inference::types::extra_headers::FullExtraHeadersConfig;
use crate::inference::types::{
    batch::StartBatchModelInferenceWithMetadata, ModelInferenceRequest, RequestMessage, Role,
};
use crate::inference::types::{
    ChatInferenceResultChunk, ContentBlockChatOutput, ContentBlockChunk, InferenceResultChunk,
    JsonInferenceResultChunk, ResolvedInput, TextChunk, ThoughtChunk, Usage,
};
use crate::model::ModelTable;
use crate::tool::ToolCallChunk;
use crate::{
    endpoints::inference::InferenceParams,
    error::{Error, ErrorDetails},
    function::FunctionConfig,
    inference::types::{InferenceResult, InferenceResultStream},
    minijinja_util::TemplateConfig,
    variant::chat_completion::ChatCompletionConfig,
};

use crate::config_parser::LoadableConfig;
use crate::variant::chat_completion::{TemplateSchemaInfo, UninitializedChatCompletionConfig};

use super::{
    infer_model_request, infer_model_request_stream, prepare_model_inference_request,
    InferModelRequestArgs, InferenceConfig, ModelUsedInfo, Variant,
};

#[derive(Debug, Serialize, Deserialize)]
#[cfg_attr(test, derive(ts_rs::TS))]
#[cfg_attr(test, ts(export))]
pub struct MixtureOfNConfig {
    pub weight: Option<f64>,
    pub timeout_s: f64,
    pub candidates: Vec<String>,
    pub fuser: FuserConfig,
}

#[derive(Debug, Deserialize)]
#[serde(deny_unknown_fields)]
pub struct UninitializedMixtureOfNConfig {
    #[serde(default)]
    pub weight: Option<f64>,
    #[serde(default = "default_timeout")]
    pub timeout_s: f64,
    pub candidates: Vec<String>,
    pub fuser: UninitializedFuserConfig,
}

fn default_timeout() -> f64 {
    300.0
}

#[derive(Debug, Serialize, Deserialize)]
#[cfg_attr(test, derive(ts_rs::TS))]
#[cfg_attr(test, ts(export))]
pub struct FuserConfig {
    #[serde(flatten)]
    pub inner: ChatCompletionConfig,
}

#[derive(Debug, Deserialize)]
#[serde(deny_unknown_fields)]
pub struct UninitializedFuserConfig {
    #[serde(flatten)]
    pub inner: UninitializedChatCompletionConfig,
}

impl LoadableConfig<MixtureOfNConfig> for UninitializedMixtureOfNConfig {
    fn load<P: AsRef<Path>>(self, base_path: P) -> Result<MixtureOfNConfig, Error> {
        Ok(MixtureOfNConfig {
            weight: self.weight,
            timeout_s: self.timeout_s,
            candidates: self.candidates,
            fuser: FuserConfig {
                inner: self.fuser.inner.load(base_path)?,
            },
        })
    }
}

impl Variant for MixtureOfNConfig {
    async fn infer<'a: 'request, 'request>(
        &self,
        input: &ResolvedInput,
        models: &'request InferenceModels<'a>,
        function: &'a FunctionConfig,
        inference_config: &'request InferenceConfig<'static, 'request>,
        clients: &'request InferenceClients<'request>,
        _inference_params: InferenceParams,
    ) -> Result<InferenceResult, Error> {
        let candidate_inference_results = self
            .infer_candidates(input, models, function, inference_config, clients)
            .await?;
        match self
            .fuse_candidates(
                input,
                function,
                models.models,
                inference_config,
                clients,
                candidate_inference_results,
                false,
            )
            .await?
        {
            InferenceOrStreamResult::NonStream(inference_result) => {
                Ok(inference_result)
            },
            InferenceOrStreamResult::Stream(..) => {
                Err(ErrorDetails::InternalError { message: format!("MixtureOfNConfig.fuse_candidates returned a stream for a non-streaming request. {IMPOSSIBLE_ERROR_MESSAGE}") }.into())
            }
        }
    }

    async fn infer_stream<'request>(
        &self,
        input: &ResolvedInput,
        models: &'request InferenceModels<'_>,
        function: &FunctionConfig,
        inference_config: &'request InferenceConfig<'static, 'request>,
        clients: &'request InferenceClients<'request>,
        inference_params: InferenceParams,
    ) -> Result<(InferenceResultStream, ModelUsedInfo), Error> {
        // We infer the candidates in non-streaming mode, since we need to pass the full candidate results to the fuser
        let candidate_inference_results = self
            .infer_candidates(input, models, function, inference_config, clients)
            .await?;

        match self
            .fuse_candidates(
                input,
                function,
                models.models,
                inference_config,
                clients,
                candidate_inference_results,
                true,
            )
            .await?
        {
            // We get a NonStream result if we don't have fuser result (either the fuser failed, or it wasn't run at all due to only one candidate existing)
            InferenceOrStreamResult::NonStream(inference_result) => {
                stream_inference_from_non_stream(inference_result, inference_params)
            }
            InferenceOrStreamResult::Stream(stream, model_used_info) => {
                Ok((stream, model_used_info))
            }
        }
    }

    async fn validate(
        &self,
        function: &FunctionConfig,
        models: &mut ModelTable,
        embedding_models: &EmbeddingModelTable,
        templates: &TemplateConfig<'_>,
        function_name: &str,
        variant_name: &str,
    ) -> Result<(), Error> {
        // Validate each candidate variant
        for candidate in &self.candidates {
            let variant = function.variants().get(candidate).ok_or_else(|| {
                Error::new(ErrorDetails::UnknownCandidate {
                    name: candidate.to_string(),
                })
            })?;
            // Required by the compiler due to recursion (we call the top-level `validate`)
            Box::pin(variant.validate(
                function,
                models,
                embedding_models,
                templates,
                function_name,
                candidate,
            ))
            .await
            .map_err(|e| {
                Error::new(ErrorDetails::InvalidCandidate {
                    variant_name: variant_name.to_string(),
                    message: e.to_string(),
                })
            })?
        }
        // Validate the evaluator variant
        self.fuser
            .inner
            .validate(
                function,
                models,
                embedding_models,
                templates,
                function_name,
                variant_name,
            )
            .await?;
        Ok(())
    }

    // We do not return templates for the candidates, as they are required to be variants in the same function
    // and will therefore also have the same templates.
    // We only return templates for the evaluator variant.
    fn get_all_template_paths(&self) -> Vec<&PathWithContents> {
        self.fuser.inner.get_all_template_paths()
    }

    async fn start_batch_inference<'a>(
        &'a self,
        _input: &[ResolvedInput],
        _models: &'a InferenceModels<'a>,
        _function: &'a FunctionConfig,
        _inference_configs: &'a [InferenceConfig<'a, 'a>],
        _clients: &'a InferenceClients<'a>,
        _inference_params: Vec<InferenceParams>,
    ) -> Result<StartBatchModelInferenceWithMetadata<'a>, Error> {
        Err(ErrorDetails::UnsupportedVariantForBatchInference { variant_name: None }.into())
    }
}

/// The result of calling attempts to fuse our candidates
enum InferenceOrStreamResult {
    /// If the user requested a non-streaming inference, then we'll call the fuser
    /// in non-streaming mode and return its result.
    /// If the fuser fails (or we only have a single candidate) when the user
    /// requested a streaming inference, we'll also return `InferenceOrStreamResult::NonStream`
    /// The `infer_stream` method is responsible for converting a non-streaming response
    /// into a 'fake' stream
    NonStream(InferenceResult),
    /// We only produce `InferenceOrStreamResult::Stream` if the user requested a streaming inference,
    /// and the fuser successfully starts a stream.
    Stream(InferenceResultStream, ModelUsedInfo),
}

/// Constructs an `infer_stream` response `(InferenceResultStream, ModelUsedInfo)`,
/// built from the information contained in the `InferenceResult`.
/// Each content block in the `InferenceResult` is converted into a chunk in the `InferenceResultStream`.
/// This is used by `best_of_n` and `mixture_of_n` when the user requests a stream response,
/// but our candidate/judge has a non-streaming response.
pub fn stream_inference_from_non_stream(
    inference_result: InferenceResult,
    inference_params: InferenceParams,
) -> Result<(InferenceResultStream, ModelUsedInfo), Error> {
    // Use the first model inference result to construct our top-level result (since we don't have a fuser/judge result)
    let model_inference_result = inference_result
        .model_inference_results()
        .first()
        .ok_or_else(|| {
            Error::new(ErrorDetails::Inference {
                message: format!(
                    "Expected one candidate but found none. {IMPOSSIBLE_ERROR_MESSAGE}"
                ),
            })
        })?;
    // Copy the actual usage from the model inference result (without considering cached)
    // We set the 'cached' flag on the 'ModelUsedInfo, which will adjust the usage as needed when producing
    // the HTTP response stream.
    let usage = model_inference_result.usage;
    let model_used_info = ModelUsedInfo {
        model_name: model_inference_result.model_name.clone(),
        model_provider_name: model_inference_result.model_provider_name.clone(),
        raw_request: model_inference_result.raw_request.clone(),
        inference_params: inference_params.clone(),
        // Preserve the raw response from the candidate we chose (rather than attempting
        // to concatenate the raw_response from the chunks in our fake stream)
        raw_response: Some(model_inference_result.raw_response.clone()),
        // Preserve any other model inference results (we already processed the first one),
        // in case we're doing something like chained best-of-n/mixture-of-n variants.
        previous_model_inference_results: inference_result.model_inference_results()[1..].to_vec(),
        system: model_inference_result.system.clone(),
        input_messages: model_inference_result.input_messages.clone(),
        cached: model_inference_result.cached,
    };
    let stream = make_stream_from_non_stream(inference_result, Some(usage))?;
    Ok((stream, model_used_info))
}

fn make_stream_from_non_stream(
    inference_result: InferenceResult,
    usage: Option<Usage>,
) -> Result<InferenceResultStream, Error> {
    let mut id = 0;
    let chunk = match inference_result {
        InferenceResult::Chat(chat) => {
            let content_blocks = chat.content.into_iter().map(|content| {
                match content {
                ContentBlockChatOutput::Text(text) => {
                    let chunk = ContentBlockChunk::Text(TextChunk {
                        id: id.to_string(),
                        text: text.text,
                    });
                    id += 1;
                    Ok(chunk)
                }
                ContentBlockChatOutput::ToolCall(tool_call) => {
                    // Ues the tool call id as the chunk id, as this id needs to be
                    // passed back in when providing a tool call response.
                    let chunk = ContentBlockChunk::ToolCall(ToolCallChunk {
                        id: tool_call.id.to_string(),
                        raw_name: Some(tool_call.raw_name),
                        raw_arguments: tool_call.raw_arguments,
                    });
                    Ok(chunk)
                }
                ContentBlockChatOutput::Thought(thought) => {
                    let chunk = ContentBlockChunk::Thought(ThoughtChunk {
                        id: id.to_string(),
                        text: thought.text,
                        signature: thought.signature,
                        provider_type: thought.provider_type,
                    });
                    id += 1;
                    Ok(chunk)
                }
                ContentBlockChatOutput::Unknown { .. } => {
                    Err(ErrorDetails::Inference {
                        message: "MixtureOfNConfig variant does not support unknown content blocks in streaming mode".to_string(),
                    }
                    .into())
                }
            }
        }).collect::<Result<Vec<_>, Error>>()?;
            Ok(InferenceResultChunk::Chat(ChatInferenceResultChunk {
                content: content_blocks,
                created: chat.created,
                usage,
                latency: Duration::from_secs(0),
                raw_response: chat.original_response.unwrap_or_default(),
                finish_reason: chat.finish_reason,
            }))
        }
        InferenceResult::Json(json) => Ok(InferenceResultChunk::Json(JsonInferenceResultChunk {
            raw: json.output.raw,
            thought: None,
            created: json.created,
            usage,
            latency: Duration::from_secs(0),
            raw_response: json.original_response.unwrap_or_default(),
            finish_reason: json.finish_reason,
        })),
    };
    Ok(Box::pin(tokio_stream::once(chunk)))
}

impl fmt::Debug for InferenceOrStreamResult {
    fn fmt(&self, f: &mut fmt::Formatter<'_>) -> fmt::Result {
        match self {
            Self::NonStream(result) => write!(f, "NonStream({result:?})"),
            Self::Stream(_, model_used_info) => {
                write!(f, "Stream(..., {model_used_info:?})")
            }
        }
    }
}
impl MixtureOfNConfig {
    /// Infer each candidate variant concurrently and return the results.
    async fn infer_candidates<'a, 'request>(
        &self,
        input: &ResolvedInput,
        models: &'request InferenceModels<'a>,
        function: &'a FunctionConfig,
        inference_config: &'request InferenceConfig<'static, 'request>,
        clients: &'request InferenceClients<'request>,
    ) -> Result<Vec<InferenceResult>, Error> {
        // Get all the variants we are going to infer
        let candidate_variants = self
            .candidates
            .iter()
            .enumerate()
            .map(|(i, candidate)| {
                let variant = function.variants().get(candidate).ok_or_else(|| {
                    Error::new(ErrorDetails::UnknownCandidate {
                        name: candidate.to_string(),
                    })
                })?;
                // Inject the candidate index into the cache key. This prevents us from using the same cache entry
                // for identical candidates, allowing users to evaluate the same candidate multiple times
                // to generate (potentially) different responses.
                // Note - we intentionally *only* inject the index, and not any other variant/model name
                // information. This means that multiple top-level 'best_of_n' variants will be able to share
                // the same cache entries. For example, consider two top-level best-of-n variants with
                // sub variants:
                // [A, B, A, C]
                // [A, B, C, D]
                //
                // The first two evaluations (A and B) will share the same cache key, since
                // the sub-variant will make the same request (and have the same injected index)
                // However, the 'A, C' and 'C, D' evaluations will all have distinct cache keys:
                // (A, 2), (C, 3), (C, 2), (D, 4)
                let mut config = inference_config.clone();
                config.variant_name = candidate;
                config.extra_cache_key = Some(format!("candidate_{i}"));
                Ok((candidate.to_string(), variant, config))
            })
            .collect::<Result<Vec<_>, Error>>()?;

        // Start the inference tasks (we keep the names around for logging)
        let mut inference_futures = Vec::new();
        for (candidate_name, candidate_variant, config) in &candidate_variants {
            inference_futures.push((
                candidate_name.clone(),
                timeout(
                    Duration::from_secs_f64(self.timeout_s),
                    candidate_variant.infer(
                        input,
                        models,
                        function,
                        config,
                        clients,
                        InferenceParams::default(),
                    ),
                ),
            ));
        }

        // Wait for all the inference tasks to complete
        let inference_results: Vec<_> = join_all(
            inference_futures
                .into_iter()
                .map(|(candidate_name, future)| async move { (candidate_name, future.await) }),
        )
        .await;

        // Collect the successful results
        let mut successful_results = Vec::new();
        for (candidate_name, result) in inference_results {
            match result {
                Ok(inner_result) => {
                    if let Ok(res) = inner_result {
                        successful_results.push(res)
                    }
                }
                Err(_timeout_error) => {
                    // Map the Tokio timeout error to our own TimeoutError type
                    Error::new(ErrorDetails::InferenceTimeout {
                        variant_name: candidate_name.clone(),
                    });
                }
            }
        }

        Ok(successful_results)
    }

    /// Fuses the candidates using the fuser config.
    /// If the fuser fails to return a valid response,
    /// we randomly select one of the candidates.
    #[expect(clippy::too_many_arguments)]
    async fn fuse_candidates<'a, 'request>(
        &'a self,
        input: &ResolvedInput,
        function: &'a FunctionConfig,
        models: &'a ModelTable,
        inference_config: &'request InferenceConfig<'a, 'request>,
        clients: &'request InferenceClients<'request>,
        mut candidates: Vec<InferenceResult>,
        stream: bool,
    ) -> Result<InferenceOrStreamResult, Error> {
        if candidates.is_empty() {
            return Err(ErrorDetails::Inference {
                message: "No candidates to fuse in the mixture of n".to_string(),
            }
            .into());
        }
        if candidates.len() == 1 {
            return Ok(InferenceOrStreamResult::NonStream(candidates.pop().ok_or_else(|| Error::new(ErrorDetails::Inference {
                message: "Expected one candidate but found none. This should never happen. Please file a bug report: https://github.com/tensorzero/tensorzero/issues/new".to_string(),
            }))?));
        }
        let mut candidates = candidates;

        let inference_result = if stream {
            inner_fuse_candidates_stream(
                &self.fuser,
                input,
                models,
                function,
                inference_config,
                clients,
                &candidates,
            )
            .await
            .map(|(stream, model_used_info)| {
                InferenceOrStreamResult::Stream(stream, model_used_info)
            })
        } else {
            inner_fuse_candidates(
                &self.fuser,
                input,
                models,
                function,
                inference_config,
                clients,
                &candidates,
            )
            .await
            .map(InferenceOrStreamResult::NonStream)
        };
        // As long as the fuser returns an inference result, we want to include it in the observability
        let mut inference_result = match inference_result {
            Ok(inf_result) => inf_result,
            Err(_) => {
                let random_index = rand::rng().random_range(0..candidates.len());
                if random_index >= candidates.len() {
                    return Err(Error::new(ErrorDetails::Inference {
                        message: "Failed to get random candidate (should never happen). Please file a bug report: https://github.com/tensorzero/tensorzero/issues/new".to_string(),
                    }));
                }
                // If the fuser fails, don't provide any 'original_response' to the user
                let mut candidate = candidates.swap_remove(random_index);
                candidate.set_original_response(None);
                InferenceOrStreamResult::NonStream(candidate)
            }
        };

        match &mut inference_result {
            InferenceOrStreamResult::NonStream(inference_result) => {
                for candidate in candidates {
                    inference_result
                        .mut_model_inference_results()
                        .extend(candidate.owned_model_inference_results());
                }
            }
            InferenceOrStreamResult::Stream(_stream, model_used_info) => {
                for candidate in candidates {
                    model_used_info
                        .previous_model_inference_results
                        .extend(candidate.owned_model_inference_results());
                }
            }
        }

        Ok(inference_result)
    }
}

/// Attempts to fuse the candidates for the mixture of n.
/// If this function returns an error, we will randomly select one
/// of the candidates in the outer function.
///
/// Here are the steps in the function:
///  * Prepare the request for the fuser variant.
///  * Infer the request using the model specified in the fuser config.
///  * Return the output of the fuser.
async fn inner_fuse_candidates<'a, 'request>(
    fuser: &'a FuserConfig,
    input: &'request ResolvedInput,
    models: &'a ModelTable,
    function: &'a FunctionConfig,
    inference_config: &'request InferenceConfig<'a, 'request>,
    clients: &'request InferenceClients<'request>,
    candidates: &[InferenceResult],
) -> Result<InferenceResult, Error> {
    let mut inference_params = InferenceParams::default();
    let (inference_request, included_indices) = fuser.prepare_request(
        input,
        function,
        inference_config,
        candidates,
        &mut inference_params,
        false,
    )?;
    if included_indices.is_empty() {
        return Err(ErrorDetails::Inference {
            message: "No valid candidates available to prepare request.".to_string(),
        }
        .into());
    }
    let model_config = models.get(&fuser.inner.model).await?.ok_or_else(|| {
        Error::new(ErrorDetails::UnknownModel {
            name: fuser.inner.model.to_string(),
        })
    })?;
    let infer_model_request_args = InferModelRequestArgs {
        request: inference_request,
        model_name: fuser.inner.model.clone(),
        model_config: &model_config,
        function,
        inference_config,
        retry_config: &fuser.inner.retries,
        clients,
        inference_params: InferenceParams::default(),
    };
    let inference_result = infer_model_request(infer_model_request_args).await?;
    Ok(inference_result)
}

/// Attempts to fuse the candidates for the mixture of n.
/// If this function returns an error, we will randomly select one
/// of the candidates in the outer function.
///
/// Here are the steps in the function:
///  * Prepare the request for the fuser variant.
///  * Infer the request using the model specified in the fuser config.
///  * Return the output of the fuser.
async fn inner_fuse_candidates_stream<'a, 'request>(
    fuser: &'a FuserConfig,
    input: &'request ResolvedInput,
    models: &'a ModelTable,
    function: &'a FunctionConfig,
    inference_config: &'request InferenceConfig<'a, 'request>,
    clients: &'request InferenceClients<'request>,
    candidates: &[InferenceResult],
) -> Result<(InferenceResultStream, ModelUsedInfo), Error> {
    let mut params = InferenceParams::default();
    let (inference_request, included_indices) = fuser.prepare_request(
        input,
        function,
        inference_config,
        candidates,
        &mut params,
        true,
    )?;
    if included_indices.is_empty() {
        return Err(ErrorDetails::Inference {
            message: "No valid candidates available to prepare request.".to_string(),
        }
        .into());
    }
    let model_config = models.get(&fuser.inner.model).await?.ok_or_else(|| {
        Error::new(ErrorDetails::UnknownModel {
            name: fuser.inner.model.to_string(),
        })
    })?;
    infer_model_request_stream(
        inference_request,
        fuser.inner.model.clone(),
        &model_config,
        function,
        clients,
        params,
        fuser.inner.retries,
    )
    .await
}

impl FuserConfig {
    /// Prepares the system message for the fuser variant.
    /// We use the system_template of the fuser variant to generate a system message as if we
    /// were using the fuser variant directly to solve the problem.
    /// Then, we template that system message into a broader set of instructions that includes
    /// information about what the fuser will be asked to do (choose a candidate).
    fn prepare_system_message(
        &self,
        templates: &TemplateConfig,
        system: Option<&Value>,
        max_index: usize,
        template_schema_info: TemplateSchemaInfo,
    ) -> Result<String, Error> {
        let inner_system_message =
            self.inner
                .prepare_system_message(templates, system, template_schema_info)?;
        let template_context = match inner_system_message {
            Some(inner_system_message) => {
                json!({"inner_system_message": inner_system_message, "max_index": max_index})
            }
            None => json!({"max_index": max_index}),
        };
        templates.template_message("t0:mixture_of_n_fuser_system", &template_context)
    }

    /// Prepares the final candidate message for the fuser variant.
    ///
    /// This function constructs a `RequestMessage` that includes all valid candidate outputs
    /// by templating them into a predefined fuser template. It handles different types of
    /// inference results:
    ///
    /// - **Chat Inference**: Serializes the content blocks to a JSON string.
    /// - **JSON Inference**: Uses the raw JSON output if it contains correctly parsed data; otherwise,
    ///   skips the candidate.
    ///
    /// Additionally, it tracks and returns the indices of any candidates that were successfully included in the fuser message.
    ///
    /// # Parameters
    ///
    /// - `templates`: Reference to the `TemplateConfig` used for templating messages.
    /// - `candidates`: A vector of `InferenceResult` instances representing the candidate outputs.
    ///
    /// # Returns
    ///
    /// On success, returns a tuple containing:
    /// - `RequestMessage`: The templated message to be sent to the evaluator.
    /// - `Vec<usize>`: A sorted vector of indices indicating which candidates were successfully included in the fuser message.
    ///
    /// # Errors
    ///
    /// Returns an `Error` if any of the candidate outputs fail to serialize or if templating fails.
    fn prepare_candidate_message(
        &self,
        templates: &TemplateConfig,
        candidates: &[InferenceResult],
    ) -> Result<(RequestMessage, Vec<usize>), Error> {
        let mut candidate_outputs = Vec::new();
        let mut included_indices = Vec::new();
        for (i, candidate) in candidates.iter().enumerate() {
            match candidate {
                InferenceResult::Chat(chat_result) => {
                    let serialized_content =
                        serde_json::to_string(&chat_result.content).map_err(|e| {
                            Error::new(ErrorDetails::Inference {
                                message: format!("Error converting chat result to string: {e}"),
                            })
                        })?;
                    candidate_outputs.push(serialized_content);
                    included_indices.push(i);
                }
                InferenceResult::Json(json_result) => {
                    if let (Some(raw), Some(_)) =
                        (&json_result.output.raw, &json_result.output.parsed)
                    {
                        candidate_outputs.push(raw.clone());
                        included_indices.push(i);
                    }
                }
            }
        }
        let template_context = json!({
            "candidates": candidate_outputs,
        });
        let message_text =
            templates.template_message("t0:mixture_of_n_fuser_candidates", &template_context)?;
        Ok((
            RequestMessage {
                role: Role::User,
                content: vec![message_text.into()],
            },
            included_indices,
        ))
    }

    /// Prepares the request for the evaluator variant.
    /// We use the `prepare_system_message` and `prepare_candidate_message` functions to generate
    /// the system and candidate messages for the evaluator, which take candidate selection into account.
    ///
    /// Additionally, this function returns the indices of candidates that were successfully included in the fuser message.
    ///
    /// # Returns
    ///
    /// On success, returns a tuple containing:
    /// - `ModelInferenceRequest`: The request prepared for the model inference.
    /// - `Vec<usize>`: A sorted vector of indices indicating which candidates were successfully included in the fuser message.
    ///
    /// # Errors
    ///
    /// Returns an `Error` if any of the candidate outputs fail to serialize or if templating fails.
    fn prepare_request<'a, 'request>(
        &'a self,
        input: &'request ResolvedInput,
        function: &'a FunctionConfig,
        inference_config: &'request InferenceConfig<'a, 'request>,
        candidates: &[InferenceResult],
        inference_params: &mut InferenceParams,
        stream: bool,
    ) -> Result<(ModelInferenceRequest<'request>, Vec<usize>), Error>
    where
        'a: 'request,
    {
        // Do this before we prepare the system message so we can use the correct max index in the system message
        let (candidate_message, included_indices) =
            self.prepare_candidate_message(inference_config.templates, candidates)?;
        let max_index = included_indices.len().saturating_sub(1);
        let system = Some(self.prepare_system_message(
            inference_config.templates,
            input.system.as_ref(),
            max_index,
            function.template_schema_info(),
        )?);
        let messages = input
            .messages
            .iter()
            .map(|message| {
                self.inner.prepare_request_message(
                    inference_config.templates,
                    message,
                    function.template_schema_info(),
                )
            })
            .chain(std::iter::once(Ok(candidate_message)))
            .collect::<Result<Vec<_>, _>>()?;
        inference_params
            .chat_completion
            .backfill_with_variant_params(
                self.inner.temperature,
                self.inner.max_tokens,
                self.inner.seed,
                self.inner.top_p,
                self.inner.presence_penalty,
                self.inner.frequency_penalty,
                self.inner.stop_sequences.clone(),
            );

        if !inference_config.extra_body.is_empty() {
            return Err(ErrorDetails::InvalidRequest {
                message:
                    "Inference-level `extra_body` is not yet supported for mixture_of_n variant"
                        .to_string(),
            }
            .into());
        }
        let extra_body = FullExtraBodyConfig {
            extra_body: self.inner.extra_body.clone(),
            inference_extra_body: FilteredInferenceExtraBody::default(),
        };
        let extra_headers = FullExtraHeadersConfig {
            variant_extra_headers: self.inner.extra_headers.clone(),
            inference_extra_headers: inference_config
                .extra_headers
                .clone()
                .into_owned()
                .filter(inference_config.variant_name),
        };
        let model_inference_request = prepare_model_inference_request(
            messages,
            system,
            function,
            inference_config,
            stream,
            inference_params,
            self.inner.json_mode,
            extra_body,
            extra_headers,
        )?;
        Ok((model_inference_request, included_indices))
    }
}

#[cfg(test)]
mod tests {
    use std::collections::HashMap;

    use reqwest::Client;
    use tokio_stream::StreamExt;
    use uuid::Uuid;

    use crate::{
        cache::{CacheEnabledMode, CacheOptions},
        clickhouse::ClickHouseConnectionInfo,
        config_parser::TimeoutsConfig,
        endpoints::inference::{InferenceCredentials, InferenceIds},
        function::{FunctionConfigChat, FunctionConfigJson},
        inference::types::{
            extra_body::{ExtraBodyConfig, UnfilteredInferenceExtraBody},
            extra_headers::{ExtraHeadersConfig, UnfilteredInferenceExtraHeaders},
            ChatInferenceResult, FinishReason, InternalJsonInferenceOutput, JsonInferenceResult,
            Latency, ModelInferenceResponseWithMetadata, Text, Thought,
        },
        jsonschema_util::StaticJSONSchema,
        minijinja_util::tests::get_test_template_config,
        model::{ModelConfig, ModelProvider, ProviderConfig},
        providers::dummy::DummyProvider,
        tool::{ToolCallConfig, ToolCallOutput, ToolChoice},
    };

    use super::*;

    #[test]
    fn test_prepare_system_message() {
        let templates = get_test_template_config();

        let all_schemas = TemplateSchemaInfo {
            has_system_schema: true,
            has_user_schema: true,
            has_assistant_schema: true,
        };

        // Test without templates, string message
        let fuser_config = FuserConfig {
            inner: ChatCompletionConfig {
                model: "dummy".into(),
                weight: Some(1.0),
                ..Default::default()
            },
        };
        let input_message = Value::String("You are a helpful assistant.".to_string());
        let max_index = 2;
        let result = fuser_config.prepare_system_message(
            &templates,
            Some(&input_message),
            max_index,
            all_schemas,
        );
        let prepared_message = result.unwrap();
        let expected_message = templates
            .template_message(
                "t0:mixture_of_n_fuser_system",
                &json!({"inner_system_message": "You are a helpful assistant.", "max_index": max_index}),
            )
            .unwrap();
        assert_eq!(prepared_message, expected_message);

        // Test without templates, object message
        let fuser_config = FuserConfig {
            inner: ChatCompletionConfig {
                model: "dummy".into(),
                weight: Some(1.0),
                ..Default::default()
            },
        };
        let input_message = json!({"message": "You are a helpful assistant."});
        let max_index = 3;
        let result = fuser_config.prepare_system_message(
            &templates,
            Some(&input_message),
            max_index,
            all_schemas,
        );
        assert!(result.is_err());
        let prepared_message = result.unwrap_err();
        assert_eq!(
        prepared_message,
        ErrorDetails::InvalidMessage { message: "System message content {\"message\":\"You are a helpful assistant.\"} is not a string but there is no variant template".to_string() }.into()
        );

        // Test without templates, no message
        let fuser_config = FuserConfig {
            inner: ChatCompletionConfig {
                model: "dummy".into(),
                weight: Some(1.0),
                ..Default::default()
            },
        };
        let max_index = 5;
        let result = fuser_config.prepare_system_message(&templates, None, max_index, all_schemas);
        let expected_message = templates
            .template_message(
                "t0:mixture_of_n_fuser_system",
                &json!({"max_index": max_index}),
            )
            .unwrap();
        assert!(result.is_ok());
        let prepared_message = result.unwrap();
        assert_eq!(prepared_message, expected_message);

        // Test with templates that need new info
        let system_template_name = "system";

        let fuser_config = FuserConfig {
            inner: ChatCompletionConfig {
                model: "dummy".into(),
                weight: Some(1.0),
                system_template: Some(PathWithContents {
                    path: system_template_name.into(),
                    contents: String::new(),
                }),
                ..Default::default()
            },
        };

        let max_index = 6;
        let input_message = serde_json::json!({"assistant_name": "ChatGPT"});
        let result = fuser_config.prepare_system_message(
            &templates,
            Some(&input_message),
            max_index,
            all_schemas,
        );
        assert!(result.is_ok());
        let prepared_message = result.unwrap();
        let inner_system_message = templates
            .template_message(
                system_template_name,
                &json!({"assistant_name": "ChatGPT", "max_index": max_index}),
            )
            .unwrap();
        let expected_message = templates
            .template_message(
                "t0:mixture_of_n_fuser_system",
                &json!({"inner_system_message": inner_system_message, "max_index": max_index}),
            )
            .unwrap();
        assert_eq!(prepared_message, expected_message);

        // Test with template that is complete as is (string)
        let system_template_name = "system_filled";

        let fuser_config = FuserConfig {
            inner: ChatCompletionConfig {
                model: "dummy".into(),
                weight: Some(1.0),
                system_template: Some(PathWithContents {
                    path: system_template_name.into(),
                    contents: String::new(),
                }),
                ..Default::default()
            },
        };

        let max_index = 10;
        let result = fuser_config.prepare_system_message(&templates, None, max_index, all_schemas);
        assert!(result.is_ok());
        let prepared_message = result.unwrap();
        let inner_system_message = templates
            .template_message(system_template_name, &json!({}))
            .unwrap();
        let expected_message = templates
            .template_message(
                "t0:mixture_of_n_fuser_system",
                &json!({"inner_system_message": inner_system_message, "max_index": max_index}),
            )
            .unwrap();
        assert_eq!(prepared_message, expected_message);
    }

    #[tokio::test]
    async fn test_prepare_candidate_message() {
        let templates = get_test_template_config();

        // Create an FuserConfig
        let fuser_config = FuserConfig {
            inner: ChatCompletionConfig {
                model: "dummy".into(),
                weight: Some(1.0),
                ..Default::default()
            },
        };

        // Prepare some candidate InferenceResults
        let model_inference_response = ModelInferenceResponseWithMetadata {
            id: Uuid::now_v7(),
            created: 200u64,
            output: vec!["Candidate answer 1".to_string().into()],
            system: None,
            input_messages: vec![],
            raw_request: "{\"prompt\": \"Example prompt\"}".to_string(),
            raw_response: "{\"response\": \"Example response\"}".to_string(),
            usage: Usage {
                input_tokens: 50,
                output_tokens: 100,
            },
            latency: Latency::NonStreaming {
                response_time: Duration::from_millis(500),
            },
            model_provider_name: "ExampleProvider".into(),
            model_name: "ExampleModel".into(),
            finish_reason: Some(FinishReason::Stop),
            cached: false,
        };

        let candidate1 = InferenceResult::Chat(
            ChatInferenceResult::new(
                Uuid::now_v7(),
                vec!["Candidate answer 1".to_string().into()],
                vec![model_inference_response],
                None,
                InferenceParams::default(),
                None,
            )
            .await,
        );

        let model_inference_response2 = ModelInferenceResponseWithMetadata {
            id: Uuid::now_v7(),
            created: 201u64,
            output: vec!["Candidate answer 2".to_string().into()],
            system: None,
            input_messages: vec![],
            raw_request: "{\"prompt\": \"Example prompt 2\"}".to_string(),
            raw_response: "{\"response\": \"Example response 2\"}".to_string(),
            usage: Usage {
                input_tokens: 15,
                output_tokens: 25,
            },
            latency: Latency::NonStreaming {
                response_time: Duration::from_millis(550),
            },
            model_provider_name: "ExampleProvider2".into(),
            model_name: "ExampleModel2".into(),
            finish_reason: Some(FinishReason::Stop),
            cached: false,
        };

        let candidate2 = InferenceResult::Chat(
            ChatInferenceResult::new(
                Uuid::now_v7(),
                vec!["Candidate answer 2".to_string().into()],
                vec![model_inference_response2],
                None,
                InferenceParams::default(),
                None,
            )
            .await,
        );

        let candidates = vec![candidate1, candidate2];

        // Call prepare_candidate_message
        let result = fuser_config.prepare_candidate_message(&templates, &candidates);
        assert!(result.is_ok());
        let (request_message, included_indices) = result.unwrap();
        assert_eq!(included_indices, vec![0, 1]);

        let expected_message_text = "Here are the candidate answers (with the index and a row of ------ separating):\n0:\n[{\"type\":\"text\",\"text\":\"Candidate answer 1\"}]\n------\n1:\n[{\"type\":\"text\",\"text\":\"Candidate answer 2\"}]\n------".to_string();
        // Now check that the request_message has the expected role and content
        assert_eq!(request_message.role, Role::User);
        assert_eq!(request_message.content, vec![expected_message_text.into()]);
    }

    #[tokio::test]
    async fn test_prepare_candidate_message_json() {
        let templates = get_test_template_config();

        // Create a FuserConfig
        let fuser_config = FuserConfig {
            inner: ChatCompletionConfig {
                model: "dummy_json".into(),
                weight: Some(1.0),
                ..Default::default()
            },
        };

        // Prepare some candidate InferenceResults - some valid, some malformed
        let model_inference_response_valid = ModelInferenceResponseWithMetadata {
            id: Uuid::now_v7(),
            created: 200u64,
            output: vec!["{\"response\": \"Valid JSON response\"}".to_string().into()],
            system: None,
            input_messages: vec![],
            raw_request: "{\"prompt\": \"Example prompt\"}".to_string(),
            raw_response: "{\"response\": \"Valid JSON response\"}".to_string(),
            usage: Usage {
                input_tokens: 10,
                output_tokens: 20,
            },
            latency: Latency::NonStreaming {
                response_time: Duration::from_millis(500),
            },
            model_provider_name: "ExampleProvider".into(),
            model_name: "ExampleModel".into(),
            finish_reason: Some(FinishReason::Stop),
            cached: false,
        };

        let candidate1 = InferenceResult::Json(JsonInferenceResult::new(
            Uuid::now_v7(),
            Some("{\"response\": \"Valid JSON response\"}".to_string()),
            Some(json!({"response": "Valid JSON response"})),
            Some(0),
            vec![],
            vec![model_inference_response_valid],
            json!({"type": "object", "properties": {"response": {"type": "string"}}}),
            InferenceParams::default(),
            None,
        ));

        let model_inference_response_malformed = ModelInferenceResponseWithMetadata {
            id: Uuid::now_v7(),
            created: 201u64,
            output: vec!["{\"response\": \"Malformed JSON response\""
                .to_string()
                .into()], // missing closing brace
            system: None,
            input_messages: vec![],
            raw_request: "{\"prompt\": \"Example prompt 2\"}".to_string(),
            raw_response: "{\"response\": \"Malformed JSON response\"".to_string(), // malformed
            usage: Usage {
                input_tokens: 15,
                output_tokens: 25,
            },
            latency: Latency::NonStreaming {
                response_time: Duration::from_millis(550),
            },
            model_provider_name: "ExampleProvider2".into(),
            model_name: "ExampleModel2".into(),
            finish_reason: Some(FinishReason::Stop),
            cached: false,
        };

        let candidate2 = InferenceResult::Json(JsonInferenceResult::new(
            Uuid::now_v7(),
            Some("{\"oops: \"Malformed JSON response\"".to_string()),
            None, // malformed
            Some(0),
            vec![],
            vec![model_inference_response_malformed],
            json!({"type": "object", "properties": {"response": {"type": "string"}}}),
            InferenceParams::default(),
            None,
        ));

        let candidates = vec![candidate1, candidate2];

        // Call prepare_candidate_message
        let result = fuser_config.prepare_candidate_message(&templates, &candidates);
        assert!(result.is_ok());
        let (request_message, included_indices) = result.unwrap();

        // Expect included_indices to contain index 0
        assert_eq!(included_indices, vec![0]);

        let expected_message_text = "Here are the candidate answers (with the index and a row of ------ separating):\n0:\n{\"response\": \"Valid JSON response\"}\n------".to_string();

        // Check that the request_message has the expected role and content
        assert_eq!(request_message.role, Role::User);
        assert_eq!(request_message.content, vec![expected_message_text.into()]);
    }

    #[tokio::test]
    async fn test_fuse_candidates() {
        // Set up fuser with a provider that returns a valid answer_choice
        let fuser_config = FuserConfig {
            inner: ChatCompletionConfig {
                model: "json".into(),
                ..Default::default()
            },
        };
        let mixture_of_n_variant = MixtureOfNConfig {
            weight: Some(1.0),
            timeout_s: 10.0,
            candidates: vec![],
            fuser: fuser_config,
        };

        let templates = get_test_template_config();
        let json_function_config = FunctionConfig::Json(FunctionConfigJson {
            variants: HashMap::new(),
            system_schema: None,
            user_schema: None,
            assistant_schema: None,
            output_schema: StaticJSONSchema::from_value(&json!({})).unwrap(),
            implicit_tool_call_config: ToolCallConfig::default(),
            description: None,
        });
        // Prepare some candidate InferenceResults
        let model_inference_response0 = ModelInferenceResponseWithMetadata {
            id: Uuid::now_v7(),
            created: 200u64,
            output: vec!["Candidate answer 0".to_string().into()],
            system: None,
            input_messages: vec![],
            raw_request: "{\"prompt\": \"Example prompt\"}".to_string(),
            raw_response: "{\"response\": \"Example response\"}".to_string(),
            usage: Usage {
                input_tokens: 10,
                output_tokens: 20,
            },
            latency: Latency::NonStreaming {
                response_time: Duration::from_millis(500),
            },
            model_provider_name: "ExampleProvider".into(),
            model_name: "ExampleModel".into(),
            finish_reason: Some(FinishReason::Stop),
            cached: false,
        };
        let inference_id0 = Uuid::now_v7();
        let candidate0 = InferenceResult::Chat(
            ChatInferenceResult::new(
                inference_id0,
                vec!["Candidate answer 0".to_string().into()],
                vec![model_inference_response0],
                None,
                InferenceParams::default(),
                None,
            )
            .await,
        );

        let model_inference_response1 = ModelInferenceResponseWithMetadata {
            id: Uuid::now_v7(),
            created: 201u64,
            output: vec!["Candidate answer 1".to_string().into()],
            system: None,
            input_messages: vec![],
            raw_request: "{\"prompt\": \"Example prompt 1\"}".to_string(),
            raw_response: "{\"response\": \"Example response 1\"}".to_string(),
            usage: Usage {
                input_tokens: 15,
                output_tokens: 25,
            },
            latency: Latency::NonStreaming {
                response_time: Duration::from_millis(550),
            },
            model_provider_name: "ExampleProvider1".into(),
            model_name: "ExampleModel1".into(),
            finish_reason: Some(FinishReason::Stop),
            cached: false,
        };
        let inference_id1 = Uuid::now_v7();
        let candidate1 = InferenceResult::Chat(
            ChatInferenceResult::new(
                inference_id1,
                vec!["Candidate answer 1".to_string().into()],
                vec![model_inference_response1],
                None,
                InferenceParams::default(),
                None,
            )
            .await,
        );
        let candidates = vec![candidate0, candidate1];
        let models = ModelTable::try_from(HashMap::from([(
            "json".into(),
            ModelConfig {
                routing: vec!["json".into()],
                providers: HashMap::from([(
                    "json".into(),
                    ModelProvider {
                        name: "json".into(),
                        config: ProviderConfig::Dummy(DummyProvider {
                            model_name: "json".into(),
                            ..Default::default()
                        }),
                        extra_body: Some(ExtraBodyConfig::default()),
                        extra_headers: Some(ExtraHeadersConfig::default()),
                        timeouts: Some(TimeoutsConfig::default()),
                        discard_unknown_chunks: false,
                    },
                )]),
                timeouts: TimeoutsConfig::default(),
            },
        )]))
        .expect("Failed to create model table");
        let client = Client::new();
        let clickhouse_connection_info = ClickHouseConnectionInfo::Disabled;
        let api_keys = InferenceCredentials::default();
        let inference_clients = InferenceClients {
            http_client: &client,
            clickhouse_connection_info: &clickhouse_connection_info,
            credentials: &api_keys,
            cache_options: &CacheOptions {
                max_age_s: None,
                enabled: CacheEnabledMode::WriteOnly,
            },
        };
        let input = ResolvedInput {
            system: None,
            messages: vec![],
        };
        let inference_config = InferenceConfig {
            ids: InferenceIds {
                inference_id: Uuid::now_v7(),
                episode_id: Uuid::now_v7(),
            },
            templates: &templates,
            tool_config: None,
            dynamic_output_schema: None,
            function_name: "",
<<<<<<< HEAD
            variant_name: Some(""),
            extra_body: UnfilteredInferenceExtraBody::default(),
            extra_headers: UnfilteredInferenceExtraHeaders::default(),
=======
            variant_name: "",
            extra_body: Default::default(),
            extra_headers: Default::default(),
>>>>>>> 14a616ec
            extra_cache_key: None,
        };

        let InferenceOrStreamResult::NonStream(fused) = mixture_of_n_variant
            .fuse_candidates(
                &input,
                &json_function_config,
                &models,
                &inference_config,
                &inference_clients,
                candidates.clone(),
                false,
            )
            .await
            .expect("Failed to select best candidate")
        else {
            panic!("Expected a non-stream result");
        };

        let expected_usage = Usage {
            input_tokens: 35,
            output_tokens: 46,
        };
        let expected_content = InternalJsonInferenceOutput {
            raw: Some("{\"answer\":\"Hello\"}".to_string()),
            parsed: Some(json!({"answer": "Hello"})),
            auxiliary_content: vec![],
            json_block_index: Some(0),
        };
        assert_eq!(fused.usage_considering_cached(), expected_usage);
        match fused {
            InferenceResult::Json(fused) => {
                assert_eq!(fused.output, expected_content);
                assert_eq!(fused.model_inference_results.len(), 3);
            }
            _ => {
                panic!("Expected a Chat inference result");
            }
        }
        // Set up fuser with a provider that fails
        let fuser_config = FuserConfig {
            inner: ChatCompletionConfig {
                model: "error".into(),
                ..Default::default()
            },
        };
        let mixture_of_n_variant = MixtureOfNConfig {
            weight: Some(1.0),
            timeout_s: 10.0,
            candidates: vec![],
            fuser: fuser_config,
        };

        let models = {
            let mut map = HashMap::new();
            map.insert(
                "error".into(),
                ModelConfig {
                    routing: vec!["error".into()],
                    providers: HashMap::from([(
                        "error".into(),
                        ModelProvider {
                            name: "error".into(),
                            config: ProviderConfig::Dummy(DummyProvider {
                                model_name: "error".into(),
                                ..Default::default()
                            }),
                            extra_body: Some(ExtraBodyConfig::default()),
                            extra_headers: Some(ExtraHeadersConfig::default()),
                            timeouts: Some(TimeoutsConfig::default()),
                            discard_unknown_chunks: false,
                        },
                    )]),
                    timeouts: TimeoutsConfig::default(),
                },
            );
            ModelTable::try_from(map).expect("Failed to create model table")
        };
        let input = ResolvedInput {
            system: None,
            messages: vec![],
        };

        let InferenceOrStreamResult::NonStream(result) = mixture_of_n_variant
            .fuse_candidates(
                &input,
                &json_function_config,
                &models,
                &inference_config,
                &inference_clients,
                candidates.clone(),
                false,
            )
            .await
            .unwrap()
        else {
            panic!("Expected a non-stream result");
        };

        // Expect an error and a random candidate to be selected
        let choice = result;
        // We know that the model will fail, so there should only be two results
        match choice {
            InferenceResult::Chat(chat_choice) => {
                assert_eq!(chat_choice.model_inference_results.len(), 2);
            }
            _ => {
                panic!("Expected a Chat inference result");
            }
        }
        // Depending on implementation, you might check which candidate was selected

        // Set up evaluator with a provider that returns invalid JSON
        let fuser_config = FuserConfig {
            inner: ChatCompletionConfig {
                model: "regular".into(),
                ..Default::default()
            },
        };
        let mixture_of_n_variant = MixtureOfNConfig {
            weight: Some(1.0),
            timeout_s: 10.0,
            candidates: vec![],
            fuser: fuser_config,
        };

        let models = {
            let mut map = HashMap::new();
            map.insert(
                "regular".into(),
                ModelConfig {
                    routing: vec!["regular".into()],
                    providers: HashMap::from([(
                        "regular".into(),
                        ModelProvider {
                            name: "regular".into(),
                            config: ProviderConfig::Dummy(DummyProvider {
                                model_name: "regular".into(),
                                ..Default::default()
                            }),
                            extra_body: Some(ExtraBodyConfig::default()),
                            extra_headers: Some(ExtraHeadersConfig::default()),
                            timeouts: Some(TimeoutsConfig::default()),
                            discard_unknown_chunks: false,
                        },
                    )]),
                    timeouts: TimeoutsConfig::default(),
                },
            );
            ModelTable::try_from(map).expect("Failed to create model table")
        };
        let input = ResolvedInput {
            system: None,
            messages: vec![],
        };
        let chat_function_config = FunctionConfig::Chat(FunctionConfigChat {
            variants: HashMap::new(),
            system_schema: None,
            user_schema: None,
            assistant_schema: None,
            tools: vec![],
            tool_choice: ToolChoice::None,
            parallel_tool_calls: None,
            description: None,
        });

        let InferenceOrStreamResult::NonStream(result) = mixture_of_n_variant
            .fuse_candidates(
                &input,
                &chat_function_config,
                &models,
                &inference_config,
                &inference_clients,
                candidates.clone(),
                false,
            )
            .await
            .unwrap()
        else {
            panic!("Expected a non-stream result");
        };

        let choice = result;
        match choice {
            InferenceResult::Chat(chat_choice) => {
                // Should return 3 results since model has been called 3 times
                // But, it's a random choice, so we can't assert on the specific index
                assert!(chat_choice.model_inference_results.len() == 3);
            }
            _ => {
                panic!("Expected a Chat inference result");
            }
        }
        // Test case: No answer choices (should return an error)
        let empty_candidates = vec![];
        let result = mixture_of_n_variant
            .fuse_candidates(
                &input,
                &json_function_config,
                &models,
                &inference_config,
                &inference_clients,
                empty_candidates.clone(),
                false,
            )
            .await;
        let err = result.unwrap_err();
        assert_eq!(
            err,
            ErrorDetails::Inference {
                message: "No candidates to fuse in the mixture of n".to_string()
            }
            .into()
        );
    }

    #[tokio::test]
    async fn test_make_stream_from_non_stream_chat() {
        let stream = make_stream_from_non_stream(
            InferenceResult::Chat(ChatInferenceResult {
                inference_id: Uuid::now_v7(),
                content: vec![
                    ContentBlockChatOutput::Text(Text {
                        text: "First text message".to_string(),
                    }),
                    ContentBlockChatOutput::ToolCall(ToolCallOutput {
                        id: "123".into(),
                        name: Some("first_tool".into()),
                        raw_name: "first_tool".into(),
                        arguments: Some(serde_json::json!({
                            "my": "first_arg"
                        })),
                        raw_arguments: r#"{"my"  :  "first_arg"}"#.to_string(),
                    }),
                    ContentBlockChatOutput::Thought(Thought {
                        text: Some("My first thought".into()),
                        signature: Some("my_first_signature".into()),
                        provider_type: Some("my_first_provider_type".into()),
                    }),
                    ContentBlockChatOutput::Thought(Thought {
                        text: Some("My second thought".into()),
                        signature: Some("my_second_signature".into()),
                        provider_type: None,
                    }),
                    ContentBlockChatOutput::ToolCall(ToolCallOutput {
                        id: "456".into(),
                        name: Some("second_tool".into()),
                        raw_name: "second_tool".into(),
                        arguments: Some(serde_json::json!({
                            "my": "second_arg"
                        })),
                        raw_arguments: r#"{"my"  :  "second_arg"}"#.to_string(),
                    }),
                    ContentBlockChatOutput::Text(Text {
                        text: "Second text message".to_string(),
                    }),
                ],
                created: 123456,
                model_inference_results: vec![],
                inference_params: InferenceParams::default(),
                original_response: Some("My raw response".to_string()),
                finish_reason: Some(FinishReason::Length),
            }),
            Some(Usage {
                input_tokens: 10,
                output_tokens: 20,
            }),
        )
        .unwrap();

        let stream_chunks = stream.collect::<Vec<_>>().await;
        assert_eq!(
            stream_chunks,
            [Ok(InferenceResultChunk::Chat(ChatInferenceResultChunk {
                content: vec![
                    ContentBlockChunk::Text(TextChunk {
                        id: "0".into(),
                        text: "First text message".to_string(),
                    }),
                    ContentBlockChunk::ToolCall(ToolCallChunk {
                        id: "123".into(),
                        raw_name: Some("first_tool".into()),
                        raw_arguments: r#"{"my"  :  "first_arg"}"#.to_string(),
                    }),
                    ContentBlockChunk::Thought(ThoughtChunk {
                        id: "1".into(),
                        text: Some("My first thought".into()),
                        signature: Some("my_first_signature".into()),
                        provider_type: Some("my_first_provider_type".into()),
                    }),
                    ContentBlockChunk::Thought(ThoughtChunk {
                        id: "2".into(),
                        text: Some("My second thought".into()),
                        signature: Some("my_second_signature".into()),
                        provider_type: None,
                    }),
                    ContentBlockChunk::ToolCall(ToolCallChunk {
                        id: "456".into(),
                        raw_name: Some("second_tool".into()),
                        raw_arguments: r#"{"my"  :  "second_arg"}"#.to_string(),
                    }),
                    ContentBlockChunk::Text(TextChunk {
                        id: "3".into(),
                        text: "Second text message".to_string(),
                    }),
                ],
                created: 123456,
                usage: Some(Usage {
                    input_tokens: 10,
                    output_tokens: 20,
                }),
                latency: Duration::from_secs(0),
                raw_response: "My raw response".to_string(),
                finish_reason: Some(FinishReason::Length),
            })),]
        );
    }
}<|MERGE_RESOLUTION|>--- conflicted
+++ resolved
@@ -838,6 +838,7 @@
 
 #[cfg(test)]
 mod tests {
+    use std::borrow::Cow;
     use std::collections::HashMap;
 
     use reqwest::Client;
@@ -1346,15 +1347,9 @@
             tool_config: None,
             dynamic_output_schema: None,
             function_name: "",
-<<<<<<< HEAD
-            variant_name: Some(""),
-            extra_body: UnfilteredInferenceExtraBody::default(),
-            extra_headers: UnfilteredInferenceExtraHeaders::default(),
-=======
             variant_name: "",
-            extra_body: Default::default(),
-            extra_headers: Default::default(),
->>>>>>> 14a616ec
+            extra_body: Cow::Owned(UnfilteredInferenceExtraBody::default()),
+            extra_headers: Cow::Owned(UnfilteredInferenceExtraHeaders::default()),
             extra_cache_key: None,
         };
 
