use std::fmt;

use futures::future::join_all;
use rand::Rng;
use serde::{Deserialize, Serialize};
use serde_json::{json, Value};
use tokio::time::{timeout, Duration};

use crate::config_parser::{PathWithContents, SchemaData};
use crate::embeddings::EmbeddingModelTable;
use crate::endpoints::inference::{InferenceClients, InferenceModels};
use crate::error::IMPOSSIBLE_ERROR_MESSAGE;
use crate::inference::types::extra_body::FullExtraBodyConfig;
use crate::inference::types::extra_headers::FullExtraHeadersConfig;
use crate::inference::types::{
    batch::StartBatchModelInferenceWithMetadata, ModelInferenceRequest, RequestMessage, Role,
};
use crate::inference::types::{
    ChatInferenceResultChunk, ContentBlockChatOutput, ContentBlockChunk, InferenceResultChunk,
    JsonInferenceResultChunk, ResolvedInput, TextChunk, ThoughtChunk, Usage,
};
use crate::model::ModelTable;
use crate::tool::ToolCallChunk;
use crate::{
    endpoints::inference::InferenceParams,
    error::{Error, ErrorDetails},
    function::FunctionConfig,
    inference::types::{InferenceResult, InferenceResultStream},
    minijinja_util::TemplateConfig,
    variant::chat_completion::ChatCompletionConfig,
};

use crate::variant::chat_completion::UninitializedChatCompletionConfig;

use super::{
    infer_model_request, infer_model_request_stream, prepare_model_inference_request,
    InferModelRequestArgs, InferenceConfig, ModelUsedInfo, Variant,
};

#[derive(Debug, Serialize)]
#[cfg_attr(test, derive(ts_rs::TS))]
#[cfg_attr(test, ts(export))]
pub struct MixtureOfNConfig {
    pub weight: Option<f64>,
    pub timeout_s: f64,
    pub candidates: Vec<String>,
    pub fuser: FuserConfig,
}

#[derive(Clone, Debug, Deserialize, Serialize, ts_rs::TS)]
#[serde(deny_unknown_fields)]
#[ts(export)]
pub struct UninitializedMixtureOfNConfig {
    #[serde(default)]
    pub weight: Option<f64>,
    #[serde(default = "default_timeout")]
    pub timeout_s: f64,
    pub candidates: Vec<String>,
    pub fuser: UninitializedFuserConfig,
}

fn default_timeout() -> f64 {
    300.0
}

#[derive(Debug, Serialize)]
#[cfg_attr(test, derive(ts_rs::TS))]
#[cfg_attr(test, ts(export))]
pub struct FuserConfig {
    #[serde(flatten)]
    pub inner: ChatCompletionConfig,
}

#[derive(Clone, Debug, Deserialize, Serialize, ts_rs::TS)]
#[serde(deny_unknown_fields)]
#[ts(export)]
pub struct UninitializedFuserConfig {
    #[serde(flatten)]
    pub inner: UninitializedChatCompletionConfig,
}

impl UninitializedMixtureOfNConfig {
    pub fn load(self, schemas: &SchemaData) -> Result<MixtureOfNConfig, Error> {
        Ok(MixtureOfNConfig {
            weight: self.weight,
            timeout_s: self.timeout_s,
            candidates: self.candidates,
            fuser: FuserConfig {
                inner: self.fuser.inner.load(schemas)?,
            },
        })
    }
}

impl Variant for MixtureOfNConfig {
    async fn infer<'a: 'request, 'request>(
        &self,
        input: &ResolvedInput,
        models: &'request InferenceModels<'a>,
        function: &'a FunctionConfig,
        inference_config: &'request InferenceConfig<'request>,
        clients: &'request InferenceClients<'request>,
        _inference_params: InferenceParams,
    ) -> Result<InferenceResult, Error> {
        let candidate_inference_results = self
            .infer_candidates(input, models, function, inference_config, clients)
            .await?;
        match self
            .fuse_candidates(
                input,
                function,
                models.models,
                inference_config,
                clients,
                candidate_inference_results,
                false,
            )
            .await?
        {
            InferenceOrStreamResult::NonStream(inference_result) => {
                Ok(inference_result)
            },
            InferenceOrStreamResult::Stream(..) => {
                Err(ErrorDetails::InternalError { message: format!("MixtureOfNConfig.fuse_candidates returned a stream for a non-streaming request. {IMPOSSIBLE_ERROR_MESSAGE}") }.into())
            }
        }
    }

    async fn infer_stream<'request>(
        &self,
        input: &ResolvedInput,
        models: &'request InferenceModels<'_>,
        function: &FunctionConfig,
        inference_config: &'request InferenceConfig<'request>,
        clients: &'request InferenceClients<'request>,
        inference_params: InferenceParams,
    ) -> Result<(InferenceResultStream, ModelUsedInfo), Error> {
        // We infer the candidates in non-streaming mode, since we need to pass the full candidate results to the fuser
        let candidate_inference_results = self
            .infer_candidates(input, models, function, inference_config, clients)
            .await?;

        match self
            .fuse_candidates(
                input,
                function,
                models.models,
                inference_config,
                clients,
                candidate_inference_results,
                true,
            )
            .await?
        {
            // We get a NonStream result if we don't have fuser result (either the fuser failed, or it wasn't run at all due to only one candidate existing)
            InferenceOrStreamResult::NonStream(inference_result) => {
                stream_inference_from_non_stream(inference_result, inference_params)
            }
            InferenceOrStreamResult::Stream(stream, model_used_info) => {
                Ok((stream, model_used_info))
            }
        }
    }

    async fn validate(
        &self,
        function: &FunctionConfig,
        models: &mut ModelTable,
        embedding_models: &EmbeddingModelTable,
        templates: &TemplateConfig<'_>,
        function_name: &str,
        variant_name: &str,
    ) -> Result<(), Error> {
        // Validate each candidate variant
        for candidate in &self.candidates {
            let variant = function.variants().get(candidate).ok_or_else(|| {
                Error::new(ErrorDetails::UnknownCandidate {
                    name: candidate.to_string(),
                })
            })?;
            // Required by the compiler due to recursion (we call the top-level `validate`)
            Box::pin(variant.validate(
                function,
                models,
                embedding_models,
                templates,
                function_name,
                candidate,
            ))
            .await
            .map_err(|e| {
                Error::new(ErrorDetails::InvalidCandidate {
                    variant_name: variant_name.to_string(),
                    message: e.to_string(),
                })
            })?;
        }
        // Validate the evaluator variant
        self.fuser
            .inner
            .validate(
                function,
                models,
                embedding_models,
                templates,
                function_name,
                variant_name,
            )
            .await?;
        Ok(())
    }

    // We do not return templates for the candidates, as they are required to be variants in the same function
    // and will therefore also have the same templates.
    // We only return templates for the evaluator variant.
    fn get_all_template_paths(&self) -> Vec<&PathWithContents> {
        self.fuser.inner.get_all_template_paths()
    }

    async fn start_batch_inference<'a>(
        &'a self,
        _input: &[ResolvedInput],
        _models: &'a InferenceModels<'a>,
        _function: &'a FunctionConfig,
        _inference_configs: &'a [InferenceConfig<'a>],
        _clients: &'a InferenceClients<'a>,
        _inference_params: Vec<InferenceParams>,
    ) -> Result<StartBatchModelInferenceWithMetadata<'a>, Error> {
        Err(ErrorDetails::UnsupportedVariantForBatchInference { variant_name: None }.into())
    }
}

/// The result of calling attempts to fuse our candidates
enum InferenceOrStreamResult {
    /// If the user requested a non-streaming inference, then we'll call the fuser
    /// in non-streaming mode and return its result.
    /// If the fuser fails (or we only have a single candidate) when the user
    /// requested a streaming inference, we'll also return `InferenceOrStreamResult::NonStream`
    /// The `infer_stream` method is responsible for converting a non-streaming response
    /// into a 'fake' stream
    NonStream(InferenceResult),
    /// We only produce `InferenceOrStreamResult::Stream` if the user requested a streaming inference,
    /// and the fuser successfully starts a stream.
    Stream(InferenceResultStream, ModelUsedInfo),
}

/// Constructs an `infer_stream` response `(InferenceResultStream, ModelUsedInfo)`,
/// built from the information contained in the `InferenceResult`.
/// Each content block in the `InferenceResult` is converted into a chunk in the `InferenceResultStream`.
/// This is used by `best_of_n` and `mixture_of_n` when the user requests a stream response,
/// but our candidate/judge has a non-streaming response.
pub fn stream_inference_from_non_stream(
    inference_result: InferenceResult,
    inference_params: InferenceParams,
) -> Result<(InferenceResultStream, ModelUsedInfo), Error> {
    // Use the first model inference result to construct our top-level result (since we don't have a fuser/judge result)
    let model_inference_result = inference_result
        .model_inference_results()
        .first()
        .ok_or_else(|| {
            Error::new(ErrorDetails::Inference {
                message: format!(
                    "Expected one candidate but found none. {IMPOSSIBLE_ERROR_MESSAGE}"
                ),
            })
        })?;
    // Copy the actual usage from the model inference result (without considering cached)
    // We set the 'cached' flag on the 'ModelUsedInfo, which will adjust the usage as needed when producing
    // the HTTP response stream.
    let usage = model_inference_result.usage;
    let model_used_info = ModelUsedInfo {
        model_name: model_inference_result.model_name.clone(),
        model_provider_name: model_inference_result.model_provider_name.clone(),
        raw_request: model_inference_result.raw_request.clone(),
        inference_params: inference_params.clone(),
        // Preserve the raw response from the candidate we chose (rather than attempting
        // to concatenate the raw_response from the chunks in our fake stream)
        raw_response: Some(model_inference_result.raw_response.clone()),
        // Preserve any other model inference results (we already processed the first one),
        // in case we're doing something like chained best-of-n/mixture-of-n variants.
        previous_model_inference_results: inference_result.model_inference_results()[1..].to_vec(),
        system: model_inference_result.system.clone(),
        input_messages: model_inference_result.input_messages.clone(),
        cached: model_inference_result.cached,
    };
    let stream = make_stream_from_non_stream(inference_result, Some(usage))?;
    Ok((stream, model_used_info))
}

fn make_stream_from_non_stream(
    inference_result: InferenceResult,
    usage: Option<Usage>,
) -> Result<InferenceResultStream, Error> {
    let mut id = 0;
    let chunk = match inference_result {
        InferenceResult::Chat(chat) => {
            let content_blocks = chat.content.into_iter().map(|content| {
                match content {
                ContentBlockChatOutput::Text(text) => {
                    let chunk = ContentBlockChunk::Text(TextChunk {
                        id: id.to_string(),
                        text: text.text,
                    });
                    id += 1;
                    Ok(chunk)
                }
                ContentBlockChatOutput::ToolCall(tool_call) => {
                    // Ues the tool call id as the chunk id, as this id needs to be
                    // passed back in when providing a tool call response.
                    let chunk = ContentBlockChunk::ToolCall(ToolCallChunk {
                        id: tool_call.id.to_string(),
                        raw_name: Some(tool_call.raw_name),
                        raw_arguments: tool_call.raw_arguments,
                    });
                    Ok(chunk)
                }
                ContentBlockChatOutput::Thought(thought) => {
                    let chunk = ContentBlockChunk::Thought(ThoughtChunk {
                        id: id.to_string(),
                        text: thought.text,
                        signature: thought.signature,
                        provider_type: thought.provider_type,
                    });
                    id += 1;
                    Ok(chunk)
                }
                ContentBlockChatOutput::Unknown { .. } => {
                    Err(ErrorDetails::Inference {
                        message: "MixtureOfNConfig variant does not support unknown content blocks in streaming mode".to_string(),
                    }
                    .into())
                }
            }
        }).collect::<Result<Vec<_>, Error>>()?;
            Ok(InferenceResultChunk::Chat(ChatInferenceResultChunk {
                content: content_blocks,
                created: chat.created,
                usage,
                latency: Duration::from_secs(0),
                raw_response: chat.original_response.unwrap_or_default(),
                finish_reason: chat.finish_reason,
            }))
        }
        InferenceResult::Json(json) => Ok(InferenceResultChunk::Json(JsonInferenceResultChunk {
            raw: json.output.raw,
            thought: None,
            created: json.created,
            usage,
            latency: Duration::from_secs(0),
            raw_response: json.original_response.unwrap_or_default(),
            finish_reason: json.finish_reason,
        })),
    };
    Ok(Box::pin(tokio_stream::once(chunk)))
}

impl fmt::Debug for InferenceOrStreamResult {
    fn fmt(&self, f: &mut fmt::Formatter<'_>) -> fmt::Result {
        match self {
            Self::NonStream(result) => write!(f, "NonStream({result:?})"),
            Self::Stream(_, model_used_info) => {
                write!(f, "Stream(..., {model_used_info:?})")
            }
        }
    }
}
impl MixtureOfNConfig {
    /// Infer each candidate variant concurrently and return the results.
    async fn infer_candidates<'a, 'request>(
        &self,
        input: &ResolvedInput,
        models: &'request InferenceModels<'a>,
        function: &'a FunctionConfig,
        inference_config: &'request InferenceConfig<'request>,
        clients: &'request InferenceClients<'request>,
    ) -> Result<Vec<InferenceResult>, Error> {
        // Get all the variants we are going to infer
        let candidate_variants = self
            .candidates
            .iter()
            .enumerate()
            .map(|(i, candidate)| {
                let variant = function.variants().get(candidate).ok_or_else(|| {
                    Error::new(ErrorDetails::UnknownCandidate {
                        name: candidate.to_string(),
                    })
                })?;
                // Inject the candidate index into the cache key. This prevents us from using the same cache entry
                // for identical candidates, allowing users to evaluate the same candidate multiple times
                // to generate (potentially) different responses.
                // Note - we intentionally *only* inject the index, and not any other variant/model name
                // information. This means that multiple top-level 'best_of_n' variants will be able to share
                // the same cache entries. For example, consider two top-level best-of-n variants with
                // sub variants:
                // [A, B, A, C]
                // [A, B, C, D]
                //
                // The first two evaluations (A and B) will share the same cache key, since
                // the sub-variant will make the same request (and have the same injected index)
                // However, the 'A, C' and 'C, D' evaluations will all have distinct cache keys:
                // (A, 2), (C, 3), (C, 2), (D, 4)
                let mut config = inference_config.clone();
                config.variant_name = candidate;
                config.extra_cache_key = Some(format!("candidate_{i}"));
                Ok((candidate.to_string(), variant, config))
            })
            .collect::<Result<Vec<_>, Error>>()?;

        // Start the inference tasks (we keep the names around for logging)
        let mut inference_futures = Vec::new();
        for (candidate_name, candidate_variant, config) in &candidate_variants {
            inference_futures.push((
                candidate_name.clone(),
                timeout(
                    Duration::from_secs_f64(self.timeout_s),
                    candidate_variant.infer(
                        input,
                        models,
                        function,
                        config,
                        clients,
                        InferenceParams::default(),
                    ),
                ),
            ));
        }

        // Wait for all the inference tasks to complete
        let inference_results: Vec<_> = join_all(
            inference_futures
                .into_iter()
                .map(|(candidate_name, future)| async move { (candidate_name, future.await) }),
        )
        .await;

        // Collect the successful results
        let mut successful_results = Vec::new();
        for (candidate_name, result) in inference_results {
            match result {
                Ok(inner_result) => {
                    if let Ok(res) = inner_result {
                        successful_results.push(res);
                    }
                }
                Err(_timeout_error) => {
                    // Map the Tokio timeout error to our own TimeoutError type
                    Error::new(ErrorDetails::InferenceTimeout {
                        variant_name: candidate_name.clone(),
                    });
                }
            }
        }

        Ok(successful_results)
    }

    /// Fuses the candidates using the fuser config.
    /// If the fuser fails to return a valid response,
    /// we randomly select one of the candidates.
    #[expect(clippy::too_many_arguments)]
    async fn fuse_candidates<'a, 'request>(
        &'a self,
        input: &ResolvedInput,
        function: &'a FunctionConfig,
        models: &'a ModelTable,
        inference_config: &'request InferenceConfig<'request>,
        clients: &'request InferenceClients<'request>,
        mut candidates: Vec<InferenceResult>,
        stream: bool,
    ) -> Result<InferenceOrStreamResult, Error> {
        if candidates.is_empty() {
            return Err(ErrorDetails::Inference {
                message: "No candidates to fuse in the mixture of n".to_string(),
            }
            .into());
        }
        if candidates.len() == 1 {
            return Ok(InferenceOrStreamResult::NonStream(candidates.pop().ok_or_else(|| Error::new(ErrorDetails::Inference {
                message: "Expected one candidate but found none. This should never happen. Please file a bug report: https://github.com/tensorzero/tensorzero/issues/new".to_string(),
            }))?));
        }
        let mut candidates = candidates;

        let inference_result = if stream {
            inner_fuse_candidates_stream(
                &self.fuser,
                input,
                models,
                function,
                inference_config,
                clients,
                &candidates,
            )
            .await
            .map(|(stream, model_used_info)| {
                InferenceOrStreamResult::Stream(stream, model_used_info)
            })
        } else {
            inner_fuse_candidates(
                &self.fuser,
                input,
                models,
                function,
                inference_config,
                clients,
                &candidates,
            )
            .await
            .map(InferenceOrStreamResult::NonStream)
        };
        // As long as the fuser returns an inference result, we want to include it in the observability
        let mut inference_result = match inference_result {
            Ok(inf_result) => inf_result,
            Err(_) => {
                let random_index = rand::rng().random_range(0..candidates.len());
                if random_index >= candidates.len() {
                    return Err(Error::new(ErrorDetails::Inference {
                        message: "Failed to get random candidate (should never happen). Please file a bug report: https://github.com/tensorzero/tensorzero/issues/new".to_string(),
                    }));
                }
                // If the fuser fails, don't provide any 'original_response' to the user
                let mut candidate = candidates.swap_remove(random_index);
                candidate.set_original_response(None);
                InferenceOrStreamResult::NonStream(candidate)
            }
        };

        match &mut inference_result {
            InferenceOrStreamResult::NonStream(inference_result) => {
                for candidate in candidates {
                    inference_result
                        .mut_model_inference_results()
                        .extend(candidate.owned_model_inference_results());
                }
            }
            InferenceOrStreamResult::Stream(_stream, model_used_info) => {
                for candidate in candidates {
                    model_used_info
                        .previous_model_inference_results
                        .extend(candidate.owned_model_inference_results());
                }
            }
        }

        Ok(inference_result)
    }
}

/// Attempts to fuse the candidates for the mixture of n.
/// If this function returns an error, we will randomly select one
/// of the candidates in the outer function.
///
/// Here are the steps in the function:
///  * Prepare the request for the fuser variant.
///  * Infer the request using the model specified in the fuser config.
///  * Return the output of the fuser.
async fn inner_fuse_candidates<'a, 'request>(
    fuser: &'a FuserConfig,
    input: &'request ResolvedInput,
    models: &'a ModelTable,
    function: &'a FunctionConfig,
    inference_config: &'request InferenceConfig<'request>,
    clients: &'request InferenceClients<'request>,
    candidates: &[InferenceResult],
) -> Result<InferenceResult, Error> {
    let mut inference_params = InferenceParams::default();
    let (inference_request, included_indices) = fuser.prepare_request(
        input,
        function,
        inference_config,
        candidates,
        &mut inference_params,
        false,
    )?;
    if included_indices.is_empty() {
        return Err(ErrorDetails::Inference {
            message: "No valid candidates available to prepare request.".to_string(),
        }
        .into());
    }
    let model_config = models.get(&fuser.inner.model).await?.ok_or_else(|| {
        Error::new(ErrorDetails::UnknownModel {
            name: fuser.inner.model.to_string(),
        })
    })?;
    let infer_model_request_args = InferModelRequestArgs {
        request: inference_request,
        model_name: fuser.inner.model.clone(),
        model_config: &model_config,
        function,
        inference_config,
        retry_config: &fuser.inner.retries,
        clients,
        inference_params: InferenceParams::default(),
    };
    let inference_result = infer_model_request(infer_model_request_args).await?;
    Ok(inference_result)
}

/// Attempts to fuse the candidates for the mixture of n.
/// If this function returns an error, we will randomly select one
/// of the candidates in the outer function.
///
/// Here are the steps in the function:
///  * Prepare the request for the fuser variant.
///  * Infer the request using the model specified in the fuser config.
///  * Return the output of the fuser.
async fn inner_fuse_candidates_stream<'a, 'request>(
    fuser: &'a FuserConfig,
    input: &'request ResolvedInput,
    models: &'a ModelTable,
    function: &'a FunctionConfig,
    inference_config: &'request InferenceConfig<'request>,
    clients: &'request InferenceClients<'request>,
    candidates: &[InferenceResult],
) -> Result<(InferenceResultStream, ModelUsedInfo), Error> {
    let mut params = InferenceParams::default();
    let (inference_request, included_indices) = fuser.prepare_request(
        input,
        function,
        inference_config,
        candidates,
        &mut params,
        true,
    )?;
    if included_indices.is_empty() {
        return Err(ErrorDetails::Inference {
            message: "No valid candidates available to prepare request.".to_string(),
        }
        .into());
    }
    let model_config = models.get(&fuser.inner.model).await?.ok_or_else(|| {
        Error::new(ErrorDetails::UnknownModel {
            name: fuser.inner.model.to_string(),
        })
    })?;
    infer_model_request_stream(
        inference_request,
        fuser.inner.model.clone(),
        &model_config,
        function,
        clients,
        params,
        fuser.inner.retries,
    )
    .await
}

impl FuserConfig {
    /// Prepares the system message for the fuser variant.
    /// We use the system_template of the fuser variant to generate a system message as if we
    /// were using the fuser variant directly to solve the problem.
    /// Then, we template that system message into a broader set of instructions that includes
    /// information about what the fuser will be asked to do (choose a candidate).
    fn prepare_system_message(
        &self,
        templates: &TemplateConfig,
        system: Option<&Value>,
        max_index: usize,
    ) -> Result<String, Error> {
        let inner_system_message = self.inner.prepare_system_message(templates, system)?;
        let template_context = match inner_system_message {
            Some(inner_system_message) => {
                json!({"inner_system_message": inner_system_message, "max_index": max_index})
            }
            None => json!({"max_index": max_index}),
        };
        templates.template_message("t0:mixture_of_n_fuser_system", &template_context)
    }

    /// Prepares the final candidate message for the fuser variant.
    ///
    /// This function constructs a `RequestMessage` that includes all valid candidate outputs
    /// by templating them into a predefined fuser template. It handles different types of
    /// inference results:
    ///
    /// - **Chat Inference**: Serializes the content blocks to a JSON string.
    /// - **JSON Inference**: Uses the raw JSON output if it contains correctly parsed data; otherwise,
    ///   skips the candidate.
    ///
    /// Additionally, it tracks and returns the indices of any candidates that were successfully included in the fuser message.
    ///
    /// # Parameters
    ///
    /// - `templates`: Reference to the `TemplateConfig` used for templating messages.
    /// - `candidates`: A vector of `InferenceResult` instances representing the candidate outputs.
    ///
    /// # Returns
    ///
    /// On success, returns a tuple containing:
    /// - `RequestMessage`: The templated message to be sent to the evaluator.
    /// - `Vec<usize>`: A sorted vector of indices indicating which candidates were successfully included in the fuser message.
    ///
    /// # Errors
    ///
    /// Returns an `Error` if any of the candidate outputs fail to serialize or if templating fails.
    fn prepare_candidate_message(
        templates: &TemplateConfig,
        candidates: &[InferenceResult],
    ) -> Result<(RequestMessage, Vec<usize>), Error> {
        let mut candidate_outputs = Vec::new();
        let mut included_indices = Vec::new();
        for (i, candidate) in candidates.iter().enumerate() {
            match candidate {
                InferenceResult::Chat(chat_result) => {
                    let serialized_content =
                        serde_json::to_string(&chat_result.content).map_err(|e| {
                            Error::new(ErrorDetails::Inference {
                                message: format!("Error converting chat result to string: {e}"),
                            })
                        })?;
                    candidate_outputs.push(serialized_content);
                    included_indices.push(i);
                }
                InferenceResult::Json(json_result) => {
                    if let (Some(raw), Some(_)) =
                        (&json_result.output.raw, &json_result.output.parsed)
                    {
                        candidate_outputs.push(raw.clone());
                        included_indices.push(i);
                    }
                }
            }
        }
        let template_context = json!({
            "candidates": candidate_outputs,
        });
        let message_text =
            templates.template_message("t0:mixture_of_n_fuser_candidates", &template_context)?;
        Ok((
            RequestMessage {
                role: Role::User,
                content: vec![message_text.into()],
            },
            included_indices,
        ))
    }

    /// Prepares the request for the evaluator variant.
    /// We use the `prepare_system_message` and `prepare_candidate_message` functions to generate
    /// the system and candidate messages for the evaluator, which take candidate selection into account.
    ///
    /// Additionally, this function returns the indices of candidates that were successfully included in the fuser message.
    ///
    /// # Returns
    ///
    /// On success, returns a tuple containing:
    /// - `ModelInferenceRequest`: The request prepared for the model inference.
    /// - `Vec<usize>`: A sorted vector of indices indicating which candidates were successfully included in the fuser message.
    ///
    /// # Errors
    ///
    /// Returns an `Error` if any of the candidate outputs fail to serialize or if templating fails.
    fn prepare_request<'a, 'request>(
        &'a self,
        input: &'request ResolvedInput,
        function: &'a FunctionConfig,
        inference_config: &'request InferenceConfig<'request>,
        candidates: &[InferenceResult],
        inference_params: &mut InferenceParams,
        stream: bool,
    ) -> Result<(ModelInferenceRequest<'request>, Vec<usize>), Error>
    where
        'a: 'request,
    {
        // Do this before we prepare the system message so we can use the correct max index in the system message
        let (candidate_message, included_indices) =
            Self::prepare_candidate_message(inference_config.templates, candidates)?;
        let max_index = included_indices.len().saturating_sub(1);
        let system = Some(self.prepare_system_message(
            inference_config.templates,
            input.system.as_ref(),
            max_index,
        )?);
        let messages = input
            .messages
            .iter()
            .map(|message| {
                self.inner
                    .prepare_request_message(inference_config.templates, message)
            })
            .chain(std::iter::once(Ok(candidate_message)))
            .collect::<Result<Vec<_>, _>>()?;
        inference_params
            .chat_completion
            .backfill_with_variant_params(
                self.inner.temperature,
                self.inner.max_tokens,
                self.inner.seed,
                self.inner.top_p,
                self.inner.presence_penalty,
                self.inner.frequency_penalty,
                self.inner.stop_sequences.clone(),
            );

        if !inference_config.extra_body.is_empty() {
            return Err(ErrorDetails::InvalidRequest {
                message:
                    "Inference-level `extra_body` is not yet supported for mixture_of_n variant"
                        .to_string(),
            }
            .into());
        }
        let extra_body = FullExtraBodyConfig {
            extra_body: self.inner.extra_body.clone(),
            inference_extra_body: Default::default(),
        };
        let extra_headers = FullExtraHeadersConfig {
            variant_extra_headers: self.inner.extra_headers.clone(),
            inference_extra_headers: inference_config
                .extra_headers
                .clone()
                .into_owned()
                .filter(inference_config.variant_name),
        };
        let model_inference_request = prepare_model_inference_request(
            messages,
            system,
            function,
            inference_config,
            stream,
            inference_params,
            self.inner.json_mode,
            extra_body,
            extra_headers,
        )?;
        Ok((model_inference_request, included_indices))
    }
}

#[cfg(test)]
mod tests {
    use std::collections::HashMap;

    use reqwest::Client;
    use tokio_stream::StreamExt;
    use uuid::Uuid;

    use crate::{
        cache::{CacheEnabledMode, CacheOptions},
        clickhouse::ClickHouseConnectionInfo,
        config_parser::SchemaData,
        endpoints::inference::{InferenceCredentials, InferenceIds},
        function::{FunctionConfigChat, FunctionConfigJson},
        inference::types::{
            ChatInferenceResult, FinishReason, InternalJsonInferenceOutput, JsonInferenceResult,
            Latency, ModelInferenceResponseWithMetadata, Text, Thought,
        },
        jsonschema_util::StaticJSONSchema,
        minijinja_util::tests::{get_test_template_config, test_system_template_schema},
        model::{ModelConfig, ModelProvider, ProviderConfig},
        providers::dummy::DummyProvider,
        tool::{ToolCallConfig, ToolCallOutput, ToolChoice},
        variant::chat_completion::{ChatTemplates, TemplateWithSchema},
    };

    use super::*;

    #[test]
    fn test_prepare_system_message() {
        let templates = get_test_template_config();

        // Test without templates, string message
        let fuser_config = FuserConfig {
            inner: ChatCompletionConfig {
                model: "dummy".into(),
                weight: Some(1.0),
                ..Default::default()
            },
        };
        let input_message = Value::String("You are a helpful assistant.".to_string());
        let max_index = 2;
        let result =
            fuser_config.prepare_system_message(&templates, Some(&input_message), max_index);
        let prepared_message = result.unwrap();
        let expected_message = templates
            .template_message(
                "t0:mixture_of_n_fuser_system",
                &json!({"inner_system_message": "You are a helpful assistant.", "max_index": max_index}),
            )
            .unwrap();
        assert_eq!(prepared_message, expected_message);

        // Test without templates, object message
        let fuser_config = FuserConfig {
            inner: ChatCompletionConfig {
                model: "dummy".into(),
                weight: Some(1.0),
                ..Default::default()
            },
        };
        let input_message = json!({"message": "You are a helpful assistant."});
        let max_index = 3;
        let result =
            fuser_config.prepare_system_message(&templates, Some(&input_message), max_index);
        assert!(result.is_err());
        let prepared_message = result.unwrap_err();
        assert_eq!(
        prepared_message,
        ErrorDetails::InvalidMessage { message: "System message content {\"message\":\"You are a helpful assistant.\"} is not a string but there is no variant template".to_string() }.into()
        );

        // Test without templates, no message
        let fuser_config = FuserConfig {
            inner: ChatCompletionConfig {
                model: "dummy".into(),
                weight: Some(1.0),
                ..Default::default()
            },
        };
        let max_index = 5;
        let result = fuser_config.prepare_system_message(&templates, None, max_index);
        let expected_message = templates
            .template_message(
                "t0:mixture_of_n_fuser_system",
                &json!({"max_index": max_index}),
            )
            .unwrap();
        assert!(result.is_ok());
        let prepared_message = result.unwrap();
        assert_eq!(prepared_message, expected_message);

        // Test with templates that need new info
        let system_template_name = "system";

        let fuser_config = FuserConfig {
            inner: ChatCompletionConfig {
                model: "dummy".into(),
                weight: Some(1.0),
                templates: ChatTemplates {
                    system: Some(TemplateWithSchema {
                        template: PathWithContents {
                            path: system_template_name.into(),
                            contents: String::new(),
                        },
                        schema: Some(test_system_template_schema()),
                    }),
                    ..Default::default()
                },
                ..Default::default()
            },
        };

        let max_index = 6;
        let input_message = serde_json::json!({"assistant_name": "ChatGPT"});
        let prepared_message = fuser_config
            .prepare_system_message(&templates, Some(&input_message), max_index)
            .unwrap();
        let inner_system_message = templates
            .template_message(
                system_template_name,
                &json!({"assistant_name": "ChatGPT", "max_index": max_index}),
            )
            .unwrap();
        let expected_message = templates
            .template_message(
                "t0:mixture_of_n_fuser_system",
                &json!({"inner_system_message": inner_system_message, "max_index": max_index}),
            )
            .unwrap();
        assert_eq!(prepared_message, expected_message);

        // Test with template that is complete as is (string)
        let system_template_name = "system_filled";

        let fuser_config = FuserConfig {
            inner: ChatCompletionConfig {
                model: "dummy".into(),
                weight: Some(1.0),
                templates: ChatTemplates {
                    system: Some(TemplateWithSchema {
                        template: PathWithContents {
                            path: system_template_name.into(),
                            contents: String::new(),
                        },
                        schema: None,
                    }),
                    ..Default::default()
                },
                ..Default::default()
            },
        };

        let max_index = 10;
        let result = fuser_config.prepare_system_message(&templates, None, max_index);
        assert!(result.is_ok());
        let prepared_message = result.unwrap();
        let inner_system_message = templates
            .template_message(system_template_name, &json!({}))
            .unwrap();
        let expected_message = templates
            .template_message(
                "t0:mixture_of_n_fuser_system",
                &json!({"inner_system_message": inner_system_message, "max_index": max_index}),
            )
            .unwrap();
        assert_eq!(prepared_message, expected_message);
    }

    #[tokio::test]
    async fn test_prepare_candidate_message() {
        let templates = get_test_template_config();

        // Prepare some candidate InferenceResults
        let model_inference_response = ModelInferenceResponseWithMetadata {
            id: Uuid::now_v7(),
            created: 200u64,
            output: vec!["Candidate answer 1".to_string().into()],
            system: None,
            input_messages: vec![],
            raw_request: "{\"prompt\": \"Example prompt\"}".to_string(),
            raw_response: "{\"response\": \"Example response\"}".to_string(),
            usage: Usage {
                input_tokens: 50,
                output_tokens: 100,
            },
            latency: Latency::NonStreaming {
                response_time: Duration::from_millis(500),
            },
            model_provider_name: "ExampleProvider".into(),
            model_name: "ExampleModel".into(),
            finish_reason: Some(FinishReason::Stop),
            cached: false,
        };

        let candidate1 = InferenceResult::Chat(
            ChatInferenceResult::new(
                Uuid::now_v7(),
                vec!["Candidate answer 1".to_string().into()],
                vec![model_inference_response],
                None,
                InferenceParams::default(),
                None,
            )
            .await,
        );

        let model_inference_response2 = ModelInferenceResponseWithMetadata {
            id: Uuid::now_v7(),
            created: 201u64,
            output: vec!["Candidate answer 2".to_string().into()],
            system: None,
            input_messages: vec![],
            raw_request: "{\"prompt\": \"Example prompt 2\"}".to_string(),
            raw_response: "{\"response\": \"Example response 2\"}".to_string(),
            usage: Usage {
                input_tokens: 15,
                output_tokens: 25,
            },
            latency: Latency::NonStreaming {
                response_time: Duration::from_millis(550),
            },
            model_provider_name: "ExampleProvider2".into(),
            model_name: "ExampleModel2".into(),
            finish_reason: Some(FinishReason::Stop),
            cached: false,
        };

        let candidate2 = InferenceResult::Chat(
            ChatInferenceResult::new(
                Uuid::now_v7(),
                vec!["Candidate answer 2".to_string().into()],
                vec![model_inference_response2],
                None,
                InferenceParams::default(),
                None,
            )
            .await,
        );

        let candidates = vec![candidate1, candidate2];

        // Call prepare_candidate_message
        let result = FuserConfig::prepare_candidate_message(&templates, &candidates);
        assert!(result.is_ok());
        let (request_message, included_indices) = result.unwrap();
        assert_eq!(included_indices, vec![0, 1]);

        let expected_message_text = "Here are the candidate answers (with the index and a row of ------ separating):\n0:\n[{\"type\":\"text\",\"text\":\"Candidate answer 1\"}]\n------\n1:\n[{\"type\":\"text\",\"text\":\"Candidate answer 2\"}]\n------".to_string();
        // Now check that the request_message has the expected role and content
        assert_eq!(request_message.role, Role::User);
        assert_eq!(request_message.content, vec![expected_message_text.into()]);
    }

    #[tokio::test]
    async fn test_prepare_candidate_message_json() {
        let templates = get_test_template_config();

        // Prepare some candidate InferenceResults - some valid, some malformed
        let model_inference_response_valid = ModelInferenceResponseWithMetadata {
            id: Uuid::now_v7(),
            created: 200u64,
            output: vec!["{\"response\": \"Valid JSON response\"}".to_string().into()],
            system: None,
            input_messages: vec![],
            raw_request: "{\"prompt\": \"Example prompt\"}".to_string(),
            raw_response: "{\"response\": \"Valid JSON response\"}".to_string(),
            usage: Usage {
                input_tokens: 10,
                output_tokens: 20,
            },
            latency: Latency::NonStreaming {
                response_time: Duration::from_millis(500),
            },
            model_provider_name: "ExampleProvider".into(),
            model_name: "ExampleModel".into(),
            finish_reason: Some(FinishReason::Stop),
            cached: false,
        };

        let candidate1 = InferenceResult::Json(JsonInferenceResult::new(
            Uuid::now_v7(),
            Some("{\"response\": \"Valid JSON response\"}".to_string()),
            Some(json!({"response": "Valid JSON response"})),
            Some(0),
            vec![],
            vec![model_inference_response_valid],
            json!({"type": "object", "properties": {"response": {"type": "string"}}}),
            InferenceParams::default(),
            None,
        ));

        let model_inference_response_malformed = ModelInferenceResponseWithMetadata {
            id: Uuid::now_v7(),
            created: 201u64,
            output: vec!["{\"response\": \"Malformed JSON response\""
                .to_string()
                .into()], // missing closing brace
            system: None,
            input_messages: vec![],
            raw_request: "{\"prompt\": \"Example prompt 2\"}".to_string(),
            raw_response: "{\"response\": \"Malformed JSON response\"".to_string(), // malformed
            usage: Usage {
                input_tokens: 15,
                output_tokens: 25,
            },
            latency: Latency::NonStreaming {
                response_time: Duration::from_millis(550),
            },
            model_provider_name: "ExampleProvider2".into(),
            model_name: "ExampleModel2".into(),
            finish_reason: Some(FinishReason::Stop),
            cached: false,
        };

        let candidate2 = InferenceResult::Json(JsonInferenceResult::new(
            Uuid::now_v7(),
            Some("{\"oops: \"Malformed JSON response\"".to_string()),
            None, // malformed
            Some(0),
            vec![],
            vec![model_inference_response_malformed],
            json!({"type": "object", "properties": {"response": {"type": "string"}}}),
            InferenceParams::default(),
            None,
        ));

        let candidates = vec![candidate1, candidate2];

        // Call prepare_candidate_message
        let result = FuserConfig::prepare_candidate_message(&templates, &candidates);
        assert!(result.is_ok());
        let (request_message, included_indices) = result.unwrap();

        // Expect included_indices to contain index 0
        assert_eq!(included_indices, vec![0]);

        let expected_message_text = "Here are the candidate answers (with the index and a row of ------ separating):\n0:\n{\"response\": \"Valid JSON response\"}\n------".to_string();

        // Check that the request_message has the expected role and content
        assert_eq!(request_message.role, Role::User);
        assert_eq!(request_message.content, vec![expected_message_text.into()]);
    }

    #[tokio::test]
    async fn test_fuse_candidates() {
        // Set up fuser with a provider that returns a valid answer_choice
        let fuser_config = FuserConfig {
            inner: ChatCompletionConfig {
                model: "json".into(),
                ..Default::default()
            },
        };
        let mixture_of_n_variant = MixtureOfNConfig {
            weight: Some(1.0),
            timeout_s: 10.0,
            candidates: vec![],
            fuser: fuser_config,
        };

        let templates = get_test_template_config();
        let json_function_config = FunctionConfig::Json(FunctionConfigJson {
            variants: HashMap::new(),
<<<<<<< HEAD
            schemas: SchemaData::default(),
            output_schema: StaticJSONSchema::from_value(&json!({})).unwrap(),
=======
            system_schema: None,
            user_schema: None,
            assistant_schema: None,
            output_schema: StaticJSONSchema::from_value(json!({})).unwrap(),
>>>>>>> ec7d904d
            implicit_tool_call_config: ToolCallConfig::default(),
            description: None,
        });
        // Prepare some candidate InferenceResults
        let model_inference_response0 = ModelInferenceResponseWithMetadata {
            id: Uuid::now_v7(),
            created: 200u64,
            output: vec!["Candidate answer 0".to_string().into()],
            system: None,
            input_messages: vec![],
            raw_request: "{\"prompt\": \"Example prompt\"}".to_string(),
            raw_response: "{\"response\": \"Example response\"}".to_string(),
            usage: Usage {
                input_tokens: 10,
                output_tokens: 20,
            },
            latency: Latency::NonStreaming {
                response_time: Duration::from_millis(500),
            },
            model_provider_name: "ExampleProvider".into(),
            model_name: "ExampleModel".into(),
            finish_reason: Some(FinishReason::Stop),
            cached: false,
        };
        let inference_id0 = Uuid::now_v7();
        let candidate0 = InferenceResult::Chat(
            ChatInferenceResult::new(
                inference_id0,
                vec!["Candidate answer 0".to_string().into()],
                vec![model_inference_response0],
                None,
                InferenceParams::default(),
                None,
            )
            .await,
        );

        let model_inference_response1 = ModelInferenceResponseWithMetadata {
            id: Uuid::now_v7(),
            created: 201u64,
            output: vec!["Candidate answer 1".to_string().into()],
            system: None,
            input_messages: vec![],
            raw_request: "{\"prompt\": \"Example prompt 1\"}".to_string(),
            raw_response: "{\"response\": \"Example response 1\"}".to_string(),
            usage: Usage {
                input_tokens: 15,
                output_tokens: 25,
            },
            latency: Latency::NonStreaming {
                response_time: Duration::from_millis(550),
            },
            model_provider_name: "ExampleProvider1".into(),
            model_name: "ExampleModel1".into(),
            finish_reason: Some(FinishReason::Stop),
            cached: false,
        };
        let inference_id1 = Uuid::now_v7();
        let candidate1 = InferenceResult::Chat(
            ChatInferenceResult::new(
                inference_id1,
                vec!["Candidate answer 1".to_string().into()],
                vec![model_inference_response1],
                None,
                InferenceParams::default(),
                None,
            )
            .await,
        );
        let candidates = vec![candidate0, candidate1];
        let models = ModelTable::try_from(HashMap::from([(
            "json".into(),
            ModelConfig {
                routing: vec!["json".into()],
                providers: HashMap::from([(
                    "json".into(),
                    ModelProvider {
                        name: "json".into(),
                        config: ProviderConfig::Dummy(DummyProvider {
                            model_name: "json".into(),
                            ..Default::default()
                        }),
                        extra_body: Default::default(),
                        extra_headers: Default::default(),
                        timeouts: Default::default(),
                        discard_unknown_chunks: false,
                    },
                )]),
                timeouts: Default::default(),
            },
        )]))
        .expect("Failed to create model table");
        let client = Client::new();
        let clickhouse_connection_info = ClickHouseConnectionInfo::Disabled;
        let api_keys = InferenceCredentials::default();
        let inference_clients = InferenceClients {
            http_client: &client,
            clickhouse_connection_info: &clickhouse_connection_info,
            credentials: &api_keys,
            cache_options: &CacheOptions {
                max_age_s: None,
                enabled: CacheEnabledMode::WriteOnly,
            },
        };
        let input = ResolvedInput {
            system: None,
            messages: vec![],
        };
        let inference_config = InferenceConfig {
            ids: InferenceIds {
                inference_id: Uuid::now_v7(),
                episode_id: Uuid::now_v7(),
            },
            templates: &templates,
            tool_config: None,
            dynamic_output_schema: None,
            function_name: "",
            variant_name: "",
            extra_body: Default::default(),
            extra_headers: Default::default(),
            extra_cache_key: None,
        };

        let InferenceOrStreamResult::NonStream(fused) = mixture_of_n_variant
            .fuse_candidates(
                &input,
                &json_function_config,
                &models,
                &inference_config,
                &inference_clients,
                candidates.clone(),
                false,
            )
            .await
            .expect("Failed to select best candidate")
        else {
            panic!("Expected a non-stream result");
        };

        let expected_usage = Usage {
            input_tokens: 35,
            output_tokens: 46,
        };
        let expected_content = InternalJsonInferenceOutput {
            raw: Some("{\"answer\":\"Hello\"}".to_string()),
            parsed: Some(json!({"answer": "Hello"})),
            auxiliary_content: vec![],
            json_block_index: Some(0),
        };
        assert_eq!(fused.usage_considering_cached(), expected_usage);
        match fused {
            InferenceResult::Json(fused) => {
                assert_eq!(fused.output, expected_content);
                assert_eq!(fused.model_inference_results.len(), 3);
            }
            _ => {
                panic!("Expected a Chat inference result");
            }
        }
        // Set up fuser with a provider that fails
        let fuser_config = FuserConfig {
            inner: ChatCompletionConfig {
                model: "error".into(),
                ..Default::default()
            },
        };
        let mixture_of_n_variant = MixtureOfNConfig {
            weight: Some(1.0),
            timeout_s: 10.0,
            candidates: vec![],
            fuser: fuser_config,
        };

        let models = {
            let mut map = HashMap::new();
            map.insert(
                "error".into(),
                ModelConfig {
                    routing: vec!["error".into()],
                    providers: HashMap::from([(
                        "error".into(),
                        ModelProvider {
                            name: "error".into(),
                            config: ProviderConfig::Dummy(DummyProvider {
                                model_name: "error".into(),
                                ..Default::default()
                            }),
                            extra_body: Default::default(),
                            extra_headers: Default::default(),
                            timeouts: Default::default(),
                            discard_unknown_chunks: false,
                        },
                    )]),
                    timeouts: Default::default(),
                },
            );
            ModelTable::try_from(map).expect("Failed to create model table")
        };
        let input = ResolvedInput {
            system: None,
            messages: vec![],
        };

        let InferenceOrStreamResult::NonStream(result) = mixture_of_n_variant
            .fuse_candidates(
                &input,
                &json_function_config,
                &models,
                &inference_config,
                &inference_clients,
                candidates.clone(),
                false,
            )
            .await
            .unwrap()
        else {
            panic!("Expected a non-stream result");
        };

        // Expect an error and a random candidate to be selected
        let choice = result;
        // We know that the model will fail, so there should only be two results
        match choice {
            InferenceResult::Chat(chat_choice) => {
                assert_eq!(chat_choice.model_inference_results.len(), 2);
            }
            _ => {
                panic!("Expected a Chat inference result");
            }
        }
        // Depending on implementation, you might check which candidate was selected

        // Set up evaluator with a provider that returns invalid JSON
        let fuser_config = FuserConfig {
            inner: ChatCompletionConfig {
                model: "regular".into(),
                ..Default::default()
            },
        };
        let mixture_of_n_variant = MixtureOfNConfig {
            weight: Some(1.0),
            timeout_s: 10.0,
            candidates: vec![],
            fuser: fuser_config,
        };

        let models = {
            let mut map = HashMap::new();
            map.insert(
                "regular".into(),
                ModelConfig {
                    routing: vec!["regular".into()],
                    providers: HashMap::from([(
                        "regular".into(),
                        ModelProvider {
                            name: "regular".into(),
                            config: ProviderConfig::Dummy(DummyProvider {
                                model_name: "regular".into(),
                                ..Default::default()
                            }),
                            extra_body: Default::default(),
                            extra_headers: Default::default(),
                            timeouts: Default::default(),
                            discard_unknown_chunks: false,
                        },
                    )]),
                    timeouts: Default::default(),
                },
            );
            ModelTable::try_from(map).expect("Failed to create model table")
        };
        let input = ResolvedInput {
            system: None,
            messages: vec![],
        };
        let chat_function_config = FunctionConfig::Chat(FunctionConfigChat {
            variants: HashMap::new(),
            schemas: SchemaData::default(),
            tools: vec![],
            tool_choice: ToolChoice::None,
            parallel_tool_calls: None,
            description: None,
        });

        let InferenceOrStreamResult::NonStream(result) = mixture_of_n_variant
            .fuse_candidates(
                &input,
                &chat_function_config,
                &models,
                &inference_config,
                &inference_clients,
                candidates.clone(),
                false,
            )
            .await
            .unwrap()
        else {
            panic!("Expected a non-stream result");
        };

        let choice = result;
        match choice {
            InferenceResult::Chat(chat_choice) => {
                // Should return 3 results since model has been called 3 times
                // But, it's a random choice, so we can't assert on the specific index
                assert!(chat_choice.model_inference_results.len() == 3);
            }
            _ => {
                panic!("Expected a Chat inference result");
            }
        }
        // Test case: No answer choices (should return an error)
        let empty_candidates = vec![];
        let result = mixture_of_n_variant
            .fuse_candidates(
                &input,
                &json_function_config,
                &models,
                &inference_config,
                &inference_clients,
                empty_candidates.clone(),
                false,
            )
            .await;
        let err = result.unwrap_err();
        assert_eq!(
            err,
            ErrorDetails::Inference {
                message: "No candidates to fuse in the mixture of n".to_string()
            }
            .into()
        );
    }

    #[tokio::test]
    async fn test_make_stream_from_non_stream_chat() {
        let stream = make_stream_from_non_stream(
            InferenceResult::Chat(ChatInferenceResult {
                inference_id: Uuid::now_v7(),
                content: vec![
                    ContentBlockChatOutput::Text(Text {
                        text: "First text message".to_string(),
                    }),
                    ContentBlockChatOutput::ToolCall(ToolCallOutput {
                        id: "123".into(),
                        name: Some("first_tool".into()),
                        raw_name: "first_tool".into(),
                        arguments: Some(serde_json::json!({
                            "my": "first_arg"
                        })),
                        raw_arguments: r#"{"my"  :  "first_arg"}"#.to_string(),
                    }),
                    ContentBlockChatOutput::Thought(Thought {
                        text: Some("My first thought".into()),
                        signature: Some("my_first_signature".into()),
                        provider_type: Some("my_first_provider_type".into()),
                    }),
                    ContentBlockChatOutput::Thought(Thought {
                        text: Some("My second thought".into()),
                        signature: Some("my_second_signature".into()),
                        provider_type: None,
                    }),
                    ContentBlockChatOutput::ToolCall(ToolCallOutput {
                        id: "456".into(),
                        name: Some("second_tool".into()),
                        raw_name: "second_tool".into(),
                        arguments: Some(serde_json::json!({
                            "my": "second_arg"
                        })),
                        raw_arguments: r#"{"my"  :  "second_arg"}"#.to_string(),
                    }),
                    ContentBlockChatOutput::Text(Text {
                        text: "Second text message".to_string(),
                    }),
                ],
                created: 123456,
                model_inference_results: vec![],
                inference_params: InferenceParams::default(),
                original_response: Some("My raw response".to_string()),
                finish_reason: Some(FinishReason::Length),
            }),
            Some(Usage {
                input_tokens: 10,
                output_tokens: 20,
            }),
        )
        .unwrap();

        let stream_chunks = stream.collect::<Vec<_>>().await;
        assert_eq!(
            stream_chunks,
            [Ok(InferenceResultChunk::Chat(ChatInferenceResultChunk {
                content: vec![
                    ContentBlockChunk::Text(TextChunk {
                        id: "0".into(),
                        text: "First text message".to_string(),
                    }),
                    ContentBlockChunk::ToolCall(ToolCallChunk {
                        id: "123".into(),
                        raw_name: Some("first_tool".into()),
                        raw_arguments: r#"{"my"  :  "first_arg"}"#.to_string(),
                    }),
                    ContentBlockChunk::Thought(ThoughtChunk {
                        id: "1".into(),
                        text: Some("My first thought".into()),
                        signature: Some("my_first_signature".into()),
                        provider_type: Some("my_first_provider_type".into()),
                    }),
                    ContentBlockChunk::Thought(ThoughtChunk {
                        id: "2".into(),
                        text: Some("My second thought".into()),
                        signature: Some("my_second_signature".into()),
                        provider_type: None,
                    }),
                    ContentBlockChunk::ToolCall(ToolCallChunk {
                        id: "456".into(),
                        raw_name: Some("second_tool".into()),
                        raw_arguments: r#"{"my"  :  "second_arg"}"#.to_string(),
                    }),
                    ContentBlockChunk::Text(TextChunk {
                        id: "3".into(),
                        text: "Second text message".to_string(),
                    }),
                ],
                created: 123456,
                usage: Some(Usage {
                    input_tokens: 10,
                    output_tokens: 20,
                }),
                latency: Duration::from_secs(0),
                raw_response: "My raw response".to_string(),
                finish_reason: Some(FinishReason::Length),
            })),]
        );
    }
}<|MERGE_RESOLUTION|>--- conflicted
+++ resolved
@@ -1191,15 +1191,8 @@
         let templates = get_test_template_config();
         let json_function_config = FunctionConfig::Json(FunctionConfigJson {
             variants: HashMap::new(),
-<<<<<<< HEAD
             schemas: SchemaData::default(),
-            output_schema: StaticJSONSchema::from_value(&json!({})).unwrap(),
-=======
-            system_schema: None,
-            user_schema: None,
-            assistant_schema: None,
             output_schema: StaticJSONSchema::from_value(json!({})).unwrap(),
->>>>>>> ec7d904d
             implicit_tool_call_config: ToolCallConfig::default(),
             description: None,
         });
