use std::collections::HashSet;
use std::fmt;

use futures::future::{join_all, try_join_all};
use rand::Rng;
use serde::{Deserialize, Serialize};
use serde_json::{json, Value};
use tokio::time::{timeout, Duration};

use crate::config::{ErrorContext, PathWithContents, SchemaData};
use crate::embeddings::EmbeddingModelTable;
use crate::endpoints::inference::{InferenceClients, InferenceModels};
use crate::error::IMPOSSIBLE_ERROR_MESSAGE;
use crate::inference::types::extra_body::FullExtraBodyConfig;
use crate::inference::types::extra_headers::FullExtraHeadersConfig;
use crate::inference::types::resolved_input::LazyResolvedInput;
use crate::inference::types::{
    batch::StartBatchModelInferenceWithMetadata, ModelInferenceRequest, RequestMessage, Role,
};
use crate::inference::types::{
    ChatInferenceResultChunk, ContentBlockChatOutput, ContentBlockChunk, InferenceResultChunk,
    JsonInferenceResultChunk, RequestMessagesOrBatch, TextChunk, ThoughtChunk, Usage,
};
use crate::model::ModelTable;
use crate::rate_limiting::TicketBorrows;
use crate::tool::ToolCallChunk;
use crate::{
    endpoints::inference::InferenceParams,
    error::{Error, ErrorDetails},
    function::FunctionConfig,
    inference::types::{InferenceResult, InferenceResultStream},
    minijinja_util::TemplateConfig,
    variant::chat_completion::ChatCompletionConfig,
};

use crate::variant::chat_completion::UninitializedChatCompletionConfig;

use super::{
    infer_model_request, infer_model_request_stream, prepare_model_inference_request,
    InferModelRequestArgs, InferenceConfig, ModelUsedInfo, Variant,
};

#[derive(Debug, Serialize)]
#[cfg_attr(test, derive(ts_rs::TS))]
#[cfg_attr(test, ts(export))]
pub struct MixtureOfNConfig {
    pub weight: Option<f64>,
    pub timeout_s: f64,
    pub candidates: Vec<String>,
    pub fuser: FuserConfig,
}

#[derive(Clone, Debug, Deserialize, Serialize, ts_rs::TS)]
#[serde(deny_unknown_fields)]
#[ts(export)]
pub struct UninitializedMixtureOfNConfig {
    #[serde(default)]
    pub weight: Option<f64>,
    #[serde(default = "default_timeout")]
    pub timeout_s: f64,
    pub candidates: Vec<String>,
    pub fuser: UninitializedFuserConfig,
}

fn default_timeout() -> f64 {
    300.0
}

#[derive(Debug, Serialize)]
#[cfg_attr(test, derive(ts_rs::TS))]
#[cfg_attr(test, ts(export))]
pub struct FuserConfig {
    #[serde(flatten)]
    pub inner: ChatCompletionConfig,
}

#[derive(Clone, Debug, Deserialize, Serialize, ts_rs::TS)]
#[serde(deny_unknown_fields)]
#[ts(export)]
pub struct UninitializedFuserConfig {
    #[serde(flatten)]
    pub inner: UninitializedChatCompletionConfig,
}

impl UninitializedMixtureOfNConfig {
    pub fn load(
        self,
        schemas: &SchemaData,
        error_context: &ErrorContext,
    ) -> Result<MixtureOfNConfig, Error> {
        Ok(MixtureOfNConfig {
            weight: self.weight,
            timeout_s: self.timeout_s,
            candidates: self.candidates,
            fuser: FuserConfig {
                inner: self.fuser.inner.load(
                    schemas,
                    // Our stored fuser is a plain `UninitializedChatCompletionConfig`, so we need
                    // to explicitly add `fuser` to any error messages it produces.
                    &ErrorContext {
                        function_name: error_context.function_name.clone(),
                        variant_name: format!("{}.fuser", error_context.variant_name),
                    },
                )?,
            },
        })
    }
}

impl Variant for MixtureOfNConfig {
    async fn infer<'a: 'request, 'request>(
        &self,
        input: &LazyResolvedInput,
        models: &'request InferenceModels<'a>,
        function: &'a FunctionConfig,
        inference_config: &'request InferenceConfig<'request>,
        clients: &'request InferenceClients<'request>,
        _inference_params: InferenceParams,
    ) -> Result<InferenceResult, Error> {
        let candidate_inference_results = self
            .infer_candidates(input, models, function, inference_config, clients)
            .await?;
        match self
            .fuse_candidates(
                input,
                function,
                models.models,
                inference_config,
                clients,
                candidate_inference_results,
                false,
            )
            .await?
        {
            InferenceOrStreamResult::NonStream(inference_result) => {
                Ok(inference_result)
            },
            InferenceOrStreamResult::Stream(..) => {
                Err(ErrorDetails::InternalError { message: format!("MixtureOfNConfig.fuse_candidates returned a stream for a non-streaming request. {IMPOSSIBLE_ERROR_MESSAGE}") }.into())
            }
        }
    }

    async fn infer_stream<'request>(
        &self,
        input: &LazyResolvedInput,
        models: &'request InferenceModels<'_>,
        function: &FunctionConfig,
        inference_config: &'request InferenceConfig<'request>,
        clients: &'request InferenceClients<'request>,
        inference_params: InferenceParams,
    ) -> Result<(InferenceResultStream, ModelUsedInfo), Error> {
        // We infer the candidates in non-streaming mode, since we need to pass the full candidate results to the fuser
        let candidate_inference_results = self
            .infer_candidates(input, models, function, inference_config, clients)
            .await?;

        match self
            .fuse_candidates(
                input,
                function,
                models.models,
                inference_config,
                clients,
                candidate_inference_results,
                true,
            )
            .await?
        {
            // We get a NonStream result if we don't have fuser result (either the fuser failed, or it wasn't run at all due to only one candidate existing)
            InferenceOrStreamResult::NonStream(inference_result) => {
                stream_inference_from_non_stream(inference_result, inference_params)
            }
            InferenceOrStreamResult::Stream(stream, model_used_info) => {
                Ok((stream, model_used_info))
            }
        }
    }

    async fn validate(
        &self,
        function: &FunctionConfig,
        models: &mut ModelTable,
        embedding_models: &EmbeddingModelTable,
        templates: &TemplateConfig<'_>,
        function_name: &str,
        variant_name: &str,
    ) -> Result<(), Error> {
        // Validate each candidate variant
        for candidate in &self.candidates {
            let variant = function.variants().get(candidate).ok_or_else(|| {
                Error::new(ErrorDetails::UnknownCandidate {
                    name: candidate.to_string(),
                })
            })?;
            // Required by the compiler due to recursion (we call the top-level `validate`)
            Box::pin(variant.validate(
                function,
                models,
                embedding_models,
                templates,
                function_name,
                candidate,
            ))
            .await
            .map_err(|e| {
                Error::new(ErrorDetails::InvalidCandidate {
                    variant_name: variant_name.to_string(),
                    message: e.to_string(),
                })
            })?;
        }
        // Validate the evaluator variant
        self.fuser
            .inner
            .validate(
                function,
                models,
                embedding_models,
                templates,
                function_name,
                variant_name,
            )
            .await?;
        Ok(())
    }

    // We do not return templates for the candidates, as they are required to be variants in the same function
    // and will therefore also have the same templates.
    // We only return templates for the evaluator variant.
    fn get_all_template_paths(&self) -> Vec<&PathWithContents> {
        self.fuser.inner.get_all_template_paths()
    }

    fn get_all_explicit_template_names(&self) -> HashSet<String> {
        self.fuser.inner.get_all_explicit_template_names()
    }

    async fn start_batch_inference<'a>(
        &'a self,
        _input: &[LazyResolvedInput],
        _models: &'a InferenceModels<'a>,
        _function: &'a FunctionConfig,
        _inference_configs: &'a [InferenceConfig<'a>],
        _clients: &'a InferenceClients<'a>,
        _inference_params: Vec<InferenceParams>,
    ) -> Result<StartBatchModelInferenceWithMetadata<'a>, Error> {
        Err(ErrorDetails::UnsupportedVariantForBatchInference { variant_name: None }.into())
    }
}

/// The result of calling attempts to fuse our candidates
enum InferenceOrStreamResult {
    /// If the user requested a non-streaming inference, then we'll call the fuser
    /// in non-streaming mode and return its result.
    /// If the fuser fails (or we only have a single candidate) when the user
    /// requested a streaming inference, we'll also return `InferenceOrStreamResult::NonStream`
    /// The `infer_stream` method is responsible for converting a non-streaming response
    /// into a 'fake' stream
    NonStream(InferenceResult),
    /// We only produce `InferenceOrStreamResult::Stream` if the user requested a streaming inference,
    /// and the fuser successfully starts a stream.
    Stream(InferenceResultStream, ModelUsedInfo),
}

/// Constructs an `infer_stream` response `(InferenceResultStream, ModelUsedInfo)`,
/// built from the information contained in the `InferenceResult`.
/// Each content block in the `InferenceResult` is converted into a chunk in the `InferenceResultStream`.
/// This is used by `best_of_n` and `mixture_of_n` when the user requests a stream response,
/// but our candidate/judge has a non-streaming response.
pub fn stream_inference_from_non_stream(
    inference_result: InferenceResult,
    inference_params: InferenceParams,
) -> Result<(InferenceResultStream, ModelUsedInfo), Error> {
    // Use the first model inference result to construct our top-level result (since we don't have a fuser/judge result)
    let model_inference_result = inference_result
        .model_inference_results()
        .first()
        .ok_or_else(|| {
            Error::new(ErrorDetails::Inference {
                message: format!(
                    "Expected one candidate but found none. {IMPOSSIBLE_ERROR_MESSAGE}"
                ),
            })
        })?;
    // Copy the actual usage from the model inference result (without considering cached)
    // We set the 'cached' flag on the 'ModelUsedInfo, which will adjust the usage as needed when producing
    // the HTTP response stream.
    let usage = model_inference_result.usage;
    let model_used_info = ModelUsedInfo {
        model_name: model_inference_result.model_name.clone(),
        model_provider_name: model_inference_result.model_provider_name.clone(),
        raw_request: model_inference_result.raw_request.clone(),
        inference_params: inference_params.clone(),
        // Preserve the raw response from the candidate we chose (rather than attempting
        // to concatenate the raw_response from the chunks in our fake stream)
        raw_response: Some(model_inference_result.raw_response.clone()),
        // Preserve any other model inference results (we already processed the first one),
        // in case we're doing something like chained best-of-n/mixture-of-n variants.
        previous_model_inference_results: inference_result.model_inference_results()[1..].to_vec(),
        system: model_inference_result.system.clone(),
        input_messages: match model_inference_result.input_messages.clone() {
            RequestMessagesOrBatch::Message(input_messages) => input_messages,
            RequestMessagesOrBatch::BatchInput(_) => {
                return Err(Error::new(ErrorDetails::InternalError {
                    message: format!("Unexpected RequestMessagesOrBatch::BatchInput in model inference result. {IMPOSSIBLE_ERROR_MESSAGE}")
                        .to_string(),
                }));
            }
        },
        cached: model_inference_result.cached,
        ticket_borrow: TicketBorrows::empty(),
    };
    let stream = make_stream_from_non_stream(inference_result, Some(usage))?;
    Ok((stream, model_used_info))
}

fn make_stream_from_non_stream(
    inference_result: InferenceResult,
    usage: Option<Usage>,
) -> Result<InferenceResultStream, Error> {
    let mut id = 0;
    let chunk = match inference_result {
        InferenceResult::Chat(chat) => {
            let content_blocks = chat.content.into_iter().map(|content| {
                match content {
                ContentBlockChatOutput::Text(text) => {
                    let chunk = ContentBlockChunk::Text(TextChunk {
                        id: id.to_string(),
                        text: text.text,
                    });
                    id += 1;
                    Ok(chunk)
                }
                ContentBlockChatOutput::ToolCall(tool_call) => {
                    // Ues the tool call id as the chunk id, as this id needs to be
                    // passed back in when providing a tool call response.
                    let chunk = ContentBlockChunk::ToolCall(ToolCallChunk {
                        id: tool_call.id.to_string(),
                        raw_name: Some(tool_call.raw_name),
                        raw_arguments: tool_call.raw_arguments,
                    });
                    Ok(chunk)
                }
                ContentBlockChatOutput::Thought(thought) => {
                    let chunk = ContentBlockChunk::Thought(ThoughtChunk {
                        id: id.to_string(),
                        text: thought.text,
                        signature: thought.signature,
                        provider_type: thought.provider_type,
                    });
                    id += 1;
                    Ok(chunk)
                }
                ContentBlockChatOutput::Unknown { .. } => {
                    Err(ErrorDetails::Inference {
                        message: "MixtureOfNConfig variant does not support unknown content blocks in streaming mode".to_string(),
                    }
                    .into())
                }
            }
        }).collect::<Result<Vec<_>, Error>>()?;
            Ok(InferenceResultChunk::Chat(ChatInferenceResultChunk {
                content: content_blocks,
                created: chat.created,
                usage,
                latency: Duration::from_secs(0),
                raw_response: chat.original_response.unwrap_or_default(),
                finish_reason: chat.finish_reason,
            }))
        }
        InferenceResult::Json(json) => Ok(InferenceResultChunk::Json(JsonInferenceResultChunk {
            raw: json.output.raw,
            thought: None,
            created: json.created,
            usage,
            latency: Duration::from_secs(0),
            raw_response: json.original_response.unwrap_or_default(),
            finish_reason: json.finish_reason,
        })),
    };
    Ok(Box::pin(tokio_stream::once(chunk)))
}

impl fmt::Debug for InferenceOrStreamResult {
    fn fmt(&self, f: &mut fmt::Formatter<'_>) -> fmt::Result {
        match self {
            Self::NonStream(result) => write!(f, "NonStream({result:?})"),
            Self::Stream(_, model_used_info) => {
                write!(f, "Stream(..., {model_used_info:?})")
            }
        }
    }
}
impl MixtureOfNConfig {
    /// Infer each candidate variant concurrently and return the results.
    async fn infer_candidates<'a, 'request>(
        &self,
        input: &LazyResolvedInput,
        models: &'request InferenceModels<'a>,
        function: &'a FunctionConfig,
        inference_config: &'request InferenceConfig<'request>,
        clients: &'request InferenceClients<'request>,
    ) -> Result<Vec<InferenceResult>, Error> {
        // Get all the variants we are going to infer
        let candidate_variants = self
            .candidates
            .iter()
            .enumerate()
            .map(|(i, candidate)| {
                let variant = function.variants().get(candidate).ok_or_else(|| {
                    Error::new(ErrorDetails::UnknownCandidate {
                        name: candidate.to_string(),
                    })
                })?;
                // Inject the candidate index into the cache key. This prevents us from using the same cache entry
                // for identical candidates, allowing users to evaluate the same candidate multiple times
                // to generate (potentially) different responses.
                // Note - we intentionally *only* inject the index, and not any other variant/model name
                // information. This means that multiple top-level 'best_of_n' variants will be able to share
                // the same cache entries. For example, consider two top-level best-of-n variants with
                // sub variants:
                // [A, B, A, C]
                // [A, B, C, D]
                //
                // The first two evaluations (A and B) will share the same cache key, since
                // the sub-variant will make the same request (and have the same injected index)
                // However, the 'A, C' and 'C, D' evaluations will all have distinct cache keys:
                // (A, 2), (C, 3), (C, 2), (D, 4)
                let mut config = inference_config.clone();
                config.variant_name = candidate;
                config.extra_cache_key = Some(format!("candidate_{i}"));
                Ok((candidate.to_string(), variant, config))
            })
            .collect::<Result<Vec<_>, Error>>()?;

        // Start the inference tasks (we keep the names around for logging)
        let mut inference_futures = Vec::new();
        for (candidate_name, candidate_variant, config) in &candidate_variants {
            inference_futures.push((
                candidate_name.clone(),
                timeout(
                    Duration::from_secs_f64(self.timeout_s),
                    candidate_variant.infer(
                        input,
                        models,
                        function,
                        config,
                        clients,
                        InferenceParams::default(),
                    ),
                ),
            ));
        }

        // Wait for all the inference tasks to complete
        let inference_results: Vec<_> = join_all(
            inference_futures
                .into_iter()
                .map(|(candidate_name, future)| async move { (candidate_name, future.await) }),
        )
        .await;

        // Collect the successful results
        let mut successful_results = Vec::new();
        for (candidate_name, result) in inference_results {
            match result {
                Ok(inner_result) => {
                    if let Ok(res) = inner_result {
                        successful_results.push(res);
                    }
                }
                Err(_timeout_error) => {
                    // Map the Tokio timeout error to our own TimeoutError type
                    Error::new(ErrorDetails::InferenceTimeout {
                        variant_name: candidate_name.clone(),
                    });
                }
            }
        }

        Ok(successful_results)
    }

    /// Fuses the candidates using the fuser config.
    /// If the fuser fails to return a valid response,
    /// we randomly select one of the candidates.
    #[expect(clippy::too_many_arguments)]
    async fn fuse_candidates<'a, 'request>(
        &'a self,
        input: &LazyResolvedInput,
        function: &'a FunctionConfig,
        models: &'a ModelTable,
        inference_config: &'request InferenceConfig<'request>,
        clients: &'request InferenceClients<'request>,
        mut candidates: Vec<InferenceResult>,
        stream: bool,
    ) -> Result<InferenceOrStreamResult, Error> {
        if candidates.is_empty() {
            return Err(ErrorDetails::Inference {
                message: "No candidates to fuse in the mixture of n".to_string(),
            }
            .into());
        }
        if candidates.len() == 1 {
            return Ok(InferenceOrStreamResult::NonStream(candidates.pop().ok_or_else(|| Error::new(ErrorDetails::Inference {
                message: "Expected one candidate but found none. This should never happen. Please file a bug report: https://github.com/tensorzero/tensorzero/issues/new".to_string(),
            }))?));
        }
        let mut candidates = candidates;

        let inference_result = if stream {
            inner_fuse_candidates_stream(
                &self.fuser,
                input,
                models,
                function,
                inference_config,
                clients,
                &candidates,
            )
            .await
            .map(|(stream, model_used_info)| {
                InferenceOrStreamResult::Stream(stream, model_used_info)
            })
        } else {
            inner_fuse_candidates(
                &self.fuser,
                input,
                models,
                function,
                inference_config,
                clients,
                &candidates,
            )
            .await
            .map(InferenceOrStreamResult::NonStream)
        };
        // As long as the fuser returns an inference result, we want to include it in the observability
        let mut inference_result = match inference_result {
            Ok(inf_result) => inf_result,
            Err(_) => {
                let random_index = rand::rng().random_range(0..candidates.len());
                if random_index >= candidates.len() {
                    return Err(Error::new(ErrorDetails::Inference {
                        message: "Failed to get random candidate (should never happen). Please file a bug report: https://github.com/tensorzero/tensorzero/issues/new".to_string(),
                    }));
                }
                // If the fuser fails, don't provide any 'original_response' to the user
                let mut candidate = candidates.swap_remove(random_index);
                candidate.set_original_response(None);
                InferenceOrStreamResult::NonStream(candidate)
            }
        };

        match &mut inference_result {
            InferenceOrStreamResult::NonStream(inference_result) => {
                for candidate in candidates {
                    inference_result
                        .mut_model_inference_results()
                        .extend(candidate.owned_model_inference_results());
                }
            }
            InferenceOrStreamResult::Stream(_stream, model_used_info) => {
                for candidate in candidates {
                    model_used_info
                        .previous_model_inference_results
                        .extend(candidate.owned_model_inference_results());
                }
            }
        }

        Ok(inference_result)
    }
}

/// Attempts to fuse the candidates for the mixture of n.
/// If this function returns an error, we will randomly select one
/// of the candidates in the outer function.
///
/// Here are the steps in the function:
///  * Prepare the request for the fuser variant.
///  * Infer the request using the model specified in the fuser config.
///  * Return the output of the fuser.
async fn inner_fuse_candidates<'a, 'request>(
    fuser: &'a FuserConfig,
    input: &'request LazyResolvedInput,
    models: &'a ModelTable,
    function: &'a FunctionConfig,
    inference_config: &'request InferenceConfig<'request>,
    clients: &'request InferenceClients<'request>,
    candidates: &[InferenceResult],
) -> Result<InferenceResult, Error> {
    let mut inference_params = InferenceParams::default();
    let (inference_request, included_indices) = fuser
        .prepare_request(
            input,
            function,
            inference_config,
            candidates,
            &mut inference_params,
            false,
        )
        .await?;
    if included_indices.is_empty() {
        return Err(ErrorDetails::Inference {
            message: "No valid candidates available to prepare request.".to_string(),
        }
        .into());
    }
    let model_config = models.get(&fuser.inner.model).await?.ok_or_else(|| {
        Error::new(ErrorDetails::UnknownModel {
            name: fuser.inner.model.to_string(),
        })
    })?;
    let infer_model_request_args = InferModelRequestArgs {
        request: inference_request,
        model_name: fuser.inner.model.clone(),
        model_config: &model_config,
        function,
        inference_config,
        retry_config: &fuser.inner.retries,
        clients,
        inference_params: InferenceParams::default(),
    };
    let inference_result = infer_model_request(infer_model_request_args).await?;
    Ok(inference_result)
}

/// Attempts to fuse the candidates for the mixture of n.
/// If this function returns an error, we will randomly select one
/// of the candidates in the outer function.
///
/// Here are the steps in the function:
///  * Prepare the request for the fuser variant.
///  * Infer the request using the model specified in the fuser config.
///  * Return the output of the fuser.
async fn inner_fuse_candidates_stream<'a, 'request>(
    fuser: &'a FuserConfig,
    input: &'request LazyResolvedInput,
    models: &'a ModelTable,
    function: &'a FunctionConfig,
    inference_config: &'request InferenceConfig<'request>,
    clients: &'request InferenceClients<'request>,
    candidates: &[InferenceResult],
) -> Result<(InferenceResultStream, ModelUsedInfo), Error> {
    let mut params = InferenceParams::default();
    let (inference_request, included_indices) = fuser
        .prepare_request(
            input,
            function,
            inference_config,
            candidates,
            &mut params,
            true,
        )
        .await?;
    if included_indices.is_empty() {
        return Err(ErrorDetails::Inference {
            message: "No valid candidates available to prepare request.".to_string(),
        }
        .into());
    }
    let model_config = models.get(&fuser.inner.model).await?.ok_or_else(|| {
        Error::new(ErrorDetails::UnknownModel {
            name: fuser.inner.model.to_string(),
        })
    })?;
    infer_model_request_stream(
        inference_request,
        fuser.inner.model.clone(),
        &model_config,
        function,
        clients,
        params,
        fuser.inner.retries,
    )
    .await
}

impl FuserConfig {
    /// Prepares the system message for the fuser variant.
    /// We use the system_template of the fuser variant to generate a system message as if we
    /// were using the fuser variant directly to solve the problem.
    /// Then, we template that system message into a broader set of instructions that includes
    /// information about what the fuser will be asked to do (choose a candidate).
    fn prepare_system_message(
        &self,
        templates: &TemplateConfig,
        system: Option<&Value>,
        max_index: usize,
    ) -> Result<String, Error> {
        let inner_system_message = self.inner.prepare_system_message(templates, system)?;
        let template_context = match inner_system_message {
            Some(inner_system_message) => {
                json!({"inner_system_message": inner_system_message, "max_index": max_index})
            }
            None => json!({"max_index": max_index}),
        };
        templates.template_message("t0:mixture_of_n_fuser_system", &template_context)
    }

    /// Prepares the final candidate message for the fuser variant.
    ///
    /// This function constructs a `RequestMessage` that includes all valid candidate outputs
    /// by templating them into a predefined fuser template. It handles different types of
    /// inference results:
    ///
    /// - **Chat Inference**: Serializes the content blocks to a JSON string.
    /// - **JSON Inference**: Uses the raw JSON output if it contains correctly parsed data; otherwise,
    ///   skips the candidate.
    ///
    /// Additionally, it tracks and returns the indices of any candidates that were successfully included in the fuser message.
    ///
    /// # Parameters
    ///
    /// - `templates`: Reference to the `TemplateConfig` used for templating messages.
    /// - `candidates`: A vector of `InferenceResult` instances representing the candidate outputs.
    ///
    /// # Returns
    ///
    /// On success, returns a tuple containing:
    /// - `RequestMessage`: The templated message to be sent to the evaluator.
    /// - `Vec<usize>`: A sorted vector of indices indicating which candidates were successfully included in the fuser message.
    ///
    /// # Errors
    ///
    /// Returns an `Error` if any of the candidate outputs fail to serialize or if templating fails.
    fn prepare_candidate_message(
        templates: &TemplateConfig,
        candidates: &[InferenceResult],
    ) -> Result<(RequestMessage, Vec<usize>), Error> {
        let mut candidate_outputs = Vec::new();
        let mut included_indices = Vec::new();
        for (i, candidate) in candidates.iter().enumerate() {
            match candidate {
                InferenceResult::Chat(chat_result) => {
                    let serialized_content =
                        serde_json::to_string(&chat_result.content).map_err(|e| {
                            Error::new(ErrorDetails::Inference {
                                message: format!("Error converting chat result to string: {e}"),
                            })
                        })?;
                    candidate_outputs.push(serialized_content);
                    included_indices.push(i);
                }
                InferenceResult::Json(json_result) => {
                    if let (Some(raw), Some(_)) =
                        (&json_result.output.raw, &json_result.output.parsed)
                    {
                        candidate_outputs.push(raw.clone());
                        included_indices.push(i);
                    }
                }
            }
        }
        let template_context = json!({
            "candidates": candidate_outputs,
        });
        let message_text =
            templates.template_message("t0:mixture_of_n_fuser_candidates", &template_context)?;
        Ok((
            RequestMessage {
                role: Role::User,
                content: vec![message_text.into()],
            },
            included_indices,
        ))
    }

    /// Prepares the request for the evaluator variant.
    /// We use the `prepare_system_message` and `prepare_candidate_message` functions to generate
    /// the system and candidate messages for the evaluator, which take candidate selection into account.
    ///
    /// Additionally, this function returns the indices of candidates that were successfully included in the fuser message.
    ///
    /// # Returns
    ///
    /// On success, returns a tuple containing:
    /// - `ModelInferenceRequest`: The request prepared for the model inference.
    /// - `Vec<usize>`: A sorted vector of indices indicating which candidates were successfully included in the fuser message.
    ///
    /// # Errors
    ///
    /// Returns an `Error` if any of the candidate outputs fail to serialize or if templating fails.
    async fn prepare_request<'a, 'request>(
        &'a self,
        input: &'request LazyResolvedInput,
        function: &'a FunctionConfig,
        inference_config: &'request InferenceConfig<'request>,
        candidates: &[InferenceResult],
        inference_params: &mut InferenceParams,
        stream: bool,
    ) -> Result<(ModelInferenceRequest<'request>, Vec<usize>), Error>
    where
        'a: 'request,
    {
        // Do this before we prepare the system message so we can use the correct max index in the system message
        let (candidate_message, included_indices) =
            Self::prepare_candidate_message(inference_config.templates, candidates)?;
        let max_index = included_indices.len().saturating_sub(1);
        let system = Some(self.prepare_system_message(
            inference_config.templates,
            input.system.as_ref(),
            max_index,
        )?);
        let mut messages = try_join_all(input.messages.iter().map(|message| {
            self.inner
                .prepare_request_message(inference_config.templates, message)
        }))
        .await?;

        messages.push(candidate_message);
        inference_params
            .chat_completion
            .backfill_with_variant_params(
                self.inner.temperature,
                self.inner.max_tokens,
                self.inner.seed,
                self.inner.top_p,
                self.inner.presence_penalty,
                self.inner.frequency_penalty,
                self.inner.stop_sequences.clone(),
            );

        if !inference_config.extra_body.is_empty() {
            return Err(ErrorDetails::InvalidRequest {
                message:
                    "Inference-level `extra_body` is not yet supported for mixture_of_n variant"
                        .to_string(),
            }
            .into());
        }
        let extra_body = FullExtraBodyConfig {
            extra_body: self.inner.extra_body.clone(),
            inference_extra_body: Default::default(),
        };
        let extra_headers = FullExtraHeadersConfig {
            variant_extra_headers: self.inner.extra_headers.clone(),
            inference_extra_headers: inference_config
                .extra_headers
                .clone()
                .into_owned()
                .filter(inference_config.variant_name),
        };
        let model_inference_request = prepare_model_inference_request(
            messages,
            system,
            function,
            inference_config,
            stream,
            inference_params,
            self.inner.json_mode,
            extra_body,
            extra_headers,
        )?;
        Ok((model_inference_request, included_indices))
    }
}

#[cfg(test)]
mod tests {
    use std::collections::HashMap;

    use tokio_stream::StreamExt;
    use uuid::Uuid;

    use crate::{
        cache::{CacheEnabledMode, CacheOptions},
        config::{SchemaData, UninitializedSchemas},
        db::{clickhouse::ClickHouseConnectionInfo, postgres::PostgresConnectionInfo},
        endpoints::inference::{InferenceCredentials, InferenceIds},
        function::{FunctionConfigChat, FunctionConfigJson},
        http::TensorzeroHttpClient,
        inference::types::{
            ChatInferenceResult, FinishReason, InternalJsonInferenceOutput, JsonInferenceResult,
            Latency, ModelInferenceResponseWithMetadata, Text, Thought,
        },
        jsonschema_util::StaticJSONSchema,
        minijinja_util::tests::{
            get_system_filled_template, get_system_template, get_test_template_config,
            test_system_template_schema,
        },
        model::{ModelConfig, ModelProvider, ProviderConfig},
        providers::dummy::DummyProvider,
        tool::{ToolCallConfig, ToolCallOutput, ToolChoice},
    };

    use super::*;

    #[tokio::test]
    async fn test_prepare_system_message() {
        let templates = get_test_template_config();

        // Test without templates, string message
        let fuser_config = FuserConfig {
            inner: UninitializedChatCompletionConfig {
                model: "dummy".into(),
                weight: Some(1.0),
                ..Default::default()
            }
            .load(&SchemaData::default(), &ErrorContext::new_test())
            .unwrap(),
        };
        let input_message = Value::String("You are a helpful assistant.".to_string());
        let max_index = 2;
        let result =
            fuser_config.prepare_system_message(&templates, Some(&input_message), max_index);
        let prepared_message = result.unwrap();
        let expected_message = templates
            .template_message(
                "t0:mixture_of_n_fuser_system",
                &json!({"inner_system_message": "You are a helpful assistant.", "max_index": max_index}),
            )
            .unwrap();
        assert_eq!(prepared_message, expected_message);

        // Test without templates, object message
        let fuser_config = FuserConfig {
            inner: UninitializedChatCompletionConfig {
                model: "dummy".into(),
                weight: Some(1.0),
                ..Default::default()
            }
            .load(&SchemaData::default(), &ErrorContext::new_test())
            .unwrap(),
        };
        let input_message = json!({"message": "You are a helpful assistant."});
        let max_index = 3;
        let result =
            fuser_config.prepare_system_message(&templates, Some(&input_message), max_index);
        assert!(result.is_err());
        let prepared_message = result.unwrap_err();
        assert_eq!(
        prepared_message,
        ErrorDetails::InvalidMessage { message: "System message content {\"message\":\"You are a helpful assistant.\"} is not a string but there is no variant template".to_string() }.into()
        );

        // Test without templates, no message
        let fuser_config = FuserConfig {
            inner: UninitializedChatCompletionConfig {
                model: "dummy".into(),
                weight: Some(1.0),
                ..Default::default()
            }
            .load(&SchemaData::default(), &ErrorContext::new_test())
            .unwrap(),
        };
        let max_index = 5;
        let result = fuser_config.prepare_system_message(&templates, None, max_index);
        let expected_message = templates
            .template_message(
                "t0:mixture_of_n_fuser_system",
                &json!({"max_index": max_index}),
            )
            .unwrap();
        assert!(result.is_ok());
        let prepared_message = result.unwrap();
        assert_eq!(prepared_message, expected_message);

        // Test with templates that need new info
        let system_template_name = "system";
        let system_template = get_system_template();

        let fuser_config = FuserConfig {
            inner: UninitializedChatCompletionConfig {
                model: "dummy".into(),
                weight: Some(1.0),
                system_template: Some(system_template),
                user_template: None,
                assistant_template: None,
                input_wrappers: None,
                ..Default::default()
            }
            .load(
                &SchemaData::load(
                    None,
                    None,
                    Some(test_system_template_schema()),
                    UninitializedSchemas::default(),
                    "test",
                )
                .unwrap(),
                &ErrorContext {
                    function_name: "test".to_string(),
                    variant_name: "test".to_string(),
                },
            )
            .unwrap(),
        };

        let max_index = 6;
        let input_message = serde_json::json!({"assistant_name": "ChatGPT"});
        let prepared_message = fuser_config
            .prepare_system_message(&templates, Some(&input_message), max_index)
            .unwrap();
        let inner_system_message = templates
            .template_message(
                system_template_name,
                &json!({"assistant_name": "ChatGPT", "max_index": max_index}),
            )
            .unwrap();
        let expected_message = templates
            .template_message(
                "t0:mixture_of_n_fuser_system",
                &json!({"inner_system_message": inner_system_message, "max_index": max_index}),
            )
            .unwrap();
        assert_eq!(prepared_message, expected_message);

        // Test with template that is complete as is (string)
        let system_template_name = "system_filled";
        let system_template = get_system_filled_template();

        let fuser_config = FuserConfig {
            inner: UninitializedChatCompletionConfig {
                model: "dummy".into(),
                weight: Some(1.0),
                system_template: Some(system_template),
                user_template: None,
                assistant_template: None,
                input_wrappers: None,
                ..Default::default()
            }
            .load(
                &SchemaData::load(
                    None,
                    None,
                    Some(test_system_template_schema()),
                    UninitializedSchemas::default(),
                    "test",
                )
                .unwrap(),
                &ErrorContext {
                    function_name: "test".to_string(),
                    variant_name: "test".to_string(),
                },
            )
            .unwrap(),
        };

        let max_index = 10;
        let result = fuser_config.prepare_system_message(&templates, None, max_index);
        assert!(result.is_ok());
        let prepared_message = result.unwrap();
        let inner_system_message = templates
            .template_message(system_template_name, &json!({}))
            .unwrap();
        let expected_message = templates
            .template_message(
                "t0:mixture_of_n_fuser_system",
                &json!({"inner_system_message": inner_system_message, "max_index": max_index}),
            )
            .unwrap();
        assert_eq!(prepared_message, expected_message);
    }

    #[tokio::test]
    async fn test_prepare_candidate_message() {
        let templates = get_test_template_config();

        // Prepare some candidate InferenceResults
        let model_inference_response = ModelInferenceResponseWithMetadata {
            id: Uuid::now_v7(),
            created: 200u64,
            output: vec!["Candidate answer 1".to_string().into()],
            system: None,
            input_messages: RequestMessagesOrBatch::Message(vec![]),
            raw_request: "{\"prompt\": \"Example prompt\"}".to_string(),
            raw_response: "{\"response\": \"Example response\"}".to_string(),
            usage: Usage {
                input_tokens: 50,
                output_tokens: 100,
            },
            latency: Latency::NonStreaming {
                response_time: Duration::from_millis(500),
            },
            model_provider_name: "ExampleProvider".into(),
            model_name: "ExampleModel".into(),
            finish_reason: Some(FinishReason::Stop),
            cached: false,
        };

        let candidate1 = InferenceResult::Chat(
            ChatInferenceResult::new(
                Uuid::now_v7(),
                vec!["Candidate answer 1".to_string().into()],
                vec![model_inference_response],
                None,
                InferenceParams::default(),
                None,
            )
            .await,
        );

        let model_inference_response2 = ModelInferenceResponseWithMetadata {
            id: Uuid::now_v7(),
            created: 201u64,
            output: vec!["Candidate answer 2".to_string().into()],
            system: None,
            input_messages: RequestMessagesOrBatch::Message(vec![]),
            raw_request: "{\"prompt\": \"Example prompt 2\"}".to_string(),
            raw_response: "{\"response\": \"Example response 2\"}".to_string(),
            usage: Usage {
                input_tokens: 15,
                output_tokens: 25,
            },
            latency: Latency::NonStreaming {
                response_time: Duration::from_millis(550),
            },
            model_provider_name: "ExampleProvider2".into(),
            model_name: "ExampleModel2".into(),
            finish_reason: Some(FinishReason::Stop),
            cached: false,
        };

        let candidate2 = InferenceResult::Chat(
            ChatInferenceResult::new(
                Uuid::now_v7(),
                vec!["Candidate answer 2".to_string().into()],
                vec![model_inference_response2],
                None,
                InferenceParams::default(),
                None,
            )
            .await,
        );

        let candidates = vec![candidate1, candidate2];

        // Call prepare_candidate_message
        let result = FuserConfig::prepare_candidate_message(&templates, &candidates);
        assert!(result.is_ok());
        let (request_message, included_indices) = result.unwrap();
        assert_eq!(included_indices, vec![0, 1]);

        let expected_message_text = "Here are the candidate answers (with the index and a row of ------ separating):\n0:\n[{\"type\":\"text\",\"text\":\"Candidate answer 1\"}]\n------\n1:\n[{\"type\":\"text\",\"text\":\"Candidate answer 2\"}]\n------".to_string();
        // Now check that the request_message has the expected role and content
        assert_eq!(request_message.role, Role::User);
        assert_eq!(request_message.content, vec![expected_message_text.into()]);
    }

    #[tokio::test]
    async fn test_prepare_candidate_message_json() {
        let templates = get_test_template_config();

        // Prepare some candidate InferenceResults - some valid, some malformed
        let model_inference_response_valid = ModelInferenceResponseWithMetadata {
            id: Uuid::now_v7(),
            created: 200u64,
            output: vec!["{\"response\": \"Valid JSON response\"}".to_string().into()],
            system: None,
            input_messages: RequestMessagesOrBatch::Message(vec![]),
            raw_request: "{\"prompt\": \"Example prompt\"}".to_string(),
            raw_response: "{\"response\": \"Valid JSON response\"}".to_string(),
            usage: Usage {
                input_tokens: 10,
                output_tokens: 20,
            },
            latency: Latency::NonStreaming {
                response_time: Duration::from_millis(500),
            },
            model_provider_name: "ExampleProvider".into(),
            model_name: "ExampleModel".into(),
            finish_reason: Some(FinishReason::Stop),
            cached: false,
        };

        let candidate1 = InferenceResult::Json(JsonInferenceResult::new(
            Uuid::now_v7(),
            Some("{\"response\": \"Valid JSON response\"}".to_string()),
            Some(json!({"response": "Valid JSON response"})),
            Some(0),
            vec![],
            vec![model_inference_response_valid],
            json!({"type": "object", "properties": {"response": {"type": "string"}}}),
            InferenceParams::default(),
            None,
        ));

        let model_inference_response_malformed = ModelInferenceResponseWithMetadata {
            id: Uuid::now_v7(),
            created: 201u64,
            output: vec!["{\"response\": \"Malformed JSON response\""
                .to_string()
                .into()], // missing closing brace
            system: None,
            input_messages: RequestMessagesOrBatch::Message(vec![]),
            raw_request: "{\"prompt\": \"Example prompt 2\"}".to_string(),
            raw_response: "{\"response\": \"Malformed JSON response\"".to_string(), // malformed
            usage: Usage {
                input_tokens: 15,
                output_tokens: 25,
            },
            latency: Latency::NonStreaming {
                response_time: Duration::from_millis(550),
            },
            model_provider_name: "ExampleProvider2".into(),
            model_name: "ExampleModel2".into(),
            finish_reason: Some(FinishReason::Stop),
            cached: false,
        };

        let candidate2 = InferenceResult::Json(JsonInferenceResult::new(
            Uuid::now_v7(),
            Some("{\"oops: \"Malformed JSON response\"".to_string()),
            None, // malformed
            Some(0),
            vec![],
            vec![model_inference_response_malformed],
            json!({"type": "object", "properties": {"response": {"type": "string"}}}),
            InferenceParams::default(),
            None,
        ));

        let candidates = vec![candidate1, candidate2];

        // Call prepare_candidate_message
        let result = FuserConfig::prepare_candidate_message(&templates, &candidates);
        assert!(result.is_ok());
        let (request_message, included_indices) = result.unwrap();

        // Expect included_indices to contain index 0
        assert_eq!(included_indices, vec![0]);

        let expected_message_text = "Here are the candidate answers (with the index and a row of ------ separating):\n0:\n{\"response\": \"Valid JSON response\"}\n------".to_string();

        // Check that the request_message has the expected role and content
        assert_eq!(request_message.role, Role::User);
        assert_eq!(request_message.content, vec![expected_message_text.into()]);
    }

    #[tokio::test]
    async fn test_fuse_candidates() {
        // Set up fuser with a provider that returns a valid answer_choice
        let fuser_config = FuserConfig {
            inner: UninitializedChatCompletionConfig {
                model: "json".into(),
                ..Default::default()
            }
            .load(&SchemaData::default(), &ErrorContext::new_test())
            .unwrap(),
        };
        let mixture_of_n_variant = MixtureOfNConfig {
            weight: Some(1.0),
            timeout_s: 10.0,
            candidates: vec![],
            fuser: fuser_config,
        };

        let templates = get_test_template_config();
        let json_function_config = FunctionConfig::Json(FunctionConfigJson {
            variants: HashMap::new(),
            schemas: SchemaData::default(),
            output_schema: StaticJSONSchema::from_value(json!({})).unwrap(),
            implicit_tool_call_config: ToolCallConfig::default(),
            description: None,
            all_template_names: HashSet::new(),
        });
        // Prepare some candidate InferenceResults
        let model_inference_response0 = ModelInferenceResponseWithMetadata {
            id: Uuid::now_v7(),
            created: 200u64,
            output: vec!["Candidate answer 0".to_string().into()],
            system: None,
            input_messages: RequestMessagesOrBatch::Message(vec![]),
            raw_request: "{\"prompt\": \"Example prompt\"}".to_string(),
            raw_response: "{\"response\": \"Example response\"}".to_string(),
            usage: Usage {
                input_tokens: 10,
                output_tokens: 20,
            },
            latency: Latency::NonStreaming {
                response_time: Duration::from_millis(500),
            },
            model_provider_name: "ExampleProvider".into(),
            model_name: "ExampleModel".into(),
            finish_reason: Some(FinishReason::Stop),
            cached: false,
        };
        let inference_id0 = Uuid::now_v7();
        let candidate0 = InferenceResult::Chat(
            ChatInferenceResult::new(
                inference_id0,
                vec!["Candidate answer 0".to_string().into()],
                vec![model_inference_response0],
                None,
                InferenceParams::default(),
                None,
            )
            .await,
        );

        let model_inference_response1 = ModelInferenceResponseWithMetadata {
            id: Uuid::now_v7(),
            created: 201u64,
            output: vec!["Candidate answer 1".to_string().into()],
            system: None,
            input_messages: RequestMessagesOrBatch::Message(vec![]),
            raw_request: "{\"prompt\": \"Example prompt 1\"}".to_string(),
            raw_response: "{\"response\": \"Example response 1\"}".to_string(),
            usage: Usage {
                input_tokens: 15,
                output_tokens: 25,
            },
            latency: Latency::NonStreaming {
                response_time: Duration::from_millis(550),
            },
            model_provider_name: "ExampleProvider1".into(),
            model_name: "ExampleModel1".into(),
            finish_reason: Some(FinishReason::Stop),
            cached: false,
        };
        let inference_id1 = Uuid::now_v7();
        let candidate1 = InferenceResult::Chat(
            ChatInferenceResult::new(
                inference_id1,
                vec!["Candidate answer 1".to_string().into()],
                vec![model_inference_response1],
                None,
                InferenceParams::default(),
                None,
            )
            .await,
        );
        let candidates = vec![candidate0, candidate1];
        let models = ModelTable::try_from(HashMap::from([(
            "json".into(),
            ModelConfig {
                routing: vec!["json".into()],
                providers: HashMap::from([(
                    "json".into(),
                    ModelProvider {
                        name: "json".into(),
                        config: ProviderConfig::Dummy(DummyProvider {
                            model_name: "json".into(),
                            ..Default::default()
                        }),
                        extra_body: Default::default(),
                        extra_headers: Default::default(),
                        timeouts: Default::default(),
                        discard_unknown_chunks: false,
                    },
                )]),
                timeouts: Default::default(),
            },
        )]))
        .expect("Failed to create model table");
        let client = TensorzeroHttpClient::new().unwrap();
        let clickhouse_connection_info = ClickHouseConnectionInfo::Disabled;
        let api_keys = InferenceCredentials::default();
        let inference_clients = InferenceClients {
            http_client: &client,
            clickhouse_connection_info: &clickhouse_connection_info,
            postgres_connection_info: &PostgresConnectionInfo::Disabled,
            credentials: &api_keys,
            cache_options: &CacheOptions {
                max_age_s: None,
                enabled: CacheEnabledMode::WriteOnly,
            },
<<<<<<< HEAD
            tags: &Default::default(),
            rate_limiting_config: &Default::default(),
=======
            otlp_config: &Default::default(),
>>>>>>> 0705d20c
        };
        let input = LazyResolvedInput {
            system: None,
            messages: vec![],
        };
        let inference_config = InferenceConfig {
            ids: InferenceIds {
                inference_id: Uuid::now_v7(),
                episode_id: Uuid::now_v7(),
            },
            templates: &templates,
            tool_config: None,
            dynamic_output_schema: None,
            function_name: "",
            variant_name: "",
            extra_body: Default::default(),
            extra_headers: Default::default(),
            extra_cache_key: None,
        };

        let InferenceOrStreamResult::NonStream(fused) = mixture_of_n_variant
            .fuse_candidates(
                &input,
                &json_function_config,
                &models,
                &inference_config,
                &inference_clients,
                candidates.clone(),
                false,
            )
            .await
            .expect("Failed to select best candidate")
        else {
            panic!("Expected a non-stream result");
        };

        let expected_usage = Usage {
            input_tokens: 35,
            output_tokens: 46,
        };
        let expected_content = InternalJsonInferenceOutput {
            raw: Some("{\"answer\":\"Hello\"}".to_string()),
            parsed: Some(json!({"answer": "Hello"})),
            auxiliary_content: vec![],
            json_block_index: Some(0),
        };
        assert_eq!(fused.usage_considering_cached(), expected_usage);
        match fused {
            InferenceResult::Json(fused) => {
                assert_eq!(fused.output, expected_content);
                assert_eq!(fused.model_inference_results.len(), 3);
            }
            InferenceResult::Chat(_) => {
                panic!("Expected a Json inference result");
            }
        }
        // Set up fuser with a provider that fails
        let fuser_config = FuserConfig {
            inner: UninitializedChatCompletionConfig {
                model: "error".into(),
                ..Default::default()
            }
            .load(&SchemaData::default(), &ErrorContext::new_test())
            .unwrap(),
        };
        let mixture_of_n_variant = MixtureOfNConfig {
            weight: Some(1.0),
            timeout_s: 10.0,
            candidates: vec![],
            fuser: fuser_config,
        };

        let models = {
            let mut map = HashMap::new();
            map.insert(
                "error".into(),
                ModelConfig {
                    routing: vec!["error".into()],
                    providers: HashMap::from([(
                        "error".into(),
                        ModelProvider {
                            name: "error".into(),
                            config: ProviderConfig::Dummy(DummyProvider {
                                model_name: "error".into(),
                                ..Default::default()
                            }),
                            extra_body: Default::default(),
                            extra_headers: Default::default(),
                            timeouts: Default::default(),
                            discard_unknown_chunks: false,
                        },
                    )]),
                    timeouts: Default::default(),
                },
            );
            ModelTable::try_from(map).expect("Failed to create model table")
        };
        let input = LazyResolvedInput {
            system: None,
            messages: vec![],
        };

        let InferenceOrStreamResult::NonStream(result) = mixture_of_n_variant
            .fuse_candidates(
                &input,
                &json_function_config,
                &models,
                &inference_config,
                &inference_clients,
                candidates.clone(),
                false,
            )
            .await
            .unwrap()
        else {
            panic!("Expected a non-stream result");
        };

        // Expect an error and a random candidate to be selected
        let choice = result;
        // We know that the model will fail, so there should only be two results
        match choice {
            InferenceResult::Chat(chat_choice) => {
                assert_eq!(chat_choice.model_inference_results.len(), 2);
            }
            InferenceResult::Json(_) => {
                panic!("Expected a Chat inference result");
            }
        }
        // Depending on implementation, you might check which candidate was selected

        // Set up evaluator with a provider that returns invalid JSON
        let fuser_config = FuserConfig {
            inner: UninitializedChatCompletionConfig {
                model: "regular".into(),
                ..Default::default()
            }
            .load(&SchemaData::default(), &ErrorContext::new_test())
            .unwrap(),
        };
        let mixture_of_n_variant = MixtureOfNConfig {
            weight: Some(1.0),
            timeout_s: 10.0,
            candidates: vec![],
            fuser: fuser_config,
        };

        let models = {
            let mut map = HashMap::new();
            map.insert(
                "regular".into(),
                ModelConfig {
                    routing: vec!["regular".into()],
                    providers: HashMap::from([(
                        "regular".into(),
                        ModelProvider {
                            name: "regular".into(),
                            config: ProviderConfig::Dummy(DummyProvider {
                                model_name: "regular".into(),
                                ..Default::default()
                            }),
                            extra_body: Default::default(),
                            extra_headers: Default::default(),
                            timeouts: Default::default(),
                            discard_unknown_chunks: false,
                        },
                    )]),
                    timeouts: Default::default(),
                },
            );
            ModelTable::try_from(map).expect("Failed to create model table")
        };
        let input = LazyResolvedInput {
            system: None,
            messages: vec![],
        };
        let chat_function_config = FunctionConfig::Chat(FunctionConfigChat {
            variants: HashMap::new(),
            schemas: SchemaData::default(),
            tools: vec![],
            tool_choice: ToolChoice::None,
            parallel_tool_calls: None,
            description: None,
            all_explicit_templates_names: HashSet::new(),
        });

        let InferenceOrStreamResult::NonStream(result) = mixture_of_n_variant
            .fuse_candidates(
                &input,
                &chat_function_config,
                &models,
                &inference_config,
                &inference_clients,
                candidates.clone(),
                false,
            )
            .await
            .unwrap()
        else {
            panic!("Expected a non-stream result");
        };

        let choice = result;
        match choice {
            InferenceResult::Chat(chat_choice) => {
                // Should return 3 results since model has been called 3 times
                // But, it's a random choice, so we can't assert on the specific index
                assert!(chat_choice.model_inference_results.len() == 3);
            }
            InferenceResult::Json(_) => {
                panic!("Expected a Chat inference result");
            }
        }
        // Test case: No answer choices (should return an error)
        let empty_candidates = vec![];
        let result = mixture_of_n_variant
            .fuse_candidates(
                &input,
                &json_function_config,
                &models,
                &inference_config,
                &inference_clients,
                empty_candidates.clone(),
                false,
            )
            .await;
        let err = result.unwrap_err();
        assert_eq!(
            err,
            ErrorDetails::Inference {
                message: "No candidates to fuse in the mixture of n".to_string()
            }
            .into()
        );
    }

    #[tokio::test]
    async fn test_make_stream_from_non_stream_chat() {
        let stream = make_stream_from_non_stream(
            InferenceResult::Chat(ChatInferenceResult {
                inference_id: Uuid::now_v7(),
                content: vec![
                    ContentBlockChatOutput::Text(Text {
                        text: "First text message".to_string(),
                    }),
                    ContentBlockChatOutput::ToolCall(ToolCallOutput {
                        id: "123".into(),
                        name: Some("first_tool".into()),
                        raw_name: "first_tool".into(),
                        arguments: Some(serde_json::json!({
                            "my": "first_arg"
                        })),
                        raw_arguments: r#"{"my"  :  "first_arg"}"#.to_string(),
                    }),
                    ContentBlockChatOutput::Thought(Thought {
                        text: Some("My first thought".into()),
                        signature: Some("my_first_signature".into()),
                        provider_type: Some("my_first_provider_type".into()),
                    }),
                    ContentBlockChatOutput::Thought(Thought {
                        text: Some("My second thought".into()),
                        signature: Some("my_second_signature".into()),
                        provider_type: None,
                    }),
                    ContentBlockChatOutput::ToolCall(ToolCallOutput {
                        id: "456".into(),
                        name: Some("second_tool".into()),
                        raw_name: "second_tool".into(),
                        arguments: Some(serde_json::json!({
                            "my": "second_arg"
                        })),
                        raw_arguments: r#"{"my"  :  "second_arg"}"#.to_string(),
                    }),
                    ContentBlockChatOutput::Text(Text {
                        text: "Second text message".to_string(),
                    }),
                ],
                created: 123456,
                model_inference_results: vec![],
                inference_params: InferenceParams::default(),
                original_response: Some("My raw response".to_string()),
                finish_reason: Some(FinishReason::Length),
            }),
            Some(Usage {
                input_tokens: 10,
                output_tokens: 20,
            }),
        )
        .unwrap();

        let stream_chunks = stream.collect::<Vec<_>>().await;
        assert_eq!(
            stream_chunks,
            [Ok(InferenceResultChunk::Chat(ChatInferenceResultChunk {
                content: vec![
                    ContentBlockChunk::Text(TextChunk {
                        id: "0".into(),
                        text: "First text message".to_string(),
                    }),
                    ContentBlockChunk::ToolCall(ToolCallChunk {
                        id: "123".into(),
                        raw_name: Some("first_tool".into()),
                        raw_arguments: r#"{"my"  :  "first_arg"}"#.to_string(),
                    }),
                    ContentBlockChunk::Thought(ThoughtChunk {
                        id: "1".into(),
                        text: Some("My first thought".into()),
                        signature: Some("my_first_signature".into()),
                        provider_type: Some("my_first_provider_type".into()),
                    }),
                    ContentBlockChunk::Thought(ThoughtChunk {
                        id: "2".into(),
                        text: Some("My second thought".into()),
                        signature: Some("my_second_signature".into()),
                        provider_type: None,
                    }),
                    ContentBlockChunk::ToolCall(ToolCallChunk {
                        id: "456".into(),
                        raw_name: Some("second_tool".into()),
                        raw_arguments: r#"{"my"  :  "second_arg"}"#.to_string(),
                    }),
                    ContentBlockChunk::Text(TextChunk {
                        id: "3".into(),
                        text: "Second text message".to_string(),
                    }),
                ],
                created: 123456,
                usage: Some(Usage {
                    input_tokens: 10,
                    output_tokens: 20,
                }),
                latency: Duration::from_secs(0),
                raw_response: "My raw response".to_string(),
                finish_reason: Some(FinishReason::Length),
            })),]
        );
    }
}<|MERGE_RESOLUTION|>--- conflicted
+++ resolved
@@ -1358,12 +1358,9 @@
                 max_age_s: None,
                 enabled: CacheEnabledMode::WriteOnly,
             },
-<<<<<<< HEAD
             tags: &Default::default(),
             rate_limiting_config: &Default::default(),
-=======
             otlp_config: &Default::default(),
->>>>>>> 0705d20c
         };
         let input = LazyResolvedInput {
             system: None,
