use std::fmt;
use std::path::Path;

use futures::future::join_all;
use rand::Rng;
use serde::{Deserialize, Serialize};
use serde_json::{json, Value};
use tokio::time::{timeout, Duration};

use crate::config_parser::PathWithContents;
use crate::embeddings::EmbeddingModelTable;
use crate::endpoints::inference::{InferenceClients, InferenceModels};
use crate::error::IMPOSSIBLE_ERROR_MESSAGE;
use crate::inference::types::extra_body::FullExtraBodyConfig;
use crate::inference::types::extra_headers::FullExtraHeadersConfig;
use crate::inference::types::{
    batch::StartBatchModelInferenceWithMetadata, ModelInferenceRequest, RequestMessage, Role,
};
use crate::inference::types::{
    ChatInferenceResultChunk, ContentBlockChatOutput, ContentBlockChunk, InferenceResultChunk,
    JsonInferenceResultChunk, ResolvedInput, TextChunk, ThoughtChunk,
};
use crate::model::ModelTable;
use crate::tool::ToolCallChunk;
use crate::{
    endpoints::inference::InferenceParams,
    error::{Error, ErrorDetails},
    function::FunctionConfig,
    inference::types::{InferenceResult, InferenceResultStream},
    minijinja_util::TemplateConfig,
    variant::chat_completion::ChatCompletionConfig,
};

use crate::config_parser::LoadableConfig;
use crate::variant::chat_completion::{TemplateSchemaInfo, UninitializedChatCompletionConfig};

use super::{
    infer_model_request, infer_model_request_stream, prepare_model_inference_request,
    InferModelRequestArgs, InferenceConfig, ModelUsedInfo, Variant,
};

#[derive(Debug, Serialize)]
#[cfg_attr(test, derive(ts_rs::TS))]
#[cfg_attr(test, ts(export))]
pub struct MixtureOfNConfig {
    pub weight: Option<f64>,
    pub timeout_s: f64,
    pub candidates: Vec<String>,
    pub fuser: FuserConfig,
}

#[derive(Debug, Deserialize)]
#[serde(deny_unknown_fields)]
pub struct UninitializedMixtureOfNConfig {
    #[serde(default)]
    pub weight: Option<f64>,
    #[serde(default = "default_timeout")]
    pub timeout_s: f64,
    pub candidates: Vec<String>,
    pub fuser: UninitializedFuserConfig,
}

fn default_timeout() -> f64 {
    300.0
}

#[derive(Debug, Serialize)]
#[cfg_attr(test, derive(ts_rs::TS))]
#[cfg_attr(test, ts(export))]
pub struct FuserConfig {
    #[serde(flatten)]
    pub inner: ChatCompletionConfig,
}

#[derive(Debug, Deserialize)]
#[serde(deny_unknown_fields)]
pub struct UninitializedFuserConfig {
    #[serde(flatten)]
    pub inner: UninitializedChatCompletionConfig,
}

impl LoadableConfig<MixtureOfNConfig> for UninitializedMixtureOfNConfig {
    fn load<P: AsRef<Path>>(self, base_path: P) -> Result<MixtureOfNConfig, Error> {
        Ok(MixtureOfNConfig {
            weight: self.weight,
            timeout_s: self.timeout_s,
            candidates: self.candidates,
            fuser: FuserConfig {
                inner: self.fuser.inner.load(base_path)?,
            },
        })
    }
}

impl Variant for MixtureOfNConfig {
    async fn infer<'a: 'request, 'request>(
        &self,
        input: &ResolvedInput,
        models: &'request InferenceModels<'a>,
        function: &'a FunctionConfig,
        inference_config: &'request InferenceConfig<'static, 'request>,
        clients: &'request InferenceClients<'request>,
        _inference_params: InferenceParams,
    ) -> Result<InferenceResult, Error> {
        let candidate_inference_results = self
            .infer_candidates(input, models, function, inference_config, clients)
            .await?;
        match self
            .fuse_candidates(
                input,
                function,
                models.models,
                inference_config,
                clients,
                candidate_inference_results,
                false,
            )
            .await?
        {
            InferenceOrStreamResult::NonStream(mut inference_result) => {
                Ok(inference_result)
            },
            InferenceOrStreamResult::Stream(..) => {
                Err(ErrorDetails::InternalError { message: format!("MixtureOfNConfig.fuse_candidates returned a stream for a non-streaming request. {IMPOSSIBLE_ERROR_MESSAGE}") }.into())
            }
        }
    }

    async fn infer_stream<'request>(
        &self,
        input: &ResolvedInput,
        models: &'request InferenceModels<'_>,
        function: &FunctionConfig,
        inference_config: &'request InferenceConfig<'static, 'request>,
        clients: &'request InferenceClients<'request>,
        inference_params: InferenceParams,
    ) -> Result<(InferenceResultStream, ModelUsedInfo), Error> {
        // We infer the candidates in non-streaming mode, since we need to pass the full candidate results to the fuser
        let candidate_inference_results = self
            .infer_candidates(input, models, function, inference_config, clients)
            .await?;

        match self
            .fuse_candidates(
                input,
                function,
                models.models,
                inference_config,
                clients,
                candidate_inference_results,
                true,
            )
            .await?
        {
            // We get a NonStream result if we don't have fuser result (either the fuser failed, or it wasn't run at all due to only one candidate existing)
            InferenceOrStreamResult::NonStream(inference_result) => {
                // Use the first model inference result to construct our top-level result (since we don't have a fuser result)
                let model_inference_result = inference_result
                    .model_inference_results()
                    .first()
                    .ok_or_else(|| {
                        Error::new(ErrorDetails::Inference {
                            message: format!(
                                "Expected one candidate but found none. {IMPOSSIBLE_ERROR_MESSAGE}"
                            ),
                        })
                    })?;
                let model_used_info = ModelUsedInfo {
                    model_name: model_inference_result.model_name.clone(),
                    model_provider_name: model_inference_result.model_provider_name.clone(),
                    raw_request: model_inference_result.raw_request.clone(),
                    inference_params: inference_params.clone(),
                    // Preserve the raw response from the candidate we chose (rather than attempting
                    // to concatenate the raw_response from the chunks in our fake stream)
                    raw_response: Some(model_inference_result.raw_response.clone()),
                    // Preserve any other model inference results (we already processed the first one),
                    // in case we're doing something like chained best-of-n/mixture-of-n variants.
                    previous_model_inference_results: inference_result.model_inference_results()
                        [1..]
                        .to_vec(),
                    system: model_inference_result.system.clone(),
                    input_messages: model_inference_result.input_messages.clone(),
                    cached: model_inference_result.cached,
                };
                let stream = make_stream_from_non_stream(inference_result)?;
                Ok((stream, model_used_info))
            }
            InferenceOrStreamResult::Stream(stream, model_used_info) => {
                Ok((stream, model_used_info))
            }
        }
    }

    async fn validate(
        &self,
        function: &FunctionConfig,
        models: &mut ModelTable,
        embedding_models: &EmbeddingModelTable,
        templates: &TemplateConfig<'_>,
        function_name: &str,
        variant_name: &str,
    ) -> Result<(), Error> {
        // Validate each candidate variant
        for candidate in &self.candidates {
            let variant = function.variants().get(candidate).ok_or_else(|| {
                Error::new(ErrorDetails::UnknownCandidate {
                    name: candidate.to_string(),
                })
            })?;
            // Required by the compiler due to recursion (we call the top-level `validate`)
            Box::pin(variant.validate(
                function,
                models,
                embedding_models,
                templates,
                function_name,
                candidate,
            ))
            .await
            .map_err(|e| {
                Error::new(ErrorDetails::InvalidCandidate {
                    variant_name: variant_name.to_string(),
                    message: e.to_string(),
                })
            })?
        }
        // Validate the evaluator variant
        self.fuser
            .inner
            .validate(
                function,
                models,
                embedding_models,
                templates,
                function_name,
                variant_name,
            )
            .await?;
        Ok(())
    }

    // We do not return templates for the candidates, as they are required to be variants in the same function
    // and will therefore also have the same templates.
    // We only return templates for the evaluator variant.
    fn get_all_template_paths(&self) -> Vec<&PathWithContents> {
        self.fuser.inner.get_all_template_paths()
    }

    async fn start_batch_inference<'a>(
        &'a self,
        _input: &[ResolvedInput],
        _models: &'a InferenceModels<'a>,
        _function: &'a FunctionConfig,
        _inference_configs: &'a [InferenceConfig<'a, 'a>],
        _clients: &'a InferenceClients<'a>,
        _inference_params: Vec<InferenceParams>,
    ) -> Result<StartBatchModelInferenceWithMetadata<'a>, Error> {
        Err(ErrorDetails::UnsupportedVariantForBatchInference { variant_name: None }.into())
    }
}

/// The result of calling attempts to fuse our candidates
enum InferenceOrStreamResult {
    /// If the user requested a non-streaming inference, then we'll call the fuser
    /// in non-streaming mode and return its result.
    /// If the fuser fails (or we only have a single candidate) when the user
    /// requested a streaming inference, we'll also return `InferenceOrStreamResult::NonStream`
    /// The `infer_stream` method is responsible for converting a non-streaming response
    /// into a 'fake' stream
    NonStream(InferenceResult),
    /// We only produce `InferenceOrStreamResult::Stream` if the user requested a streaming inference,
    /// and the fuser successfully starts a stream.
    Stream(InferenceResultStream, ModelUsedInfo),
}

fn make_stream_from_non_stream(
    inference_result: InferenceResult,
) -> Result<InferenceResultStream, Error> {
    let mut id = 0;
    let chunk = match inference_result {
        InferenceResult::Chat(chat) => {
            let content_blocks = chat.content.into_iter().map(|content| {
                match content {
                ContentBlockChatOutput::Text(text) => {
                    let chunk = ContentBlockChunk::Text(TextChunk {
                        id: id.to_string(),
                        text: text.text,
                    });
                    id += 1;
                    Ok(chunk)
                }
                ContentBlockChatOutput::ToolCall(tool_call) => {
                    // Ues the tool call id as the chunk id, as this id needs to be
                    // passed back in when providing a tool call response.
                    let chunk = ContentBlockChunk::ToolCall(ToolCallChunk {
                        id: tool_call.id.to_string(),
                        raw_name: Some(tool_call.raw_name),
                        raw_arguments: tool_call.raw_arguments,
                    });
                    Ok(chunk)
                }
                ContentBlockChatOutput::Thought(thought) => {
                    let chunk = ContentBlockChunk::Thought(ThoughtChunk {
                        id: id.to_string(),
                        text: Some(thought.text),
                        signature: thought.signature,
                    });
                    id += 1;
                    Ok(chunk)
                }
                ContentBlockChatOutput::Unknown { .. } => {
                    Err(ErrorDetails::Inference {
                        message: "MixtureOfNConfig variant does not support unknown content blocks in streaming mode".to_string(),
                    }
                    .into())
                }
            }
        }).collect::<Result<Vec<_>, Error>>()?;

            Ok(InferenceResultChunk::Chat(ChatInferenceResultChunk {
                content: content_blocks,
                created: chat.created,
                usage: Some(chat.usage),
                latency: Duration::from_secs(0),
                raw_response: chat.original_response.unwrap_or_default(),
                finish_reason: chat.finish_reason,
            }))
        }
        InferenceResult::Json(json) => Ok(InferenceResultChunk::Json(JsonInferenceResultChunk {
            raw: json.output.raw,
            thought: None,
            created: json.created,
            usage: Some(json.usage),
            latency: Duration::from_secs(0),
            raw_response: json.original_response.unwrap_or_default(),
            finish_reason: json.finish_reason,
        })),
    };
    Ok(Box::pin(tokio_stream::once(chunk)))
}

impl fmt::Debug for InferenceOrStreamResult {
    fn fmt(&self, f: &mut fmt::Formatter<'_>) -> fmt::Result {
        match self {
            Self::NonStream(result) => write!(f, "NonStream({result:?})"),
            Self::Stream(_, model_used_info) => {
                write!(f, "Stream(..., {model_used_info:?})")
            }
        }
    }
}
impl MixtureOfNConfig {
    /// Infer each candidate variant concurrently and return the results.
    async fn infer_candidates<'a, 'request>(
        &self,
        input: &ResolvedInput,
        models: &'request InferenceModels<'a>,
        function: &'a FunctionConfig,
        inference_config: &'request InferenceConfig<'static, 'request>,
        clients: &'request InferenceClients<'request>,
    ) -> Result<Vec<InferenceResult>, Error> {
        // Get all the variants we are going to infer
        let candidate_variants = self
            .candidates
            .iter()
            .enumerate()
            .map(|(i, candidate)| {
                let variant = function.variants().get(candidate).ok_or_else(|| {
                    Error::new(ErrorDetails::UnknownCandidate {
                        name: candidate.to_string(),
                    })
                })?;
                // Inject the candidate index into the cache key. This prevents us from using the same cache entry
                // for identical candidates, allowing users to evaluate the same candidate multiple times
                // to generate (potentially) different responses.
                // Note - we intentionally *only* inject the index, and not any other variant/model name
                // information. This means that multiple top-level 'best_of_n' variants will be able to share
                // the same cache entries. For example, consider two top-level best-of-n variants with
                // sub variants:
                // [A, B, A, C]
                // [A, B, C, D]
                //
                // The first two evaluations (A and B) will share the same cache key, since
                // the sub-variant will make the same request (and have the same injected index)
                // However, the 'A, C' and 'C, D' evaluations will all have distinct cache keys:
                // (A, 2), (C, 3), (C, 2), (D, 4)
                let mut config = inference_config.clone();
                config.variant_name = Some(candidate);
                config.extra_cache_key = Some(format!("candidate_{i}"));
                Ok((candidate.to_string(), variant, config))
            })
            .collect::<Result<Vec<_>, Error>>()?;

        // Start the inference tasks (we keep the names around for logging)
        let mut inference_futures = Vec::new();
        for (candidate_name, candidate_variant, config) in &candidate_variants {
            inference_futures.push((
                candidate_name.clone(),
                timeout(
                    Duration::from_secs_f64(self.timeout_s),
                    candidate_variant.infer(
                        input,
                        models,
                        function,
                        config,
                        clients,
                        InferenceParams::default(),
                    ),
                ),
            ));
        }

        // Wait for all the inference tasks to complete
        let inference_results: Vec<_> = join_all(
            inference_futures
                .into_iter()
                .map(|(candidate_name, future)| async move { (candidate_name, future.await) }),
        )
        .await;

        // Collect the successful results
        let mut successful_results = Vec::new();
        for (candidate_name, result) in inference_results {
            match result {
                Ok(inner_result) => {
                    if let Ok(res) = inner_result {
                        successful_results.push(res)
                    }
                }
                Err(_timeout_error) => {
                    // Map the Tokio timeout error to our own TimeoutError type
                    Error::new(ErrorDetails::InferenceTimeout {
                        variant_name: candidate_name.clone(),
                    });
                }
            }
        }

        Ok(successful_results)
    }

    /// Fuses the candidates using the fuser config.
    /// If the fuser fails to return a valid response,
    /// we randomly select one of the candidates.
    #[expect(clippy::too_many_arguments)]
    async fn fuse_candidates<'a, 'request>(
        &'a self,
        input: &ResolvedInput,
        function: &'a FunctionConfig,
        models: &'a ModelTable,
        inference_config: &'request InferenceConfig<'a, 'request>,
        clients: &'request InferenceClients<'request>,
        mut candidates: Vec<InferenceResult>,
        stream: bool,
    ) -> Result<InferenceOrStreamResult, Error> {
        if candidates.is_empty() {
            return Err(ErrorDetails::Inference {
                message: "No candidates to fuse in the mixture of n".to_string(),
            }
            .into());
        }
        if candidates.len() == 1 {
            return Ok(InferenceOrStreamResult::NonStream(candidates.pop().ok_or_else(|| Error::new(ErrorDetails::Inference {
                message: "Expected one candidate but found none. This should never happen. Please file a bug report: https://github.com/tensorzero/tensorzero/issues/new".to_string(),
            }))?));
        }
        let mut candidates = candidates;

        let inference_result = if stream {
            inner_fuse_candidates_stream(
                &self.fuser,
                input,
                models,
                function,
                inference_config,
                clients,
                &candidates,
            )
            .await
            .map(|(stream, model_used_info)| {
                InferenceOrStreamResult::Stream(stream, model_used_info)
            })
        } else {
            inner_fuse_candidates(
                &self.fuser,
                input,
                models,
                function,
                inference_config,
                clients,
                &candidates,
            )
            .await
            .map(InferenceOrStreamResult::NonStream)
        };
        // As long as the fuser returns an inference result, we want to include it in the observability
        let mut inference_result = match inference_result {
            Ok(inf_result) => inf_result,
            Err(_) => {
                let random_index = rand::rng().random_range(0..candidates.len());
                if random_index >= candidates.len() {
                    return Err(Error::new(ErrorDetails::Inference {
                        message: "Failed to get random candidate (should never happen). Please file a bug report: https://github.com/tensorzero/tensorzero/issues/new".to_string(),
                    }));
                }
                // If the fuser fails, don't provide any 'original_response' to the user
                let mut candidate = candidates.swap_remove(random_index);
                candidate.set_original_response(None);
                InferenceOrStreamResult::NonStream(candidate)
            }
        };

<<<<<<< HEAD
        match &mut inference_result {
            InferenceOrStreamResult::NonStream(inference_result) => {
                for candidate in candidates {
                    inference_result
                        .mut_model_inference_results()
                        .extend(candidate.owned_model_inference_results());
                }
            }
            InferenceOrStreamResult::Stream(_stream, model_used_info) => {
                for candidate in candidates {
                    model_used_info
                        .previous_model_inference_results
                        .extend(candidate.owned_model_inference_results());
                }
            }
=======
        for candidate in candidates {
            inference_result
                .mut_model_inference_results()
                .extend(candidate.owned_model_inference_results());
>>>>>>> c7a76600
        }

        Ok(inference_result)
    }
}

/// Attempts to fuse the candidates for the mixture of n.
/// If this function returns an error, we will randomly select one
/// of the candidates in the outer function.
///
/// Here are the steps in the function:
///  * Prepare the request for the fuser variant.
///  * Infer the request using the model specified in the fuser config.
///  * Return the output of the fuser.
async fn inner_fuse_candidates<'a, 'request>(
    fuser: &'a FuserConfig,
    input: &'request ResolvedInput,
    models: &'a ModelTable,
    function: &'a FunctionConfig,
    inference_config: &'request InferenceConfig<'a, 'request>,
    clients: &'request InferenceClients<'request>,
    candidates: &[InferenceResult],
) -> Result<InferenceResult, Error> {
    let mut inference_params = InferenceParams::default();
    let (inference_request, included_indices) = fuser.prepare_request(
        input,
        function,
        inference_config,
        candidates,
        &mut inference_params,
        false,
    )?;
    if included_indices.is_empty() {
        return Err(ErrorDetails::Inference {
            message: "No valid candidates available to prepare request.".to_string(),
        }
        .into());
    }
    let model_config = models.get(&fuser.inner.model).await?.ok_or_else(|| {
        Error::new(ErrorDetails::UnknownModel {
            name: fuser.inner.model.to_string(),
        })
    })?;
    let infer_model_request_args = InferModelRequestArgs {
        request: inference_request,
        model_name: fuser.inner.model.clone(),
        model_config: &model_config,
        function,
        inference_config,
        retry_config: &fuser.inner.retries,
        clients,
        inference_params: InferenceParams::default(),
    };
    let inference_result = infer_model_request(infer_model_request_args).await?;
    Ok(inference_result)
}

/// Attempts to fuse the candidates for the mixture of n.
/// If this function returns an error, we will randomly select one
/// of the candidates in the outer function.
///
/// Here are the steps in the function:
///  * Prepare the request for the fuser variant.
///  * Infer the request using the model specified in the fuser config.
///  * Return the output of the fuser.
async fn inner_fuse_candidates_stream<'a, 'request>(
    fuser: &'a FuserConfig,
    input: &'request ResolvedInput,
    models: &'a ModelTable,
    function: &'a FunctionConfig,
    inference_config: &'request InferenceConfig<'a, 'request>,
    clients: &'request InferenceClients<'request>,
    candidates: &[InferenceResult],
) -> Result<(InferenceResultStream, ModelUsedInfo), Error> {
    let mut params = InferenceParams::default();
    let (inference_request, included_indices) = fuser.prepare_request(
        input,
        function,
        inference_config,
        candidates,
        &mut params,
        true,
    )?;
    if included_indices.is_empty() {
        return Err(ErrorDetails::Inference {
            message: "No valid candidates available to prepare request.".to_string(),
        }
        .into());
    }
    let model_config = models.get(&fuser.inner.model).await?.ok_or_else(|| {
        Error::new(ErrorDetails::UnknownModel {
            name: fuser.inner.model.to_string(),
        })
    })?;
    infer_model_request_stream(
        inference_request,
        fuser.inner.model.clone(),
        &model_config,
        function,
        clients,
        params,
        fuser.inner.retries,
    )
    .await
}

impl FuserConfig {
    /// Prepares the system message for the fuser variant.
    /// We use the system_template of the fuser variant to generate a system message as if we
    /// were using the fuser variant directly to solve the problem.
    /// Then, we template that system message into a broader set of instructions that includes
    /// information about what the fuser will be asked to do (choose a candidate).
    fn prepare_system_message(
        &self,
        templates: &TemplateConfig,
        system: Option<&Value>,
        max_index: usize,
        template_schema_info: TemplateSchemaInfo,
    ) -> Result<String, Error> {
        let inner_system_message =
            self.inner
                .prepare_system_message(templates, system, template_schema_info)?;
        let template_context = match inner_system_message {
            Some(inner_system_message) => {
                json!({"inner_system_message": inner_system_message, "max_index": max_index})
            }
            None => json!({"max_index": max_index}),
        };
        templates.template_message("t0:mixture_of_n_fuser_system", &template_context)
    }

    /// Prepares the final candidate message for the fuser variant.
    ///
    /// This function constructs a `RequestMessage` that includes all valid candidate outputs
    /// by templating them into a predefined fuser template. It handles different types of
    /// inference results:
    ///
    /// - **Chat Inference**: Serializes the content blocks to a JSON string.
    /// - **JSON Inference**: Uses the raw JSON output if it contains correctly parsed data; otherwise,
    ///   skips the candidate.
    ///
    /// Additionally, it tracks and returns the indices of any candidates that were successfully included in the fuser message.
    ///
    /// # Parameters
    ///
    /// - `templates`: Reference to the `TemplateConfig` used for templating messages.
    /// - `candidates`: A vector of `InferenceResult` instances representing the candidate outputs.
    ///
    /// # Returns
    ///
    /// On success, returns a tuple containing:
    /// - `RequestMessage`: The templated message to be sent to the evaluator.
    /// - `Vec<usize>`: A sorted vector of indices indicating which candidates were successfully included in the fuser message.
    ///
    /// # Errors
    ///
    /// Returns an `Error` if any of the candidate outputs fail to serialize or if templating fails.
    fn prepare_candidate_message(
        &self,
        templates: &TemplateConfig,
        candidates: &[InferenceResult],
    ) -> Result<(RequestMessage, Vec<usize>), Error> {
        let mut candidate_outputs = Vec::new();
        let mut included_indices = Vec::new();
        for (i, candidate) in candidates.iter().enumerate() {
            match candidate {
                InferenceResult::Chat(chat_result) => {
                    let serialized_content =
                        serde_json::to_string(&chat_result.content).map_err(|e| {
                            Error::new(ErrorDetails::Inference {
                                message: format!("Error converting chat result to string: {e}"),
                            })
                        })?;
                    candidate_outputs.push(serialized_content);
                    included_indices.push(i);
                }
                InferenceResult::Json(json_result) => {
                    if let (Some(raw), Some(_)) =
                        (&json_result.output.raw, &json_result.output.parsed)
                    {
                        candidate_outputs.push(raw.clone());
                        included_indices.push(i);
                    }
                }
            }
        }
        let template_context = json!({
            "candidates": candidate_outputs,
        });
        let message_text =
            templates.template_message("t0:mixture_of_n_fuser_candidates", &template_context)?;
        Ok((
            RequestMessage {
                role: Role::User,
                content: vec![message_text.into()],
            },
            included_indices,
        ))
    }

    /// Prepares the request for the evaluator variant.
    /// We use the `prepare_system_message` and `prepare_candidate_message` functions to generate
    /// the system and candidate messages for the evaluator, which take candidate selection into account.
    ///
    /// Additionally, this function returns the indices of candidates that were successfully included in the fuser message.
    ///
    /// # Returns
    ///
    /// On success, returns a tuple containing:
    /// - `ModelInferenceRequest`: The request prepared for the model inference.
    /// - `Vec<usize>`: A sorted vector of indices indicating which candidates were successfully included in the fuser message.
    ///
    /// # Errors
    ///
    /// Returns an `Error` if any of the candidate outputs fail to serialize or if templating fails.
    fn prepare_request<'a, 'request>(
        &'a self,
        input: &'request ResolvedInput,
        function: &'a FunctionConfig,
        inference_config: &'request InferenceConfig<'a, 'request>,
        candidates: &[InferenceResult],
        inference_params: &mut InferenceParams,
        stream: bool,
    ) -> Result<(ModelInferenceRequest<'request>, Vec<usize>), Error>
    where
        'a: 'request,
    {
        // Do this before we prepare the system message so we can use the correct max index in the system message
        let (candidate_message, included_indices) =
            self.prepare_candidate_message(inference_config.templates, candidates)?;
        let max_index = included_indices.len().saturating_sub(1);
        let system = Some(self.prepare_system_message(
            inference_config.templates,
            input.system.as_ref(),
            max_index,
            function.template_schema_info(),
        )?);
        let messages = input
            .messages
            .iter()
            .map(|message| {
                self.inner.prepare_request_message(
                    inference_config.templates,
                    message,
                    function.template_schema_info(),
                )
            })
            .chain(std::iter::once(Ok(candidate_message)))
            .collect::<Result<Vec<_>, _>>()?;
        inference_params
            .chat_completion
            .backfill_with_variant_params(
                self.inner.temperature,
                self.inner.max_tokens,
                self.inner.seed,
                self.inner.top_p,
                self.inner.presence_penalty,
                self.inner.frequency_penalty,
                self.inner.stop_sequences.clone(),
            );

        if !inference_config.extra_body.is_empty() {
            return Err(ErrorDetails::InvalidRequest {
                message:
                    "Inference-level `extra_body` is not yet supported for mixture_of_n variant"
                        .to_string(),
            }
            .into());
        }
        let extra_body = FullExtraBodyConfig {
            extra_body: self.inner.extra_body.clone(),
            inference_extra_body: Default::default(),
        };
        let extra_headers = FullExtraHeadersConfig {
            variant_extra_headers: self.inner.extra_headers.clone(),
            inference_extra_headers: inference_config
                .extra_headers
                .clone()
                .filter(inference_config.variant_name),
        };
        let model_inference_request = prepare_model_inference_request(
            messages,
            system,
            function,
            inference_config,
            stream,
            inference_params,
            self.inner.json_mode,
            extra_body,
            extra_headers,
        )?;
        Ok((model_inference_request, included_indices))
    }
}

#[cfg(test)]
mod tests {
    use std::collections::HashMap;

    use reqwest::Client;
    use tokio_stream::StreamExt;
    use uuid::Uuid;

    use crate::{
        cache::{CacheEnabledMode, CacheOptions},
        clickhouse::ClickHouseConnectionInfo,
        endpoints::inference::{InferenceCredentials, InferenceIds},
        function::{FunctionConfigChat, FunctionConfigJson},
        inference::types::{
            ChatInferenceResult, FinishReason, InternalJsonInferenceOutput, JsonInferenceResult,
<<<<<<< HEAD
            Latency, ModelInferenceResponseWithMetadata, Text, Thought,
=======
            Latency, ModelInferenceResponseWithMetadata, Usage,
>>>>>>> c7a76600
        },
        jsonschema_util::StaticJSONSchema,
        minijinja_util::tests::get_test_template_config,
        model::{ModelConfig, ModelProvider, ProviderConfig},
        providers::dummy::DummyProvider,
        tool::{ToolCallConfig, ToolCallOutput, ToolChoice},
    };

    use super::*;

    #[test]
    fn test_prepare_system_message() {
        let templates = get_test_template_config();

        let all_schemas = TemplateSchemaInfo {
            has_system_schema: true,
            has_user_schema: true,
            has_assistant_schema: true,
        };

        // Test without templates, string message
        let fuser_config = FuserConfig {
            inner: ChatCompletionConfig {
                model: "dummy".into(),
                weight: Some(1.0),
                ..Default::default()
            },
        };
        let input_message = Value::String("You are a helpful assistant.".to_string());
        let max_index = 2;
        let result = fuser_config.prepare_system_message(
            &templates,
            Some(&input_message),
            max_index,
            all_schemas,
        );
        let prepared_message = result.unwrap();
        let expected_message = templates
            .template_message(
                "t0:mixture_of_n_fuser_system",
                &json!({"inner_system_message": "You are a helpful assistant.", "max_index": max_index}),
            )
            .unwrap();
        assert_eq!(prepared_message, expected_message);

        // Test without templates, object message
        let fuser_config = FuserConfig {
            inner: ChatCompletionConfig {
                model: "dummy".into(),
                weight: Some(1.0),
                ..Default::default()
            },
        };
        let input_message = json!({"message": "You are a helpful assistant."});
        let max_index = 3;
        let result = fuser_config.prepare_system_message(
            &templates,
            Some(&input_message),
            max_index,
            all_schemas,
        );
        assert!(result.is_err());
        let prepared_message = result.unwrap_err();
        assert_eq!(
        prepared_message,
        ErrorDetails::InvalidMessage { message: "System message content {\"message\":\"You are a helpful assistant.\"} is not a string but there is no variant template".to_string() }.into()
        );

        // Test without templates, no message
        let fuser_config = FuserConfig {
            inner: ChatCompletionConfig {
                model: "dummy".into(),
                weight: Some(1.0),
                ..Default::default()
            },
        };
        let max_index = 5;
        let result = fuser_config.prepare_system_message(&templates, None, max_index, all_schemas);
        let expected_message = templates
            .template_message(
                "t0:mixture_of_n_fuser_system",
                &json!({"max_index": max_index}),
            )
            .unwrap();
        assert!(result.is_ok());
        let prepared_message = result.unwrap();
        assert_eq!(prepared_message, expected_message);

        // Test with templates that need new info
        let system_template_name = "system";

        let fuser_config = FuserConfig {
            inner: ChatCompletionConfig {
                model: "dummy".into(),
                weight: Some(1.0),
                system_template: Some(PathWithContents {
                    path: system_template_name.into(),
                    contents: "".to_string(),
                }),
                ..Default::default()
            },
        };

        let max_index = 6;
        let input_message = serde_json::json!({"assistant_name": "ChatGPT"});
        let result = fuser_config.prepare_system_message(
            &templates,
            Some(&input_message),
            max_index,
            all_schemas,
        );
        assert!(result.is_ok());
        let prepared_message = result.unwrap();
        let inner_system_message = templates
            .template_message(
                system_template_name,
                &json!({"assistant_name": "ChatGPT", "max_index": max_index}),
            )
            .unwrap();
        let expected_message = templates
            .template_message(
                "t0:mixture_of_n_fuser_system",
                &json!({"inner_system_message": inner_system_message, "max_index": max_index}),
            )
            .unwrap();
        assert_eq!(prepared_message, expected_message);

        // Test with template that is complete as is (string)
        let system_template_name = "system_filled";

        let fuser_config = FuserConfig {
            inner: ChatCompletionConfig {
                model: "dummy".into(),
                weight: Some(1.0),
                system_template: Some(PathWithContents {
                    path: system_template_name.into(),
                    contents: "".to_string(),
                }),
                ..Default::default()
            },
        };

        let max_index = 10;
        let result = fuser_config.prepare_system_message(&templates, None, max_index, all_schemas);
        assert!(result.is_ok());
        let prepared_message = result.unwrap();
        let inner_system_message = templates
            .template_message(system_template_name, &json!({}))
            .unwrap();
        let expected_message = templates
            .template_message(
                "t0:mixture_of_n_fuser_system",
                &json!({"inner_system_message": inner_system_message, "max_index": max_index}),
            )
            .unwrap();
        assert_eq!(prepared_message, expected_message);
    }

    #[tokio::test]
    async fn test_prepare_candidate_message() {
        let templates = get_test_template_config();

        // Create an FuserConfig
        let fuser_config = FuserConfig {
            inner: ChatCompletionConfig {
                model: "dummy".into(),
                weight: Some(1.0),
                ..Default::default()
            },
        };

        // Prepare some candidate InferenceResults
        let model_inference_response = ModelInferenceResponseWithMetadata {
            id: Uuid::now_v7(),
            created: 200u64,
            output: vec!["Candidate answer 1".to_string().into()],
            system: None,
            input_messages: vec![],
            raw_request: "{\"prompt\": \"Example prompt\"}".to_string(),
            raw_response: "{\"response\": \"Example response\"}".to_string(),
            usage: Usage {
                input_tokens: 50,
                output_tokens: 100,
            },
            latency: Latency::NonStreaming {
                response_time: Duration::from_millis(500),
            },
            model_provider_name: "ExampleProvider".into(),
            model_name: "ExampleModel".into(),
            finish_reason: Some(FinishReason::Stop),
            cached: false,
        };

        let candidate1 = InferenceResult::Chat(
            ChatInferenceResult::new(
                Uuid::now_v7(),
                vec!["Candidate answer 1".to_string().into()],
                vec![model_inference_response],
                None,
                InferenceParams::default(),
                None,
            )
            .await,
        );

        let model_inference_response2 = ModelInferenceResponseWithMetadata {
            id: Uuid::now_v7(),
            created: 201u64,
            output: vec!["Candidate answer 2".to_string().into()],
            system: None,
            input_messages: vec![],
            raw_request: "{\"prompt\": \"Example prompt 2\"}".to_string(),
            raw_response: "{\"response\": \"Example response 2\"}".to_string(),
            usage: Usage {
                input_tokens: 15,
                output_tokens: 25,
            },
            latency: Latency::NonStreaming {
                response_time: Duration::from_millis(550),
            },
            model_provider_name: "ExampleProvider2".into(),
            model_name: "ExampleModel2".into(),
            finish_reason: Some(FinishReason::Stop),
            cached: false,
        };

        let candidate2 = InferenceResult::Chat(
            ChatInferenceResult::new(
                Uuid::now_v7(),
                vec!["Candidate answer 2".to_string().into()],
                vec![model_inference_response2],
                None,
                InferenceParams::default(),
                None,
            )
            .await,
        );

        let candidates = vec![candidate1, candidate2];

        // Call prepare_candidate_message
        let result = fuser_config.prepare_candidate_message(&templates, &candidates);
        assert!(result.is_ok());
        let (request_message, included_indices) = result.unwrap();
        assert_eq!(included_indices, vec![0, 1]);

        let expected_message_text = "Here are the candidate answers (with the index and a row of ------ separating):\n0:\n[{\"type\":\"text\",\"text\":\"Candidate answer 1\"}]\n------\n1:\n[{\"type\":\"text\",\"text\":\"Candidate answer 2\"}]\n------".to_string();
        // Now check that the request_message has the expected role and content
        assert_eq!(request_message.role, Role::User);
        assert_eq!(request_message.content, vec![expected_message_text.into()]);
    }

    #[tokio::test]
    async fn test_prepare_candidate_message_json() {
        let templates = get_test_template_config();

        // Create a FuserConfig
        let fuser_config = FuserConfig {
            inner: ChatCompletionConfig {
                model: "dummy_json".into(),
                weight: Some(1.0),
                ..Default::default()
            },
        };

        // Prepare some candidate InferenceResults - some valid, some malformed
        let model_inference_response_valid = ModelInferenceResponseWithMetadata {
            id: Uuid::now_v7(),
            created: 200u64,
            output: vec!["{\"response\": \"Valid JSON response\"}".to_string().into()],
            system: None,
            input_messages: vec![],
            raw_request: "{\"prompt\": \"Example prompt\"}".to_string(),
            raw_response: "{\"response\": \"Valid JSON response\"}".to_string(),
            usage: Usage {
                input_tokens: 10,
                output_tokens: 20,
            },
            latency: Latency::NonStreaming {
                response_time: Duration::from_millis(500),
            },
            model_provider_name: "ExampleProvider".into(),
            model_name: "ExampleModel".into(),
            finish_reason: Some(FinishReason::Stop),
            cached: false,
        };

        let candidate1 = InferenceResult::Json(JsonInferenceResult::new(
            Uuid::now_v7(),
            Some("{\"response\": \"Valid JSON response\"}".to_string()),
            Some(json!({"response": "Valid JSON response"})),
            Some(0),
            vec![],
            vec![model_inference_response_valid],
            json!({"type": "object", "properties": {"response": {"type": "string"}}}),
            InferenceParams::default(),
            None,
        ));

        let model_inference_response_malformed = ModelInferenceResponseWithMetadata {
            id: Uuid::now_v7(),
            created: 201u64,
            output: vec!["{\"response\": \"Malformed JSON response\""
                .to_string()
                .into()], // missing closing brace
            system: None,
            input_messages: vec![],
            raw_request: "{\"prompt\": \"Example prompt 2\"}".to_string(),
            raw_response: "{\"response\": \"Malformed JSON response\"".to_string(), // malformed
            usage: Usage {
                input_tokens: 15,
                output_tokens: 25,
            },
            latency: Latency::NonStreaming {
                response_time: Duration::from_millis(550),
            },
            model_provider_name: "ExampleProvider2".into(),
            model_name: "ExampleModel2".into(),
            finish_reason: Some(FinishReason::Stop),
            cached: false,
        };

        let candidate2 = InferenceResult::Json(JsonInferenceResult::new(
            Uuid::now_v7(),
            Some("{\"oops: \"Malformed JSON response\"".to_string()),
            None, // malformed
            Some(0),
            vec![],
            vec![model_inference_response_malformed],
            json!({"type": "object", "properties": {"response": {"type": "string"}}}),
            InferenceParams::default(),
            None,
        ));

        let candidates = vec![candidate1, candidate2];

        // Call prepare_candidate_message
        let result = fuser_config.prepare_candidate_message(&templates, &candidates);
        assert!(result.is_ok());
        let (request_message, included_indices) = result.unwrap();

        // Expect included_indices to contain index 0
        assert_eq!(included_indices, vec![0]);

        let expected_message_text = "Here are the candidate answers (with the index and a row of ------ separating):\n0:\n{\"response\": \"Valid JSON response\"}\n------".to_string();

        // Check that the request_message has the expected role and content
        assert_eq!(request_message.role, Role::User);
        assert_eq!(request_message.content, vec![expected_message_text.into()]);
    }

    #[tokio::test]
    async fn test_fuse_candidates() {
        // Set up fuser with a provider that returns a valid answer_choice
        let fuser_config = FuserConfig {
            inner: ChatCompletionConfig {
                model: "json".into(),
                ..Default::default()
            },
        };
        let mixture_of_n_variant = MixtureOfNConfig {
            weight: Some(1.0),
            timeout_s: 10.0,
            candidates: vec![],
            fuser: fuser_config,
        };

        let templates = get_test_template_config();
        let json_function_config = FunctionConfig::Json(FunctionConfigJson {
            variants: HashMap::new(),
            system_schema: None,
            user_schema: None,
            assistant_schema: None,
            output_schema: StaticJSONSchema::from_value(&json!({})).unwrap(),
            implicit_tool_call_config: ToolCallConfig::default(),
            description: None,
        });
        // Prepare some candidate InferenceResults
        let model_inference_response0 = ModelInferenceResponseWithMetadata {
            id: Uuid::now_v7(),
            created: 200u64,
            output: vec!["Candidate answer 0".to_string().into()],
            system: None,
            input_messages: vec![],
            raw_request: "{\"prompt\": \"Example prompt\"}".to_string(),
            raw_response: "{\"response\": \"Example response\"}".to_string(),
            usage: Usage {
                input_tokens: 10,
                output_tokens: 20,
            },
            latency: Latency::NonStreaming {
                response_time: Duration::from_millis(500),
            },
            model_provider_name: "ExampleProvider".into(),
            model_name: "ExampleModel".into(),
            finish_reason: Some(FinishReason::Stop),
            cached: false,
        };
        let inference_id0 = Uuid::now_v7();
        let candidate0 = InferenceResult::Chat(
            ChatInferenceResult::new(
                inference_id0,
                vec!["Candidate answer 0".to_string().into()],
                vec![model_inference_response0],
                None,
                InferenceParams::default(),
                None,
            )
            .await,
        );

        let model_inference_response1 = ModelInferenceResponseWithMetadata {
            id: Uuid::now_v7(),
            created: 201u64,
            output: vec!["Candidate answer 1".to_string().into()],
            system: None,
            input_messages: vec![],
            raw_request: "{\"prompt\": \"Example prompt 1\"}".to_string(),
            raw_response: "{\"response\": \"Example response 1\"}".to_string(),
            usage: Usage {
                input_tokens: 15,
                output_tokens: 25,
            },
            latency: Latency::NonStreaming {
                response_time: Duration::from_millis(550),
            },
            model_provider_name: "ExampleProvider1".into(),
            model_name: "ExampleModel1".into(),
            finish_reason: Some(FinishReason::Stop),
            cached: false,
        };
        let inference_id1 = Uuid::now_v7();
        let candidate1 = InferenceResult::Chat(
            ChatInferenceResult::new(
                inference_id1,
                vec!["Candidate answer 1".to_string().into()],
                vec![model_inference_response1],
                None,
                InferenceParams::default(),
                None,
            )
            .await,
        );
        let candidates = vec![candidate0, candidate1];
        let models = ModelTable::try_from(HashMap::from([(
            "json".into(),
            ModelConfig {
                routing: vec!["json".into()],
                providers: HashMap::from([(
                    "json".into(),
                    ModelProvider {
                        name: "json".into(),
                        config: ProviderConfig::Dummy(DummyProvider {
                            model_name: "json".into(),
                            ..Default::default()
                        }),
                        extra_body: Default::default(),
                        extra_headers: Default::default(),
                        timeouts: Default::default(),
                        discard_unknown_chunks: false,
                    },
                )]),
                timeouts: Default::default(),
            },
        )]))
        .expect("Failed to create model table");
        let client = Client::new();
        let clickhouse_connection_info = ClickHouseConnectionInfo::Disabled;
        let api_keys = InferenceCredentials::default();
        let inference_clients = InferenceClients {
            http_client: &client,
            clickhouse_connection_info: &clickhouse_connection_info,
            credentials: &api_keys,
            cache_options: &CacheOptions {
                max_age_s: None,
                enabled: CacheEnabledMode::WriteOnly,
            },
        };
        let input = ResolvedInput {
            system: None,
            messages: vec![],
        };
        let inference_config = InferenceConfig {
            ids: InferenceIds {
                inference_id: Uuid::now_v7(),
                episode_id: Uuid::now_v7(),
            },
            templates: &templates,
            tool_config: None,
            dynamic_output_schema: None,
            function_name: "",
            variant_name: Some(""),
            extra_body: Default::default(),
            extra_headers: Default::default(),
            extra_cache_key: None,
        };

        let InferenceOrStreamResult::NonStream(fused) = mixture_of_n_variant
            .fuse_candidates(
                &input,
                &json_function_config,
                &models,
                &inference_config,
                &inference_clients,
                candidates.clone(),
                false,
            )
            .await
            .expect("Failed to select best candidate")
        else {
            panic!("Expected a non-stream result");
        };

        let expected_usage = Usage {
            input_tokens: 10,
            output_tokens: 1,
        };
        let expected_content = InternalJsonInferenceOutput {
            raw: Some("{\"answer\":\"Hello\"}".to_string()),
            parsed: Some(json!({"answer": "Hello"})),
            auxiliary_content: vec![],
            json_block_index: Some(0),
        };
        assert_eq!(fused.usage_considering_cached(), expected_usage);
        match fused {
            InferenceResult::Json(fused) => {
                assert_eq!(fused.output, expected_content);
                assert_eq!(fused.model_inference_results.len(), 3);
            }
            _ => {
                panic!("Expected a Chat inference result");
            }
        }
        // Set up fuser with a provider that fails
        let fuser_config = FuserConfig {
            inner: ChatCompletionConfig {
                model: "error".into(),
                ..Default::default()
            },
        };
        let mixture_of_n_variant = MixtureOfNConfig {
            weight: Some(1.0),
            timeout_s: 10.0,
            candidates: vec![],
            fuser: fuser_config,
        };

        let models = {
            let mut map = HashMap::new();
            map.insert(
                "error".into(),
                ModelConfig {
                    routing: vec!["error".into()],
                    providers: HashMap::from([(
                        "error".into(),
                        ModelProvider {
                            name: "error".into(),
                            config: ProviderConfig::Dummy(DummyProvider {
                                model_name: "error".into(),
                                ..Default::default()
                            }),
                            extra_body: Default::default(),
                            extra_headers: Default::default(),
                            timeouts: Default::default(),
                            discard_unknown_chunks: false,
                        },
                    )]),
                    timeouts: Default::default(),
                },
            );
            ModelTable::try_from(map).expect("Failed to create model table")
        };
        let input = ResolvedInput {
            system: None,
            messages: vec![],
        };

        let InferenceOrStreamResult::NonStream(result) = mixture_of_n_variant
            .fuse_candidates(
                &input,
                &json_function_config,
                &models,
                &inference_config,
                &inference_clients,
                candidates.clone(),
                false,
            )
            .await
            .unwrap()
        else {
            panic!("Expected a non-stream result");
        };

        // Expect an error and a random candidate to be selected
        let choice = result;
        // We know that the model will fail, so there should only be two results
        match choice {
            InferenceResult::Chat(chat_choice) => {
                assert_eq!(chat_choice.model_inference_results.len(), 2);
            }
            _ => {
                panic!("Expected a Chat inference result");
            }
        }
        // Depending on implementation, you might check which candidate was selected

        // Set up evaluator with a provider that returns invalid JSON
        let fuser_config = FuserConfig {
            inner: ChatCompletionConfig {
                model: "regular".into(),
                ..Default::default()
            },
        };
        let mixture_of_n_variant = MixtureOfNConfig {
            weight: Some(1.0),
            timeout_s: 10.0,
            candidates: vec![],
            fuser: fuser_config,
        };

        let models = {
            let mut map = HashMap::new();
            map.insert(
                "regular".into(),
                ModelConfig {
                    routing: vec!["regular".into()],
                    providers: HashMap::from([(
                        "regular".into(),
                        ModelProvider {
                            name: "regular".into(),
                            config: ProviderConfig::Dummy(DummyProvider {
                                model_name: "regular".into(),
                                ..Default::default()
                            }),
                            extra_body: Default::default(),
                            extra_headers: Default::default(),
                            timeouts: Default::default(),
                            discard_unknown_chunks: false,
                        },
                    )]),
                    timeouts: Default::default(),
                },
            );
            ModelTable::try_from(map).expect("Failed to create model table")
        };
        let input = ResolvedInput {
            system: None,
            messages: vec![],
        };
        let chat_function_config = FunctionConfig::Chat(FunctionConfigChat {
            variants: HashMap::new(),
            system_schema: None,
            user_schema: None,
            assistant_schema: None,
            tools: vec![],
            tool_choice: ToolChoice::None,
            parallel_tool_calls: None,
            description: None,
        });

        let InferenceOrStreamResult::NonStream(result) = mixture_of_n_variant
            .fuse_candidates(
                &input,
                &chat_function_config,
                &models,
                &inference_config,
                &inference_clients,
                candidates.clone(),
                false,
            )
            .await
            .unwrap()
        else {
            panic!("Expected a non-stream result");
        };

        let choice = result;
        match choice {
            InferenceResult::Chat(chat_choice) => {
                // Should return 3 results since model has been called 3 times
                // But, it's a random choice, so we can't assert on the specific index
                assert!(chat_choice.model_inference_results.len() == 3);
            }
            _ => {
                panic!("Expected a Chat inference result");
            }
        }
        // Test case: No answer choices (should return an error)
        let empty_candidates = vec![];
        let result = mixture_of_n_variant
            .fuse_candidates(
                &input,
                &json_function_config,
                &models,
                &inference_config,
                &inference_clients,
                empty_candidates.clone(),
                false,
            )
            .await;
        let err = result.unwrap_err();
        assert_eq!(
            err,
            ErrorDetails::Inference {
                message: "No candidates to fuse in the mixture of n".to_string()
            }
            .into()
        );
    }

    #[tokio::test]
    async fn test_make_stream_from_non_stream_chat() {
        let stream = make_stream_from_non_stream(InferenceResult::Chat(ChatInferenceResult {
            inference_id: Uuid::now_v7(),
            content: vec![
                ContentBlockChatOutput::Text(Text {
                    text: "First text message".to_string(),
                }),
                ContentBlockChatOutput::ToolCall(ToolCallOutput {
                    id: "123".into(),
                    name: Some("first_tool".into()),
                    raw_name: "first_tool".into(),
                    arguments: Some(serde_json::json!({
                        "my": "first_arg"
                    })),
                    raw_arguments: r#"{"my"  :  "first_arg"}"#.to_string(),
                }),
                ContentBlockChatOutput::Thought(Thought {
                    text: "My first thought".into(),
                    signature: Some("my_first_signature".into()),
                }),
                ContentBlockChatOutput::Thought(Thought {
                    text: "My second thought".into(),
                    signature: Some("my_second_signature".into()),
                }),
                ContentBlockChatOutput::ToolCall(ToolCallOutput {
                    id: "456".into(),
                    name: Some("second_tool".into()),
                    raw_name: "second_tool".into(),
                    arguments: Some(serde_json::json!({
                        "my": "second_arg"
                    })),
                    raw_arguments: r#"{"my"  :  "second_arg"}"#.to_string(),
                }),
                ContentBlockChatOutput::Text(Text {
                    text: "Second text message".to_string(),
                }),
            ],
            created: 123456,
            usage: Usage {
                input_tokens: 10,
                output_tokens: 20,
            },
            model_inference_results: vec![],
            inference_params: InferenceParams::default(),
            original_response: Some("My raw response".to_string()),
            finish_reason: Some(FinishReason::Length),
        }))
        .unwrap();

        let stream_chunks = stream.collect::<Vec<_>>().await;
        assert_eq!(
            stream_chunks,
            [Ok(InferenceResultChunk::Chat(ChatInferenceResultChunk {
                content: vec![
                    ContentBlockChunk::Text(TextChunk {
                        id: "0".into(),
                        text: "First text message".to_string(),
                    }),
                    ContentBlockChunk::ToolCall(ToolCallChunk {
                        id: "123".into(),
                        raw_name: Some("first_tool".into()),
                        raw_arguments: r#"{"my"  :  "first_arg"}"#.to_string(),
                    }),
                    ContentBlockChunk::Thought(ThoughtChunk {
                        id: "1".into(),
                        text: Some("My first thought".into()),
                        signature: Some("my_first_signature".into()),
                    }),
                    ContentBlockChunk::Thought(ThoughtChunk {
                        id: "2".into(),
                        text: Some("My second thought".into()),
                        signature: Some("my_second_signature".into()),
                    }),
                    ContentBlockChunk::ToolCall(ToolCallChunk {
                        id: "456".into(),
                        raw_name: Some("second_tool".into()),
                        raw_arguments: r#"{"my"  :  "second_arg"}"#.to_string(),
                    }),
                    ContentBlockChunk::Text(TextChunk {
                        id: "3".into(),
                        text: "Second text message".to_string(),
                    }),
                ],
                created: 123456,
                usage: Some(Usage {
                    input_tokens: 10,
                    output_tokens: 20,
                }),
                latency: Duration::from_secs(0),
                raw_response: "My raw response".to_string(),
                finish_reason: Some(FinishReason::Length),
            })),]
        );
    }
}<|MERGE_RESOLUTION|>--- conflicted
+++ resolved
@@ -510,7 +510,6 @@
             }
         };
 
-<<<<<<< HEAD
         match &mut inference_result {
             InferenceOrStreamResult::NonStream(inference_result) => {
                 for candidate in candidates {
@@ -526,12 +525,6 @@
                         .extend(candidate.owned_model_inference_results());
                 }
             }
-=======
-        for candidate in candidates {
-            inference_result
-                .mut_model_inference_results()
-                .extend(candidate.owned_model_inference_results());
->>>>>>> c7a76600
         }
 
         Ok(inference_result)
@@ -842,11 +835,7 @@
         function::{FunctionConfigChat, FunctionConfigJson},
         inference::types::{
             ChatInferenceResult, FinishReason, InternalJsonInferenceOutput, JsonInferenceResult,
-<<<<<<< HEAD
             Latency, ModelInferenceResponseWithMetadata, Text, Thought,
-=======
-            Latency, ModelInferenceResponseWithMetadata, Usage,
->>>>>>> c7a76600
         },
         jsonschema_util::StaticJSONSchema,
         minijinja_util::tests::get_test_template_config,
@@ -1596,10 +1585,6 @@
                 }),
             ],
             created: 123456,
-            usage: Usage {
-                input_tokens: 10,
-                output_tokens: 20,
-            },
             model_inference_results: vec![],
             inference_params: InferenceParams::default(),
             original_response: Some("My raw response".to_string()),
