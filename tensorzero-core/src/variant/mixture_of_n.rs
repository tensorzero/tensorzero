--- conflicted
+++ resolved
@@ -838,12 +838,8 @@
 
     use crate::{
         cache::{CacheEnabledMode, CacheOptions},
-<<<<<<< HEAD
+        config_parser::SchemaData,
         db::clickhouse::ClickHouseConnectionInfo,
-=======
-        clickhouse::ClickHouseConnectionInfo,
-        config_parser::SchemaData,
->>>>>>> 22ba0756
         endpoints::inference::{InferenceCredentials, InferenceIds},
         function::{FunctionConfigChat, FunctionConfigJson},
         inference::types::{
