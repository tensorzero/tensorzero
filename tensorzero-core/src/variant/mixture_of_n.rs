--- conflicted
+++ resolved
@@ -1294,12 +1294,8 @@
             implicit_tool_call_config: ToolCallConfig::default(),
             description: None,
             all_explicit_template_names: HashSet::new(),
-<<<<<<< HEAD
+            experimentation: ExperimentationConfig::default(),
         }));
-=======
-            experimentation: ExperimentationConfig::default(),
-        });
->>>>>>> 907ade17
         // Prepare some candidate InferenceResults
         let model_inference_response0 = ModelInferenceResponseWithMetadata {
             id: Uuid::now_v7(),
@@ -1603,12 +1599,8 @@
             parallel_tool_calls: None,
             description: None,
             all_explicit_templates_names: HashSet::new(),
-<<<<<<< HEAD
+            experimentation: ExperimentationConfig::default(),
         }));
-=======
-            experimentation: ExperimentationConfig::default(),
-        });
->>>>>>> 907ade17
 
         let models_arc = Arc::new(models);
         let InferenceOrStreamResult::NonStream(result) = mixture_of_n_variant
