use backon::ExponentialBuilder;
use backon::Retryable;
use futures::StreamExt;
use itertools::izip;
#[cfg(feature = "pyo3")]
use pyo3::exceptions::PyValueError;
#[cfg(feature = "pyo3")]
use pyo3::prelude::*;
use serde::Deserialize;
use serde::Serialize;
use std::borrow::Cow;
use std::sync::Arc;
use tokio::time::error::Elapsed;
use tokio::time::Duration;
use tracing::instrument;
use uuid::Uuid;

use crate::config_parser::PathWithContents;
use crate::config_parser::TimeoutsConfig;
use crate::embeddings::EmbeddingModelTable;
use crate::endpoints::inference::InferenceIds;
use crate::endpoints::inference::{InferenceClients, InferenceModels, InferenceParams};
use crate::error::Error;
use crate::error::ErrorDetails;
#[cfg(feature = "pyo3")]
use crate::error::IMPOSSIBLE_ERROR_MESSAGE;
use crate::function::FunctionConfig;
use crate::inference::types::batch::StartBatchModelInferenceWithMetadata;
use crate::inference::types::extra_body::{FullExtraBodyConfig, UnfilteredInferenceExtraBody};
use crate::inference::types::extra_headers::{
    FullExtraHeadersConfig, UnfilteredInferenceExtraHeaders,
};
use crate::inference::types::ResolvedInput;
use crate::inference::types::{
    FunctionType, InferenceResultChunk, InferenceResultStream, ModelInferenceRequest,
    ModelInferenceResponseWithMetadata, RequestMessage,
};
use crate::jsonschema_util::DynamicJSONSchema;
use crate::minijinja_util::TemplateConfig;
use crate::model::ModelTable;
use crate::model::StreamResponse;
use crate::model::StreamResponseAndMessages;
use crate::tool::{create_dynamic_implicit_tool_config, ToolCallConfig};
use crate::{inference::types::InferenceResult, model::ModelConfig};

pub mod best_of_n_sampling;
pub mod chain_of_thought;
pub mod chat_completion;
pub mod dicl;
pub mod dynamic;
pub mod mixture_of_n;

/// Holds a particular variant implementation, plus additional top-level configuration
/// that is applicable to any variant type.
#[derive(Debug, Serialize)]
#[cfg_attr(test, derive(ts_rs::TS))]
#[cfg_attr(test, ts(export))]
pub struct VariantInfo {
    pub inner: VariantConfig,
    pub timeouts: TimeoutsConfig,
}

impl VariantInfo {
    pub fn set_weight(&mut self, weight: Option<f64>) {
        self.inner.set_weight(weight);
    }
}

#[cfg_attr(test, derive(ts_rs::TS))]
#[derive(Debug, Serialize)]
#[cfg_attr(test, ts(export))]
#[serde(tag = "type", rename_all = "snake_case")]
pub enum VariantConfig {
    ChatCompletion(chat_completion::ChatCompletionConfig),
    BestOfNSampling(best_of_n_sampling::BestOfNSamplingConfig),
    Dicl(dicl::DiclConfig),
    MixtureOfN(mixture_of_n::MixtureOfNConfig),
    ChainOfThought(chain_of_thought::ChainOfThoughtConfig),
}

#[cfg(feature = "pyo3")]
#[pyclass(name = "ChatCompletionConfig")]
pub struct ChatCompletionConfigPyClass {
    pub inner: Arc<VariantInfo>,
}

#[cfg(feature = "pyo3")]
#[pyclass(name = "BestOfNSamplingConfig")]
pub struct BestOfNSamplingConfigPyClass {
    pub inner: Arc<VariantInfo>,
}

#[cfg(feature = "pyo3")]
#[pyclass(name = "DiclConfig")]
pub struct DiclConfigPyClass {
    pub inner: Arc<VariantInfo>,
}

#[cfg(feature = "pyo3")]
#[pyclass(name = "MixtureOfNConfig")]
pub struct MixtureOfNConfigPyClass {
    pub inner: Arc<VariantInfo>,
}

#[cfg(feature = "pyo3")]
#[pyclass(name = "ChainOfThoughtConfig")]
pub struct ChainOfThoughtConfigPyClass {
    pub inner: Arc<VariantInfo>,
}

/// This type is used to determine how to enforce JSON mode for a given variant.
/// Variants represent JSON mode in a slightly more abstract sense than ModelInferenceRequests, as
/// we support coercing tool calls into JSON mode.
/// This is represented as a tool config in the
#[derive(Clone, Copy, Debug, Deserialize, PartialEq, Serialize)]
#[serde(rename_all = "snake_case")]
#[derive(ts_rs::TS)]
#[ts(export)]
pub enum JsonMode {
    Off,
    On,
    Strict,
    ImplicitTool,
}

/// Configuration that applies to the current inference request.
#[derive(Clone, Debug)]
pub struct InferenceConfig<'request> {
    pub tool_config: Option<&'request ToolCallConfig>,
    pub templates: &'request TemplateConfig<'request>,
    pub dynamic_output_schema: Option<&'request DynamicJSONSchema>,
    pub function_name: &'request str,
    pub variant_name: &'request str,
    pub ids: InferenceIds,
    pub extra_body: Cow<'request, UnfilteredInferenceExtraBody>,
    pub extra_headers: Cow<'request, UnfilteredInferenceExtraHeaders>,
    /// Optional arbitrary data, only used when constructing the cache key.
    /// This is used by best_of_n/mixture_of_n to force different sub-variants
    /// to have different cache keys.
    /// This field should only ever be forwarded to `ModelInferenceRequest`
    pub extra_cache_key: Option<String>,
}

/// Maps to the subset of Config that applies to the current inference request.
#[derive(Clone, Debug)]
pub struct BatchInferenceConfig<'a> {
    pub tool_configs: &'a Vec<Option<ToolCallConfig>>,
    pub templates: &'a TemplateConfig<'a>,
    pub dynamic_output_schemas: &'a Vec<Option<DynamicJSONSchema>>,
    pub function_name: &'a str,
    pub variant_name: &'a str,
}
impl<'a> BatchInferenceConfig<'a> {
    pub fn inference_configs(
        &'a self,
        episode_ids: &[Uuid],
        inference_ids: &[Uuid],
    ) -> Vec<InferenceConfig<'a>> {
        izip!(
            self.tool_configs.iter().map(|x| x.as_ref()),
            self.dynamic_output_schemas.iter().map(|x| x.as_ref()),
            episode_ids.iter(),
            inference_ids.iter()
        )
        .map(
            |(tool_config, dynamic_output_schema, episode_id, inference_id)| InferenceConfig {
                templates: self.templates,
                tool_config,
                dynamic_output_schema,
                function_name: self.function_name,
                variant_name: self.variant_name,
                ids: InferenceIds {
                    inference_id: *inference_id,
                    episode_id: *episode_id,
                },
                // Not yet supported for batch inference requests
                extra_body: Default::default(),
                extra_headers: Default::default(),
                extra_cache_key: None,
            },
        )
        .collect()
    }
}

#[derive(Debug)]
pub struct ModelUsedInfo {
    pub model_name: Arc<str>,
    pub model_provider_name: Arc<str>,
    pub raw_request: String,
    pub raw_response: Option<String>,
    pub system: Option<String>,
    pub input_messages: Vec<RequestMessage>,
    pub inference_params: InferenceParams,
    pub cached: bool,
    // These responses will get added into the final inference result (after `collect_chunks` finishes)
    pub previous_model_inference_results: Vec<ModelInferenceResponseWithMetadata>,
}

pub trait Variant {
    async fn infer<'a: 'request, 'request>(
        &self,
        input: &ResolvedInput,
        models: &'request InferenceModels<'a>,
        function: &'a FunctionConfig,
        inference_config: &'request InferenceConfig<'request>,
        clients: &'request InferenceClients<'request>,
        inference_params: InferenceParams,
    ) -> Result<InferenceResult, Error>;

    async fn infer_stream<'request>(
        &self,
        input: &ResolvedInput,
        models: &'request InferenceModels<'_>,
        function: &FunctionConfig,
        inference_config: &'request InferenceConfig<'request>,
        clients: &'request InferenceClients<'request>,
        inference_params: InferenceParams,
    ) -> Result<(InferenceResultStream, ModelUsedInfo), Error>;

    async fn validate(
        &self,
        function: &FunctionConfig,
        models: &mut ModelTable,
        embedding_models: &EmbeddingModelTable,
        templates: &TemplateConfig,
        function_name: &str,
        variant_name: &str,
    ) -> Result<(), Error>;

    fn get_all_template_paths(&self) -> Vec<&PathWithContents>;

    async fn start_batch_inference<'a>(
        &'a self,
        input: &[ResolvedInput],
        models: &'a InferenceModels<'a>,
        function: &'a FunctionConfig,
        inference_configs: &'a [InferenceConfig<'a>],
        clients: &'a InferenceClients<'a>,
        inference_params: Vec<InferenceParams>,
    ) -> Result<StartBatchModelInferenceWithMetadata<'a>, Error>;
}

impl VariantConfig {
    pub fn weight(&self) -> Option<f64> {
        match self {
            VariantConfig::ChatCompletion(params) => params.weight,
            VariantConfig::BestOfNSampling(params) => params.weight,
            VariantConfig::Dicl(params) => params.weight,
            VariantConfig::MixtureOfN(params) => params.weight,
            VariantConfig::ChainOfThought(params) => params.inner.weight,
        }
    }

    pub fn set_weight(&mut self, weight: Option<f64>) {
        match self {
            VariantConfig::ChatCompletion(params) => params.weight = weight,
            VariantConfig::BestOfNSampling(params) => params.weight = weight,
            VariantConfig::Dicl(params) => params.weight = weight,
            VariantConfig::MixtureOfN(params) => params.weight = weight,
            VariantConfig::ChainOfThought(params) => params.inner.weight = weight,
        }
    }
}

impl Variant for VariantInfo {
    #[instrument(
        fields(function_name = %inference_config.function_name, variant_name = %inference_config.variant_name, otel.name="variant_inference", stream=false),
        skip_all
    )]
    async fn infer<'a: 'request, 'request>(
        &self,
        input: &ResolvedInput,
        models: &'request InferenceModels<'a>,
        function: &'a FunctionConfig,
        inference_config: &'request InferenceConfig<'request>,
        clients: &'request InferenceClients<'request>,
        inference_params: InferenceParams,
    ) -> Result<InferenceResult, Error> {
        let fut = async {
            match &self.inner {
                VariantConfig::ChatCompletion(params) => {
                    params
                        .infer(
                            input,
                            models,
                            function,
                            inference_config,
                            clients,
                            inference_params,
                        )
                        .await
                }
                VariantConfig::BestOfNSampling(params) => {
                    params
                        .infer(
                            input,
                            models,
                            function,
                            inference_config,
                            clients,
                            inference_params,
                        )
                        .await
                }

                VariantConfig::Dicl(params) => {
                    params
                        .infer(
                            input,
                            models,
                            function,
                            inference_config,
                            clients,
                            inference_params,
                        )
                        .await
                }
                VariantConfig::MixtureOfN(params) => {
                    params
                        .infer(
                            input,
                            models,
                            function,
                            inference_config,
                            clients,
                            inference_params,
                        )
                        .await
                }
                VariantConfig::ChainOfThought(params) => {
                    params
                        .infer(
                            input,
                            models,
                            function,
                            inference_config,
                            clients,
                            inference_params,
                        )
                        .await
                }
            }
        };
        if let Some(timeout) = self.timeouts.non_streaming.total_ms {
            let timeout = Duration::from_millis(timeout);
            tokio::time::timeout(timeout, fut)
                .await
                // Convert the outer `Elapsed` error into a TensorZero error,
                // so that it can be handled by the `match response` block below
                .unwrap_or_else(|_: Elapsed| {
                    Err(Error::new(ErrorDetails::VariantTimeout {
                        variant_name: inference_config.variant_name.to_string(),
                        timeout,
                        streaming: false,
                    }))
                })
        } else {
            fut.await
        }
    }

    #[instrument(
        fields(function_name = %inference_config.function_name, variant_name = %inference_config.variant_name, otel.name="variant_inference", stream=true),
        skip_all
    )]
    async fn infer_stream<'request>(
        &self,
        input: &ResolvedInput,
        models: &'request InferenceModels<'_>,
        function: &FunctionConfig,
        inference_config: &'request InferenceConfig<'request>,
        clients: &'request InferenceClients<'request>,
        inference_params: InferenceParams,
    ) -> Result<(InferenceResultStream, ModelUsedInfo), Error> {
        let fut = async {
            match &self.inner {
                VariantConfig::ChatCompletion(params) => {
                    params
                        .infer_stream(
                            input,
                            models,
                            function,
                            inference_config,
                            clients,
                            inference_params,
                        )
                        .await
                }
                VariantConfig::BestOfNSampling(params) => {
                    params
                        .infer_stream(
                            input,
                            models,
                            function,
                            inference_config,
                            clients,
                            inference_params,
                        )
                        .await
                }
                VariantConfig::Dicl(params) => {
                    params
                        .infer_stream(
                            input,
                            models,
                            function,
                            inference_config,
                            clients,
                            inference_params,
                        )
                        .await
                }
                VariantConfig::MixtureOfN(params) => {
                    params
                        .infer_stream(
                            input,
                            models,
                            function,
                            inference_config,
                            clients,
                            inference_params,
                        )
                        .await
                }
                VariantConfig::ChainOfThought(params) => {
                    params
                        .infer_stream(
                            input,
                            models,
                            function,
                            inference_config,
                            clients,
                            inference_params,
                        )
                        .await
                }
            }
        };

        // This future includes a call to `peek_first_chunk`, so applying
        // `streaming_ttft_timeout` is correct.
        if let Some(timeout) = self.timeouts.streaming.ttft_ms {
            let timeout = Duration::from_millis(timeout);
            tokio::time::timeout(timeout, fut)
                .await
                .unwrap_or_else(|_: Elapsed| {
                    Err(Error::new(ErrorDetails::VariantTimeout {
                        variant_name: inference_config.variant_name.to_string(),
                        timeout,
                        streaming: true,
                    }))
                })
        } else {
            fut.await
        }
    }

    #[instrument(skip_all, fields(variant_name = %inference_configs.first().map(|x| x.variant_name).unwrap_or("")))]
    async fn start_batch_inference<'a>(
        &'a self,
        inputs: &[ResolvedInput],
        models: &'a InferenceModels<'a>,
        function: &'a FunctionConfig,
        inference_configs: &'a [InferenceConfig<'a>],
        clients: &'a InferenceClients<'a>,
        inference_params: Vec<InferenceParams>,
    ) -> Result<StartBatchModelInferenceWithMetadata<'a>, Error> {
        match &self.inner {
            VariantConfig::ChatCompletion(params) => {
                params
                    .start_batch_inference(
                        inputs,
                        models,
                        function,
                        inference_configs,
                        clients,
                        inference_params,
                    )
                    .await
            }
            _ => {
                Err(ErrorDetails::UnsupportedVariantForBatchInference { variant_name: None }.into())
            }
        }
    }

    #[instrument(skip_all, fields(variant_name = %variant_name))]
    async fn validate(
        &self,
        function: &FunctionConfig,
        models: &mut ModelTable,
        embedding_models: &EmbeddingModelTable,
        templates: &TemplateConfig<'_>,
        function_name: &str,
        variant_name: &str,
    ) -> Result<(), Error> {
        match &self.inner {
            VariantConfig::ChatCompletion(params) => {
                params
                    .validate(
                        function,
                        models,
                        embedding_models,
                        templates,
                        function_name,
                        variant_name,
                    )
                    .await
            }
            VariantConfig::BestOfNSampling(params) => {
                params
                    .validate(
                        function,
                        models,
                        embedding_models,
                        templates,
                        function_name,
                        variant_name,
                    )
                    .await
            }
            VariantConfig::Dicl(params) => {
                params
                    .validate(
                        function,
                        models,
                        embedding_models,
                        templates,
                        function_name,
                        variant_name,
                    )
                    .await
            }
            VariantConfig::MixtureOfN(params) => {
                params
                    .validate(
                        function,
                        models,
                        embedding_models,
                        templates,
                        function_name,
                        variant_name,
                    )
                    .await
            }
            VariantConfig::ChainOfThought(params) => {
                params
                    .validate(
                        function,
                        models,
                        embedding_models,
                        templates,
                        function_name,
                        variant_name,
                    )
                    .await
            }
        }
    }

    fn get_all_template_paths(&self) -> Vec<&PathWithContents> {
        match &self.inner {
            VariantConfig::ChatCompletion(params) => params.get_all_template_paths(),
            VariantConfig::BestOfNSampling(params) => params.get_all_template_paths(),
            VariantConfig::Dicl(params) => params.get_all_template_paths(),
            VariantConfig::MixtureOfN(params) => params.get_all_template_paths(),
            VariantConfig::ChainOfThought(params) => params.get_all_template_paths(),
        }
    }
}

#[expect(clippy::too_many_arguments)]
#[expect(clippy::unnecessary_wraps)]
fn prepare_model_inference_request<'a, 'request>(
    messages: Vec<RequestMessage>,
    system: Option<String>,
    function: &'a FunctionConfig,
    inference_config: &'request InferenceConfig<'request>,
    stream: bool,
    inference_params: &InferenceParams,
    base_json_mode: Option<JsonMode>,
    extra_body: FullExtraBodyConfig,
    extra_headers: FullExtraHeadersConfig,
) -> Result<ModelInferenceRequest<'request>, Error>
where
    'a: 'request,
{
    let json_mode = inference_params
        .chat_completion
        .json_mode
        .or(base_json_mode);

    Ok(match function {
        FunctionConfig::Chat(_) => {
            ModelInferenceRequest {
                messages,
                system,
                inference_id: inference_config.ids.inference_id,
                tool_config: inference_config.tool_config.map(Cow::Borrowed),
                temperature: inference_params.chat_completion.temperature,
                top_p: inference_params.chat_completion.top_p,
                max_tokens: inference_params.chat_completion.max_tokens,
                presence_penalty: inference_params.chat_completion.presence_penalty,
                frequency_penalty: inference_params.chat_completion.frequency_penalty,
                seed: inference_params.chat_completion.seed,
                stream,
                // In chat mode, we fall back to 'JsonMode::Off' - json mode will only be enabled if
                // explicitly requested in `chat_completion` params.
                json_mode: json_mode.unwrap_or(JsonMode::Off).into(),
                function_type: FunctionType::Chat,
                output_schema: inference_config.dynamic_output_schema.map(|v| &v.value),
                stop_sequences: inference_params
                    .chat_completion
                    .stop_sequences
                    .clone()
                    .map(Cow::Owned),
                extra_body,
                extra_headers,
                extra_cache_key: inference_config.extra_cache_key.clone(),
            }
        }
        FunctionConfig::Json(json_config) => {
            let tool_config = match json_mode {
                Some(JsonMode::ImplicitTool) => match inference_config.dynamic_output_schema {
                    Some(schema) => Some(Cow::Owned(create_dynamic_implicit_tool_config(
                        schema.value.clone(),
                    ))),
                    None => Some(Cow::Borrowed(&json_config.implicit_tool_call_config)),
                },
                _ => None,
            };
            let output_schema = match inference_config.dynamic_output_schema {
                Some(schema) => Some(&schema.value),
                None => Some(&json_config.output_schema.value),
            };
            ModelInferenceRequest {
                messages,
                system,
                tool_config,
                inference_id: inference_config.ids.inference_id,
                temperature: inference_params.chat_completion.temperature,
                top_p: inference_params.chat_completion.top_p,
                max_tokens: inference_params.chat_completion.max_tokens,
                presence_penalty: inference_params.chat_completion.presence_penalty,
                frequency_penalty: inference_params.chat_completion.frequency_penalty,
                seed: inference_params.chat_completion.seed,
                stream,
                // In json mode, we fall back to 'JsonMode::Strict' if it was unset in both
                // the `chat_completions` params and the variant config.
                json_mode: json_mode.unwrap_or(JsonMode::Strict).into(),
                function_type: FunctionType::Json,
                output_schema,
                stop_sequences: inference_params
                    .chat_completion
                    .stop_sequences
                    .clone()
                    .map(Cow::Owned),
                extra_body,
                extra_headers,
                extra_cache_key: inference_config.extra_cache_key.clone(),
            }
        }
    })
}

/// Encapsulates all arguments for the `infer_model_request` function
struct InferModelRequestArgs<'a, 'request> {
    request: ModelInferenceRequest<'request>,
    model_name: Arc<str>,
    model_config: &'a ModelConfig,
    function: &'a FunctionConfig,
    inference_config: &'request InferenceConfig<'request>,
    clients: &'request InferenceClients<'request>,
    inference_params: InferenceParams,
    retry_config: &'a RetryConfig,
}

/// Refactored `infer_model_request` function accepting a single struct argument
#[instrument(fields(model_name = %args.model_name), skip_all)]
async fn infer_model_request(
    args: InferModelRequestArgs<'_, '_>,
) -> Result<InferenceResult, Error> {
    let model_inference_response = (|| async {
        args.model_config
            .infer(&args.request, args.clients, &args.model_name)
            .await
    })
    .retry(args.retry_config.get_backoff())
    .await?;

    let original_response = model_inference_response.raw_response.clone();
    let model_inference_result =
        ModelInferenceResponseWithMetadata::new(model_inference_response, args.model_name);
    let raw_content = model_inference_result.output.clone();
    let model_inference_results = vec![model_inference_result];

    args.function
        .prepare_response(
            args.inference_config.ids.inference_id,
            raw_content,
            model_inference_results,
            args.inference_config,
            args.inference_params,
            Some(original_response),
        )
        .await
}

#[instrument(fields(model_name = %model_name), skip_all)]
async fn infer_model_request_stream<'request>(
    request: ModelInferenceRequest<'request>,
    model_name: Arc<str>,
    model_config: &ModelConfig,
    function: &FunctionConfig,
    clients: &'request InferenceClients<'request>,
    inference_params: InferenceParams,
    retry_config: RetryConfig,
) -> Result<(InferenceResultStream, ModelUsedInfo), Error> {
    let StreamResponseAndMessages {
        response:
            StreamResponse {
                stream,
                raw_request,
                model_provider_name,
                cached,
            },
        messages: input_messages,
    } = (|| async {
        model_config
            .infer_stream(&request, clients, &model_name)
            .await
    })
    .retry(retry_config.get_backoff())
    .await?;
    let system = request.system.clone();
    let model_used_info = ModelUsedInfo {
        model_name,
        model_provider_name,
        raw_request,
        raw_response: None,
        inference_params,
        previous_model_inference_results: vec![],
        system,
        input_messages,
        cached,
    };
    let config_type = function.config_type();
    let stream =
        stream.map(move |chunk| chunk.map(|chunk| InferenceResultChunk::new(chunk, config_type)));
    Ok((Box::pin(stream), model_used_info))
}

#[derive(Debug, Deserialize, Copy, Clone, Serialize, ts_rs::TS)]
#[ts(export)]
pub struct RetryConfig {
    pub num_retries: usize,
    pub max_delay_s: f32,
}

impl Default for RetryConfig {
    fn default() -> Self {
        RetryConfig {
            num_retries: 0,
            max_delay_s: 10.0,
        }
    }
}

impl RetryConfig {
    pub fn get_backoff(&self) -> backon::ExponentialBuilder {
        ExponentialBuilder::default()
            .with_jitter()
            .with_max_delay(Duration::from_secs_f32(self.max_delay_s))
            .with_max_times(self.num_retries)
    }
}

impl<'a> BatchInferenceConfig<'a> {
    pub fn new(
        templates: &'a TemplateConfig,
        tool_configs: &'a Vec<Option<ToolCallConfig>>,
        dynamic_output_schemas: &'a Vec<Option<DynamicJSONSchema>>,
        function_name: &'a str,
        variant_name: &'a str,
    ) -> Self {
        Self {
            templates,
            tool_configs,
            dynamic_output_schemas,
            function_name,
            variant_name,
        }
    }
}

#[cfg(feature = "pyo3")]
impl ChatCompletionConfigPyClass {
    fn extract_chat_completion_config(
        variant_info: &VariantInfo,
    ) -> Result<&chat_completion::ChatCompletionConfig, PyErr> {
        match &variant_info.inner {
            VariantConfig::ChatCompletion(config) => Ok(config),
            _ => Err(PyValueError::new_err(format!(
                "Variant is not a chat completion variant: {IMPOSSIBLE_ERROR_MESSAGE}"
            ))),
        }
    }
}

#[cfg(feature = "pyo3")]
#[pymethods]
impl ChatCompletionConfigPyClass {
    #[getter]
    fn get_system_template(&self) -> PyResult<Option<String>> {
        let config = Self::extract_chat_completion_config(&self.inner)?;
        Ok(config
            .templates
            .system
            .as_ref()
            .map(|t| t.template.contents.clone()))
    }

    #[getter]
    fn get_user_template(&self) -> PyResult<Option<String>> {
        let config = Self::extract_chat_completion_config(&self.inner)?;
        Ok(config
            .templates
            .user
            .as_ref()
            .map(|t| t.template.contents.clone()))
    }

    #[getter]
    fn get_assistant_template(&self) -> PyResult<Option<String>> {
        let config = Self::extract_chat_completion_config(&self.inner)?;
        Ok(config
            .templates
            .assistant
            .as_ref()
            .map(|t| t.template.contents.clone()))
    }

    #[getter]
    fn get_model(&self) -> PyResult<String> {
        let config = Self::extract_chat_completion_config(&self.inner)?;
        Ok(config.model.to_string())
    }
}

#[cfg(test)]
mod tests {
    use super::*;
    use crate::cache::{CacheEnabledMode, CacheOptions};
<<<<<<< HEAD
    use crate::db::clickhouse::ClickHouseConnectionInfo;
=======
    use crate::clickhouse::ClickHouseConnectionInfo;
    use crate::config_parser::SchemaData;
>>>>>>> 22ba0756
    use crate::endpoints::inference::{ChatCompletionInferenceParams, InferenceCredentials};
    use crate::error::ErrorDetails;
    use crate::function::{FunctionConfigChat, FunctionConfigJson};
    use crate::inference::types::{
        ContentBlockChunk, ModelInferenceRequestJsonMode, RequestMessage, Role, Usage,
    };
    use crate::jsonschema_util::StaticJSONSchema;
    use crate::minijinja_util::tests::get_test_template_config;
    use crate::model::{ModelProvider, ProviderConfig};
    use crate::providers::dummy::{
        DummyProvider, DUMMY_INFER_RESPONSE_CONTENT, DUMMY_JSON_RESPONSE_RAW,
        DUMMY_STREAMING_RESPONSE,
    };
    use crate::tool::{ToolCallConfig, ToolChoice};
    use reqwest::Client;
    use serde_json::json;
    use std::collections::HashMap;
    use tracing_test::traced_test;

    #[tokio::test]
    async fn test_prepare_model_inference_request() {
        // Setup common variables
        let templates = get_test_template_config();
        let stream = false;

        // Define a dummy tool config for testing
        let tool_config = ToolCallConfig {
            tools_available: vec![],
            tool_choice: ToolChoice::Auto,
            parallel_tool_calls: None,
        };

        // Create a sample inference config
        let inference_config = InferenceConfig {
            templates: &templates,
            tool_config: Some(&tool_config),
            function_name: "test_function",
            variant_name: "test_variant",
            dynamic_output_schema: None,
            ids: InferenceIds {
                inference_id: Uuid::now_v7(),
                episode_id: Uuid::now_v7(),
            },
            extra_body: Default::default(),
            extra_headers: Default::default(),
            extra_cache_key: None,
        };

        // Define common inference parameters
        let inference_params = InferenceParams {
            chat_completion: ChatCompletionInferenceParams {
                temperature: Some(0.7),
                max_tokens: Some(50),
                top_p: Some(0.9),
                presence_penalty: Some(0.0),
                frequency_penalty: Some(0.0),
                seed: Some(42),
                json_mode: None,
                stop_sequences: None,
            },
        };

        // Prepare sample messages and system prompt
        let messages = vec![
            RequestMessage {
                role: Role::User,
                content: vec!["Hello, how are you?".to_string().into()],
            },
            RequestMessage {
                role: Role::Assistant,
                content: vec!["I'm fine, thank you!".to_string().into()],
            },
        ];
        let system = Some("You are a helpful assistant.".to_string());

        // Test case 1: FunctionConfig::Chat with JsonMode::Off
        let function_config_chat = FunctionConfig::Chat(FunctionConfigChat {
            variants: HashMap::new(),
            schemas: SchemaData::default(),
            tools: vec![],
            tool_choice: ToolChoice::Auto,
            parallel_tool_calls: None,
            description: None,
        });
        let json_mode = JsonMode::Off;

        let result = prepare_model_inference_request(
            messages.clone(),
            system.clone(),
            &function_config_chat,
            &inference_config,
            stream,
            &inference_params,
            Some(json_mode),
            Default::default(),
            Default::default(),
        )
        .unwrap();

        assert_eq!(result.messages.len(), 2);
        assert_eq!(result.system, system);
        assert_eq!(result.tool_config, Some(Cow::Borrowed(&tool_config)));
        assert_eq!(result.temperature, Some(0.7));
        assert_eq!(result.top_p, Some(0.9));
        assert_eq!(result.max_tokens, Some(50));
        assert_eq!(result.presence_penalty, Some(0.0));
        assert_eq!(result.frequency_penalty, Some(0.0));
        assert_eq!(result.seed, Some(42));
        assert_eq!(result.stream, stream);
        assert_eq!(result.json_mode, ModelInferenceRequestJsonMode::Off);
        assert_eq!(result.function_type, FunctionType::Chat);
        assert_eq!(result.output_schema, None);

        // Test case 2: FunctionConfig::Json with JsonMode::On and static output schema
        let output_schema_value = json!({
            "type": "object",
            "properties": {
                "answer": { "type": "string" }
            },
            "required": ["answer"],
        });
        let output_schema = StaticJSONSchema::from_value(output_schema_value.clone()).unwrap();
        let implicit_tool_call_config = ToolCallConfig::implicit_from_value(&output_schema_value);

        let function_config_json = FunctionConfig::Json(FunctionConfigJson {
            variants: HashMap::new(),
            schemas: SchemaData::default(),
            output_schema: output_schema.clone(),
            implicit_tool_call_config: implicit_tool_call_config.clone(),
            description: None,
        });

        let json_mode = JsonMode::On;

        let result = prepare_model_inference_request(
            messages.clone(),
            system.clone(),
            &function_config_json,
            &inference_config,
            stream,
            &inference_params,
            Some(json_mode),
            Default::default(),
            Default::default(),
        )
        .unwrap();

        assert_eq!(result.messages.len(), 2);
        assert_eq!(result.system, system.clone());
        assert_eq!(result.tool_config, None);
        assert_eq!(result.temperature, Some(0.7));
        assert_eq!(result.max_tokens, Some(50));
        assert_eq!(result.seed, Some(42));
        assert_eq!(result.stream, stream);
        assert_eq!(result.json_mode, ModelInferenceRequestJsonMode::On);
        assert_eq!(result.function_type, FunctionType::Json);
        assert_eq!(result.output_schema, Some(&output_schema_value));

        // Test case 3: FunctionConfig::Json with JsonMode::ImplicitTool and dynamic output schema
        let dynamic_output_schema_value = json!({
            "type": "object",
            "properties": {
                "result": { "type": "string" }
            },
            "required": ["result"],
        });
        let dynamic_output_schema = DynamicJSONSchema::new(dynamic_output_schema_value.clone());
        let inference_config_dynamic = InferenceConfig {
            ids: InferenceIds {
                inference_id: Uuid::now_v7(),
                episode_id: Uuid::now_v7(),
            },
            templates: &templates,
            tool_config: Some(&tool_config),
            function_name: "test_function",
            variant_name: "test_variant",
            dynamic_output_schema: Some(&dynamic_output_schema),
            extra_body: Default::default(),
            extra_headers: Default::default(),
            extra_cache_key: None,
        };
        let json_mode = JsonMode::ImplicitTool;

        let result = prepare_model_inference_request(
            messages.clone(),
            system.clone(),
            &function_config_json,
            &inference_config_dynamic,
            stream,
            &inference_params,
            Some(json_mode),
            Default::default(),
            Default::default(),
        )
        .unwrap();

        assert_eq!(
            result.tool_config,
            Some(Cow::Owned(create_dynamic_implicit_tool_config(
                dynamic_output_schema_value.clone(),
            )))
        );
        assert_eq!(result.output_schema, Some(&dynamic_output_schema_value));

        // Test case 4: FunctionConfig::Json with JsonMode::Strict
        let json_mode = JsonMode::Strict;

        let result = prepare_model_inference_request(
            messages.clone(),
            system.clone(),
            &function_config_json,
            &inference_config,
            stream,
            &inference_params,
            Some(json_mode),
            Default::default(),
            Default::default(),
        )
        .unwrap();

        assert_eq!(result.tool_config, None);
        assert_eq!(result.output_schema, Some(&output_schema_value));
        assert_eq!(result.json_mode, ModelInferenceRequestJsonMode::Strict);

        // Test case 5: FunctionConfig::Json with JsonMode::Off (should still set output_schema)
        let json_mode = JsonMode::Off;

        let result = prepare_model_inference_request(
            messages,
            system,
            &function_config_json,
            &inference_config,
            stream,
            &inference_params,
            Some(json_mode),
            Default::default(),
            Default::default(),
        )
        .unwrap();

        assert_eq!(result.tool_config, None);
        assert_eq!(result.output_schema, Some(&output_schema_value));
        assert_eq!(result.json_mode, ModelInferenceRequestJsonMode::Off);
    }

    #[tokio::test]
    async fn test_infer_model_request() {
        // Setup common variables
        let api_keys = InferenceCredentials::default();
        let client = Client::new();
        let clickhouse_connection_info = ClickHouseConnectionInfo::Disabled;
        let clients = InferenceClients {
            http_client: &client,
            clickhouse_connection_info: &clickhouse_connection_info,
            credentials: &api_keys,
            cache_options: &CacheOptions {
                max_age_s: None,
                enabled: CacheEnabledMode::WriteOnly,
            },
        };
        let templates = get_test_template_config();
        let inference_params = InferenceParams::default();
        let inference_config = InferenceConfig {
            templates: &templates,
            tool_config: None,
            function_name: "test_function",
            variant_name: "test_variant",
            dynamic_output_schema: None,
            ids: InferenceIds {
                inference_id: Uuid::now_v7(),
                episode_id: Uuid::now_v7(),
            },
            extra_body: Default::default(),
            extra_headers: Default::default(),
            extra_cache_key: None,
        };

        // Test case 1: Successful inference with ChatCompletionConfig and FunctionConfigChat
        let model_name = "dummy_chat_model";
        let function_config_chat = FunctionConfig::Chat(FunctionConfigChat {
            variants: HashMap::new(),
            schemas: SchemaData::default(),
            tools: vec![],
            tool_choice: ToolChoice::Auto,
            parallel_tool_calls: None,
            description: None,
        });

        let request_messages = vec![RequestMessage {
            role: Role::User,
            content: vec!["Hello, how are you?".to_string().into()],
        }];

        let model_request = ModelInferenceRequest {
            inference_id: Uuid::now_v7(),
            messages: request_messages.clone(),
            system: None,
            temperature: Some(0.7),
            max_tokens: Some(100),
            top_p: Some(0.9),
            presence_penalty: Some(0.1),
            frequency_penalty: Some(0.2),
            seed: None,
            stream: false,
            json_mode: ModelInferenceRequestJsonMode::Off,
            output_schema: None,
            tool_config: None,
            function_type: FunctionType::Chat,
            extra_body: Default::default(),
            extra_headers: Default::default(),
            ..Default::default()
        };

        // Create a dummy provider config with the desired model name
        let dummy_provider_config = ProviderConfig::Dummy(DummyProvider {
            model_name: model_name.to_string(),
            ..Default::default()
        });

        // Create a model config with the dummy provider
        let model_config = ModelConfig {
            routing: vec![model_name.into()],
            providers: HashMap::from([(
                model_name.into(),
                ModelProvider {
                    name: model_name.into(),
                    config: dummy_provider_config,
                    extra_body: Default::default(),
                    extra_headers: Default::default(),
                    timeouts: Default::default(),
                    discard_unknown_chunks: false,
                },
            )]),
            timeouts: Default::default(),
        };
        let retry_config = Box::leak(Box::new(RetryConfig::default()));

        // Create the arguments struct
        let args = InferModelRequestArgs {
            request: model_request.clone(),
            model_name: model_name.into(),
            model_config: &model_config,
            function: &function_config_chat,
            inference_config: &inference_config,
            clients: &clients,
            inference_params: inference_params.clone(),
            retry_config,
        };

        // Refactored function call
        let result = infer_model_request(args).await;

        let inference_result = result.unwrap();
        assert_eq!(
            inference_result.usage_considering_cached(),
            Usage {
                input_tokens: 10,
                output_tokens: 1,
            }
        );
        match inference_result {
            InferenceResult::Chat(chat_result) => {
                // The DummyProvider returns DUMMY_INFER_RESPONSE_CONTENT by default
                let expected_content = vec![DUMMY_INFER_RESPONSE_CONTENT.to_string().into()];
                assert_eq!(chat_result.content, expected_content);
                assert_eq!(chat_result.model_inference_results.len(), 1);
                assert_eq!(
                    &*chat_result.model_inference_results[0].model_name,
                    model_name
                );
                // Need to recreate to make this ContentBlock rather than ContentBlockOutput
                let expected_content = vec![DUMMY_INFER_RESPONSE_CONTENT.to_string().into()];
                assert_eq!(
                    &*chat_result.model_inference_results[0].output,
                    expected_content
                );
            }
            _ => panic!("Expected Chat inference result"),
        }

        // Test case 2: Successful inference with FunctionConfigJson
        let model_name_json = "json";
        let function_config_json = FunctionConfig::Json(FunctionConfigJson {
            variants: HashMap::new(),
            schemas: SchemaData::default(),
            output_schema: StaticJSONSchema::from_value(json!({
                "type": "object",
                "properties": {
                    "answer": { "type": "string" }
                },
                "required": ["answer"]
            }))
            .unwrap(),
            implicit_tool_call_config: crate::tool::ToolCallConfig {
                tools_available: vec![],
                tool_choice: ToolChoice::Auto,
                parallel_tool_calls: None,
            },
            description: None,
        });
        let output_schema = json!({
            "type": "object",
            "properties": {
                "answer": { "type": "string" }
            },
            "required": ["answer"]
        });

        let model_request_json = ModelInferenceRequest {
            inference_id: Uuid::now_v7(),
            messages: request_messages.clone(),
            system: None,
            temperature: Some(0.7),
            max_tokens: Some(100),
            seed: None,
            stream: false,
            top_p: Some(0.9),
            presence_penalty: Some(0.1),
            frequency_penalty: Some(0.2),
            json_mode: ModelInferenceRequestJsonMode::On,
            output_schema: Some(&output_schema),
            tool_config: None,
            function_type: FunctionType::Json,
            extra_body: Default::default(),
            extra_headers: Default::default(),
            ..Default::default()
        };

        // Create a dummy provider config with model_name "json" to trigger JSON response
        let dummy_provider_config_json = ProviderConfig::Dummy(DummyProvider {
            model_name: model_name_json.to_string(),
            ..Default::default()
        });

        let model_config_json = ModelConfig {
            routing: vec![model_name_json.into()],
            providers: HashMap::from([(
                model_name_json.into(),
                ModelProvider {
                    name: model_name_json.into(),
                    config: dummy_provider_config_json,
                    extra_body: Default::default(),
                    extra_headers: Default::default(),
                    timeouts: Default::default(),
                    discard_unknown_chunks: false,
                },
            )]),
            timeouts: Default::default(),
        };

        // Create the arguments struct
        let args = InferModelRequestArgs {
            request: model_request_json.clone(),
            model_name: model_name_json.into(),
            model_config: &model_config_json,
            function: &function_config_json,
            inference_config: &inference_config,
            clients: &clients,
            inference_params: inference_params.clone(),
            retry_config,
        };

        // Refactored function call
        let result = infer_model_request(args).await;

        let inference_result = result.unwrap();
        assert_eq!(
            inference_result.usage_considering_cached(),
            Usage {
                input_tokens: 10,
                output_tokens: 1,
            }
        );
        match inference_result {
            InferenceResult::Json(json_result) => {
                assert_eq!(
                    json_result.output.raw,
                    Some(DUMMY_JSON_RESPONSE_RAW.to_string())
                );
                assert_eq!(json_result.output.parsed, Some(json!({"answer": "Hello"})));
                assert_eq!(json_result.model_inference_results.len(), 1);
                assert_eq!(
                    &*json_result.model_inference_results[0].model_name,
                    model_name_json
                );
                assert_eq!(
                    json_result.model_inference_results[0].output,
                    vec![DUMMY_JSON_RESPONSE_RAW.to_string().into()]
                );
            }
            _ => panic!("Expected Json inference result"),
        }

        // Test case 3: Model inference failure
        let error_model_name = "error";
        let error_provider_config = ProviderConfig::Dummy(DummyProvider {
            model_name: error_model_name.to_string(),
            ..Default::default()
        });

        let error_model_config = ModelConfig {
            routing: vec![error_model_name.into()],
            providers: HashMap::from([(
                error_model_name.into(),
                ModelProvider {
                    name: error_model_name.into(),
                    config: error_provider_config,
                    extra_body: Default::default(),
                    extra_headers: Default::default(),
                    timeouts: Default::default(),
                    discard_unknown_chunks: false,
                },
            )]),
            timeouts: Default::default(),
        };

        // Create the arguments struct
        let args = InferModelRequestArgs {
            request: model_request.clone(),
            model_name: error_model_name.into(),
            model_config: &error_model_config,
            function: &function_config_chat,
            inference_config: &inference_config,
            clients: &clients,
            inference_params: inference_params.clone(),
            retry_config,
        };

        // Refactored function call
        let result = infer_model_request(args).await;

        assert!(result.is_err());
        let error = result.unwrap_err();
        assert!(matches!(
            error.get_details(),
            ErrorDetails::ModelProvidersExhausted { .. }
        ));
    }

    #[tokio::test]
    #[traced_test]
    async fn test_infer_model_request_errors() {
        // Setup common variables
        let api_keys = InferenceCredentials::default();
        let client = Client::new();
        let clickhouse_connection_info = ClickHouseConnectionInfo::Disabled;
        let clients = InferenceClients {
            http_client: &client,
            clickhouse_connection_info: &clickhouse_connection_info,
            credentials: &api_keys,
            cache_options: &CacheOptions {
                max_age_s: None,
                enabled: CacheEnabledMode::WriteOnly,
            },
        };
        let templates = get_test_template_config();
        let inference_params = InferenceParams::default();
        let inference_config = InferenceConfig {
            templates: &templates,
            tool_config: None,
            function_name: "test_function",
            variant_name: "test_variant",
            dynamic_output_schema: None,
            ids: InferenceIds {
                inference_id: Uuid::now_v7(),
                episode_id: Uuid::now_v7(),
            },
            extra_body: Default::default(),
            extra_headers: Default::default(),
            extra_cache_key: None,
        };

        let model_name = "dummy_chat_model";
        let error_model_name = "error";
        let function_config_chat = FunctionConfig::Chat(FunctionConfigChat {
            variants: HashMap::new(),
            schemas: SchemaData::default(),
            tools: vec![],
            tool_choice: ToolChoice::Auto,
            parallel_tool_calls: None,
            description: None,
        });

        let request_messages = vec![RequestMessage {
            role: Role::User,
            content: vec!["Hello, how are you?".to_string().into()],
        }];

        let model_request = ModelInferenceRequest {
            inference_id: Uuid::now_v7(),
            messages: request_messages.clone(),
            system: None,
            temperature: Some(0.7),
            max_tokens: Some(100),
            top_p: Some(0.9),
            presence_penalty: Some(0.1),
            frequency_penalty: Some(0.2),
            seed: None,
            stream: false,
            json_mode: ModelInferenceRequestJsonMode::Off,
            output_schema: None,
            tool_config: None,
            function_type: FunctionType::Chat,
            extra_body: Default::default(),
            extra_headers: Default::default(),
            ..Default::default()
        };

        // Create a dummy provider config with the error model name
        let error_provider_config = ProviderConfig::Dummy(DummyProvider {
            model_name: error_model_name.to_string(),
            ..Default::default()
        });

        // Create a dummy provider config with the good model name
        let dummy_provider_config = ProviderConfig::Dummy(DummyProvider {
            model_name: model_name.to_string(),
            ..Default::default()
        });

        // Create a model config with the dummy provider
        let model_config = ModelConfig {
            routing: vec![error_model_name.into(), model_name.into()],
            providers: HashMap::from([
                (
                    error_model_name.into(),
                    ModelProvider {
                        name: error_model_name.into(),
                        config: error_provider_config,
                        extra_body: Default::default(),
                        extra_headers: Default::default(),
                        timeouts: Default::default(),
                        discard_unknown_chunks: false,
                    },
                ),
                (
                    model_name.into(),
                    ModelProvider {
                        name: model_name.into(),
                        config: dummy_provider_config,
                        extra_body: Default::default(),
                        extra_headers: Default::default(),
                        timeouts: Default::default(),
                        discard_unknown_chunks: false,
                    },
                ),
            ]),
            timeouts: Default::default(),
        };
        let retry_config = Box::leak(Box::new(RetryConfig::default()));

        // Create the arguments struct
        let args = InferModelRequestArgs {
            request: model_request.clone(),
            model_name: model_name.into(),
            model_config: &model_config,
            function: &function_config_chat,
            inference_config: &inference_config,
            clients: &clients,
            inference_params: inference_params.clone(),
            retry_config,
        };

        // Refactored function call
        let result = infer_model_request(args).await;

        let inference_result = result.unwrap();
        assert_eq!(
            inference_result.usage_considering_cached(),
            Usage {
                input_tokens: 10,
                output_tokens: 1,
            }
        );
        match inference_result {
            InferenceResult::Chat(chat_result) => {
                // The DummyProvider returns DUMMY_INFER_RESPONSE_CONTENT by default
                let expected_content = vec![DUMMY_INFER_RESPONSE_CONTENT.to_string().into()];
                assert_eq!(chat_result.content, expected_content);
                assert_eq!(chat_result.model_inference_results.len(), 1);
                assert_eq!(
                    &*chat_result.model_inference_results[0].model_name,
                    model_name
                );
                // Need to recreate to make this ContentBlock rather than ContentBlockOutput
                let expected_content = vec![DUMMY_INFER_RESPONSE_CONTENT.to_string().into()];
                assert_eq!(
                    chat_result.model_inference_results[0].output,
                    expected_content
                );
            }
            _ => panic!("Expected Chat inference result"),
        }
        assert!(logs_contain(
            r#"ERROR test_infer_model_request_errors:infer_model_request{model_name=dummy_chat_model}:infer{model_name="dummy_chat_model" otel.name="model_inference" stream=false}:infer{provider_name="error"}:infer{provider_name="error" otel.name="model_provider_inference" gen_ai.operation.name="chat" gen_ai.system="dummy" gen_ai.request.model="error" stream=false}: tensorzero_core::error: Error from dummy client: Error sending request to Dummy provider for model 'error'."#
        ));
    }

    #[tokio::test]
    async fn test_infer_model_request_stream() {
        // Set up the HTTP client and ClickHouse connection info
        let client = reqwest::Client::new();
        let clickhouse_connection_info = ClickHouseConnectionInfo::Disabled;
        let api_keys = InferenceCredentials::default();
        let clients = InferenceClients {
            http_client: &client,
            clickhouse_connection_info: &clickhouse_connection_info,
            credentials: &api_keys,
            cache_options: &CacheOptions {
                max_age_s: None,
                enabled: CacheEnabledMode::WriteOnly,
            },
        };
        let retry_config = RetryConfig::default();
        // Create a dummy function config (chat completion)
        let function_config = FunctionConfig::Chat(FunctionConfigChat {
            variants: HashMap::new(),
            schemas: SchemaData::default(),
            tools: vec![],
            tool_choice: crate::tool::ToolChoice::Auto,
            parallel_tool_calls: None,
            description: None,
        });

        // Create an input message
        let messages = vec![RequestMessage {
            role: Role::User,
            content: vec!["Hello, how are you?".to_string().into()],
        }];
        let system = Some("You are a helpful assistant.".to_string());

        // Create a dummy model config with a provider
        let dummy_provider_config = ProviderConfig::Dummy(DummyProvider {
            model_name: "good".into(),
            ..Default::default()
        });

        let model_config = Box::leak(Box::new(ModelConfig {
            routing: vec!["good_provider".into()],
            providers: HashMap::from([(
                "good_provider".into(),
                ModelProvider {
                    name: "good_provider".into(),
                    config: dummy_provider_config,
                    extra_body: Default::default(),
                    extra_headers: Default::default(),
                    timeouts: Default::default(),
                    discard_unknown_chunks: false,
                },
            )]),
            timeouts: Default::default(),
        }));

        // Prepare the model inference request
        let request = ModelInferenceRequest {
            inference_id: Uuid::now_v7(),
            messages,
            system,
            temperature: Some(0.7),
            max_tokens: Some(50),
            top_p: Some(0.9),
            presence_penalty: Some(0.1),
            frequency_penalty: Some(0.2),
            stream: true,
            json_mode: ModelInferenceRequestJsonMode::Off,
            output_schema: None,
            seed: None,
            tool_config: None,
            function_type: FunctionType::Chat,
            extra_body: Default::default(),
            extra_headers: Default::default(),
            ..Default::default()
        };

        // Initialize inference parameters
        let inference_params = InferenceParams::default();

        // Call infer_model_request_stream
        let result = infer_model_request_stream(
            request,
            "good_model".into(),
            model_config,
            &function_config,
            &clients,
            inference_params.clone(),
            retry_config,
        )
        .await;

        // Assert that the result is OK
        assert!(result.is_ok());

        // Unwrap the result
        let (mut stream, model_used_info) = result.unwrap();

        // Check the first chunk
        if let InferenceResultChunk::Chat(chat_chunk) = stream.next().await.unwrap().unwrap() {
            assert_eq!(chat_chunk.content.len(), 1);
            if let ContentBlockChunk::Text(text_chunk) = &chat_chunk.content[0] {
                assert_eq!(text_chunk.text, DUMMY_STREAMING_RESPONSE[0]);
            } else {
                panic!("Expected text chunk in first inference result chunk.");
            }
        } else {
            panic!("Expected chat inference result chunk.");
        }

        // Verify the model used information
        assert_eq!(&*model_used_info.model_name, "good_model");
        assert_eq!(&*model_used_info.model_provider_name, "good_provider");
        assert_eq!(model_used_info.inference_params, inference_params);

        // Iterate over the stream and collect the remaining chunks
        let mut received_text = String::new();
        while let Some(chunk_result) = stream.next().await {
            let chunk = chunk_result.expect("Stream chunk should be OK.");

            if let InferenceResultChunk::Chat(chat_chunk) = chunk {
                for content_block in chat_chunk.content {
                    if let ContentBlockChunk::Text(text_chunk) = content_block {
                        received_text.push_str(&text_chunk.text);
                    }
                }
            } else if let Some(usage) = chunk.usage() {
                // Verify the usage information
                assert_eq!(usage.input_tokens, 10);
                assert_eq!(usage.output_tokens, DUMMY_STREAMING_RESPONSE.len() as u32);
            } else {
                panic!("Unexpected inference result chunk.");
            }
        }

        // Combine the first chunk's text with the received text
        let mut full_response = DUMMY_STREAMING_RESPONSE[0].to_string();
        full_response.push_str(&received_text);

        // Verify the full response
        let expected_response: String = DUMMY_STREAMING_RESPONSE.iter().cloned().collect();
        assert_eq!(full_response, expected_response);
    }

    #[tokio::test]
    #[traced_test]
    async fn test_infer_model_request_errors_stream() {
        // Setup common variables
        let api_keys = InferenceCredentials::default();
        let client = Client::new();
        let clickhouse_connection_info = ClickHouseConnectionInfo::Disabled;
        let clients = InferenceClients {
            http_client: &client,
            clickhouse_connection_info: &clickhouse_connection_info,
            credentials: &api_keys,
            cache_options: &CacheOptions {
                max_age_s: None,
                enabled: CacheEnabledMode::WriteOnly,
            },
        };
        let inference_params = InferenceParams::default();

        let model_name = "dummy_chat_model";
        let error_model_name = "error";
        let function_config_chat = Box::leak(Box::new(FunctionConfig::Chat(FunctionConfigChat {
            variants: HashMap::new(),
            schemas: SchemaData::default(),
            tools: vec![],
            tool_choice: ToolChoice::Auto,
            parallel_tool_calls: None,
            description: None,
        })));

        let request_messages = vec![RequestMessage {
            role: Role::User,
            content: vec!["Hello, how are you?".to_string().into()],
        }];

        let model_request = ModelInferenceRequest {
            inference_id: Uuid::now_v7(),
            messages: request_messages.clone(),
            system: None,
            temperature: Some(0.7),
            max_tokens: Some(100),
            top_p: Some(0.9),
            presence_penalty: Some(0.1),
            frequency_penalty: Some(0.2),
            seed: None,
            stream: false,
            json_mode: ModelInferenceRequestJsonMode::Off,
            output_schema: None,
            tool_config: None,
            function_type: FunctionType::Chat,
            extra_body: Default::default(),
            extra_headers: Default::default(),
            ..Default::default()
        };

        // Create a dummy provider config with the error model name
        let error_provider_config = ProviderConfig::Dummy(DummyProvider {
            model_name: error_model_name.to_string(),
            ..Default::default()
        });

        // Create a dummy provider config with the good model name
        let dummy_provider_config = ProviderConfig::Dummy(DummyProvider {
            model_name: model_name.to_string(),
            ..Default::default()
        });

        // Create a model config with the dummy provider
        let model_config = Box::leak(Box::new(ModelConfig {
            routing: vec![error_model_name.into(), model_name.into()],
            providers: HashMap::from([
                (
                    error_model_name.into(),
                    ModelProvider {
                        name: error_model_name.into(),
                        config: error_provider_config,
                        extra_body: Default::default(),
                        extra_headers: Default::default(),
                        timeouts: Default::default(),
                        discard_unknown_chunks: false,
                    },
                ),
                (
                    model_name.into(),
                    ModelProvider {
                        name: model_name.into(),
                        config: dummy_provider_config,
                        extra_body: Default::default(),
                        extra_headers: Default::default(),
                        timeouts: Default::default(),
                        discard_unknown_chunks: false,
                    },
                ),
            ]),
            timeouts: Default::default(),
        }));
        let retry_config = RetryConfig::default();

        // Call infer_model_request_stream
        let result = infer_model_request_stream(
            model_request,
            model_name.into(),
            model_config,
            function_config_chat,
            &clients,
            inference_params.clone(),
            retry_config,
        )
        .await;

        // Assert that the result is OK
        assert!(result.is_ok());

        // Unwrap the result
        let (mut stream, model_used_info) = result.unwrap();

        // Check the first chunk
        if let InferenceResultChunk::Chat(chat_chunk) = stream.next().await.unwrap().unwrap() {
            assert_eq!(chat_chunk.content.len(), 1);
            if let ContentBlockChunk::Text(text_chunk) = &chat_chunk.content[0] {
                assert_eq!(text_chunk.text, DUMMY_STREAMING_RESPONSE[0]);
            } else {
                panic!("Expected text chunk in first inference result chunk.");
            }
        } else {
            panic!("Expected chat inference result chunk.");
        }

        // Verify the model used information
        assert_eq!(&*model_used_info.model_name, model_name);
        assert_eq!(&*model_used_info.model_provider_name, model_name);
        assert_eq!(model_used_info.inference_params, inference_params);

        // Iterate over the stream and collect the remaining chunks
        let mut received_text = String::new();
        while let Some(chunk_result) = stream.next().await {
            let chunk = chunk_result.expect("Stream chunk should be OK.");

            if let InferenceResultChunk::Chat(chat_chunk) = chunk {
                for content_block in chat_chunk.content {
                    if let ContentBlockChunk::Text(text_chunk) = content_block {
                        received_text.push_str(&text_chunk.text);
                    }
                }
            } else if let Some(usage) = chunk.usage() {
                // Verify the usage information
                assert_eq!(usage.input_tokens, 10);
                assert_eq!(usage.output_tokens, DUMMY_STREAMING_RESPONSE.len() as u32);
            } else {
                panic!("Unexpected inference result chunk.");
            }
        }

        // Combine the first chunk's text with the received text
        let mut full_response = DUMMY_STREAMING_RESPONSE[0].to_string();
        full_response.push_str(&received_text);

        // Verify the full response
        let expected_response: String = DUMMY_STREAMING_RESPONSE.iter().cloned().collect();
        assert_eq!(full_response, expected_response);

        assert!(logs_contain(
            r#"ERROR test_infer_model_request_errors_stream:infer_model_request_stream{model_name=dummy_chat_model}:infer_stream{model_name="dummy_chat_model" otel.name="model_inference" stream=true}:infer_stream{provider_name="error" otel.name="model_provider_inference" gen_ai.operation.name="chat" gen_ai.system="dummy" gen_ai.request.model="error" stream=true}: tensorzero_core::error: Error from dummy client: Error sending request to Dummy provider for model 'error'."#
        ));
    }
}<|MERGE_RESOLUTION|>--- conflicted
+++ resolved
@@ -852,12 +852,8 @@
 mod tests {
     use super::*;
     use crate::cache::{CacheEnabledMode, CacheOptions};
-<<<<<<< HEAD
+    use crate::config_parser::SchemaData;
     use crate::db::clickhouse::ClickHouseConnectionInfo;
-=======
-    use crate::clickhouse::ClickHouseConnectionInfo;
-    use crate::config_parser::SchemaData;
->>>>>>> 22ba0756
     use crate::endpoints::inference::{ChatCompletionInferenceParams, InferenceCredentials};
     use crate::error::ErrorDetails;
     use crate::function::{FunctionConfigChat, FunctionConfigJson};
