use futures::StreamExt;
use itertools::izip;
#[cfg(feature = "pyo3")]
use pyo3::exceptions::PyValueError;
#[cfg(feature = "pyo3")]
use pyo3::prelude::*;
use serde::Deserialize;
use serde::Serialize;
use std::borrow::Cow;
use std::collections::HashSet;
use std::sync::Arc;
use tokio::time::error::Elapsed;
use tokio::time::Duration;
use tracing::instrument;
use uuid::Uuid;

use crate::config::PathWithContents;
use crate::config::TimeoutsConfig;
use crate::embeddings::EmbeddingModelTable;
use crate::endpoints::inference::InferenceIds;
use crate::endpoints::inference::{InferenceClients, InferenceModels, InferenceParams};
use crate::error::Error;
use crate::error::ErrorDetails;
#[cfg(feature = "pyo3")]
use crate::error::IMPOSSIBLE_ERROR_MESSAGE;
use crate::function::FunctionConfig;
use crate::inference::types::batch::StartBatchModelInferenceWithMetadata;
use crate::inference::types::extra_body::{FullExtraBodyConfig, UnfilteredInferenceExtraBody};
use crate::inference::types::extra_headers::{
    FullExtraHeadersConfig, UnfilteredInferenceExtraHeaders,
};
use crate::inference::types::resolved_input::LazyResolvedInput;
use crate::inference::types::{
    FunctionType, InferenceResultChunk, InferenceResultStream, ModelInferenceRequest,
    ModelInferenceResponseWithMetadata, RequestMessage,
};
use crate::jsonschema_util::DynamicJSONSchema;
use crate::minijinja_util::TemplateConfig;
use crate::model::ModelTable;
use crate::model::StreamResponse;
use crate::model::StreamResponseAndMessages;
use crate::tool::{create_dynamic_implicit_tool_config, ToolCallConfig};
use crate::utils::retries::RetryConfig;
use crate::{inference::types::InferenceResult, model::ModelConfig};

pub mod best_of_n_sampling;
pub mod chain_of_thought;
pub mod chat_completion;
pub mod dicl;
pub mod dynamic;
pub mod first_of_n;
pub mod mixture_of_n;

/// Holds a particular variant implementation, plus additional top-level configuration
/// that is applicable to any variant type.
#[derive(Debug, Serialize)]
#[cfg_attr(test, derive(ts_rs::TS))]
#[cfg_attr(test, ts(export))]
pub struct VariantInfo {
    pub inner: VariantConfig,
    pub timeouts: TimeoutsConfig,
}

impl VariantInfo {
    pub fn set_weight(&mut self, weight: Option<f64>) {
        self.inner.set_weight(weight);
    }
}

#[cfg_attr(test, derive(ts_rs::TS))]
#[derive(Debug, Serialize)]
#[cfg_attr(test, ts(export))]
#[serde(tag = "type", rename_all = "snake_case")]
pub enum VariantConfig {
    ChatCompletion(chat_completion::ChatCompletionConfig),
    BestOfNSampling(best_of_n_sampling::BestOfNSamplingConfig),
    Dicl(dicl::DiclConfig),
    MixtureOfN(mixture_of_n::MixtureOfNConfig),
    ChainOfThought(chain_of_thought::ChainOfThoughtConfig),
    FirstOfN(first_of_n::FirstOfNConfig),
}

#[cfg(feature = "pyo3")]
#[pyclass(name = "ChatCompletionConfig")]
pub struct ChatCompletionConfigPyClass {
    pub inner: Arc<VariantInfo>,
}

#[cfg(feature = "pyo3")]
#[pyclass(name = "BestOfNSamplingConfig")]
pub struct BestOfNSamplingConfigPyClass {
    pub inner: Arc<VariantInfo>,
}

#[cfg(feature = "pyo3")]
#[pyclass(name = "DICLConfig")]
pub struct DiclConfigPyClass {
    pub inner: Arc<VariantInfo>,
}

#[cfg(feature = "pyo3")]
#[pyclass(name = "MixtureOfNConfig")]
pub struct MixtureOfNConfigPyClass {
    pub inner: Arc<VariantInfo>,
}

#[cfg(feature = "pyo3")]
#[pyclass(name = "ChainOfThoughtConfig")]
pub struct ChainOfThoughtConfigPyClass {
    pub inner: Arc<VariantInfo>,
}

#[cfg(feature = "pyo3")]
#[pyclass(name = "FirstOfNConfig")]
pub struct FirstOfNConfigPyClass {
    pub inner: Arc<VariantInfo>,
}

/// This type is used to determine how to enforce JSON mode for a given variant.
/// Variants represent JSON mode in a slightly more abstract sense than ModelInferenceRequests, as
/// we support coercing tool calls into JSON mode.
/// This is represented as a tool config in the
#[derive(Clone, Copy, Debug, Deserialize, PartialEq, Serialize)]
#[serde(rename_all = "snake_case")]
#[derive(ts_rs::TS)]
#[ts(export)]
pub enum JsonMode {
    Off,
    On,
    Strict,
    ImplicitTool,
}

/// Configuration that applies to the current inference request.
#[derive(Clone, Debug)]
pub struct InferenceConfig<'request> {
    pub tool_config: Option<&'request ToolCallConfig>,
    pub templates: &'request TemplateConfig<'request>,
    pub dynamic_output_schema: Option<&'request DynamicJSONSchema>,
    pub function_name: &'request str,
    pub variant_name: &'request str,
    pub ids: InferenceIds,
    pub extra_body: Cow<'request, UnfilteredInferenceExtraBody>,
    pub extra_headers: Cow<'request, UnfilteredInferenceExtraHeaders>,
    pub fetch_and_encode_input_files_before_inference: bool,
    /// Optional arbitrary data, only used when constructing the cache key.
    /// This is used by best_of_n/mixture_of_n to force different sub-variants
    /// to have different cache keys.
    /// This field should only ever be forwarded to `ModelInferenceRequest`
    pub extra_cache_key: Option<String>,
}

/// Maps to the subset of Config that applies to the current inference request.
#[derive(Clone, Debug)]
pub struct BatchInferenceConfig<'a> {
    pub tool_configs: &'a Vec<Option<ToolCallConfig>>,
    pub templates: &'a TemplateConfig<'a>,
    pub dynamic_output_schemas: &'a Vec<Option<DynamicJSONSchema>>,
    pub function_name: &'a str,
    pub variant_name: &'a str,
    pub fetch_and_encode_input_files_before_inference: bool,
}
impl<'a> BatchInferenceConfig<'a> {
    pub fn inference_configs(
        &'a self,
        episode_ids: &[Uuid],
        inference_ids: &[Uuid],
    ) -> Vec<InferenceConfig<'a>> {
        izip!(
            self.tool_configs.iter().map(|x| x.as_ref()),
            self.dynamic_output_schemas.iter().map(|x| x.as_ref()),
            episode_ids.iter(),
            inference_ids.iter()
        )
        .map(
            |(tool_config, dynamic_output_schema, episode_id, inference_id)| InferenceConfig {
                templates: self.templates,
                tool_config,
                dynamic_output_schema,
                function_name: self.function_name,
                variant_name: self.variant_name,
                ids: InferenceIds {
                    inference_id: *inference_id,
                    episode_id: *episode_id,
                },
                fetch_and_encode_input_files_before_inference: self
                    .fetch_and_encode_input_files_before_inference,
                // Not yet supported for batch inference requests
                extra_body: Default::default(),
                extra_headers: Default::default(),
                extra_cache_key: None,
            },
        )
        .collect()
    }
}

#[derive(Debug)]
pub struct ModelUsedInfo {
    pub model_name: Arc<str>,
    pub model_provider_name: Arc<str>,
    pub raw_request: String,
    pub raw_response: Option<String>,
    pub system: Option<String>,
    pub input_messages: Vec<RequestMessage>,
    pub inference_params: InferenceParams,
    pub cached: bool,
    // These responses will get added into the final inference result (after `collect_chunks` finishes)
    pub previous_model_inference_results: Vec<ModelInferenceResponseWithMetadata>,
}

pub trait Variant {
    async fn infer<'a: 'request, 'request>(
        &self,
        input: &LazyResolvedInput,
        models: &'request InferenceModels<'a>,
        function: &'a FunctionConfig,
        inference_config: &'request InferenceConfig<'request>,
        clients: &'request InferenceClients<'request>,
        inference_params: InferenceParams,
    ) -> Result<InferenceResult, Error>;

    async fn infer_stream<'request>(
        &self,
        input: &LazyResolvedInput,
        models: &'request InferenceModels<'_>,
        function: &FunctionConfig,
        inference_config: &'request InferenceConfig<'request>,
        clients: &'request InferenceClients<'request>,
        inference_params: InferenceParams,
    ) -> Result<(InferenceResultStream, ModelUsedInfo), Error>;

    async fn validate(
        &self,
        function: &FunctionConfig,
        models: &mut ModelTable,
        embedding_models: &EmbeddingModelTable,
        templates: &TemplateConfig,
        function_name: &str,
        variant_name: &str,
    ) -> Result<(), Error>;

    fn get_all_template_paths(&self) -> Vec<&PathWithContents>;
    fn get_all_explicit_template_names(&self) -> HashSet<String>;

    async fn start_batch_inference<'a>(
        &'a self,
        input: &[LazyResolvedInput],
        models: &'a InferenceModels<'a>,
        function: &'a FunctionConfig,
        inference_configs: &'a [InferenceConfig<'a>],
        clients: &'a InferenceClients<'a>,
        inference_params: Vec<InferenceParams>,
    ) -> Result<StartBatchModelInferenceWithMetadata<'a>, Error>;
}

impl VariantConfig {
    pub fn weight(&self) -> Option<f64> {
        match self {
<<<<<<< HEAD
            VariantConfig::ChatCompletion(params) => params.weight,
            VariantConfig::BestOfNSampling(params) => params.weight,
            VariantConfig::Dicl(params) => params.weight,
            VariantConfig::MixtureOfN(params) => params.weight,
            VariantConfig::ChainOfThought(params) => params.inner.weight,
            VariantConfig::FirstOfN(params) => params.weight,
=======
            VariantConfig::ChatCompletion(params) => params.weight(),
            VariantConfig::BestOfNSampling(params) => params.weight(),
            VariantConfig::Dicl(params) => params.weight(),
            VariantConfig::MixtureOfN(params) => params.weight(),
            VariantConfig::ChainOfThought(params) => params.inner.weight(),
>>>>>>> cd02d132
        }
    }

    pub fn set_weight(&mut self, weight: Option<f64>) {
        match self {
<<<<<<< HEAD
            VariantConfig::ChatCompletion(params) => params.weight = weight,
            VariantConfig::BestOfNSampling(params) => params.weight = weight,
            VariantConfig::Dicl(params) => params.weight = weight,
            VariantConfig::MixtureOfN(params) => params.weight = weight,
            VariantConfig::ChainOfThought(params) => params.inner.weight = weight,
            VariantConfig::FirstOfN(params) => params.weight = weight,
=======
            VariantConfig::ChatCompletion(params) => params.set_weight(weight),
            VariantConfig::BestOfNSampling(params) => params.set_weight(weight),
            VariantConfig::Dicl(params) => params.set_weight(weight),
            VariantConfig::MixtureOfN(params) => params.set_weight(weight),
            VariantConfig::ChainOfThought(params) => params.inner.set_weight(weight),
>>>>>>> cd02d132
        }
    }
}

impl Variant for VariantInfo {
    #[instrument(
        fields(function_name = %inference_config.function_name, variant_name = %inference_config.variant_name, otel.name="variant_inference", stream=false),
        skip_all
    )]
    async fn infer<'a: 'request, 'request>(
        &self,
        input: &LazyResolvedInput,
        models: &'request InferenceModels<'a>,
        function: &'a FunctionConfig,
        inference_config: &'request InferenceConfig<'request>,
        clients: &'request InferenceClients<'request>,
        inference_params: InferenceParams,
    ) -> Result<InferenceResult, Error> {
        let fut = async {
            match &self.inner {
                VariantConfig::ChatCompletion(params) => {
                    params
                        .infer(
                            input,
                            models,
                            function,
                            inference_config,
                            clients,
                            inference_params,
                        )
                        .await
                }
                VariantConfig::BestOfNSampling(params) => {
                    params
                        .infer(
                            input,
                            models,
                            function,
                            inference_config,
                            clients,
                            inference_params,
                        )
                        .await
                }

                VariantConfig::Dicl(params) => {
                    params
                        .infer(
                            input,
                            models,
                            function,
                            inference_config,
                            clients,
                            inference_params,
                        )
                        .await
                }
                VariantConfig::MixtureOfN(params) => {
                    params
                        .infer(
                            input,
                            models,
                            function,
                            inference_config,
                            clients,
                            inference_params,
                        )
                        .await
                }
                VariantConfig::ChainOfThought(params) => {
                    params
                        .infer(
                            input,
                            models,
                            function,
                            inference_config,
                            clients,
                            inference_params,
                        )
                        .await
                }
                VariantConfig::FirstOfN(params) => {
                    params
                        .infer(
                            input,
                            models,
                            function,
                            inference_config,
                            clients,
                            inference_params,
                        )
                        .await
                }
            }
        };
        if let Some(timeout) = self.timeouts.non_streaming.total_ms {
            let timeout = Duration::from_millis(timeout);
            tokio::time::timeout(timeout, fut)
                .await
                // Convert the outer `Elapsed` error into a TensorZero error,
                // so that it can be handled by the `match response` block below
                .unwrap_or_else(|_: Elapsed| {
                    Err(Error::new(ErrorDetails::VariantTimeout {
                        variant_name: inference_config.variant_name.to_string(),
                        timeout,
                        streaming: false,
                    }))
                })
        } else {
            fut.await
        }
    }

    #[instrument(
        fields(function_name = %inference_config.function_name, variant_name = %inference_config.variant_name, otel.name="variant_inference", stream=true),
        skip_all
    )]
    async fn infer_stream<'request>(
        &self,
        input: &LazyResolvedInput,
        models: &'request InferenceModels<'_>,
        function: &FunctionConfig,
        inference_config: &'request InferenceConfig<'request>,
        clients: &'request InferenceClients<'request>,
        inference_params: InferenceParams,
    ) -> Result<(InferenceResultStream, ModelUsedInfo), Error> {
        let fut = async {
            match &self.inner {
                VariantConfig::ChatCompletion(params) => {
                    params
                        .infer_stream(
                            input,
                            models,
                            function,
                            inference_config,
                            clients,
                            inference_params,
                        )
                        .await
                }
                VariantConfig::BestOfNSampling(params) => {
                    params
                        .infer_stream(
                            input,
                            models,
                            function,
                            inference_config,
                            clients,
                            inference_params,
                        )
                        .await
                }
                VariantConfig::Dicl(params) => {
                    params
                        .infer_stream(
                            input,
                            models,
                            function,
                            inference_config,
                            clients,
                            inference_params,
                        )
                        .await
                }
                VariantConfig::MixtureOfN(params) => {
                    params
                        .infer_stream(
                            input,
                            models,
                            function,
                            inference_config,
                            clients,
                            inference_params,
                        )
                        .await
                }
                VariantConfig::ChainOfThought(params) => {
                    params
                        .infer_stream(
                            input,
                            models,
                            function,
                            inference_config,
                            clients,
                            inference_params,
                        )
                        .await
                }
                VariantConfig::FirstOfN(params) => {
                    params
                        .infer_stream(
                            input,
                            models,
                            function,
                            inference_config,
                            clients,
                            inference_params,
                        )
                        .await
                }
            }
        };

        // This future includes a call to `peek_first_chunk`, so applying
        // `streaming_ttft_timeout` is correct.
        if let Some(timeout) = self.timeouts.streaming.ttft_ms {
            let timeout = Duration::from_millis(timeout);
            tokio::time::timeout(timeout, fut)
                .await
                .unwrap_or_else(|_: Elapsed| {
                    Err(Error::new(ErrorDetails::VariantTimeout {
                        variant_name: inference_config.variant_name.to_string(),
                        timeout,
                        streaming: true,
                    }))
                })
        } else {
            fut.await
        }
    }

    #[instrument(skip_all, fields(variant_name = %inference_configs.first().map(|x| x.variant_name).unwrap_or("")))]
    async fn start_batch_inference<'a>(
        &'a self,
        inputs: &[LazyResolvedInput],
        models: &'a InferenceModels<'a>,
        function: &'a FunctionConfig,
        inference_configs: &'a [InferenceConfig<'a>],
        clients: &'a InferenceClients<'a>,
        inference_params: Vec<InferenceParams>,
    ) -> Result<StartBatchModelInferenceWithMetadata<'a>, Error> {
        match &self.inner {
            VariantConfig::ChatCompletion(params) => {
                params
                    .start_batch_inference(
                        inputs,
                        models,
                        function,
                        inference_configs,
                        clients,
                        inference_params,
                    )
                    .await
            }
            _ => {
                Err(ErrorDetails::UnsupportedVariantForBatchInference { variant_name: None }.into())
            }
        }
    }

    #[instrument(skip_all, fields(variant_name = %variant_name))]
    async fn validate(
        &self,
        function: &FunctionConfig,
        models: &mut ModelTable,
        embedding_models: &EmbeddingModelTable,
        templates: &TemplateConfig<'_>,
        function_name: &str,
        variant_name: &str,
    ) -> Result<(), Error> {
        match &self.inner {
            VariantConfig::ChatCompletion(params) => {
                params
                    .validate(
                        function,
                        models,
                        embedding_models,
                        templates,
                        function_name,
                        variant_name,
                    )
                    .await
            }
            VariantConfig::BestOfNSampling(params) => {
                params
                    .validate(
                        function,
                        models,
                        embedding_models,
                        templates,
                        function_name,
                        variant_name,
                    )
                    .await
            }
            VariantConfig::Dicl(params) => {
                params
                    .validate(
                        function,
                        models,
                        embedding_models,
                        templates,
                        function_name,
                        variant_name,
                    )
                    .await
            }
            VariantConfig::MixtureOfN(params) => {
                params
                    .validate(
                        function,
                        models,
                        embedding_models,
                        templates,
                        function_name,
                        variant_name,
                    )
                    .await
            }
            VariantConfig::ChainOfThought(params) => {
                params
                    .validate(
                        function,
                        models,
                        embedding_models,
                        templates,
                        function_name,
                        variant_name,
                    )
                    .await
            }
            VariantConfig::FirstOfN(params) => {
                params
                    .validate(
                        function,
                        models,
                        embedding_models,
                        templates,
                        function_name,
                        variant_name,
                    )
                    .await
            }
        }
    }

    fn get_all_template_paths(&self) -> Vec<&PathWithContents> {
        match &self.inner {
            VariantConfig::ChatCompletion(params) => params.get_all_template_paths(),
            VariantConfig::BestOfNSampling(params) => params.get_all_template_paths(),
            VariantConfig::Dicl(params) => params.get_all_template_paths(),
            VariantConfig::MixtureOfN(params) => params.get_all_template_paths(),
            VariantConfig::ChainOfThought(params) => params.get_all_template_paths(),
            VariantConfig::FirstOfN(params) => params.get_all_template_paths(),
        }
    }

    fn get_all_explicit_template_names(&self) -> HashSet<String> {
        match &self.inner {
            VariantConfig::ChatCompletion(params) => params.get_all_explicit_template_names(),
            VariantConfig::BestOfNSampling(params) => params.get_all_explicit_template_names(),
            VariantConfig::Dicl(params) => params.get_all_explicit_template_names(),
            VariantConfig::MixtureOfN(params) => params.get_all_explicit_template_names(),
            VariantConfig::ChainOfThought(params) => params.get_all_explicit_template_names(),
        }
    }
}

#[expect(clippy::too_many_arguments)]
#[expect(clippy::unnecessary_wraps)]
fn prepare_model_inference_request<'a, 'request>(
    messages: Vec<RequestMessage>,
    system: Option<String>,
    function: &'a FunctionConfig,
    inference_config: &'request InferenceConfig<'request>,
    stream: bool,
    inference_params: &InferenceParams,
    base_json_mode: Option<JsonMode>,
    extra_body: FullExtraBodyConfig,
    extra_headers: FullExtraHeadersConfig,
) -> Result<ModelInferenceRequest<'request>, Error>
where
    'a: 'request,
{
    let json_mode = inference_params
        .chat_completion
        .json_mode
        .or(base_json_mode);

    Ok(match function {
        FunctionConfig::Chat(_) => {
            ModelInferenceRequest {
                messages,
                system,
                inference_id: inference_config.ids.inference_id,
                tool_config: inference_config.tool_config.map(Cow::Borrowed),
                temperature: inference_params.chat_completion.temperature,
                top_p: inference_params.chat_completion.top_p,
                max_tokens: inference_params.chat_completion.max_tokens,
                presence_penalty: inference_params.chat_completion.presence_penalty,
                frequency_penalty: inference_params.chat_completion.frequency_penalty,
                seed: inference_params.chat_completion.seed,
                stream,
                // In chat mode, we fall back to 'JsonMode::Off' - json mode will only be enabled if
                // explicitly requested in `chat_completion` params.
                json_mode: json_mode.unwrap_or(JsonMode::Off).into(),
                function_type: FunctionType::Chat,
                output_schema: inference_config.dynamic_output_schema.map(|v| &v.value),
                stop_sequences: inference_params
                    .chat_completion
                    .stop_sequences
                    .clone()
                    .map(Cow::Owned),
                extra_body,
                extra_headers,
                fetch_and_encode_input_files_before_inference: inference_config
                    .fetch_and_encode_input_files_before_inference,
                extra_cache_key: inference_config.extra_cache_key.clone(),
            }
        }
        FunctionConfig::Json(json_config) => {
            let tool_config = match json_mode {
                Some(JsonMode::ImplicitTool) => match inference_config.dynamic_output_schema {
                    Some(schema) => Some(Cow::Owned(create_dynamic_implicit_tool_config(
                        schema.value.clone(),
                    ))),
                    None => Some(Cow::Borrowed(&json_config.implicit_tool_call_config)),
                },
                _ => None,
            };
            let output_schema = match inference_config.dynamic_output_schema {
                Some(schema) => Some(&schema.value),
                None => Some(&json_config.output_schema.value),
            };
            ModelInferenceRequest {
                messages,
                system,
                tool_config,
                inference_id: inference_config.ids.inference_id,
                temperature: inference_params.chat_completion.temperature,
                top_p: inference_params.chat_completion.top_p,
                max_tokens: inference_params.chat_completion.max_tokens,
                presence_penalty: inference_params.chat_completion.presence_penalty,
                frequency_penalty: inference_params.chat_completion.frequency_penalty,
                seed: inference_params.chat_completion.seed,
                fetch_and_encode_input_files_before_inference: inference_config
                    .fetch_and_encode_input_files_before_inference,
                stream,
                // In json mode, we fall back to 'JsonMode::Strict' if it was unset in both
                // the `chat_completions` params and the variant config.
                json_mode: json_mode.unwrap_or(JsonMode::Strict).into(),
                function_type: FunctionType::Json,
                output_schema,
                stop_sequences: inference_params
                    .chat_completion
                    .stop_sequences
                    .clone()
                    .map(Cow::Owned),
                extra_body,
                extra_headers,
                extra_cache_key: inference_config.extra_cache_key.clone(),
            }
        }
    })
}

/// Encapsulates all arguments for the `infer_model_request` function
struct InferModelRequestArgs<'a, 'request> {
    request: ModelInferenceRequest<'request>,
    model_name: Arc<str>,
    model_config: &'a ModelConfig,
    function: &'a FunctionConfig,
    inference_config: &'request InferenceConfig<'request>,
    clients: &'request InferenceClients<'request>,
    inference_params: InferenceParams,
    retry_config: &'a RetryConfig,
}

/// Refactored `infer_model_request` function accepting a single struct argument
#[instrument(fields(model_name = %args.model_name), skip_all)]
async fn infer_model_request(
    args: InferModelRequestArgs<'_, '_>,
) -> Result<InferenceResult, Error> {
    let model_inference_response = args
        .retry_config
        .retry(|| async {
            args.model_config
                .infer(&args.request, args.clients, &args.model_name)
                .await
        })
        .await?;

    let original_response = model_inference_response.raw_response.clone();
    let model_inference_result =
        ModelInferenceResponseWithMetadata::new(model_inference_response, args.model_name);
    let raw_content = model_inference_result.output.clone();
    let model_inference_results = vec![model_inference_result];

    args.function
        .prepare_response(
            args.inference_config.ids.inference_id,
            raw_content,
            model_inference_results,
            args.inference_config,
            args.inference_params,
            Some(original_response),
        )
        .await
}

#[instrument(fields(model_name = %model_name), skip_all)]
async fn infer_model_request_stream<'request>(
    request: ModelInferenceRequest<'request>,
    model_name: Arc<str>,
    model_config: &ModelConfig,
    function: &FunctionConfig,
    clients: &'request InferenceClients<'request>,
    inference_params: InferenceParams,
    retry_config: RetryConfig,
) -> Result<(InferenceResultStream, ModelUsedInfo), Error> {
    let StreamResponseAndMessages {
        response:
            StreamResponse {
                stream,
                raw_request,
                model_provider_name,
                cached,
            },
        messages: input_messages,
    } = retry_config
        .retry(|| async {
            model_config
                .infer_stream(&request, clients, &model_name)
                .await
        })
        .await?;
    let system = request.system.clone();
    let model_used_info = ModelUsedInfo {
        model_name,
        model_provider_name,
        raw_request,
        raw_response: None,
        inference_params,
        previous_model_inference_results: vec![],
        system,
        input_messages,
        cached,
    };
    let config_type = function.config_type();
    let stream =
        stream.map(move |chunk| chunk.map(|chunk| InferenceResultChunk::new(chunk, config_type)));
    Ok((Box::pin(stream), model_used_info))
}

impl<'a> BatchInferenceConfig<'a> {
    pub fn new(
        templates: &'a TemplateConfig,
        tool_configs: &'a Vec<Option<ToolCallConfig>>,
        dynamic_output_schemas: &'a Vec<Option<DynamicJSONSchema>>,
        function_name: &'a str,
        variant_name: &'a str,
        fetch_and_encode_input_files_before_inference: bool,
    ) -> Self {
        Self {
            tool_configs,
            templates,
            dynamic_output_schemas,
            function_name,
            variant_name,
            fetch_and_encode_input_files_before_inference,
        }
    }
}

#[cfg(feature = "pyo3")]
impl ChatCompletionConfigPyClass {
    fn extract_chat_completion_config(
        variant_info: &VariantInfo,
    ) -> Result<&chat_completion::ChatCompletionConfig, PyErr> {
        match &variant_info.inner {
            VariantConfig::ChatCompletion(config) => Ok(config),
            _ => Err(PyValueError::new_err(format!(
                "Variant is not a chat completion variant: {IMPOSSIBLE_ERROR_MESSAGE}"
            ))),
        }
    }
}

#[cfg(feature = "pyo3")]
#[pymethods]
impl ChatCompletionConfigPyClass {
    #[getter]
    fn get_system_template(&self) -> PyResult<Option<String>> {
        let config = Self::extract_chat_completion_config(&self.inner)?;
        Ok(config
            .templates()
            .get_implicit_system_template()
            .as_ref()
            .map(|t| t.template.contents.clone()))
    }

    #[getter]
    fn get_user_template(&self) -> PyResult<Option<String>> {
        let config = Self::extract_chat_completion_config(&self.inner)?;
        Ok(config
            .templates()
            .get_implicit_template(crate::inference::types::Role::User)
            .as_ref()
            .map(|t| t.template.contents.clone()))
    }

    #[getter]
    fn get_assistant_template(&self) -> PyResult<Option<String>> {
        let config = Self::extract_chat_completion_config(&self.inner)?;
        Ok(config
            .templates()
            .get_implicit_template(crate::inference::types::Role::Assistant)
            .as_ref()
            .map(|t| t.template.contents.clone()))
    }

    #[getter]
    fn get_model(&self) -> PyResult<String> {
        let config = Self::extract_chat_completion_config(&self.inner)?;
        Ok(config.model().to_string())
    }
}

#[cfg(test)]
mod tests {
    use super::*;
    use crate::cache::{CacheEnabledMode, CacheOptions};
    use crate::config::SchemaData;
    use crate::db::{clickhouse::ClickHouseConnectionInfo, postgres::PostgresConnectionInfo};
    use crate::endpoints::inference::{ChatCompletionInferenceParams, InferenceCredentials};
    use crate::error::ErrorDetails;
    use crate::function::{FunctionConfigChat, FunctionConfigJson};
    use crate::http::TensorzeroHttpClient;
    use crate::inference::types::{
        ContentBlockChunk, ModelInferenceRequestJsonMode, RequestMessage, Role, Usage,
    };
    use crate::jsonschema_util::StaticJSONSchema;
    use crate::minijinja_util::tests::get_test_template_config;
    use crate::model::{ModelProvider, ProviderConfig};
    use crate::providers::dummy::{
        DummyProvider, DUMMY_INFER_RESPONSE_CONTENT, DUMMY_JSON_RESPONSE_RAW,
        DUMMY_STREAMING_RESPONSE,
    };
    use crate::tool::{ToolCallConfig, ToolChoice};

    use serde_json::json;
    use std::collections::HashMap;
    use tracing_test::traced_test;

    #[tokio::test]
    async fn test_prepare_model_inference_request() {
        // Setup common variables
        let templates = get_test_template_config();
        let stream = false;

        // Define a dummy tool config for testing
        let tool_config = ToolCallConfig {
            tools_available: vec![],
            tool_choice: ToolChoice::Auto,
            parallel_tool_calls: None,
        };

        // Create a sample inference config
        let inference_config = InferenceConfig {
            templates: &templates,
            tool_config: Some(&tool_config),
            function_name: "test_function",
            variant_name: "test_variant",
            dynamic_output_schema: None,
            ids: InferenceIds {
                inference_id: Uuid::now_v7(),
                episode_id: Uuid::now_v7(),
            },
            fetch_and_encode_input_files_before_inference: false,
            extra_body: Default::default(),
            extra_headers: Default::default(),
            extra_cache_key: None,
        };

        // Define common inference parameters
        let inference_params = InferenceParams {
            chat_completion: ChatCompletionInferenceParams {
                temperature: Some(0.7),
                max_tokens: Some(50),
                top_p: Some(0.9),
                presence_penalty: Some(0.0),
                frequency_penalty: Some(0.0),
                seed: Some(42),
                json_mode: None,
                stop_sequences: None,
            },
        };

        // Prepare sample messages and system prompt
        let messages = vec![
            RequestMessage {
                role: Role::User,
                content: vec!["Hello, how are you?".to_string().into()],
            },
            RequestMessage {
                role: Role::Assistant,
                content: vec!["I'm fine, thank you!".to_string().into()],
            },
        ];
        let system = Some("You are a helpful assistant.".to_string());

        // Test case 1: FunctionConfig::Chat with JsonMode::Off
        let function_config_chat = FunctionConfig::Chat(FunctionConfigChat {
            variants: HashMap::new(),
            schemas: SchemaData::default(),
            tools: vec![],
            tool_choice: ToolChoice::Auto,
            parallel_tool_calls: None,
            description: None,
            all_explicit_templates_names: HashSet::new(),
        });
        let json_mode = JsonMode::Off;

        let result = prepare_model_inference_request(
            messages.clone(),
            system.clone(),
            &function_config_chat,
            &inference_config,
            stream,
            &inference_params,
            Some(json_mode),
            Default::default(),
            Default::default(),
        )
        .unwrap();

        assert_eq!(result.messages.len(), 2);
        assert_eq!(result.system, system);
        assert_eq!(result.tool_config, Some(Cow::Borrowed(&tool_config)));
        assert_eq!(result.temperature, Some(0.7));
        assert_eq!(result.top_p, Some(0.9));
        assert_eq!(result.max_tokens, Some(50));
        assert_eq!(result.presence_penalty, Some(0.0));
        assert_eq!(result.frequency_penalty, Some(0.0));
        assert_eq!(result.seed, Some(42));
        assert_eq!(result.stream, stream);
        assert_eq!(result.json_mode, ModelInferenceRequestJsonMode::Off);
        assert_eq!(result.function_type, FunctionType::Chat);
        assert_eq!(result.output_schema, None);

        // Test case 2: FunctionConfig::Json with JsonMode::On and static output schema
        let output_schema_value = json!({
            "type": "object",
            "properties": {
                "answer": { "type": "string" }
            },
            "required": ["answer"],
        });
        let output_schema = StaticJSONSchema::from_value(output_schema_value.clone()).unwrap();
        let implicit_tool_call_config = ToolCallConfig::implicit_from_value(&output_schema_value);

        let function_config_json = FunctionConfig::Json(FunctionConfigJson {
            variants: HashMap::new(),
            schemas: SchemaData::default(),
            output_schema: output_schema.clone(),
            implicit_tool_call_config: implicit_tool_call_config.clone(),
            description: None,
            all_explicit_template_names: HashSet::new(),
        });

        let json_mode = JsonMode::On;

        let result = prepare_model_inference_request(
            messages.clone(),
            system.clone(),
            &function_config_json,
            &inference_config,
            stream,
            &inference_params,
            Some(json_mode),
            Default::default(),
            Default::default(),
        )
        .unwrap();

        assert_eq!(result.messages.len(), 2);
        assert_eq!(result.system, system.clone());
        assert_eq!(result.tool_config, None);
        assert_eq!(result.temperature, Some(0.7));
        assert_eq!(result.max_tokens, Some(50));
        assert_eq!(result.seed, Some(42));
        assert_eq!(result.stream, stream);
        assert_eq!(result.json_mode, ModelInferenceRequestJsonMode::On);
        assert_eq!(result.function_type, FunctionType::Json);
        assert_eq!(result.output_schema, Some(&output_schema_value));

        // Test case 3: FunctionConfig::Json with JsonMode::ImplicitTool and dynamic output schema
        let dynamic_output_schema_value = json!({
            "type": "object",
            "properties": {
                "result": { "type": "string" }
            },
            "required": ["result"],
        });
        let dynamic_output_schema = DynamicJSONSchema::new(dynamic_output_schema_value.clone());
        let inference_config_dynamic = InferenceConfig {
            ids: InferenceIds {
                inference_id: Uuid::now_v7(),
                episode_id: Uuid::now_v7(),
            },
            templates: &templates,
            tool_config: Some(&tool_config),
            function_name: "test_function",
            variant_name: "test_variant",
            dynamic_output_schema: Some(&dynamic_output_schema),
            fetch_and_encode_input_files_before_inference: false,
            extra_body: Default::default(),
            extra_headers: Default::default(),
            extra_cache_key: None,
        };
        let json_mode = JsonMode::ImplicitTool;

        let result = prepare_model_inference_request(
            messages.clone(),
            system.clone(),
            &function_config_json,
            &inference_config_dynamic,
            stream,
            &inference_params,
            Some(json_mode),
            Default::default(),
            Default::default(),
        )
        .unwrap();

        assert_eq!(
            result.tool_config,
            Some(Cow::Owned(create_dynamic_implicit_tool_config(
                dynamic_output_schema_value.clone(),
            )))
        );
        assert_eq!(result.output_schema, Some(&dynamic_output_schema_value));

        // Test case 4: FunctionConfig::Json with JsonMode::Strict
        let json_mode = JsonMode::Strict;

        let result = prepare_model_inference_request(
            messages.clone(),
            system.clone(),
            &function_config_json,
            &inference_config,
            stream,
            &inference_params,
            Some(json_mode),
            Default::default(),
            Default::default(),
        )
        .unwrap();

        assert_eq!(result.tool_config, None);
        assert_eq!(result.output_schema, Some(&output_schema_value));
        assert_eq!(result.json_mode, ModelInferenceRequestJsonMode::Strict);

        // Test case 5: FunctionConfig::Json with JsonMode::Off (should still set output_schema)
        let json_mode = JsonMode::Off;

        let result = prepare_model_inference_request(
            messages,
            system,
            &function_config_json,
            &inference_config,
            stream,
            &inference_params,
            Some(json_mode),
            Default::default(),
            Default::default(),
        )
        .unwrap();

        assert_eq!(result.tool_config, None);
        assert_eq!(result.output_schema, Some(&output_schema_value));
        assert_eq!(result.json_mode, ModelInferenceRequestJsonMode::Off);
    }

    #[tokio::test]
    async fn test_infer_model_request() {
        // Setup common variables
        let api_keys = InferenceCredentials::default();
        let client = TensorzeroHttpClient::new().unwrap();
        let clickhouse_connection_info = ClickHouseConnectionInfo::Disabled;
        let clients = InferenceClients {
            http_client: &client,
            clickhouse_connection_info: &clickhouse_connection_info,
            postgres_connection_info: &PostgresConnectionInfo::Disabled,
            credentials: &api_keys,
            cache_options: &CacheOptions {
                max_age_s: None,
                enabled: CacheEnabledMode::WriteOnly,
            },
            tags: &Default::default(),
            rate_limiting_config: &Default::default(),
            otlp_config: &Default::default(),
        };
        let templates = get_test_template_config();
        let inference_params = InferenceParams::default();
        let inference_config = InferenceConfig {
            templates: &templates,
            tool_config: None,
            function_name: "test_function",
            variant_name: "test_variant",
            dynamic_output_schema: None,
            ids: InferenceIds {
                inference_id: Uuid::now_v7(),
                episode_id: Uuid::now_v7(),
            },
            fetch_and_encode_input_files_before_inference: false,
            extra_body: Default::default(),
            extra_headers: Default::default(),
            extra_cache_key: None,
        };

        // Test case 1: Successful inference with ChatCompletionConfig and FunctionConfigChat
        let model_name = "dummy_chat_model";
        let function_config_chat = FunctionConfig::Chat(FunctionConfigChat {
            variants: HashMap::new(),
            schemas: SchemaData::default(),
            tools: vec![],
            tool_choice: ToolChoice::Auto,
            parallel_tool_calls: None,
            description: None,
            all_explicit_templates_names: HashSet::new(),
        });

        let request_messages = vec![RequestMessage {
            role: Role::User,
            content: vec!["Hello, how are you?".to_string().into()],
        }];

        let model_request = ModelInferenceRequest {
            inference_id: Uuid::now_v7(),
            messages: request_messages.clone(),
            system: None,
            temperature: Some(0.7),
            max_tokens: Some(100),
            top_p: Some(0.9),
            presence_penalty: Some(0.1),
            frequency_penalty: Some(0.2),
            seed: None,
            stream: false,
            json_mode: ModelInferenceRequestJsonMode::Off,
            output_schema: None,
            tool_config: None,
            function_type: FunctionType::Chat,
            extra_body: Default::default(),
            extra_headers: Default::default(),
            fetch_and_encode_input_files_before_inference: false,
            ..Default::default()
        };

        // Create a dummy provider config with the desired model name
        let dummy_provider_config = ProviderConfig::Dummy(DummyProvider {
            model_name: model_name.to_string(),
            ..Default::default()
        });

        // Create a model config with the dummy provider
        let model_config = ModelConfig {
            routing: vec![model_name.into()],
            providers: HashMap::from([(
                model_name.into(),
                ModelProvider {
                    name: model_name.into(),
                    config: dummy_provider_config,
                    extra_body: Default::default(),
                    extra_headers: Default::default(),
                    timeouts: Default::default(),
                    discard_unknown_chunks: false,
                },
            )]),
            timeouts: Default::default(),
        };
        let retry_config = Box::leak(Box::new(RetryConfig::default()));

        // Create the arguments struct
        let args = InferModelRequestArgs {
            request: model_request.clone(),
            model_name: model_name.into(),
            model_config: &model_config,
            function: &function_config_chat,
            inference_config: &inference_config,
            clients: &clients,
            inference_params: inference_params.clone(),
            retry_config,
        };

        // Refactored function call
        let result = infer_model_request(args).await;

        let inference_result = result.unwrap();
        assert_eq!(
            inference_result.usage_considering_cached(),
            Usage {
                input_tokens: 10,
                output_tokens: 1,
            }
        );
        match inference_result {
            InferenceResult::Chat(chat_result) => {
                // The DummyProvider returns DUMMY_INFER_RESPONSE_CONTENT by default
                let expected_content = vec![DUMMY_INFER_RESPONSE_CONTENT.to_string().into()];
                assert_eq!(chat_result.content, expected_content);
                assert_eq!(chat_result.model_inference_results.len(), 1);
                assert_eq!(
                    &*chat_result.model_inference_results[0].model_name,
                    model_name
                );
                // Need to recreate to make this ContentBlock rather than ContentBlockOutput
                let expected_content = vec![DUMMY_INFER_RESPONSE_CONTENT.to_string().into()];
                assert_eq!(
                    &*chat_result.model_inference_results[0].output,
                    expected_content
                );
            }
            InferenceResult::Json(_) => panic!("Expected Chat inference result"),
        }

        // Test case 2: Successful inference with FunctionConfigJson
        let model_name_json = "json";
        let function_config_json = FunctionConfig::Json(FunctionConfigJson {
            variants: HashMap::new(),
            schemas: SchemaData::default(),
            output_schema: StaticJSONSchema::from_value(json!({
                "type": "object",
                "properties": {
                    "answer": { "type": "string" }
                },
                "required": ["answer"]
            }))
            .unwrap(),
            implicit_tool_call_config: crate::tool::ToolCallConfig {
                tools_available: vec![],
                tool_choice: ToolChoice::Auto,
                parallel_tool_calls: None,
            },
            description: None,
            all_explicit_template_names: HashSet::new(),
        });
        let output_schema = json!({
            "type": "object",
            "properties": {
                "answer": { "type": "string" }
            },
            "required": ["answer"]
        });

        let model_request_json = ModelInferenceRequest {
            inference_id: Uuid::now_v7(),
            messages: request_messages.clone(),
            system: None,
            temperature: Some(0.7),
            max_tokens: Some(100),
            seed: None,
            stream: false,
            top_p: Some(0.9),
            presence_penalty: Some(0.1),
            frequency_penalty: Some(0.2),
            json_mode: ModelInferenceRequestJsonMode::On,
            output_schema: Some(&output_schema),
            tool_config: None,
            function_type: FunctionType::Json,
            extra_body: Default::default(),
            extra_headers: Default::default(),
            ..Default::default()
        };

        // Create a dummy provider config with model_name "json" to trigger JSON response
        let dummy_provider_config_json = ProviderConfig::Dummy(DummyProvider {
            model_name: model_name_json.to_string(),
            ..Default::default()
        });

        let model_config_json = ModelConfig {
            routing: vec![model_name_json.into()],
            providers: HashMap::from([(
                model_name_json.into(),
                ModelProvider {
                    name: model_name_json.into(),
                    config: dummy_provider_config_json,
                    extra_body: Default::default(),
                    extra_headers: Default::default(),
                    timeouts: Default::default(),
                    discard_unknown_chunks: false,
                },
            )]),
            timeouts: Default::default(),
        };

        // Create the arguments struct
        let args = InferModelRequestArgs {
            request: model_request_json.clone(),
            model_name: model_name_json.into(),
            model_config: &model_config_json,
            function: &function_config_json,
            inference_config: &inference_config,
            clients: &clients,
            inference_params: inference_params.clone(),
            retry_config,
        };

        // Refactored function call
        let result = infer_model_request(args).await;

        let inference_result = result.unwrap();
        assert_eq!(
            inference_result.usage_considering_cached(),
            Usage {
                input_tokens: 10,
                output_tokens: 1,
            }
        );
        match inference_result {
            InferenceResult::Json(json_result) => {
                assert_eq!(
                    json_result.output.raw,
                    Some(DUMMY_JSON_RESPONSE_RAW.to_string())
                );
                assert_eq!(json_result.output.parsed, Some(json!({"answer": "Hello"})));
                assert_eq!(json_result.model_inference_results.len(), 1);
                assert_eq!(
                    &*json_result.model_inference_results[0].model_name,
                    model_name_json
                );
                assert_eq!(
                    json_result.model_inference_results[0].output,
                    vec![DUMMY_JSON_RESPONSE_RAW.to_string().into()]
                );
            }
            InferenceResult::Chat(_) => panic!("Expected Json inference result"),
        }

        // Test case 3: Model inference failure
        let error_model_name = "error";
        let error_provider_config = ProviderConfig::Dummy(DummyProvider {
            model_name: error_model_name.to_string(),
            ..Default::default()
        });

        let error_model_config = ModelConfig {
            routing: vec![error_model_name.into()],
            providers: HashMap::from([(
                error_model_name.into(),
                ModelProvider {
                    name: error_model_name.into(),
                    config: error_provider_config,
                    extra_body: Default::default(),
                    extra_headers: Default::default(),
                    timeouts: Default::default(),
                    discard_unknown_chunks: false,
                },
            )]),
            timeouts: Default::default(),
        };

        // Create the arguments struct
        let args = InferModelRequestArgs {
            request: model_request.clone(),
            model_name: error_model_name.into(),
            model_config: &error_model_config,
            function: &function_config_chat,
            inference_config: &inference_config,
            clients: &clients,
            inference_params: inference_params.clone(),
            retry_config,
        };

        // Refactored function call
        let result = infer_model_request(args).await;

        assert!(result.is_err());
        let error = result.unwrap_err();
        assert!(matches!(
            error.get_details(),
            ErrorDetails::ModelProvidersExhausted { .. }
        ));
    }

    #[tokio::test]
    #[traced_test]
    async fn test_infer_model_request_errors() {
        // Setup common variables
        let api_keys = InferenceCredentials::default();
        let client = TensorzeroHttpClient::new().unwrap();
        let clickhouse_connection_info = ClickHouseConnectionInfo::Disabled;
        let clients = InferenceClients {
            http_client: &client,
            clickhouse_connection_info: &clickhouse_connection_info,
            postgres_connection_info: &PostgresConnectionInfo::Disabled,
            credentials: &api_keys,
            cache_options: &CacheOptions {
                max_age_s: None,
                enabled: CacheEnabledMode::WriteOnly,
            },
            tags: &Default::default(),
            rate_limiting_config: &Default::default(),
            otlp_config: &Default::default(),
        };
        let templates = get_test_template_config();
        let inference_params = InferenceParams::default();
        let inference_config = InferenceConfig {
            templates: &templates,
            tool_config: None,
            function_name: "test_function",
            variant_name: "test_variant",
            dynamic_output_schema: None,
            ids: InferenceIds {
                inference_id: Uuid::now_v7(),
                episode_id: Uuid::now_v7(),
            },
            fetch_and_encode_input_files_before_inference: false,
            extra_body: Default::default(),
            extra_headers: Default::default(),
            extra_cache_key: None,
        };

        let model_name = "dummy_chat_model";
        let error_model_name = "error";
        let function_config_chat = FunctionConfig::Chat(FunctionConfigChat {
            variants: HashMap::new(),
            schemas: SchemaData::default(),
            tools: vec![],
            tool_choice: ToolChoice::Auto,
            parallel_tool_calls: None,
            description: None,
            all_explicit_templates_names: HashSet::new(),
        });

        let request_messages = vec![RequestMessage {
            role: Role::User,
            content: vec!["Hello, how are you?".to_string().into()],
        }];

        let model_request = ModelInferenceRequest {
            inference_id: Uuid::now_v7(),
            messages: request_messages.clone(),
            system: None,
            temperature: Some(0.7),
            max_tokens: Some(100),
            top_p: Some(0.9),
            presence_penalty: Some(0.1),
            frequency_penalty: Some(0.2),
            seed: None,
            stream: false,
            json_mode: ModelInferenceRequestJsonMode::Off,
            output_schema: None,
            tool_config: None,
            function_type: FunctionType::Chat,
            extra_body: Default::default(),
            extra_headers: Default::default(),
            ..Default::default()
        };

        // Create a dummy provider config with the error model name
        let error_provider_config = ProviderConfig::Dummy(DummyProvider {
            model_name: error_model_name.to_string(),
            ..Default::default()
        });

        // Create a dummy provider config with the good model name
        let dummy_provider_config = ProviderConfig::Dummy(DummyProvider {
            model_name: model_name.to_string(),
            ..Default::default()
        });

        // Create a model config with the dummy provider
        let model_config = ModelConfig {
            routing: vec![error_model_name.into(), model_name.into()],
            providers: HashMap::from([
                (
                    error_model_name.into(),
                    ModelProvider {
                        name: error_model_name.into(),
                        config: error_provider_config,
                        extra_body: Default::default(),
                        extra_headers: Default::default(),
                        timeouts: Default::default(),
                        discard_unknown_chunks: false,
                    },
                ),
                (
                    model_name.into(),
                    ModelProvider {
                        name: model_name.into(),
                        config: dummy_provider_config,
                        extra_body: Default::default(),
                        extra_headers: Default::default(),
                        timeouts: Default::default(),
                        discard_unknown_chunks: false,
                    },
                ),
            ]),
            timeouts: Default::default(),
        };
        let retry_config = Box::leak(Box::new(RetryConfig::default()));

        // Create the arguments struct
        let args = InferModelRequestArgs {
            request: model_request.clone(),
            model_name: model_name.into(),
            model_config: &model_config,
            function: &function_config_chat,
            inference_config: &inference_config,
            clients: &clients,
            inference_params: inference_params.clone(),
            retry_config,
        };

        // Refactored function call
        let result = infer_model_request(args).await;

        let inference_result = result.unwrap();
        assert_eq!(
            inference_result.usage_considering_cached(),
            Usage {
                input_tokens: 10,
                output_tokens: 1,
            }
        );
        match inference_result {
            InferenceResult::Chat(chat_result) => {
                // The DummyProvider returns DUMMY_INFER_RESPONSE_CONTENT by default
                let expected_content = vec![DUMMY_INFER_RESPONSE_CONTENT.to_string().into()];
                assert_eq!(chat_result.content, expected_content);
                assert_eq!(chat_result.model_inference_results.len(), 1);
                assert_eq!(
                    &*chat_result.model_inference_results[0].model_name,
                    model_name
                );
                // Need to recreate to make this ContentBlock rather than ContentBlockOutput
                let expected_content = vec![DUMMY_INFER_RESPONSE_CONTENT.to_string().into()];
                assert_eq!(
                    chat_result.model_inference_results[0].output,
                    expected_content
                );
            }
            InferenceResult::Json(_) => panic!("Expected Chat inference result"),
        }
        assert!(logs_contain(
            r#"ERROR test_infer_model_request_errors:infer_model_request{model_name=dummy_chat_model}:infer{model_name="dummy_chat_model" otel.name="model_inference" stream=false}:infer{provider_name="error"}:infer{provider_name="error" otel.name="model_provider_inference" stream=false}: tensorzero_core::error: Error from dummy client: Error sending request to Dummy provider for model 'error'."#
        ));
    }

    #[tokio::test]
    async fn test_infer_model_request_stream() {
        // Set up the HTTP client and ClickHouse connection info
        let client = TensorzeroHttpClient::new().unwrap();
        let clickhouse_connection_info = ClickHouseConnectionInfo::Disabled;
        let api_keys = InferenceCredentials::default();
        let clients = InferenceClients {
            http_client: &client,
            clickhouse_connection_info: &clickhouse_connection_info,
            postgres_connection_info: &PostgresConnectionInfo::Disabled,
            credentials: &api_keys,
            cache_options: &CacheOptions {
                max_age_s: None,
                enabled: CacheEnabledMode::WriteOnly,
            },
            tags: &Default::default(),
            rate_limiting_config: &Default::default(),
            otlp_config: &Default::default(),
        };
        let retry_config = RetryConfig::default();
        // Create a dummy function config (chat completion)
        let function_config = FunctionConfig::Chat(FunctionConfigChat {
            variants: HashMap::new(),
            schemas: SchemaData::default(),
            tools: vec![],
            tool_choice: crate::tool::ToolChoice::Auto,
            parallel_tool_calls: None,
            description: None,
            all_explicit_templates_names: HashSet::new(),
        });

        // Create an input message
        let messages = vec![RequestMessage {
            role: Role::User,
            content: vec!["Hello, how are you?".to_string().into()],
        }];
        let system = Some("You are a helpful assistant.".to_string());

        // Create a dummy model config with a provider
        let dummy_provider_config = ProviderConfig::Dummy(DummyProvider {
            model_name: "good".into(),
            ..Default::default()
        });

        let model_config = Box::leak(Box::new(ModelConfig {
            routing: vec!["good_provider".into()],
            providers: HashMap::from([(
                "good_provider".into(),
                ModelProvider {
                    name: "good_provider".into(),
                    config: dummy_provider_config,
                    extra_body: Default::default(),
                    extra_headers: Default::default(),
                    timeouts: Default::default(),
                    discard_unknown_chunks: false,
                },
            )]),
            timeouts: Default::default(),
        }));

        // Prepare the model inference request
        let request = ModelInferenceRequest {
            inference_id: Uuid::now_v7(),
            messages,
            system,
            temperature: Some(0.7),
            max_tokens: Some(50),
            top_p: Some(0.9),
            presence_penalty: Some(0.1),
            frequency_penalty: Some(0.2),
            stream: true,
            json_mode: ModelInferenceRequestJsonMode::Off,
            output_schema: None,
            seed: None,
            tool_config: None,
            function_type: FunctionType::Chat,
            extra_body: Default::default(),
            extra_headers: Default::default(),
            ..Default::default()
        };

        // Initialize inference parameters
        let inference_params = InferenceParams::default();

        // Call infer_model_request_stream
        let result = infer_model_request_stream(
            request,
            "good_model".into(),
            model_config,
            &function_config,
            &clients,
            inference_params.clone(),
            retry_config,
        )
        .await;

        // Assert that the result is OK
        assert!(result.is_ok());

        // Unwrap the result
        let (mut stream, model_used_info) = result.unwrap();

        // Check the first chunk
        if let InferenceResultChunk::Chat(chat_chunk) = stream.next().await.unwrap().unwrap() {
            assert_eq!(chat_chunk.content.len(), 1);
            if let ContentBlockChunk::Text(text_chunk) = &chat_chunk.content[0] {
                assert_eq!(text_chunk.text, DUMMY_STREAMING_RESPONSE[0]);
            } else {
                panic!("Expected text chunk in first inference result chunk.");
            }
        } else {
            panic!("Expected chat inference result chunk.");
        }

        // Verify the model used information
        assert_eq!(&*model_used_info.model_name, "good_model");
        assert_eq!(&*model_used_info.model_provider_name, "good_provider");
        assert_eq!(model_used_info.inference_params, inference_params);

        // Iterate over the stream and collect the remaining chunks
        let mut received_text = String::new();
        while let Some(chunk_result) = stream.next().await {
            let chunk = chunk_result.expect("Stream chunk should be OK.");

            if let InferenceResultChunk::Chat(chat_chunk) = chunk {
                for content_block in chat_chunk.content {
                    if let ContentBlockChunk::Text(text_chunk) = content_block {
                        received_text.push_str(&text_chunk.text);
                    }
                }
            } else if let Some(usage) = chunk.usage() {
                // Verify the usage information
                assert_eq!(usage.input_tokens, 10);
                assert_eq!(usage.output_tokens, DUMMY_STREAMING_RESPONSE.len() as u32);
            } else {
                panic!("Unexpected inference result chunk.");
            }
        }

        // Combine the first chunk's text with the received text
        let mut full_response = DUMMY_STREAMING_RESPONSE[0].to_string();
        full_response.push_str(&received_text);

        // Verify the full response
        let expected_response: String = DUMMY_STREAMING_RESPONSE.iter().cloned().collect();
        assert_eq!(full_response, expected_response);
    }

    #[tokio::test]
    #[traced_test]
    async fn test_infer_model_request_errors_stream() {
        // Setup common variables
        let api_keys = InferenceCredentials::default();
        let client = TensorzeroHttpClient::new().unwrap();
        let clickhouse_connection_info = ClickHouseConnectionInfo::Disabled;
        let clients = InferenceClients {
            http_client: &client,
            clickhouse_connection_info: &clickhouse_connection_info,
            postgres_connection_info: &PostgresConnectionInfo::Disabled,
            credentials: &api_keys,
            cache_options: &CacheOptions {
                max_age_s: None,
                enabled: CacheEnabledMode::WriteOnly,
            },
            tags: &Default::default(),
            rate_limiting_config: &Default::default(),
            otlp_config: &Default::default(),
        };
        let inference_params = InferenceParams::default();

        let model_name = "dummy_chat_model";
        let error_model_name = "error";
        let function_config_chat = Box::leak(Box::new(FunctionConfig::Chat(FunctionConfigChat {
            variants: HashMap::new(),
            schemas: SchemaData::default(),
            tools: vec![],
            tool_choice: ToolChoice::Auto,
            parallel_tool_calls: None,
            description: None,
            all_explicit_templates_names: HashSet::new(),
        })));

        let request_messages = vec![RequestMessage {
            role: Role::User,
            content: vec!["Hello, how are you?".to_string().into()],
        }];

        let model_request = ModelInferenceRequest {
            inference_id: Uuid::now_v7(),
            messages: request_messages.clone(),
            system: None,
            temperature: Some(0.7),
            max_tokens: Some(100),
            top_p: Some(0.9),
            presence_penalty: Some(0.1),
            frequency_penalty: Some(0.2),
            seed: None,
            stream: false,
            json_mode: ModelInferenceRequestJsonMode::Off,
            output_schema: None,
            tool_config: None,
            function_type: FunctionType::Chat,
            extra_body: Default::default(),
            extra_headers: Default::default(),
            ..Default::default()
        };

        // Create a dummy provider config with the error model name
        let error_provider_config = ProviderConfig::Dummy(DummyProvider {
            model_name: error_model_name.to_string(),
            ..Default::default()
        });

        // Create a dummy provider config with the good model name
        let dummy_provider_config = ProviderConfig::Dummy(DummyProvider {
            model_name: model_name.to_string(),
            ..Default::default()
        });

        // Create a model config with the dummy provider
        let model_config = Box::leak(Box::new(ModelConfig {
            routing: vec![error_model_name.into(), model_name.into()],
            providers: HashMap::from([
                (
                    error_model_name.into(),
                    ModelProvider {
                        name: error_model_name.into(),
                        config: error_provider_config,
                        extra_body: Default::default(),
                        extra_headers: Default::default(),
                        timeouts: Default::default(),
                        discard_unknown_chunks: false,
                    },
                ),
                (
                    model_name.into(),
                    ModelProvider {
                        name: model_name.into(),
                        config: dummy_provider_config,
                        extra_body: Default::default(),
                        extra_headers: Default::default(),
                        timeouts: Default::default(),
                        discard_unknown_chunks: false,
                    },
                ),
            ]),
            timeouts: Default::default(),
        }));
        let retry_config = RetryConfig::default();

        // Call infer_model_request_stream
        let result = infer_model_request_stream(
            model_request,
            model_name.into(),
            model_config,
            function_config_chat,
            &clients,
            inference_params.clone(),
            retry_config,
        )
        .await;

        // Assert that the result is OK
        assert!(result.is_ok());

        // Unwrap the result
        let (mut stream, model_used_info) = result.unwrap();

        // Check the first chunk
        if let InferenceResultChunk::Chat(chat_chunk) = stream.next().await.unwrap().unwrap() {
            assert_eq!(chat_chunk.content.len(), 1);
            if let ContentBlockChunk::Text(text_chunk) = &chat_chunk.content[0] {
                assert_eq!(text_chunk.text, DUMMY_STREAMING_RESPONSE[0]);
            } else {
                panic!("Expected text chunk in first inference result chunk.");
            }
        } else {
            panic!("Expected chat inference result chunk.");
        }

        // Verify the model used information
        assert_eq!(&*model_used_info.model_name, model_name);
        assert_eq!(&*model_used_info.model_provider_name, model_name);
        assert_eq!(model_used_info.inference_params, inference_params);

        // Iterate over the stream and collect the remaining chunks
        let mut received_text = String::new();
        while let Some(chunk_result) = stream.next().await {
            let chunk = chunk_result.expect("Stream chunk should be OK.");

            if let InferenceResultChunk::Chat(chat_chunk) = chunk {
                for content_block in chat_chunk.content {
                    if let ContentBlockChunk::Text(text_chunk) = content_block {
                        received_text.push_str(&text_chunk.text);
                    }
                }
            } else if let Some(usage) = chunk.usage() {
                // Verify the usage information
                assert_eq!(usage.input_tokens, 10);
                assert_eq!(usage.output_tokens, DUMMY_STREAMING_RESPONSE.len() as u32);
            } else {
                panic!("Unexpected inference result chunk.");
            }
        }

        // Combine the first chunk's text with the received text
        let mut full_response = DUMMY_STREAMING_RESPONSE[0].to_string();
        full_response.push_str(&received_text);

        // Verify the full response
        let expected_response: String = DUMMY_STREAMING_RESPONSE.iter().cloned().collect();
        assert_eq!(full_response, expected_response);

        assert!(logs_contain(
            r#"ERROR test_infer_model_request_errors_stream:infer_model_request_stream{model_name=dummy_chat_model}:infer_stream{model_name="dummy_chat_model" otel.name="model_inference" stream=true}:infer_stream{provider_name="error" otel.name="model_provider_inference" stream=true}: tensorzero_core::error: Error from dummy client: Error sending request to Dummy provider for model 'error'."#
        ));
    }
}<|MERGE_RESOLUTION|>--- conflicted
+++ resolved
@@ -257,39 +257,23 @@
 impl VariantConfig {
     pub fn weight(&self) -> Option<f64> {
         match self {
-<<<<<<< HEAD
-            VariantConfig::ChatCompletion(params) => params.weight,
-            VariantConfig::BestOfNSampling(params) => params.weight,
-            VariantConfig::Dicl(params) => params.weight,
-            VariantConfig::MixtureOfN(params) => params.weight,
-            VariantConfig::ChainOfThought(params) => params.inner.weight,
-            VariantConfig::FirstOfN(params) => params.weight,
-=======
             VariantConfig::ChatCompletion(params) => params.weight(),
             VariantConfig::BestOfNSampling(params) => params.weight(),
             VariantConfig::Dicl(params) => params.weight(),
             VariantConfig::MixtureOfN(params) => params.weight(),
             VariantConfig::ChainOfThought(params) => params.inner.weight(),
->>>>>>> cd02d132
+            VariantConfig::FirstOfN(params) => params.weight(),
         }
     }
 
     pub fn set_weight(&mut self, weight: Option<f64>) {
         match self {
-<<<<<<< HEAD
-            VariantConfig::ChatCompletion(params) => params.weight = weight,
-            VariantConfig::BestOfNSampling(params) => params.weight = weight,
-            VariantConfig::Dicl(params) => params.weight = weight,
-            VariantConfig::MixtureOfN(params) => params.weight = weight,
-            VariantConfig::ChainOfThought(params) => params.inner.weight = weight,
-            VariantConfig::FirstOfN(params) => params.weight = weight,
-=======
             VariantConfig::ChatCompletion(params) => params.set_weight(weight),
             VariantConfig::BestOfNSampling(params) => params.set_weight(weight),
             VariantConfig::Dicl(params) => params.set_weight(weight),
             VariantConfig::MixtureOfN(params) => params.set_weight(weight),
             VariantConfig::ChainOfThought(params) => params.inner.set_weight(weight),
->>>>>>> cd02d132
+            VariantConfig::FirstOfN(params) => params.set_weight(weight),
         }
     }
 }
@@ -644,6 +628,7 @@
             VariantConfig::Dicl(params) => params.get_all_explicit_template_names(),
             VariantConfig::MixtureOfN(params) => params.get_all_explicit_template_names(),
             VariantConfig::ChainOfThought(params) => params.get_all_explicit_template_names(),
+            VariantConfig::FirstOfN(params) => params.get_all_explicit_template_names(),
         }
     }
 }
