use std::fs;
use std::sync::Arc;

use serde::Deserialize;
use serde::Serialize;

use crate::config_parser::path::TomlRelativePath;
use crate::config_parser::LoadableConfig;
use crate::config_parser::PathWithContents;
use crate::embeddings::{EmbeddingModelTable, EmbeddingResponseWithMetadata};
use crate::endpoints::inference::InferenceModels;
use crate::inference::types::extra_body::{ExtraBodyConfig, FullExtraBodyConfig};
use crate::inference::types::extra_headers::{ExtraHeadersConfig, FullExtraHeadersConfig};
use crate::inference::types::ContentBlock;
use crate::inference::types::ResolvedInput;
use crate::inference::types::ResolvedInputMessageContent;
use crate::inference::types::{
    batch::StartBatchModelInferenceWithMetadata, ModelInferenceRequest, RequestMessage, Role,
};
use crate::model::ModelTable;
use crate::model_table::ShorthandModelConfig;
use crate::{
    embeddings::EmbeddingRequest,
    endpoints::inference::{InferenceClients, InferenceParams},
    error::{Error, ErrorDetails},
    function::FunctionConfig,
    inference::types::{
        ContentBlockChatOutput, InferenceResult, InferenceResultStream, JsonInferenceOutput,
    },
    minijinja_util::TemplateConfig,
};

use super::{
    infer_model_request, infer_model_request_stream, prepare_model_inference_request,
    InferModelRequestArgs, InferenceConfig, JsonMode, ModelUsedInfo, RetryConfig, Variant,
};

/// The primary configuration for the Dicl variant
/// We need a helper to deserialize the config because it relies on
/// a path to a file for system instructions and we need to use the
/// `load()` step to get the fully qualified path.
#[derive(Debug, Default, Serialize, Deserialize)]
#[cfg_attr(test, derive(ts_rs::TS))]
#[cfg_attr(test, ts(export))]
pub struct DiclConfig {
    pub weight: Option<f64>,
    pub embedding_model: Arc<str>,
    pub k: u32, // k as in k-nearest neighbors
    pub model: Arc<str>,
    pub system_instructions: String,
    pub temperature: Option<f32>,
    pub top_p: Option<f32>,
    pub stop_sequences: Option<Vec<String>>,
    pub presence_penalty: Option<f32>,
    pub frequency_penalty: Option<f32>,
    pub max_tokens: Option<u32>,
    pub seed: Option<u32>,
    pub json_mode: Option<JsonMode>,
    pub extra_body: Option<ExtraBodyConfig>,
    pub extra_headers: Option<ExtraHeadersConfig>,
    pub retries: RetryConfig,
}

#[derive(Debug, Deserialize)]
#[serde(deny_unknown_fields)]
pub struct UninitializedDiclConfig {
    #[serde(default)]
    pub weight: Option<f64>,
    pub embedding_model: String,
    pub k: u32, // k as in k-nearest neighbors
    pub model: String,
    pub system_instructions: Option<TomlRelativePath>,
    pub temperature: Option<f32>,
    pub top_p: Option<f32>,
    pub stop_sequences: Option<Vec<String>>,
    pub presence_penalty: Option<f32>,
    pub frequency_penalty: Option<f32>,
    pub max_tokens: Option<u32>,
    pub seed: Option<u32>,
    pub json_mode: Option<JsonMode>,
    #[serde(default)]
    pub extra_body: Option<ExtraBodyConfig>,
    #[serde(default)]
    pub retries: RetryConfig,
    #[serde(default)]
    pub extra_headers: Option<ExtraHeadersConfig>,
}

impl Variant for DiclConfig {
    async fn infer<'a: 'request, 'request>(
        &self,
        input: &ResolvedInput,
        models: &'request InferenceModels<'a>,
        function: &'a FunctionConfig,
        inference_config: &'request InferenceConfig<'static, 'request>,
        clients: &'request InferenceClients<'request>,
        inference_params: InferenceParams,
    ) -> Result<InferenceResult, Error> {
        // So this can be mutably borrowed by the prepare_request function
        let mut inference_params = inference_params;

        // Embed the input and grab the relevant examples from the database
        let (relevant_examples, embedding_response) = self
            .retrieve_relevant_examples(
                input,
                models.embedding_models,
                clients,
                inference_config.function_name,
                inference_config.variant_name,
                function,
            )
            .await?;

        // Prepare the request for the model
        let model_inference_request = self.prepare_request(
            input,
            &relevant_examples,
            function,
            inference_config,
            false,
            &mut inference_params,
        )?;

        let model_config = models.models.get(&self.model).await?.ok_or_else(|| {
            Error::new(ErrorDetails::UnknownModel {
                name: self.model.to_string(),
            })
        })?;

        // Instantiate the InferModelRequestArgs struct
        let args = InferModelRequestArgs {
            request: model_inference_request,
            model_name: self.model.clone(),
            model_config: &model_config,
            function,
            inference_config,
            clients,
            inference_params,
            retry_config: &self.retries,
        };

        // Refactored function call using the struct
        let mut inference_response = infer_model_request(args).await?;

        // Add the embedding to the model inference results
        inference_response
            .mut_model_inference_results()
            .push(embedding_response.into());
        Ok(inference_response)
    }

    async fn infer_stream<'request>(
        &self,
        input: &ResolvedInput,
        models: &'request InferenceModels<'_>,
        function: &FunctionConfig,
        inference_config: &'request InferenceConfig<'static, 'request>,
        clients: &'request InferenceClients<'request>,
        inference_params: InferenceParams,
    ) -> Result<(InferenceResultStream, ModelUsedInfo), Error> {
        // So this can be mutably borrowed by the prepare_request function
        let mut inference_params = inference_params;

        // Embed the input and grab the relevant examples from the database
        let (relevant_examples, embedding_response) = self
            .retrieve_relevant_examples(
                input,
                models.embedding_models,
                clients,
                inference_config.function_name,
                inference_config.variant_name,
                function,
            )
            .await?;
        // Prepare the request for the model
        let request = self.prepare_request(
            input,
            &relevant_examples,
            function,
            inference_config,
            true,
            &mut inference_params,
        )?;

        let model_config = models.models.get(&self.model).await?.ok_or_else(|| {
            Error::new(ErrorDetails::UnknownModel {
                name: self.model.to_string(),
            })
        })?;

        // Actually run the inference
        let (inference_result_stream, mut model_used_info) = infer_model_request_stream(
            request,
            self.model.clone(),
            &model_config,
            function,
            clients,
            inference_params,
            self.retries,
        )
        .await?;

        // Add the embedding to the model inference results
        model_used_info
            .previous_model_inference_results
            .push(embedding_response.into());
        Ok((inference_result_stream, model_used_info))
    }

    async fn validate(
        &self,
        _function: &FunctionConfig,
        models: &mut ModelTable,
        embedding_models: &EmbeddingModelTable,
        _templates: &TemplateConfig<'_>,
        function_name: &str,
        variant_name: &str,
    ) -> Result<(), Error> {
        // TODO (#360): Add the clickhouse connection to this interface
        // Run a count() query on the DynamicInContextLearningExample table
        // WHERE function_name = function_name and variant_name = variant_name
        // Make sure that the count is positive

        // Validate that weight is non-negative
        if self.weight.is_some_and(|w| w < 0.0) {
            return Err(ErrorDetails::Config {
                message: format!(
                "`functions.{function_name}.variants.{variant_name}`: `weight` must be non-negative"
            ),
            }
            .into());
        }
        // Validate that the generation model and embedding model are valid
        models.validate(&self.model)?;
        let embedding_model = embedding_models
            .get(&self.embedding_model).await?
            .ok_or_else(|| Error::new(ErrorDetails::Config {
                message: format!(
                    "`functions.{function_name}.variants.{variant_name}`: `embedding_model` must be a valid embedding model name"
                ),
            }))?;

        embedding_model
            .validate(&self.embedding_model)
            .map_err(|e| {
                Error::new(ErrorDetails::Config {
                    message: format!(
                "`functions.{function_name}.variants.{variant_name}` and embedding model `{}`: {e}",
                self.embedding_model
                ),
                })
            })?;
        Ok(())
    }

    fn get_all_template_paths(&self) -> Vec<&PathWithContents> {
        vec![]
    }

    async fn start_batch_inference<'a>(
        &'a self,
        _input: &[ResolvedInput],
        _models: &'a InferenceModels<'a>,
        _function: &'a FunctionConfig,
        _inference_configs: &'a [InferenceConfig<'a, 'a>],
        _clients: &'a InferenceClients<'a>,
        _inference_params: Vec<InferenceParams>,
    ) -> Result<StartBatchModelInferenceWithMetadata<'a>, Error> {
        // TODO (#493): Implement batch inference for Dicl
        Err(ErrorDetails::UnsupportedVariantForBatchInference { variant_name: None }.into())
    }
}

#[derive(Debug, Deserialize, PartialEq)]
struct ChatExample {
    input: ResolvedInput,
    output: Vec<ContentBlockChatOutput>,
}

#[derive(Debug, Deserialize, PartialEq)]
struct JsonExample {
    input: ResolvedInput,
    output: JsonInferenceOutput,
}

#[derive(Debug, Deserialize, PartialEq)]
#[serde(untagged)]
enum Example {
    Chat(ChatExample),
    Json(JsonExample),
}

#[derive(Clone, Debug, Deserialize)]
struct RawExample {
    input: String,
    output: String,
}

impl DiclConfig {
    async fn retrieve_relevant_examples<'a>(
        &'a self,
        input: &ResolvedInput,
        embedding_models: &'a EmbeddingModelTable,
        clients: &InferenceClients<'_>,
        function_name: &str,
        variant_name: &str,
        function: &FunctionConfig,
    ) -> Result<(Vec<Example>, EmbeddingResponseWithMetadata), Error> {
        // Serialize the input so that it can be embedded
        let serialized_input = serde_json::to_string(&input).map_err(|e| {
            Error::new(ErrorDetails::Serialization {
                message: format!(
                    "Error in serializing Input in dynamic in-context learning variant: {e}"
                ),
            })
        })?;

        let embedding_model = embedding_models
            .get(&self.embedding_model)
            .await?
            .ok_or_else(|| {
                Error::new(ErrorDetails::Inference {
                    message: format!("Embedding model {} not found", self.embedding_model),
                })
            })?;

        let embedding_request = EmbeddingRequest {
            input: serialized_input.to_string(),
        };

        // Embed the input via an API request
        let embedding_response = embedding_model
            .embed(&embedding_request, &self.embedding_model, clients)
            .await?;

        // Wrap the embedding in a response with metadata
        let embedding_response_with_metadata =
            EmbeddingResponseWithMetadata::new(embedding_response, self.embedding_model.clone());

        // Format the embedding as a string for ClickHouse
        let formatted_embedding = format!(
            "[{}]",
            embedding_response_with_metadata
                .embedding
                .iter()
                .map(|&x| x.to_string())
                .collect::<Vec<_>>()
                .join(",")
        );
        let query = format!(
            r"SELECT input, output, cosineDistance(embedding, {}) as distance
                   FROM DynamicInContextLearningExample
                   WHERE function_name='{}' AND variant_name='{}'
                   ORDER BY distance ASC
                   LIMIT {}
                   FORMAT JSONEachRow",
            formatted_embedding, function_name, variant_name, self.k
        );

        // Run the query on the ClickHouse database to find nearest neighbors
        let result = clients
            .clickhouse_connection_info
            .run_query_synchronous_no_params(query)
            .await?;

        // Parse each line into RawExample (since we will have some serialized JSON strings inside it)
        let raw_examples: Vec<RawExample> = result
            .response
            .lines()
            .map(serde_json::from_str::<RawExample>)
            .collect::<Result<Vec<_>, _>>()
            .map_err(|e| {
                Error::new(ErrorDetails::Serialization {
                    message: format!("Failed to parse raw examples: {e}"),
                })
            })?;

        // Convert RawExamples into Examples (parses those serialized JSON strings)
        let examples = parse_raw_examples(raw_examples, function)?;

        if examples.len() != self.k as usize {
            tracing::warn!(
                "Dynamic in-context learning retrieved {} examples, expected {}",
                examples.len(),
                self.k
            );
        }

        Ok((examples, embedding_response_with_metadata))
    }

    /// Serialize an example into a pair of `RequestMessages`
    /// The first message is a User message with the input serialized
    /// The second message is an Assistant message with the output as native output blocks
    ///   - For chat messages, this is a simple vector of `ContentBlocks`
    ///   - For JSON messages, this is a single JSON output block (as Text)
    fn prepare_message(example: &Example) -> Result<Vec<RequestMessage>, Error> {
        let mut messages = Vec::new();
        let input = match example {
            Example::Chat(chat_example) => chat_example.input.clone(),
            Example::Json(json_example) => json_example.input.clone(),
        };

        // Push the input as a user message
        messages.push(RequestMessage {
            role: Role::User,
            content: vec![serde_json::to_string(&input)
                .map_err(|e| {
                    Error::new(ErrorDetails::Serialization {
                        message: format!(
                            "Error in serializing Input in dynamic in-context learning variant: {e}"
                        ),
                    })
                })?
                .into()],
        });

        // Prepare the output
        let content: Vec<ContentBlock> = match example {
            Example::Chat(chat_example) => chat_example
                .output
                .clone()
                .into_iter()
                .map(ContentBlockChatOutput::into)
                .collect(),
            Example::Json(json_example) => {
                vec![json_example.output.raw.clone().unwrap_or_default().into()]
            }
        };

        // Push the output as an assistant message
        messages.push(RequestMessage {
            role: Role::Assistant,
            content,
        });
        Ok(messages)
    }

    fn prepare_input_message(input: &ResolvedInput) -> Result<RequestMessage, Error> {
        let content = vec![serde_json::to_string(&input)
            .map_err(|e| {
                Error::new(ErrorDetails::Serialization {
                    message: format!(
                        "Error in serializing Input in dynamic in-context learning variant: {e}"
                    ),
                })
            })?
            .into()];
        Ok(RequestMessage {
            role: Role::User,
            content,
        })
    }

    fn prepare_request<'a, 'request>(
        &'a self,
        input: &ResolvedInput,
        examples: &[Example],
        function: &'a FunctionConfig,
        inference_config: &'request InferenceConfig<'a, 'request>,
        stream: bool,
        inference_params: &mut InferenceParams,
    ) -> Result<ModelInferenceRequest<'request>, Error>
    where
        'a: 'request,
    {
        for message in &input.messages {
            for content in &message.content {
                match content {
                    // We cannot meaningfully embed images into dicl inputs, so reject the request.
                    ResolvedInputMessageContent::File(..) => {
                        return Err(Error::new(ErrorDetails::UnsupportedContentBlockType {
                            content_block_type: "image".to_string(),
                            provider_type: "dicl".to_string(),
                        }));
                    }
                    // 'Unknown' blocks will need special handling (we don't want the literal string "unknown")
                    // to show up in the LLM input, so reject the request for now.
                    ResolvedInputMessageContent::Unknown { .. } => {
                        return Err(Error::new(ErrorDetails::UnsupportedContentBlockType {
                            content_block_type: "unknown".to_string(),
                            provider_type: "dicl".to_string(),
                        }));
                    }
                    _ => {}
                }
            }
        }
        let messages = examples
            .iter()
            .map(Self::prepare_message)
            .collect::<Result<Vec<Vec<RequestMessage>>, _>>()?
            .into_iter()
            .flatten()
            .chain(std::iter::once(Self::prepare_input_message(input)?))
            .collect::<Vec<_>>();

        let system = Some(self.system_instructions.clone());

        inference_params
            .chat_completion
            .backfill_with_variant_params(
                self.temperature,
                self.max_tokens,
                self.seed,
                self.top_p,
                self.presence_penalty,
                self.frequency_penalty,
                self.stop_sequences.clone(),
            );
        if !inference_config.extra_body.is_empty() {
            return Err(ErrorDetails::InvalidRequest {
                message: "Inference-level `extra_body` is not yet supported for dynamic_in_content_learning variant"
                    .to_string(),
            }
            .into());
        }
        let extra_body = FullExtraBodyConfig {
            extra_body: self.extra_body.clone(),
            inference_extra_body: Default::default(),
        };
        let extra_headers = FullExtraHeadersConfig {
            variant_extra_headers: self.extra_headers.clone(),
            inference_extra_headers: inference_config
                .extra_headers
                .clone()
                .into_owned()
                .filter(inference_config.variant_name),
        };
        prepare_model_inference_request(
            messages,
            system,
            function,
            inference_config,
            stream,
            inference_params,
            self.json_mode,
            extra_body,
            extra_headers,
        )
    }
}

// Since the `input` and `output` fields in the ClickHouse table are of type String,
// we need to parse them into the appropriate types before using them and cannot rely
// on Deserialize to do it for us.
fn parse_raw_examples(
    raw_examples: Vec<RawExample>,
    function: &FunctionConfig,
) -> Result<Vec<Example>, Error> {
    let mut examples = Vec::new();
    for raw_example in raw_examples {
        // Parse the `input` string into `Input`
        let input: ResolvedInput = serde_json::from_str(&raw_example.input).map_err(|e| {
            Error::new(ErrorDetails::Serialization {
                message: format!("Failed to parse `input`: {e}"),
            })
        })?;

        for messages in &input.messages {
            for content in &messages.content {
                if let ResolvedInputMessageContent::File(_) = content {
                    return Err(Error::new(ErrorDetails::Serialization {
                        message: "Failed to deserialize raw_example - images are not supported in dynamic in-context learning".to_string(),
                    }));
                }
            }
        }

        match function {
            FunctionConfig::Chat(_) => {
                // Try parsing `output` as `Vec<ContentBlockOutput>` (for ChatExample)
                let output =
                    serde_json::from_str::<Vec<ContentBlockChatOutput>>(&raw_example.output)
                        .map_err(|e| {
                            Error::new(ErrorDetails::Serialization {
                                message: format!(
                                    "Failed to parse `output` in example `{raw_example:?}`: {e}"
                                ),
                            })
                        })?;
                examples.push(Example::Chat(ChatExample { input, output }));
            }
            FunctionConfig::Json(_) => {
                // Try parsing `output` as `JsonInferenceOutput` (for JsonExample)
                let output = serde_json::from_str::<JsonInferenceOutput>(&raw_example.output)
                    .map_err(|e| {
                        Error::new(ErrorDetails::Serialization {
                            message: format!(
                                "Failed to parse `output` in example `{raw_example:?}`: {e}"
                            ),
                        })
                    })?;
                examples.push(Example::Json(JsonExample { input, output }));
            }
        }
    }

    Ok(examples)
}

pub fn default_system_instructions() -> String {
    "You are tasked with learning by induction and then solving a problem below. You will be shown several examples of inputs followed by outputs. Then, in the same format you will be given one last set of inputs. Your job is to use the provided examples to inform your response to the last set of inputs.".to_string()
}

impl LoadableConfig<DiclConfig> for UninitializedDiclConfig {
<<<<<<< HEAD
    /// Since the system instructions are optional and may be a path to a file,
    /// we need to load them here so that we can use the `base_path` to resolve
    /// any relative paths.
    fn load<P: AsRef<Path>>(self, base_path: P) -> Result<DiclConfig, Error> {
=======
    fn load(self) -> Result<DiclConfig, Error> {
>>>>>>> 5d24c928
        let system_instructions = match self.system_instructions {
            Some(path) => {
                let path = path.path();
                fs::read_to_string(path).map_err(|e| {
                    Error::new(ErrorDetails::Config {
                        message: format!("Failed to read system instructions from `{path:?}`: {e}"),
                    })
                })?
            }
            None => default_system_instructions(),
        };

        Ok(DiclConfig {
            weight: self.weight,
            embedding_model: Arc::from(self.embedding_model),
            k: self.k,
            model: Arc::from(self.model),
            system_instructions,
            temperature: self.temperature,
            top_p: self.top_p,
            presence_penalty: self.presence_penalty,
            frequency_penalty: self.frequency_penalty,
            max_tokens: self.max_tokens,
            seed: self.seed,
            json_mode: self.json_mode,
            retries: self.retries,
            stop_sequences: self.stop_sequences,
            extra_body: self.extra_body,
            extra_headers: self.extra_headers,
        })
    }
}

#[cfg(test)]
mod tests {
    use super::*;
    use crate::{
        function::{FunctionConfigChat, FunctionConfigJson},
        inference::types::{
            resolved_input::FileWithPath,
            storage::{StorageKind, StoragePath},
            Base64File, ResolvedInputMessage, ResolvedInputMessageContent, Role, Text,
        },
        tool::{ToolCall, ToolCallOutput},
    };
    use serde_json::json;

    #[test]
    fn test_prepare_message() {
        // ---------- Test with ChatExample ----------

        // Mock Input data
        let input_data = ResolvedInput {
            system: Some(json!({"type": "system", "content": "System message"})),
            messages: vec![
                ResolvedInputMessage {
                    role: Role::User,
                    content: vec![ResolvedInputMessageContent::Text {
                        value: json!("Hello, assistant!"),
                    }],
                },
                ResolvedInputMessage {
                    role: Role::Assistant,
                    content: vec![ResolvedInputMessageContent::Text {
                        value: json!("Hello, user!"),
                    }],
                },
            ],
        };

        // Mock Output data for ChatExample
        let chat_output = vec![
            ContentBlockChatOutput::Text(Text {
                text: "This is a test response.".to_string(),
            }),
            ContentBlockChatOutput::ToolCall(ToolCallOutput {
                id: "tool_call_1".to_string(),
                raw_name: "search_tool".to_string(),
                raw_arguments: "{\"query\": \"rust programming\"}".to_string(),
                name: Some("search_tool".to_string()),
                arguments: Some(json!({"query": "rust programming"})),
            }),
        ];

        let chat_example = Example::Chat(ChatExample {
            input: input_data.clone(),
            output: chat_output.clone(),
        });

        let chat_messages = DiclConfig::prepare_message(&chat_example).unwrap();

        assert_eq!(chat_messages.len(), 2);

        // First message should be from User with serialized input
        let serialized_input = serde_json::to_string(&input_data).unwrap();
        assert_eq!(chat_messages[0].role, Role::User);
        assert_eq!(
            chat_messages[0].content,
            vec![ContentBlock::Text(Text {
                text: serialized_input.clone()
            })]
        );

        // Second message should be from Assistant with content blocks
        let expected_content: Vec<ContentBlock> = chat_output
            .into_iter()
            .map(ContentBlockChatOutput::into)
            .collect();

        assert_eq!(chat_messages[1].role, Role::Assistant);
        assert_eq!(chat_messages[1].content, expected_content);

        // ---------- Test with JsonExample ----------

        // Mock Output data for JsonExample
        let json_output = JsonInferenceOutput {
            raw: Some("{\"result\": \"success\"}".to_string()),
            parsed: Some(json!({"result": "success"})),
        };

        let json_example = Example::Json(JsonExample {
            input: input_data.clone(),
            output: json_output.clone(),
        });

        let json_messages = DiclConfig::prepare_message(&json_example).unwrap();

        // Assertions for JsonExample
        assert_eq!(json_messages.len(), 2);

        // First message should be from User with serialized input
        assert_eq!(json_messages[0].role, Role::User);
        assert_eq!(
            json_messages[0].content,
            vec![ContentBlock::Text(Text {
                text: serialized_input
            })]
        );

        // Second message should be from Assistant with raw JSON output as text
        let expected_content = vec![ContentBlock::Text(Text {
            text: json_output.raw.unwrap().clone(),
        })];

        assert_eq!(json_messages[1].role, Role::Assistant);
        assert_eq!(json_messages[1].content, expected_content);
    }

    #[test]
    fn test_prepare_input_message() {
        // Mock Input data
        let input_data = ResolvedInput {
            system: Some(json!({"assistant_name": "Dr. Mehta"})),
            messages: vec![
                ResolvedInputMessage {
                    role: Role::User,
                    content: vec![
                        ResolvedInputMessageContent::Text {
                            value: json!("Hello, assistant!"),
                        },
                        ResolvedInputMessageContent::ToolCall(ToolCall {
                            id: "tool_call_1".to_string(),
                            name: "search_tool".to_string(),
                            arguments: "{\"query\": \"rust programming\"}".to_string(),
                        }),
                    ],
                },
                ResolvedInputMessage {
                    role: Role::Assistant,
                    content: vec![ResolvedInputMessageContent::Text {
                        value: json!("Here are the search results for rust programming."),
                    }],
                },
            ],
        };

        // Call the prepare_input_message function
        let request_message = DiclConfig::prepare_input_message(&input_data).unwrap();

        // The role should be User
        assert_eq!(request_message.role, Role::User);

        // The content should contain the serialized Input as a Text ContentBlock
        let expected_serialized_input = serde_json::to_string(&input_data).unwrap();
        let expected_content = vec![ContentBlock::Text(Text {
            text: expected_serialized_input.clone(),
        })];
        assert_eq!(request_message.content, expected_content);
    }

    #[test]
    fn test_reject_image_example() {
        // Define sample raw examples with serialized Input and Output
        let raw_examples = vec![
            RawExample {
                input: serde_json::to_string(&ResolvedInput {
                    system: Some(json!({"assistant_name": "Dr. Mehta"})),
                    messages: vec![ResolvedInputMessage {
                        role: Role::User,
                        content: vec![ResolvedInputMessageContent::Text {
                            value: json!("What is the boiling point of water?"),
                        }],
                    }],
                })
                .unwrap(),
                output: serde_json::to_string(&vec![ContentBlockChatOutput::Text(Text {
                    text: "100 degrees Celsius".to_string(),
                })])
                .unwrap(),
            },
            RawExample {
                input: serde_json::to_string(&ResolvedInput {
                    system: Some(json!({"assistant_name": "Pinocchio"})),
                    messages: vec![ResolvedInputMessage {
                        role: Role::User,
                        content: vec![
                            ResolvedInputMessageContent::Text {
                                value: json!("What is the name of the capital city of Japan?"),
                            },
                            ResolvedInputMessageContent::File(Box::new(FileWithPath {
                                file: Base64File {
                                    url: None,
                                    mime_type: mime::IMAGE_PNG,
                                    data: Some("ABC".to_string()),
                                },
                                storage_path: StoragePath {
                                    kind: StorageKind::Disabled,
                                    path: Default::default(),
                                },
                            })),
                        ],
                    }],
                })
                .unwrap(),
                output: serde_json::to_string(&vec![ContentBlockChatOutput::Text(Text {
                    text: "Osaka (nose grows 4 inches)".to_string(),
                })])
                .unwrap(),
            },
        ];

        let function = FunctionConfig::Chat(FunctionConfigChat {
            ..Default::default()
        });
        // Parse the raw examples
        let err = parse_raw_examples(raw_examples.clone(), &function)
            .unwrap_err()
            .to_string();
        assert!(
            err.contains("images are not supported in dynamic in-context learning"),
            "Unexpected error: {err}"
        );
    }

    #[test]
    fn test_parse_raw_examples() {
        // Define sample raw examples with serialized Input and Output
        let raw_examples = vec![
            RawExample {
                input: serde_json::to_string(&ResolvedInput {
                    system: Some(json!({"assistant_name": "Dr. Mehta"})),
                    messages: vec![ResolvedInputMessage {
                        role: Role::User,
                        content: vec![ResolvedInputMessageContent::Text {
                            value: json!("What is the boiling point of water?"),
                        }],
                    }],
                })
                .unwrap(),
                output: serde_json::to_string(&vec![ContentBlockChatOutput::Text(Text {
                    text: "100 degrees Celsius".to_string(),
                })])
                .unwrap(),
            },
            RawExample {
                input: serde_json::to_string(&ResolvedInput {
                    system: Some(json!({"assistant_name": "Pinocchio"})),
                    messages: vec![ResolvedInputMessage {
                        role: Role::User,
                        content: vec![ResolvedInputMessageContent::Text {
                            value: json!("What is the name of the capital city of Japan?"),
                        }],
                    }],
                })
                .unwrap(),
                output: serde_json::to_string(&vec![ContentBlockChatOutput::Text(Text {
                    text: "Osaka (nose grows 4 inches)".to_string(),
                })])
                .unwrap(),
            },
        ];

        let function = FunctionConfig::Chat(FunctionConfigChat {
            ..Default::default()
        });
        // Parse the raw examples
        let parsed_examples = parse_raw_examples(raw_examples.clone(), &function)
            .expect("Failed to parse raw examples");

        // Define the expected examples
        let expected_examples = vec![
            Example::Chat(ChatExample {
                input: serde_json::from_str(&raw_examples[0].input).unwrap(),
                output: serde_json::from_str(&raw_examples[0].output).unwrap(),
            }),
            Example::Chat(ChatExample {
                input: serde_json::from_str(&raw_examples[1].input).unwrap(),
                output: serde_json::from_str(&raw_examples[1].output).unwrap(),
            }),
        ];

        // Assert that the parsed examples match the expected examples
        assert_eq!(parsed_examples, expected_examples);

        // Test that we can parse a JSON example too
        let json_raw_examples = vec![
            RawExample {
                input: serde_json::to_string(&ResolvedInput {
                    system: Some(json!({"assistant_name": "JsonTester"})),
                    messages: vec![ResolvedInputMessage {
                        role: Role::User,
                        content: vec![ResolvedInputMessageContent::Text {
                            value: json!("Provide a sample JSON response."),
                        }],
                    }],
                })
                .unwrap(),
                output: serde_json::to_string(&JsonInferenceOutput {
                    raw: Some("{\"status\": \"success\", \"data\": {\"id\": 1}}".to_string()),
                    parsed: Some(json!({
                        "status": "success",
                        "data": {
                            "id": 1
                        }
                    })),
                })
                .unwrap(),
            },
            RawExample {
                input: serde_json::to_string(&ResolvedInput {
                    system: Some(json!({"assistant_name": "JsonTester"})),
                    messages: vec![ResolvedInputMessage {
                        role: Role::User,
                        content: vec![ResolvedInputMessageContent::Text {
                            value: json!("Provide another JSON response."),
                        }],
                    }],
                })
                .unwrap(),
                output: serde_json::to_string(&JsonInferenceOutput {
                    raw: Some("{\"result\": [1, 2, 3], \"status\": \"ok\"}".to_string()),
                    parsed: Some(json!({
                        "result": [1, 2, 3],
                        "status": "ok"
                    })),
                })
                .unwrap(),
            },
        ];
        let json_function = FunctionConfig::Json(FunctionConfigJson {
            ..Default::default()
        });

        // Parse the JSON raw examples
        let parsed_json_examples = parse_raw_examples(json_raw_examples.clone(), &json_function)
            .expect("Failed to parse JSON raw examples");

        // Assert that all parsed JSON examples have 'parsed' as Some
        for example in parsed_json_examples {
            if let Example::Json(json_example) = example {
                assert!(json_example.output.parsed.is_some(), "Parsed field is None");
            } else {
                panic!("Expected JsonExample");
            }
        }
    }
}<|MERGE_RESOLUTION|>--- conflicted
+++ resolved
@@ -604,14 +604,7 @@
 }
 
 impl LoadableConfig<DiclConfig> for UninitializedDiclConfig {
-<<<<<<< HEAD
-    /// Since the system instructions are optional and may be a path to a file,
-    /// we need to load them here so that we can use the `base_path` to resolve
-    /// any relative paths.
-    fn load<P: AsRef<Path>>(self, base_path: P) -> Result<DiclConfig, Error> {
-=======
     fn load(self) -> Result<DiclConfig, Error> {
->>>>>>> 5d24c928
         let system_instructions = match self.system_instructions {
             Some(path) => {
                 let path = path.path();
