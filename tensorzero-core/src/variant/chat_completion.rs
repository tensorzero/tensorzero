--- conflicted
+++ resolved
@@ -655,10 +655,7 @@
     use uuid::Uuid;
 
     use crate::cache::{CacheEnabledMode, CacheOptions};
-<<<<<<< HEAD
-=======
     use crate::config_parser::SchemaData;
->>>>>>> 349b7191
     use crate::db::clickhouse::ClickHouseConnectionInfo;
     use crate::embeddings::EmbeddingModelTable;
     use crate::endpoints::inference::{
