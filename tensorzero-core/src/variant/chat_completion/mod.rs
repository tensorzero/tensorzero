use futures::future::try_join_all;
use serde::{Deserialize, Serialize};
use serde_json::Value;
use std::borrow::Cow;
use std::collections::{HashMap, HashSet};
use std::sync::Arc;

use crate::config::path::ResolvedTomlPath;
use crate::config::{ErrorContext, PathWithContents, SchemaData};
use crate::embeddings::EmbeddingModelTable;
use crate::endpoints::inference::{InferenceClients, InferenceModels, InferenceParams};
use crate::error::{Error, ErrorDetails};
use crate::function::FunctionConfig;
use crate::inference::types::extra_body::{ExtraBodyConfig, FullExtraBodyConfig};
use crate::inference::types::extra_headers::{ExtraHeadersConfig, FullExtraHeadersConfig};
use crate::inference::types::resolved_input::{
    LazyResolvedInput, LazyResolvedInputMessage, LazyResolvedInputMessageContent,
};
use crate::utils::retries::RetryConfig;

use crate::inference::types::{
    batch::StartBatchModelInferenceWithMetadata, ContentBlock, InferenceResultStream,
    ModelInferenceRequest, RequestMessage, Role,
};
use crate::inference::types::{InferenceResult, ModelInput, ResolvedInputMessage};
use crate::jsonschema_util::StaticJSONSchema;
use crate::minijinja_util::TemplateConfig;
use crate::model::ModelTable;
use crate::variant::JsonMode;

mod templates;
pub use templates::ChatTemplates;

use super::{
    infer_model_request, infer_model_request_stream, prepare_model_inference_request,
    InferModelRequestArgs, InferenceConfig, ModelUsedInfo, Variant,
};

/// If we have a schema, then we forward the 'arguments' object as-is to the template.
/// If we don't have a schema, then we create a single variable corresponding to the template
/// kind (e.g. `SYSTEM_TEXT_TEMPLATE_VAR` for a system template), and set this variable the
/// string contents of the input block.
#[derive(Debug, Serialize)]
#[cfg_attr(test, derive(ts_rs::TS))]
#[cfg_attr(test, ts(export))]
pub struct TemplateWithSchema {
    pub template: PathWithContents,
    pub schema: Option<StaticJSONSchema>,
    // If true, this is a template declared with the legacy `user_template`/`assistant_template`/`system_template`
    // or `input_wrappers.user`/`input_wrappers.assistant`/`input_wrappers.system` fields.
    // We allow using these templates without a schema, in which case we inject the special variable
    // `{user_text}`/`{assistant_text}`/`{system_text}` based on the role.
    // New-style template definitions (using `templates.<name>`) will have this set to `false`.
    // Eventually, this field will be removed entirely.
    pub legacy_definition: bool,
}

#[derive(Debug, Default, Serialize)]
#[cfg_attr(test, derive(ts_rs::TS))]
#[cfg_attr(test, ts(export))]
pub struct ChatCompletionConfig {
    weight: Option<f64>,
    model: Arc<str>,
    templates: ChatTemplates,
    temperature: Option<f32>,
    top_p: Option<f32>,
    max_tokens: Option<u32>,
    presence_penalty: Option<f32>,
    frequency_penalty: Option<f32>,
    seed: Option<u32>,
    stop_sequences: Option<Vec<String>>,
    json_mode: Option<JsonMode>, // Only for JSON functions, not for chat functions
    retries: RetryConfig,
    #[cfg_attr(test, ts(skip))]
    extra_body: Option<ExtraBodyConfig>,
    #[cfg_attr(test, ts(skip))]
    extra_headers: Option<ExtraHeadersConfig>,
    #[serde(skip)]
    _private: (),
}

impl ChatCompletionConfig {
    pub fn weight(&self) -> Option<f64> {
        self.weight
    }

    pub fn set_weight(&mut self, weight: Option<f64>) {
        self.weight = weight;
    }

    pub fn model(&self) -> &Arc<str> {
        &self.model
    }

    pub fn templates(&self) -> &ChatTemplates {
        &self.templates
    }

    pub fn temperature(&self) -> Option<f32> {
        self.temperature
    }

    pub fn top_p(&self) -> Option<f32> {
        self.top_p
    }

    pub fn max_tokens(&self) -> Option<u32> {
        self.max_tokens
    }

    pub fn presence_penalty(&self) -> Option<f32> {
        self.presence_penalty
    }

    pub fn frequency_penalty(&self) -> Option<f32> {
        self.frequency_penalty
    }

    pub fn seed(&self) -> Option<u32> {
        self.seed
    }

    pub fn stop_sequences(&self) -> Option<&Vec<String>> {
        self.stop_sequences.as_ref()
    }

    pub fn json_mode(&self) -> Option<&JsonMode> {
        self.json_mode.as_ref()
    }

    pub fn retries(&self) -> &RetryConfig {
        &self.retries
    }

    pub fn extra_body(&self) -> Option<&ExtraBodyConfig> {
        self.extra_body.as_ref()
    }

    pub fn extra_headers(&self) -> Option<&ExtraHeadersConfig> {
        self.extra_headers.as_ref()
    }
}

#[derive(Debug, Clone, Default, Serialize, Deserialize, ts_rs::TS)]
#[ts(export)]
#[serde(deny_unknown_fields)]
pub struct UninitializedInputWrappers {
    user: Option<ResolvedTomlPath>,
    assistant: Option<ResolvedTomlPath>,
    system: Option<ResolvedTomlPath>,
}

#[derive(Debug, Clone, Serialize, Deserialize, ts_rs::TS)]
#[ts(export)]
#[serde(deny_unknown_fields)]
pub struct UninitializedChatTemplate {
    pub path: ResolvedTomlPath,
}

#[derive(Debug, Clone, Default, Serialize, Deserialize, ts_rs::TS)]
#[ts(export)]
pub struct UninitializedChatTemplates {
    #[serde(flatten)]
    inner: HashMap<String, UninitializedChatTemplate>,
}

#[derive(Clone, Debug, Default, Deserialize, Serialize, ts_rs::TS)]
#[ts(export)]
#[serde(deny_unknown_fields)]
pub struct UninitializedChatCompletionConfig {
    #[serde(default)]
    pub weight: Option<f64>,
    pub model: Arc<str>,
    pub system_template: Option<ResolvedTomlPath>,
    pub user_template: Option<ResolvedTomlPath>,
    pub assistant_template: Option<ResolvedTomlPath>,
    pub input_wrappers: Option<UninitializedInputWrappers>,
    #[serde(default)]
    pub templates: UninitializedChatTemplates,
    pub temperature: Option<f32>,
    pub top_p: Option<f32>,
    pub max_tokens: Option<u32>,
    pub presence_penalty: Option<f32>,
    pub frequency_penalty: Option<f32>,
    pub seed: Option<u32>,
    pub stop_sequences: Option<Vec<String>>,
    #[serde(default)]
    pub json_mode: Option<JsonMode>, // Only for JSON functions, not for chat functions
    #[serde(default)]
    pub retries: RetryConfig,
    #[serde(default)]
    #[ts(skip)]
    pub extra_body: Option<ExtraBodyConfig>,
    #[serde(default)]
    #[ts(skip)]
    pub extra_headers: Option<ExtraHeadersConfig>,
}

impl UninitializedChatCompletionConfig {
    pub fn load(
        self,
        schemas: &SchemaData,
        error_context: &ErrorContext,
    ) -> Result<ChatCompletionConfig, Error> {
        let templates = ChatTemplates::build(&self, schemas, error_context)?;
        Ok(ChatCompletionConfig {
            weight: self.weight,
            model: self.model,
            templates,
            temperature: self.temperature,
            top_p: self.top_p,
            max_tokens: self.max_tokens,
            presence_penalty: self.presence_penalty,
            frequency_penalty: self.frequency_penalty,
            seed: self.seed,
            stop_sequences: self.stop_sequences,
            json_mode: self.json_mode,
            retries: self.retries,
            extra_body: self.extra_body,
            extra_headers: self.extra_headers,
            _private: (),
        })
    }
}

impl ChatCompletionConfig {
    // NOTE - this method can become synchronous again once
    // we add a `LazyRequestMessage` type
    pub async fn prepare_request_message(
        &self,
        template_config: &TemplateConfig<'_>,
        message: &LazyResolvedInputMessage,
    ) -> Result<RequestMessage, Error> {
        prepare_request_message(message, template_config, &self.templates).await
    }

    pub fn prepare_system_message(
        &self,
        templates: &TemplateConfig,
        system: Option<&Value>,
    ) -> Result<Option<String>, Error> {
        prepare_system_message(
            system,
            templates,
            self.templates
                .get_implicit_system_template()
                .map(std::convert::AsRef::as_ref),
        )
    }

    async fn prepare_request<'a, 'request>(
        &'a self,
        input: &LazyResolvedInput,
        function: &'a FunctionConfig,
        inference_config: &'request InferenceConfig<'request>,
        stream: bool,
        inference_params: &mut InferenceParams,
    ) -> Result<ModelInferenceRequest<'request>, Error>
    where
        'a: 'request,
    {
        let messages = try_join_all(
            input
                .messages
                .iter()
                .map(|message| self.prepare_request_message(inference_config.templates, message)),
        )
        .await?;
        let system =
            self.prepare_system_message(inference_config.templates, input.system.as_ref())?;

        inference_params
            .chat_completion
            .backfill_with_variant_params(
                self.temperature,
                self.max_tokens,
                self.seed,
                self.top_p,
                self.presence_penalty,
                self.frequency_penalty,
                self.stop_sequences.clone(),
            );

        let extra_body = FullExtraBodyConfig {
            extra_body: self.extra_body.clone(),
            inference_extra_body: inference_config
                .extra_body
                .clone()
                .into_owned()
                .filter(inference_config.variant_name),
        };

        let extra_headers = FullExtraHeadersConfig {
            variant_extra_headers: self.extra_headers.clone(),
            inference_extra_headers: inference_config
                .extra_headers
                .clone()
                .into_owned()
                .filter(inference_config.variant_name),
        };

        prepare_model_inference_request(
            messages,
            system,
            function,
            inference_config,
            stream,
            inference_params,
            self.json_mode,
            extra_body,
            extra_headers,
        )
    }
}

/// Prepare a ModelInput using the same machinery as is used by core TensorZero to prepare
/// chat completions requests.
pub async fn prepare_model_input(
    system: Option<&Value>,
    messages: &[ResolvedInputMessage],
    templates_config: &TemplateConfig<'_>,
    chat_templates: &ChatTemplates,
) -> Result<ModelInput, Error> {
    let system = prepare_system_message(
        system,
        templates_config,
        chat_templates
            .get_implicit_system_template()
            .map(std::convert::AsRef::as_ref),
    )?;
    let mut templated_messages = Vec::with_capacity(messages.len());
    for message in messages {
        templated_messages.push(
            prepare_request_message(
                &message.clone().into_lazy_resolved_input_message(),
                templates_config,
                chat_templates,
            )
            .await?,
        );
    }
    Ok(ModelInput {
        system,
        messages: try_join_all(
            templated_messages
                .into_iter()
                .map(RequestMessage::into_resolved_message),
        )
        .await?,
    })
}

fn prepare_system_message(
    system: Option<&Value>,
    templates: &TemplateConfig,
    template: Option<&TemplateWithSchema>,
) -> Result<Option<String>, Error> {
    Ok(match template {
        Some(template) => {
            // If we have a no-schema template declared using the legacy syntax
            // (something other than `templates.<template_name>`), then we're going to inject
            // a `system_text` variable.
            let context = if template.schema.is_none() && template.legacy_definition {
                match system {
                    Some(Value::String(_)) | None => {}
                    Some(other) => {
                        return Err(Error::new(ErrorDetails::InvalidMessage {
                            message: format!("System message content {other} is not a string but `input_wrappers.system` is set in the variant config")
                        }));
                    }
                }
                 Cow::Owned(serde_json::json!({
                    SYSTEM_TEXT_TEMPLATE_VAR: system.unwrap_or(&Value::Null)
                }))
            } else {
                // Otherwise, we use the system message as-is.
                Cow::Borrowed(system.unwrap_or(&Value::Null))
            };
            Some(templates.template_message(
            &template.template.path.get_template_key(),
            &context)?)
        }
        None => {
            match system {
                None => None,
                Some(system) =>
            Some(system
            .as_str()
            .ok_or_else(|| Error::new(ErrorDetails::InvalidMessage {
                message:
                    format!("System message content {system} is not a string but there is no variant template")
                        .to_string(),
            }))?
            .to_string()),
        }
    }})
}

async fn prepare_request_message(
    message: &LazyResolvedInputMessage,
    templates_config: &TemplateConfig<'_>,
    chat_templates: &ChatTemplates,
) -> Result<RequestMessage, Error> {
    let mut content = Vec::new();
    for block in &message.content {
        match block {
            LazyResolvedInputMessageContent::Text { text } => {
                let template = chat_templates.get_implicit_template(message.role);
                let text_content = match template {
                    Some(template) if template.legacy_definition => {
                        let context = serde_json::json!({
                            message.role.implicit_template_var().to_string(): text
                        });
                        templates_config.template_message(
                            &template.template.path.get_template_key(),
                            &context,
                        )?
                    }
                    _ => text.clone(),
                };
                content.push(text_content.into());
            }
            LazyResolvedInputMessageContent::Template(template_input) => {
                let template = chat_templates
                    .get_named_template(&template_input.name)
                    .ok_or_else(|| {
                        Error::new(ErrorDetails::InvalidMessage {
                            message: format!("Template `{}` not found", template_input.name),
                        })
                    })?;
                if template.schema.is_none() && template.legacy_definition {
                    return Err(Error::new(ErrorDetails::InvalidMessage {
                        message: format!("Request message content {} is not a string but `input_wrappers.{}` is set in the variant config", serde_json::to_string(&template_input.arguments).unwrap_or_default(), message.role)
                    }));
                }
                let text_content = templates_config.template_message(
                    &template.template.path.get_template_key(),
                    &template_input.arguments,
                )?;
                content.push(text_content.into());
            }
            LazyResolvedInputMessageContent::RawText { value: text } => {
                content.push(text.clone().into());
            }
            // The following two clones are probably removable.
            // We will need to implement a ToolCallRef type or something so that we can avoid cloning the ToolCall and ToolResult.
            LazyResolvedInputMessageContent::ToolCall(tool_call) => {
                content.push(ContentBlock::ToolCall(tool_call.clone()));
            }
            LazyResolvedInputMessageContent::ToolResult(tool_result) => {
                content.push(ContentBlock::ToolResult(tool_result.clone()));
            }
            LazyResolvedInputMessageContent::File(file) => {
                content.push(ContentBlock::File(file.clone()));
            }
            LazyResolvedInputMessageContent::Thought(thought) => {
                content.push(ContentBlock::Thought(thought.clone()));
            }
            LazyResolvedInputMessageContent::Unknown {
                data,
                model_provider_name,
            } => {
                content.push(ContentBlock::Unknown {
                    data: data.clone(),
                    model_provider_name: model_provider_name.clone(),
                });
            }
        }
    }

    Ok(RequestMessage {
        role: message.role,
        content,
    })
}

impl Variant for ChatCompletionConfig {
    async fn infer<'a: 'request, 'request>(
        &self,
        input: &LazyResolvedInput,
        models: &'request InferenceModels<'a>,
        function: &'a FunctionConfig,
        inference_config: &'request InferenceConfig<'request>,
        clients: &'request InferenceClients<'request>,
        inference_params: InferenceParams,
    ) -> Result<InferenceResult, Error> {
        let mut inference_params = inference_params;
        let request = self
            .prepare_request(
                input,
                function,
                inference_config,
                false,
                &mut inference_params,
            )
            .await?;
        let model_config = models.models.get(&self.model).await?.ok_or_else(|| {
            Error::new(ErrorDetails::UnknownModel {
                name: self.model.to_string(),
            })
        })?;
        let args = InferModelRequestArgs {
            request,
            model_name: self.model.clone(),
            model_config: &model_config,
            function,
            inference_config,
            clients,
            inference_params,
            retry_config: &self.retries,
        };
        infer_model_request(args).await
    }

    async fn infer_stream<'request>(
        &self,
        input: &LazyResolvedInput,
        models: &'request InferenceModels<'_>,
        function: &FunctionConfig,
        inference_config: &'request InferenceConfig<'request>,
        clients: &'request InferenceClients<'request>,
        inference_params: InferenceParams,
    ) -> Result<(InferenceResultStream, ModelUsedInfo), Error> {
        let mut inference_params = inference_params;
        let request = self
            .prepare_request(
                input,
                function,
                inference_config,
                true,
                &mut inference_params,
            )
            .await?;
        let model_config = models.models.get(&self.model).await?.ok_or_else(|| {
            Error::new(ErrorDetails::UnknownModel {
                name: self.model.to_string(),
            })
        })?;
        infer_model_request_stream(
            request,
            self.model.clone(),
            &model_config,
            function,
            clients,
            inference_params,
            self.retries,
        )
        .await
    }

    /// This function validates that the chat completion variant is correctly configured for the given function config.
    /// In order to do this, we need to check:
    ///  - For system, user, and assistant message types:
    ///    - That the template here is provided if the schema is provided in the function.
    ///    - If the template requires variables, the schema is provided.
    ///  - That the model name is a valid model
    ///  - That the weight is non-negative
    async fn validate(
        &self,
        function: &FunctionConfig,
        models: &mut ModelTable,
        _embedding_models: &EmbeddingModelTable,
        templates: &TemplateConfig<'_>,
        function_name: &str,
        variant_name: &str,
    ) -> Result<(), Error> {
        // Validate that weight is non-negative
        if self.weight.is_some_and(|w| w < 0.0) {
            return Err(ErrorDetails::Config {
                message: format!(
                    "`functions.{function_name}.variants.{variant_name}`: `weight` must be non-negative"
                ),
            }.into());
        }
        models.validate(&self.model)?;

        // Validate the system template matches the system schema (best effort, we cannot check the variables comprehensively)
        validate_legacy_template_and_schema(
            TemplateKind::System,
            function.system_schema(),
            self.templates.get_implicit_system_template().map(|t| &**t),
            templates,
        )
        .map_err(|e| {
            Error::new(ErrorDetails::Config {
                message: format!(
                    "`functions.{function_name}.variants.{variant_name}.system_template`: {e}"
                ),
            })
        })?;

        // Validate the user template matches the user schema (best effort, we cannot check the variables comprehensively)
        validate_legacy_template_and_schema(
            TemplateKind::User,
            function.user_schema(),
            self.templates
                .get_implicit_template(Role::User)
                .map(|t| &**t),
            templates,
        )
        .map_err(|e| {
            Error::new(ErrorDetails::Config {
                message: format!(
                    "`functions.{function_name}.variants.{variant_name}.user_template`: {e}"
                ),
            })
        })?;

        // Validate the assistant template matches the assistant schema (best effort, we cannot check the variables comprehensively)
        validate_legacy_template_and_schema(
            TemplateKind::Assistant,
            function.assistant_schema(),
            self.templates
                .get_implicit_template(Role::Assistant)
                .map(|t| &**t),
            templates,
        )
        .map_err(|e| {
            Error::new(ErrorDetails::Config {
                message: format!(
                    "`functions.{function_name}.variants.{variant_name}.assistant_template`: {e}"
                ),
            })
        })?;

        validate_all_schemas_have_templates(function, &self.templates).map_err(|e| {
            let schema_name = e.schema_name;
            Error::new(ErrorDetails::Config {
                message: format!(
                    "`functions.{function_name}.variants.{variant_name}.templates.{schema_name}` is required when `functions.{function_name}.schemas.{schema_name}` is specified"
                ),
            })
        })?;
        Ok(())
    }

    fn get_all_template_paths(&self) -> Vec<&PathWithContents> {
        self.templates.get_all_template_paths()
    }

    fn get_all_explicit_template_names(&self) -> HashSet<String> {
        self.templates.get_all_explicit_template_names()
    }

    async fn start_batch_inference<'a>(
        &'a self,
        inputs: &[LazyResolvedInput],
        models: &'a InferenceModels<'a>,
        function: &'a FunctionConfig,
        inference_configs: &'a [InferenceConfig<'a>],
        clients: &'a InferenceClients<'a>,
        inference_params: Vec<InferenceParams>,
    ) -> Result<StartBatchModelInferenceWithMetadata<'a>, Error> {
        // First construct all inference configs so they stick around for the duration of this function body
        let mut inference_params = inference_params;

        // Next, prepare all the ModelInferenceRequests
        let mut inference_requests = Vec::new();
        for ((input, inference_param), inference_config) in inputs
            .iter()
            .zip(&mut inference_params)
            .zip(inference_configs)
        {
            let request = self
                .prepare_request(input, function, inference_config, false, inference_param)
                .await?;
            inference_requests.push(request);
        }
        let model_config = models.models.get(&self.model).await?.ok_or_else(|| {
            Error::new(ErrorDetails::UnknownModel {
                name: self.model.to_string(),
            })
        })?;
        let model_inference_response = model_config
            .start_batch_inference(
                &inference_requests,
                clients.http_client,
                clients.credentials,
            )
            .await?;
        Ok(StartBatchModelInferenceWithMetadata::new(
            model_inference_response,
            inference_requests,
            &self.model,
            inference_params,
        ))
    }
}

/// The template variable names used when applying a legacy template with no schema
/// Only one of these variables is used per template, based on the `TemplateKind`
pub const SYSTEM_TEXT_TEMPLATE_VAR: &str = "system_text";
pub const USER_TEXT_TEMPLATE_VAR: &str = "user_text";
pub const ASSISTANT_TEXT_TEMPLATE_VAR: &str = "assistant_text";

#[derive(Copy, Clone, Debug)]
pub enum TemplateKind {
    System,
    User,
    Assistant,
}

pub fn validate_legacy_template_and_schema(
    kind: TemplateKind,
    schema: Option<&StaticJSONSchema>,
    template: Option<&TemplateWithSchema>,
    templates: &TemplateConfig,
) -> Result<(), Error> {
    match (schema, template) {
        (None, Some(template)) => {
            let template_name = template.template.path.get_template_key();
            let undeclared_vars = templates.get_undeclared_variables(&template_name)?;
            let allowed_var = match kind {
                TemplateKind::System => SYSTEM_TEXT_TEMPLATE_VAR,
                TemplateKind::User => USER_TEXT_TEMPLATE_VAR,
                TemplateKind::Assistant => ASSISTANT_TEXT_TEMPLATE_VAR,
            };
            // When a legacy template has no schema, the template can have at most one variable.
            // New-style templates (declared with `templates.<name>`) can have any number of variables
            // when no schema is provided - any undefined variables will produce an error when we actually
            // apply the template
            if template.legacy_definition && !undeclared_vars.is_empty() {
                // If the template has any variables, it must be the one allowed variable (e.g. `system_text`)
                // based on the template kind
                let mut undeclared_vars = undeclared_vars.into_iter().collect::<Vec<_>>();
                if undeclared_vars != [allowed_var.to_string()] {
                    // Ensure that the error message is deterministic
                    undeclared_vars.sort();
                    let undeclared_vars_str = format!("[{}]", undeclared_vars.join(", "));
                    return Err(Error::new(ErrorDetails::Config {
                        message:
                            format!("template needs variables: {undeclared_vars_str} but only `{allowed_var}` is allowed when template has no schema")
                                .to_string(),
                    }));
                }
            }
        }
        (Some(_), None) => {
            return Err(Error::new(ErrorDetails::Config {
                message: "template is required when schema is specified".to_string(),
            }));
        }
        _ => {}
    }
    Ok(())
}

pub struct MissingTemplateError {
    pub schema_name: String,
}

/// Checks that all schemas declared by the function have a corresponding template.
pub fn validate_all_schemas_have_templates(
    function: &FunctionConfig,
    templates: &ChatTemplates,
) -> Result<(), MissingTemplateError> {
    for schema_name in function.schemas().inner.keys() {
        if templates.get_named_template(schema_name).is_none() {
            return Err(MissingTemplateError {
                schema_name: schema_name.to_string(),
            });
        }
    }
    Ok(())
}

#[cfg(test)]
mod tests {
    use std::collections::HashMap;
    use std::path::PathBuf;

    use super::*;

    use futures::StreamExt;

    use serde_json::{json, Value};
    use uuid::Uuid;

    use crate::cache::{CacheEnabledMode, CacheOptions};
    use crate::config::{SchemaData, UninitializedSchemas};
    use crate::db::{clickhouse::ClickHouseConnectionInfo, postgres::PostgresConnectionInfo};
    use crate::embeddings::EmbeddingModelTable;
    use crate::endpoints::inference::{
        ChatCompletionInferenceParams, InferenceCredentials, InferenceIds,
    };
    use crate::experimentation::ExperimentationConfig;
    use crate::function::{FunctionConfigChat, FunctionConfigJson};
    use crate::http::TensorzeroHttpClient;
    use crate::inference::types::TemplateInput;
    use crate::inference::types::{
        ContentBlockChatOutput, InferenceResultChunk, ModelInferenceRequestJsonMode, Usage,
    };
    use crate::jsonschema_util::{DynamicJSONSchema, StaticJSONSchema};
    use crate::minijinja_util::tests::{
        get_assistant_template, get_greeting_with_age_template, get_system_filled_template,
        get_system_template, get_test_template_config, test_assistant_template_schema,
        test_system_template_schema, test_user_template_schema,
    };
    use crate::model::{ModelConfig, ModelProvider, ProviderConfig};
    use crate::providers::dummy::{DummyProvider, DUMMY_JSON_RESPONSE_RAW};
    use crate::providers::test_helpers::get_temperature_tool_config;
    use crate::tool::{ToolCallConfig, ToolChoice};
    use crate::{
        error::Error,
        inference::types::{ContentBlockChunk, Role, TextChunk},
        providers::dummy::{DUMMY_INFER_RESPONSE_CONTENT, DUMMY_STREAMING_RESPONSE},
    };

    #[tokio::test]
    async fn test_prepare_request_message() {
        let templates = get_test_template_config();
        // Part 1: test without templates
        let chat_completion_config = ChatCompletionConfig {
            model: "dummy".into(),
            weight: Some(1.0),
            templates: ChatTemplates::empty(),
            json_mode: Some(JsonMode::On),
            temperature: None,
            top_p: None,
            presence_penalty: None,
            frequency_penalty: None,
            max_tokens: None,
            seed: None,
            stop_sequences: None,
            retries: RetryConfig::default(),
            extra_body: Default::default(),
            extra_headers: Default::default(),
            _private: (),
        };

        // Test case 1: Regular user message
        let input_message = LazyResolvedInputMessage {
            role: Role::User,
            content: vec!["Hello, how are you?".to_string().into()],
        };
        let prepared_message = chat_completion_config
            .prepare_request_message(&templates, &input_message)
            .await
            .unwrap();
        match prepared_message {
            RequestMessage {
                role: Role::User,
                content: user_message,
            } => {
                assert_eq!(user_message, vec!["Hello, how are you?".to_string().into()]);
            }
            _ => panic!("Expected User message"),
        }

        // Test case 2: Assistant message
        let input_message = LazyResolvedInputMessage {
            role: Role::Assistant,
            content: vec!["I'm doing well, thank you!".to_string().into()],
        };
        let prepared_message = chat_completion_config
            .prepare_request_message(&templates, &input_message)
            .await
            .unwrap();
        match prepared_message {
            RequestMessage {
                role: Role::Assistant,
                content: assistant_message,
            } => {
                assert_eq!(
                    assistant_message,
                    vec!["I'm doing well, thank you!".to_string().into()]
                );
            }
            _ => panic!("Expected Assistant message"),
        }
        // Test case 3: Invalid JSON input
        let input_message = LazyResolvedInputMessage {
            role: Role::User,
            content: vec![LazyResolvedInputMessageContent::Template(TemplateInput {
                name: "user".to_string(),
                arguments: json!({"invalid": "json"}).as_object().unwrap().clone(),
            })],
        };
        let result = chat_completion_config
            .prepare_request_message(&templates, &input_message)
            .await
            .unwrap_err();
        assert_eq!(
            result,
            ErrorDetails::InvalidMessage {
                message: "Template `user` not found".to_string()
            }
            .into()
        );

        // Part 2: test with templates
        let system_template = get_system_template();
        let user_template = get_greeting_with_age_template();
        let assistant_template = get_assistant_template();

        let chat_completion_config = UninitializedChatCompletionConfig {
            model: "dummy".into(),
            weight: Some(1.0),
            system_template: Some(system_template.clone()),
            user_template: Some(user_template.clone()),
            assistant_template: Some(assistant_template.clone()),
            input_wrappers: None,

            json_mode: Some(JsonMode::On),
            ..Default::default()
        }
        .load(
            &SchemaData::load(
                Some(test_user_template_schema()),
                Some(test_assistant_template_schema()),
                Some(test_system_template_schema()),
                UninitializedSchemas::default(),
                "test",
            )
            .unwrap(),
            &ErrorContext {
                function_name: "test".to_string(),
                variant_name: "test".to_string(),
            },
        )
        .unwrap();

        // Test case 4: Assistant message with template
        let input_message = LazyResolvedInputMessage {
            role: Role::Assistant,
            content: vec![LazyResolvedInputMessageContent::Template(TemplateInput {
                name: "assistant".to_string(),
                arguments: json!({"reason": "it's against my ethical guidelines"})
                    .as_object()
                    .unwrap()
                    .clone(),
            })],
        };
        let prepared_message = chat_completion_config
            .prepare_request_message(&templates, &input_message)
            .await
            .unwrap();
        match prepared_message {
            RequestMessage {
                role: Role::Assistant,
                content: assistant_message,
            } => {
                assert_eq!(
                    assistant_message,
                    vec!["I'm sorry but I can't help you with that because of it's against my ethical guidelines".to_string().into()]
                );
            }
            _ => panic!("Expected Assistant message"),
        }

        // Test case 5: User message with template
        let input_message = LazyResolvedInputMessage {
            role: Role::User,
            content: vec![LazyResolvedInputMessageContent::Template(TemplateInput {
                name: "user".to_string(),
                arguments: json!({"name": "John", "age": 30})
                    .as_object()
                    .unwrap()
                    .clone(),
            })],
        };
        let prepared_message = chat_completion_config
            .prepare_request_message(&templates, &input_message)
            .await
            .unwrap();
        match prepared_message {
            RequestMessage {
                role: Role::User,
                content: user_message,
            } => {
                assert_eq!(
                    user_message,
                    vec!["Hello, John! You are 30 years old.".to_string().into()]
                );
            }
            _ => panic!("Expected User message"),
        }

        // Test case 6: User message with bad input (missing required field)
        let input_message = LazyResolvedInputMessage {
            role: Role::User,
            content: vec![LazyResolvedInputMessageContent::Template(TemplateInput {
                name: "user".to_string(),
                arguments: json!({"name": "Alice"}).as_object().unwrap().clone(), // Missing "age" field
            })],
        };
        let result = chat_completion_config
            .prepare_request_message(&templates, &input_message)
            .await;
        assert!(result.is_err());
        match result.unwrap_err().get_details() {
            ErrorDetails::MiniJinjaTemplateRender { message, .. } => {
                assert!(message.contains("undefined value"));
            }
            _ => panic!("Expected MiniJinjaTemplateRender error"),
        }
        // Test case 7: User message with string content when template is provided.
        // This bypasses the template
        let chat_completion_config_non_legacy = UninitializedChatCompletionConfig {
            model: "dummy".into(),
            weight: Some(1.0),
            templates: UninitializedChatTemplates {
                inner: HashMap::from([(
                    "user".to_string(),
                    UninitializedChatTemplate {
                        path: user_template.clone(),
                    },
                )]),
            },
            input_wrappers: None,
            json_mode: Some(JsonMode::On),
            ..Default::default()
        }
        .load(
            &SchemaData::load(
                Some(test_user_template_schema()),
                Some(test_assistant_template_schema()),
                Some(test_system_template_schema()),
                UninitializedSchemas::default(),
                "test",
            )
            .unwrap(),
            &ErrorContext {
                function_name: "test".to_string(),
                variant_name: "test".to_string(),
            },
        )
        .unwrap();
        let input_message = LazyResolvedInputMessage {
            role: Role::User,
            content: vec!["This is a plain string".to_string().into()],
        };
        let result = chat_completion_config_non_legacy
            .prepare_request_message(&templates, &input_message)
            .await;
        let prepared_message = result.unwrap();
        match prepared_message {
            RequestMessage {
                role: Role::User,
                content: user_message,
            } => {
                assert_eq!(
                    user_message,
                    vec!["This is a plain string".to_string().into()]
                );
            }
            _ => panic!("Expected User message"),
        }
    }

    #[test]
    fn test_prepare_system_message() {
        let templates = get_test_template_config();

        // Test without templates, string message
        let chat_completion_config = ChatCompletionConfig {
            model: "dummy".into(),
            weight: Some(1.0),
            ..Default::default()
        };
        let input_message = Value::String("You are a helpful assistant.".to_string());
        let result =
            chat_completion_config.prepare_system_message(&templates, Some(&input_message));
        assert!(result.is_ok());
        let prepared_message = result.unwrap();
        assert_eq!(
            prepared_message,
            Some("You are a helpful assistant.".to_string())
        );

        // Test without templates, object message
        let chat_completion_config = ChatCompletionConfig {
            model: "dummy".into(),
            weight: Some(1.0),
            ..Default::default()
        };
        let input_message = json!({"message": "You are a helpful assistant."});
        let result =
            chat_completion_config.prepare_system_message(&templates, Some(&input_message));
        assert!(result.is_err());
        let prepared_message = result.unwrap_err();
        assert_eq!(
            prepared_message,
            ErrorDetails::InvalidMessage { message: "System message content {\"message\":\"You are a helpful assistant.\"} is not a string but there is no variant template".to_string() }.into()
        );

        // Test without templates, no message
        let chat_completion_config = ChatCompletionConfig {
            model: "dummy".into(),
            weight: Some(1.0),
            ..Default::default()
        };
        let result = chat_completion_config.prepare_system_message(&templates, None);
        assert!(result.is_ok());
        let prepared_message = result.unwrap();
        assert_eq!(prepared_message, None);

        // Test with templates that need new info
        let system_template = get_system_template();

        let chat_completion_config = UninitializedChatCompletionConfig {
            model: "dummy".into(),
            weight: Some(1.0),
            system_template: Some(system_template),
            user_template: None,
            assistant_template: None,
            input_wrappers: None,
            ..Default::default()
        }
        .load(
            &SchemaData::load(
                None,
                None,
                Some(test_system_template_schema()),
                UninitializedSchemas::default(),
                "test",
            )
            .unwrap(),
            &ErrorContext {
                function_name: "test".to_string(),
                variant_name: "test".to_string(),
            },
        )
        .unwrap();

        let input_message = serde_json::json!({"assistant_name": "ChatGPT"});
        let prepared_message = chat_completion_config
            .prepare_system_message(&templates, Some(&input_message))
            .unwrap();
        assert_eq!(
            prepared_message,
            Some("You are a helpful and friendly assistant named ChatGPT".to_string())
        );

        // Test with template that is complete as is (string)
        let system_template = get_system_filled_template();

        let chat_completion_config = UninitializedChatCompletionConfig {
            model: "dummy".into(),
            weight: Some(1.0),
            system_template: Some(system_template),
            ..Default::default()
        }
        .load(
            &SchemaData::default(),
            &ErrorContext {
                function_name: "test".to_string(),
                variant_name: "test".to_string(),
            },
        )
        .unwrap();

        let result = chat_completion_config.prepare_system_message(&templates, None);
        assert!(result.is_ok());
        let prepared_message = result.unwrap();
        assert_eq!(
            prepared_message,
            Some("You are a helpful and friendly assistant named ChatGPT".to_string())
        );
    }

    #[tokio::test]
    async fn test_infer_chat_completion() {
        let client = TensorzeroHttpClient::new().unwrap();
        let clickhouse_connection_info = ClickHouseConnectionInfo::Disabled;
        let api_keys = InferenceCredentials::default();
        let clients = InferenceClients {
            http_client: &client,
            clickhouse_connection_info: &clickhouse_connection_info,
            postgres_connection_info: &PostgresConnectionInfo::Disabled,
            credentials: &api_keys,
            cache_options: &CacheOptions {
                max_age_s: None,
                enabled: CacheEnabledMode::WriteOnly,
            },
            tags: &Default::default(),
            rate_limiting_config: &Default::default(),
            otlp_config: &Default::default(),
        };
        let templates = get_test_template_config();
        let system_template = get_system_template();
        let user_template = get_greeting_with_age_template();
        let chat_completion_config = UninitializedChatCompletionConfig {
            model: "good".into(),
            weight: Some(1.0),
            system_template: Some(system_template.clone()),
            user_template: Some(user_template.clone()),
            assistant_template: None,
            input_wrappers: None,

            ..Default::default()
        }
        .load(
            &SchemaData::load(
                Some(test_user_template_schema()),
                None,
                Some(test_system_template_schema()),
                UninitializedSchemas::default(),
                "test",
            )
            .unwrap(),
            &ErrorContext {
                function_name: "test".to_string(),
                variant_name: "test".to_string(),
            },
        )
        .unwrap();
        let schema_any = StaticJSONSchema::from_value(json!({ "type": "object" })).unwrap();
        let function_config = FunctionConfig::Chat(FunctionConfigChat {
            variants: HashMap::new(),
            schemas: SchemaData::load(
                Some(schema_any.clone()),
                Some(schema_any.clone()),
                Some(schema_any.clone()),
                UninitializedSchemas::default(),
                "test",
            )
            .unwrap(),
            tools: vec![],
            tool_choice: ToolChoice::Auto,
            parallel_tool_calls: None,
            description: None,
            all_explicit_templates_names: HashSet::new(),
            experimentation: ExperimentationConfig::default(),
        });
        let good_provider_config = ProviderConfig::Dummy(DummyProvider {
            model_name: "good".into(),
            ..Default::default()
        });
        let error_provider_config = ProviderConfig::Dummy(DummyProvider {
            model_name: "error".into(),
            ..Default::default()
        });
        let json_provider_config = ProviderConfig::Dummy(DummyProvider {
            model_name: "json".into(),
            ..Default::default()
        });
        let text_model_config = ModelConfig {
            routing: vec!["good".into()],
            providers: HashMap::from([(
                "good".into(),
                ModelProvider {
                    name: "good".into(),
                    config: good_provider_config,
                    extra_body: Default::default(),
                    extra_headers: Default::default(),
                    timeouts: Default::default(),
                    discard_unknown_chunks: false,
                },
            )]),
            timeouts: Default::default(),
        };
        let json_model_config = ModelConfig {
            routing: vec!["json_provider".into()],
            providers: HashMap::from([(
                "json_provider".into(),
                ModelProvider {
                    name: "json_provider".into(),
                    config: json_provider_config,
                    extra_body: Default::default(),
                    extra_headers: Default::default(),
                    timeouts: Default::default(),
                    discard_unknown_chunks: false,
                },
            )]),
            timeouts: Default::default(),
        };
        let tool_provider_config = ProviderConfig::Dummy(DummyProvider {
            model_name: "tool".into(),
            ..Default::default()
        });
        let tool_model_config = ModelConfig {
            routing: vec!["tool_provider".into()],
            providers: HashMap::from([(
                "tool_provider".into(),
                ModelProvider {
                    name: "tool_provider".into(),
                    config: tool_provider_config,
                    extra_body: Default::default(),
                    extra_headers: Default::default(),
                    timeouts: Default::default(),
                    discard_unknown_chunks: false,
                },
            )]),
            timeouts: Default::default(),
        };
        let error_model_config = ModelConfig {
            routing: vec!["error".into()],
            providers: HashMap::from([(
                "error".into(),
                ModelProvider {
                    name: "error".into(),
                    config: error_provider_config,
                    extra_body: Default::default(),
                    extra_headers: Default::default(),
                    timeouts: Default::default(),
                    discard_unknown_chunks: false,
                },
            )]),
            timeouts: Default::default(),
        };
        // Test case 1: invalid message (String passed when template required)
        let messages = vec![LazyResolvedInputMessage {
            role: Role::User,
            content: vec!["Hello".to_string().into()],
        }];
        let input = LazyResolvedInput {
            system: Some(Value::String("Hello".to_string())),
            messages,
        };
        let inference_params = InferenceParams::default();
        let inference_config = InferenceConfig {
            templates: &templates,
            tool_config: None,
            function_name: "",
            variant_name: "",
            dynamic_output_schema: None,
            ids: InferenceIds {
                inference_id: Uuid::now_v7(),
                episode_id: Uuid::now_v7(),
            },
            extra_body: Default::default(),
            extra_headers: Default::default(),
            extra_cache_key: None,
        };
        let models = ModelTable::default();
        let inference_models = InferenceModels {
            models: &models,
            embedding_models: &EmbeddingModelTable::default(),
        };
        let result = chat_completion_config
            .infer(
                &input,
                &inference_models,
                &function_config,
                &inference_config,
                &clients,
                inference_params,
            )
            .await
            .unwrap_err();
        match result.get_details() {
            ErrorDetails::MiniJinjaTemplateRender { message, .. } => {
                // template_name is a test filename
                assert!(message.contains("undefined value"));
            }
            _ => panic!("Expected MiniJinjaTemplateRender error"),
        }

        // Test case 2: invalid model in request
        let inference_params = InferenceParams::default();
        let messages = vec![LazyResolvedInputMessage {
            role: Role::User,
            content: vec![],
        }];
        let input = LazyResolvedInput {
            system: Some(json!({"assistant_name": "R2-D2"})),
            messages,
        };
        let models = HashMap::from([("invalid_model".into(), text_model_config)])
            .try_into()
            .unwrap();
        let inference_models = InferenceModels {
            models: &models,
            embedding_models: &EmbeddingModelTable::default(),
        };
        let inference_config = InferenceConfig {
            templates: &templates,
            tool_config: None,
            function_name: "",
            variant_name: "",
            dynamic_output_schema: None,
            ids: InferenceIds {
                inference_id: Uuid::now_v7(),
                episode_id: Uuid::now_v7(),
            },
            extra_body: Default::default(),
            extra_headers: Default::default(),
            extra_cache_key: None,
        };
        let result = chat_completion_config
            .infer(
                &input,
                &inference_models,
                &function_config,
                &inference_config,
                &clients,
                inference_params,
            )
            .await
            .unwrap_err();
        assert!(
            matches!(result.get_details(), ErrorDetails::UnknownModel { .. }),
            "{}",
            result
        );
        // Test case 3: Model inference fails because of model issues

        let chat_completion_config = UninitializedChatCompletionConfig {
            model: "error".into(),
            weight: Some(1.0),
            system_template: Some(system_template.clone()),
            user_template: Some(user_template.clone()),
            assistant_template: None,
            input_wrappers: None,
            ..Default::default()
        }
        .load(
            &SchemaData::load(
                Some(test_user_template_schema()),
                None,
                Some(test_system_template_schema()),
                UninitializedSchemas::default(),
                "test",
            )
            .unwrap(),
            &ErrorContext {
                function_name: "test".to_string(),
                variant_name: "test".to_string(),
            },
        )
        .unwrap();
        let inference_params = InferenceParams::default();
        let models = HashMap::from([("error".into(), error_model_config)]);
        let models = models.try_into().unwrap();
        let inference_models = InferenceModels {
            models: &models,
            embedding_models: &EmbeddingModelTable::try_from(HashMap::new()).unwrap(),
        };
        let inference_config = InferenceConfig {
            templates: &templates,
            tool_config: None,
            function_name: "",
            variant_name: "",
            dynamic_output_schema: None,
            ids: InferenceIds {
                inference_id: Uuid::now_v7(),
                episode_id: Uuid::now_v7(),
            },
            extra_body: Default::default(),
            extra_headers: Default::default(),
            extra_cache_key: None,
        };
        let err = chat_completion_config
            .infer(
                &input,
                &inference_models,
                &function_config,
                &inference_config,
                &clients,
                inference_params,
            )
            .await
            .unwrap_err();
        let details = err.get_details();
        assert_eq!(
            *details,
            ErrorDetails::ModelProvidersExhausted {
                provider_errors: HashMap::from([(
                    "error".to_string(),
                    Error::new(ErrorDetails::InferenceClient {
                        message: "Error sending request to Dummy provider for model 'error'."
                            .to_string(),
                        status_code: None,
                        raw_request: Some("raw request".to_string()),
                        raw_response: None,
                        provider_type: "dummy".to_string(),
                    })
                )])
            }
        );

        // Test case 4: Model inference succeeds
        let inference_params = InferenceParams::default();
        let chat_completion_config = UninitializedChatCompletionConfig {
            model: "good".into(),
            weight: Some(1.0),
            system_template: Some(system_template.clone()),
            user_template: Some(user_template.clone()),
            assistant_template: None,
            input_wrappers: None,
            ..Default::default()
        }
        .load(
            &SchemaData::load(
                Some(test_user_template_schema()),
                None,
                Some(test_system_template_schema()),
                UninitializedSchemas::default(),
                "test",
            )
            .unwrap(),
            &ErrorContext {
                function_name: "test".to_string(),
                variant_name: "test".to_string(),
            },
        )
        .unwrap();
        let good_provider_config = ProviderConfig::Dummy(DummyProvider {
            model_name: "good".into(),
            ..Default::default()
        });
        let text_model_config = ModelConfig {
            routing: vec!["good_provider".into()],
            providers: HashMap::from([(
                "good_provider".into(),
                ModelProvider {
                    name: "good_provider".into(),
                    config: good_provider_config,
                    extra_body: Default::default(),
                    extra_headers: Default::default(),
                    timeouts: Default::default(),
                    discard_unknown_chunks: false,
                },
            )]),
            timeouts: Default::default(),
        };
        let models = HashMap::from([("good".into(), text_model_config)])
            .try_into()
            .unwrap();
        let inference_models = InferenceModels {
            models: &models,
            embedding_models: &EmbeddingModelTable::default(),
        };
        let inference_config = InferenceConfig {
            templates: &templates,
            tool_config: None,
            function_name: "",
            variant_name: "",
            dynamic_output_schema: None,
            ids: InferenceIds {
                inference_id: Uuid::now_v7(),
                episode_id: Uuid::now_v7(),
            },
            extra_body: Default::default(),
            extra_headers: Default::default(),
            extra_cache_key: None,
        };
        let result = chat_completion_config
            .infer(
                &input,
                &inference_models,
                &function_config,
                &inference_config,
                &clients,
                inference_params.clone(),
            )
            .await
            .unwrap();
        assert!(matches!(result, InferenceResult::Chat(_)));
        assert_eq!(
            result.usage_considering_cached(),
            Usage {
                input_tokens: 10,
                output_tokens: 1,
            }
        );
        match result {
            InferenceResult::Chat(chat_response) => {
                assert_eq!(
                    chat_response.content,
                    vec![DUMMY_INFER_RESPONSE_CONTENT.to_string().into()]
                );
                assert_eq!(chat_response.model_inference_results.len(), 1);
                assert_eq!(
                    chat_response.model_inference_results[0].output,
                    vec![DUMMY_INFER_RESPONSE_CONTENT.to_string().into()]
                );
                assert_eq!(
                    &*chat_response.model_inference_results[0].model_name,
                    "good".to_string()
                );
                assert_eq!(
                    &*chat_response.model_inference_results[0].model_provider_name,
                    "good_provider".to_string()
                );
                assert_eq!(chat_response.inference_params, inference_params);
            }
            InferenceResult::Json(_) => panic!("Expected Chat inference response"),
        }

        // Test case 5: tool call
        let inference_params = InferenceParams::default();
        let chat_completion_config = ChatCompletionConfig {
            model: "tool".into(),
            weight: Some(1.0),
            ..Default::default()
        };
        let input = LazyResolvedInput {
            system: None,
            messages: vec![LazyResolvedInputMessage {
                role: Role::User,
                content: vec!["What is the weather in Brooklyn?".to_string().into()],
            }],
        };
        let models = HashMap::from([("tool".into(), tool_model_config)])
            .try_into()
            .unwrap();
        let inference_models = InferenceModels {
            models: &models,
            embedding_models: &EmbeddingModelTable::default(),
        };
        let weather_tool_config = get_temperature_tool_config();
        let inference_config = InferenceConfig {
            templates: &templates,
            tool_config: Some(&weather_tool_config),
            function_name: "",
            variant_name: "",
            dynamic_output_schema: None,
            ids: InferenceIds {
                inference_id: Uuid::now_v7(),
                episode_id: Uuid::now_v7(),
            },
            extra_body: Default::default(),
            extra_headers: Default::default(),
            extra_cache_key: None,
        };
        let result = chat_completion_config
            .infer(
                &input,
                &inference_models,
                &function_config,
                &inference_config,
                &clients,
                inference_params.clone(),
            )
            .await
            .unwrap();
        assert!(matches!(result, InferenceResult::Chat(_)));
        assert_eq!(
            result.usage_considering_cached(),
            Usage {
                input_tokens: 10,
                output_tokens: 1,
            }
        );
        match result {
            InferenceResult::Chat(chat_response) => {
                assert_eq!(chat_response.content.len(), 1);
                let tool_call = &chat_response.content[0];
                match tool_call {
                    ContentBlockChatOutput::ToolCall(tool_call) => {
                        assert_eq!(tool_call.raw_name, "get_temperature");
                        assert_eq!(
                            tool_call.raw_arguments,
                            r#"{"location":"Brooklyn","units":"celsius"}"#
                        );
                        assert_eq!(tool_call.name, Some("get_temperature".to_string()));
                        assert_eq!(
                            tool_call.arguments,
                            Some(json!({"location": "Brooklyn", "units": "celsius"}))
                        );
                    }
                    _ => panic!("Expected tool call"),
                }
                assert_eq!(chat_response.model_inference_results.len(), 1);
                assert_eq!(
                    &*chat_response.model_inference_results[0].model_provider_name,
                    "tool_provider".to_string()
                );
                assert_eq!(
                    &*chat_response.model_inference_results[0].model_name,
                    "tool".to_string()
                );
                assert_eq!(chat_response.inference_params, inference_params);
            }
            InferenceResult::Json(_) => panic!("Expected Chat inference response"),
        }

        // Test case 5: JSON output was supposed to happen but it did not
        let output_schema = serde_json::json!({
            "type": "object",
            "properties": {
                "answer": {
                    "type": "string"
                }
            },
            "required": ["answer"],
            "additionalProperties": false
        });
        let implicit_tool_call_config = ToolCallConfig::implicit_from_value(&output_schema);
        let output_schema = StaticJSONSchema::from_value(output_schema).unwrap();
        let schema_any = StaticJSONSchema::from_value(json!({ "type": "object" })).unwrap();
        let json_function_config = FunctionConfig::Json(FunctionConfigJson {
            variants: HashMap::new(),
            schemas: SchemaData::load(
                Some(schema_any.clone()),
                Some(schema_any.clone()),
                Some(schema_any.clone()),
                UninitializedSchemas::default(),
                "test",
            )
            .unwrap(),
            output_schema,
            implicit_tool_call_config,
            description: None,
<<<<<<< HEAD
            all_template_names: HashSet::new(),
            experimentation: ExperimentationConfig::default(),
=======
            all_explicit_template_names: HashSet::new(),
>>>>>>> a453fb60
        });
        let inference_config = InferenceConfig {
            templates: &templates,
            tool_config: None,
            function_name: "",
            variant_name: "",
            dynamic_output_schema: None,
            ids: InferenceIds {
                inference_id: Uuid::now_v7(),
                episode_id: Uuid::now_v7(),
            },
            extra_body: Default::default(),
            extra_headers: Default::default(),
            extra_cache_key: None,
        };
        let inference_params = InferenceParams::default();
        let result = chat_completion_config
            .infer(
                &input,
                &inference_models,
                &json_function_config,
                &inference_config,
                &clients,
                inference_params.clone(),
            )
            .await
            .unwrap();
        assert_eq!(
            result.usage_considering_cached(),
            Usage {
                input_tokens: 10,
                output_tokens: 1,
            }
        );
        match result {
            InferenceResult::Json(json_result) => {
                assert!(json_result.output.parsed.is_none());
                assert_eq!(
                    json_result.output.raw,
                    Some(r#"{"location":"Brooklyn","units":"celsius"}"#.to_string())
                );
                assert_eq!(json_result.model_inference_results.len(), 1);
                assert_eq!(json_result.inference_params, inference_params);
            }
            InferenceResult::Chat(_) => panic!("Expected Json inference response"),
        }
        let messages = vec![LazyResolvedInputMessage {
            role: Role::User,
            content: vec![LazyResolvedInputMessageContent::Template(TemplateInput {
                name: "user".to_string(),
                arguments: json!({"name": "Luke", "age": 20})
                    .as_object()
                    .unwrap()
                    .clone(),
            })],
        }];
        let input = LazyResolvedInput {
            system: Some(json!({"assistant_name": "R2-D2"})),
            messages,
        };
        // Test case 6: JSON output was supposed to happen and it did
        let inference_params = InferenceParams::default();
        let models = HashMap::from([("json".into(), json_model_config)])
            .try_into()
            .unwrap();
        let inference_models = InferenceModels {
            models: &models,
            embedding_models: &EmbeddingModelTable::default(),
        };
        let inference_config = InferenceConfig {
            ids: InferenceIds {
                inference_id: Uuid::now_v7(),
                episode_id: Uuid::now_v7(),
            },
            templates: &templates,
            tool_config: None,
            function_name: "",
            variant_name: "",
            dynamic_output_schema: None,
            extra_body: Default::default(),
            extra_headers: Default::default(),
            extra_cache_key: None,
        };
        let chat_completion_config = UninitializedChatCompletionConfig {
            model: "json".into(),
            weight: Some(1.0),
            system_template: Some(system_template.clone()),
            user_template: Some(user_template.clone()),
            assistant_template: None,
            input_wrappers: None,
            extra_body: Default::default(),
            ..Default::default()
        }
        .load(
            &SchemaData::load(
                Some(test_user_template_schema()),
                None,
                Some(test_system_template_schema()),
                UninitializedSchemas::default(),
                "test",
            )
            .unwrap(),
            &ErrorContext {
                function_name: "test".to_string(),
                variant_name: "test".to_string(),
            },
        )
        .unwrap();
        let result = chat_completion_config
            .infer(
                &input,
                &inference_models,
                &json_function_config,
                &inference_config,
                &clients,
                inference_params.clone(),
            )
            .await
            .unwrap();
        assert_eq!(
            result.usage_considering_cached(),
            Usage {
                input_tokens: 10,
                output_tokens: 1,
            }
        );
        match result {
            InferenceResult::Json(json_result) => {
                assert_eq!(json_result.output.parsed, Some(json!({"answer": "Hello"})));
                assert_eq!(
                    json_result.output.raw,
                    Some(DUMMY_JSON_RESPONSE_RAW.to_string())
                );
                assert_eq!(json_result.model_inference_results.len(), 1);
                assert_eq!(
                    json_result.model_inference_results[0].model_provider_name,
                    "json_provider".into()
                );
                assert_eq!(
                    json_result.model_inference_results[0].model_name,
                    "json".into()
                );
                assert_eq!(json_result.inference_params, inference_params);
            }
            InferenceResult::Chat(_) => panic!("Expected Json inference response"),
        }
        // Test case 7: Dynamic JSON output happens and works
        let hardcoded_output_schema = serde_json::json!({
            "type": "object",
            "properties": {
                "response": {
                    "type": "string"
                }
            },
            "required": ["response"],
            "additionalProperties": false
        });
        let implicit_tool_call_config =
            ToolCallConfig::implicit_from_value(&hardcoded_output_schema);
        let hardcoded_output_schema =
            StaticJSONSchema::from_value(hardcoded_output_schema).unwrap();
        let schema_any = StaticJSONSchema::from_value(json!({ "type": "object" })).unwrap();
        let json_function_config = FunctionConfig::Json(FunctionConfigJson {
            variants: HashMap::new(),
            schemas: SchemaData::load(
                Some(schema_any.clone()),
                Some(schema_any.clone()),
                Some(schema_any.clone()),
                UninitializedSchemas::default(),
                "test",
            )
            .unwrap(),
            output_schema: hardcoded_output_schema,
            implicit_tool_call_config,
            description: None,
<<<<<<< HEAD
            all_template_names: HashSet::new(),
            experimentation: ExperimentationConfig::default(),
=======
            all_explicit_template_names: HashSet::new(),
>>>>>>> a453fb60
        });
        let inference_params = InferenceParams {
            chat_completion: ChatCompletionInferenceParams {
                temperature: Some(0.5),
                max_tokens: Some(100),
                seed: Some(42),
                top_p: Some(0.9),
                presence_penalty: Some(0.1),
                frequency_penalty: Some(0.2),
                json_mode: None,
                stop_sequences: None,
            },
        };
        // Will dynamically set "answer" instead of "response"
        let output_schema = DynamicJSONSchema::new(serde_json::json!({
            "type": "object",
            "properties": {
                "answer": {
                    "type": "string"
                }
            },
            "required": ["answer"]
        }));
        let inference_config = InferenceConfig {
            ids: InferenceIds {
                inference_id: Uuid::now_v7(),
                episode_id: Uuid::now_v7(),
            },
            templates: &templates,
            tool_config: None,
            function_name: "",
            variant_name: "",
            dynamic_output_schema: Some(&output_schema),
            extra_body: Default::default(),
            extra_headers: Default::default(),
            extra_cache_key: None,
        };
        let chat_completion_config = UninitializedChatCompletionConfig {
            model: "json".into(),
            weight: Some(1.0),
            system_template: Some(system_template.clone()),
            user_template: Some(user_template.clone()),
            assistant_template: None,
            input_wrappers: None,

            ..Default::default()
        }
        .load(
            &SchemaData::load(
                Some(test_user_template_schema()),
                None,
                Some(test_system_template_schema()),
                UninitializedSchemas::default(),
                "test",
            )
            .unwrap(),
            &ErrorContext {
                function_name: "test".to_string(),
                variant_name: "test".to_string(),
            },
        )
        .unwrap();
        let result = chat_completion_config
            .infer(
                &input,
                &inference_models,
                &json_function_config,
                &inference_config,
                &clients,
                inference_params.clone(),
            )
            .await
            .unwrap();
        assert_eq!(
            result.usage_considering_cached(),
            Usage {
                input_tokens: 10,
                output_tokens: 1,
            }
        );
        match result {
            InferenceResult::Json(json_result) => {
                assert_eq!(json_result.output.parsed, Some(json!({"answer": "Hello"})));
                assert_eq!(
                    json_result.output.raw,
                    Some(DUMMY_JSON_RESPONSE_RAW.to_string())
                );
                assert_eq!(json_result.model_inference_results.len(), 1);
                assert_eq!(
                    json_result.model_inference_results[0].model_provider_name,
                    "json_provider".into()
                );
                assert_eq!(
                    json_result.model_inference_results[0].model_name,
                    "json".into()
                );
                assert_eq!(json_result.inference_params, inference_params);
            }
            InferenceResult::Chat(_) => panic!("Expected Json inference response"),
        }
        // Test case 8: Dynamic JSON output fails
        let hardcoded_output_schema = serde_json::json!({
            "type": "object",
            "properties": {
                "answer": {
                    "type": "string"
                }
            },
            "required": ["answer"],
            "additionalProperties": false
        });
        let implicit_tool_call_config =
            ToolCallConfig::implicit_from_value(&hardcoded_output_schema);
        let hardcoded_output_schema =
            StaticJSONSchema::from_value(hardcoded_output_schema).unwrap();
        let schema_any = StaticJSONSchema::from_value(json!({ "type": "object" })).unwrap();
        let json_function_config = FunctionConfig::Json(FunctionConfigJson {
            variants: HashMap::new(),
            schemas: SchemaData::load(
                Some(schema_any.clone()),
                Some(schema_any.clone()),
                Some(schema_any.clone()),
                UninitializedSchemas::default(),
                "test",
            )
            .unwrap(),
            output_schema: hardcoded_output_schema,
            implicit_tool_call_config,
            description: None,
<<<<<<< HEAD
            all_template_names: HashSet::new(),
            experimentation: ExperimentationConfig::default(),
=======
            all_explicit_template_names: HashSet::new(),
>>>>>>> a453fb60
        });
        let inference_params = InferenceParams::default();
        // Will dynamically set "response" instead of "answer"
        let output_schema = DynamicJSONSchema::new(serde_json::json!({
            "type": "object",
            "properties": {
                "response": {
                    "type": "string"
                }
            },
            "required": ["response"]
        }));
        let inference_config = InferenceConfig {
            ids: InferenceIds {
                inference_id: Uuid::now_v7(),
                episode_id: Uuid::now_v7(),
            },
            templates: &templates,
            tool_config: None,
            function_name: "",
            variant_name: "",
            dynamic_output_schema: Some(&output_schema),
            extra_body: Default::default(),
            extra_headers: Default::default(),
            extra_cache_key: None,
        };
        let chat_completion_config = UninitializedChatCompletionConfig {
            model: "json".into(),
            weight: Some(1.0),
            system_template: Some(system_template),
            user_template: Some(user_template),
            assistant_template: None,
            input_wrappers: None,
            temperature: Some(0.5),
            top_p: Some(0.9),
            presence_penalty: Some(0.1),
            frequency_penalty: Some(0.2),
            max_tokens: Some(100),
            seed: Some(42),
            ..Default::default()
        }
        .load(
            &SchemaData::load(
                Some(test_user_template_schema()),
                None,
                Some(test_system_template_schema()),
                UninitializedSchemas::default(),
                "test",
            )
            .unwrap(),
            &ErrorContext {
                function_name: "test".to_string(),
                variant_name: "test".to_string(),
            },
        )
        .unwrap();
        let result = chat_completion_config
            .infer(
                &input,
                &inference_models,
                &json_function_config,
                &inference_config,
                &clients,
                inference_params.clone(),
            )
            .await
            .unwrap();
        assert_eq!(
            result.usage_considering_cached(),
            Usage {
                input_tokens: 10,
                output_tokens: 1,
            }
        );
        match result {
            InferenceResult::Json(json_result) => {
                assert_eq!(json_result.output.parsed, None);
                assert_eq!(
                    json_result.output.raw,
                    Some(DUMMY_JSON_RESPONSE_RAW.to_string())
                );
                assert_eq!(json_result.model_inference_results.len(), 1);
                assert_eq!(
                    json_result.model_inference_results[0].model_provider_name,
                    "json_provider".into()
                );
                assert_eq!(
                    json_result.model_inference_results[0].model_name,
                    "json".into()
                );
                let expected_inference_params = InferenceParams {
                    chat_completion: ChatCompletionInferenceParams {
                        temperature: Some(0.5),
                        max_tokens: Some(100),
                        seed: Some(42),
                        top_p: Some(0.9),
                        presence_penalty: Some(0.1),
                        frequency_penalty: Some(0.2),
                        json_mode: None,
                        stop_sequences: None,
                    },
                };
                assert_eq!(json_result.inference_params, expected_inference_params);
            }
            InferenceResult::Chat(_) => panic!("Expected Json inference response"),
        }
    }

    #[tokio::test]
    async fn test_infer_chat_completion_stream() {
        let client = TensorzeroHttpClient::new().unwrap();
        let clickhouse_connection_info = ClickHouseConnectionInfo::Disabled;
        let api_keys = InferenceCredentials::default();
        let clients = InferenceClients {
            http_client: &client,
            clickhouse_connection_info: &clickhouse_connection_info,
            postgres_connection_info: &PostgresConnectionInfo::Disabled,
            credentials: &api_keys,
            cache_options: &CacheOptions {
                max_age_s: None,
                enabled: CacheEnabledMode::WriteOnly,
            },
            tags: &Default::default(),
            rate_limiting_config: &Default::default(),
            otlp_config: &Default::default(),
        };
        let templates = Box::leak(Box::new(get_test_template_config()));
        let schema_any = StaticJSONSchema::from_value(json!({ "type": "object" })).unwrap();
        let function_config = Box::leak(Box::new(FunctionConfig::Chat(FunctionConfigChat {
            variants: HashMap::new(),
            schemas: SchemaData::load(
                Some(schema_any.clone()),
                Some(schema_any.clone()),
                Some(schema_any.clone()),
                UninitializedSchemas::default(),
                "test",
            )
            .unwrap(),
            tools: vec![],
            tool_choice: ToolChoice::Auto,
            parallel_tool_calls: None,
            description: None,
            all_explicit_templates_names: HashSet::new(),
            experimentation: ExperimentationConfig::default(),
        })));

        let system_template = get_system_template();
        let user_template = get_greeting_with_age_template();
        let good_provider_config = ProviderConfig::Dummy(DummyProvider {
            model_name: "good".into(),
            ..Default::default()
        });
        let error_provider_config = ProviderConfig::Dummy(DummyProvider {
            model_name: "error".into(),
            ..Default::default()
        });
        let text_model_config = ModelConfig {
            routing: vec!["good_provider".into()],
            providers: HashMap::from([(
                "good_provider".into(),
                ModelProvider {
                    name: "good_provider".into(),
                    config: good_provider_config,
                    extra_body: Default::default(),
                    extra_headers: Default::default(),
                    timeouts: Default::default(),
                    discard_unknown_chunks: false,
                },
            )]),
            timeouts: Default::default(),
        };
        let error_model_config = ModelConfig {
            routing: vec!["error_provider".into()],
            providers: HashMap::from([(
                "error_provider".into(),
                ModelProvider {
                    name: "error_provider".into(),
                    config: error_provider_config,
                    extra_body: Default::default(),
                    extra_headers: Default::default(),
                    timeouts: Default::default(),
                    discard_unknown_chunks: false,
                },
            )]),
            timeouts: Default::default(),
        };
        // Test case 1: Model inference fails because of model issues
        let inference_params = InferenceParams::default();
        let messages = vec![LazyResolvedInputMessage {
            role: Role::User,
            content: vec![LazyResolvedInputMessageContent::Template(TemplateInput {
                name: "user".to_string(),
                arguments: json!({"name": "Luke", "age": 20})
                    .as_object()
                    .unwrap()
                    .clone(),
            })],
        }];
        let input = LazyResolvedInput {
            system: Some(json!({"assistant_name": "R2-D2"})),
            messages,
        };
        let chat_completion_config = Box::leak(Box::new(
            UninitializedChatCompletionConfig {
                model: "error".into(),
                weight: Some(1.0),
                system_template: Some(system_template.clone()),
                user_template: Some(user_template.clone()),
                assistant_template: None,
                input_wrappers: None,

                ..Default::default()
            }
            .load(
                &SchemaData::load(
                    Some(test_user_template_schema()),
                    None,
                    Some(test_system_template_schema()),
                    UninitializedSchemas::default(),
                    "test",
                )
                .unwrap(),
                &ErrorContext {
                    function_name: "test".to_string(),
                    variant_name: "test".to_string(),
                },
            )
            .unwrap(),
        ));
        let models = Box::leak(Box::new(
            HashMap::from([("error".into(), error_model_config)])
                .try_into()
                .unwrap(),
        ));
        let embedding_models = &EmbeddingModelTable::try_from(HashMap::new()).unwrap();
        let inference_models = InferenceModels {
            models,
            embedding_models,
        };
        let inference_config = InferenceConfig {
            ids: InferenceIds {
                inference_id: Uuid::now_v7(),
                episode_id: Uuid::now_v7(),
            },
            templates,
            tool_config: None,
            dynamic_output_schema: None,
            function_name: "",
            variant_name: "",
            extra_body: Default::default(),
            extra_headers: Default::default(),
            extra_cache_key: None,
        };
        let result = chat_completion_config
            .infer_stream(
                &input,
                &inference_models,
                function_config,
                &inference_config,
                &clients,
                inference_params.clone(),
            )
            .await;
        let err = match result {
            Ok(_) => panic!("Expected error"),
            Err(e) => e,
        };
        match err.get_details() {
            ErrorDetails::ModelProvidersExhausted {
                provider_errors, ..
            } => {
                assert_eq!(provider_errors.len(), 1);
                assert!(matches!(
                    provider_errors["error_provider"].get_details(),
                    ErrorDetails::InferenceClient { .. }
                ));
            }
            _ => panic!("Expected ModelProvidersExhausted error, got {err:?}"),
        }

        // Test case 2: Model inference succeeds
        let inference_params = InferenceParams::default();
        let chat_completion_config = UninitializedChatCompletionConfig {
            model: "good".into(),
            weight: Some(1.0),
            system_template: Some(system_template),
            user_template: Some(user_template),
            assistant_template: None,
            input_wrappers: None,

            ..Default::default()
        }
        .load(
            &SchemaData::load(
                Some(test_user_template_schema()),
                None,
                Some(test_system_template_schema()),
                UninitializedSchemas::default(),
                "test",
            )
            .unwrap(),
            &ErrorContext {
                function_name: "test".to_string(),
                variant_name: "test".to_string(),
            },
        )
        .unwrap();
        let models = Box::leak(Box::new(
            HashMap::from([("good".into(), text_model_config)])
                .try_into()
                .unwrap(),
        ));
        let inference_models = InferenceModels {
            models,
            embedding_models,
        };
        let inference_config = InferenceConfig {
            ids: InferenceIds {
                inference_id: Uuid::now_v7(),
                episode_id: Uuid::now_v7(),
            },
            templates,
            tool_config: None,
            function_name: "",
            variant_name: "",
            dynamic_output_schema: None,
            extra_body: Default::default(),
            extra_headers: Default::default(),
            extra_cache_key: None,
        };
        let (mut stream, models_used) = chat_completion_config
            .infer_stream(
                &input,
                &inference_models,
                function_config,
                &inference_config,
                &clients,
                inference_params.clone(),
            )
            .await
            .unwrap();
        let first_chunk = match stream.next().await.unwrap().unwrap() {
            InferenceResultChunk::Chat(chunk) => chunk,
            InferenceResultChunk::Json(_) => panic!("Expected Chat inference response"),
        };
        assert_eq!(
            first_chunk.content,
            vec![ContentBlockChunk::Text(TextChunk {
                text: DUMMY_STREAMING_RESPONSE[0].to_string(),
                id: "0".to_string()
            })]
        );
        assert_eq!(&*models_used.model_name, "good".to_string());
        assert_eq!(
            &*models_used.model_provider_name,
            "good_provider".to_string()
        );
        let mut i = 1;
        while let Some(chunk_result) = stream.next().await {
            let chunk = chunk_result.unwrap();
            if i == 16 {
                // max length of text, but we have a usage chunk left
                assert_eq!(
                    chunk.usage(),
                    Some(&Usage {
                        input_tokens: 10,
                        output_tokens: 16
                    })
                );
                break;
            }
            let chunk = match chunk {
                InferenceResultChunk::Chat(chunk) => chunk,
                InferenceResultChunk::Json(_) => panic!("Expected Chat inference response"),
            };
            assert_eq!(
                chunk.content,
                vec![ContentBlockChunk::Text(TextChunk {
                    text: DUMMY_STREAMING_RESPONSE[i].to_string(),
                    id: "0".to_string(),
                })]
            );
            i += 1;
        }

        // Since we don't handle streaming JSONs at this level (need to catch the entire response)
        // we don't test it here.
    }

    /// Since we test the preparation of messages extensively above, we focus here on testing the request parameter setting.
    /// We also test that the request correctly carries dynamic output schemas if set
    #[tokio::test]
    async fn test_prepare_request_params() {
        // We won't vary these parameters in this test
        let input = LazyResolvedInput {
            system: None,
            messages: vec![],
        };
        let templates = Box::leak(Box::new(get_test_template_config()));
        let stream = false;
        // We will vary temperature, max_tokens, and seed
        let chat_completion_config = ChatCompletionConfig {
            temperature: Some(0.5),
            max_tokens: Some(100),
            seed: Some(69),
            ..Default::default()
        };
        // We will do Chat and Json separately
        let function_config = FunctionConfig::Chat(FunctionConfigChat {
            variants: HashMap::new(),
            schemas: SchemaData::load(None, None, None, UninitializedSchemas::default(), "test")
                .unwrap(),
            tools: vec![],
            tool_choice: ToolChoice::Auto,
            parallel_tool_calls: None,
            description: None,
            all_explicit_templates_names: HashSet::new(),
            experimentation: ExperimentationConfig::default(),
        });
        let mut inference_params = InferenceParams::default();
        let inference_config = InferenceConfig {
            ids: InferenceIds {
                inference_id: Uuid::now_v7(),
                episode_id: Uuid::now_v7(),
            },
            templates,
            tool_config: None,
            function_name: "",
            variant_name: "",
            dynamic_output_schema: None,
            extra_body: Default::default(),
            extra_headers: Default::default(),
            extra_cache_key: None,
        };
        let model_request = chat_completion_config
            .prepare_request(
                &input,
                &function_config,
                &inference_config,
                stream,
                &mut inference_params,
            )
            .await
            .unwrap();
        assert_eq!(model_request.temperature, Some(0.5));
        assert_eq!(model_request.max_tokens, Some(100));
        assert_eq!(model_request.seed, Some(69));
        assert_eq!(inference_params.chat_completion.temperature, Some(0.5));
        assert_eq!(inference_params.chat_completion.max_tokens, Some(100));
        assert_eq!(inference_params.chat_completion.seed, Some(69));

        let mut inference_params = InferenceParams {
            chat_completion: ChatCompletionInferenceParams {
                temperature: Some(1.),
                max_tokens: Some(200),
                seed: Some(420),
                top_p: Some(0.9),
                presence_penalty: Some(0.1),
                frequency_penalty: Some(0.2),
                json_mode: None,
                stop_sequences: None,
            },
        };
        let model_request = chat_completion_config
            .prepare_request(
                &input,
                &function_config,
                &inference_config,
                stream,
                &mut inference_params,
            )
            .await
            .unwrap();
        assert_eq!(model_request.temperature, Some(1.));
        assert_eq!(model_request.max_tokens, Some(200));
        assert_eq!(model_request.seed, Some(420));
        assert_eq!(model_request.top_p, Some(0.9));
        assert_eq!(model_request.presence_penalty, Some(0.1));
        assert_eq!(model_request.frequency_penalty, Some(0.2));
        assert_eq!(inference_params.chat_completion.temperature, Some(1.));
        assert_eq!(inference_params.chat_completion.max_tokens, Some(200));
        assert_eq!(inference_params.chat_completion.seed, Some(420));
        assert_eq!(inference_params.chat_completion.top_p, Some(0.9));
        assert_eq!(inference_params.chat_completion.presence_penalty, Some(0.1));
        assert_eq!(
            inference_params.chat_completion.frequency_penalty,
            Some(0.2)
        );

        // We will vary temperature, max_tokens, and seed
        let chat_completion_config = ChatCompletionConfig {
            temperature: Some(0.5),
            max_tokens: Some(100),
            seed: Some(69),
            top_p: Some(0.9),
            presence_penalty: Some(0.1),
            frequency_penalty: Some(0.2),
            ..Default::default()
        };
        // Do a JSON function
        let output_schema_value = json!({
            "type": "object",
            "properties": {
                "name": {
                    "type": "string"
                },
                "age": {
                    "type": "integer",
                    "minimum": 0
                },
                "email": {
                    "type": "string",
                    "format": "email"
                }
            },
            "required": ["name", "age"]
        });
        let function_config = FunctionConfig::Json(FunctionConfigJson {
            variants: HashMap::new(),
            schemas: SchemaData::load(None, None, None, UninitializedSchemas::default(), "test")
                .unwrap(),
            output_schema: StaticJSONSchema::from_value(output_schema_value.clone()).unwrap(),
            implicit_tool_call_config: ToolCallConfig {
                tools_available: vec![],
                tool_choice: ToolChoice::Auto,
                parallel_tool_calls: None,
            },
            description: None,
<<<<<<< HEAD
            all_template_names: HashSet::new(),
            experimentation: ExperimentationConfig::default(),
=======
            all_explicit_template_names: HashSet::new(),
>>>>>>> a453fb60
        });
        let inference_config = InferenceConfig {
            ids: InferenceIds {
                inference_id: Uuid::now_v7(),
                episode_id: Uuid::now_v7(),
            },
            templates,
            tool_config: None,
            dynamic_output_schema: None,
            function_name: "",
            variant_name: "",
            extra_body: Default::default(),
            extra_headers: Default::default(),
            extra_cache_key: None,
        };
        let mut inference_params = InferenceParams::default();
        let model_request = chat_completion_config
            .prepare_request(
                &input,
                &function_config,
                &inference_config,
                stream,
                &mut inference_params,
            )
            .await
            .unwrap();
        assert_eq!(model_request.temperature, Some(0.5));
        assert_eq!(model_request.max_tokens, Some(100));
        assert_eq!(model_request.seed, Some(69));
        assert_eq!(model_request.top_p, Some(0.9));
        assert_eq!(model_request.presence_penalty, Some(0.1));
        assert_eq!(model_request.frequency_penalty, Some(0.2));
        assert_eq!(
            model_request.json_mode,
            ModelInferenceRequestJsonMode::Strict
        );
        assert_eq!(model_request.output_schema, Some(&output_schema_value));
        assert_eq!(inference_params.chat_completion.temperature, Some(0.5));
        assert_eq!(inference_params.chat_completion.max_tokens, Some(100));
        assert_eq!(inference_params.chat_completion.seed, Some(69));
        assert_eq!(inference_params.chat_completion.top_p, Some(0.9));
        assert_eq!(inference_params.chat_completion.presence_penalty, Some(0.1));
        assert_eq!(
            inference_params.chat_completion.frequency_penalty,
            Some(0.2)
        );

        // We will vary temperature, max_tokens, and seed
        let chat_completion_config = ChatCompletionConfig::default();
        let mut inference_params = InferenceParams {
            chat_completion: ChatCompletionInferenceParams {
                temperature: Some(0.9),
                ..Default::default()
            },
        };
        let model_request = chat_completion_config
            .prepare_request(
                &input,
                &function_config,
                &inference_config,
                stream,
                &mut inference_params,
            )
            .await
            .unwrap();
        assert_eq!(model_request.temperature, Some(0.9));
        assert_eq!(model_request.max_tokens, None);
        assert_eq!(model_request.seed, None);
        assert_eq!(model_request.output_schema, Some(&output_schema_value));
        assert_eq!(inference_params.chat_completion.temperature, Some(0.9));
        assert_eq!(inference_params.chat_completion.max_tokens, None);
        assert_eq!(inference_params.chat_completion.seed, None);

        let dynamic_output_schema = DynamicJSONSchema::new(serde_json::json!({
            "type": "object",
            "properties": {
                "answer": {
                    "type": "string"
                }
            },
            "required": ["answer"]
        }));
        let dynamic_output_schema_value = dynamic_output_schema.value.clone();
        let inference_config = InferenceConfig {
            templates,
            tool_config: None,
            dynamic_output_schema: Some(&dynamic_output_schema),
            function_name: "",
            variant_name: "",
            ids: InferenceIds {
                inference_id: Uuid::now_v7(),
                episode_id: Uuid::now_v7(),
            },
            extra_body: Default::default(),
            extra_headers: Default::default(),
            extra_cache_key: None,
        };
        let model_request = chat_completion_config
            .prepare_request(
                &input,
                &function_config,
                &inference_config,
                stream,
                &mut inference_params,
            )
            .await
            .unwrap();
        assert_eq!(
            model_request.output_schema,
            Some(&dynamic_output_schema_value)
        );
    }

    #[test]
    fn test_validate_template_and_schema_both_none() {
        let templates = get_test_template_config();
        let result =
            validate_legacy_template_and_schema(TemplateKind::System, None, None, &templates);
        assert!(result.is_ok());
    }

    #[test]
    fn test_validate_template_and_schema_both_some() {
        let templates = get_test_template_config();
        let schema = StaticJSONSchema::from_path(ResolvedTomlPath::new_for_tests(
            "fixtures/config/functions/templates_with_variables/system_schema.json".into(),
            None,
        ))
        .unwrap();
        let template = PathBuf::from("test_validate_template_and_schema_both_some");
        validate_legacy_template_and_schema(
            TemplateKind::System,
            Some(&schema),
            Some(&TemplateWithSchema {
                template: PathWithContents::from_path(ResolvedTomlPath::new_for_tests(
                    template,
                    Some("fake_data".to_string()),
                ))
                .unwrap(),
                schema: Some(schema.clone()),
                legacy_definition: false,
            }),
            &templates,
        )
        .unwrap();
    }

    #[test]
    fn test_validate_template_and_schema_template_no_needs_variables() {
        let templates = get_test_template_config();
        let template = PathBuf::from("system_filled");
        let result = validate_legacy_template_and_schema(
            TemplateKind::System,
            None,
            Some(&TemplateWithSchema {
                template: PathWithContents::from_path(ResolvedTomlPath::new_for_tests(
                    template,
                    Some("fake_data".to_string()),
                ))
                .unwrap(),
                schema: None,
                legacy_definition: false,
            }),
            &templates,
        );
        assert!(result.is_ok());
    }

    #[test]
    fn test_validate_template_and_schema_template_needs_variables() {
        let templates = get_test_template_config(); // Template needing variables
        let template = PathBuf::from("greeting");
        let err = validate_legacy_template_and_schema(
            TemplateKind::System,
            None,
            Some(&TemplateWithSchema {
                template: PathWithContents::from_path(ResolvedTomlPath::new_for_tests(
                    template,
                    Some("fake_data".to_string()),
                ))
                .unwrap(),
                schema: None,
                legacy_definition: true,
            }),
            &templates,
        )
        .unwrap_err();
        let details = err.get_details();

        if let ErrorDetails::Config { message } = details {
            assert_eq!(
                *message,
                "template needs variables: [name] but only `system_text` is allowed when template has no schema".to_string()
            );
        } else {
            panic!("Expected Error::Config");
        }
    }

    #[test]
    fn test_validate_template_and_schema_schema_some_template_none() {
        let templates = get_test_template_config(); // Default TemplateConfig
        let schema = StaticJSONSchema::from_path(ResolvedTomlPath::new_for_tests(
            "fixtures/config/functions/templates_with_variables/system_schema.json".into(),
            None,
        ))
        .unwrap();
        let err = validate_legacy_template_and_schema(
            TemplateKind::System,
            Some(&schema),
            None,
            &templates,
        )
        .unwrap_err();
        let details = err.get_details();

        if let ErrorDetails::Config { message } = details {
            assert_eq!(
                *message,
                "template is required when schema is specified".to_string()
            );
        } else {
            panic!("Expected Error::Config");
        }
    }
}<|MERGE_RESOLUTION|>--- conflicted
+++ resolved
@@ -1694,12 +1694,8 @@
             output_schema,
             implicit_tool_call_config,
             description: None,
-<<<<<<< HEAD
-            all_template_names: HashSet::new(),
+            all_explicit_template_names: HashSet::new(),
             experimentation: ExperimentationConfig::default(),
-=======
-            all_explicit_template_names: HashSet::new(),
->>>>>>> a453fb60
         });
         let inference_config = InferenceConfig {
             templates: &templates,
@@ -1875,12 +1871,8 @@
             output_schema: hardcoded_output_schema,
             implicit_tool_call_config,
             description: None,
-<<<<<<< HEAD
-            all_template_names: HashSet::new(),
+            all_explicit_template_names: HashSet::new(),
             experimentation: ExperimentationConfig::default(),
-=======
-            all_explicit_template_names: HashSet::new(),
->>>>>>> a453fb60
         });
         let inference_params = InferenceParams {
             chat_completion: ChatCompletionInferenceParams {
@@ -2010,12 +2002,8 @@
             output_schema: hardcoded_output_schema,
             implicit_tool_call_config,
             description: None,
-<<<<<<< HEAD
-            all_template_names: HashSet::new(),
+            all_explicit_template_names: HashSet::new(),
             experimentation: ExperimentationConfig::default(),
-=======
-            all_explicit_template_names: HashSet::new(),
->>>>>>> a453fb60
         });
         let inference_params = InferenceParams::default();
         // Will dynamically set "response" instead of "answer"
@@ -2544,12 +2532,8 @@
                 parallel_tool_calls: None,
             },
             description: None,
-<<<<<<< HEAD
-            all_template_names: HashSet::new(),
+            all_explicit_template_names: HashSet::new(),
             experimentation: ExperimentationConfig::default(),
-=======
-            all_explicit_template_names: HashSet::new(),
->>>>>>> a453fb60
         });
         let inference_config = InferenceConfig {
             ids: InferenceIds {
