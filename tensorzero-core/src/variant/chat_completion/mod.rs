use futures::future::try_join_all;
use serde::{Deserialize, Serialize};
use serde_json::Value;
use std::borrow::Cow;
use std::collections::{HashMap, HashSet};
use std::sync::Arc;

use crate::config::path::ResolvedTomlPath;
use crate::config::{ErrorContext, PathWithContents, SchemaData};
use crate::embeddings::EmbeddingModelTable;
use crate::endpoints::inference::{InferenceClients, InferenceModels, InferenceParams};
use crate::error::{Error, ErrorDetails};
use crate::function::FunctionConfig;
use crate::inference::types::extra_body::{ExtraBodyConfig, FullExtraBodyConfig};
use crate::inference::types::extra_headers::{ExtraHeadersConfig, FullExtraHeadersConfig};
use crate::inference::types::resolved_input::{
    LazyResolvedInput, LazyResolvedInputMessage, LazyResolvedInputMessageContent,
};
use crate::inference::types::{
    batch::StartBatchModelInferenceWithMetadata, ContentBlock, InferenceResultStream,
    ModelInferenceRequest, RequestMessage, Role,
};
use crate::inference::types::{InferenceResult, ModelInput, ResolvedInputMessage};
use crate::jsonschema_util::StaticJSONSchema;
use crate::minijinja_util::TemplateConfig;
use crate::model::ModelTable;
use crate::variant::JsonMode;

mod templates;
pub use templates::ChatTemplates;

use super::{
    infer_model_request, infer_model_request_stream, prepare_model_inference_request,
    InferModelRequestArgs, InferenceConfig, ModelUsedInfo, RetryConfig, Variant,
};

/// If we have a schema, then we forward the 'arguments' object as-is to the template.
/// If we don't have a schema, then we create a single variable corresponding to the template
/// kind (e.g. `SYSTEM_TEXT_TEMPLATE_VAR` for a system template), and set this variable the
/// string contents of the input block.
#[derive(Debug, Serialize)]
#[cfg_attr(test, derive(ts_rs::TS))]
#[cfg_attr(test, ts(export))]
pub struct TemplateWithSchema {
    pub template: PathWithContents,
    pub schema: Option<StaticJSONSchema>,
    // If true, this is a template declared with the legacy `user_template`/`assistant_template`/`system_template`
    // or `input_wrappers.user`/`input_wrappers.assistant`/`input_wrappers.system` fields.
    // We allow using these templates without a schema, in which case we inject the special variable
    // `{user_text}`/`{assistant_text}`/`{system_text}` based on the role.
    // New-style template definitions (using `templates.<name>`) will have this set to `false`.
    // Eventually, this field will be removed entirely.
    pub legacy_definition: bool,
}

#[derive(Debug, Default, Serialize)]
#[cfg_attr(test, derive(ts_rs::TS))]
#[cfg_attr(test, ts(export))]
#[expect(clippy::manual_non_exhaustive)]
pub struct ChatCompletionConfig {
    pub weight: Option<f64>,
    pub model: Arc<str>,
    pub templates: ChatTemplates,
    pub temperature: Option<f32>,
    pub top_p: Option<f32>,
    pub max_tokens: Option<u32>,
    pub presence_penalty: Option<f32>,
    pub frequency_penalty: Option<f32>,
    pub seed: Option<u32>,
    pub stop_sequences: Option<Vec<String>>,
    pub json_mode: Option<JsonMode>, // Only for JSON functions, not for chat functions
    pub retries: RetryConfig,
    #[cfg_attr(test, ts(skip))]
    pub extra_body: Option<ExtraBodyConfig>,
    #[cfg_attr(test, ts(skip))]
    pub extra_headers: Option<ExtraHeadersConfig>,
    #[serde(skip)]
    _private: (),
}

#[derive(Debug, Clone, Default, Serialize, Deserialize, ts_rs::TS)]
#[ts(export)]
#[serde(deny_unknown_fields)]
pub struct UninitializedInputWrappers {
    user: Option<ResolvedTomlPath>,
    assistant: Option<ResolvedTomlPath>,
    system: Option<ResolvedTomlPath>,
}

#[derive(Debug, Clone, Serialize, Deserialize, ts_rs::TS)]
#[ts(export)]
#[serde(deny_unknown_fields)]
pub struct UninitializedChatTemplate {
    pub path: ResolvedTomlPath,
}

#[derive(Debug, Clone, Default, Serialize, Deserialize, ts_rs::TS)]
#[ts(export)]
pub struct UninitializedChatTemplates {
    #[serde(flatten)]
    inner: HashMap<String, UninitializedChatTemplate>,
}

#[derive(Clone, Debug, Default, Deserialize, Serialize, ts_rs::TS)]
#[ts(export)]
#[serde(deny_unknown_fields)]
pub struct UninitializedChatCompletionConfig {
    #[serde(default)]
    pub weight: Option<f64>,
    pub model: Arc<str>,
    pub system_template: Option<ResolvedTomlPath>,
    pub user_template: Option<ResolvedTomlPath>,
    pub assistant_template: Option<ResolvedTomlPath>,
    pub input_wrappers: Option<UninitializedInputWrappers>,
    #[serde(default)]
    pub templates: UninitializedChatTemplates,
    pub temperature: Option<f32>,
    pub top_p: Option<f32>,
    pub max_tokens: Option<u32>,
    pub presence_penalty: Option<f32>,
    pub frequency_penalty: Option<f32>,
    pub seed: Option<u32>,
    pub stop_sequences: Option<Vec<String>>,
    #[serde(default)]
    pub json_mode: Option<JsonMode>, // Only for JSON functions, not for chat functions
    #[serde(default)]
    pub retries: RetryConfig,
    #[serde(default)]
    #[ts(skip)]
    pub extra_body: Option<ExtraBodyConfig>,
    #[serde(default)]
    #[ts(skip)]
    pub extra_headers: Option<ExtraHeadersConfig>,
}

impl UninitializedChatCompletionConfig {
    pub fn load(
        self,
        schemas: &SchemaData,
        error_context: &ErrorContext,
    ) -> Result<ChatCompletionConfig, Error> {
        let templates = ChatTemplates::build(&self, schemas, error_context)?;
        Ok(ChatCompletionConfig {
            weight: self.weight,
            model: self.model,
            templates,
            temperature: self.temperature,
            top_p: self.top_p,
            max_tokens: self.max_tokens,
            presence_penalty: self.presence_penalty,
            frequency_penalty: self.frequency_penalty,
            seed: self.seed,
            stop_sequences: self.stop_sequences,
            json_mode: self.json_mode,
            retries: self.retries,
            extra_body: self.extra_body,
            extra_headers: self.extra_headers,
            _private: (),
        })
    }
}

impl ChatCompletionConfig {
    // NOTE - this method can become synchronous again once
    // we add a `LazyRequestMessage` type
    pub async fn prepare_request_message(
        &self,
        template_config: &TemplateConfig<'_>,
        message: &LazyResolvedInputMessage,
    ) -> Result<RequestMessage, Error> {
        prepare_request_message(message, template_config, &self.templates).await
    }

    pub fn prepare_system_message(
        &self,
        templates: &TemplateConfig,
        system: Option<&Value>,
    ) -> Result<Option<String>, Error> {
        prepare_system_message(
            system,
            templates,
            self.templates
                .get_implicit_system_template()
                .map(std::convert::AsRef::as_ref),
        )
    }

    async fn prepare_request<'a, 'request>(
        &'a self,
        input: &LazyResolvedInput,
        function: &'a FunctionConfig,
        inference_config: &'request InferenceConfig<'request>,
        stream: bool,
        inference_params: &mut InferenceParams,
    ) -> Result<ModelInferenceRequest<'request>, Error>
    where
        'a: 'request,
    {
        let messages = try_join_all(
            input
                .messages
                .iter()
                .map(|message| self.prepare_request_message(inference_config.templates, message)),
        )
        .await?;
        let system =
            self.prepare_system_message(inference_config.templates, input.system.as_ref())?;

        inference_params
            .chat_completion
            .backfill_with_variant_params(
                self.temperature,
                self.max_tokens,
                self.seed,
                self.top_p,
                self.presence_penalty,
                self.frequency_penalty,
                self.stop_sequences.clone(),
            );

        let extra_body = FullExtraBodyConfig {
            extra_body: self.extra_body.clone(),
            inference_extra_body: inference_config
                .extra_body
                .clone()
                .into_owned()
                .filter(inference_config.variant_name),
        };

        let extra_headers = FullExtraHeadersConfig {
            variant_extra_headers: self.extra_headers.clone(),
            inference_extra_headers: inference_config
                .extra_headers
                .clone()
                .into_owned()
                .filter(inference_config.variant_name),
        };

        prepare_model_inference_request(
            messages,
            system,
            function,
            inference_config,
            stream,
            inference_params,
            self.json_mode,
            extra_body,
            extra_headers,
        )
    }
}

/// Prepare a ModelInput using the same machinery as is used by core TensorZero to prepare
/// chat completions requests.
pub async fn prepare_model_input(
    system: Option<&Value>,
    messages: &[ResolvedInputMessage],
    templates_config: &TemplateConfig<'_>,
    chat_templates: &ChatTemplates,
) -> Result<ModelInput, Error> {
    let system = prepare_system_message(
        system,
        templates_config,
        chat_templates
            .get_implicit_system_template()
            .map(std::convert::AsRef::as_ref),
    )?;
    let mut templated_messages = Vec::with_capacity(messages.len());
    for message in messages {
        templated_messages.push(
            prepare_request_message(
                &message.clone().into_lazy_resolved_input_message(),
                templates_config,
                chat_templates,
            )
            .await?,
        );
    }
    Ok(ModelInput {
        system,
        messages: templated_messages,
    })
}

fn prepare_system_message(
    system: Option<&Value>,
    templates: &TemplateConfig,
    template: Option<&TemplateWithSchema>,
) -> Result<Option<String>, Error> {
    Ok(match template {
        Some(template) => {
            // If we have a no-schema template declared using the legacy syntax
            // (something other than `templates.<template_name>`), then we're going to inject
            // a `system_text` variable.
            let context = if template.schema.is_none() && template.legacy_definition {
                match system {
                    Some(Value::String(_)) | None => {}
                    Some(other) => {
                        return Err(Error::new(ErrorDetails::InvalidMessage {
                            message: format!("System message content {other} is not a string but `input_wrappers.system` is set in the variant config")
                        }));
                    }
                }
                 Cow::Owned(serde_json::json!({
                    SYSTEM_TEXT_TEMPLATE_VAR: system.unwrap_or(&Value::Null)
                }))
            } else {
                // Otherwise, we use the system message as-is.
                Cow::Borrowed(system.unwrap_or(&Value::Null))
            };
            Some(templates.template_message(
            &template.template.path.get_template_key(),
            &context)?)
        }
        None => {
            match system {
                None => None,
                Some(system) =>
            Some(system
            .as_str()
            .ok_or_else(|| Error::new(ErrorDetails::InvalidMessage {
                message:
                    format!("System message content {system} is not a string but there is no variant template")
                        .to_string(),
            }))?
            .to_string()),
        }
    }})
}

async fn prepare_request_message(
    message: &LazyResolvedInputMessage,
    templates_config: &TemplateConfig<'_>,
    chat_templates: &ChatTemplates,
) -> Result<RequestMessage, Error> {
    let mut content = Vec::new();
    for block in &message.content {
        match block {
            LazyResolvedInputMessageContent::Text { text } => {
                let template = chat_templates.get_implicit_template(message.role);
                let text_content = match template {
                    Some(template) if template.legacy_definition => {
                        let context = serde_json::json!({
                            message.role.implicit_template_var().to_string(): text
                        });
                        templates_config.template_message(
                            &template.template.path.get_template_key(),
                            &context,
                        )?
                    }
                    _ => text.clone(),
                };
                content.push(text_content.into());
            }
            LazyResolvedInputMessageContent::Template(template_input) => {
                let template = chat_templates
                    .get_named_template(&template_input.name)
                    .ok_or_else(|| {
                        Error::new(ErrorDetails::InvalidMessage {
                            message: format!("Template `{}` not found", template_input.name),
                        })
                    })?;
                if template.schema.is_none() && template.legacy_definition {
                    return Err(Error::new(ErrorDetails::InvalidMessage {
                        message: format!("Request message content {} is not a string but `input_wrappers.{}` is set in the variant config", serde_json::to_string(&template_input.arguments).unwrap_or_default(), message.role)
                    }));
                }
                let text_content = templates_config.template_message(
                    &template.template.path.get_template_key(),
                    &template_input.arguments,
                )?;
                content.push(text_content.into());
            }
            LazyResolvedInputMessageContent::RawText { value: text } => {
                content.push(text.clone().into());
            }
            // The following two clones are probably removable.
            // We will need to implement a ToolCallRef type or something so that we can avoid cloning the ToolCall and ToolResult.
            LazyResolvedInputMessageContent::ToolCall(tool_call) => {
                content.push(ContentBlock::ToolCall(tool_call.clone()));
            }
            LazyResolvedInputMessageContent::ToolResult(tool_result) => {
                content.push(ContentBlock::ToolResult(tool_result.clone()));
            }
            LazyResolvedInputMessageContent::File(image) => {
                // NOTE - since `RequestMessage` currently requires files to be fully resolved,
                // we need to await the future here. In an upcoming PR, we will introduce a `LazyRequestMessage` type,
                // which will allow us to just pass along the future without awaiting it.
                content.push(ContentBlock::File(Box::new(image.clone().await?)));
            }
            LazyResolvedInputMessageContent::Thought(thought) => {
                content.push(ContentBlock::Thought(thought.clone()));
            }
            LazyResolvedInputMessageContent::Unknown {
                data,
                model_provider_name,
            } => {
                content.push(ContentBlock::Unknown {
                    data: data.clone(),
                    model_provider_name: model_provider_name.clone(),
                });
            }
        }
    }

    Ok(RequestMessage {
        role: message.role,
        content,
    })
}

impl Variant for ChatCompletionConfig {
    async fn infer<'a: 'request, 'request>(
        &self,
        input: &LazyResolvedInput,
        models: &'request InferenceModels<'a>,
        function: &'a FunctionConfig,
        inference_config: &'request InferenceConfig<'request>,
        clients: &'request InferenceClients<'request>,
        inference_params: InferenceParams,
    ) -> Result<InferenceResult, Error> {
        let mut inference_params = inference_params;
        let request = self
            .prepare_request(
                input,
                function,
                inference_config,
                false,
                &mut inference_params,
            )
            .await?;
        let model_config = models.models.get(&self.model).await?.ok_or_else(|| {
            Error::new(ErrorDetails::UnknownModel {
                name: self.model.to_string(),
            })
        })?;
        let args = InferModelRequestArgs {
            request,
            model_name: self.model.clone(),
            model_config: &model_config,
            function,
            inference_config,
            clients,
            inference_params,
            retry_config: &self.retries,
        };
        infer_model_request(args).await
    }

    async fn infer_stream<'request>(
        &self,
        input: &LazyResolvedInput,
        models: &'request InferenceModels<'_>,
        function: &FunctionConfig,
        inference_config: &'request InferenceConfig<'request>,
        clients: &'request InferenceClients<'request>,
        inference_params: InferenceParams,
    ) -> Result<(InferenceResultStream, ModelUsedInfo), Error> {
        let mut inference_params = inference_params;
        let request = self
            .prepare_request(
                input,
                function,
                inference_config,
                true,
                &mut inference_params,
            )
            .await?;
        let model_config = models.models.get(&self.model).await?.ok_or_else(|| {
            Error::new(ErrorDetails::UnknownModel {
                name: self.model.to_string(),
            })
        })?;
        infer_model_request_stream(
            request,
            self.model.clone(),
            &model_config,
            function,
            clients,
            inference_params,
            self.retries,
        )
        .await
    }

    /// This function validates that the chat completion variant is correctly configured for the given function config.
    /// In order to do this, we need to check:
    ///  - For system, user, and assistant message types:
    ///    - That the template here is provided if the schema is provided in the function.
    ///    - If the template requires variables, the schema is provided.
    ///  - That the model name is a valid model
    ///  - That the weight is non-negative
    async fn validate(
        &self,
        function: &FunctionConfig,
        models: &mut ModelTable,
        _embedding_models: &EmbeddingModelTable,
        templates: &TemplateConfig<'_>,
        function_name: &str,
        variant_name: &str,
    ) -> Result<(), Error> {
        // Validate that weight is non-negative
        if self.weight.is_some_and(|w| w < 0.0) {
            return Err(ErrorDetails::Config {
                message: format!(
                    "`functions.{function_name}.variants.{variant_name}`: `weight` must be non-negative"
                ),
            }.into());
        }
        models.validate(&self.model)?;

        // Validate the system template matches the system schema (best effort, we cannot check the variables comprehensively)
        validate_legacy_template_and_schema(
            TemplateKind::System,
            function.system_schema(),
            self.templates.get_implicit_system_template().map(|t| &**t),
            templates,
        )
        .map_err(|e| {
            Error::new(ErrorDetails::Config {
                message: format!(
                    "`functions.{function_name}.variants.{variant_name}.system_template`: {e}"
                ),
            })
        })?;

        // Validate the user template matches the user schema (best effort, we cannot check the variables comprehensively)
        validate_legacy_template_and_schema(
            TemplateKind::User,
            function.user_schema(),
            self.templates
                .get_implicit_template(Role::User)
                .map(|t| &**t),
            templates,
        )
        .map_err(|e| {
            Error::new(ErrorDetails::Config {
                message: format!(
                    "`functions.{function_name}.variants.{variant_name}.user_template`: {e}"
                ),
            })
        })?;

        // Validate the assistant template matches the assistant schema (best effort, we cannot check the variables comprehensively)
        validate_legacy_template_and_schema(
            TemplateKind::Assistant,
            function.assistant_schema(),
            self.templates
                .get_implicit_template(Role::Assistant)
                .map(|t| &**t),
            templates,
        )
        .map_err(|e| {
            Error::new(ErrorDetails::Config {
                message: format!(
                    "`functions.{function_name}.variants.{variant_name}.assistant_template`: {e}"
                ),
            })
        })?;

        validate_all_schemas_have_templates(function, &self.templates).map_err(|e| {
            let schema_name = e.schema_name;
            Error::new(ErrorDetails::Config {
                message: format!(
                    "`functions.{function_name}.variants.{variant_name}.templates.{schema_name}` is required when `functions.{function_name}.schemas.{schema_name}` is specified"
                ),
            })
        })?;
        Ok(())
    }

    fn get_all_template_paths(&self) -> Vec<&PathWithContents> {
        self.templates.get_all_template_paths()
    }

    fn get_all_explicit_template_names(&self) -> HashSet<String> {
        self.templates.get_all_explicit_template_names()
    }

    async fn start_batch_inference<'a>(
        &'a self,
        inputs: &[LazyResolvedInput],
        models: &'a InferenceModels<'a>,
        function: &'a FunctionConfig,
        inference_configs: &'a [InferenceConfig<'a>],
        clients: &'a InferenceClients<'a>,
        inference_params: Vec<InferenceParams>,
    ) -> Result<StartBatchModelInferenceWithMetadata<'a>, Error> {
        // First construct all inference configs so they stick around for the duration of this function body
        let mut inference_params = inference_params;

        // Next, prepare all the ModelInferenceRequests
        let mut inference_requests = Vec::new();
        for ((input, inference_param), inference_config) in inputs
            .iter()
            .zip(&mut inference_params)
            .zip(inference_configs)
        {
            let request = self
                .prepare_request(input, function, inference_config, false, inference_param)
                .await?;
            inference_requests.push(request);
        }
        let model_config = models.models.get(&self.model).await?.ok_or_else(|| {
            Error::new(ErrorDetails::UnknownModel {
                name: self.model.to_string(),
            })
        })?;
        let model_inference_response = model_config
            .start_batch_inference(
                &inference_requests,
                clients.http_client,
                clients.credentials,
            )
            .await?;
        Ok(StartBatchModelInferenceWithMetadata::new(
            model_inference_response,
            inference_requests,
            &self.model,
            inference_params,
        ))
    }
}

/// The template variable names used when applying a legacy template with no schema
/// Only one of these variables is used per template, based on the `TemplateKind`
pub const SYSTEM_TEXT_TEMPLATE_VAR: &str = "system_text";
pub const USER_TEXT_TEMPLATE_VAR: &str = "user_text";
pub const ASSISTANT_TEXT_TEMPLATE_VAR: &str = "assistant_text";

#[derive(Copy, Clone, Debug)]
pub enum TemplateKind {
    System,
    User,
    Assistant,
}

pub fn validate_legacy_template_and_schema(
    kind: TemplateKind,
    schema: Option<&StaticJSONSchema>,
    template: Option<&TemplateWithSchema>,
    templates: &TemplateConfig,
) -> Result<(), Error> {
    match (schema, template) {
        (None, Some(template)) => {
            let template_name = template.template.path.get_template_key();
            let undeclared_vars = templates.get_undeclared_variables(&template_name)?;
            let allowed_var = match kind {
                TemplateKind::System => SYSTEM_TEXT_TEMPLATE_VAR,
                TemplateKind::User => USER_TEXT_TEMPLATE_VAR,
                TemplateKind::Assistant => ASSISTANT_TEXT_TEMPLATE_VAR,
            };
            // When a legacy template has no schema, the template can have at most one variable.
            // New-style templates (declared with `templates.<name>`) can have any number of variables
            // when no schema is provided - any undefined variables will produce an error when we actually
            // apply the template
            if template.legacy_definition && !undeclared_vars.is_empty() {
                // If the template has any variables, it must be the one allowed variable (e.g. `system_text`)
                // based on the template kind
                let mut undeclared_vars = undeclared_vars.into_iter().collect::<Vec<_>>();
                if undeclared_vars != [allowed_var.to_string()] {
                    // Ensure that the error message is deterministic
                    undeclared_vars.sort();
                    let undeclared_vars_str = format!("[{}]", undeclared_vars.join(", "));
                    return Err(Error::new(ErrorDetails::Config {
                        message:
                            format!("template needs variables: {undeclared_vars_str} but only `{allowed_var}` is allowed when template has no schema")
                                .to_string(),
                    }));
                }
            }
        }
        (Some(_), None) => {
            return Err(Error::new(ErrorDetails::Config {
                message: "template is required when schema is specified".to_string(),
            }));
        }
        _ => {}
    }
    Ok(())
}

pub struct MissingTemplateError {
    pub schema_name: String,
}

/// Checks that all schemas declared by the function have a corresponding template.
pub fn validate_all_schemas_have_templates(
    function: &FunctionConfig,
    templates: &ChatTemplates,
) -> Result<(), MissingTemplateError> {
    for schema_name in function.schemas().inner.keys() {
        if templates.get_named_template(schema_name).is_none() {
            return Err(MissingTemplateError {
                schema_name: schema_name.to_string(),
            });
        }
    }
    Ok(())
}

#[cfg(test)]
mod tests {
    use std::collections::HashMap;
    use std::path::PathBuf;

    use super::*;

    use futures::StreamExt;

    use serde_json::{json, Value};
    use uuid::Uuid;

    use crate::cache::{CacheEnabledMode, CacheOptions};
    use crate::config::{SchemaData, UninitializedSchemas};
    use crate::db::{clickhouse::ClickHouseConnectionInfo, postgres::PostgresConnectionInfo};
    use crate::embeddings::EmbeddingModelTable;
    use crate::endpoints::inference::{
        ChatCompletionInferenceParams, InferenceCredentials, InferenceIds,
    };
    use crate::function::{FunctionConfigChat, FunctionConfigJson};
    use crate::http::TensorzeroHttpClient;
    use crate::inference::types::TemplateInput;
    use crate::inference::types::{
        ContentBlockChatOutput, InferenceResultChunk, ModelInferenceRequestJsonMode, Usage,
    };
    use crate::jsonschema_util::{DynamicJSONSchema, StaticJSONSchema};
    use crate::minijinja_util::tests::{
        get_assistant_template, get_greeting_with_age_template, get_system_filled_template,
        get_system_template, get_test_template_config, test_assistant_template_schema,
        test_system_template_schema, test_user_template_schema,
    };
    use crate::model::{ModelConfig, ModelProvider, ProviderConfig};
    use crate::providers::dummy::{DummyProvider, DUMMY_JSON_RESPONSE_RAW};
    use crate::providers::test_helpers::get_temperature_tool_config;
    use crate::tool::{ToolCallConfig, ToolChoice};
    use crate::{
        error::Error,
        inference::types::{ContentBlockChunk, Role, TextChunk},
        providers::dummy::{DUMMY_INFER_RESPONSE_CONTENT, DUMMY_STREAMING_RESPONSE},
    };

    #[tokio::test]
    async fn test_prepare_request_message() {
        let templates = get_test_template_config();
        // Part 1: test without templates
        let chat_completion_config = ChatCompletionConfig {
            model: "dummy".into(),
            weight: Some(1.0),
            templates: ChatTemplates::empty(),
            json_mode: Some(JsonMode::On),
            temperature: None,
            top_p: None,
            presence_penalty: None,
            frequency_penalty: None,
            max_tokens: None,
            seed: None,
            stop_sequences: None,
            retries: RetryConfig::default(),
            extra_body: Default::default(),
            extra_headers: Default::default(),
            _private: (),
        };

        // Test case 1: Regular user message
        let input_message = LazyResolvedInputMessage {
            role: Role::User,
            content: vec!["Hello, how are you?".to_string().into()],
        };
        let prepared_message = chat_completion_config
            .prepare_request_message(&templates, &input_message)
            .await
            .unwrap();
        match prepared_message {
            RequestMessage {
                role: Role::User,
                content: user_message,
            } => {
                assert_eq!(user_message, vec!["Hello, how are you?".to_string().into()]);
            }
            _ => panic!("Expected User message"),
        }

        // Test case 2: Assistant message
        let input_message = LazyResolvedInputMessage {
            role: Role::Assistant,
            content: vec!["I'm doing well, thank you!".to_string().into()],
        };
        let prepared_message = chat_completion_config
            .prepare_request_message(&templates, &input_message)
            .await
            .unwrap();
        match prepared_message {
            RequestMessage {
                role: Role::Assistant,
                content: assistant_message,
            } => {
                assert_eq!(
                    assistant_message,
                    vec!["I'm doing well, thank you!".to_string().into()]
                );
            }
            _ => panic!("Expected Assistant message"),
        }
        // Test case 3: Invalid JSON input
        let input_message = LazyResolvedInputMessage {
            role: Role::User,
            content: vec![LazyResolvedInputMessageContent::Template(TemplateInput {
                name: "user".to_string(),
                arguments: json!({"invalid": "json"}).as_object().unwrap().clone(),
            })],
        };
        let result = chat_completion_config
            .prepare_request_message(&templates, &input_message)
            .await
            .unwrap_err();
        assert_eq!(
            result,
            ErrorDetails::InvalidMessage {
                message: "Template `user` not found".to_string()
            }
            .into()
        );

        // Part 2: test with templates
        let system_template = get_system_template();
        let user_template = get_greeting_with_age_template();
        let assistant_template = get_assistant_template();

        let chat_completion_config = UninitializedChatCompletionConfig {
            model: "dummy".into(),
            weight: Some(1.0),
            system_template: Some(system_template.clone()),
            user_template: Some(user_template.clone()),
            assistant_template: Some(assistant_template.clone()),
            input_wrappers: None,

            json_mode: Some(JsonMode::On),
            ..Default::default()
        }
        .load(
            &SchemaData::load(
                Some(test_user_template_schema()),
                Some(test_assistant_template_schema()),
                Some(test_system_template_schema()),
                UninitializedSchemas::default(),
                "test",
            )
            .unwrap(),
            &ErrorContext {
                function_name: "test".to_string(),
                variant_name: "test".to_string(),
            },
        )
        .unwrap();

        // Test case 4: Assistant message with template
        let input_message = LazyResolvedInputMessage {
            role: Role::Assistant,
            content: vec![LazyResolvedInputMessageContent::Template(TemplateInput {
                name: "assistant".to_string(),
                arguments: json!({"reason": "it's against my ethical guidelines"})
                    .as_object()
                    .unwrap()
                    .clone(),
            })],
        };
        let prepared_message = chat_completion_config
            .prepare_request_message(&templates, &input_message)
            .await
            .unwrap();
        match prepared_message {
            RequestMessage {
                role: Role::Assistant,
                content: assistant_message,
            } => {
                assert_eq!(
                    assistant_message,
                    vec!["I'm sorry but I can't help you with that because of it's against my ethical guidelines".to_string().into()]
                );
            }
            _ => panic!("Expected Assistant message"),
        }

        // Test case 5: User message with template
        let input_message = LazyResolvedInputMessage {
            role: Role::User,
            content: vec![LazyResolvedInputMessageContent::Template(TemplateInput {
                name: "user".to_string(),
                arguments: json!({"name": "John", "age": 30})
                    .as_object()
                    .unwrap()
                    .clone(),
            })],
        };
        let prepared_message = chat_completion_config
            .prepare_request_message(&templates, &input_message)
            .await
            .unwrap();
        match prepared_message {
            RequestMessage {
                role: Role::User,
                content: user_message,
            } => {
                assert_eq!(
                    user_message,
                    vec!["Hello, John! You are 30 years old.".to_string().into()]
                );
            }
            _ => panic!("Expected User message"),
        }

        // Test case 6: User message with bad input (missing required field)
        let input_message = LazyResolvedInputMessage {
            role: Role::User,
            content: vec![LazyResolvedInputMessageContent::Template(TemplateInput {
                name: "user".to_string(),
                arguments: json!({"name": "Alice"}).as_object().unwrap().clone(), // Missing "age" field
            })],
        };
        let result = chat_completion_config
            .prepare_request_message(&templates, &input_message)
            .await;
        assert!(result.is_err());
        match result.unwrap_err().get_details() {
            ErrorDetails::MiniJinjaTemplateRender { message, .. } => {
                assert!(message.contains("undefined value"));
            }
            _ => panic!("Expected MiniJinjaTemplateRender error"),
        }
        // Test case 7: User message with string content when template is provided.
        // This bypasses the template
        let chat_completion_config_non_legacy = UninitializedChatCompletionConfig {
            model: "dummy".into(),
            weight: Some(1.0),
            templates: UninitializedChatTemplates {
                inner: HashMap::from([(
                    "user".to_string(),
                    UninitializedChatTemplate {
                        path: user_template.clone(),
                    },
                )]),
            },
            input_wrappers: None,
            json_mode: Some(JsonMode::On),
            ..Default::default()
        }
        .load(
            &SchemaData::load(
                Some(test_user_template_schema()),
                Some(test_assistant_template_schema()),
                Some(test_system_template_schema()),
                UninitializedSchemas::default(),
                "test",
            )
            .unwrap(),
            &ErrorContext {
                function_name: "test".to_string(),
                variant_name: "test".to_string(),
            },
        )
        .unwrap();
        let input_message = LazyResolvedInputMessage {
            role: Role::User,
            content: vec!["This is a plain string".to_string().into()],
        };
        let result = chat_completion_config_non_legacy
            .prepare_request_message(&templates, &input_message)
            .await;
        let prepared_message = result.unwrap();
        match prepared_message {
            RequestMessage {
                role: Role::User,
                content: user_message,
            } => {
                assert_eq!(
                    user_message,
                    vec!["This is a plain string".to_string().into()]
                );
            }
            _ => panic!("Expected User message"),
        }
    }

    #[test]
    fn test_prepare_system_message() {
        let templates = get_test_template_config();

        // Test without templates, string message
        let chat_completion_config = ChatCompletionConfig {
            model: "dummy".into(),
            weight: Some(1.0),
            ..Default::default()
        };
        let input_message = Value::String("You are a helpful assistant.".to_string());
        let result =
            chat_completion_config.prepare_system_message(&templates, Some(&input_message));
        assert!(result.is_ok());
        let prepared_message = result.unwrap();
        assert_eq!(
            prepared_message,
            Some("You are a helpful assistant.".to_string())
        );

        // Test without templates, object message
        let chat_completion_config = ChatCompletionConfig {
            model: "dummy".into(),
            weight: Some(1.0),
            ..Default::default()
        };
        let input_message = json!({"message": "You are a helpful assistant."});
        let result =
            chat_completion_config.prepare_system_message(&templates, Some(&input_message));
        assert!(result.is_err());
        let prepared_message = result.unwrap_err();
        assert_eq!(
            prepared_message,
            ErrorDetails::InvalidMessage { message: "System message content {\"message\":\"You are a helpful assistant.\"} is not a string but there is no variant template".to_string() }.into()
        );

        // Test without templates, no message
        let chat_completion_config = ChatCompletionConfig {
            model: "dummy".into(),
            weight: Some(1.0),
            ..Default::default()
        };
        let result = chat_completion_config.prepare_system_message(&templates, None);
        assert!(result.is_ok());
        let prepared_message = result.unwrap();
        assert_eq!(prepared_message, None);

        // Test with templates that need new info
        let system_template = get_system_template();

        let chat_completion_config = UninitializedChatCompletionConfig {
            model: "dummy".into(),
            weight: Some(1.0),
            system_template: Some(system_template),
            user_template: None,
            assistant_template: None,
            input_wrappers: None,
            ..Default::default()
        }
        .load(
            &SchemaData::load(
                None,
                None,
                Some(test_system_template_schema()),
                UninitializedSchemas::default(),
                "test",
            )
            .unwrap(),
            &ErrorContext {
                function_name: "test".to_string(),
                variant_name: "test".to_string(),
            },
        )
        .unwrap();

        let input_message = serde_json::json!({"assistant_name": "ChatGPT"});
        let prepared_message = chat_completion_config
            .prepare_system_message(&templates, Some(&input_message))
            .unwrap();
        assert_eq!(
            prepared_message,
            Some("You are a helpful and friendly assistant named ChatGPT".to_string())
        );

        // Test with template that is complete as is (string)
        let system_template = get_system_filled_template();

        let chat_completion_config = UninitializedChatCompletionConfig {
            model: "dummy".into(),
            weight: Some(1.0),
            system_template: Some(system_template),
            ..Default::default()
        }
        .load(
            &SchemaData::default(),
            &ErrorContext {
                function_name: "test".to_string(),
                variant_name: "test".to_string(),
            },
        )
        .unwrap();

        let result = chat_completion_config.prepare_system_message(&templates, None);
        assert!(result.is_ok());
        let prepared_message = result.unwrap();
        assert_eq!(
            prepared_message,
            Some("You are a helpful and friendly assistant named ChatGPT".to_string())
        );
    }

    #[tokio::test]
    async fn test_infer_chat_completion() {
        let client = TensorzeroHttpClient::new().unwrap();
        let clickhouse_connection_info = ClickHouseConnectionInfo::Disabled;
        let api_keys = InferenceCredentials::default();
        let clients = InferenceClients {
            http_client: &client,
            clickhouse_connection_info: &clickhouse_connection_info,
            postgres_connection_info: &PostgresConnectionInfo::Disabled,
            credentials: &api_keys,
            cache_options: &CacheOptions {
                max_age_s: None,
                enabled: CacheEnabledMode::WriteOnly,
            },
<<<<<<< HEAD
            tags: &Default::default(),
            rate_limiting_config: &Default::default(),
=======
            otlp_config: &Default::default(),
>>>>>>> 0705d20c
        };
        let templates = get_test_template_config();
        let system_template = get_system_template();
        let user_template = get_greeting_with_age_template();
        let chat_completion_config = UninitializedChatCompletionConfig {
            model: "good".into(),
            weight: Some(1.0),
            system_template: Some(system_template.clone()),
            user_template: Some(user_template.clone()),
            assistant_template: None,
            input_wrappers: None,

            ..Default::default()
        }
        .load(
            &SchemaData::load(
                Some(test_user_template_schema()),
                None,
                Some(test_system_template_schema()),
                UninitializedSchemas::default(),
                "test",
            )
            .unwrap(),
            &ErrorContext {
                function_name: "test".to_string(),
                variant_name: "test".to_string(),
            },
        )
        .unwrap();
        let schema_any = StaticJSONSchema::from_value(json!({ "type": "object" })).unwrap();
        let function_config = FunctionConfig::Chat(FunctionConfigChat {
            variants: HashMap::new(),
            schemas: SchemaData::load(
                Some(schema_any.clone()),
                Some(schema_any.clone()),
                Some(schema_any.clone()),
                UninitializedSchemas::default(),
                "test",
            )
            .unwrap(),
            tools: vec![],
            tool_choice: ToolChoice::Auto,
            parallel_tool_calls: None,
            description: None,
            all_explicit_templates_names: HashSet::new(),
        });
        let good_provider_config = ProviderConfig::Dummy(DummyProvider {
            model_name: "good".into(),
            ..Default::default()
        });
        let error_provider_config = ProviderConfig::Dummy(DummyProvider {
            model_name: "error".into(),
            ..Default::default()
        });
        let json_provider_config = ProviderConfig::Dummy(DummyProvider {
            model_name: "json".into(),
            ..Default::default()
        });
        let text_model_config = ModelConfig {
            routing: vec!["good".into()],
            providers: HashMap::from([(
                "good".into(),
                ModelProvider {
                    name: "good".into(),
                    config: good_provider_config,
                    extra_body: Default::default(),
                    extra_headers: Default::default(),
                    timeouts: Default::default(),
                    discard_unknown_chunks: false,
                },
            )]),
            timeouts: Default::default(),
        };
        let json_model_config = ModelConfig {
            routing: vec!["json_provider".into()],
            providers: HashMap::from([(
                "json_provider".into(),
                ModelProvider {
                    name: "json_provider".into(),
                    config: json_provider_config,
                    extra_body: Default::default(),
                    extra_headers: Default::default(),
                    timeouts: Default::default(),
                    discard_unknown_chunks: false,
                },
            )]),
            timeouts: Default::default(),
        };
        let tool_provider_config = ProviderConfig::Dummy(DummyProvider {
            model_name: "tool".into(),
            ..Default::default()
        });
        let tool_model_config = ModelConfig {
            routing: vec!["tool_provider".into()],
            providers: HashMap::from([(
                "tool_provider".into(),
                ModelProvider {
                    name: "tool_provider".into(),
                    config: tool_provider_config,
                    extra_body: Default::default(),
                    extra_headers: Default::default(),
                    timeouts: Default::default(),
                    discard_unknown_chunks: false,
                },
            )]),
            timeouts: Default::default(),
        };
        let error_model_config = ModelConfig {
            routing: vec!["error".into()],
            providers: HashMap::from([(
                "error".into(),
                ModelProvider {
                    name: "error".into(),
                    config: error_provider_config,
                    extra_body: Default::default(),
                    extra_headers: Default::default(),
                    timeouts: Default::default(),
                    discard_unknown_chunks: false,
                },
            )]),
            timeouts: Default::default(),
        };
        // Test case 1: invalid message (String passed when template required)
        let messages = vec![LazyResolvedInputMessage {
            role: Role::User,
            content: vec!["Hello".to_string().into()],
        }];
        let input = LazyResolvedInput {
            system: Some(Value::String("Hello".to_string())),
            messages,
        };
        let inference_params = InferenceParams::default();
        let inference_config = InferenceConfig {
            templates: &templates,
            tool_config: None,
            function_name: "",
            variant_name: "",
            dynamic_output_schema: None,
            ids: InferenceIds {
                inference_id: Uuid::now_v7(),
                episode_id: Uuid::now_v7(),
            },
            extra_body: Default::default(),
            extra_headers: Default::default(),
            extra_cache_key: None,
        };
        let models = ModelTable::default();
        let inference_models = InferenceModels {
            models: &models,
            embedding_models: &EmbeddingModelTable::default(),
        };
        let result = chat_completion_config
            .infer(
                &input,
                &inference_models,
                &function_config,
                &inference_config,
                &clients,
                inference_params,
            )
            .await
            .unwrap_err();
        match result.get_details() {
            ErrorDetails::MiniJinjaTemplateRender { message, .. } => {
                // template_name is a test filename
                assert!(message.contains("undefined value"));
            }
            _ => panic!("Expected MiniJinjaTemplateRender error"),
        }

        // Test case 2: invalid model in request
        let inference_params = InferenceParams::default();
        let messages = vec![LazyResolvedInputMessage {
            role: Role::User,
            content: vec![],
        }];
        let input = LazyResolvedInput {
            system: Some(json!({"assistant_name": "R2-D2"})),
            messages,
        };
        let models = HashMap::from([("invalid_model".into(), text_model_config)])
            .try_into()
            .unwrap();
        let inference_models = InferenceModels {
            models: &models,
            embedding_models: &EmbeddingModelTable::default(),
        };
        let inference_config = InferenceConfig {
            templates: &templates,
            tool_config: None,
            function_name: "",
            variant_name: "",
            dynamic_output_schema: None,
            ids: InferenceIds {
                inference_id: Uuid::now_v7(),
                episode_id: Uuid::now_v7(),
            },
            extra_body: Default::default(),
            extra_headers: Default::default(),
            extra_cache_key: None,
        };
        let result = chat_completion_config
            .infer(
                &input,
                &inference_models,
                &function_config,
                &inference_config,
                &clients,
                inference_params,
            )
            .await
            .unwrap_err();
        assert!(
            matches!(result.get_details(), ErrorDetails::UnknownModel { .. }),
            "{}",
            result
        );
        // Test case 3: Model inference fails because of model issues

        let chat_completion_config = UninitializedChatCompletionConfig {
            model: "error".into(),
            weight: Some(1.0),
            system_template: Some(system_template.clone()),
            user_template: Some(user_template.clone()),
            assistant_template: None,
            input_wrappers: None,
            ..Default::default()
        }
        .load(
            &SchemaData::load(
                Some(test_user_template_schema()),
                None,
                Some(test_system_template_schema()),
                UninitializedSchemas::default(),
                "test",
            )
            .unwrap(),
            &ErrorContext {
                function_name: "test".to_string(),
                variant_name: "test".to_string(),
            },
        )
        .unwrap();
        let inference_params = InferenceParams::default();
        let models = HashMap::from([("error".into(), error_model_config)]);
        let models = models.try_into().unwrap();
        let inference_models = InferenceModels {
            models: &models,
            embedding_models: &EmbeddingModelTable::try_from(HashMap::new()).unwrap(),
        };
        let inference_config = InferenceConfig {
            templates: &templates,
            tool_config: None,
            function_name: "",
            variant_name: "",
            dynamic_output_schema: None,
            ids: InferenceIds {
                inference_id: Uuid::now_v7(),
                episode_id: Uuid::now_v7(),
            },
            extra_body: Default::default(),
            extra_headers: Default::default(),
            extra_cache_key: None,
        };
        let err = chat_completion_config
            .infer(
                &input,
                &inference_models,
                &function_config,
                &inference_config,
                &clients,
                inference_params,
            )
            .await
            .unwrap_err();
        let details = err.get_details();
        assert_eq!(
            *details,
            ErrorDetails::ModelProvidersExhausted {
                provider_errors: HashMap::from([(
                    "error".to_string(),
                    Error::new(ErrorDetails::InferenceClient {
                        message: "Error sending request to Dummy provider for model 'error'."
                            .to_string(),
                        status_code: None,
                        raw_request: Some("raw request".to_string()),
                        raw_response: None,
                        provider_type: "dummy".to_string(),
                    })
                )])
            }
        );

        // Test case 4: Model inference succeeds
        let inference_params = InferenceParams::default();
        let chat_completion_config = UninitializedChatCompletionConfig {
            model: "good".into(),
            weight: Some(1.0),
            system_template: Some(system_template.clone()),
            user_template: Some(user_template.clone()),
            assistant_template: None,
            input_wrappers: None,
            ..Default::default()
        }
        .load(
            &SchemaData::load(
                Some(test_user_template_schema()),
                None,
                Some(test_system_template_schema()),
                UninitializedSchemas::default(),
                "test",
            )
            .unwrap(),
            &ErrorContext {
                function_name: "test".to_string(),
                variant_name: "test".to_string(),
            },
        )
        .unwrap();
        let good_provider_config = ProviderConfig::Dummy(DummyProvider {
            model_name: "good".into(),
            ..Default::default()
        });
        let text_model_config = ModelConfig {
            routing: vec!["good_provider".into()],
            providers: HashMap::from([(
                "good_provider".into(),
                ModelProvider {
                    name: "good_provider".into(),
                    config: good_provider_config,
                    extra_body: Default::default(),
                    extra_headers: Default::default(),
                    timeouts: Default::default(),
                    discard_unknown_chunks: false,
                },
            )]),
            timeouts: Default::default(),
        };
        let models = HashMap::from([("good".into(), text_model_config)])
            .try_into()
            .unwrap();
        let inference_models = InferenceModels {
            models: &models,
            embedding_models: &EmbeddingModelTable::default(),
        };
        let inference_config = InferenceConfig {
            templates: &templates,
            tool_config: None,
            function_name: "",
            variant_name: "",
            dynamic_output_schema: None,
            ids: InferenceIds {
                inference_id: Uuid::now_v7(),
                episode_id: Uuid::now_v7(),
            },
            extra_body: Default::default(),
            extra_headers: Default::default(),
            extra_cache_key: None,
        };
        let result = chat_completion_config
            .infer(
                &input,
                &inference_models,
                &function_config,
                &inference_config,
                &clients,
                inference_params.clone(),
            )
            .await
            .unwrap();
        assert!(matches!(result, InferenceResult::Chat(_)));
        assert_eq!(
            result.usage_considering_cached(),
            Usage {
                input_tokens: 10,
                output_tokens: 1,
            }
        );
        match result {
            InferenceResult::Chat(chat_response) => {
                assert_eq!(
                    chat_response.content,
                    vec![DUMMY_INFER_RESPONSE_CONTENT.to_string().into()]
                );
                assert_eq!(chat_response.model_inference_results.len(), 1);
                assert_eq!(
                    chat_response.model_inference_results[0].output,
                    vec![DUMMY_INFER_RESPONSE_CONTENT.to_string().into()]
                );
                assert_eq!(
                    &*chat_response.model_inference_results[0].model_name,
                    "good".to_string()
                );
                assert_eq!(
                    &*chat_response.model_inference_results[0].model_provider_name,
                    "good_provider".to_string()
                );
                assert_eq!(chat_response.inference_params, inference_params);
            }
            InferenceResult::Json(_) => panic!("Expected Chat inference response"),
        }

        // Test case 5: tool call
        let inference_params = InferenceParams::default();
        let chat_completion_config = ChatCompletionConfig {
            model: "tool".into(),
            weight: Some(1.0),
            ..Default::default()
        };
        let input = LazyResolvedInput {
            system: None,
            messages: vec![LazyResolvedInputMessage {
                role: Role::User,
                content: vec!["What is the weather in Brooklyn?".to_string().into()],
            }],
        };
        let models = HashMap::from([("tool".into(), tool_model_config)])
            .try_into()
            .unwrap();
        let inference_models = InferenceModels {
            models: &models,
            embedding_models: &EmbeddingModelTable::default(),
        };
        let weather_tool_config = get_temperature_tool_config();
        let inference_config = InferenceConfig {
            templates: &templates,
            tool_config: Some(&weather_tool_config),
            function_name: "",
            variant_name: "",
            dynamic_output_schema: None,
            ids: InferenceIds {
                inference_id: Uuid::now_v7(),
                episode_id: Uuid::now_v7(),
            },
            extra_body: Default::default(),
            extra_headers: Default::default(),
            extra_cache_key: None,
        };
        let result = chat_completion_config
            .infer(
                &input,
                &inference_models,
                &function_config,
                &inference_config,
                &clients,
                inference_params.clone(),
            )
            .await
            .unwrap();
        assert!(matches!(result, InferenceResult::Chat(_)));
        assert_eq!(
            result.usage_considering_cached(),
            Usage {
                input_tokens: 10,
                output_tokens: 1,
            }
        );
        match result {
            InferenceResult::Chat(chat_response) => {
                assert_eq!(chat_response.content.len(), 1);
                let tool_call = &chat_response.content[0];
                match tool_call {
                    ContentBlockChatOutput::ToolCall(tool_call) => {
                        assert_eq!(tool_call.raw_name, "get_temperature");
                        assert_eq!(
                            tool_call.raw_arguments,
                            r#"{"location":"Brooklyn","units":"celsius"}"#
                        );
                        assert_eq!(tool_call.name, Some("get_temperature".to_string()));
                        assert_eq!(
                            tool_call.arguments,
                            Some(json!({"location": "Brooklyn", "units": "celsius"}))
                        );
                    }
                    _ => panic!("Expected tool call"),
                }
                assert_eq!(chat_response.model_inference_results.len(), 1);
                assert_eq!(
                    &*chat_response.model_inference_results[0].model_provider_name,
                    "tool_provider".to_string()
                );
                assert_eq!(
                    &*chat_response.model_inference_results[0].model_name,
                    "tool".to_string()
                );
                assert_eq!(chat_response.inference_params, inference_params);
            }
            InferenceResult::Json(_) => panic!("Expected Chat inference response"),
        }

        // Test case 5: JSON output was supposed to happen but it did not
        let output_schema = serde_json::json!({
            "type": "object",
            "properties": {
                "answer": {
                    "type": "string"
                }
            },
            "required": ["answer"],
            "additionalProperties": false
        });
        let implicit_tool_call_config = ToolCallConfig::implicit_from_value(&output_schema);
        let output_schema = StaticJSONSchema::from_value(output_schema).unwrap();
        let schema_any = StaticJSONSchema::from_value(json!({ "type": "object" })).unwrap();
        let json_function_config = FunctionConfig::Json(FunctionConfigJson {
            variants: HashMap::new(),
            schemas: SchemaData::load(
                Some(schema_any.clone()),
                Some(schema_any.clone()),
                Some(schema_any.clone()),
                UninitializedSchemas::default(),
                "test",
            )
            .unwrap(),
            output_schema,
            implicit_tool_call_config,
            description: None,
            all_template_names: HashSet::new(),
        });
        let inference_config = InferenceConfig {
            templates: &templates,
            tool_config: None,
            function_name: "",
            variant_name: "",
            dynamic_output_schema: None,
            ids: InferenceIds {
                inference_id: Uuid::now_v7(),
                episode_id: Uuid::now_v7(),
            },
            extra_body: Default::default(),
            extra_headers: Default::default(),
            extra_cache_key: None,
        };
        let inference_params = InferenceParams::default();
        let result = chat_completion_config
            .infer(
                &input,
                &inference_models,
                &json_function_config,
                &inference_config,
                &clients,
                inference_params.clone(),
            )
            .await
            .unwrap();
        assert_eq!(
            result.usage_considering_cached(),
            Usage {
                input_tokens: 10,
                output_tokens: 1,
            }
        );
        match result {
            InferenceResult::Json(json_result) => {
                assert!(json_result.output.parsed.is_none());
                assert_eq!(
                    json_result.output.raw,
                    Some(r#"{"location":"Brooklyn","units":"celsius"}"#.to_string())
                );
                assert_eq!(json_result.model_inference_results.len(), 1);
                assert_eq!(json_result.inference_params, inference_params);
            }
            InferenceResult::Chat(_) => panic!("Expected Json inference response"),
        }
        let messages = vec![LazyResolvedInputMessage {
            role: Role::User,
            content: vec![LazyResolvedInputMessageContent::Template(TemplateInput {
                name: "user".to_string(),
                arguments: json!({"name": "Luke", "age": 20})
                    .as_object()
                    .unwrap()
                    .clone(),
            })],
        }];
        let input = LazyResolvedInput {
            system: Some(json!({"assistant_name": "R2-D2"})),
            messages,
        };
        // Test case 6: JSON output was supposed to happen and it did
        let inference_params = InferenceParams::default();
        let models = HashMap::from([("json".into(), json_model_config)])
            .try_into()
            .unwrap();
        let inference_models = InferenceModels {
            models: &models,
            embedding_models: &EmbeddingModelTable::default(),
        };
        let inference_config = InferenceConfig {
            ids: InferenceIds {
                inference_id: Uuid::now_v7(),
                episode_id: Uuid::now_v7(),
            },
            templates: &templates,
            tool_config: None,
            function_name: "",
            variant_name: "",
            dynamic_output_schema: None,
            extra_body: Default::default(),
            extra_headers: Default::default(),
            extra_cache_key: None,
        };
        let chat_completion_config = UninitializedChatCompletionConfig {
            model: "json".into(),
            weight: Some(1.0),
            system_template: Some(system_template.clone()),
            user_template: Some(user_template.clone()),
            assistant_template: None,
            input_wrappers: None,
            extra_body: Default::default(),
            ..Default::default()
        }
        .load(
            &SchemaData::load(
                Some(test_user_template_schema()),
                None,
                Some(test_system_template_schema()),
                UninitializedSchemas::default(),
                "test",
            )
            .unwrap(),
            &ErrorContext {
                function_name: "test".to_string(),
                variant_name: "test".to_string(),
            },
        )
        .unwrap();
        let result = chat_completion_config
            .infer(
                &input,
                &inference_models,
                &json_function_config,
                &inference_config,
                &clients,
                inference_params.clone(),
            )
            .await
            .unwrap();
        assert_eq!(
            result.usage_considering_cached(),
            Usage {
                input_tokens: 10,
                output_tokens: 1,
            }
        );
        match result {
            InferenceResult::Json(json_result) => {
                assert_eq!(json_result.output.parsed, Some(json!({"answer": "Hello"})));
                assert_eq!(
                    json_result.output.raw,
                    Some(DUMMY_JSON_RESPONSE_RAW.to_string())
                );
                assert_eq!(json_result.model_inference_results.len(), 1);
                assert_eq!(
                    json_result.model_inference_results[0].model_provider_name,
                    "json_provider".into()
                );
                assert_eq!(
                    json_result.model_inference_results[0].model_name,
                    "json".into()
                );
                assert_eq!(json_result.inference_params, inference_params);
            }
            InferenceResult::Chat(_) => panic!("Expected Json inference response"),
        }
        // Test case 7: Dynamic JSON output happens and works
        let hardcoded_output_schema = serde_json::json!({
            "type": "object",
            "properties": {
                "response": {
                    "type": "string"
                }
            },
            "required": ["response"],
            "additionalProperties": false
        });
        let implicit_tool_call_config =
            ToolCallConfig::implicit_from_value(&hardcoded_output_schema);
        let hardcoded_output_schema =
            StaticJSONSchema::from_value(hardcoded_output_schema).unwrap();
        let schema_any = StaticJSONSchema::from_value(json!({ "type": "object" })).unwrap();
        let json_function_config = FunctionConfig::Json(FunctionConfigJson {
            variants: HashMap::new(),
            schemas: SchemaData::load(
                Some(schema_any.clone()),
                Some(schema_any.clone()),
                Some(schema_any.clone()),
                UninitializedSchemas::default(),
                "test",
            )
            .unwrap(),
            output_schema: hardcoded_output_schema,
            implicit_tool_call_config,
            description: None,
            all_template_names: HashSet::new(),
        });
        let inference_params = InferenceParams {
            chat_completion: ChatCompletionInferenceParams {
                temperature: Some(0.5),
                max_tokens: Some(100),
                seed: Some(42),
                top_p: Some(0.9),
                presence_penalty: Some(0.1),
                frequency_penalty: Some(0.2),
                json_mode: None,
                stop_sequences: None,
            },
        };
        // Will dynamically set "answer" instead of "response"
        let output_schema = DynamicJSONSchema::new(serde_json::json!({
            "type": "object",
            "properties": {
                "answer": {
                    "type": "string"
                }
            },
            "required": ["answer"]
        }));
        let inference_config = InferenceConfig {
            ids: InferenceIds {
                inference_id: Uuid::now_v7(),
                episode_id: Uuid::now_v7(),
            },
            templates: &templates,
            tool_config: None,
            function_name: "",
            variant_name: "",
            dynamic_output_schema: Some(&output_schema),
            extra_body: Default::default(),
            extra_headers: Default::default(),
            extra_cache_key: None,
        };
        let chat_completion_config = UninitializedChatCompletionConfig {
            model: "json".into(),
            weight: Some(1.0),
            system_template: Some(system_template.clone()),
            user_template: Some(user_template.clone()),
            assistant_template: None,
            input_wrappers: None,

            ..Default::default()
        }
        .load(
            &SchemaData::load(
                Some(test_user_template_schema()),
                None,
                Some(test_system_template_schema()),
                UninitializedSchemas::default(),
                "test",
            )
            .unwrap(),
            &ErrorContext {
                function_name: "test".to_string(),
                variant_name: "test".to_string(),
            },
        )
        .unwrap();
        let result = chat_completion_config
            .infer(
                &input,
                &inference_models,
                &json_function_config,
                &inference_config,
                &clients,
                inference_params.clone(),
            )
            .await
            .unwrap();
        assert_eq!(
            result.usage_considering_cached(),
            Usage {
                input_tokens: 10,
                output_tokens: 1,
            }
        );
        match result {
            InferenceResult::Json(json_result) => {
                assert_eq!(json_result.output.parsed, Some(json!({"answer": "Hello"})));
                assert_eq!(
                    json_result.output.raw,
                    Some(DUMMY_JSON_RESPONSE_RAW.to_string())
                );
                assert_eq!(json_result.model_inference_results.len(), 1);
                assert_eq!(
                    json_result.model_inference_results[0].model_provider_name,
                    "json_provider".into()
                );
                assert_eq!(
                    json_result.model_inference_results[0].model_name,
                    "json".into()
                );
                assert_eq!(json_result.inference_params, inference_params);
            }
            InferenceResult::Chat(_) => panic!("Expected Json inference response"),
        }
        // Test case 8: Dynamic JSON output fails
        let hardcoded_output_schema = serde_json::json!({
            "type": "object",
            "properties": {
                "answer": {
                    "type": "string"
                }
            },
            "required": ["answer"],
            "additionalProperties": false
        });
        let implicit_tool_call_config =
            ToolCallConfig::implicit_from_value(&hardcoded_output_schema);
        let hardcoded_output_schema =
            StaticJSONSchema::from_value(hardcoded_output_schema).unwrap();
        let schema_any = StaticJSONSchema::from_value(json!({ "type": "object" })).unwrap();
        let json_function_config = FunctionConfig::Json(FunctionConfigJson {
            variants: HashMap::new(),
            schemas: SchemaData::load(
                Some(schema_any.clone()),
                Some(schema_any.clone()),
                Some(schema_any.clone()),
                UninitializedSchemas::default(),
                "test",
            )
            .unwrap(),
            output_schema: hardcoded_output_schema,
            implicit_tool_call_config,
            description: None,
            all_template_names: HashSet::new(),
        });
        let inference_params = InferenceParams::default();
        // Will dynamically set "response" instead of "answer"
        let output_schema = DynamicJSONSchema::new(serde_json::json!({
            "type": "object",
            "properties": {
                "response": {
                    "type": "string"
                }
            },
            "required": ["response"]
        }));
        let inference_config = InferenceConfig {
            ids: InferenceIds {
                inference_id: Uuid::now_v7(),
                episode_id: Uuid::now_v7(),
            },
            templates: &templates,
            tool_config: None,
            function_name: "",
            variant_name: "",
            dynamic_output_schema: Some(&output_schema),
            extra_body: Default::default(),
            extra_headers: Default::default(),
            extra_cache_key: None,
        };
        let chat_completion_config = UninitializedChatCompletionConfig {
            model: "json".into(),
            weight: Some(1.0),
            system_template: Some(system_template),
            user_template: Some(user_template),
            assistant_template: None,
            input_wrappers: None,
            temperature: Some(0.5),
            top_p: Some(0.9),
            presence_penalty: Some(0.1),
            frequency_penalty: Some(0.2),
            max_tokens: Some(100),
            seed: Some(42),
            ..Default::default()
        }
        .load(
            &SchemaData::load(
                Some(test_user_template_schema()),
                None,
                Some(test_system_template_schema()),
                UninitializedSchemas::default(),
                "test",
            )
            .unwrap(),
            &ErrorContext {
                function_name: "test".to_string(),
                variant_name: "test".to_string(),
            },
        )
        .unwrap();
        let result = chat_completion_config
            .infer(
                &input,
                &inference_models,
                &json_function_config,
                &inference_config,
                &clients,
                inference_params.clone(),
            )
            .await
            .unwrap();
        assert_eq!(
            result.usage_considering_cached(),
            Usage {
                input_tokens: 10,
                output_tokens: 1,
            }
        );
        match result {
            InferenceResult::Json(json_result) => {
                assert_eq!(json_result.output.parsed, None);
                assert_eq!(
                    json_result.output.raw,
                    Some(DUMMY_JSON_RESPONSE_RAW.to_string())
                );
                assert_eq!(json_result.model_inference_results.len(), 1);
                assert_eq!(
                    json_result.model_inference_results[0].model_provider_name,
                    "json_provider".into()
                );
                assert_eq!(
                    json_result.model_inference_results[0].model_name,
                    "json".into()
                );
                let expected_inference_params = InferenceParams {
                    chat_completion: ChatCompletionInferenceParams {
                        temperature: Some(0.5),
                        max_tokens: Some(100),
                        seed: Some(42),
                        top_p: Some(0.9),
                        presence_penalty: Some(0.1),
                        frequency_penalty: Some(0.2),
                        json_mode: None,
                        stop_sequences: None,
                    },
                };
                assert_eq!(json_result.inference_params, expected_inference_params);
            }
            InferenceResult::Chat(_) => panic!("Expected Json inference response"),
        }
    }

    #[tokio::test]
    async fn test_infer_chat_completion_stream() {
        let client = TensorzeroHttpClient::new().unwrap();
        let clickhouse_connection_info = ClickHouseConnectionInfo::Disabled;
        let api_keys = InferenceCredentials::default();
        let clients = InferenceClients {
            http_client: &client,
            clickhouse_connection_info: &clickhouse_connection_info,
            postgres_connection_info: &PostgresConnectionInfo::Disabled,
            credentials: &api_keys,
            cache_options: &CacheOptions {
                max_age_s: None,
                enabled: CacheEnabledMode::WriteOnly,
            },
<<<<<<< HEAD
            tags: &Default::default(),
            rate_limiting_config: &Default::default(),
=======
            otlp_config: &Default::default(),
>>>>>>> 0705d20c
        };
        let templates = Box::leak(Box::new(get_test_template_config()));
        let schema_any = StaticJSONSchema::from_value(json!({ "type": "object" })).unwrap();
        let function_config = Box::leak(Box::new(FunctionConfig::Chat(FunctionConfigChat {
            variants: HashMap::new(),
            schemas: SchemaData::load(
                Some(schema_any.clone()),
                Some(schema_any.clone()),
                Some(schema_any.clone()),
                UninitializedSchemas::default(),
                "test",
            )
            .unwrap(),
            tools: vec![],
            tool_choice: ToolChoice::Auto,
            parallel_tool_calls: None,
            description: None,
            all_explicit_templates_names: HashSet::new(),
        })));

        let system_template = get_system_template();
        let user_template = get_greeting_with_age_template();
        let good_provider_config = ProviderConfig::Dummy(DummyProvider {
            model_name: "good".into(),
            ..Default::default()
        });
        let error_provider_config = ProviderConfig::Dummy(DummyProvider {
            model_name: "error".into(),
            ..Default::default()
        });
        let text_model_config = ModelConfig {
            routing: vec!["good_provider".into()],
            providers: HashMap::from([(
                "good_provider".into(),
                ModelProvider {
                    name: "good_provider".into(),
                    config: good_provider_config,
                    extra_body: Default::default(),
                    extra_headers: Default::default(),
                    timeouts: Default::default(),
                    discard_unknown_chunks: false,
                },
            )]),
            timeouts: Default::default(),
        };
        let error_model_config = ModelConfig {
            routing: vec!["error_provider".into()],
            providers: HashMap::from([(
                "error_provider".into(),
                ModelProvider {
                    name: "error_provider".into(),
                    config: error_provider_config,
                    extra_body: Default::default(),
                    extra_headers: Default::default(),
                    timeouts: Default::default(),
                    discard_unknown_chunks: false,
                },
            )]),
            timeouts: Default::default(),
        };
        // Test case 1: Model inference fails because of model issues
        let inference_params = InferenceParams::default();
        let messages = vec![LazyResolvedInputMessage {
            role: Role::User,
            content: vec![LazyResolvedInputMessageContent::Template(TemplateInput {
                name: "user".to_string(),
                arguments: json!({"name": "Luke", "age": 20})
                    .as_object()
                    .unwrap()
                    .clone(),
            })],
        }];
        let input = LazyResolvedInput {
            system: Some(json!({"assistant_name": "R2-D2"})),
            messages,
        };
        let chat_completion_config = Box::leak(Box::new(
            UninitializedChatCompletionConfig {
                model: "error".into(),
                weight: Some(1.0),
                system_template: Some(system_template.clone()),
                user_template: Some(user_template.clone()),
                assistant_template: None,
                input_wrappers: None,

                ..Default::default()
            }
            .load(
                &SchemaData::load(
                    Some(test_user_template_schema()),
                    None,
                    Some(test_system_template_schema()),
                    UninitializedSchemas::default(),
                    "test",
                )
                .unwrap(),
                &ErrorContext {
                    function_name: "test".to_string(),
                    variant_name: "test".to_string(),
                },
            )
            .unwrap(),
        ));
        let models = Box::leak(Box::new(
            HashMap::from([("error".into(), error_model_config)])
                .try_into()
                .unwrap(),
        ));
        let embedding_models = &EmbeddingModelTable::try_from(HashMap::new()).unwrap();
        let inference_models = InferenceModels {
            models,
            embedding_models,
        };
        let inference_config = InferenceConfig {
            ids: InferenceIds {
                inference_id: Uuid::now_v7(),
                episode_id: Uuid::now_v7(),
            },
            templates,
            tool_config: None,
            dynamic_output_schema: None,
            function_name: "",
            variant_name: "",
            extra_body: Default::default(),
            extra_headers: Default::default(),
            extra_cache_key: None,
        };
        let result = chat_completion_config
            .infer_stream(
                &input,
                &inference_models,
                function_config,
                &inference_config,
                &clients,
                inference_params.clone(),
            )
            .await;
        let err = match result {
            Ok(_) => panic!("Expected error"),
            Err(e) => e,
        };
        match err.get_details() {
            ErrorDetails::ModelProvidersExhausted {
                provider_errors, ..
            } => {
                assert_eq!(provider_errors.len(), 1);
                assert!(matches!(
                    provider_errors["error_provider"].get_details(),
                    ErrorDetails::InferenceClient { .. }
                ));
            }
            _ => panic!("Expected ModelProvidersExhausted error, got {err:?}"),
        }

        // Test case 2: Model inference succeeds
        let inference_params = InferenceParams::default();
        let chat_completion_config = UninitializedChatCompletionConfig {
            model: "good".into(),
            weight: Some(1.0),
            system_template: Some(system_template),
            user_template: Some(user_template),
            assistant_template: None,
            input_wrappers: None,

            ..Default::default()
        }
        .load(
            &SchemaData::load(
                Some(test_user_template_schema()),
                None,
                Some(test_system_template_schema()),
                UninitializedSchemas::default(),
                "test",
            )
            .unwrap(),
            &ErrorContext {
                function_name: "test".to_string(),
                variant_name: "test".to_string(),
            },
        )
        .unwrap();
        let models = Box::leak(Box::new(
            HashMap::from([("good".into(), text_model_config)])
                .try_into()
                .unwrap(),
        ));
        let inference_models = InferenceModels {
            models,
            embedding_models,
        };
        let inference_config = InferenceConfig {
            ids: InferenceIds {
                inference_id: Uuid::now_v7(),
                episode_id: Uuid::now_v7(),
            },
            templates,
            tool_config: None,
            function_name: "",
            variant_name: "",
            dynamic_output_schema: None,
            extra_body: Default::default(),
            extra_headers: Default::default(),
            extra_cache_key: None,
        };
        let (mut stream, models_used) = chat_completion_config
            .infer_stream(
                &input,
                &inference_models,
                function_config,
                &inference_config,
                &clients,
                inference_params.clone(),
            )
            .await
            .unwrap();
        let first_chunk = match stream.next().await.unwrap().unwrap() {
            InferenceResultChunk::Chat(chunk) => chunk,
            InferenceResultChunk::Json(_) => panic!("Expected Chat inference response"),
        };
        assert_eq!(
            first_chunk.content,
            vec![ContentBlockChunk::Text(TextChunk {
                text: DUMMY_STREAMING_RESPONSE[0].to_string(),
                id: "0".to_string()
            })]
        );
        assert_eq!(&*models_used.model_name, "good".to_string());
        assert_eq!(
            &*models_used.model_provider_name,
            "good_provider".to_string()
        );
        let mut i = 1;
        while let Some(chunk_result) = stream.next().await {
            let chunk = chunk_result.unwrap();
            if i == 16 {
                // max length of text, but we have a usage chunk left
                assert_eq!(
                    chunk.usage(),
                    Some(&Usage {
                        input_tokens: 10,
                        output_tokens: 16
                    })
                );
                break;
            }
            let chunk = match chunk {
                InferenceResultChunk::Chat(chunk) => chunk,
                InferenceResultChunk::Json(_) => panic!("Expected Chat inference response"),
            };
            assert_eq!(
                chunk.content,
                vec![ContentBlockChunk::Text(TextChunk {
                    text: DUMMY_STREAMING_RESPONSE[i].to_string(),
                    id: "0".to_string(),
                })]
            );
            i += 1;
        }

        // Since we don't handle streaming JSONs at this level (need to catch the entire response)
        // we don't test it here.
    }

    /// Since we test the preparation of messages extensively above, we focus here on testing the request parameter setting.
    /// We also test that the request correctly carries dynamic output schemas if set
    #[tokio::test]
    async fn test_prepare_request_params() {
        // We won't vary these parameters in this test
        let input = LazyResolvedInput {
            system: None,
            messages: vec![],
        };
        let templates = Box::leak(Box::new(get_test_template_config()));
        let stream = false;
        // We will vary temperature, max_tokens, and seed
        let chat_completion_config = ChatCompletionConfig {
            temperature: Some(0.5),
            max_tokens: Some(100),
            seed: Some(69),
            ..Default::default()
        };
        // We will do Chat and Json separately
        let function_config = FunctionConfig::Chat(FunctionConfigChat {
            variants: HashMap::new(),
            schemas: SchemaData::load(None, None, None, UninitializedSchemas::default(), "test")
                .unwrap(),
            tools: vec![],
            tool_choice: ToolChoice::Auto,
            parallel_tool_calls: None,
            description: None,
            all_explicit_templates_names: HashSet::new(),
        });
        let mut inference_params = InferenceParams::default();
        let inference_config = InferenceConfig {
            ids: InferenceIds {
                inference_id: Uuid::now_v7(),
                episode_id: Uuid::now_v7(),
            },
            templates,
            tool_config: None,
            function_name: "",
            variant_name: "",
            dynamic_output_schema: None,
            extra_body: Default::default(),
            extra_headers: Default::default(),
            extra_cache_key: None,
        };
        let model_request = chat_completion_config
            .prepare_request(
                &input,
                &function_config,
                &inference_config,
                stream,
                &mut inference_params,
            )
            .await
            .unwrap();
        assert_eq!(model_request.temperature, Some(0.5));
        assert_eq!(model_request.max_tokens, Some(100));
        assert_eq!(model_request.seed, Some(69));
        assert_eq!(inference_params.chat_completion.temperature, Some(0.5));
        assert_eq!(inference_params.chat_completion.max_tokens, Some(100));
        assert_eq!(inference_params.chat_completion.seed, Some(69));

        let mut inference_params = InferenceParams {
            chat_completion: ChatCompletionInferenceParams {
                temperature: Some(1.),
                max_tokens: Some(200),
                seed: Some(420),
                top_p: Some(0.9),
                presence_penalty: Some(0.1),
                frequency_penalty: Some(0.2),
                json_mode: None,
                stop_sequences: None,
            },
        };
        let model_request = chat_completion_config
            .prepare_request(
                &input,
                &function_config,
                &inference_config,
                stream,
                &mut inference_params,
            )
            .await
            .unwrap();
        assert_eq!(model_request.temperature, Some(1.));
        assert_eq!(model_request.max_tokens, Some(200));
        assert_eq!(model_request.seed, Some(420));
        assert_eq!(model_request.top_p, Some(0.9));
        assert_eq!(model_request.presence_penalty, Some(0.1));
        assert_eq!(model_request.frequency_penalty, Some(0.2));
        assert_eq!(inference_params.chat_completion.temperature, Some(1.));
        assert_eq!(inference_params.chat_completion.max_tokens, Some(200));
        assert_eq!(inference_params.chat_completion.seed, Some(420));
        assert_eq!(inference_params.chat_completion.top_p, Some(0.9));
        assert_eq!(inference_params.chat_completion.presence_penalty, Some(0.1));
        assert_eq!(
            inference_params.chat_completion.frequency_penalty,
            Some(0.2)
        );

        // We will vary temperature, max_tokens, and seed
        let chat_completion_config = ChatCompletionConfig {
            temperature: Some(0.5),
            max_tokens: Some(100),
            seed: Some(69),
            top_p: Some(0.9),
            presence_penalty: Some(0.1),
            frequency_penalty: Some(0.2),
            ..Default::default()
        };
        // Do a JSON function
        let output_schema_value = json!({
            "type": "object",
            "properties": {
                "name": {
                    "type": "string"
                },
                "age": {
                    "type": "integer",
                    "minimum": 0
                },
                "email": {
                    "type": "string",
                    "format": "email"
                }
            },
            "required": ["name", "age"]
        });
        let function_config = FunctionConfig::Json(FunctionConfigJson {
            variants: HashMap::new(),
            schemas: SchemaData::load(None, None, None, UninitializedSchemas::default(), "test")
                .unwrap(),
            output_schema: StaticJSONSchema::from_value(output_schema_value.clone()).unwrap(),
            implicit_tool_call_config: ToolCallConfig {
                tools_available: vec![],
                tool_choice: ToolChoice::Auto,
                parallel_tool_calls: None,
            },
            description: None,
            all_template_names: HashSet::new(),
        });
        let inference_config = InferenceConfig {
            ids: InferenceIds {
                inference_id: Uuid::now_v7(),
                episode_id: Uuid::now_v7(),
            },
            templates,
            tool_config: None,
            dynamic_output_schema: None,
            function_name: "",
            variant_name: "",
            extra_body: Default::default(),
            extra_headers: Default::default(),
            extra_cache_key: None,
        };
        let mut inference_params = InferenceParams::default();
        let model_request = chat_completion_config
            .prepare_request(
                &input,
                &function_config,
                &inference_config,
                stream,
                &mut inference_params,
            )
            .await
            .unwrap();
        assert_eq!(model_request.temperature, Some(0.5));
        assert_eq!(model_request.max_tokens, Some(100));
        assert_eq!(model_request.seed, Some(69));
        assert_eq!(model_request.top_p, Some(0.9));
        assert_eq!(model_request.presence_penalty, Some(0.1));
        assert_eq!(model_request.frequency_penalty, Some(0.2));
        assert_eq!(
            model_request.json_mode,
            ModelInferenceRequestJsonMode::Strict
        );
        assert_eq!(model_request.output_schema, Some(&output_schema_value));
        assert_eq!(inference_params.chat_completion.temperature, Some(0.5));
        assert_eq!(inference_params.chat_completion.max_tokens, Some(100));
        assert_eq!(inference_params.chat_completion.seed, Some(69));
        assert_eq!(inference_params.chat_completion.top_p, Some(0.9));
        assert_eq!(inference_params.chat_completion.presence_penalty, Some(0.1));
        assert_eq!(
            inference_params.chat_completion.frequency_penalty,
            Some(0.2)
        );

        // We will vary temperature, max_tokens, and seed
        let chat_completion_config = ChatCompletionConfig::default();
        let mut inference_params = InferenceParams {
            chat_completion: ChatCompletionInferenceParams {
                temperature: Some(0.9),
                ..Default::default()
            },
        };
        let model_request = chat_completion_config
            .prepare_request(
                &input,
                &function_config,
                &inference_config,
                stream,
                &mut inference_params,
            )
            .await
            .unwrap();
        assert_eq!(model_request.temperature, Some(0.9));
        assert_eq!(model_request.max_tokens, None);
        assert_eq!(model_request.seed, None);
        assert_eq!(model_request.output_schema, Some(&output_schema_value));
        assert_eq!(inference_params.chat_completion.temperature, Some(0.9));
        assert_eq!(inference_params.chat_completion.max_tokens, None);
        assert_eq!(inference_params.chat_completion.seed, None);

        let dynamic_output_schema = DynamicJSONSchema::new(serde_json::json!({
            "type": "object",
            "properties": {
                "answer": {
                    "type": "string"
                }
            },
            "required": ["answer"]
        }));
        let dynamic_output_schema_value = dynamic_output_schema.value.clone();
        let inference_config = InferenceConfig {
            templates,
            tool_config: None,
            dynamic_output_schema: Some(&dynamic_output_schema),
            function_name: "",
            variant_name: "",
            ids: InferenceIds {
                inference_id: Uuid::now_v7(),
                episode_id: Uuid::now_v7(),
            },
            extra_body: Default::default(),
            extra_headers: Default::default(),
            extra_cache_key: None,
        };
        let model_request = chat_completion_config
            .prepare_request(
                &input,
                &function_config,
                &inference_config,
                stream,
                &mut inference_params,
            )
            .await
            .unwrap();
        assert_eq!(
            model_request.output_schema,
            Some(&dynamic_output_schema_value)
        );
    }

    #[test]
    fn test_validate_template_and_schema_both_none() {
        let templates = get_test_template_config();
        let result =
            validate_legacy_template_and_schema(TemplateKind::System, None, None, &templates);
        assert!(result.is_ok());
    }

    #[test]
    fn test_validate_template_and_schema_both_some() {
        let templates = get_test_template_config();
        let schema = StaticJSONSchema::from_path(ResolvedTomlPath::new_for_tests(
            "fixtures/config/functions/templates_with_variables/system_schema.json".into(),
            None,
        ))
        .unwrap();
        let template = PathBuf::from("test_validate_template_and_schema_both_some");
        validate_legacy_template_and_schema(
            TemplateKind::System,
            Some(&schema),
            Some(&TemplateWithSchema {
                template: PathWithContents::from_path(ResolvedTomlPath::new_for_tests(
                    template,
                    Some("fake_data".to_string()),
                ))
                .unwrap(),
                schema: Some(schema.clone()),
                legacy_definition: false,
            }),
            &templates,
        )
        .unwrap();
    }

    #[test]
    fn test_validate_template_and_schema_template_no_needs_variables() {
        let templates = get_test_template_config();
        let template = PathBuf::from("system_filled");
        let result = validate_legacy_template_and_schema(
            TemplateKind::System,
            None,
            Some(&TemplateWithSchema {
                template: PathWithContents::from_path(ResolvedTomlPath::new_for_tests(
                    template,
                    Some("fake_data".to_string()),
                ))
                .unwrap(),
                schema: None,
                legacy_definition: false,
            }),
            &templates,
        );
        assert!(result.is_ok());
    }

    #[test]
    fn test_validate_template_and_schema_template_needs_variables() {
        let templates = get_test_template_config(); // Template needing variables
        let template = PathBuf::from("greeting");
        let err = validate_legacy_template_and_schema(
            TemplateKind::System,
            None,
            Some(&TemplateWithSchema {
                template: PathWithContents::from_path(ResolvedTomlPath::new_for_tests(
                    template,
                    Some("fake_data".to_string()),
                ))
                .unwrap(),
                schema: None,
                legacy_definition: true,
            }),
            &templates,
        )
        .unwrap_err();
        let details = err.get_details();

        if let ErrorDetails::Config { message } = details {
            assert_eq!(
                *message,
                "template needs variables: [name] but only `system_text` is allowed when template has no schema".to_string()
            );
        } else {
            panic!("Expected Error::Config");
        }
    }

    #[test]
    fn test_validate_template_and_schema_schema_some_template_none() {
        let templates = get_test_template_config(); // Default TemplateConfig
        let schema = StaticJSONSchema::from_path(ResolvedTomlPath::new_for_tests(
            "fixtures/config/functions/templates_with_variables/system_schema.json".into(),
            None,
        ))
        .unwrap();
        let err = validate_legacy_template_and_schema(
            TemplateKind::System,
            Some(&schema),
            None,
            &templates,
        )
        .unwrap_err();
        let details = err.get_details();

        if let ErrorDetails::Config { message } = details {
            assert_eq!(
                *message,
                "template is required when schema is specified".to_string()
            );
        } else {
            panic!("Expected Error::Config");
        }
    }
}<|MERGE_RESOLUTION|>--- conflicted
+++ resolved
@@ -1107,12 +1107,9 @@
                 max_age_s: None,
                 enabled: CacheEnabledMode::WriteOnly,
             },
-<<<<<<< HEAD
             tags: &Default::default(),
             rate_limiting_config: &Default::default(),
-=======
             otlp_config: &Default::default(),
->>>>>>> 0705d20c
         };
         let templates = get_test_template_config();
         let system_template = get_system_template();
@@ -2059,12 +2056,9 @@
                 max_age_s: None,
                 enabled: CacheEnabledMode::WriteOnly,
             },
-<<<<<<< HEAD
             tags: &Default::default(),
             rate_limiting_config: &Default::default(),
-=======
             otlp_config: &Default::default(),
->>>>>>> 0705d20c
         };
         let templates = Box::leak(Box::new(get_test_template_config()));
         let schema_any = StaticJSONSchema::from_value(json!({ "type": "object" })).unwrap();
