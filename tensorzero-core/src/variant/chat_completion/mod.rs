--- conflicted
+++ resolved
@@ -642,11 +642,7 @@
     use uuid::Uuid;
 
     use crate::cache::{CacheEnabledMode, CacheOptions};
-<<<<<<< HEAD
-    use crate::config::{SchemaData, TimeoutsConfig};
-=======
-    use crate::config::{SchemaData, UninitializedSchemas};
->>>>>>> f7b323db
+    use crate::config::{SchemaData, TimeoutsConfig, UninitializedSchemas};
     use crate::db::clickhouse::ClickHouseConnectionInfo;
     use crate::embeddings::EmbeddingModelTable;
     use crate::endpoints::inference::{
@@ -690,14 +686,9 @@
             seed: None,
             stop_sequences: None,
             retries: RetryConfig::default(),
-<<<<<<< HEAD
             extra_body: Option::default(),
             extra_headers: Option::default(),
-=======
-            extra_body: Default::default(),
-            extra_headers: Default::default(),
             _private: (),
->>>>>>> f7b323db
         };
 
         // Test case 1: Regular user message
@@ -1641,32 +1632,11 @@
         let chat_completion_config = UninitializedChatCompletionConfig {
             model: "json".into(),
             weight: Some(1.0),
-<<<<<<< HEAD
-            templates: ChatTemplates {
-                system: Some(TemplateWithSchema {
-                    template: PathWithContents {
-                        path: system_template_name.into(),
-                        contents: String::new(),
-                    },
-                    schema: Some(test_system_template_schema()),
-                }),
-                user: Some(TemplateWithSchema {
-                    template: PathWithContents {
-                        path: user_template_name.into(),
-                        contents: String::new(),
-                    },
-                    schema: Some(test_user_template_schema()),
-                }),
-                assistant: None,
-            },
-            extra_body: Option::default(),
-=======
             system_template: Some(system_template.clone()),
             user_template: Some(user_template.clone()),
             assistant_template: None,
             input_wrappers: None,
-            extra_body: Default::default(),
->>>>>>> f7b323db
+            extra_body: Option::default(),
             ..Default::default()
         }
         .load(
