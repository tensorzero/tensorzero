use futures::future::try_join_all;
use serde::{Deserialize, Serialize};
use serde_json::Value;
use std::borrow::Cow;
use std::collections::{HashMap, HashSet};
use std::sync::Arc;

use crate::config::path::ResolvedTomlPath;
use crate::config::{ErrorContext, PathWithContents, SchemaData};
use crate::embeddings::EmbeddingModelTable;
use crate::endpoints::inference::{InferenceClients, InferenceModels, InferenceParams};
use crate::error::{Error, ErrorDetails};
use crate::function::FunctionConfig;
use crate::inference::types::extra_body::{ExtraBodyConfig, FullExtraBodyConfig};
use crate::inference::types::extra_headers::{ExtraHeadersConfig, FullExtraHeadersConfig};
use crate::inference::types::resolved_input::{
    LazyResolvedInput, LazyResolvedInputMessage, LazyResolvedInputMessageContent,
};
use crate::utils::retries::RetryConfig;

use crate::inference::types::{
    batch::StartBatchModelInferenceWithMetadata, ContentBlock, InferenceResultStream,
    ModelInferenceRequest, RequestMessage, Role,
};
use crate::inference::types::{InferenceResult, ModelInput, ResolvedInputMessage};
use crate::jsonschema_util::StaticJSONSchema;
use crate::minijinja_util::TemplateConfig;
use crate::model::ModelTable;
use crate::variant::JsonMode;

mod templates;
pub use templates::ChatTemplates;

use super::{
    infer_model_request, infer_model_request_stream, prepare_model_inference_request,
    InferModelRequestArgs, InferenceConfig, ModelUsedInfo, Variant,
};

/// If we have a schema, then we forward the 'arguments' object as-is to the template.
/// If we don't have a schema, then we create a single variable corresponding to the template
/// kind (e.g. `SYSTEM_TEXT_TEMPLATE_VAR` for a system template), and set this variable the
/// string contents of the input block.
#[derive(Debug, Serialize)]
#[cfg_attr(test, derive(ts_rs::TS))]
#[cfg_attr(test, ts(export))]
pub struct TemplateWithSchema {
    pub template: PathWithContents,
    pub schema: Option<StaticJSONSchema>,
    // If true, this is a template declared with the legacy `user_template`/`assistant_template`/`system_template`
    // or `input_wrappers.user`/`input_wrappers.assistant`/`input_wrappers.system` fields.
    // We allow using these templates without a schema, in which case we inject the special variable
    // `{user_text}`/`{assistant_text}`/`{system_text}` based on the role.
    // New-style template definitions (using `templates.<name>`) will have this set to `false`.
    // Eventually, this field will be removed entirely.
    pub legacy_definition: bool,
}

#[derive(Debug, Default, Serialize)]
#[cfg_attr(test, derive(ts_rs::TS))]
#[cfg_attr(test, ts(export))]
pub struct ChatCompletionConfig {
    weight: Option<f64>,
    model: Arc<str>,
    templates: ChatTemplates,
    temperature: Option<f32>,
    top_p: Option<f32>,
    max_tokens: Option<u32>,
    presence_penalty: Option<f32>,
    frequency_penalty: Option<f32>,
    seed: Option<u32>,
    stop_sequences: Option<Vec<String>>,
    json_mode: Option<JsonMode>, // Only for JSON functions, not for chat functions
    retries: RetryConfig,
    #[cfg_attr(test, ts(skip))]
    extra_body: Option<ExtraBodyConfig>,
    #[cfg_attr(test, ts(skip))]
    extra_headers: Option<ExtraHeadersConfig>,
    #[serde(skip)]
    _private: (),
}

impl ChatCompletionConfig {
    pub fn weight(&self) -> Option<f64> {
        self.weight
    }

    pub fn set_weight(&mut self, weight: Option<f64>) {
        self.weight = weight;
    }

    pub fn model(&self) -> &Arc<str> {
        &self.model
    }

    pub fn templates(&self) -> &ChatTemplates {
        &self.templates
    }

    pub fn temperature(&self) -> Option<f32> {
        self.temperature
    }

    pub fn top_p(&self) -> Option<f32> {
        self.top_p
    }

    pub fn max_tokens(&self) -> Option<u32> {
        self.max_tokens
    }

    pub fn presence_penalty(&self) -> Option<f32> {
        self.presence_penalty
    }

    pub fn frequency_penalty(&self) -> Option<f32> {
        self.frequency_penalty
    }

    pub fn seed(&self) -> Option<u32> {
        self.seed
    }

    pub fn stop_sequences(&self) -> Option<&Vec<String>> {
        self.stop_sequences.as_ref()
    }

    pub fn json_mode(&self) -> Option<&JsonMode> {
        self.json_mode.as_ref()
    }

    pub fn retries(&self) -> &RetryConfig {
        &self.retries
    }

    pub fn extra_body(&self) -> Option<&ExtraBodyConfig> {
        self.extra_body.as_ref()
    }

    pub fn extra_headers(&self) -> Option<&ExtraHeadersConfig> {
        self.extra_headers.as_ref()
    }
}

#[derive(Debug, Clone, Default, Serialize, Deserialize, ts_rs::TS)]
#[ts(export)]
#[serde(deny_unknown_fields)]
pub struct UninitializedInputWrappers {
    user: Option<ResolvedTomlPath>,
    assistant: Option<ResolvedTomlPath>,
    system: Option<ResolvedTomlPath>,
}

#[derive(Debug, Clone, Serialize, Deserialize, ts_rs::TS)]
#[ts(export)]
#[serde(deny_unknown_fields)]
pub struct UninitializedChatTemplate {
    pub path: ResolvedTomlPath,
}

#[derive(Debug, Clone, Default, Serialize, Deserialize, ts_rs::TS)]
#[ts(export)]
pub struct UninitializedChatTemplates {
    #[serde(flatten)]
    inner: HashMap<String, UninitializedChatTemplate>,
}

#[derive(Clone, Debug, Default, Deserialize, Serialize, ts_rs::TS)]
#[ts(export)]
#[serde(deny_unknown_fields)]
pub struct UninitializedChatCompletionConfig {
    #[serde(default)]
    pub weight: Option<f64>,
    pub model: Arc<str>,
    pub system_template: Option<ResolvedTomlPath>,
    pub user_template: Option<ResolvedTomlPath>,
    pub assistant_template: Option<ResolvedTomlPath>,
    pub input_wrappers: Option<UninitializedInputWrappers>,
    #[serde(default)]
    pub templates: UninitializedChatTemplates,
    pub temperature: Option<f32>,
    pub top_p: Option<f32>,
    pub max_tokens: Option<u32>,
    pub presence_penalty: Option<f32>,
    pub frequency_penalty: Option<f32>,
    pub seed: Option<u32>,
    pub stop_sequences: Option<Vec<String>>,
    #[serde(default)]
    pub json_mode: Option<JsonMode>, // Only for JSON functions, not for chat functions
    #[serde(default)]
    pub retries: RetryConfig,
    #[serde(default)]
    #[ts(skip)]
    pub extra_body: Option<ExtraBodyConfig>,
    #[serde(default)]
    #[ts(skip)]
    pub extra_headers: Option<ExtraHeadersConfig>,
}

impl UninitializedChatCompletionConfig {
    pub fn load(
        self,
        schemas: &SchemaData,
        error_context: &ErrorContext,
    ) -> Result<ChatCompletionConfig, Error> {
        let templates = ChatTemplates::build(&self, schemas, error_context)?;
        Ok(ChatCompletionConfig {
            weight: self.weight,
            model: self.model,
            templates,
            temperature: self.temperature,
            top_p: self.top_p,
            max_tokens: self.max_tokens,
            presence_penalty: self.presence_penalty,
            frequency_penalty: self.frequency_penalty,
            seed: self.seed,
            stop_sequences: self.stop_sequences,
            json_mode: self.json_mode,
            retries: self.retries,
            extra_body: self.extra_body,
            extra_headers: self.extra_headers,
            _private: (),
        })
    }
}

impl ChatCompletionConfig {
    // NOTE - this method can become synchronous again once
    // we add a `LazyRequestMessage` type
    pub async fn prepare_request_message(
        &self,
        template_config: &TemplateConfig<'_>,
        message: &LazyResolvedInputMessage,
    ) -> Result<RequestMessage, Error> {
        prepare_request_message(message, template_config, &self.templates).await
    }

    pub fn prepare_system_message(
        &self,
        templates: &TemplateConfig,
        system: Option<&Value>,
    ) -> Result<Option<String>, Error> {
        prepare_system_message(
            system,
            templates,
            self.templates
                .get_implicit_system_template()
                .map(std::convert::AsRef::as_ref),
        )
    }

    async fn prepare_request<'request>(
        &self,
        input: &LazyResolvedInput,
        function: &'request FunctionConfig,
        inference_config: &'request InferenceConfig,
        stream: bool,
        inference_params: &mut InferenceParams,
    ) -> Result<ModelInferenceRequest<'request>, Error> {
        let messages = try_join_all(
            input
                .messages
                .iter()
                .map(|message| self.prepare_request_message(&inference_config.templates, message)),
        )
        .await?;
        let system =
            self.prepare_system_message(&inference_config.templates, input.system.as_ref())?;

        inference_params
            .chat_completion
            .backfill_with_variant_params(
                self.temperature,
                self.max_tokens,
                self.seed,
                self.top_p,
                self.presence_penalty,
                self.frequency_penalty,
                self.stop_sequences.clone(),
            );

        let extra_body = FullExtraBodyConfig {
            extra_body: self.extra_body.clone(),
            inference_extra_body: inference_config
                .extra_body
                .clone()
                .filter(&inference_config.variant_name),
        };

        let extra_headers = FullExtraHeadersConfig {
            variant_extra_headers: self.extra_headers.clone(),
            inference_extra_headers: inference_config
                .extra_headers
                .clone()
                .filter(&inference_config.variant_name),
        };

        prepare_model_inference_request(
            messages,
            system,
            function,
            inference_config,
            stream,
            inference_params,
            self.json_mode,
            extra_body,
            extra_headers,
        )
    }
}

/// Prepare a ModelInput using the same machinery as is used by core TensorZero to prepare
/// chat completions requests.
pub async fn prepare_model_input(
    system: Option<&Value>,
    messages: &[ResolvedInputMessage],
    templates_config: &TemplateConfig<'_>,
    chat_templates: &ChatTemplates,
) -> Result<ModelInput, Error> {
    let system = prepare_system_message(
        system,
        templates_config,
        chat_templates
            .get_implicit_system_template()
            .map(std::convert::AsRef::as_ref),
    )?;
    let mut templated_messages = Vec::with_capacity(messages.len());
    for message in messages {
        templated_messages.push(
            prepare_request_message(
                &message.clone().into_lazy_resolved_input_message(),
                templates_config,
                chat_templates,
            )
            .await?,
        );
    }
    Ok(ModelInput {
        system,
        messages: try_join_all(
            templated_messages
                .into_iter()
                .map(RequestMessage::into_resolved_message),
        )
        .await?,
    })
}

pub fn prepare_system_message(
    system: Option<&Value>,
    templates: &TemplateConfig,
    template: Option<&TemplateWithSchema>,
) -> Result<Option<String>, Error> {
    Ok(match template {
        Some(template) => {
            // If we have a no-schema template declared using the legacy syntax
            // (something other than `templates.<template_name>`), then we're going to inject
            // a `system_text` variable.
            let context = if template.schema.is_none() && template.legacy_definition {
                match system {
                    Some(Value::String(_)) | None => {}
                    Some(other) => {
                        return Err(Error::new(ErrorDetails::InvalidMessage {
                            message: format!("System message content {other} is not a string but `input_wrappers.system` is set in the variant config")
                        }));
                    }
                }
                 Cow::Owned(serde_json::json!({
                    SYSTEM_TEXT_TEMPLATE_VAR: system.unwrap_or(&Value::Null)
                }))
            } else {
                // Otherwise, we use the system message as-is.
                Cow::Borrowed(system.unwrap_or(&Value::Null))
            };
            Some(templates.template_message(
            &template.template.path.get_template_key(),
            &context)?)
        }
        None => {
            match system {
                None => None,
                Some(system) =>
            Some(system
            .as_str()
            .ok_or_else(|| Error::new(ErrorDetails::InvalidMessage {
                message:
                    format!("System message content {system} is not a string but there is no variant template")
                        .to_string(),
            }))?
            .to_string()),
        }
    }})
}

pub async fn prepare_request_message(
    message: &LazyResolvedInputMessage,
    templates_config: &TemplateConfig<'_>,
    chat_templates: &ChatTemplates,
) -> Result<RequestMessage, Error> {
    let mut content = Vec::new();
    for block in &message.content {
        match block {
            LazyResolvedInputMessageContent::Text { text } => {
                let template = chat_templates.get_implicit_template(message.role);
                let text_content = match template {
                    Some(template) if template.legacy_definition => {
                        let context = serde_json::json!({
                            message.role.implicit_template_var().to_string(): text
                        });
                        templates_config.template_message(
                            &template.template.path.get_template_key(),
                            &context,
                        )?
                    }
                    _ => text.clone(),
                };
                content.push(text_content.into());
            }
            LazyResolvedInputMessageContent::Template(template_input) => {
                let template = chat_templates
                    .get_named_template(&template_input.name)
                    .ok_or_else(|| {
                        Error::new(ErrorDetails::InvalidMessage {
                            message: format!("Template `{}` not found", template_input.name),
                        })
                    })?;
                if template.schema.is_none() && template.legacy_definition {
                    return Err(Error::new(ErrorDetails::InvalidMessage {
                        message: format!("Request message content {} is not a string but `input_wrappers.{}` is set in the variant config", serde_json::to_string(&template_input.arguments).unwrap_or_default(), message.role)
                    }));
                }
                let text_content = templates_config.template_message(
                    &template.template.path.get_template_key(),
                    &template_input.arguments,
                )?;
                content.push(text_content.into());
            }
            LazyResolvedInputMessageContent::RawText { value: text } => {
                content.push(text.clone().into());
            }
            // The following two clones are probably removable.
            // We will need to implement a ToolCallRef type or something so that we can avoid cloning the ToolCall and ToolResult.
            LazyResolvedInputMessageContent::ToolCall(tool_call) => {
                content.push(ContentBlock::ToolCall(tool_call.clone()));
            }
            LazyResolvedInputMessageContent::ToolResult(tool_result) => {
                content.push(ContentBlock::ToolResult(tool_result.clone()));
            }
            LazyResolvedInputMessageContent::File(file) => {
                content.push(ContentBlock::File(file.clone()));
            }
            LazyResolvedInputMessageContent::Thought(thought) => {
                content.push(ContentBlock::Thought(thought.clone()));
            }
            LazyResolvedInputMessageContent::Unknown {
                data,
                model_provider_name,
            } => {
                content.push(ContentBlock::Unknown {
                    data: data.clone(),
                    model_provider_name: model_provider_name.clone(),
                });
            }
        }
    }

    Ok(RequestMessage {
        role: message.role,
        content,
    })
}

impl Variant for ChatCompletionConfig {
    async fn infer(
        &self,
        input: Arc<LazyResolvedInput>,
        models: InferenceModels,
        function: Arc<FunctionConfig>,
        inference_config: Arc<InferenceConfig>,
        clients: InferenceClients,
        inference_params: InferenceParams,
    ) -> Result<InferenceResult, Error> {
        let inference_config_clone = Arc::clone(&inference_config);
        let mut inference_params = inference_params;
        let request = self
            .prepare_request(
                &input,
                &function,
                &inference_config,
                false,
                &mut inference_params,
            )
            .await?;
        let model_config = models.models.get(&self.model).await?.ok_or_else(|| {
            Error::new(ErrorDetails::UnknownModel {
                name: self.model.to_string(),
            })
        })?;
        let args = InferModelRequestArgs {
            request,
            model_name: self.model.clone(),
            model_config: &model_config,
            function: &function,
            inference_config: inference_config_clone,
            clients,
            inference_params,
            retry_config: &self.retries,
        };
        infer_model_request(args).await
    }

    async fn infer_stream(
        &self,
        input: Arc<LazyResolvedInput>,
        models: InferenceModels,
        function: Arc<FunctionConfig>,
        inference_config: Arc<InferenceConfig>,
        clients: InferenceClients,
        inference_params: InferenceParams,
    ) -> Result<(InferenceResultStream, ModelUsedInfo), Error> {
        let mut inference_params = inference_params;
        let request = self
            .prepare_request(
                &input,
                &function,
                &inference_config,
                true,
                &mut inference_params,
            )
            .await?;
        let model_config = models.models.get(&self.model).await?.ok_or_else(|| {
            Error::new(ErrorDetails::UnknownModel {
                name: self.model.to_string(),
            })
        })?;
        infer_model_request_stream(
            request,
            self.model.clone(),
            &model_config,
            &function,
            clients,
            inference_params,
            self.retries,
        )
        .await
    }

    /// This function validates that the chat completion variant is correctly configured for the given function config.
    /// In order to do this, we need to check:
    ///  - For system, user, and assistant message types:
    ///    - That the template here is provided if the schema is provided in the function.
    ///    - If the template requires variables, the schema is provided.
    ///  - That the model name is a valid model
    ///  - That the weight is non-negative
    async fn validate(
        &self,
        function: Arc<FunctionConfig>,
        models: &ModelTable,
        _embedding_models: &EmbeddingModelTable,
        templates: &TemplateConfig<'_>,
        function_name: &str,
        variant_name: &str,
    ) -> Result<(), Error> {
        // Validate that weight is non-negative
        if self.weight.is_some_and(|w| w < 0.0) {
            return Err(ErrorDetails::Config {
                message: format!(
                    "`functions.{function_name}.variants.{variant_name}`: `weight` must be non-negative"
                ),
            }.into());
        }
        models.validate(&self.model)?;

        // Validate the system template matches the system schema (best effort, we cannot check the variables comprehensively)
        validate_legacy_template_and_schema(
            TemplateKind::System,
            function.system_schema(),
            self.templates.get_implicit_system_template().map(|t| &**t),
            templates,
        )
        .map_err(|e| {
            Error::new(ErrorDetails::Config {
                message: format!(
                    "`functions.{function_name}.variants.{variant_name}.system_template`: {e}"
                ),
            })
        })?;

        // Validate the user template matches the user schema (best effort, we cannot check the variables comprehensively)
        validate_legacy_template_and_schema(
            TemplateKind::User,
            function.user_schema(),
            self.templates
                .get_implicit_template(Role::User)
                .map(|t| &**t),
            templates,
        )
        .map_err(|e| {
            Error::new(ErrorDetails::Config {
                message: format!(
                    "`functions.{function_name}.variants.{variant_name}.user_template`: {e}"
                ),
            })
        })?;

        // Validate the assistant template matches the assistant schema (best effort, we cannot check the variables comprehensively)
        validate_legacy_template_and_schema(
            TemplateKind::Assistant,
            function.assistant_schema(),
            self.templates
                .get_implicit_template(Role::Assistant)
                .map(|t| &**t),
            templates,
        )
        .map_err(|e| {
            Error::new(ErrorDetails::Config {
                message: format!(
                    "`functions.{function_name}.variants.{variant_name}.assistant_template`: {e}"
                ),
            })
        })?;

        validate_all_schemas_have_templates(&function, &self.templates).map_err(|e| {
            let schema_name = e.schema_name;
            Error::new(ErrorDetails::Config {
                message: format!(
                    "`functions.{function_name}.variants.{variant_name}.templates.{schema_name}` is required when `functions.{function_name}.schemas.{schema_name}` is specified"
                ),
            })
        })?;
        Ok(())
    }

    fn get_all_template_paths(&self) -> Vec<&PathWithContents> {
        self.templates.get_all_template_paths()
    }

    fn get_all_explicit_template_names(&self) -> HashSet<String> {
        self.templates.get_all_explicit_template_names()
    }

    async fn start_batch_inference<'a>(
        &'a self,
        inputs: &[LazyResolvedInput],
        models: InferenceModels,
        function: &'a FunctionConfig,
        inference_configs: &'a [InferenceConfig],
        clients: InferenceClients,
        inference_params: Vec<InferenceParams>,
    ) -> Result<StartBatchModelInferenceWithMetadata<'a>, Error> {
        // First construct all inference configs so they stick around for the duration of this function body
        let mut inference_params = inference_params;

        // Next, prepare all the ModelInferenceRequests
        let mut inference_requests = Vec::new();
        for ((input, inference_param), inference_config) in inputs
            .iter()
            .zip(&mut inference_params)
            .zip(inference_configs)
        {
            let request = self
                .prepare_request(input, function, inference_config, false, inference_param)
                .await?;
            inference_requests.push(request);
        }
        let model_config = models.models.get(&self.model).await?.ok_or_else(|| {
            Error::new(ErrorDetails::UnknownModel {
                name: self.model.to_string(),
            })
        })?;
        let model_inference_response = model_config
            .start_batch_inference(
                &inference_requests,
                &clients.http_client,
                &clients.credentials,
            )
            .await?;
        Ok(StartBatchModelInferenceWithMetadata::new(
            model_inference_response,
            inference_requests,
            &self.model,
            inference_params,
        ))
    }
}

/// The template variable names used when applying a legacy template with no schema
/// Only one of these variables is used per template, based on the `TemplateKind`
pub const SYSTEM_TEXT_TEMPLATE_VAR: &str = "system_text";
pub const USER_TEXT_TEMPLATE_VAR: &str = "user_text";
pub const ASSISTANT_TEXT_TEMPLATE_VAR: &str = "assistant_text";

#[derive(Copy, Clone, Debug)]
pub enum TemplateKind {
    System,
    User,
    Assistant,
}

pub fn validate_legacy_template_and_schema(
    kind: TemplateKind,
    schema: Option<&StaticJSONSchema>,
    template: Option<&TemplateWithSchema>,
    templates: &TemplateConfig,
) -> Result<(), Error> {
    match (schema, template) {
        (None, Some(template)) => {
            let template_name = template.template.path.get_template_key();
            let undeclared_vars = templates.get_undeclared_variables(&template_name)?;
            let allowed_var = match kind {
                TemplateKind::System => SYSTEM_TEXT_TEMPLATE_VAR,
                TemplateKind::User => USER_TEXT_TEMPLATE_VAR,
                TemplateKind::Assistant => ASSISTANT_TEXT_TEMPLATE_VAR,
            };
            // When a legacy template has no schema, the template can have at most one variable.
            // New-style templates (declared with `templates.<name>`) can have any number of variables
            // when no schema is provided - any undefined variables will produce an error when we actually
            // apply the template
            if template.legacy_definition && !undeclared_vars.is_empty() {
                // If the template has any variables, it must be the one allowed variable (e.g. `system_text`)
                // based on the template kind
                let mut undeclared_vars = undeclared_vars.into_iter().collect::<Vec<_>>();
                if undeclared_vars != [allowed_var.to_string()] {
                    // Ensure that the error message is deterministic
                    undeclared_vars.sort();
                    let undeclared_vars_str = format!("[{}]", undeclared_vars.join(", "));
                    return Err(Error::new(ErrorDetails::Config {
                        message:
                            format!("template needs variables: {undeclared_vars_str} but only `{allowed_var}` is allowed when template has no schema")
                                .to_string(),
                    }));
                }
            }
        }
        (Some(_), None) => {
            return Err(Error::new(ErrorDetails::Config {
                message: "template is required when schema is specified".to_string(),
            }));
        }
        _ => {}
    }
    Ok(())
}

pub struct MissingTemplateError {
    pub schema_name: String,
}

/// Checks that all schemas declared by the function have a corresponding template.
pub fn validate_all_schemas_have_templates(
    function: &FunctionConfig,
    templates: &ChatTemplates,
) -> Result<(), MissingTemplateError> {
    for schema_name in function.schemas().inner.keys() {
        if templates.get_named_template(schema_name).is_none() {
            return Err(MissingTemplateError {
                schema_name: schema_name.to_string(),
            });
        }
    }
    Ok(())
}

#[cfg(test)]
mod tests {
    use std::collections::HashMap;
    use std::path::PathBuf;

    use super::*;

    use futures::StreamExt;

    use serde_json::{json, Value};
    use uuid::Uuid;

    use crate::cache::{CacheEnabledMode, CacheOptions};
    use crate::config::{provider_types::ProviderTypesConfig, SchemaData, UninitializedSchemas};
    use crate::db::{clickhouse::ClickHouseConnectionInfo, postgres::PostgresConnectionInfo};
    use crate::embeddings::EmbeddingModelTable;
    use crate::endpoints::inference::{
        ChatCompletionInferenceParams, InferenceCredentials, InferenceIds,
    };
    use crate::experimentation::ExperimentationConfig;
    use crate::function::{FunctionConfigChat, FunctionConfigJson};
    use crate::http::TensorzeroHttpClient;
    use crate::inference::types::TemplateInput;
    use crate::inference::types::{
        ContentBlockChatOutput, InferenceResultChunk, ModelInferenceRequestJsonMode, Usage,
    };
    use crate::jsonschema_util::{DynamicJSONSchema, StaticJSONSchema};
    use crate::minijinja_util::tests::{
        get_assistant_template, get_greeting_with_age_template, get_system_filled_template,
        get_system_template, get_test_template_config, test_assistant_template_schema,
        test_system_template_schema, test_user_template_schema,
    };
    use crate::model::{ModelConfig, ModelProvider, ProviderConfig};
    use crate::model_table::ProviderTypeDefaultCredentials;
    use crate::providers::dummy::{DummyProvider, DUMMY_JSON_RESPONSE_RAW};
    use crate::providers::test_helpers::get_temperature_tool_config;
    use crate::tool::{ToolCallConfig, ToolChoice};
    use crate::{
        error::Error,
        inference::types::{ContentBlockChunk, Role, TextChunk},
        providers::dummy::{DUMMY_INFER_RESPONSE_CONTENT, DUMMY_STREAMING_RESPONSE},
    };

    #[tokio::test]
    async fn test_prepare_request_message() {
        let templates = get_test_template_config();
        // Part 1: test without templates
        let chat_completion_config = ChatCompletionConfig {
            model: "dummy".into(),
            weight: Some(1.0),
            templates: ChatTemplates::empty(),
            json_mode: Some(JsonMode::On),
            temperature: None,
            top_p: None,
            presence_penalty: None,
            frequency_penalty: None,
            max_tokens: None,
            seed: None,
            stop_sequences: None,
            retries: RetryConfig::default(),
            extra_body: Default::default(),
            extra_headers: Default::default(),
            _private: (),
        };

        // Test case 1: Regular user message
        let input_message = LazyResolvedInputMessage {
            role: Role::User,
            content: vec!["Hello, how are you?".to_string().into()],
        };
        let prepared_message = chat_completion_config
            .prepare_request_message(&templates, &input_message)
            .await
            .unwrap();
        match prepared_message {
            RequestMessage {
                role: Role::User,
                content: user_message,
            } => {
                assert_eq!(user_message, vec!["Hello, how are you?".to_string().into()]);
            }
            _ => panic!("Expected User message"),
        }

        // Test case 2: Assistant message
        let input_message = LazyResolvedInputMessage {
            role: Role::Assistant,
            content: vec!["I'm doing well, thank you!".to_string().into()],
        };
        let prepared_message = chat_completion_config
            .prepare_request_message(&templates, &input_message)
            .await
            .unwrap();
        match prepared_message {
            RequestMessage {
                role: Role::Assistant,
                content: assistant_message,
            } => {
                assert_eq!(
                    assistant_message,
                    vec!["I'm doing well, thank you!".to_string().into()]
                );
            }
            _ => panic!("Expected Assistant message"),
        }
        // Test case 3: Invalid JSON input
        let input_message = LazyResolvedInputMessage {
            role: Role::User,
            content: vec![LazyResolvedInputMessageContent::Template(TemplateInput {
                name: "user".to_string(),
                arguments: json!({"invalid": "json"}).as_object().unwrap().clone(),
            })],
        };
        let result = chat_completion_config
            .prepare_request_message(&templates, &input_message)
            .await
            .unwrap_err();
        assert_eq!(
            result,
            ErrorDetails::InvalidMessage {
                message: "Template `user` not found".to_string()
            }
            .into()
        );

        // Part 2: test with templates
        let system_template = get_system_template();
        let user_template = get_greeting_with_age_template();
        let assistant_template = get_assistant_template();

        let chat_completion_config = UninitializedChatCompletionConfig {
            model: "dummy".into(),
            weight: Some(1.0),
            system_template: Some(system_template.clone()),
            user_template: Some(user_template.clone()),
            assistant_template: Some(assistant_template.clone()),
            input_wrappers: None,

            json_mode: Some(JsonMode::On),
            ..Default::default()
        }
        .load(
            &SchemaData::load(
                Some(test_user_template_schema()),
                Some(test_assistant_template_schema()),
                Some(test_system_template_schema()),
                UninitializedSchemas::default(),
                "test",
            )
            .unwrap(),
            &ErrorContext {
                function_name: "test".to_string(),
                variant_name: "test".to_string(),
            },
        )
        .unwrap();

        // Test case 4: Assistant message with template
        let input_message = LazyResolvedInputMessage {
            role: Role::Assistant,
            content: vec![LazyResolvedInputMessageContent::Template(TemplateInput {
                name: "assistant".to_string(),
                arguments: json!({"reason": "it's against my ethical guidelines"})
                    .as_object()
                    .unwrap()
                    .clone(),
            })],
        };
        let prepared_message = chat_completion_config
            .prepare_request_message(&templates, &input_message)
            .await
            .unwrap();
        match prepared_message {
            RequestMessage {
                role: Role::Assistant,
                content: assistant_message,
            } => {
                assert_eq!(
                    assistant_message,
                    vec!["I'm sorry but I can't help you with that because of it's against my ethical guidelines".to_string().into()]
                );
            }
            _ => panic!("Expected Assistant message"),
        }

        // Test case 5: User message with template
        let input_message = LazyResolvedInputMessage {
            role: Role::User,
            content: vec![LazyResolvedInputMessageContent::Template(TemplateInput {
                name: "user".to_string(),
                arguments: json!({"name": "John", "age": 30})
                    .as_object()
                    .unwrap()
                    .clone(),
            })],
        };
        let prepared_message = chat_completion_config
            .prepare_request_message(&templates, &input_message)
            .await
            .unwrap();
        match prepared_message {
            RequestMessage {
                role: Role::User,
                content: user_message,
            } => {
                assert_eq!(
                    user_message,
                    vec!["Hello, John! You are 30 years old.".to_string().into()]
                );
            }
            _ => panic!("Expected User message"),
        }

        // Test case 6: User message with bad input (missing required field)
        let input_message = LazyResolvedInputMessage {
            role: Role::User,
            content: vec![LazyResolvedInputMessageContent::Template(TemplateInput {
                name: "user".to_string(),
                arguments: json!({"name": "Alice"}).as_object().unwrap().clone(), // Missing "age" field
            })],
        };
        let result = chat_completion_config
            .prepare_request_message(&templates, &input_message)
            .await;
        assert!(result.is_err());
        match result.unwrap_err().get_details() {
            ErrorDetails::MiniJinjaTemplateRender { message, .. } => {
                assert!(message.contains("undefined value"));
            }
            _ => panic!("Expected MiniJinjaTemplateRender error"),
        }
        // Test case 7: User message with string content when template is provided.
        // This bypasses the template
        let chat_completion_config_non_legacy = UninitializedChatCompletionConfig {
            model: "dummy".into(),
            weight: Some(1.0),
            templates: UninitializedChatTemplates {
                inner: HashMap::from([(
                    "user".to_string(),
                    UninitializedChatTemplate {
                        path: user_template.clone(),
                    },
                )]),
            },
            input_wrappers: None,
            json_mode: Some(JsonMode::On),
            ..Default::default()
        }
        .load(
            &SchemaData::load(
                Some(test_user_template_schema()),
                Some(test_assistant_template_schema()),
                Some(test_system_template_schema()),
                UninitializedSchemas::default(),
                "test",
            )
            .unwrap(),
            &ErrorContext {
                function_name: "test".to_string(),
                variant_name: "test".to_string(),
            },
        )
        .unwrap();
        let input_message = LazyResolvedInputMessage {
            role: Role::User,
            content: vec!["This is a plain string".to_string().into()],
        };
        let result = chat_completion_config_non_legacy
            .prepare_request_message(&templates, &input_message)
            .await;
        let prepared_message = result.unwrap();
        match prepared_message {
            RequestMessage {
                role: Role::User,
                content: user_message,
            } => {
                assert_eq!(
                    user_message,
                    vec!["This is a plain string".to_string().into()]
                );
            }
            _ => panic!("Expected User message"),
        }
    }

    #[test]
    fn test_prepare_system_message() {
        let templates = get_test_template_config();

        // Test without templates, string message
        let chat_completion_config = ChatCompletionConfig {
            model: "dummy".into(),
            weight: Some(1.0),
            ..Default::default()
        };
        let input_message = Value::String("You are a helpful assistant.".to_string());
        let result =
            chat_completion_config.prepare_system_message(&templates, Some(&input_message));
        assert!(result.is_ok());
        let prepared_message = result.unwrap();
        assert_eq!(
            prepared_message,
            Some("You are a helpful assistant.".to_string())
        );

        // Test without templates, object message
        let chat_completion_config = ChatCompletionConfig {
            model: "dummy".into(),
            weight: Some(1.0),
            ..Default::default()
        };
        let input_message = json!({"message": "You are a helpful assistant."});
        let result =
            chat_completion_config.prepare_system_message(&templates, Some(&input_message));
        assert!(result.is_err());
        let prepared_message = result.unwrap_err();
        assert_eq!(
            prepared_message,
            ErrorDetails::InvalidMessage { message: "System message content {\"message\":\"You are a helpful assistant.\"} is not a string but there is no variant template".to_string() }.into()
        );

        // Test without templates, no message
        let chat_completion_config = ChatCompletionConfig {
            model: "dummy".into(),
            weight: Some(1.0),
            ..Default::default()
        };
        let result = chat_completion_config.prepare_system_message(&templates, None);
        assert!(result.is_ok());
        let prepared_message = result.unwrap();
        assert_eq!(prepared_message, None);

        // Test with templates that need new info
        let system_template = get_system_template();

        let chat_completion_config = UninitializedChatCompletionConfig {
            model: "dummy".into(),
            weight: Some(1.0),
            system_template: Some(system_template),
            user_template: None,
            assistant_template: None,
            input_wrappers: None,
            ..Default::default()
        }
        .load(
            &SchemaData::load(
                None,
                None,
                Some(test_system_template_schema()),
                UninitializedSchemas::default(),
                "test",
            )
            .unwrap(),
            &ErrorContext {
                function_name: "test".to_string(),
                variant_name: "test".to_string(),
            },
        )
        .unwrap();

        let input_message = serde_json::json!({"assistant_name": "ChatGPT"});
        let prepared_message = chat_completion_config
            .prepare_system_message(&templates, Some(&input_message))
            .unwrap();
        assert_eq!(
            prepared_message,
            Some("You are a helpful and friendly assistant named ChatGPT".to_string())
        );

        // Test with template that is complete as is (string)
        let system_template = get_system_filled_template();

        let chat_completion_config = UninitializedChatCompletionConfig {
            model: "dummy".into(),
            weight: Some(1.0),
            system_template: Some(system_template),
            ..Default::default()
        }
        .load(
            &SchemaData::default(),
            &ErrorContext {
                function_name: "test".to_string(),
                variant_name: "test".to_string(),
            },
        )
        .unwrap();

        let result = chat_completion_config.prepare_system_message(&templates, None);
        assert!(result.is_ok());
        let prepared_message = result.unwrap();
        assert_eq!(
            prepared_message,
            Some("You are a helpful and friendly assistant named ChatGPT".to_string())
        );
    }

    #[tokio::test]
    async fn test_infer_chat_completion() {
        let client = TensorzeroHttpClient::new().unwrap();
        let clickhouse_connection_info = ClickHouseConnectionInfo::new_disabled();
        let api_keys = InferenceCredentials::default();
        let clients = InferenceClients {
            http_client: client.clone(),
            clickhouse_connection_info: clickhouse_connection_info.clone(),
            postgres_connection_info: PostgresConnectionInfo::Disabled,
            credentials: Arc::new(api_keys),
            cache_options: CacheOptions {
                max_age_s: None,
                enabled: CacheEnabledMode::WriteOnly,
            },
            tags: Arc::new(Default::default()),
            rate_limiting_config: Arc::new(Default::default()),
            otlp_config: Default::default(),
        };
        let templates = Arc::new(get_test_template_config());
        let system_template = get_system_template();
        let user_template = get_greeting_with_age_template();
        let chat_completion_config = UninitializedChatCompletionConfig {
            model: "good".into(),
            weight: Some(1.0),
            system_template: Some(system_template.clone()),
            user_template: Some(user_template.clone()),
            assistant_template: None,
            input_wrappers: None,

            ..Default::default()
        }
        .load(
            &SchemaData::load(
                Some(test_user_template_schema()),
                None,
                Some(test_system_template_schema()),
                UninitializedSchemas::default(),
                "test",
            )
            .unwrap(),
            &ErrorContext {
                function_name: "test".to_string(),
                variant_name: "test".to_string(),
            },
        )
        .unwrap();
        let schema_any = StaticJSONSchema::from_value(json!({ "type": "object" })).unwrap();
        let function_config = Arc::new(FunctionConfig::Chat(FunctionConfigChat {
            variants: HashMap::new(),
            schemas: SchemaData::load(
                Some(schema_any.clone()),
                Some(schema_any.clone()),
                Some(schema_any.clone()),
                UninitializedSchemas::default(),
                "test",
            )
            .unwrap(),
            tools: vec![],
            tool_choice: ToolChoice::Auto,
            parallel_tool_calls: None,
            description: None,
            all_explicit_templates_names: HashSet::new(),
<<<<<<< HEAD
        }));
=======
            experimentation: ExperimentationConfig::default(),
        });
>>>>>>> 907ade17
        let good_provider_config = ProviderConfig::Dummy(DummyProvider {
            model_name: "good".into(),
            ..Default::default()
        });
        let error_provider_config = ProviderConfig::Dummy(DummyProvider {
            model_name: "error".into(),
            ..Default::default()
        });
        let json_provider_config = ProviderConfig::Dummy(DummyProvider {
            model_name: "json".into(),
            ..Default::default()
        });
        let text_model_config = ModelConfig {
            routing: vec!["good".into()],
            providers: HashMap::from([(
                "good".into(),
                ModelProvider {
                    name: "good".into(),
                    config: good_provider_config,
                    extra_body: Default::default(),
                    extra_headers: Default::default(),
                    timeouts: Default::default(),
                    discard_unknown_chunks: false,
                },
            )]),
            timeouts: Default::default(),
        };
        let json_model_config = ModelConfig {
            routing: vec!["json_provider".into()],
            providers: HashMap::from([(
                "json_provider".into(),
                ModelProvider {
                    name: "json_provider".into(),
                    config: json_provider_config,
                    extra_body: Default::default(),
                    extra_headers: Default::default(),
                    timeouts: Default::default(),
                    discard_unknown_chunks: false,
                },
            )]),
            timeouts: Default::default(),
        };
        let tool_provider_config = ProviderConfig::Dummy(DummyProvider {
            model_name: "tool".into(),
            ..Default::default()
        });
        let tool_model_config = ModelConfig {
            routing: vec!["tool_provider".into()],
            providers: HashMap::from([(
                "tool_provider".into(),
                ModelProvider {
                    name: "tool_provider".into(),
                    config: tool_provider_config,
                    extra_body: Default::default(),
                    extra_headers: Default::default(),
                    timeouts: Default::default(),
                    discard_unknown_chunks: false,
                },
            )]),
            timeouts: Default::default(),
        };
        let error_model_config = ModelConfig {
            routing: vec!["error".into()],
            providers: HashMap::from([(
                "error".into(),
                ModelProvider {
                    name: "error".into(),
                    config: error_provider_config,
                    extra_body: Default::default(),
                    extra_headers: Default::default(),
                    timeouts: Default::default(),
                    discard_unknown_chunks: false,
                },
            )]),
            timeouts: Default::default(),
        };
        // Test case 1: invalid message (String passed when template required)
        let messages = vec![LazyResolvedInputMessage {
            role: Role::User,
            content: vec!["Hello".to_string().into()],
        }];
        let input = LazyResolvedInput {
            system: Some(Value::String("Hello".to_string())),
            messages,
        };
        let inference_params = InferenceParams::default();
        let inference_config = InferenceConfig {
            templates: templates.clone(),
            tool_config: None,
            function_name: "".into(),
            variant_name: "".into(),
            dynamic_output_schema: None,
            ids: InferenceIds {
                inference_id: Uuid::now_v7(),
                episode_id: Uuid::now_v7(),
            },
            fetch_and_encode_input_files_before_inference: false,
            extra_body: Default::default(),
            extra_headers: Default::default(),
            extra_cache_key: None,
        };
        let models = ModelTable::default();
        let inference_models = InferenceModels {
            models: Arc::new(models),
            embedding_models: Arc::new(EmbeddingModelTable::default()),
        };
        let result = chat_completion_config
            .infer(
                Arc::new(input.clone()),
                inference_models.clone(),
                Arc::clone(&function_config),
                Arc::new(inference_config.clone()),
                clients.clone(),
                inference_params,
            )
            .await
            .unwrap_err();
        match result.get_details() {
            ErrorDetails::MiniJinjaTemplateRender { message, .. } => {
                // template_name is a test filename
                assert!(message.contains("undefined value"));
            }
            _ => panic!("Expected MiniJinjaTemplateRender error"),
        }

        // Test case 2: invalid model in request
        let inference_params = InferenceParams::default();
        let messages = vec![LazyResolvedInputMessage {
            role: Role::User,
            content: vec![],
        }];
        let input = LazyResolvedInput {
            system: Some(json!({"assistant_name": "R2-D2"})),
            messages,
        };
        let provider_types = ProviderTypesConfig::default();
        let models = ModelTable::new(
            HashMap::from([("invalid_model".into(), text_model_config)]),
            ProviderTypeDefaultCredentials::new(&provider_types).into(),
        )
        .unwrap();
        let inference_models = InferenceModels {
            models: Arc::new(models),
            embedding_models: Arc::new(EmbeddingModelTable::default()),
        };
        let inference_config = InferenceConfig {
            templates: templates.clone(),
            tool_config: None,
            function_name: "".into(),
            variant_name: "".into(),
            dynamic_output_schema: None,
            fetch_and_encode_input_files_before_inference: false,
            ids: InferenceIds {
                inference_id: Uuid::now_v7(),
                episode_id: Uuid::now_v7(),
            },
            extra_body: Default::default(),
            extra_headers: Default::default(),
            extra_cache_key: None,
        };
        let result = chat_completion_config
            .infer(
                Arc::new(input.clone()),
                inference_models.clone(),
                Arc::clone(&function_config),
                Arc::new(inference_config.clone()),
                clients.clone(),
                inference_params,
            )
            .await
            .unwrap_err();
        assert!(
            matches!(result.get_details(), ErrorDetails::UnknownModel { .. }),
            "{}",
            result
        );
        // Test case 3: Model inference fails because of model issues

        let chat_completion_config = UninitializedChatCompletionConfig {
            model: "error".into(),
            weight: Some(1.0),
            system_template: Some(system_template.clone()),
            user_template: Some(user_template.clone()),
            assistant_template: None,
            input_wrappers: None,
            ..Default::default()
        }
        .load(
            &SchemaData::load(
                Some(test_user_template_schema()),
                None,
                Some(test_system_template_schema()),
                UninitializedSchemas::default(),
                "test",
            )
            .unwrap(),
            &ErrorContext {
                function_name: "test".to_string(),
                variant_name: "test".to_string(),
            },
        )
        .unwrap();
        let inference_params = InferenceParams::default();
        let models = HashMap::from([("error".into(), error_model_config)]);
        let provider_types = ProviderTypesConfig::default();
        let models = ModelTable::new(
            models,
            ProviderTypeDefaultCredentials::new(&provider_types).into(),
        )
        .unwrap();
        let inference_models = InferenceModels {
            models: Arc::new(models),
            embedding_models: Arc::new(
                EmbeddingModelTable::new(
                    HashMap::new(),
                    ProviderTypeDefaultCredentials::new(&provider_types).into(),
                )
                .unwrap(),
            ),
        };
        let inference_config = InferenceConfig {
            templates: templates.clone(),
            tool_config: None,
            function_name: "".into(),
            variant_name: "".into(),
            dynamic_output_schema: None,
            fetch_and_encode_input_files_before_inference: false,
            ids: InferenceIds {
                inference_id: Uuid::now_v7(),
                episode_id: Uuid::now_v7(),
            },
            extra_body: Default::default(),
            extra_headers: Default::default(),
            extra_cache_key: None,
        };
        let err = chat_completion_config
            .infer(
                Arc::new(input.clone()),
                inference_models.clone(),
                Arc::clone(&function_config),
                Arc::new(inference_config.clone()),
                clients.clone(),
                inference_params,
            )
            .await
            .unwrap_err();
        let details = err.get_details();
        assert_eq!(
            *details,
            ErrorDetails::ModelProvidersExhausted {
                provider_errors: HashMap::from([(
                    "error".to_string(),
                    Error::new(ErrorDetails::InferenceClient {
                        message: "Error sending request to Dummy provider for model 'error'."
                            .to_string(),
                        status_code: None,
                        raw_request: Some("raw request".to_string()),
                        raw_response: None,
                        provider_type: "dummy".to_string(),
                    })
                )])
            }
        );

        // Test case 4: Model inference succeeds
        let inference_params = InferenceParams::default();
        let chat_completion_config = UninitializedChatCompletionConfig {
            model: "good".into(),
            weight: Some(1.0),
            system_template: Some(system_template.clone()),
            user_template: Some(user_template.clone()),
            assistant_template: None,
            input_wrappers: None,
            ..Default::default()
        }
        .load(
            &SchemaData::load(
                Some(test_user_template_schema()),
                None,
                Some(test_system_template_schema()),
                UninitializedSchemas::default(),
                "test",
            )
            .unwrap(),
            &ErrorContext {
                function_name: "test".to_string(),
                variant_name: "test".to_string(),
            },
        )
        .unwrap();
        let good_provider_config = ProviderConfig::Dummy(DummyProvider {
            model_name: "good".into(),
            ..Default::default()
        });
        let text_model_config = ModelConfig {
            routing: vec!["good_provider".into()],
            providers: HashMap::from([(
                "good_provider".into(),
                ModelProvider {
                    name: "good_provider".into(),
                    config: good_provider_config,
                    extra_body: Default::default(),
                    extra_headers: Default::default(),
                    timeouts: Default::default(),
                    discard_unknown_chunks: false,
                },
            )]),
            timeouts: Default::default(),
        };
        let provider_types = ProviderTypesConfig::default();
        let models = ModelTable::new(
            HashMap::from([("good".into(), text_model_config)]),
            ProviderTypeDefaultCredentials::new(&provider_types).into(),
        )
        .unwrap();
        let inference_models = InferenceModels {
            models: Arc::new(models),
            embedding_models: Arc::new(EmbeddingModelTable::default()),
        };
        let inference_config = InferenceConfig {
            templates: templates.clone(),
            tool_config: None,
            function_name: "".into(),
            variant_name: "".into(),
            dynamic_output_schema: None,
            fetch_and_encode_input_files_before_inference: false,
            ids: InferenceIds {
                inference_id: Uuid::now_v7(),
                episode_id: Uuid::now_v7(),
            },
            extra_body: Default::default(),
            extra_headers: Default::default(),
            extra_cache_key: None,
        };
        let result = chat_completion_config
            .infer(
                Arc::new(input.clone()),
                inference_models.clone(),
                Arc::clone(&function_config),
                Arc::new(inference_config.clone()),
                clients.clone(),
                inference_params.clone(),
            )
            .await
            .unwrap();
        assert!(matches!(result, InferenceResult::Chat(_)));
        assert_eq!(
            result.usage_considering_cached(),
            Usage {
                input_tokens: 10,
                output_tokens: 1,
            }
        );
        match result {
            InferenceResult::Chat(chat_response) => {
                assert_eq!(
                    chat_response.content,
                    vec![DUMMY_INFER_RESPONSE_CONTENT.to_string().into()]
                );
                assert_eq!(chat_response.model_inference_results.len(), 1);
                assert_eq!(
                    chat_response.model_inference_results[0].output,
                    vec![DUMMY_INFER_RESPONSE_CONTENT.to_string().into()]
                );
                assert_eq!(
                    &*chat_response.model_inference_results[0].model_name,
                    "good".to_string()
                );
                assert_eq!(
                    &*chat_response.model_inference_results[0].model_provider_name,
                    "good_provider".to_string()
                );
                assert_eq!(chat_response.inference_params, inference_params);
            }
            InferenceResult::Json(_) => panic!("Expected Chat inference response"),
        }

        // Test case 5: tool call
        let inference_params = InferenceParams::default();
        let chat_completion_config = ChatCompletionConfig {
            model: "tool".into(),
            weight: Some(1.0),
            ..Default::default()
        };
        let input = LazyResolvedInput {
            system: None,
            messages: vec![LazyResolvedInputMessage {
                role: Role::User,
                content: vec!["What is the weather in Brooklyn?".to_string().into()],
            }],
        };
        let provider_types = ProviderTypesConfig::default();
        let models = ModelTable::new(
            HashMap::from([("tool".into(), tool_model_config)]),
            ProviderTypeDefaultCredentials::new(&provider_types).into(),
        )
        .unwrap();
        let inference_models = InferenceModels {
            models: Arc::new(models),
            embedding_models: Arc::new(EmbeddingModelTable::default()),
        };
        let weather_tool_config = get_temperature_tool_config();
        let inference_config = InferenceConfig {
            templates: templates.clone(),
            tool_config: Some(Arc::new(weather_tool_config)),
            function_name: "".into(),
            variant_name: "".into(),
            dynamic_output_schema: None,
            fetch_and_encode_input_files_before_inference: false,
            ids: InferenceIds {
                inference_id: Uuid::now_v7(),
                episode_id: Uuid::now_v7(),
            },
            extra_body: Default::default(),
            extra_headers: Default::default(),
            extra_cache_key: None,
        };
        let result = chat_completion_config
            .infer(
                Arc::new(input.clone()),
                inference_models.clone(),
                Arc::clone(&function_config),
                Arc::new(inference_config.clone()),
                clients.clone(),
                inference_params.clone(),
            )
            .await
            .unwrap();
        assert!(matches!(result, InferenceResult::Chat(_)));
        assert_eq!(
            result.usage_considering_cached(),
            Usage {
                input_tokens: 10,
                output_tokens: 1,
            }
        );
        match result {
            InferenceResult::Chat(chat_response) => {
                assert_eq!(chat_response.content.len(), 1);
                let tool_call = &chat_response.content[0];
                match tool_call {
                    ContentBlockChatOutput::ToolCall(tool_call) => {
                        assert_eq!(tool_call.raw_name, "get_temperature");
                        assert_eq!(
                            tool_call.raw_arguments,
                            r#"{"location":"Brooklyn","units":"celsius"}"#
                        );
                        assert_eq!(tool_call.name, Some("get_temperature".to_string()));
                        assert_eq!(
                            tool_call.arguments,
                            Some(json!({"location": "Brooklyn", "units": "celsius"}))
                        );
                    }
                    _ => panic!("Expected tool call"),
                }
                assert_eq!(chat_response.model_inference_results.len(), 1);
                assert_eq!(
                    &*chat_response.model_inference_results[0].model_provider_name,
                    "tool_provider".to_string()
                );
                assert_eq!(
                    &*chat_response.model_inference_results[0].model_name,
                    "tool".to_string()
                );
                assert_eq!(chat_response.inference_params, inference_params);
            }
            InferenceResult::Json(_) => panic!("Expected Chat inference response"),
        }

        // Test case 5: JSON output was supposed to happen but it did not
        let output_schema = serde_json::json!({
            "type": "object",
            "properties": {
                "answer": {
                    "type": "string"
                }
            },
            "required": ["answer"],
            "additionalProperties": false
        });
        let implicit_tool_call_config = ToolCallConfig::implicit_from_value(&output_schema);
        let output_schema = StaticJSONSchema::from_value(output_schema).unwrap();
        let schema_any = StaticJSONSchema::from_value(json!({ "type": "object" })).unwrap();
        let json_function_config = Arc::new(FunctionConfig::Json(FunctionConfigJson {
            variants: HashMap::new(),
            schemas: SchemaData::load(
                Some(schema_any.clone()),
                Some(schema_any.clone()),
                Some(schema_any.clone()),
                UninitializedSchemas::default(),
                "test",
            )
            .unwrap(),
            output_schema,
            implicit_tool_call_config,
            description: None,
            all_explicit_template_names: HashSet::new(),
<<<<<<< HEAD
        }));
=======
            experimentation: ExperimentationConfig::default(),
        });
>>>>>>> 907ade17
        let inference_config = InferenceConfig {
            templates: templates.clone(),
            tool_config: None,
            function_name: "".into(),
            variant_name: "".into(),
            dynamic_output_schema: None,
            fetch_and_encode_input_files_before_inference: false,
            ids: InferenceIds {
                inference_id: Uuid::now_v7(),
                episode_id: Uuid::now_v7(),
            },
            extra_body: Default::default(),
            extra_headers: Default::default(),
            extra_cache_key: None,
        };
        let inference_params = InferenceParams::default();
        let result = chat_completion_config
            .infer(
                Arc::new(input.clone()),
                inference_models.clone(),
                Arc::clone(&json_function_config),
                Arc::new(inference_config.clone()),
                clients.clone(),
                inference_params.clone(),
            )
            .await
            .unwrap();
        assert_eq!(
            result.usage_considering_cached(),
            Usage {
                input_tokens: 10,
                output_tokens: 1,
            }
        );
        match result {
            InferenceResult::Json(json_result) => {
                assert!(json_result.output.parsed.is_none());
                assert_eq!(
                    json_result.output.raw,
                    Some(r#"{"location":"Brooklyn","units":"celsius"}"#.to_string())
                );
                assert_eq!(json_result.model_inference_results.len(), 1);
                assert_eq!(json_result.inference_params, inference_params);
            }
            InferenceResult::Chat(_) => panic!("Expected Json inference response"),
        }
        let messages = vec![LazyResolvedInputMessage {
            role: Role::User,
            content: vec![LazyResolvedInputMessageContent::Template(TemplateInput {
                name: "user".to_string(),
                arguments: json!({"name": "Luke", "age": 20})
                    .as_object()
                    .unwrap()
                    .clone(),
            })],
        }];
        let input = LazyResolvedInput {
            system: Some(json!({"assistant_name": "R2-D2"})),
            messages,
        };
        // Test case 6: JSON output was supposed to happen and it did
        let inference_params = InferenceParams::default();
        let provider_types = ProviderTypesConfig::default();
        let models = ModelTable::new(
            HashMap::from([("json".into(), json_model_config)]),
            ProviderTypeDefaultCredentials::new(&provider_types).into(),
        )
        .unwrap();
        let inference_models = InferenceModels {
            models: Arc::new(models),
            embedding_models: Arc::new(EmbeddingModelTable::default()),
        };
        let inference_config = InferenceConfig {
            ids: InferenceIds {
                inference_id: Uuid::now_v7(),
                episode_id: Uuid::now_v7(),
            },
            templates: templates.clone(),
            tool_config: None,
            function_name: "".into(),
            variant_name: "".into(),
            dynamic_output_schema: None,
            fetch_and_encode_input_files_before_inference: false,
            extra_body: Default::default(),
            extra_headers: Default::default(),
            extra_cache_key: None,
        };
        let chat_completion_config = UninitializedChatCompletionConfig {
            model: "json".into(),
            weight: Some(1.0),
            system_template: Some(system_template.clone()),
            user_template: Some(user_template.clone()),
            assistant_template: None,
            input_wrappers: None,
            extra_body: Default::default(),
            ..Default::default()
        }
        .load(
            &SchemaData::load(
                Some(test_user_template_schema()),
                None,
                Some(test_system_template_schema()),
                UninitializedSchemas::default(),
                "test",
            )
            .unwrap(),
            &ErrorContext {
                function_name: "test".to_string(),
                variant_name: "test".to_string(),
            },
        )
        .unwrap();
        let result = chat_completion_config
            .infer(
                Arc::new(input.clone()),
                inference_models.clone(),
                Arc::clone(&json_function_config),
                Arc::new(inference_config.clone()),
                clients.clone(),
                inference_params.clone(),
            )
            .await
            .unwrap();
        assert_eq!(
            result.usage_considering_cached(),
            Usage {
                input_tokens: 10,
                output_tokens: 1,
            }
        );
        match result {
            InferenceResult::Json(json_result) => {
                assert_eq!(json_result.output.parsed, Some(json!({"answer": "Hello"})));
                assert_eq!(
                    json_result.output.raw,
                    Some(DUMMY_JSON_RESPONSE_RAW.to_string())
                );
                assert_eq!(json_result.model_inference_results.len(), 1);
                assert_eq!(
                    json_result.model_inference_results[0].model_provider_name,
                    "json_provider".into()
                );
                assert_eq!(
                    json_result.model_inference_results[0].model_name,
                    "json".into()
                );
                assert_eq!(json_result.inference_params, inference_params);
            }
            InferenceResult::Chat(_) => panic!("Expected Json inference response"),
        }
        // Test case 7: Dynamic JSON output happens and works
        let hardcoded_output_schema = serde_json::json!({
            "type": "object",
            "properties": {
                "response": {
                    "type": "string"
                }
            },
            "required": ["response"],
            "additionalProperties": false
        });
        let implicit_tool_call_config =
            ToolCallConfig::implicit_from_value(&hardcoded_output_schema);
        let hardcoded_output_schema =
            StaticJSONSchema::from_value(hardcoded_output_schema).unwrap();
        let schema_any = StaticJSONSchema::from_value(json!({ "type": "object" })).unwrap();
        let json_function_config = Arc::new(FunctionConfig::Json(FunctionConfigJson {
            variants: HashMap::new(),
            schemas: SchemaData::load(
                Some(schema_any.clone()),
                Some(schema_any.clone()),
                Some(schema_any.clone()),
                UninitializedSchemas::default(),
                "test",
            )
            .unwrap(),
            output_schema: hardcoded_output_schema,
            implicit_tool_call_config,
            description: None,
            all_explicit_template_names: HashSet::new(),
<<<<<<< HEAD
        }));
=======
            experimentation: ExperimentationConfig::default(),
        });
>>>>>>> 907ade17
        let inference_params = InferenceParams {
            chat_completion: ChatCompletionInferenceParams {
                temperature: Some(0.5),
                max_tokens: Some(100),
                seed: Some(42),
                top_p: Some(0.9),
                presence_penalty: Some(0.1),
                frequency_penalty: Some(0.2),
                json_mode: None,
                stop_sequences: None,
            },
        };
        // Will dynamically set "answer" instead of "response"
        let output_schema = DynamicJSONSchema::new(serde_json::json!({
            "type": "object",
            "properties": {
                "answer": {
                    "type": "string"
                }
            },
            "required": ["answer"]
        }));
        let inference_config = InferenceConfig {
            ids: InferenceIds {
                inference_id: Uuid::now_v7(),
                episode_id: Uuid::now_v7(),
            },
            templates: templates.clone(),
            tool_config: None,
            function_name: "".into(),
            variant_name: "".into(),
            dynamic_output_schema: Some(Arc::new(output_schema)),
            fetch_and_encode_input_files_before_inference: false,
            extra_body: Default::default(),
            extra_headers: Default::default(),
            extra_cache_key: None,
        };
        let chat_completion_config = UninitializedChatCompletionConfig {
            model: "json".into(),
            weight: Some(1.0),
            system_template: Some(system_template.clone()),
            user_template: Some(user_template.clone()),
            assistant_template: None,
            input_wrappers: None,

            ..Default::default()
        }
        .load(
            &SchemaData::load(
                Some(test_user_template_schema()),
                None,
                Some(test_system_template_schema()),
                UninitializedSchemas::default(),
                "test",
            )
            .unwrap(),
            &ErrorContext {
                function_name: "test".to_string(),
                variant_name: "test".to_string(),
            },
        )
        .unwrap();
        let result = chat_completion_config
            .infer(
                Arc::new(input.clone()),
                inference_models.clone(),
                Arc::clone(&json_function_config),
                Arc::new(inference_config.clone()),
                clients.clone(),
                inference_params.clone(),
            )
            .await
            .unwrap();
        assert_eq!(
            result.usage_considering_cached(),
            Usage {
                input_tokens: 10,
                output_tokens: 1,
            }
        );
        match result {
            InferenceResult::Json(json_result) => {
                assert_eq!(json_result.output.parsed, Some(json!({"answer": "Hello"})));
                assert_eq!(
                    json_result.output.raw,
                    Some(DUMMY_JSON_RESPONSE_RAW.to_string())
                );
                assert_eq!(json_result.model_inference_results.len(), 1);
                assert_eq!(
                    json_result.model_inference_results[0].model_provider_name,
                    "json_provider".into()
                );
                assert_eq!(
                    json_result.model_inference_results[0].model_name,
                    "json".into()
                );
                assert_eq!(json_result.inference_params, inference_params);
            }
            InferenceResult::Chat(_) => panic!("Expected Json inference response"),
        }
        // Test case 8: Dynamic JSON output fails
        let hardcoded_output_schema = serde_json::json!({
            "type": "object",
            "properties": {
                "answer": {
                    "type": "string"
                }
            },
            "required": ["answer"],
            "additionalProperties": false
        });
        let implicit_tool_call_config =
            ToolCallConfig::implicit_from_value(&hardcoded_output_schema);
        let hardcoded_output_schema =
            StaticJSONSchema::from_value(hardcoded_output_schema).unwrap();
        let schema_any = StaticJSONSchema::from_value(json!({ "type": "object" })).unwrap();
        let json_function_config = Arc::new(FunctionConfig::Json(FunctionConfigJson {
            variants: HashMap::new(),
            schemas: SchemaData::load(
                Some(schema_any.clone()),
                Some(schema_any.clone()),
                Some(schema_any.clone()),
                UninitializedSchemas::default(),
                "test",
            )
            .unwrap(),
            output_schema: hardcoded_output_schema,
            implicit_tool_call_config,
            description: None,
            all_explicit_template_names: HashSet::new(),
<<<<<<< HEAD
        }));
=======
            experimentation: ExperimentationConfig::default(),
        });
>>>>>>> 907ade17
        let inference_params = InferenceParams::default();
        // Will dynamically set "response" instead of "answer"
        let output_schema = DynamicJSONSchema::new(serde_json::json!({
            "type": "object",
            "properties": {
                "response": {
                    "type": "string"
                }
            },
            "required": ["response"]
        }));
        let inference_config = InferenceConfig {
            ids: InferenceIds {
                inference_id: Uuid::now_v7(),
                episode_id: Uuid::now_v7(),
            },
            templates: templates.clone(),
            tool_config: None,
            function_name: "".into(),
            variant_name: "".into(),
            dynamic_output_schema: Some(Arc::new(output_schema)),
            fetch_and_encode_input_files_before_inference: false,
            extra_body: Default::default(),
            extra_headers: Default::default(),
            extra_cache_key: None,
        };
        let chat_completion_config = UninitializedChatCompletionConfig {
            model: "json".into(),
            weight: Some(1.0),
            system_template: Some(system_template),
            user_template: Some(user_template),
            assistant_template: None,
            input_wrappers: None,
            temperature: Some(0.5),
            top_p: Some(0.9),
            presence_penalty: Some(0.1),
            frequency_penalty: Some(0.2),
            max_tokens: Some(100),
            seed: Some(42),
            ..Default::default()
        }
        .load(
            &SchemaData::load(
                Some(test_user_template_schema()),
                None,
                Some(test_system_template_schema()),
                UninitializedSchemas::default(),
                "test",
            )
            .unwrap(),
            &ErrorContext {
                function_name: "test".to_string(),
                variant_name: "test".to_string(),
            },
        )
        .unwrap();
        let result = chat_completion_config
            .infer(
                Arc::new(input.clone()),
                inference_models.clone(),
                Arc::clone(&json_function_config),
                Arc::new(inference_config.clone()),
                clients.clone(),
                inference_params.clone(),
            )
            .await
            .unwrap();
        assert_eq!(
            result.usage_considering_cached(),
            Usage {
                input_tokens: 10,
                output_tokens: 1,
            }
        );
        match result {
            InferenceResult::Json(json_result) => {
                assert_eq!(json_result.output.parsed, None);
                assert_eq!(
                    json_result.output.raw,
                    Some(DUMMY_JSON_RESPONSE_RAW.to_string())
                );
                assert_eq!(json_result.model_inference_results.len(), 1);
                assert_eq!(
                    json_result.model_inference_results[0].model_provider_name,
                    "json_provider".into()
                );
                assert_eq!(
                    json_result.model_inference_results[0].model_name,
                    "json".into()
                );
                let expected_inference_params = InferenceParams {
                    chat_completion: ChatCompletionInferenceParams {
                        temperature: Some(0.5),
                        max_tokens: Some(100),
                        seed: Some(42),
                        top_p: Some(0.9),
                        presence_penalty: Some(0.1),
                        frequency_penalty: Some(0.2),
                        json_mode: None,
                        stop_sequences: None,
                    },
                };
                assert_eq!(json_result.inference_params, expected_inference_params);
            }
            InferenceResult::Chat(_) => panic!("Expected Json inference response"),
        }
    }

    #[tokio::test]
    async fn test_infer_chat_completion_stream() {
        let client = TensorzeroHttpClient::new().unwrap();
        let clickhouse_connection_info = ClickHouseConnectionInfo::new_disabled();
        let api_keys = InferenceCredentials::default();
        let clients = InferenceClients {
            http_client: client.clone(),
            clickhouse_connection_info: clickhouse_connection_info.clone(),
            postgres_connection_info: PostgresConnectionInfo::Disabled,
            credentials: Arc::new(api_keys),
            cache_options: CacheOptions {
                max_age_s: None,
                enabled: CacheEnabledMode::WriteOnly,
            },
            tags: Arc::new(Default::default()),
            rate_limiting_config: Arc::new(Default::default()),
            otlp_config: Default::default(),
        };
        let templates = Box::leak(Box::new(get_test_template_config()));
        let schema_any = StaticJSONSchema::from_value(json!({ "type": "object" })).unwrap();
        let function_config = Arc::new(FunctionConfig::Chat(FunctionConfigChat {
            variants: HashMap::new(),
            schemas: SchemaData::load(
                Some(schema_any.clone()),
                Some(schema_any.clone()),
                Some(schema_any.clone()),
                UninitializedSchemas::default(),
                "test",
            )
            .unwrap(),
            tools: vec![],
            tool_choice: ToolChoice::Auto,
            parallel_tool_calls: None,
            description: None,
            all_explicit_templates_names: HashSet::new(),
<<<<<<< HEAD
        }));
=======
            experimentation: ExperimentationConfig::default(),
        })));
>>>>>>> 907ade17

        let system_template = get_system_template();
        let user_template = get_greeting_with_age_template();
        let good_provider_config = ProviderConfig::Dummy(DummyProvider {
            model_name: "good".into(),
            ..Default::default()
        });
        let error_provider_config = ProviderConfig::Dummy(DummyProvider {
            model_name: "error".into(),
            ..Default::default()
        });
        let text_model_config = ModelConfig {
            routing: vec!["good_provider".into()],
            providers: HashMap::from([(
                "good_provider".into(),
                ModelProvider {
                    name: "good_provider".into(),
                    config: good_provider_config,
                    extra_body: Default::default(),
                    extra_headers: Default::default(),
                    timeouts: Default::default(),
                    discard_unknown_chunks: false,
                },
            )]),
            timeouts: Default::default(),
        };
        let error_model_config = ModelConfig {
            routing: vec!["error_provider".into()],
            providers: HashMap::from([(
                "error_provider".into(),
                ModelProvider {
                    name: "error_provider".into(),
                    config: error_provider_config,
                    extra_body: Default::default(),
                    extra_headers: Default::default(),
                    timeouts: Default::default(),
                    discard_unknown_chunks: false,
                },
            )]),
            timeouts: Default::default(),
        };
        // Test case 1: Model inference fails because of model issues
        let inference_params = InferenceParams::default();
        let messages = vec![LazyResolvedInputMessage {
            role: Role::User,
            content: vec![LazyResolvedInputMessageContent::Template(TemplateInput {
                name: "user".to_string(),
                arguments: json!({"name": "Luke", "age": 20})
                    .as_object()
                    .unwrap()
                    .clone(),
            })],
        }];
        let input = LazyResolvedInput {
            system: Some(json!({"assistant_name": "R2-D2"})),
            messages,
        };
        let chat_completion_config = Box::leak(Box::new(
            UninitializedChatCompletionConfig {
                model: "error".into(),
                weight: Some(1.0),
                system_template: Some(system_template.clone()),
                user_template: Some(user_template.clone()),
                assistant_template: None,
                input_wrappers: None,

                ..Default::default()
            }
            .load(
                &SchemaData::load(
                    Some(test_user_template_schema()),
                    None,
                    Some(test_system_template_schema()),
                    UninitializedSchemas::default(),
                    "test",
                )
                .unwrap(),
                &ErrorContext {
                    function_name: "test".to_string(),
                    variant_name: "test".to_string(),
                },
            )
            .unwrap(),
        ));
        let provider_types = Box::leak(Box::new(ProviderTypesConfig::default()));
        let models = Arc::new(
            ModelTable::new(
                HashMap::from([("error".into(), error_model_config)]),
                ProviderTypeDefaultCredentials::new(provider_types).into(),
            )
            .unwrap(),
        );
        let embedding_models = Arc::new(
            EmbeddingModelTable::new(
                HashMap::new(),
                ProviderTypeDefaultCredentials::new(provider_types).into(),
            )
            .unwrap(),
        );
        let inference_models = InferenceModels {
            models,
            embedding_models: embedding_models.clone(),
        };
        let inference_config = InferenceConfig {
            ids: InferenceIds {
                inference_id: Uuid::now_v7(),
                episode_id: Uuid::now_v7(),
            },
            templates: Arc::new(templates.clone()),
            tool_config: None,
            dynamic_output_schema: None,
            function_name: "".into(),
            variant_name: "".into(),
            fetch_and_encode_input_files_before_inference: false,
            extra_body: Default::default(),
            extra_headers: Default::default(),
            extra_cache_key: None,
        };
        let result = chat_completion_config
            .infer_stream(
                Arc::new(input.clone()),
                inference_models.clone(),
                Arc::clone(&function_config),
                Arc::new(inference_config.clone()),
                clients.clone(),
                inference_params.clone(),
            )
            .await;
        let err = match result {
            Ok(_) => panic!("Expected error"),
            Err(e) => e,
        };
        match err.get_details() {
            ErrorDetails::ModelProvidersExhausted {
                provider_errors, ..
            } => {
                assert_eq!(provider_errors.len(), 1);
                assert!(matches!(
                    provider_errors["error_provider"].get_details(),
                    ErrorDetails::InferenceClient { .. }
                ));
            }
            _ => panic!("Expected ModelProvidersExhausted error, got {err:?}"),
        }

        // Test case 2: Model inference succeeds
        let inference_params = InferenceParams::default();
        let chat_completion_config = UninitializedChatCompletionConfig {
            model: "good".into(),
            weight: Some(1.0),
            system_template: Some(system_template),
            user_template: Some(user_template),
            assistant_template: None,
            input_wrappers: None,

            ..Default::default()
        }
        .load(
            &SchemaData::load(
                Some(test_user_template_schema()),
                None,
                Some(test_system_template_schema()),
                UninitializedSchemas::default(),
                "test",
            )
            .unwrap(),
            &ErrorContext {
                function_name: "test".to_string(),
                variant_name: "test".to_string(),
            },
        )
        .unwrap();
        let provider_types = Box::leak(Box::new(ProviderTypesConfig::default()));
        let models = Arc::new(
            ModelTable::new(
                HashMap::from([("good".into(), text_model_config)]),
                ProviderTypeDefaultCredentials::new(provider_types).into(),
            )
            .unwrap(),
        );
        let inference_models = InferenceModels {
            models,
            embedding_models: embedding_models.clone(),
        };
        let inference_config = InferenceConfig {
            ids: InferenceIds {
                inference_id: Uuid::now_v7(),
                episode_id: Uuid::now_v7(),
            },
            templates: Arc::new(templates.clone()),
            tool_config: None,
            function_name: "".into(),
            variant_name: "".into(),
            dynamic_output_schema: None,
            fetch_and_encode_input_files_before_inference: false,
            extra_body: Default::default(),
            extra_headers: Default::default(),
            extra_cache_key: None,
        };
        let (mut stream, models_used) = chat_completion_config
            .infer_stream(
                Arc::new(input.clone()),
                inference_models.clone(),
                Arc::clone(&function_config),
                Arc::new(inference_config.clone()),
                clients.clone(),
                inference_params.clone(),
            )
            .await
            .unwrap();
        let first_chunk = match stream.next().await.unwrap().unwrap() {
            InferenceResultChunk::Chat(chunk) => chunk,
            InferenceResultChunk::Json(_) => panic!("Expected Chat inference response"),
        };
        assert_eq!(
            first_chunk.content,
            vec![ContentBlockChunk::Text(TextChunk {
                text: DUMMY_STREAMING_RESPONSE[0].to_string(),
                id: "0".to_string()
            })]
        );
        assert_eq!(&*models_used.model_name, "good".to_string());
        assert_eq!(
            &*models_used.model_provider_name,
            "good_provider".to_string()
        );
        let mut i = 1;
        while let Some(chunk_result) = stream.next().await {
            let chunk = chunk_result.unwrap();
            if i == 16 {
                // max length of text, but we have a usage chunk left
                assert_eq!(
                    chunk.usage(),
                    Some(&Usage {
                        input_tokens: 10,
                        output_tokens: 16
                    })
                );
                break;
            }
            let chunk = match chunk {
                InferenceResultChunk::Chat(chunk) => chunk,
                InferenceResultChunk::Json(_) => panic!("Expected Chat inference response"),
            };
            assert_eq!(
                chunk.content,
                vec![ContentBlockChunk::Text(TextChunk {
                    text: DUMMY_STREAMING_RESPONSE[i].to_string(),
                    id: "0".to_string(),
                })]
            );
            i += 1;
        }

        // Since we don't handle streaming JSONs at this level (need to catch the entire response)
        // we don't test it here.
    }

    /// Since we test the preparation of messages extensively above, we focus here on testing the request parameter setting.
    /// We also test that the request correctly carries dynamic output schemas if set
    #[tokio::test]
    async fn test_prepare_request_params() {
        // We won't vary these parameters in this test
        let input = LazyResolvedInput {
            system: None,
            messages: vec![],
        };
        let templates = Box::leak(Box::new(get_test_template_config()));
        let stream = false;
        // We will vary temperature, max_tokens, and seed
        let chat_completion_config = ChatCompletionConfig {
            temperature: Some(0.5),
            max_tokens: Some(100),
            seed: Some(69),
            ..Default::default()
        };
        // We will do Chat and Json separately
        let function_config = FunctionConfig::Chat(FunctionConfigChat {
            variants: HashMap::new(),
            schemas: SchemaData::load(None, None, None, UninitializedSchemas::default(), "test")
                .unwrap(),
            tools: vec![],
            tool_choice: ToolChoice::Auto,
            parallel_tool_calls: None,
            description: None,
            all_explicit_templates_names: HashSet::new(),
            experimentation: ExperimentationConfig::default(),
        });
        let mut inference_params = InferenceParams::default();
        let inference_config = InferenceConfig {
            ids: InferenceIds {
                inference_id: Uuid::now_v7(),
                episode_id: Uuid::now_v7(),
            },
            templates: Arc::new(templates.clone()),
            tool_config: None,
            function_name: "".into(),
            variant_name: "".into(),
            dynamic_output_schema: None,
            fetch_and_encode_input_files_before_inference: false,
            extra_body: Default::default(),
            extra_headers: Default::default(),
            extra_cache_key: None,
        };
        let inference_config_arc = Arc::new(inference_config);
        let model_request = chat_completion_config
            .prepare_request(
                &input,
                &function_config,
                &inference_config_arc,
                stream,
                &mut inference_params,
            )
            .await
            .unwrap();
        assert_eq!(model_request.temperature, Some(0.5));
        assert_eq!(model_request.max_tokens, Some(100));
        assert_eq!(model_request.seed, Some(69));
        assert_eq!(inference_params.chat_completion.temperature, Some(0.5));
        assert_eq!(inference_params.chat_completion.max_tokens, Some(100));
        assert_eq!(inference_params.chat_completion.seed, Some(69));

        let mut inference_params = InferenceParams {
            chat_completion: ChatCompletionInferenceParams {
                temperature: Some(1.),
                max_tokens: Some(200),
                seed: Some(420),
                top_p: Some(0.9),
                presence_penalty: Some(0.1),
                frequency_penalty: Some(0.2),
                json_mode: None,
                stop_sequences: None,
            },
        };
        let model_request = chat_completion_config
            .prepare_request(
                &input,
                &function_config,
                &inference_config_arc,
                stream,
                &mut inference_params,
            )
            .await
            .unwrap();
        assert_eq!(model_request.temperature, Some(1.));
        assert_eq!(model_request.max_tokens, Some(200));
        assert_eq!(model_request.seed, Some(420));
        assert_eq!(model_request.top_p, Some(0.9));
        assert_eq!(model_request.presence_penalty, Some(0.1));
        assert_eq!(model_request.frequency_penalty, Some(0.2));
        assert_eq!(inference_params.chat_completion.temperature, Some(1.));
        assert_eq!(inference_params.chat_completion.max_tokens, Some(200));
        assert_eq!(inference_params.chat_completion.seed, Some(420));
        assert_eq!(inference_params.chat_completion.top_p, Some(0.9));
        assert_eq!(inference_params.chat_completion.presence_penalty, Some(0.1));
        assert_eq!(
            inference_params.chat_completion.frequency_penalty,
            Some(0.2)
        );

        // We will vary temperature, max_tokens, and seed
        let chat_completion_config = ChatCompletionConfig {
            temperature: Some(0.5),
            max_tokens: Some(100),
            seed: Some(69),
            top_p: Some(0.9),
            presence_penalty: Some(0.1),
            frequency_penalty: Some(0.2),
            ..Default::default()
        };
        // Do a JSON function
        let output_schema_value = json!({
            "type": "object",
            "properties": {
                "name": {
                    "type": "string"
                },
                "age": {
                    "type": "integer",
                    "minimum": 0
                },
                "email": {
                    "type": "string",
                    "format": "email"
                }
            },
            "required": ["name", "age"]
        });
        let function_config = FunctionConfig::Json(FunctionConfigJson {
            variants: HashMap::new(),
            schemas: SchemaData::load(None, None, None, UninitializedSchemas::default(), "test")
                .unwrap(),
            output_schema: StaticJSONSchema::from_value(output_schema_value.clone()).unwrap(),
            implicit_tool_call_config: ToolCallConfig {
                tools_available: vec![],
                tool_choice: ToolChoice::Auto,
                parallel_tool_calls: None,
            },
            description: None,
            all_explicit_template_names: HashSet::new(),
            experimentation: ExperimentationConfig::default(),
        });
        let inference_config = InferenceConfig {
            ids: InferenceIds {
                inference_id: Uuid::now_v7(),
                episode_id: Uuid::now_v7(),
            },
            templates: Arc::new(templates.clone()),
            tool_config: None,
            dynamic_output_schema: None,
            function_name: "".into(),
            variant_name: "".into(),
            fetch_and_encode_input_files_before_inference: false,
            extra_body: Default::default(),
            extra_headers: Default::default(),
            extra_cache_key: None,
        };
        let inference_config_arc = Arc::new(inference_config);
        let mut inference_params = InferenceParams::default();
        let model_request = chat_completion_config
            .prepare_request(
                &input,
                &function_config,
                &inference_config_arc,
                stream,
                &mut inference_params,
            )
            .await
            .unwrap();
        assert_eq!(model_request.temperature, Some(0.5));
        assert_eq!(model_request.max_tokens, Some(100));
        assert_eq!(model_request.seed, Some(69));
        assert_eq!(model_request.top_p, Some(0.9));
        assert_eq!(model_request.presence_penalty, Some(0.1));
        assert_eq!(model_request.frequency_penalty, Some(0.2));
        assert_eq!(
            model_request.json_mode,
            ModelInferenceRequestJsonMode::Strict
        );
        assert_eq!(model_request.output_schema, Some(&output_schema_value));
        assert_eq!(inference_params.chat_completion.temperature, Some(0.5));
        assert_eq!(inference_params.chat_completion.max_tokens, Some(100));
        assert_eq!(inference_params.chat_completion.seed, Some(69));
        assert_eq!(inference_params.chat_completion.top_p, Some(0.9));
        assert_eq!(inference_params.chat_completion.presence_penalty, Some(0.1));
        assert_eq!(
            inference_params.chat_completion.frequency_penalty,
            Some(0.2)
        );

        // We will vary temperature, max_tokens, and seed
        let chat_completion_config = ChatCompletionConfig::default();
        let mut inference_params = InferenceParams {
            chat_completion: ChatCompletionInferenceParams {
                temperature: Some(0.9),
                ..Default::default()
            },
        };
        let model_request = chat_completion_config
            .prepare_request(
                &input,
                &function_config,
                &inference_config_arc,
                stream,
                &mut inference_params,
            )
            .await
            .unwrap();
        assert_eq!(model_request.temperature, Some(0.9));
        assert_eq!(model_request.max_tokens, None);
        assert_eq!(model_request.seed, None);
        assert_eq!(model_request.output_schema, Some(&output_schema_value));
        assert_eq!(inference_params.chat_completion.temperature, Some(0.9));
        assert_eq!(inference_params.chat_completion.max_tokens, None);
        assert_eq!(inference_params.chat_completion.seed, None);

        let dynamic_output_schema = DynamicJSONSchema::new(serde_json::json!({
            "type": "object",
            "properties": {
                "answer": {
                    "type": "string"
                }
            },
            "required": ["answer"]
        }));
        let dynamic_output_schema_value = dynamic_output_schema.value.clone();
        let inference_config = InferenceConfig {
            templates: Arc::new(templates.clone()),
            tool_config: None,
            dynamic_output_schema: Some(Arc::new(dynamic_output_schema)),
            function_name: "".into(),
            variant_name: "".into(),
            ids: InferenceIds {
                inference_id: Uuid::now_v7(),
                episode_id: Uuid::now_v7(),
            },
            fetch_and_encode_input_files_before_inference: false,
            extra_body: Default::default(),
            extra_headers: Default::default(),
            extra_cache_key: None,
        };
        let inference_config_arc = Arc::new(inference_config);
        let model_request = chat_completion_config
            .prepare_request(
                &input,
                &function_config,
                &inference_config_arc,
                stream,
                &mut inference_params,
            )
            .await
            .unwrap();
        assert_eq!(
            model_request.output_schema,
            Some(&dynamic_output_schema_value)
        );
    }

    #[test]
    fn test_validate_template_and_schema_both_none() {
        let templates = get_test_template_config();
        let result =
            validate_legacy_template_and_schema(TemplateKind::System, None, None, &templates);
        assert!(result.is_ok());
    }

    #[test]
    fn test_validate_template_and_schema_both_some() {
        let templates = get_test_template_config();
        let schema = StaticJSONSchema::from_path(ResolvedTomlPath::new_for_tests(
            "fixtures/config/functions/templates_with_variables/system_schema.json".into(),
            None,
        ))
        .unwrap();
        let template = PathBuf::from("test_validate_template_and_schema_both_some");
        validate_legacy_template_and_schema(
            TemplateKind::System,
            Some(&schema),
            Some(&TemplateWithSchema {
                template: PathWithContents::from_path(ResolvedTomlPath::new_for_tests(
                    template,
                    Some("fake_data".to_string()),
                ))
                .unwrap(),
                schema: Some(schema.clone()),
                legacy_definition: false,
            }),
            &templates,
        )
        .unwrap();
    }

    #[test]
    fn test_validate_template_and_schema_template_no_needs_variables() {
        let templates = get_test_template_config();
        let template = PathBuf::from("system_filled");
        let result = validate_legacy_template_and_schema(
            TemplateKind::System,
            None,
            Some(&TemplateWithSchema {
                template: PathWithContents::from_path(ResolvedTomlPath::new_for_tests(
                    template,
                    Some("fake_data".to_string()),
                ))
                .unwrap(),
                schema: None,
                legacy_definition: false,
            }),
            &templates,
        );
        assert!(result.is_ok());
    }

    #[test]
    fn test_validate_template_and_schema_template_needs_variables() {
        let templates = get_test_template_config(); // Template needing variables
        let template = PathBuf::from("greeting");
        let err = validate_legacy_template_and_schema(
            TemplateKind::System,
            None,
            Some(&TemplateWithSchema {
                template: PathWithContents::from_path(ResolvedTomlPath::new_for_tests(
                    template,
                    Some("fake_data".to_string()),
                ))
                .unwrap(),
                schema: None,
                legacy_definition: true,
            }),
            &templates,
        )
        .unwrap_err();
        let details = err.get_details();

        if let ErrorDetails::Config { message } = details {
            assert_eq!(
                *message,
                "template needs variables: [name] but only `system_text` is allowed when template has no schema".to_string()
            );
        } else {
            panic!("Expected Error::Config");
        }
    }

    #[test]
    fn test_validate_template_and_schema_schema_some_template_none() {
        let templates = get_test_template_config(); // Default TemplateConfig
        let schema = StaticJSONSchema::from_path(ResolvedTomlPath::new_for_tests(
            "fixtures/config/functions/templates_with_variables/system_schema.json".into(),
            None,
        ))
        .unwrap();
        let err = validate_legacy_template_and_schema(
            TemplateKind::System,
            Some(&schema),
            None,
            &templates,
        )
        .unwrap_err();
        let details = err.get_details();

        if let ErrorDetails::Config { message } = details {
            assert_eq!(
                *message,
                "template is required when schema is specified".to_string()
            );
        } else {
            panic!("Expected Error::Config");
        }
    }
}<|MERGE_RESOLUTION|>--- conflicted
+++ resolved
@@ -1218,12 +1218,8 @@
             parallel_tool_calls: None,
             description: None,
             all_explicit_templates_names: HashSet::new(),
-<<<<<<< HEAD
+            experimentation: ExperimentationConfig::default(),
         }));
-=======
-            experimentation: ExperimentationConfig::default(),
-        });
->>>>>>> 907ade17
         let good_provider_config = ProviderConfig::Dummy(DummyProvider {
             model_name: "good".into(),
             ..Default::default()
@@ -1721,12 +1717,8 @@
             implicit_tool_call_config,
             description: None,
             all_explicit_template_names: HashSet::new(),
-<<<<<<< HEAD
+            experimentation: ExperimentationConfig::default(),
         }));
-=======
-            experimentation: ExperimentationConfig::default(),
-        });
->>>>>>> 907ade17
         let inference_config = InferenceConfig {
             templates: templates.clone(),
             tool_config: None,
@@ -1907,12 +1899,8 @@
             implicit_tool_call_config,
             description: None,
             all_explicit_template_names: HashSet::new(),
-<<<<<<< HEAD
+            experimentation: ExperimentationConfig::default(),
         }));
-=======
-            experimentation: ExperimentationConfig::default(),
-        });
->>>>>>> 907ade17
         let inference_params = InferenceParams {
             chat_completion: ChatCompletionInferenceParams {
                 temperature: Some(0.5),
@@ -2043,12 +2031,8 @@
             implicit_tool_call_config,
             description: None,
             all_explicit_template_names: HashSet::new(),
-<<<<<<< HEAD
+            experimentation: ExperimentationConfig::default(),
         }));
-=======
-            experimentation: ExperimentationConfig::default(),
-        });
->>>>>>> 907ade17
         let inference_params = InferenceParams::default();
         // Will dynamically set "response" instead of "answer"
         let output_schema = DynamicJSONSchema::new(serde_json::json!({
@@ -2192,12 +2176,8 @@
             parallel_tool_calls: None,
             description: None,
             all_explicit_templates_names: HashSet::new(),
-<<<<<<< HEAD
+            experimentation: ExperimentationConfig::default(),
         }));
-=======
-            experimentation: ExperimentationConfig::default(),
-        })));
->>>>>>> 907ade17
 
         let system_template = get_system_template();
         let user_template = get_greeting_with_age_template();
