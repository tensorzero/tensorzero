//! Fireworks SFT implementation. The overall flow is:
//! 1. `FireworksSFTConfig.launch` creates and uploads training/validation datasets to Fireworks
//! 2. We kick off a SFT job in Fireworks, and produce a `FireworksSFTJobHandle` with the job ID
//! 3. `FireworksSFTJobHandle.poll` performs the following checks (without maintaining any additional state):
//!    - If the job is still running, we return a `Pending` status
//!    - If the job has failed, we return a `Failed` status
//!    - If the job has completed, we look for an existing 'default' deployment for the model.
//!      If it exists, we return its status - otherwise, we start a new serverless deployment.
use std::borrow::Cow;
use std::collections::HashMap;
use std::fmt::Display;
use std::time::Duration;

use futures::try_join;
use http::StatusCode;
#[cfg(feature = "pyo3")]
use pyo3::exceptions::PyValueError;
#[cfg(feature = "pyo3")]
use pyo3::prelude::*;
use reqwest::multipart::{Form, Part};
use secrecy::ExposeSecret;
use secrecy::SecretString;
use serde::{Deserialize, Serialize};
use url::Url;
use uuid::Uuid;

use crate::config_parser::TimeoutsConfig;
use crate::error::IMPOSSIBLE_ERROR_MESSAGE;
use crate::model::UninitializedModelConfig;
use crate::model::UninitializedModelProvider;
use crate::model::UninitializedProviderConfig;
use crate::optimization::JobHandle;
use crate::optimization::Optimizer;
use crate::optimization::OptimizerOutput;
use crate::optimization::OptimizerStatus;
use crate::providers::fireworks::prepare_fireworks_messages;
use crate::providers::fireworks::FIREWORKS_API_BASE;
use crate::providers::openai::tensorzero_to_openai_assistant_message;
use crate::stored_inference::RenderedSample;
use crate::{
    endpoints::inference::InferenceCredentials,
    error::{DisplayOrDebugGateway, Error, ErrorDetails},
    inference::types::ContentBlock,
    model::{build_creds_caching_default, CredentialLocation},
    providers::{
        fireworks::{
            default_api_key_location, FireworksCredentials, FireworksTool, DEFAULT_CREDENTIALS,
            PROVIDER_TYPE,
        },
        openai::OpenAIRequestMessage,
    },
};
use std::io::Write;

#[derive(Serialize, Debug, Clone)]
#[serde(rename_all = "camelCase")]
pub struct FireworksFineTuningRequest {
    pub base_model: String,
    pub dataset: String,
    pub evaluation_dataset: Option<String>,
}

#[derive(Debug, Serialize)]
pub struct FireworksSupervisedRow<'a> {
    messages: Vec<OpenAIRequestMessage<'a>>,
    #[serde(skip_serializing_if = "Vec::is_empty")]
    tools: Vec<FireworksTool<'a>>,
}

impl<'a> TryFrom<&'a RenderedSample> for FireworksSupervisedRow<'a> {
    type Error = Error;
    fn try_from(inference: &'a RenderedSample) -> Result<Self, Self::Error> {
        let tools = match &inference.tool_params {
            Some(tool_params) => {
                if tool_params.parallel_tool_calls.unwrap_or_default() {
                    return Err(Error::new(ErrorDetails::InvalidRenderedStoredInference {
                        message: "Parallel tool calls are not supported for Fireworks".to_string(),
                    }));
                }
                tool_params
                    .tools_available
                    .iter()
                    .map(|t| t.into())
                    .collect()
            }
            None => vec![],
        };
        let mut messages = prepare_fireworks_messages(
            inference.input.system.as_deref(),
            &inference.input.messages,
        )?;

        let Some(output) = &inference.output else {
            return Err(Error::new(ErrorDetails::InvalidRenderedStoredInference {
                message: "No output in inference".to_string(),
            }));
        };
        if output.is_empty() {
            return Err(Error::new(ErrorDetails::InvalidRenderedStoredInference {
                message: "No output in inference".to_string(),
            }));
        }
        let output_content_blocks: Vec<ContentBlock> =
            output.iter().map(|c| c.clone().into()).collect::<Vec<_>>();
        let final_assistant_message = tensorzero_to_openai_assistant_message(
            Cow::Owned(output_content_blocks),
            PROVIDER_TYPE,
        )?;
        messages.push(final_assistant_message);
        Ok(Self { messages, tools })
    }
}

#[derive(Debug, Clone, Serialize)]
#[cfg_attr(test, derive(ts_rs::TS))]
#[cfg_attr(test, ts(export))]
pub struct FireworksSFTConfig {
    pub model: String,
    #[serde(skip)]
    pub credentials: FireworksCredentials,
    #[cfg_attr(test, ts(type = "string | null"))]
    pub credential_location: Option<CredentialLocation>,
    pub account_id: String,
    pub api_base: Url,
}

#[cfg_attr(test, derive(ts_rs::TS))]
#[derive(Clone, Debug, Default, Deserialize, Serialize)]
#[cfg_attr(test, ts(export))]
#[cfg_attr(feature = "pyo3", pyclass(str, name = "FireworksSFTConfig"))]
pub struct UninitializedFireworksSFTConfig {
    pub model: String,
    #[cfg_attr(test, ts(type = "string | null"))]
    pub credentials: Option<CredentialLocation>,
    pub account_id: String,
    pub api_base: Option<Url>,
}

impl std::fmt::Display for UninitializedFireworksSFTConfig {
    fn fmt(&self, f: &mut std::fmt::Formatter<'_>) -> std::fmt::Result {
        let json = serde_json::to_string_pretty(self).map_err(|_| std::fmt::Error)?;
        write!(f, "{json}")
    }
}

#[cfg(feature = "pyo3")]
#[pymethods]
impl UninitializedFireworksSFTConfig {
    #[new]
    #[pyo3(signature = (*, model, credentials=None, account_id, api_base=None))]
    pub fn new(
        model: String,
        credentials: Option<String>,
        account_id: String,
        api_base: Option<String>,
    ) -> PyResult<Self> {
        let credentials =
            credentials.map(|s| serde_json::from_str(&s).unwrap_or(CredentialLocation::Env(s)));
        let api_base = api_base
            .map(|s| {
                Url::parse(&s)
                    .map_err(|e| PyErr::new::<PyValueError, std::string::String>(e.to_string()))
            })
            .transpose()?;
        Ok(Self {
            model,
            credentials,
            account_id,
            api_base,
        })
    }

    /// Initialize the FireworksSFTConfig. All parameters are optional except for `model` and `account_id`.
    ///
    /// :param model: The model to use for the fine-tuning job.
    /// :param credentials: The credentials to use for the fine-tuning job. This should be a string like "env::FIREWORKS_API_KEY". See docs for more details.
    /// :param account_id: The account ID to use for the fine-tuning job.
    /// :param api_base: The base URL to use for the fine-tuning job. This is primarily used for testing.
    #[expect(unused_variables)]
    #[pyo3(signature = (*, model, credentials=None, account_id, api_base=None))]
    fn __init__(
        this: Py<Self>,
        model: String,
        credentials: Option<String>,
        account_id: String,
        api_base: Option<String>,
    ) -> Py<Self> {
        this
    }
}

impl UninitializedFireworksSFTConfig {
    pub fn load(self) -> Result<FireworksSFTConfig, Error> {
        Ok(FireworksSFTConfig {
            model: self.model,
            api_base: self.api_base.unwrap_or_else(|| FIREWORKS_API_BASE.clone()),
            account_id: self.account_id,
            credentials: build_creds_caching_default(
                self.credentials.clone(),
                default_api_key_location(),
                PROVIDER_TYPE,
                &DEFAULT_CREDENTIALS,
            )?,
            credential_location: self.credentials,
        })
    }
}

#[derive(Debug, PartialEq, Deserialize)]
#[serde(rename_all = "camelCase")]
pub struct FireworksDatasetResponse {
    state: String,
}

trait UrlParseErrExt<T> {
    fn convert_parse_error(self) -> Result<T, Error>;
}

impl<T> UrlParseErrExt<T> for Result<T, url::ParseError> {
    fn convert_parse_error(self) -> Result<T, Error> {
        self.map_err(|e| {
            Error::new(ErrorDetails::InternalError {
                message: format!(
                    "Error parsing URL: {}. {IMPOSSIBLE_ERROR_MESSAGE}",
                    DisplayOrDebugGateway::new(e)
                ),
            })
        })
    }
}

impl FireworksSFTConfig {
    /// Polls the status of an existing dataset.
    /// Returns `true` if the dataset is in the `READY` state.
    async fn poll_dataset_read(
        &self,
        client: &reqwest::Client,
        api_key: &SecretString,
        dataset_id: &str,
    ) -> Result<bool, Error> {
        let res = client
            .get(
                self.api_base
                    .join(&format!(
                        "v1/accounts/{}/datasets/{}",
                        self.account_id, dataset_id
                    ))
                    .convert_parse_error()?,
            )
            .bearer_auth(api_key.expose_secret())
            .send()
            .await
            .map_err(|e| {
                Error::new(ErrorDetails::InferenceClient {
                    status_code: e.status(),
                    message: format!(
                        "Error checking dataset status: {}",
                        DisplayOrDebugGateway::new(e)
                    ),
                    provider_type: PROVIDER_TYPE.to_string(),
                    raw_request: None,
                    raw_response: None,
                })
            })?;
        let raw_response = res.text().await.map_err(|e| {
            Error::new(ErrorDetails::InferenceClient {
                status_code: e.status(),
                provider_type: PROVIDER_TYPE.to_string(),
                raw_request: None,
                raw_response: None,
                message: format!(
                    "Error checking dataset status: {}",
                    DisplayOrDebugGateway::new(e)
                ),
            })
        })?;
        let response: FireworksDatasetResponse =
            serde_json::from_str(&raw_response).map_err(|e| {
                Error::new(ErrorDetails::InferenceServer {
                    raw_request: None,
                    raw_response: Some(raw_response.clone()),
                    message: format!(
                        "Error parsing JSON response: {}",
                        DisplayOrDebugGateway::new(e)
                    ),
                    provider_type: PROVIDER_TYPE.to_string(),
                })
            })?;
        Ok(response.state == "READY")
    }

    /// Produces a new dataset with a randomly-generated id, with the provided 'items' uploaded to it.
    /// Returns the Fireworks path to the dataset (e.g. `account/{account_id}/datasets/{dataset_id}`)
    async fn create_and_upload_dataset(
        &self,
        client: &reqwest::Client,
        api_key: &SecretString,
        items: &[FireworksSupervisedRow<'_>],
    ) -> Result<String, Error> {
        let dataset_id = format!("t0-{}", Uuid::now_v7());
        let dataset_path = format!("accounts/{}/datasets/{}", self.account_id, dataset_id);
        let res = client
            .post(
                self.api_base
                    .join(&format!("v1/accounts/{}/datasets", self.account_id))
                    .convert_parse_error()?,
            )
            .bearer_auth(api_key.expose_secret())
            .json(&serde_json::json!({
                "datasetId": dataset_id,
                "dataset": {
                    "displayName": dataset_id,
                    "format": "CHAT",
                    "exampleCount": items.len(),
                },
            }))
            .send()
            .await
            .map_err(|e| {
                Error::new(ErrorDetails::InferenceClient {
                    status_code: e.status(),
                    message: format!("Error creating dataset: {}", DisplayOrDebugGateway::new(e)),
                    provider_type: PROVIDER_TYPE.to_string(),
                    raw_request: None,
                    raw_response: None,
                })
            })?;
        let status = res.status();
        let raw_response = res.text().await.map_err(|e| {
            Error::new(ErrorDetails::InferenceClient {
                status_code: e.status(),
                message: format!("Error creating dataset: {}", DisplayOrDebugGateway::new(e)),
                provider_type: PROVIDER_TYPE.to_string(),
                raw_request: None,
                raw_response: None,
            })
        })?;
        if !status.is_success() {
            return Err(Error::new(ErrorDetails::InferenceClient {
                status_code: Some(status),
                message: "Error creating dataset".to_string(),
                provider_type: PROVIDER_TYPE.to_string(),
                raw_request: None,
                raw_response: Some(raw_response),
            }));
        }

        let mut jsonl_data = Vec::new();
        for item in items {
            serde_json::to_writer(&mut jsonl_data, item).map_err(|e| {
                Error::new(ErrorDetails::Serialization {
                    message: format!("Error writing to JSONL: {}", DisplayOrDebugGateway::new(e)),
                })
            })?;
            jsonl_data.write_all(b"\n").map_err(|e| {
                Error::new(ErrorDetails::Serialization {
                    message: format!("Error writing to JSONL: {}", DisplayOrDebugGateway::new(e)),
                })
            })?;
        }
        let form = Form::new().part(
            "file",
            Part::bytes(jsonl_data)
                .file_name("dataset.jsonl")
                .mime_str("application/jsonl")
                .map_err(|e| {
                    Error::new(ErrorDetails::Serialization {
                        message: format!(
                            "Error setting MIME type: {}",
                            DisplayOrDebugGateway::new(e)
                        ),
                    })
                })?,
        );
        let request_url = self
            .api_base
            .join(&format!("v1/{dataset_path}:upload"))
            .convert_parse_error()?;
        let request_builder = client
            .post(request_url)
            .bearer_auth(api_key.expose_secret())
            .multipart(form);
        let res = request_builder.send().await.map_err(|e| {
            Error::new(ErrorDetails::InferenceClient {
                status_code: e.status(),
                message: format!(
                    "Error sending request to Fireworks: {}",
                    DisplayOrDebugGateway::new(e)
                ),
                provider_type: PROVIDER_TYPE.to_string(),
                raw_request: None,
                raw_response: None,
            })
        })?;
        if !res.status().is_success() {
            return Err(Error::new(ErrorDetails::InferenceClient {
                status_code: Some(res.status()),
                message: format!(
                    "Unsuccessful status code when uploading dataset to Fireworks: {}",
                    res.status()
                ),
                provider_type: PROVIDER_TYPE.to_string(),
                raw_request: None,
                raw_response: res.text().await.ok(),
            }));
        }
        while !self.poll_dataset_read(client, api_key, &dataset_id).await? {
            tokio::time::sleep(Duration::from_secs(1)).await;
        }
        Ok(dataset_path)
    }
}

impl Optimizer for FireworksSFTConfig {
    type Handle = FireworksSFTJobHandle;

    async fn launch(
        &self,
        client: &reqwest::Client,
        train_examples: Vec<RenderedSample>,
        val_examples: Option<Vec<RenderedSample>>,
        credentials: &InferenceCredentials,
    ) -> Result<Self::Handle, Error> {
        let train_rows: Vec<FireworksSupervisedRow<'_>> = train_examples
            .iter()
            .map(FireworksSupervisedRow::try_from)
            .collect::<Result<Vec<_>, _>>()?;

        let val_rows: Option<Vec<FireworksSupervisedRow<'_>>> = val_examples
            .as_ref()
            .map(|examples| {
                examples
                    .iter()
                    .map(FireworksSupervisedRow::try_from)
                    .collect::<Result<Vec<_>, _>>()
            })
            .transpose()?;

        let api_key = self.credentials.get_api_key(credentials)?;

        // Run these concurrently

        let train_fut = self.create_and_upload_dataset(client, api_key, &train_rows);

        let (train_file_id, val_file_id) = if let Some(val_rows) = val_rows.as_ref() {
            let val_fut = self.create_and_upload_dataset(client, api_key, val_rows);

            // Run both futures concurrently
            let (train_id, val_id) = try_join!(train_fut, val_fut)?;
            (train_id, Some(val_id))
        } else {
            // Just run the training file upload
            let train_file_id = train_fut.await?;
            (train_file_id, None)
        };

        let body = FireworksFineTuningRequest {
            base_model: self.model.clone(),
            dataset: train_file_id,
            evaluation_dataset: val_file_id,
        };

        let request = client
            .post(
                self.api_base
                    .join(&format!(
                        "v1/accounts/{}/supervisedFineTuningJobs",
                        self.account_id
                    ))
                    .convert_parse_error()?,
            )
            .bearer_auth(api_key.expose_secret())
            .json(&body);
        let res = request.json(&body).send().await.map_err(|e| {
            Error::new(ErrorDetails::InferenceClient {
                status_code: e.status(),
                message: format!(
                    "Error sending request to Fireworks: {}",
                    DisplayOrDebugGateway::new(e)
                ),
                provider_type: PROVIDER_TYPE.to_string(),
                raw_request: Some(serde_json::to_string(&body).unwrap_or_default()),
                raw_response: None,
            })
        })?;

        let raw_response = res.text().await.map_err(|e| {
            Error::new(ErrorDetails::InferenceClient {
                status_code: e.status(),
                message: format!(
                    "Error sending request to Fireworks: {}",
                    DisplayOrDebugGateway::new(e)
                ),
                provider_type: PROVIDER_TYPE.to_string(),
                raw_request: Some(serde_json::to_string(&body).unwrap_or_default()),
                raw_response: None,
            })
        })?;
        let job: FireworksFineTuningJobResponse =
            serde_json::from_str(&raw_response).map_err(|e| {
                Error::new(ErrorDetails::InferenceServer {
                    message: format!(
                        "Error parsing JSON response: {}",
                        DisplayOrDebugGateway::new(e)
                    ),
                    raw_request: Some(serde_json::to_string(&body).unwrap_or_default()),
                    raw_response: Some(raw_response.clone()),
                    provider_type: PROVIDER_TYPE.to_string(),
                })
            })?;

        // Fireworks job names look like 'accounts/{account_id}/supervisedFineTuningJobs/{job_id}'
<<<<<<< HEAD
        // Extract the job name to construct a dashboard URL
=======
        // Extract the job id to construct a dashboard URL
>>>>>>> 3a1b8fe0
        let job_id = job.name.split("/").last().ok_or_else(|| {
            Error::new(ErrorDetails::InferenceServer {
                message: format!("No job ID in job path: {}", job.name),
                raw_request: None,
                raw_response: None,
                provider_type: PROVIDER_TYPE.to_string(),
            })
        })?;

        Ok(FireworksSFTJobHandle {
            api_base: self.api_base.clone(),
            account_id: self.account_id.clone(),
            job_url: format!("https://app.fireworks.ai/dashboard/fine-tuning/supervised/{job_id}")
                .parse()
                .convert_parse_error()?,
            job_path: job.name,
            credential_location: self.credential_location.clone(),
        })
    }
}

#[cfg_attr(test, derive(ts_rs::TS))]
#[derive(Clone, Debug, PartialEq, Serialize, Deserialize)]
#[cfg_attr(test, ts(export))]
<<<<<<< HEAD
#[cfg_attr(feature = "pyo3", pyclass(str))]
#[serde(rename_all = "camelCase")]
=======
>>>>>>> 3a1b8fe0
pub struct FireworksSFTJobHandle {
    pub api_base: Url,
    pub account_id: String,
    pub job_url: Url,
    pub job_path: String,
    #[cfg_attr(test, ts(type = "string | null"))]
    pub credential_location: Option<CredentialLocation>,
}

impl std::fmt::Display for FireworksSFTJobHandle {
    fn fmt(&self, f: &mut std::fmt::Formatter<'_>) -> std::fmt::Result {
        let json = serde_json::to_string_pretty(self).map_err(|_| std::fmt::Error)?;
        write!(f, "{json}")
    }
}

#[derive(Debug, PartialEq, Deserialize, Serialize)]
#[serde(rename_all = "SCREAMING_SNAKE_CASE")]
#[expect(clippy::enum_variant_names)]
enum FireworksFineTuningJobState {
    JobStateUnspecified,
    JobStateCreating,
    JobStateRunning,
    JobStateCompleted,
    JobStateFailed,
    JobStateCancelled,
    JobStateDeleting,
    JobStateWritingResults,
    JobStateValidating,
    JobStateRollout,
    JobStateEvaluation,
    JobStateFailedCleaningUp,
    JobStateDeletingCleaningUp,
    JobStatePolicyUpdate,
    JobStatePending,
}

// Get the 'SCREAMING_SNAKE_CASE' name for the enum value
impl Display for FireworksFineTuningJobState {
    fn fmt(&self, f: &mut std::fmt::Formatter<'_>) -> std::fmt::Result {
        self.serialize(f)
    }
}

#[derive(Debug, PartialEq, Deserialize)]
#[serde(rename_all = "camelCase")]
pub struct FireworksFineTuningJobResponse {
    state: FireworksFineTuningJobState,
    status: Option<FireworksFineTuningJobStatus>,
    output_model: Option<String>,
    name: String,
}

#[derive(Debug, PartialEq, Deserialize)]
#[serde(rename_all = "camelCase")]
pub struct FireworksFineTuningJobStatus {
    message: String,
}

#[derive(Debug, PartialEq, Deserialize)]
#[serde(rename_all = "camelCase")]
pub struct FireworksDeployedModelResponse {
    state: FireworksDeploymentState,
    status: Option<FireworksDeploymentStatus>,
}

#[derive(Debug, PartialEq, Deserialize)]
#[serde(rename_all = "camelCase")]
pub struct FireworksDeploymentStatus {
    message: String,
}

#[derive(Debug, PartialEq, Serialize, Deserialize)]
#[serde(rename_all = "SCREAMING_SNAKE_CASE")]
pub enum FireworksDeploymentState {
    StateUnspecified,
    Undeploying,
    Deploying,
    Deployed,
    Updating,
}

impl Display for FireworksDeploymentState {
    fn fmt(&self, f: &mut std::fmt::Formatter<'_>) -> std::fmt::Result {
        self.serialize(f)
    }
}

#[derive(Debug, PartialEq, Deserialize)]
#[serde(rename_all = "camelCase")]
struct FireworksModelResponse {
    deployed_model_refs: Vec<FireworksDeployedModelRef>,
}

#[derive(Debug, PartialEq, Deserialize)]
#[serde(rename_all = "camelCase")]
struct FireworksDeployedModelRef {
    name: String,
    default: bool,
    state: FireworksDeploymentState,
}

impl FireworksSFTJobHandle {
    async fn get_model(
        &self,
        client: &reqwest::Client,
        api_key: &SecretString,
        model_path: &str,
    ) -> Result<Option<FireworksModelResponse>, Error> {
        let res = client
            .get(
                self.api_base
                    .join(&format!("v1/{model_path}"))
                    .convert_parse_error()?,
            )
            .bearer_auth(api_key.expose_secret())
            .send()
            .await
            .map_err(|e| {
                Error::new(ErrorDetails::InferenceClient {
                    status_code: e.status(),
                    message: format!("Error getting model: {}", DisplayOrDebugGateway::new(e)),
                    provider_type: PROVIDER_TYPE.to_string(),
                    raw_request: None,
                    raw_response: None,
                })
            })?;
        if res.status() == StatusCode::NOT_FOUND {
            return Ok(None);
        }
        let raw_response = res.text().await.map_err(|e| {
            Error::new(ErrorDetails::InferenceClient {
                status_code: e.status(),
                message: format!("Error getting model: {}", DisplayOrDebugGateway::new(e)),
                provider_type: PROVIDER_TYPE.to_string(),
                raw_request: None,
                raw_response: None,
            })
        })?;
        let model: FireworksModelResponse = serde_json::from_str(&raw_response).map_err(|e| {
            Error::new(ErrorDetails::InferenceServer {
                message: format!(
                    "Error parsing JSON response: {}",
                    DisplayOrDebugGateway::new(e)
                ),
                raw_request: None,
                raw_response: Some(raw_response.clone()),
                provider_type: PROVIDER_TYPE.to_string(),
            })
        })?;
        Ok(Some(model))
    }

    async fn deploy_or_poll_model(
        &self,
        client: &reqwest::Client,
        api_key: &SecretString,
        model_path: &str,
    ) -> Result<FireworksDeploymentState, Error> {
        let model = self.get_model(client, api_key, model_path).await?;
        if let Some(model) = model {
            // We created a default deployment, so assume that this is the one that we want
            // It's possible that the user created a different default deployment while we were polling,
            // but that should be fine - we just care that a default deployment succeeded for our model.
            for deployment in model.deployed_model_refs {
                if deployment.default {
                    return Ok(deployment.state);
                }
            }
        }

        // If we didn't find a default deployment, kick one off.
        // For now, we only support serverless deployments.
        let res = client
            .post(
                self.api_base
                    .join(&format!("v1/accounts/{}/deployedModels", self.account_id))
                    .convert_parse_error()?,
            )
            .bearer_auth(api_key.expose_secret())
            .json(&serde_json::json!({
                "model": model_path,
                "default": true,
                "serverless": true,
                "public": false,
            }))
            .send()
            .await
            .map_err(|e| {
                Error::new(ErrorDetails::InferenceClient {
                    status_code: e.status(),
                    message: format!("Error deploying model: {}", DisplayOrDebugGateway::new(e)),
                    provider_type: PROVIDER_TYPE.to_string(),
                    raw_request: None,
                    raw_response: None,
                })
            })?;

        let raw_response = res.text().await.map_err(|e| {
            Error::new(ErrorDetails::InferenceClient {
                status_code: e.status(),
                message: format!("Error deploying model: {}", DisplayOrDebugGateway::new(e)),
                provider_type: PROVIDER_TYPE.to_string(),
                raw_request: None,
                raw_response: None,
            })
        })?;
        let response: FireworksDeployedModelResponse = serde_json::from_str(&raw_response)
            .map_err(|e| {
                Error::new(ErrorDetails::InferenceServer {
                    message: format!(
                        "Error parsing JSON response: {}",
                        DisplayOrDebugGateway::new(e)
                    ),
                    raw_request: None,
                    raw_response: Some(raw_response.clone()),
                    provider_type: PROVIDER_TYPE.to_string(),
                })
            })?;
        Ok(response.state)
    }
    async fn poll_job(
        &self,
        client: &reqwest::Client,
        api_key: &SecretString,
    ) -> Result<FireworksFineTuningJobResponse, Error> {
        let request = client
            .get(
                self.api_base
                    .join(&format!("v1/{}", self.job_path))
                    .convert_parse_error()?,
            )
            .bearer_auth(api_key.expose_secret());
        let res = request.send().await.map_err(|e| {
            Error::new(ErrorDetails::InferenceClient {
                status_code: e.status(),
                message: format!(
                    "Error sending request to Fireworks: {}",
                    DisplayOrDebugGateway::new(e)
                ),
                provider_type: PROVIDER_TYPE.to_string(),
                raw_request: None,
                raw_response: None,
            })
        })?;
        let raw_response = res.text().await.map_err(|e| {
            Error::new(ErrorDetails::InferenceClient {
                status_code: e.status(),
                message: format!(
                    "Error sending request to Fireworks: {}",
                    DisplayOrDebugGateway::new(e)
                ),
                provider_type: PROVIDER_TYPE.to_string(),
                raw_request: None,
                raw_response: None,
            })
        })?;
        let job: FireworksFineTuningJobResponse =
            serde_json::from_str(&raw_response).map_err(|e| {
                Error::new(ErrorDetails::InferenceServer {
                    message: format!(
                        "Error parsing JSON response: {}",
                        DisplayOrDebugGateway::new(e)
                    ),
                    raw_request: None,
                    raw_response: Some(raw_response.clone()),
                    provider_type: PROVIDER_TYPE.to_string(),
                })
            })?;
        Ok(job)
    }
}

impl JobHandle for FireworksSFTJobHandle {
    async fn poll(
        &self,
        client: &reqwest::Client,
        credentials: &InferenceCredentials,
    ) -> Result<OptimizerStatus, Error> {
        let fireworks_credentials = build_creds_caching_default(
            self.credential_location.clone(),
            default_api_key_location(),
            PROVIDER_TYPE,
            &DEFAULT_CREDENTIALS,
        )?;
        let api_key = fireworks_credentials.get_api_key(credentials)?;
        let job_status = self.poll_job(client, api_key).await?;
        if let FireworksFineTuningJobState::JobStateCompleted = job_status.state {
            // Once the job has completed, start polling the model deployment.
            let model_path = job_status.output_model.ok_or_else(|| {
                Error::new(ErrorDetails::InferenceServer {
                    message: "No model path in Fireworks JobStateCompleted response".to_string(),
                    raw_request: None,
                    raw_response: None,
                    provider_type: PROVIDER_TYPE.to_string(),
                })
            })?;
            // TODO - start using this as the TensorZero model name
            // once the UI has been refactored to allow separate model names and provider model names
            let _model_id = model_path.split("/").last().ok_or_else(|| {
                Error::new(ErrorDetails::InferenceServer {
                    message: format!("No model ID in model path: {model_path}"),
                    raw_request: None,
                    raw_response: None,
                    provider_type: PROVIDER_TYPE.to_string(),
                })
            })?;
            let deployment_state = self
                .deploy_or_poll_model(client, api_key, &model_path)
                .await?;
            match deployment_state {
                FireworksDeploymentState::StateUnspecified
                | FireworksDeploymentState::Deploying
                | FireworksDeploymentState::Undeploying
                | FireworksDeploymentState::Updating => Ok(OptimizerStatus::Pending {
                    message: deployment_state.to_string(),
                    estimated_finish: None,
                    trained_tokens: None,
                    error: None,
                }),
                FireworksDeploymentState::Deployed => {
                    let model_provider = UninitializedModelProvider {
                        config: UninitializedProviderConfig::Fireworks {
                            model_name: model_path.clone(),
                            parse_think_blocks: true,
                            api_key_location: None,
                        },
                        extra_headers: None,
                        extra_body: None,
                        timeouts: None,
                        discard_unknown_chunks: false,
                    };
                    Ok(OptimizerStatus::Completed {
                        output: OptimizerOutput::Model(UninitializedModelConfig {
                            routing: vec![model_path.clone().into()],
                            providers: HashMap::from([(model_path.into(), model_provider)]),
                            timeouts: TimeoutsConfig::default(),
                        }),
                    })
                }
            }
        } else {
            convert_to_optimizer_status(job_status)
        }
    }
}

pub fn convert_to_optimizer_status(
    job: FireworksFineTuningJobResponse,
) -> Result<OptimizerStatus, Error> {
    Ok(match job.state {
        FireworksFineTuningJobState::JobStateCreating
        | FireworksFineTuningJobState::JobStatePending
        | FireworksFineTuningJobState::JobStateRunning
        | FireworksFineTuningJobState::JobStateWritingResults
        | FireworksFineTuningJobState::JobStateValidating
        | FireworksFineTuningJobState::JobStateRollout
        | FireworksFineTuningJobState::JobStateEvaluation
        | FireworksFineTuningJobState::JobStateUnspecified
        | FireworksFineTuningJobState::JobStatePolicyUpdate => OptimizerStatus::Pending {
            message: job.state.to_string(),
            estimated_finish: None,
            trained_tokens: None,
            error: None,
        },
        FireworksFineTuningJobState::JobStateFailed
        | FireworksFineTuningJobState::JobStateFailedCleaningUp
        | FireworksFineTuningJobState::JobStateCancelled
        | FireworksFineTuningJobState::JobStateDeleting
        | FireworksFineTuningJobState::JobStateDeletingCleaningUp => OptimizerStatus::Failed {
            message: job.state.to_string(),
            error: job.status.map(|s| s.message.into()),
        },
        FireworksFineTuningJobState::JobStateCompleted => {
            return Err(Error::new(ErrorDetails::InternalError {
                message: format!(
                    "JobStateCompleted should have been handled in poll. {IMPOSSIBLE_ERROR_MESSAGE}"
                ),
            }))
        }
    })
}<|MERGE_RESOLUTION|>--- conflicted
+++ resolved
@@ -510,11 +510,7 @@
             })?;
 
         // Fireworks job names look like 'accounts/{account_id}/supervisedFineTuningJobs/{job_id}'
-<<<<<<< HEAD
-        // Extract the job name to construct a dashboard URL
-=======
         // Extract the job id to construct a dashboard URL
->>>>>>> 3a1b8fe0
         let job_id = job.name.split("/").last().ok_or_else(|| {
             Error::new(ErrorDetails::InferenceServer {
                 message: format!("No job ID in job path: {}", job.name),
@@ -539,11 +535,8 @@
 #[cfg_attr(test, derive(ts_rs::TS))]
 #[derive(Clone, Debug, PartialEq, Serialize, Deserialize)]
 #[cfg_attr(test, ts(export))]
-<<<<<<< HEAD
 #[cfg_attr(feature = "pyo3", pyclass(str))]
 #[serde(rename_all = "camelCase")]
-=======
->>>>>>> 3a1b8fe0
 pub struct FireworksSFTJobHandle {
     pub api_base: Url,
     pub account_id: String,
