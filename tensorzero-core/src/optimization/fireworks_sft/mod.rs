#[cfg(feature = "pyo3")]
use pyo3::exceptions::PyValueError;
#[cfg(feature = "pyo3")]
use pyo3::prelude::*;
use serde::{Deserialize, Serialize};
use url::Url;

use crate::model_table::FireworksKind;
use crate::model_table::ProviderKind;
use crate::model_table::ProviderTypeDefaultCredentials;
use crate::providers::fireworks::FIREWORKS_API_BASE;
use crate::{
    error::Error, model::CredentialLocationWithFallback, providers::fireworks::FireworksCredentials,
};

#[derive(Debug, Clone, Serialize, ts_rs::TS)]
#[ts(export)]
pub struct FireworksSFTConfig {
    pub model: String,
    pub early_stop: Option<bool>,
    pub epochs: Option<usize>,
    pub learning_rate: Option<f64>,
    pub max_context_length: Option<usize>,
    pub lora_rank: Option<usize>,
    pub batch_size: Option<usize>,
    pub display_name: Option<String>,
    pub output_model: Option<String>,
    pub warm_start_from: Option<String>,
    pub is_turbo: Option<bool>,
    pub eval_auto_carveout: Option<bool>,
    pub nodes: Option<usize>,
    pub mtp_enabled: Option<bool>,
    pub mtp_num_draft_tokens: Option<usize>,
    pub mtp_freeze_base_model: Option<bool>,
    #[serde(skip)]
    pub credentials: FireworksCredentials,
    #[cfg_attr(test, ts(type = "string | null"))]
    pub credential_location: Option<CredentialLocationWithFallback>,
    pub account_id: String,
    pub api_base: Url,
}

#[derive(ts_rs::TS, Clone, Debug, Default, Deserialize, Serialize)]
#[ts(export)]
#[cfg_attr(feature = "pyo3", pyclass(str, name = "FireworksSFTConfig"))]
pub struct UninitializedFireworksSFTConfig {
    pub model: String,
    pub early_stop: Option<bool>,
    pub epochs: Option<usize>,
    pub learning_rate: Option<f64>,
    pub max_context_length: Option<usize>,
    pub lora_rank: Option<usize>,
    pub batch_size: Option<usize>,
    pub display_name: Option<String>,
    pub output_model: Option<String>,
    pub warm_start_from: Option<String>,
    pub is_turbo: Option<bool>,
    pub eval_auto_carveout: Option<bool>,
    pub nodes: Option<usize>,
    pub mtp_enabled: Option<bool>,
    pub mtp_num_draft_tokens: Option<usize>,
    pub mtp_freeze_base_model: Option<bool>,
    #[cfg_attr(test, ts(type = "string | null"))]
    pub credentials: Option<CredentialLocationWithFallback>,
    pub account_id: String,
    pub api_base: Option<Url>,
}

impl std::fmt::Display for UninitializedFireworksSFTConfig {
    fn fmt(&self, f: &mut std::fmt::Formatter<'_>) -> std::fmt::Result {
        let json = serde_json::to_string_pretty(self).map_err(|_| std::fmt::Error)?;
        write!(f, "{json}")
    }
}

#[cfg(feature = "pyo3")]
#[pymethods]
impl UninitializedFireworksSFTConfig {
    #[expect(clippy::too_many_arguments)]
    #[new]
    #[pyo3(signature = (*, model, early_stop=None, epochs=None, learning_rate=None, max_context_length=None, lora_rank=None, batch_size=None, display_name=None, output_model=None, warm_start_from=None, is_turbo=None, eval_auto_carveout=None, nodes=None, mtp_enabled=None, mtp_num_draft_tokens=None, mtp_freeze_base_model=None, credentials=None, account_id, api_base=None))]
    pub fn new(
        model: String,
        early_stop: Option<bool>,
        epochs: Option<usize>,
        learning_rate: Option<f64>,
        max_context_length: Option<usize>,
        lora_rank: Option<usize>,
        batch_size: Option<usize>,
        display_name: Option<String>,
        output_model: Option<String>,
        warm_start_from: Option<String>,
        is_turbo: Option<bool>,
        eval_auto_carveout: Option<bool>,
        nodes: Option<usize>,
        mtp_enabled: Option<bool>,
        mtp_num_draft_tokens: Option<usize>,
        mtp_freeze_base_model: Option<bool>,
        credentials: Option<String>,
        account_id: String,
        api_base: Option<String>,
    ) -> PyResult<Self> {
        let credentials = credentials
            .map(|s| serde_json::from_str(&s))
            .transpose()
            .map_err(|e| PyErr::new::<PyValueError, _>(format!("Invalid credentials JSON: {e}")))?;
        let api_base = api_base
            .map(|s| {
                Url::parse(&s)
                    .map_err(|e| PyErr::new::<PyValueError, std::string::String>(e.to_string()))
            })
            .transpose()?;
        Ok(Self {
            model,
            early_stop,
            epochs,
            learning_rate,
            max_context_length,
            lora_rank,
            batch_size,
            display_name,
            output_model,
            warm_start_from,
            is_turbo,
            eval_auto_carveout,
            nodes,
            mtp_enabled,
            mtp_num_draft_tokens,
            mtp_freeze_base_model,
            credentials,
            account_id,
            api_base,
        })
    }

    /// Initialize the FireworksSFTConfig. All parameters are optional except for `model` and `account_id`.
    ///
    /// :param model: The model to use for the fine-tuning job.
    /// :param early_stop: Whether to early stop the fine-tuning job.
    /// :param epochs: The number of epochs to use for the fine-tuning job.
    /// :param learning_rate: The learning rate to use for the fine-tuning job.
    /// :param max_context_length: The maximum context length to use for the fine-tuning job.
    /// :param lora_rank: The rank of the LoRA matrix to use for the fine-tuning job.
    /// :param batch_size: The batch size to use for the fine-tuning job (tokens).
    /// :param display_name: The display name for the fine-tuning job.
    /// :param output_model: The model ID to be assigned to the resulting fine-tuned model. If not specified, the job ID will be used.
    /// :param warm_start_from: The PEFT addon model in Fireworks format to be fine-tuned from. Only one of 'model' or 'warm_start_from' should be specified.
    /// :param is_turbo: Whether to run the fine-tuning job in turbo mode.
    /// :param eval_auto_carveout: Whether to auto-carve the dataset for eval.
    /// :param nodes: The number of nodes to use for the fine-tuning job.
    /// :param mtp_enabled: Whether to enable MTP (Multi-Token Prediction).
    /// :param mtp_num_draft_tokens: The number of draft tokens for MTP.
    /// :param mtp_freeze_base_model: Whether to freeze the base model for MTP.
    /// :param credentials: The credentials to use for the fine-tuning job. This should be a string like `env::FIREWORKS_API_KEY`. See docs for more details.
    /// :param account_id: The account ID to use for the fine-tuning job.
    /// :param api_base: The base URL to use for the fine-tuning job. This is primarily used for testing.
    #[expect(unused_variables, clippy::too_many_arguments)]
    #[pyo3(signature = (*, model, early_stop=None, epochs=None, learning_rate=None, max_context_length=None, lora_rank=None, batch_size=None, display_name=None, output_model=None, warm_start_from=None, is_turbo=None, eval_auto_carveout=None, nodes=None, mtp_enabled=None, mtp_num_draft_tokens=None, mtp_freeze_base_model=None, credentials=None, account_id, api_base=None))]
    fn __init__(
        this: Py<Self>,
        model: String,
        early_stop: Option<bool>,
        epochs: Option<usize>,
        learning_rate: Option<f64>,
        max_context_length: Option<usize>,
        lora_rank: Option<usize>,
        batch_size: Option<usize>,
        display_name: Option<String>,
        output_model: Option<String>,
        warm_start_from: Option<String>,
        is_turbo: Option<bool>,
        eval_auto_carveout: Option<bool>,
        nodes: Option<usize>,
        mtp_enabled: Option<bool>,
        mtp_num_draft_tokens: Option<usize>,
        mtp_freeze_base_model: Option<bool>,
        credentials: Option<String>,
        account_id: String,
        api_base: Option<String>,
    ) -> Py<Self> {
        this
    }
}

impl UninitializedFireworksSFTConfig {
    pub async fn load(
        self,
        default_credentials: &ProviderTypeDefaultCredentials,
    ) -> Result<FireworksSFTConfig, Error> {
        Ok(FireworksSFTConfig {
            model: self.model,
            early_stop: self.early_stop,
            epochs: self.epochs,
            learning_rate: self.learning_rate,
            max_context_length: self.max_context_length,
            lora_rank: self.lora_rank,
            batch_size: self.batch_size,
            display_name: self.display_name,
            output_model: self.output_model,
            warm_start_from: self.warm_start_from,
            is_turbo: self.is_turbo,
            eval_auto_carveout: self.eval_auto_carveout,
            nodes: self.nodes,
            mtp_enabled: self.mtp_enabled,
            mtp_num_draft_tokens: self.mtp_num_draft_tokens,
            mtp_freeze_base_model: self.mtp_freeze_base_model,
            api_base: self.api_base.unwrap_or_else(|| FIREWORKS_API_BASE.clone()),
            account_id: self.account_id,
            credentials: FireworksKind
                .get_defaulted_credential(self.credentials.as_ref(), default_credentials)
                .await?,
            credential_location: self.credentials,
        })
    }
}

<<<<<<< HEAD
#[cfg_attr(test, derive(ts_rs::TS))]
#[derive(Clone, Debug, PartialEq, Serialize, Deserialize)]
#[cfg_attr(test, ts(export))]
=======
#[derive(Debug, PartialEq, Deserialize)]
#[serde(rename_all = "camelCase")]
pub struct FireworksDatasetResponse {
    state: String,
}

impl FireworksSFTConfig {
    /// Polls the status of an existing dataset.
    /// Returns `true` if the dataset is in the `READY` state.
    async fn poll_dataset_read(
        &self,
        client: &TensorzeroHttpClient,
        api_key: &SecretString,
        dataset_id: &str,
    ) -> Result<bool, Error> {
        let res = client
            .get(
                self.api_base
                    .join(&format!(
                        "v1/accounts/{}/datasets/{}",
                        self.account_id, dataset_id
                    ))
                    .convert_parse_error()?,
            )
            .bearer_auth(api_key.expose_secret())
            .send()
            .await
            .map_err(|e| {
                Error::new(ErrorDetails::InferenceClient {
                    status_code: e.status(),
                    message: format!(
                        "Error checking dataset status: {}",
                        DisplayOrDebugGateway::new(e)
                    ),
                    provider_type: PROVIDER_TYPE.to_string(),
                    raw_request: None,
                    raw_response: None,
                })
            })?;
        let raw_response = res.text().await.map_err(|e| {
            Error::new(ErrorDetails::InferenceClient {
                status_code: e.status(),
                provider_type: PROVIDER_TYPE.to_string(),
                raw_request: None,
                raw_response: None,
                message: format!(
                    "Error checking dataset status: {}",
                    DisplayOrDebugGateway::new(e)
                ),
            })
        })?;
        let response: FireworksDatasetResponse =
            serde_json::from_str(&raw_response).map_err(|e| {
                Error::new(ErrorDetails::InferenceServer {
                    raw_request: None,
                    raw_response: Some(raw_response.clone()),
                    message: format!(
                        "Error parsing JSON response: {}",
                        DisplayOrDebugGateway::new(e)
                    ),
                    provider_type: PROVIDER_TYPE.to_string(),
                })
            })?;
        Ok(response.state == "READY")
    }

    /// Produces a new dataset with a randomly-generated id, with the provided 'items' uploaded to it.
    /// Returns the Fireworks path to the dataset (e.g. `account/{account_id}/datasets/{dataset_id}`)
    async fn create_and_upload_dataset(
        &self,
        client: &TensorzeroHttpClient,
        api_key: &SecretString,
        items: &[FireworksSupervisedRow<'_>],
    ) -> Result<String, Error> {
        let dataset_id = format!("t0-{}", Uuid::now_v7());
        let dataset_path = format!("accounts/{}/datasets/{}", self.account_id, dataset_id);
        let res = client
            .post(
                self.api_base
                    .join(&format!("v1/accounts/{}/datasets", self.account_id))
                    .convert_parse_error()?,
            )
            .bearer_auth(api_key.expose_secret())
            .json(&serde_json::json!({
                "datasetId": dataset_id,
                "dataset": {
                    "displayName": dataset_id,
                    "format": "CHAT",
                    "exampleCount": items.len(),
                },
            }))
            .send()
            .await
            .map_err(|e| {
                Error::new(ErrorDetails::InferenceClient {
                    status_code: e.status(),
                    message: format!("Error creating dataset: {}", DisplayOrDebugGateway::new(e)),
                    provider_type: PROVIDER_TYPE.to_string(),
                    raw_request: None,
                    raw_response: None,
                })
            })?;
        let status = res.status();
        let raw_response = res.text().await.map_err(|e| {
            Error::new(ErrorDetails::InferenceClient {
                status_code: e.status(),
                message: format!("Error creating dataset: {}", DisplayOrDebugGateway::new(e)),
                provider_type: PROVIDER_TYPE.to_string(),
                raw_request: None,
                raw_response: None,
            })
        })?;
        if !status.is_success() {
            return Err(Error::new(ErrorDetails::InferenceClient {
                status_code: Some(status),
                message: "Error creating dataset".to_string(),
                provider_type: PROVIDER_TYPE.to_string(),
                raw_request: None,
                raw_response: Some(raw_response),
            }));
        }

        let mut jsonl_data = Vec::new();
        for item in items {
            serde_json::to_writer(&mut jsonl_data, item).map_err(|e| {
                Error::new(ErrorDetails::Serialization {
                    message: format!("Error writing to JSONL: {}", DisplayOrDebugGateway::new(e)),
                })
            })?;
            jsonl_data.write_all(b"\n").map_err(|e| {
                Error::new(ErrorDetails::Serialization {
                    message: format!("Error writing to JSONL: {}", DisplayOrDebugGateway::new(e)),
                })
            })?;
        }
        let form = Form::new().part(
            "file",
            Part::bytes(jsonl_data)
                .file_name("dataset.jsonl")
                .mime_str("application/jsonl")
                .map_err(|e| {
                    Error::new(ErrorDetails::Serialization {
                        message: format!(
                            "Error setting MIME type: {}",
                            DisplayOrDebugGateway::new(e)
                        ),
                    })
                })?,
        );
        let request_url = self
            .api_base
            .join(&format!("v1/{dataset_path}:upload"))
            .convert_parse_error()?;
        let request_builder = client
            .post(request_url)
            .bearer_auth(api_key.expose_secret())
            .multipart(form);
        let res = request_builder.send().await.map_err(|e| {
            Error::new(ErrorDetails::InferenceClient {
                status_code: e.status(),
                message: format!(
                    "Error sending request to Fireworks: {}",
                    DisplayOrDebugGateway::new(e)
                ),
                provider_type: PROVIDER_TYPE.to_string(),
                raw_request: None,
                raw_response: None,
            })
        })?;
        if !res.status().is_success() {
            return Err(Error::new(ErrorDetails::InferenceClient {
                status_code: Some(res.status()),
                message: format!(
                    "Unsuccessful status code when uploading dataset to Fireworks: {}",
                    res.status()
                ),
                provider_type: PROVIDER_TYPE.to_string(),
                raw_request: None,
                raw_response: res.text().await.ok(),
            }));
        }
        while !self.poll_dataset_read(client, api_key, &dataset_id).await? {
            tokio::time::sleep(Duration::from_secs(1)).await;
        }
        Ok(dataset_path)
    }
}

impl Optimizer for FireworksSFTConfig {
    type Handle = FireworksSFTJobHandle;

    async fn launch(
        &self,
        client: &TensorzeroHttpClient,
        train_examples: Vec<RenderedSample>,
        val_examples: Option<Vec<RenderedSample>>,
        credentials: &InferenceCredentials,
        _clickhouse_connection_info: &ClickHouseConnectionInfo,
        _config: &Config,
    ) -> Result<Self::Handle, Error> {
        let train_examples = train_examples
            .into_iter()
            .map(RenderedSample::into_lazy_rendered_sample)
            .collect::<Vec<_>>();
        let val_examples = val_examples.map(|examples| {
            examples
                .into_iter()
                .map(RenderedSample::into_lazy_rendered_sample)
                .collect::<Vec<_>>()
        });
        let train_rows: Vec<FireworksSupervisedRow<'_>> = try_join_all(
            train_examples
                .iter()
                .map(FireworksSupervisedRow::from_rendered_sample),
        )
        .await?;

        let val_rows = if let Some(examples) = val_examples.as_ref() {
            Some(
                try_join_all(
                    examples
                        .iter()
                        .map(FireworksSupervisedRow::from_rendered_sample),
                )
                .await?,
            )
        } else {
            None
        };

        let api_key = self
            .credentials
            .get_api_key(credentials)
            .map_err(|e| e.log())?;

        // Run these concurrently

        let train_fut = self.create_and_upload_dataset(client, api_key, &train_rows);

        let (train_file_id, val_file_id) = if let Some(val_rows) = val_rows.as_ref() {
            let val_fut = self.create_and_upload_dataset(client, api_key, val_rows);

            // Run both futures concurrently
            let (train_id, val_id) = try_join!(train_fut, val_fut)?;
            (train_id, Some(val_id))
        } else {
            // Just run the training file upload
            let train_file_id = train_fut.await?;
            (train_file_id, None)
        };

        let body = FireworksFineTuningRequest {
            base_model: self.model.clone(),
            early_stop: self.early_stop,
            epochs: self.epochs,
            learning_rate: self.learning_rate,
            max_context_length: self.max_context_length,
            lora_rank: self.lora_rank,
            batch_size: self.batch_size,
            dataset: train_file_id,
            evaluation_dataset: val_file_id,
            display_name: self.display_name.clone(),
            output_model: self.output_model.clone(),
            warm_start_from: self.warm_start_from.clone(),
            is_turbo: self.is_turbo,
            eval_auto_carveout: self.eval_auto_carveout,
            nodes: self.nodes,
            mtp_enabled: self.mtp_enabled,
            mtp_num_draft_tokens: self.mtp_num_draft_tokens,
            mtp_freeze_base_model: self.mtp_freeze_base_model,
        };

        let request = client
            .post(
                self.api_base
                    .join(&format!(
                        "v1/accounts/{}/supervisedFineTuningJobs",
                        self.account_id
                    ))
                    .convert_parse_error()?,
            )
            .bearer_auth(api_key.expose_secret())
            .json(&body);
        let res = request.json(&body).send().await.map_err(|e| {
            Error::new(ErrorDetails::InferenceClient {
                status_code: e.status(),
                message: format!(
                    "Error sending request to Fireworks: {}",
                    DisplayOrDebugGateway::new(e)
                ),
                provider_type: PROVIDER_TYPE.to_string(),
                raw_request: Some(serde_json::to_string(&body).unwrap_or_default()),
                raw_response: None,
            })
        })?;

        let raw_response = res.text().await.map_err(|e| {
            Error::new(ErrorDetails::InferenceClient {
                status_code: e.status(),
                message: format!(
                    "Error sending request to Fireworks: {}",
                    DisplayOrDebugGateway::new(e)
                ),
                provider_type: PROVIDER_TYPE.to_string(),
                raw_request: Some(serde_json::to_string(&body).unwrap_or_default()),
                raw_response: None,
            })
        })?;
        let job: FireworksFineTuningJobResponse =
            serde_json::from_str(&raw_response).map_err(|e| {
                Error::new(ErrorDetails::InferenceServer {
                    message: format!(
                        "Error parsing JSON response: {}",
                        DisplayOrDebugGateway::new(e)
                    ),
                    raw_request: Some(serde_json::to_string(&body).unwrap_or_default()),
                    raw_response: Some(raw_response.clone()),
                    provider_type: PROVIDER_TYPE.to_string(),
                })
            })?;

        // Fireworks job names look like 'accounts/{account_id}/supervisedFineTuningJobs/{job_id}'
        // Extract the job id to construct a dashboard URL
        let job_id = job.name.split("/").last().ok_or_else(|| {
            Error::new(ErrorDetails::InferenceServer {
                message: format!("No job ID in job path: {}", job.name),
                raw_request: None,
                raw_response: None,
                provider_type: PROVIDER_TYPE.to_string(),
            })
        })?;

        Ok(FireworksSFTJobHandle {
            api_base: self.api_base.clone(),
            account_id: self.account_id.clone(),
            job_url: format!("https://app.fireworks.ai/dashboard/fine-tuning/supervised/{job_id}")
                .parse()
                .convert_parse_error()?,
            job_path: job.name,
            credential_location: self.credential_location.clone(),
        })
    }
}

#[derive(ts_rs::TS, Clone, Debug, PartialEq, Serialize, Deserialize)]
#[ts(export)]
>>>>>>> a5d22d80
#[cfg_attr(feature = "pyo3", pyclass(str))]
pub struct FireworksSFTJobHandle {
    pub api_base: Url,
    pub account_id: String,
    pub job_url: Url,
    pub job_path: String,
    #[cfg_attr(test, ts(type = "string | null"))]
    pub credential_location: Option<CredentialLocationWithFallback>,
}

impl std::fmt::Display for FireworksSFTJobHandle {
    fn fmt(&self, f: &mut std::fmt::Formatter<'_>) -> std::fmt::Result {
        let json = serde_json::to_string_pretty(self).map_err(|_| std::fmt::Error)?;
        write!(f, "{json}")
    }
}<|MERGE_RESOLUTION|>--- conflicted
+++ resolved
@@ -214,358 +214,8 @@
     }
 }
 
-<<<<<<< HEAD
-#[cfg_attr(test, derive(ts_rs::TS))]
-#[derive(Clone, Debug, PartialEq, Serialize, Deserialize)]
-#[cfg_attr(test, ts(export))]
-=======
-#[derive(Debug, PartialEq, Deserialize)]
-#[serde(rename_all = "camelCase")]
-pub struct FireworksDatasetResponse {
-    state: String,
-}
-
-impl FireworksSFTConfig {
-    /// Polls the status of an existing dataset.
-    /// Returns `true` if the dataset is in the `READY` state.
-    async fn poll_dataset_read(
-        &self,
-        client: &TensorzeroHttpClient,
-        api_key: &SecretString,
-        dataset_id: &str,
-    ) -> Result<bool, Error> {
-        let res = client
-            .get(
-                self.api_base
-                    .join(&format!(
-                        "v1/accounts/{}/datasets/{}",
-                        self.account_id, dataset_id
-                    ))
-                    .convert_parse_error()?,
-            )
-            .bearer_auth(api_key.expose_secret())
-            .send()
-            .await
-            .map_err(|e| {
-                Error::new(ErrorDetails::InferenceClient {
-                    status_code: e.status(),
-                    message: format!(
-                        "Error checking dataset status: {}",
-                        DisplayOrDebugGateway::new(e)
-                    ),
-                    provider_type: PROVIDER_TYPE.to_string(),
-                    raw_request: None,
-                    raw_response: None,
-                })
-            })?;
-        let raw_response = res.text().await.map_err(|e| {
-            Error::new(ErrorDetails::InferenceClient {
-                status_code: e.status(),
-                provider_type: PROVIDER_TYPE.to_string(),
-                raw_request: None,
-                raw_response: None,
-                message: format!(
-                    "Error checking dataset status: {}",
-                    DisplayOrDebugGateway::new(e)
-                ),
-            })
-        })?;
-        let response: FireworksDatasetResponse =
-            serde_json::from_str(&raw_response).map_err(|e| {
-                Error::new(ErrorDetails::InferenceServer {
-                    raw_request: None,
-                    raw_response: Some(raw_response.clone()),
-                    message: format!(
-                        "Error parsing JSON response: {}",
-                        DisplayOrDebugGateway::new(e)
-                    ),
-                    provider_type: PROVIDER_TYPE.to_string(),
-                })
-            })?;
-        Ok(response.state == "READY")
-    }
-
-    /// Produces a new dataset with a randomly-generated id, with the provided 'items' uploaded to it.
-    /// Returns the Fireworks path to the dataset (e.g. `account/{account_id}/datasets/{dataset_id}`)
-    async fn create_and_upload_dataset(
-        &self,
-        client: &TensorzeroHttpClient,
-        api_key: &SecretString,
-        items: &[FireworksSupervisedRow<'_>],
-    ) -> Result<String, Error> {
-        let dataset_id = format!("t0-{}", Uuid::now_v7());
-        let dataset_path = format!("accounts/{}/datasets/{}", self.account_id, dataset_id);
-        let res = client
-            .post(
-                self.api_base
-                    .join(&format!("v1/accounts/{}/datasets", self.account_id))
-                    .convert_parse_error()?,
-            )
-            .bearer_auth(api_key.expose_secret())
-            .json(&serde_json::json!({
-                "datasetId": dataset_id,
-                "dataset": {
-                    "displayName": dataset_id,
-                    "format": "CHAT",
-                    "exampleCount": items.len(),
-                },
-            }))
-            .send()
-            .await
-            .map_err(|e| {
-                Error::new(ErrorDetails::InferenceClient {
-                    status_code: e.status(),
-                    message: format!("Error creating dataset: {}", DisplayOrDebugGateway::new(e)),
-                    provider_type: PROVIDER_TYPE.to_string(),
-                    raw_request: None,
-                    raw_response: None,
-                })
-            })?;
-        let status = res.status();
-        let raw_response = res.text().await.map_err(|e| {
-            Error::new(ErrorDetails::InferenceClient {
-                status_code: e.status(),
-                message: format!("Error creating dataset: {}", DisplayOrDebugGateway::new(e)),
-                provider_type: PROVIDER_TYPE.to_string(),
-                raw_request: None,
-                raw_response: None,
-            })
-        })?;
-        if !status.is_success() {
-            return Err(Error::new(ErrorDetails::InferenceClient {
-                status_code: Some(status),
-                message: "Error creating dataset".to_string(),
-                provider_type: PROVIDER_TYPE.to_string(),
-                raw_request: None,
-                raw_response: Some(raw_response),
-            }));
-        }
-
-        let mut jsonl_data = Vec::new();
-        for item in items {
-            serde_json::to_writer(&mut jsonl_data, item).map_err(|e| {
-                Error::new(ErrorDetails::Serialization {
-                    message: format!("Error writing to JSONL: {}", DisplayOrDebugGateway::new(e)),
-                })
-            })?;
-            jsonl_data.write_all(b"\n").map_err(|e| {
-                Error::new(ErrorDetails::Serialization {
-                    message: format!("Error writing to JSONL: {}", DisplayOrDebugGateway::new(e)),
-                })
-            })?;
-        }
-        let form = Form::new().part(
-            "file",
-            Part::bytes(jsonl_data)
-                .file_name("dataset.jsonl")
-                .mime_str("application/jsonl")
-                .map_err(|e| {
-                    Error::new(ErrorDetails::Serialization {
-                        message: format!(
-                            "Error setting MIME type: {}",
-                            DisplayOrDebugGateway::new(e)
-                        ),
-                    })
-                })?,
-        );
-        let request_url = self
-            .api_base
-            .join(&format!("v1/{dataset_path}:upload"))
-            .convert_parse_error()?;
-        let request_builder = client
-            .post(request_url)
-            .bearer_auth(api_key.expose_secret())
-            .multipart(form);
-        let res = request_builder.send().await.map_err(|e| {
-            Error::new(ErrorDetails::InferenceClient {
-                status_code: e.status(),
-                message: format!(
-                    "Error sending request to Fireworks: {}",
-                    DisplayOrDebugGateway::new(e)
-                ),
-                provider_type: PROVIDER_TYPE.to_string(),
-                raw_request: None,
-                raw_response: None,
-            })
-        })?;
-        if !res.status().is_success() {
-            return Err(Error::new(ErrorDetails::InferenceClient {
-                status_code: Some(res.status()),
-                message: format!(
-                    "Unsuccessful status code when uploading dataset to Fireworks: {}",
-                    res.status()
-                ),
-                provider_type: PROVIDER_TYPE.to_string(),
-                raw_request: None,
-                raw_response: res.text().await.ok(),
-            }));
-        }
-        while !self.poll_dataset_read(client, api_key, &dataset_id).await? {
-            tokio::time::sleep(Duration::from_secs(1)).await;
-        }
-        Ok(dataset_path)
-    }
-}
-
-impl Optimizer for FireworksSFTConfig {
-    type Handle = FireworksSFTJobHandle;
-
-    async fn launch(
-        &self,
-        client: &TensorzeroHttpClient,
-        train_examples: Vec<RenderedSample>,
-        val_examples: Option<Vec<RenderedSample>>,
-        credentials: &InferenceCredentials,
-        _clickhouse_connection_info: &ClickHouseConnectionInfo,
-        _config: &Config,
-    ) -> Result<Self::Handle, Error> {
-        let train_examples = train_examples
-            .into_iter()
-            .map(RenderedSample::into_lazy_rendered_sample)
-            .collect::<Vec<_>>();
-        let val_examples = val_examples.map(|examples| {
-            examples
-                .into_iter()
-                .map(RenderedSample::into_lazy_rendered_sample)
-                .collect::<Vec<_>>()
-        });
-        let train_rows: Vec<FireworksSupervisedRow<'_>> = try_join_all(
-            train_examples
-                .iter()
-                .map(FireworksSupervisedRow::from_rendered_sample),
-        )
-        .await?;
-
-        let val_rows = if let Some(examples) = val_examples.as_ref() {
-            Some(
-                try_join_all(
-                    examples
-                        .iter()
-                        .map(FireworksSupervisedRow::from_rendered_sample),
-                )
-                .await?,
-            )
-        } else {
-            None
-        };
-
-        let api_key = self
-            .credentials
-            .get_api_key(credentials)
-            .map_err(|e| e.log())?;
-
-        // Run these concurrently
-
-        let train_fut = self.create_and_upload_dataset(client, api_key, &train_rows);
-
-        let (train_file_id, val_file_id) = if let Some(val_rows) = val_rows.as_ref() {
-            let val_fut = self.create_and_upload_dataset(client, api_key, val_rows);
-
-            // Run both futures concurrently
-            let (train_id, val_id) = try_join!(train_fut, val_fut)?;
-            (train_id, Some(val_id))
-        } else {
-            // Just run the training file upload
-            let train_file_id = train_fut.await?;
-            (train_file_id, None)
-        };
-
-        let body = FireworksFineTuningRequest {
-            base_model: self.model.clone(),
-            early_stop: self.early_stop,
-            epochs: self.epochs,
-            learning_rate: self.learning_rate,
-            max_context_length: self.max_context_length,
-            lora_rank: self.lora_rank,
-            batch_size: self.batch_size,
-            dataset: train_file_id,
-            evaluation_dataset: val_file_id,
-            display_name: self.display_name.clone(),
-            output_model: self.output_model.clone(),
-            warm_start_from: self.warm_start_from.clone(),
-            is_turbo: self.is_turbo,
-            eval_auto_carveout: self.eval_auto_carveout,
-            nodes: self.nodes,
-            mtp_enabled: self.mtp_enabled,
-            mtp_num_draft_tokens: self.mtp_num_draft_tokens,
-            mtp_freeze_base_model: self.mtp_freeze_base_model,
-        };
-
-        let request = client
-            .post(
-                self.api_base
-                    .join(&format!(
-                        "v1/accounts/{}/supervisedFineTuningJobs",
-                        self.account_id
-                    ))
-                    .convert_parse_error()?,
-            )
-            .bearer_auth(api_key.expose_secret())
-            .json(&body);
-        let res = request.json(&body).send().await.map_err(|e| {
-            Error::new(ErrorDetails::InferenceClient {
-                status_code: e.status(),
-                message: format!(
-                    "Error sending request to Fireworks: {}",
-                    DisplayOrDebugGateway::new(e)
-                ),
-                provider_type: PROVIDER_TYPE.to_string(),
-                raw_request: Some(serde_json::to_string(&body).unwrap_or_default()),
-                raw_response: None,
-            })
-        })?;
-
-        let raw_response = res.text().await.map_err(|e| {
-            Error::new(ErrorDetails::InferenceClient {
-                status_code: e.status(),
-                message: format!(
-                    "Error sending request to Fireworks: {}",
-                    DisplayOrDebugGateway::new(e)
-                ),
-                provider_type: PROVIDER_TYPE.to_string(),
-                raw_request: Some(serde_json::to_string(&body).unwrap_or_default()),
-                raw_response: None,
-            })
-        })?;
-        let job: FireworksFineTuningJobResponse =
-            serde_json::from_str(&raw_response).map_err(|e| {
-                Error::new(ErrorDetails::InferenceServer {
-                    message: format!(
-                        "Error parsing JSON response: {}",
-                        DisplayOrDebugGateway::new(e)
-                    ),
-                    raw_request: Some(serde_json::to_string(&body).unwrap_or_default()),
-                    raw_response: Some(raw_response.clone()),
-                    provider_type: PROVIDER_TYPE.to_string(),
-                })
-            })?;
-
-        // Fireworks job names look like 'accounts/{account_id}/supervisedFineTuningJobs/{job_id}'
-        // Extract the job id to construct a dashboard URL
-        let job_id = job.name.split("/").last().ok_or_else(|| {
-            Error::new(ErrorDetails::InferenceServer {
-                message: format!("No job ID in job path: {}", job.name),
-                raw_request: None,
-                raw_response: None,
-                provider_type: PROVIDER_TYPE.to_string(),
-            })
-        })?;
-
-        Ok(FireworksSFTJobHandle {
-            api_base: self.api_base.clone(),
-            account_id: self.account_id.clone(),
-            job_url: format!("https://app.fireworks.ai/dashboard/fine-tuning/supervised/{job_id}")
-                .parse()
-                .convert_parse_error()?,
-            job_path: job.name,
-            credential_location: self.credential_location.clone(),
-        })
-    }
-}
-
 #[derive(ts_rs::TS, Clone, Debug, PartialEq, Serialize, Deserialize)]
 #[ts(export)]
->>>>>>> a5d22d80
 #[cfg_attr(feature = "pyo3", pyclass(str))]
 pub struct FireworksSFTJobHandle {
     pub api_base: Url,
