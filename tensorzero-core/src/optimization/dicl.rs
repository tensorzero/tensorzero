--- conflicted
+++ resolved
@@ -793,12 +793,8 @@
         embeddings::{EmbeddingModelConfig, EmbeddingProviderConfig, EmbeddingProviderInfo},
         endpoints::inference::InferenceCredentials,
     };
-<<<<<<< HEAD
-    use std::collections::HashMap;
+    use std::collections::{HashMap, HashSet};
     use std::sync::Arc;
-=======
-    use std::collections::{HashMap, HashSet};
->>>>>>> e242e5af
 
     // Helper functions to create test embedding models using the Dummy provider
 
