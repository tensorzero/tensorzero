--- conflicted
+++ resolved
@@ -532,29 +532,14 @@
             })?;
 
     // Create InferenceClients context for the embedding model
-<<<<<<< HEAD
     let clients = InferenceClients {
         http_client: client.clone(),
         credentials: Arc::new(credentials.clone()),
-        clickhouse_connection_info: ClickHouseConnectionInfo::Disabled,
+        clickhouse_connection_info: ClickHouseConnectionInfo::new_disabled(),
         postgres_connection_info: PostgresConnectionInfo::Disabled,
         cache_options: CacheOptions::default(),
         tags: Arc::new(HashMap::default()),
         rate_limiting_config: Arc::new(config.rate_limiting.clone()),
-=======
-    let cache_options = CacheOptions::default();
-
-    // We don't currently write any inferences for embedding models to ClickHouse, so we take a disabled one.
-    let disabled_clickhouse: ClickHouseConnectionInfo = ClickHouseConnectionInfo::new_disabled();
-    let clients = InferenceClients {
-        http_client: client,
-        credentials,
-        clickhouse_connection_info: &disabled_clickhouse,
-        postgres_connection_info: &PostgresConnectionInfo::Disabled,
-        cache_options: &cache_options,
-        tags: &HashMap::default(),
-        rate_limiting_config: &config.rate_limiting,
->>>>>>> 907ade17
         // We don't currently perform any OTLP export in optimization workflows
         otlp_config: Default::default(),
     };
