--- conflicted
+++ resolved
@@ -839,12 +839,9 @@
             let embedding_model_config = EmbeddingModelConfig {
                 routing: vec![Arc::from("dummy")],
                 providers,
-<<<<<<< HEAD
-                timeouts: TimeoutsConfig::default(),
+                //timeouts: TimeoutsConfig::default(),
+                timeout_ms: None,
                 retries: RetryConfig::default(),
-=======
-                timeout_ms: None,
->>>>>>> e6cea38b
             };
             let provider_types = ProviderTypesConfig::default();
             Config {
