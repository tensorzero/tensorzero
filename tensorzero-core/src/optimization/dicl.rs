#[cfg(feature = "pyo3")]
use pyo3::prelude::*;
use serde::{Deserialize, Serialize};
use serde_json::json;

use crate::{
    cache::CacheOptions,
    config::{Config, UninitializedVariantConfig},
    db::{
        clickhouse::{ClickHouseConnectionInfo, ExternalDataInfo},
        postgres::PostgresConnectionInfo,
    },
    embeddings::{Embedding, EmbeddingEncodingFormat, EmbeddingInput, EmbeddingRequest},
    endpoints::inference::{InferenceClients, InferenceCredentials},
    error::{Error, ErrorDetails, IMPOSSIBLE_ERROR_MESSAGE},
    function::FunctionConfig,
    http::TensorzeroHttpClient,
    model::{build_creds_caching_default, CredentialLocation},
    optimization::{JobHandle, OptimizationJobInfo, Optimizer, OptimizerOutput},
    providers::openai::{
        default_api_key_location, OpenAICredentials, DEFAULT_CREDENTIALS, PROVIDER_TYPE,
    },
    stored_inference::RenderedSample,
    utils::retries::RetryConfig,
    variant::dicl::UninitializedDiclConfig,
};
use futures::future::try_join_all;
use std::{collections::HashMap, sync::Arc};
use tokio::sync::Semaphore;
use uuid::Uuid;

fn default_batch_size() -> usize {
    128
}

fn default_max_concurrency() -> usize {
    10
}

fn default_k() -> u32 {
    10
}

fn default_model() -> String {
    "openai::gpt-4o-mini-2024-07-18".to_string()
}

fn default_append_to_existing_variants() -> bool {
    false
}

#[derive(Debug, Clone, Serialize)]
#[cfg_attr(test, derive(ts_rs::TS))]
#[cfg_attr(test, ts(export))]
pub struct DiclOptimizationConfig {
    pub embedding_model: Arc<str>,
    pub variant_name: String,
    pub function_name: String,
    pub dimensions: Option<u32>,
    pub batch_size: usize,
    pub max_concurrency: usize,
    pub k: u32,
    pub model: Arc<str>,
    pub append_to_existing_variants: bool,
    #[serde(skip)]
    pub credentials: OpenAICredentials,
    #[cfg_attr(test, ts(type = "string | null"))]
    pub credential_location: Option<CredentialLocation>,
    pub retries: RetryConfig,
}

#[cfg_attr(test, derive(ts_rs::TS))]
#[derive(Clone, Debug, Deserialize, Serialize)]
#[cfg_attr(test, ts(export))]
#[cfg_attr(feature = "pyo3", pyclass(str, name = "DICLOptimizationConfig"))]
pub struct UninitializedDiclOptimizationConfig {
    pub embedding_model: String,
    pub variant_name: String,
    pub function_name: String,
    pub dimensions: Option<u32>,
    #[serde(default = "default_batch_size")]
    pub batch_size: usize,
    #[serde(default = "default_max_concurrency")]
    pub max_concurrency: usize,
    #[serde(default = "default_k")]
    pub k: u32,
    #[serde(default = "default_model")]
    pub model: String,
    #[serde(default = "default_append_to_existing_variants")]
    pub append_to_existing_variants: bool,
    #[cfg_attr(test, ts(type = "string | null"))]
    pub credentials: Option<CredentialLocation>,
    pub retries: RetryConfig,   
}

impl Default for UninitializedDiclOptimizationConfig {
    fn default() -> Self {
        Self {
            embedding_model: String::new(),
            variant_name: String::new(),
            function_name: String::new(),
            dimensions: None,
            batch_size: default_batch_size(),
            max_concurrency: default_max_concurrency(),
            k: default_k(),
            model: default_model(),
            append_to_existing_variants: default_append_to_existing_variants(),
            credentials: None,
            retries: RetryConfig::default(),    
        }
    }
}

impl std::fmt::Display for UninitializedDiclOptimizationConfig {
    fn fmt(&self, f: &mut std::fmt::Formatter<'_>) -> std::fmt::Result {
        let json = serde_json::to_string_pretty(self).map_err(|_| std::fmt::Error)?;
        write!(f, "{json}")
    }
}

#[cfg(feature = "pyo3")]
#[pymethods]
impl UninitializedDiclOptimizationConfig {
    // We allow too many arguments since it is a Python constructor
    /// NOTE: This signature currently does not work:
    /// print(DiclOptimizationConfig.__init__.__text_signature__)
    /// prints out signature:
    /// ($self, /, *args, **kwargs)
    #[new]
    #[pyo3(signature = (*, embedding_model, variant_name, function_name, dimensions=None, batch_size=None, max_concurrency=None, k=None, model=None, append_to_existing_variants=None, credentials=None))]
    #[expect(clippy::too_many_arguments)]
    pub fn new(
        embedding_model: String,
        variant_name: String,
        function_name: String,
        dimensions: Option<u32>,
        batch_size: Option<usize>,
        max_concurrency: Option<usize>,
        k: Option<u32>,
        model: Option<String>,
        append_to_existing_variants: Option<bool>,
        credentials: Option<String>,
    ) -> PyResult<Self> {
        // Use Deserialize to convert the string to a CredentialLocation
        let credentials =
            credentials.map(|s| serde_json::from_str(&s).unwrap_or(CredentialLocation::Env(s)));
        Ok(Self {
            embedding_model,
            variant_name,
            function_name,
            dimensions,
            batch_size: batch_size.unwrap_or_else(default_batch_size),
            max_concurrency: max_concurrency.unwrap_or_else(default_max_concurrency),
            k: k.unwrap_or_else(default_k),
            model: model.unwrap_or_else(default_model),
            append_to_existing_variants: append_to_existing_variants
                .unwrap_or_else(default_append_to_existing_variants),
            credentials,
            retries: RetryConfig::default(),
        })
    }

    /// Initialize the DiclOptimizationConfig. All parameters are optional except for `embedding_model`.
    ///
    /// :param embedding_model: The embedding model to use.
    /// :param variant_name: The name to be used for the DICL variant.
    /// :param function_name: The name of the function to optimize.
    /// :param dimensions: The dimensions of the embeddings. If None, uses the model's default.
    /// :param batch_size: The batch size to use for getting embeddings.
    /// :param max_concurrency: The maximum concurrency to use for getting embeddings.
    /// :param k: The number of nearest neighbors to use for the DICL variant.
    /// :param model: The model to use for the DICL variant.
    /// :param append_to_existing_variants: Whether to append to existing variants. If False (default), raises an error if the variant already exists.
    /// :param credentials: The credentials to use for embedding. This should be a string like `env::OPENAI_API_KEY`. See docs for more details.
    #[expect(unused_variables, clippy::too_many_arguments)]
    #[pyo3(signature = (*, embedding_model, variant_name, function_name, dimensions=None, batch_size=None, max_concurrency=None, k=None, model=None, append_to_existing_variants=None, credentials=None))]
    fn __init__(
        this: Py<Self>,
        embedding_model: String,
        variant_name: String,
        function_name: String,
        dimensions: Option<u32>,
        batch_size: Option<usize>,
        max_concurrency: Option<usize>,
        k: Option<u32>,
        model: Option<String>,
        append_to_existing_variants: Option<bool>,
        credentials: Option<String>,
    ) -> Py<Self> {
        this
    }
}

impl UninitializedDiclOptimizationConfig {
    pub fn load(self) -> Result<DiclOptimizationConfig, Error> {
        Ok(DiclOptimizationConfig {
            embedding_model: Arc::from(self.embedding_model),
            variant_name: self.variant_name,
            function_name: self.function_name,
            dimensions: self.dimensions,
            batch_size: self.batch_size,
            max_concurrency: self.max_concurrency,
            k: self.k,
            model: Arc::from(self.model),
            append_to_existing_variants: self.append_to_existing_variants,
            credentials: build_creds_caching_default(
                self.credentials.clone(),
                default_api_key_location(),
                PROVIDER_TYPE,
                &DEFAULT_CREDENTIALS,
            )?,
            credential_location: self.credentials,
            retries: self.retries,  
        })
    }
}

#[cfg_attr(test, derive(ts_rs::TS))]
#[derive(Clone, Debug, PartialEq, Serialize, Deserialize)]
#[cfg_attr(test, ts(export))]
#[cfg_attr(feature = "pyo3", pyclass(str))]
pub struct DiclOptimizationJobHandle {
    pub embedding_model: String,
    pub k: u32,
    pub model: String,
}

impl std::fmt::Display for DiclOptimizationJobHandle {
    fn fmt(&self, f: &mut std::fmt::Formatter<'_>) -> std::fmt::Result {
        let json = serde_json::to_string_pretty(self).map_err(|_| std::fmt::Error)?;
        write!(f, "{json}")
    }
}

impl Optimizer for DiclOptimizationConfig {
    type Handle = DiclOptimizationJobHandle;

    async fn launch(
        &self,
        client: &TensorzeroHttpClient,
        train_examples: Vec<RenderedSample>,
        val_examples: Option<Vec<RenderedSample>>,
        credentials: &InferenceCredentials,
        clickhouse_connection_info: &ClickHouseConnectionInfo,
        config: &Config,
    ) -> Result<Self::Handle, Error> {
        // Validate training examples
        validate_train_examples(&train_examples)?;

        // Warn if val_examples is provided (not used in DICL)
        if val_examples.is_some() {
            tracing::warn!("val_examples provided for DICL optimization but will be ignored");
        }

        // Check if ClickHouse is available (required for DICL)
        if matches!(
            clickhouse_connection_info,
            ClickHouseConnectionInfo::Disabled
        ) {
            return Err(Error::new(ErrorDetails::AppState {
                message: "DICL optimization requires ClickHouse to be enabled to store examples"
                    .to_string(),
            }));
        }

        // 1. Check that the function exists in the config
        let function_config = config.functions.get(&self.function_name).ok_or_else(|| {
            Error::new(ErrorDetails::Config {
                message: format!(
                    "function '{}' not found in configuration",
                    self.function_name
                ),
            })
        })?;

        // 2. Check that the function does not have tools configured (DICL doesn't support tools)
        validate_function_config(&self.function_name, function_config)?;

        // 3. Check if DICL examples already exist in the database for this variant (unless appending is enabled)
        if !self.append_to_existing_variants
            && dicl_examples_exist(
                clickhouse_connection_info,
                &self.function_name,
                &self.variant_name,
            )
            .await?
        {
            return Err(Error::new(ErrorDetails::Config {
                message: format!(
                    "variant '{}' already has DICL examples in the database for function '{}' - set append_to_existing_variants=true to append to existing variants",
                    self.variant_name, self.function_name
                ),
            }));
        }

        tracing::info!(
            "Starting DICL optimization for function '{}' variant '{}' with {} examples",
            self.function_name,
            self.variant_name,
            train_examples.len()
        );

        // Convert RenderedSample inputs to strings for embedding using stored_input
        let input_texts: Vec<String> = train_examples
            .iter()
            .map(|sample| {
                serde_json::to_string(&sample.stored_input)
                    .map_err(|e| {
                        Error::new(ErrorDetails::Serialization {
                            message: format!(
                                "Error in serializing stored_input in DICL optimization: {e}"
                            ),
                        })
                    })
                    .unwrap_or_else(|_| format!("{:?}", sample.stored_input))
            })
            .collect();

        // Process embeddings with batching and concurrency control
        let all_embeddings = process_embeddings_with_batching(
            config,
            &self.embedding_model,
            client,
            credentials,
            input_texts,
            self.batch_size,
            self.max_concurrency,
            self.dimensions,
        )
        .await?;

        // Combine examples with their embeddings
        let examples_with_embeddings: Vec<(RenderedSample, Vec<f64>)> = train_examples
            .into_iter()
            .zip(all_embeddings.into_iter())
            .collect();

        let num_examples = examples_with_embeddings.len();

        tracing::info!("Phase transition: Embedding → ClickHouse storage");

        insert_dicl_examples_with_batching(
            clickhouse_connection_info,
            examples_with_embeddings,
            &self.function_name,
            &self.variant_name,
            self.batch_size,
        )
        .await?;

        // Create a job handle indicating immediate success
        let job_handle = DiclOptimizationJobHandle {
            embedding_model: self.embedding_model.to_string(),
            k: self.k,
            model: self.model.to_string(),
        };

        tracing::info!(
            "DICL optimization completed successfully!\n\
            Summary:\n\
            ├─ Function: '{}'\n\
            ├─ Variant: '{}'\n\
            ├─ Examples processed: {}\n\
            ├─ Embeddings generated: {}\n\
            ├─ Batch size: {}\n\
            └─ Max concurrency: {}",
            self.function_name,
            self.variant_name,
            num_examples,
            num_examples, // Same as examples since each example gets one embedding
            self.batch_size,
            self.max_concurrency
        );

        Ok(job_handle)
    }
}

impl JobHandle for DiclOptimizationJobHandle {
    async fn poll(
        &self,
        client: &TensorzeroHttpClient,
        credentials: &InferenceCredentials,
    ) -> Result<OptimizationJobInfo, Error> {
        // DICL optimization is synchronous, so it's always complete once launched
        let _ = (client, credentials);

        // DICL produces a variant configuration that references the stored examples
        // Return a DICL variant with the configuration from the optimization job
        Ok(OptimizationJobInfo::Completed {
            output: OptimizerOutput::Variant(Box::new(UninitializedVariantConfig::Dicl(
                UninitializedDiclConfig {
                    weight: None,
                    embedding_model: self.embedding_model.to_string(),
                    k: self.k,
                    model: self.model.to_string(),
                    system_instructions: None,
                    temperature: None,
                    top_p: None,
                    stop_sequences: None,
                    presence_penalty: None,
                    frequency_penalty: None,
                    max_tokens: None,
                    seed: None,
                    json_mode: None,
                    extra_body: None,
                    extra_headers: None,
                    retries: RetryConfig::default(),
                },
            ))),
        })
    }
}

/// Validates function config for DICL optimization
/// Checks that the function does not have tools configured (DICL doesn't support tools)
fn validate_function_config(
    function_name: &str,
    function_config: &FunctionConfig,
) -> Result<(), Error> {
    match function_config {
        FunctionConfig::Chat(chat_config) => {
            if !chat_config.tools.is_empty() {
                return Err(Error::new(ErrorDetails::InvalidRequest {
                    message: format!(
                        "DICL optimization does not support functions with tools. Function '{}' has {} tools configured. Please use a function without tools for DICL optimization.",
                        function_name,
                        chat_config.tools.len()
                    ),
                }));
            }
        }
        FunctionConfig::Json(json_config) => {
            // JSON functions should have exactly one implicit tool for schema validation
            if json_config.implicit_tool_call_config.tools_available.len() != 1 {
                return Err(Error::new(ErrorDetails::InvalidRequest {
                    message: format!(
                        "DICL optimization expected JSON function '{}' to have exactly 1 implicit tool, but found {}. This indicates a configuration issue.",
                        function_name,
                        json_config.implicit_tool_call_config.tools_available.len()
                    ),
                }));
            }
        }
    }
    Ok(())
}

/// Validates training examples for DICL optimization
/// Checks for emptiness and presence of tool calls which are not supported
fn validate_train_examples(train_examples: &[RenderedSample]) -> Result<(), Error> {
    // Check if we have examples to process
    if train_examples.is_empty() {
        return Err(Error::new(ErrorDetails::Config {
            message: "DICL optimization requires at least one training example".to_string(),
        }));
    }

    // Check for tool calls in training examples
    for (i, example) in train_examples.iter().enumerate() {
        // Check that each example has an output
        if example.stored_output.is_none() {
            return Err(Error::new(ErrorDetails::InvalidRequest {
                message: format!(
                    "DICL optimization requires all training examples to have outputs. Training example {} is missing an output.",
                    i + 1
                ),
            }));
        }
        // Check if tools_available contains actual tools
        if let Some(tool_params) = &example.tool_params {
            if !tool_params.tools_available.is_empty() {
                return Err(Error::new(ErrorDetails::InvalidRequest {
                    message: format!(
                        "DICL optimization does not support tool calls. Training example {} contains {} available tools.",
                        i + 1,
                        tool_params.tools_available.len()
                    ),
                }));
            }
        }

        // Check stored_input messages for ToolCall or ToolResult content
        for message in &example.stored_input.messages {
            for content in &message.content {
                match content {
                    crate::inference::types::StoredInputMessageContent::ToolCall(_) => {
                        return Err(Error::new(ErrorDetails::InvalidRequest {
                            message: format!(
                                "DICL optimization does not support tool calls. Training example {} contains a tool call in message content.",
                                i + 1
                            ),
                        }));
                    }
                    crate::inference::types::StoredInputMessageContent::ToolResult(_) => {
                        return Err(Error::new(ErrorDetails::InvalidRequest {
                            message: format!(
                                "DICL optimization does not support tool calls. Training example {} contains a tool result in message content.",
                                i + 1
                            ),
                        }));
                    }
                    _ => {} // Other content types are fine
                }
            }
        }
    }

    Ok(())
}

/// Processes a batch of input texts to get embeddings
async fn process_embedding_batch(
    config: &Config,
    model_name: &str,
    client: &TensorzeroHttpClient,
    credentials: &InferenceCredentials,
    batch_texts: Vec<String>,
    batch_index: usize,
    dimensions: Option<u32>,
) -> Result<Vec<Vec<f64>>, Error> {
    let embedding_request = EmbeddingRequest {
        input: EmbeddingInput::Batch(batch_texts),
        dimensions,
        encoding_format: EmbeddingEncodingFormat::Float,
    };

    let embedding_model_config =
        config
            .embedding_models
            .get(model_name)
            .await?
            .ok_or_else(|| {
                Error::new(ErrorDetails::Config {
                    message: format!("embedding model '{model_name}' not found in configuration",),
                })
            })?;

    // Create InferenceClients context for the embedding model
    let cache_options = CacheOptions::default();
    let clients = InferenceClients {
        http_client: client,
        credentials,
        clickhouse_connection_info: &ClickHouseConnectionInfo::Disabled,
        postgres_connection_info: &PostgresConnectionInfo::Disabled,
        cache_options: &cache_options,
        tags: &HashMap::default(),
        rate_limiting_config: &config.rate_limiting,
        // We don't currently perform any OTLP export in optimization workflows
        otlp_config: &Default::default(),
    };

    let response = embedding_model_config
        .embed(&embedding_request, model_name, &clients)
        .await?;

    tracing::debug!("Successfully processed embedding batch {}", batch_index);

    // Convert embeddings from Vec<Embedding> to Vec<Vec<f64>>
    let embeddings: Result<Vec<Vec<f64>>, Error> = response
        .embeddings
        .into_iter()
        .map(|embedding| match embedding {
            Embedding::Float(vec_f32) => Ok(vec_f32.into_iter().map(|f| f as f64).collect()),
            Embedding::Base64(_) => Err(Error::new(ErrorDetails::Inference {
                message: "Base64 embeddings not supported for DICL optimization".to_string(),
            })),
        })
        .collect();

    embeddings
}

/// Processes all embedding batches with concurrency control
#[expect(clippy::too_many_arguments)]
async fn process_embeddings_with_batching(
    config: &Config,
    model_name: &str,
    client: &TensorzeroHttpClient,
    credentials: &InferenceCredentials,
    input_texts: Vec<String>,
    batch_size: usize,
    max_concurrency: usize,
    dimensions: Option<u32>,
) -> Result<Vec<Vec<f64>>, Error> {
    let batches: Vec<Vec<String>> = input_texts
        .chunks(batch_size)
        .map(<[String]>::to_vec)
        .collect();

    tracing::info!(
        "Starting embedding processing: {} input texts → {} batches (size: {}, max concurrent: {})",
        input_texts.len(),
        batches.len(),
        batch_size,
        max_concurrency
    );

    // Process batches with controlled concurrency using a semaphore
    let total_batches = batches.len();
    let semaphore = Arc::new(Semaphore::new(max_concurrency));

    let batch_futures: Vec<_> = batches
        .into_iter()
        .enumerate()
        .map(|(batch_index, batch)| {
            let semaphore = Arc::clone(&semaphore);

            async move {
                let _permit = semaphore.acquire().await.map_err(|e| {
                    Error::new(ErrorDetails::Inference {
                        message: format!("Failed to acquire semaphore permit: {e}"),
                    })
                })?;

                let result = process_embedding_batch(
                    config,
                    model_name,
                    client,
                    credentials,
                    batch,
                    batch_index,
                    dimensions,
                )
                .await;

                if batch_index > 0 && batch_index % 10 == 0 {
                    let progress_pct =
                        (batch_index as f64 / total_batches as f64 * 100.0).round() as u32;
                    tracing::info!(
                        "Embedding progress: {}/{} batches completed ({}%)",
                        batch_index,
                        total_batches,
                        progress_pct
                    );
                }

                result
            }
        })
        .collect();

    let batch_results = try_join_all(batch_futures).await?;
    let all_embeddings: Vec<Vec<f64>> = batch_results.into_iter().flatten().collect();

    tracing::info!(
        "Embedding processing complete: {} embeddings generated from {} input texts",
        all_embeddings.len(),
        input_texts.len()
    );

    Ok(all_embeddings)
}

/// Inserts DICL examples into ClickHouse using ExternalDataInfo pattern
pub async fn insert_dicl_examples_with_batching(
    clickhouse: &ClickHouseConnectionInfo,
    examples: Vec<(RenderedSample, Vec<f64>)>,
    function_name: &str,
    variant_name: &str,
    batch_size: usize,
) -> Result<(), Error> {
    let total_examples = examples.len();
    let total_batches = total_examples.div_ceil(batch_size);

    tracing::info!(
        "Starting ClickHouse insertion: {} examples → {} batches (size: {})",
        total_examples,
        total_batches,
        batch_size
    );

    let mut inserted_examples = 0;

    // Process all examples in batches using ExternalDataInfo
    for (batch_index, batch) in examples.chunks(batch_size).enumerate() {
        let serialized_rows: Result<Vec<String>, Error> = batch
            .iter()
            .map(|(sample, embedding)| {
                let output = sample
                    .stored_output
                    .as_ref()
                    .ok_or_else(|| Error::new(ErrorDetails::InternalError {
                        message: format!("Training example is missing output after validation. {IMPOSSIBLE_ERROR_MESSAGE}")
                    }))
                    .and_then(|stored_output| serde_json::to_string(stored_output).map_err(Into::into))?;

                let input_text = serde_json::to_string(&sample.stored_input)?;

                let row = json!({
                    "id": Uuid::now_v7(),
                    "function_name": function_name,
                    "variant_name": variant_name,
                    "namespace": "",
                    "input": input_text,
                    "output": output,
                    "embedding": embedding,
                });

                serde_json::to_string(&row).map_err(|e| {
                    Error::new(ErrorDetails::Inference {
                        message: format!("Failed to serialize DICL example: {e}"),
                    })
                })
            })
            .collect();

        let rows = serialized_rows?;

        // Use ExternalDataInfo for efficient bulk insertion
        let query = r"
        INSERT INTO DynamicInContextLearningExample
            (
                id,
                function_name,
                variant_name,
                namespace,
                input,
                output,
                embedding
            )
            SELECT
                new_data.id,
                new_data.function_name,
                new_data.variant_name,
                new_data.namespace,
                new_data.input,
                new_data.output,
                new_data.embedding
            FROM new_data
        ";

        let external_data = ExternalDataInfo {
            external_data_name: "new_data".to_string(),
            structure: "id UUID, function_name LowCardinality(String), variant_name LowCardinality(String), namespace String, input String, output String, embedding Array(Float32)".to_string(),
            format: "JSONEachRow".to_string(),
            data: rows.join("\n"),
        };

        let result = clickhouse
            .run_query_with_external_data(external_data, query.to_string())
            .await?;

        inserted_examples += batch.len();
        let progress_pct =
            (inserted_examples as f64 / total_examples as f64 * 100.0).round() as u32;

        tracing::info!(
            "ClickHouse insertion progress: {}/{} batches completed ({}%) - {}/{} examples inserted (wrote {} rows)",
            batch_index + 1,
            total_batches,
            progress_pct,
            inserted_examples,
            total_examples,
            result.metadata.written_rows
        );
    }

    tracing::info!(
        "ClickHouse insertion complete: {} examples successfully stored for function '{}' variant '{}'",
        inserted_examples,
        function_name,
        variant_name
    );

    Ok(())
}

/// Checks if DICL examples exist in ClickHouse for a given function and variant
pub async fn dicl_examples_exist(
    clickhouse: &ClickHouseConnectionInfo,
    function_name: &str,
    variant_name: &str,
) -> Result<bool, Error> {
    let query = r"
        SELECT 1
        FROM DynamicInContextLearningExample
        WHERE function_name = {function_name:String}
        AND variant_name = {variant_name:String}
        LIMIT 1
    ";

    let params = HashMap::from([
        ("function_name", function_name),
        ("variant_name", variant_name),
    ]);

    let result = clickhouse
        .run_query_synchronous(query.to_string(), &params)
        .await?;

    // If the query returns "1", examples exist; if empty, they don't
    Ok(result.response.trim() == "1")
}

#[cfg(test)]
mod tests {
    use super::*;
    use crate::{
        config::TimeoutsConfig,
        embeddings::{EmbeddingModelConfig, EmbeddingProviderConfig, EmbeddingProviderInfo},
        endpoints::inference::InferenceCredentials,
    };
    use std::collections::{HashMap, HashSet};
    use std::sync::Arc;

    // Helper functions to create test embedding models using the Dummy provider

    fn create_test_embedding_model_config() -> Config {
        create_test_embedding_model_with_name("test-embedding")
    }

    fn create_test_embedding_model_with_failure_config() -> Config {
        create_test_embedding_model_with_name("error") // This will cause the dummy provider to fail
    }

    fn create_test_embedding_model_with_name(model_name: &str) -> Config {
        #[cfg(any(test, feature = "e2e_tests"))]
        {
            use crate::providers::dummy::DummyProvider;
            let mut providers = HashMap::new();
            providers.insert(
                Arc::from("dummy"),
                EmbeddingProviderInfo {
                    inner: EmbeddingProviderConfig::Dummy(DummyProvider {
                        model_name: model_name.to_string(),
                        ..Default::default()
                    }),
                    timeouts: TimeoutsConfig::default(),
                    provider_name: Arc::from("dummy"),
                    extra_body: None,
                },
            );
            let embedding_model_config = EmbeddingModelConfig {
                routing: vec![Arc::from("dummy")],
                providers,
                timeouts: TimeoutsConfig::default(),
<<<<<<< HEAD
                retries: RetryConfig::default(),
=======
            };
            Config {
                embedding_models: HashMap::from([(Arc::from(model_name), embedding_model_config)])
                    .try_into()
                    .unwrap(),
                ..Default::default()
>>>>>>> a453fb60
            }
        }
        #[cfg(not(any(test, feature = "e2e_tests")))]
        {
            panic!("This function is only available in test mode")
        }
    }

    #[tokio::test]
    async fn test_process_embedding_batch_success() {
        let config = create_test_embedding_model_config();

        let client = TensorzeroHttpClient::new().unwrap();
        let credentials = InferenceCredentials::default();
        let batch_texts = vec!["hello".to_string(), "world".to_string()];

        let result = process_embedding_batch(
            &config,
            "test-embedding",
            &client,
            &credentials,
            batch_texts,
            0,
            None,
        )
        .await;

        assert!(result.is_ok());
        let embeddings = result.unwrap();
        assert_eq!(embeddings.len(), 2);
        // The dummy provider returns zero-filled embeddings, so just check structure
        assert!(!embeddings[0].is_empty());
        assert!(!embeddings[1].is_empty());
    }

    #[tokio::test]
    async fn test_process_embedding_batch_with_dimensions() {
        let config = create_test_embedding_model_config();

        let client = TensorzeroHttpClient::new().unwrap();
        let credentials = InferenceCredentials::default();
        let batch_texts = vec!["hello".to_string()];
        let dimensions = Some(512);

        let result = process_embedding_batch(
            &config,
            "test-embedding",
            &client,
            &credentials,
            batch_texts,
            0,
            dimensions,
        )
        .await;

        assert!(result.is_ok());
        let embeddings = result.unwrap();
        assert_eq!(embeddings.len(), 1);
        assert!(!embeddings[0].is_empty());
    }

    #[tokio::test]
    async fn test_process_embedding_batch_failure() {
        let config = create_test_embedding_model_with_failure_config();

        let client = TensorzeroHttpClient::new().unwrap();
        let credentials = InferenceCredentials::default();
        let batch_texts = vec!["test".to_string()];

        let result = process_embedding_batch(
            &config,
            "error", // Use "error" model name to trigger failure
            &client,
            &credentials,
            batch_texts,
            0,
            None,
        )
        .await;

        assert!(result.is_err());
    }

    #[tokio::test]
    async fn test_process_embeddings_with_batching_success() {
        let config = create_test_embedding_model_config();

        let client = TensorzeroHttpClient::new().unwrap();
        let credentials = InferenceCredentials::default();
        let input_texts = vec![
            "text1".to_string(),
            "text2".to_string(),
            "text3".to_string(),
        ];

        let result = process_embeddings_with_batching(
            &config,
            "test-embedding",
            &client,
            &credentials,
            input_texts,
            2, // batch_size
            1, // max_concurrency
            None,
        )
        .await;

        assert!(result.is_ok());
        let embeddings = result.unwrap();
        assert_eq!(embeddings.len(), 3);
        // Check that all embeddings have proper structure
        for embedding in &embeddings {
            assert!(!embedding.is_empty());
        }
    }

    #[tokio::test]
    async fn test_process_embeddings_with_batching_respects_concurrency() {
        let config = create_test_embedding_model_config();

        let client = TensorzeroHttpClient::new().unwrap();
        let credentials = InferenceCredentials::default();
        let input_texts = vec!["1".to_string(), "2".to_string(), "3".to_string()];

        let result = process_embeddings_with_batching(
            &config,
            "test-embedding",
            &client,
            &credentials,
            input_texts,
            1, // batch_size: each text is its own batch
            2, // max_concurrency: process 2 batches at a time
            None,
        )
        .await;

        assert!(result.is_ok());
        let embeddings = result.unwrap();
        assert_eq!(embeddings.len(), 3);
    }

    // Helper function to create a basic RenderedSample for testing
    fn create_test_rendered_sample() -> RenderedSample {
        use crate::{
            inference::types::{
                ContentBlockChatOutput, ModelInput, ResolvedContentBlock, ResolvedRequestMessage,
                Role, StoredInput, StoredInputMessage, StoredInputMessageContent, Text,
            },
            stored_inference::StoredOutput,
        };
        use serde_json::json;
        use std::collections::HashMap;
        use uuid::Uuid;

        RenderedSample {
            function_name: "test_function".to_string(),
            input: ModelInput {
                system: Some("Test system".to_string()),
                messages: vec![ResolvedRequestMessage {
                    role: Role::User,
                    content: vec![ResolvedContentBlock::Text(Text {
                        text: "Test message".to_string(),
                    })],
                }],
            },
            stored_input: StoredInput {
                system: Some(json!("Test system")),
                messages: vec![StoredInputMessage {
                    role: Role::User,
                    content: vec![StoredInputMessageContent::Text {
                        value: json!("Test message"),
                    }],
                }],
            },
            output: Some(vec![ContentBlockChatOutput::Text(Text {
                text: "Test output".to_string(),
            })]),
            stored_output: Some(StoredOutput::Chat(vec![ContentBlockChatOutput::Text(
                Text {
                    text: "Test output".to_string(),
                },
            )])),
            episode_id: Some(Uuid::now_v7()),
            inference_id: Some(Uuid::now_v7()),
            tool_params: None,
            output_schema: None,
            dispreferred_outputs: vec![],
            tags: HashMap::new(),
        }
    }

    fn create_test_rendered_sample_with_tools(tools: Vec<crate::tool::Tool>) -> RenderedSample {
        use crate::tool::{ToolCallConfigDatabaseInsert, ToolChoice};

        let mut sample = create_test_rendered_sample();
        sample.tool_params = Some(ToolCallConfigDatabaseInsert {
            tools_available: tools,
            tool_choice: ToolChoice::Auto,
            parallel_tool_calls: Some(true),
        });
        sample
    }

    fn create_test_rendered_sample_with_tool_content() -> RenderedSample {
        use crate::{
            inference::types::{Role, StoredInputMessage, StoredInputMessageContent},
            tool::{ToolCall, ToolCallConfigDatabaseInsert, ToolChoice},
        };
        use serde_json::json;

        let mut sample = create_test_rendered_sample();

        // Add a message with tool call content
        sample.stored_input.messages.push(StoredInputMessage {
            role: Role::Assistant,
            content: vec![StoredInputMessageContent::ToolCall(ToolCall {
                id: "test_call".to_string(),
                name: "test_tool".to_string(),
                arguments: json!({"arg": "value"}).to_string(),
            })],
        });

        // Also add empty tool params to make it realistic
        sample.tool_params = Some(ToolCallConfigDatabaseInsert {
            tools_available: vec![],
            tool_choice: ToolChoice::None,
            parallel_tool_calls: Some(false),
        });

        sample
    }

    fn create_test_rendered_sample_with_tool_result() -> RenderedSample {
        use crate::{
            inference::types::{Role, StoredInputMessage, StoredInputMessageContent},
            tool::{ToolCallConfigDatabaseInsert, ToolChoice, ToolResult},
        };

        let mut sample = create_test_rendered_sample();

        // Add a message with tool result content
        sample.stored_input.messages.push(StoredInputMessage {
            role: Role::User,
            content: vec![StoredInputMessageContent::ToolResult(ToolResult {
                id: "test_call".to_string(),
                name: "test_tool".to_string(),
                result: "Tool result".to_string(),
            })],
        });

        // Also add empty tool params to make it realistic
        sample.tool_params = Some(ToolCallConfigDatabaseInsert {
            tools_available: vec![],
            tool_choice: ToolChoice::None,
            parallel_tool_calls: Some(false),
        });

        sample
    }

    #[test]
    fn test_validate_train_examples_empty() {
        let result = validate_train_examples(&[]);
        assert!(result.is_err());

        let error = result.unwrap_err();
        assert!(error
            .to_string()
            .contains("requires at least one training example"));
    }

    #[test]
    fn test_validate_train_examples_valid_no_tools() {
        let sample = create_test_rendered_sample();
        let result = validate_train_examples(&[sample]);
        assert!(result.is_ok());
    }

    #[test]
    fn test_validate_train_examples_valid_empty_tools() {
        let sample = create_test_rendered_sample_with_tools(vec![]);
        let result = validate_train_examples(&[sample]);
        assert!(result.is_ok());
    }

    #[test]
    fn test_validate_train_examples_rejects_tools_available() {
        use crate::tool::Tool;
        use serde_json::json;

        let tool = Tool {
            name: "test_tool".to_string(),
            description: "A test tool".to_string(),
            parameters: json!({"type": "object", "properties": {}}),
            strict: false,
        };

        let sample = create_test_rendered_sample_with_tools(vec![tool]);
        let result = validate_train_examples(&[sample]);

        assert!(result.is_err());
        let error = result.unwrap_err();
        assert!(error.to_string().contains("does not support tool calls"));
        assert!(error.to_string().contains("contains 1 available tools"));
    }

    #[test]
    fn test_validate_train_examples_rejects_tool_call_content() {
        let sample = create_test_rendered_sample_with_tool_content();
        let result = validate_train_examples(&[sample]);

        assert!(result.is_err());
        let error = result.unwrap_err();
        assert!(error.to_string().contains("does not support tool calls"));
        assert!(error
            .to_string()
            .contains("contains a tool call in message content"));
    }

    #[test]
    fn test_validate_train_examples_rejects_tool_result_content() {
        let sample = create_test_rendered_sample_with_tool_result();
        let result = validate_train_examples(&[sample]);

        assert!(result.is_err());
        let error = result.unwrap_err();
        assert!(error.to_string().contains("does not support tool calls"));
        assert!(error
            .to_string()
            .contains("contains a tool result in message content"));
    }

    #[test]
    fn test_validate_train_examples_multiple_samples() {
        use crate::tool::Tool;
        use serde_json::json;

        let valid_sample = create_test_rendered_sample();

        let tool = Tool {
            name: "test_tool".to_string(),
            description: "A test tool".to_string(),
            parameters: json!({"type": "object", "properties": {}}),
            strict: false,
        };
        let invalid_sample = create_test_rendered_sample_with_tools(vec![tool]);

        // Should fail on the second sample
        let result = validate_train_examples(&[valid_sample, invalid_sample]);
        assert!(result.is_err());
        let error = result.unwrap_err();
        assert!(error.to_string().contains("Training example 2"));
    }

    #[test]
    fn test_validate_train_examples_rejects_missing_output() {
        let mut sample = create_test_rendered_sample();
        sample.stored_output = None;

        let result = validate_train_examples(&[sample]);
        assert!(result.is_err());
        let error = result.unwrap_err();
        assert!(error.to_string().contains("missing an output"));
        assert!(error.to_string().contains("Training example 1"));
    }

    #[test]
    fn test_validate_train_examples_multiple_samples_with_missing_output() {
        let valid_sample = create_test_rendered_sample();
        let mut invalid_sample = create_test_rendered_sample();
        invalid_sample.stored_output = None;

        // Should fail on the second sample
        let result = validate_train_examples(&[valid_sample, invalid_sample]);
        assert!(result.is_err());
        let error = result.unwrap_err();
        assert!(error.to_string().contains("Training example 2"));
        assert!(error.to_string().contains("missing an output"));
    }

    fn create_test_chat_function_config_no_tools() -> FunctionConfig {
        use crate::{config::SchemaData, function::FunctionConfigChat, tool::ToolChoice};
        use std::collections::HashMap;

        FunctionConfig::Chat(FunctionConfigChat {
            variants: HashMap::new(),
            schemas: SchemaData::default(),
            tools: vec![], // No tools
            tool_choice: ToolChoice::None,
            parallel_tool_calls: None,
            description: None,

            all_explicit_templates_names: HashSet::new(),
        })
    }

    fn create_test_chat_function_config_with_tools() -> FunctionConfig {
        use crate::{config::SchemaData, function::FunctionConfigChat, tool::ToolChoice};
        use std::collections::HashMap;

        FunctionConfig::Chat(FunctionConfigChat {
            variants: HashMap::new(),
            schemas: SchemaData::default(),
            tools: vec!["test_tool".to_string()],
            tool_choice: ToolChoice::Auto,
            parallel_tool_calls: None,
            description: None,
            all_explicit_templates_names: HashSet::new(),
        })
    }

    fn create_test_json_function_config() -> FunctionConfig {
        use crate::{
            config::SchemaData, function::FunctionConfigJson, jsonschema_util::StaticJSONSchema,
            tool::create_implicit_tool_call_config,
        };
        use serde_json::json;
        use std::collections::HashMap;

        let output_schema = StaticJSONSchema::from_value(json!({
            "type": "object",
            "properties": {
                "answer": {"type": "string"}
            },
            "required": ["answer"]
        }))
        .unwrap();

        let implicit_tool_call_config = create_implicit_tool_call_config(output_schema.clone());

        FunctionConfig::Json(FunctionConfigJson {
            variants: HashMap::new(),
            schemas: SchemaData::default(),
            output_schema,
            implicit_tool_call_config,
            description: None,
            all_explicit_template_names: HashSet::new(),
        })
    }

    fn create_test_json_function_config_invalid_tools() -> FunctionConfig {
        use crate::{
            config::SchemaData,
            function::FunctionConfigJson,
            jsonschema_util::StaticJSONSchema,
            tool::{ToolCallConfig, ToolChoice},
        };
        use serde_json::json;
        use std::collections::HashMap;

        let output_schema = StaticJSONSchema::from_value(json!({
            "type": "object",
            "properties": {
                "answer": {"type": "string"}
            },
            "required": ["answer"]
        }))
        .unwrap();

        // Create an invalid config with no tools (should have exactly 1)
        let invalid_tool_call_config = ToolCallConfig {
            tools_available: vec![], // Invalid: should have exactly 1 implicit tool
            tool_choice: ToolChoice::None,
            parallel_tool_calls: None,
        };

        FunctionConfig::Json(FunctionConfigJson {
            variants: HashMap::new(),
            schemas: SchemaData::default(),
            output_schema,
            implicit_tool_call_config: invalid_tool_call_config,
            description: None,
            all_explicit_template_names: HashSet::new(),
        })
    }

    #[test]
    fn test_validate_function_config_chat_no_tools() {
        let function_config = create_test_chat_function_config_no_tools();
        let result = validate_function_config("test_function", &function_config);
        assert!(result.is_ok());
    }

    #[test]
    fn test_validate_function_config_chat_with_tools() {
        let function_config = create_test_chat_function_config_with_tools();
        let result = validate_function_config("test_function", &function_config);
        assert!(result.is_err());

        let error = result.unwrap_err();
        assert!(error
            .to_string()
            .contains("does not support functions with tools"));
        assert!(error.to_string().contains("test_function"));
        assert!(error.to_string().contains("1 tools configured"));
    }

    #[test]
    fn test_validate_function_config_json_valid() {
        let function_config = create_test_json_function_config();
        let result = validate_function_config("test_json_function", &function_config);
        assert!(result.is_ok());
    }

    #[test]
    fn test_validate_function_config_json_invalid() {
        let function_config = create_test_json_function_config_invalid_tools();
        let result = validate_function_config("test_json_function", &function_config);
        assert!(result.is_err());

        let error = result.unwrap_err();
        assert!(error.to_string().contains("expected JSON function"));
        assert!(error.to_string().contains("test_json_function"));
        assert!(error.to_string().contains("exactly 1 implicit tool"));
        assert!(error.to_string().contains("found 0"));
    }
}<|MERGE_RESOLUTION|>--- conflicted
+++ resolved
@@ -835,16 +835,12 @@
                 routing: vec![Arc::from("dummy")],
                 providers,
                 timeouts: TimeoutsConfig::default(),
-<<<<<<< HEAD
-                retries: RetryConfig::default(),
-=======
             };
             Config {
                 embedding_models: HashMap::from([(Arc::from(model_name), embedding_model_config)])
                     .try_into()
                     .unwrap(),
                 ..Default::default()
->>>>>>> a453fb60
             }
         }
         #[cfg(not(any(test, feature = "e2e_tests")))]
