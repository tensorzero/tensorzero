--- conflicted
+++ resolved
@@ -209,1134 +209,4 @@
         let json = serde_json::to_string_pretty(self).map_err(|_| std::fmt::Error)?;
         write!(f, "{json}")
     }
-<<<<<<< HEAD
-}
-
-impl Optimizer for DiclOptimizationConfig {
-    type Handle = DiclOptimizationJobHandle;
-
-    async fn launch(
-        &self,
-        client: &TensorzeroHttpClient,
-        train_examples: Vec<RenderedSample>,
-        val_examples: Option<Vec<RenderedSample>>,
-        credentials: &InferenceCredentials,
-        clickhouse_connection_info: &ClickHouseConnectionInfo,
-        config: &Config,
-    ) -> Result<Self::Handle, Error> {
-        // Validate training examples
-        validate_train_examples(&train_examples)?;
-
-        // Warn if val_examples is provided (not used in DICL)
-        if val_examples.is_some() {
-            tracing::warn!("val_examples provided for DICL optimization but will be ignored");
-        }
-
-        // Check if ClickHouse is available (required for DICL)
-        if clickhouse_connection_info.client_type() == ClickHouseClientType::Disabled {
-            return Err(Error::new(ErrorDetails::AppState {
-                message: "DICL optimization requires ClickHouse to be enabled to store examples"
-                    .to_string(),
-            }));
-        }
-
-        // 1. Check that the function exists in the config
-        let function_config = config.functions.get(&self.function_name).ok_or_else(|| {
-            Error::new(ErrorDetails::Config {
-                message: format!(
-                    "function '{}' not found in configuration",
-                    self.function_name
-                ),
-            })
-        })?;
-
-        // 2. Check that the function does not have tools configured (DICL doesn't support tools)
-        validate_function_config(&self.function_name, function_config)?;
-
-        // 3. Check if DICL examples already exist in the database for this variant (unless appending is enabled)
-        if !self.append_to_existing_variants
-            && dicl_examples_exist(
-                clickhouse_connection_info,
-                &self.function_name,
-                &self.variant_name,
-            )
-            .await?
-        {
-            return Err(Error::new(ErrorDetails::Config {
-                message: format!(
-                    "variant '{}' already has DICL examples in the database for function '{}' - set append_to_existing_variants=true to append to existing variants",
-                    self.variant_name, self.function_name
-                ),
-            }));
-        }
-
-        tracing::info!(
-            "Starting DICL optimization for function '{}' variant '{}' with {} examples",
-            self.function_name,
-            self.variant_name,
-            train_examples.len()
-        );
-
-        // Convert RenderedSample inputs to strings for embedding using stored_input
-        let input_texts: Vec<String> = train_examples
-            .iter()
-            .map(|sample| {
-                serde_json::to_string(&sample.stored_input)
-                    .map_err(|e| {
-                        Error::new(ErrorDetails::Serialization {
-                            message: format!(
-                                "Error in serializing stored_input in DICL optimization: {e}"
-                            ),
-                        })
-                    })
-                    .unwrap_or_else(|_| format!("{:?}", sample.stored_input))
-            })
-            .collect();
-
-        // Process embeddings with batching and concurrency control
-        let all_embeddings = process_embeddings_with_batching(
-            config,
-            &self.embedding_model,
-            client,
-            credentials,
-            input_texts,
-            self.batch_size,
-            self.max_concurrency,
-            self.dimensions,
-        )
-        .await?;
-
-        // Combine examples with their embeddings
-        let examples_with_embeddings: Vec<(RenderedSample, Vec<f64>)> = train_examples
-            .into_iter()
-            .zip(all_embeddings.into_iter())
-            .collect();
-
-        let num_examples = examples_with_embeddings.len();
-
-        tracing::info!("Phase transition: Embedding → ClickHouse storage");
-
-        insert_dicl_examples_with_batching(
-            clickhouse_connection_info,
-            examples_with_embeddings,
-            &self.function_name,
-            &self.variant_name,
-            self.batch_size,
-        )
-        .await?;
-
-        // Create a job handle indicating immediate success
-        let job_handle = DiclOptimizationJobHandle {
-            embedding_model: self.embedding_model.to_string(),
-            k: self.k,
-            model: self.model.to_string(),
-        };
-
-        tracing::info!(
-            "DICL optimization completed successfully!\n\
-            Summary:\n\
-            ├─ Function: '{}'\n\
-            ├─ Variant: '{}'\n\
-            ├─ Examples processed: {}\n\
-            ├─ Embeddings generated: {}\n\
-            ├─ Batch size: {}\n\
-            └─ Max concurrency: {}",
-            self.function_name,
-            self.variant_name,
-            num_examples,
-            num_examples, // Same as examples since each example gets one embedding
-            self.batch_size,
-            self.max_concurrency
-        );
-
-        Ok(job_handle)
-    }
-}
-
-impl JobHandle for DiclOptimizationJobHandle {
-    async fn poll(
-        &self,
-        client: &TensorzeroHttpClient,
-        credentials: &InferenceCredentials,
-        _default_credentials: &ProviderTypeDefaultCredentials,
-    ) -> Result<OptimizationJobInfo, Error> {
-        // DICL optimization is synchronous, so it's always complete once launched
-        let _ = (client, credentials);
-
-        // DICL produces a variant configuration that references the stored examples
-        // Return a DICL variant with the configuration from the optimization job
-        Ok(OptimizationJobInfo::Completed {
-            output: OptimizerOutput::Variant(Box::new(UninitializedVariantConfig::Dicl(
-                UninitializedDiclConfig {
-                    embedding_model: self.embedding_model.to_string(),
-                    k: self.k,
-                    model: self.model.to_string(),
-                    ..Default::default()
-                },
-            ))),
-        })
-    }
-}
-
-/// Validates function config for DICL optimization
-/// Checks that the function does not have tools configured (DICL doesn't support tools)
-fn validate_function_config(
-    function_name: &str,
-    function_config: &FunctionConfig,
-) -> Result<(), Error> {
-    match function_config {
-        FunctionConfig::Chat(chat_config) => {
-            if !chat_config.tools.is_empty() {
-                return Err(Error::new(ErrorDetails::InvalidRequest {
-                    message: format!(
-                        "DICL optimization does not support functions with tools. Function '{}' has {} tools configured. Please use a function without tools for DICL optimization.",
-                        function_name,
-                        chat_config.tools.len()
-                    ),
-                }));
-            }
-        }
-        FunctionConfig::Json(json_config) => {
-            // JSON functions should have exactly one implicit tool for schema validation
-            if json_config
-                .implicit_tool_call_config
-                .tools_available()
-                .count()
-                != 1
-            {
-                return Err(Error::new(ErrorDetails::InvalidRequest {
-                    message: format!(
-                        "DICL optimization expected JSON function '{}' to have exactly 1 implicit tool, but found {}. This indicates a configuration issue.",
-                        function_name,
-                        json_config.implicit_tool_call_config.tools_available().count()
-                    ),
-                }));
-            }
-        }
-    }
-    Ok(())
-}
-
-/// Validates training examples for DICL optimization
-/// Checks for emptiness and presence of tool calls which are not supported
-fn validate_train_examples(train_examples: &[RenderedSample]) -> Result<(), Error> {
-    // Check if we have examples to process
-    if train_examples.is_empty() {
-        return Err(Error::new(ErrorDetails::Config {
-            message: "DICL optimization requires at least one training example".to_string(),
-        }));
-    }
-
-    // Check for tool calls in training examples
-    for (i, example) in train_examples.iter().enumerate() {
-        // Check that each example has an output
-        if example.stored_output.is_none() {
-            return Err(Error::new(ErrorDetails::InvalidRequest {
-                message: format!(
-                    "DICL optimization requires all training examples to have outputs. Training example {} is missing an output.",
-                    i + 1
-                ),
-            }));
-        }
-        // Check if tools are available
-        let has_additional_tools = example
-            .tool_params
-            .additional_tools
-            .as_ref()
-            .map(|tools| !tools.is_empty())
-            .unwrap_or(false);
-        let has_allowed_tools = example
-            .tool_params
-            .allowed_tools
-            .as_ref()
-            .map(|tools| !tools.is_empty())
-            .unwrap_or(false);
-
-        if has_additional_tools || has_allowed_tools {
-            let num_tools = example
-                .tool_params
-                .additional_tools
-                .as_ref()
-                .map(std::vec::Vec::len)
-                .unwrap_or(0);
-            return Err(Error::new(ErrorDetails::InvalidRequest {
-                    message: format!(
-                        "DICL optimization does not support tool calls. Training example {} contains {} available tools.",
-                        i + 1,
-                        num_tools
-                    ),
-                }));
-        }
-
-        // Check stored_input messages for ToolCall or ToolResult content
-        for message in &example.stored_input.messages {
-            for content in &message.content {
-                match content {
-                    StoredInputMessageContent::ToolCall(_) => {
-                        return Err(Error::new(ErrorDetails::InvalidRequest {
-                            message: format!(
-                                "DICL optimization does not support tool calls. Training example {} contains a tool call in message content.",
-                                i + 1
-                            ),
-                        }));
-                    }
-                    StoredInputMessageContent::ToolResult(_) => {
-                        return Err(Error::new(ErrorDetails::InvalidRequest {
-                            message: format!(
-                                "DICL optimization does not support tool calls. Training example {} contains a tool result in message content.",
-                                i + 1
-                            ),
-                        }));
-                    }
-                    _ => {} // Other content types are fine
-                }
-            }
-        }
-    }
-
-    Ok(())
-}
-
-/// Processes a batch of input texts to get embeddings
-async fn process_embedding_batch(
-    config: &Config,
-    model_name: &str,
-    client: &TensorzeroHttpClient,
-    credentials: &InferenceCredentials,
-    batch_texts: Vec<String>,
-    batch_index: usize,
-    dimensions: Option<u32>,
-) -> Result<Vec<Vec<f64>>, Error> {
-    let embedding_request = EmbeddingRequest {
-        input: EmbeddingInput::Batch(batch_texts),
-        dimensions,
-        encoding_format: EmbeddingEncodingFormat::Float,
-    };
-
-    let embedding_model_config =
-        config
-            .embedding_models
-            .get(model_name)
-            .await?
-            .ok_or_else(|| {
-                Error::new(ErrorDetails::Config {
-                    message: format!("embedding model '{model_name}' not found in configuration",),
-                })
-            })?;
-
-    let tags = Arc::new(HashMap::default());
-
-    // Create InferenceClients context for the embedding model
-    let deferred_tasks = tokio_util::task::TaskTracker::new();
-    let clients = InferenceClients {
-        http_client: client.clone(),
-        credentials: Arc::new(credentials.clone()),
-        clickhouse_connection_info: ClickHouseConnectionInfo::new_disabled(),
-        postgres_connection_info: PostgresConnectionInfo::Disabled,
-        cache_options: CacheOptions::default(),
-        tags: tags.clone(),
-        rate_limiting_config: Arc::new(config.rate_limiting.clone()),
-        // We don't currently perform any OTLP export in optimization workflows
-        otlp_config: Default::default(),
-        deferred_tasks: deferred_tasks.clone(),
-        // We don't currently use API keys for optimization workflows
-        scope_info: ScopeInfo::new(tags.clone(), None),
-    };
-
-    let response = embedding_model_config
-        .embed(&embedding_request, model_name, &clients)
-        .await?;
-
-    // We're running an optimization, so we don't really have a gateway to shutdown
-    // Let's just wait for the deferred tasks to finish immediately
-    deferred_tasks.close();
-    deferred_tasks.wait().await;
-
-    tracing::debug!("Successfully processed embedding batch {}", batch_index);
-
-    // Convert embeddings from Vec<Embedding> to Vec<Vec<f64>>
-    let embeddings: Result<Vec<Vec<f64>>, Error> = response
-        .embeddings
-        .into_iter()
-        .map(|embedding| match embedding {
-            Embedding::Float(vec_f32) => Ok(vec_f32.into_iter().map(|f| f as f64).collect()),
-            Embedding::Base64(_) => Err(Error::new(ErrorDetails::Inference {
-                message: "Base64 embeddings not supported for DICL optimization".to_string(),
-            })),
-        })
-        .collect();
-
-    embeddings
-}
-
-/// Processes all embedding batches with concurrency control
-#[expect(clippy::too_many_arguments)]
-async fn process_embeddings_with_batching(
-    config: &Config,
-    model_name: &str,
-    client: &TensorzeroHttpClient,
-    credentials: &InferenceCredentials,
-    input_texts: Vec<String>,
-    batch_size: usize,
-    max_concurrency: usize,
-    dimensions: Option<u32>,
-) -> Result<Vec<Vec<f64>>, Error> {
-    let batches: Vec<Vec<String>> = input_texts
-        .chunks(batch_size)
-        .map(<[String]>::to_vec)
-        .collect();
-
-    tracing::info!(
-        "Starting embedding processing: {} input texts → {} batches (size: {}, max concurrent: {})",
-        input_texts.len(),
-        batches.len(),
-        batch_size,
-        max_concurrency
-    );
-
-    // Process batches with controlled concurrency using a semaphore
-    let total_batches = batches.len();
-    let semaphore = Arc::new(Semaphore::new(max_concurrency));
-
-    let batch_futures: Vec<_> = batches
-        .into_iter()
-        .enumerate()
-        .map(|(batch_index, batch)| {
-            let semaphore = Arc::clone(&semaphore);
-
-            async move {
-                let _permit = semaphore.acquire().await.map_err(|e| {
-                    Error::new(ErrorDetails::Inference {
-                        message: format!("Failed to acquire semaphore permit: {e}"),
-                    })
-                })?;
-
-                let result = process_embedding_batch(
-                    config,
-                    model_name,
-                    client,
-                    credentials,
-                    batch,
-                    batch_index,
-                    dimensions,
-                )
-                .await;
-
-                if batch_index > 0 && batch_index % 10 == 0 {
-                    let progress_pct =
-                        (batch_index as f64 / total_batches as f64 * 100.0).round() as u32;
-                    tracing::info!(
-                        "Embedding progress: {}/{} batches completed ({}%)",
-                        batch_index,
-                        total_batches,
-                        progress_pct
-                    );
-                }
-
-                result
-            }
-        })
-        .collect();
-
-    let batch_results = try_join_all(batch_futures).await?;
-    let all_embeddings: Vec<Vec<f64>> = batch_results.into_iter().flatten().collect();
-
-    tracing::info!(
-        "Embedding processing complete: {} embeddings generated from {} input texts",
-        all_embeddings.len(),
-        input_texts.len()
-    );
-
-    Ok(all_embeddings)
-}
-
-/// Inserts DICL examples into ClickHouse using ExternalDataInfo pattern
-pub async fn insert_dicl_examples_with_batching(
-    clickhouse: &ClickHouseConnectionInfo,
-    examples: Vec<(RenderedSample, Vec<f64>)>,
-    function_name: &str,
-    variant_name: &str,
-    batch_size: usize,
-) -> Result<(), Error> {
-    let total_examples = examples.len();
-    let total_batches = total_examples.div_ceil(batch_size);
-
-    tracing::info!(
-        "Starting ClickHouse insertion: {} examples → {} batches (size: {})",
-        total_examples,
-        total_batches,
-        batch_size
-    );
-
-    let mut inserted_examples = 0;
-
-    // Process all examples in batches using ExternalDataInfo
-    for (batch_index, batch) in examples.chunks(batch_size).enumerate() {
-        let serialized_rows: Result<Vec<String>, Error> = batch
-            .iter()
-            .map(|(sample, embedding)| {
-                let output = sample
-                    .stored_output
-                    .as_ref()
-                    .ok_or_else(|| Error::new(ErrorDetails::InternalError {
-                        message: format!("Training example is missing output after validation. {IMPOSSIBLE_ERROR_MESSAGE}")
-                    }))
-                    .and_then(|stored_output| serde_json::to_string(stored_output).map_err(Into::into))?;
-
-                let input_text = serde_json::to_string(&sample.stored_input)?;
-
-                let row = json!({
-                    "id": Uuid::now_v7(),
-                    "function_name": function_name,
-                    "variant_name": variant_name,
-                    "namespace": "",
-                    "input": input_text,
-                    "output": output,
-                    "embedding": embedding,
-                });
-
-                serde_json::to_string(&row).map_err(|e| {
-                    Error::new(ErrorDetails::Inference {
-                        message: format!("Failed to serialize DICL example: {e}"),
-                    })
-                })
-            })
-            .collect();
-
-        let rows = serialized_rows?;
-
-        // Use ExternalDataInfo for efficient bulk insertion
-        let query = r"
-        INSERT INTO DynamicInContextLearningExample
-            (
-                id,
-                function_name,
-                variant_name,
-                namespace,
-                input,
-                output,
-                embedding
-            )
-            SELECT
-                new_data.id,
-                new_data.function_name,
-                new_data.variant_name,
-                new_data.namespace,
-                new_data.input,
-                new_data.output,
-                new_data.embedding
-            FROM new_data
-        ";
-
-        let external_data = ExternalDataInfo {
-            external_data_name: "new_data".to_string(),
-            structure: "id UUID, function_name LowCardinality(String), variant_name LowCardinality(String), namespace String, input String, output String, embedding Array(Float32)".to_string(),
-            format: "JSONEachRow".to_string(),
-            data: rows.join("\n"),
-        };
-
-        let result = clickhouse
-            .run_query_with_external_data(external_data, query.to_string())
-            .await?;
-
-        inserted_examples += batch.len();
-        let progress_pct =
-            (inserted_examples as f64 / total_examples as f64 * 100.0).round() as u32;
-
-        tracing::info!(
-            "ClickHouse insertion progress: {}/{} batches completed ({}%) - {}/{} examples inserted (wrote {} rows)",
-            batch_index + 1,
-            total_batches,
-            progress_pct,
-            inserted_examples,
-            total_examples,
-            result.metadata.written_rows
-        );
-    }
-
-    tracing::info!(
-        "ClickHouse insertion complete: {} examples successfully stored for function '{}' variant '{}'",
-        inserted_examples,
-        function_name,
-        variant_name
-    );
-
-    Ok(())
-}
-
-/// Checks if DICL examples exist in ClickHouse for a given function and variant
-pub async fn dicl_examples_exist(
-    clickhouse: &ClickHouseConnectionInfo,
-    function_name: &str,
-    variant_name: &str,
-) -> Result<bool, Error> {
-    let query = r"
-        SELECT 1
-        FROM DynamicInContextLearningExample
-        WHERE function_name = {function_name:String}
-        AND variant_name = {variant_name:String}
-        LIMIT 1
-    ";
-
-    let params = HashMap::from([
-        ("function_name", function_name),
-        ("variant_name", variant_name),
-    ]);
-
-    let result = clickhouse
-        .run_query_synchronous(query.to_string(), &params)
-        .await?;
-
-    // If the query returns "1", examples exist; if empty, they don't
-    Ok(result.response.trim() == "1")
-}
-
-#[cfg(test)]
-mod tests {
-    use super::*;
-    use std::collections::{HashMap, HashSet};
-    use std::sync::Arc;
-
-    use crate::{
-        config::{provider_types::ProviderTypesConfig, SchemaData},
-        embeddings::{
-            EmbeddingModelConfig, EmbeddingModelTable, EmbeddingProviderConfig,
-            EmbeddingProviderInfo,
-        },
-        endpoints::inference::InferenceCredentials,
-        experimentation::ExperimentationConfig,
-        function::{FunctionConfigChat, FunctionConfigJson},
-    };
-    use crate::{
-        inference::types::{
-            ContentBlockChatOutput, ModelInput, ResolvedContentBlock, ResolvedRequestMessage, Role,
-            StoredInput, StoredInputMessage, StoredInputMessageContent, System, Text,
-        },
-        jsonschema_util::StaticJSONSchema,
-        stored_inference::StoredOutput,
-        tool::{
-            create_implicit_tool_call_config, ClientSideFunctionTool, DynamicToolParams, ToolCall,
-            ToolCallConfig, ToolChoice, ToolResult,
-        },
-    };
-
-    #[cfg(any(test, feature = "e2e_tests"))]
-    use crate::providers::dummy::DummyProvider;
-
-    // Helper functions to create test embedding models using the Dummy provider
-
-    fn create_test_embedding_model_config() -> Config {
-        create_test_embedding_model_with_name("test-embedding")
-    }
-
-    fn create_test_embedding_model_with_failure_config() -> Config {
-        create_test_embedding_model_with_name("error") // This will cause the dummy provider to fail
-    }
-
-    fn create_test_embedding_model_with_name(model_name: &str) -> Config {
-        #[cfg(any(test, feature = "e2e_tests"))]
-        {
-            let mut providers = HashMap::new();
-            providers.insert(
-                Arc::from("dummy"),
-                EmbeddingProviderInfo {
-                    inner: EmbeddingProviderConfig::Dummy(DummyProvider {
-                        model_name: model_name.to_string(),
-                        ..Default::default()
-                    }),
-                    timeout_ms: None,
-                    provider_name: Arc::from("dummy"),
-                    extra_body: None,
-                },
-            );
-            let embedding_model_config = EmbeddingModelConfig {
-                routing: vec![Arc::from("dummy")],
-                providers,
-                timeout_ms: None,
-            };
-            let provider_types = ProviderTypesConfig::default();
-            Config {
-                embedding_models: Arc::new(
-                    EmbeddingModelTable::new(
-                        HashMap::from([(Arc::from(model_name), embedding_model_config)]),
-                        ProviderTypeDefaultCredentials::new(&provider_types).into(),
-                        chrono::Duration::seconds(120),
-                    )
-                    .unwrap(),
-                ),
-                ..Default::default()
-            }
-        }
-        #[cfg(not(any(test, feature = "e2e_tests")))]
-        {
-            panic!("This function is only available in test mode")
-        }
-    }
-
-    #[tokio::test]
-    async fn test_process_embedding_batch_success() {
-        let config = create_test_embedding_model_config();
-
-        let client = TensorzeroHttpClient::new_testing().unwrap();
-        let credentials = InferenceCredentials::default();
-        let batch_texts = vec!["hello".to_string(), "world".to_string()];
-
-        let result = process_embedding_batch(
-            &config,
-            "test-embedding",
-            &client,
-            &credentials,
-            batch_texts,
-            0,
-            None,
-        )
-        .await;
-
-        assert!(result.is_ok());
-        let embeddings = result.unwrap();
-        assert_eq!(embeddings.len(), 2);
-        // The dummy provider returns zero-filled embeddings, so just check structure
-        assert!(!embeddings[0].is_empty());
-        assert!(!embeddings[1].is_empty());
-    }
-
-    #[tokio::test]
-    async fn test_process_embedding_batch_with_dimensions() {
-        let config = create_test_embedding_model_config();
-
-        let client = TensorzeroHttpClient::new_testing().unwrap();
-        let credentials = InferenceCredentials::default();
-        let batch_texts = vec!["hello".to_string()];
-        let dimensions = Some(512);
-
-        let result = process_embedding_batch(
-            &config,
-            "test-embedding",
-            &client,
-            &credentials,
-            batch_texts,
-            0,
-            dimensions,
-        )
-        .await;
-
-        assert!(result.is_ok());
-        let embeddings = result.unwrap();
-        assert_eq!(embeddings.len(), 1);
-        assert!(!embeddings[0].is_empty());
-    }
-
-    #[tokio::test]
-    async fn test_process_embedding_batch_failure() {
-        let config = create_test_embedding_model_with_failure_config();
-
-        let client = TensorzeroHttpClient::new_testing().unwrap();
-        let credentials = InferenceCredentials::default();
-        let batch_texts = vec!["test".to_string()];
-
-        let result = process_embedding_batch(
-            &config,
-            "error", // Use "error" model name to trigger failure
-            &client,
-            &credentials,
-            batch_texts,
-            0,
-            None,
-        )
-        .await;
-
-        assert!(result.is_err());
-    }
-
-    #[tokio::test]
-    async fn test_process_embeddings_with_batching_success() {
-        let config = create_test_embedding_model_config();
-
-        let client = TensorzeroHttpClient::new_testing().unwrap();
-        let credentials = InferenceCredentials::default();
-        let input_texts = vec![
-            "text1".to_string(),
-            "text2".to_string(),
-            "text3".to_string(),
-        ];
-
-        let result = process_embeddings_with_batching(
-            &config,
-            "test-embedding",
-            &client,
-            &credentials,
-            input_texts,
-            2, // batch_size
-            1, // max_concurrency
-            None,
-        )
-        .await;
-
-        assert!(result.is_ok());
-        let embeddings = result.unwrap();
-        assert_eq!(embeddings.len(), 3);
-        // Check that all embeddings have proper structure
-        for embedding in &embeddings {
-            assert!(!embedding.is_empty());
-        }
-    }
-
-    #[tokio::test]
-    async fn test_process_embeddings_with_batching_respects_concurrency() {
-        let config = create_test_embedding_model_config();
-
-        let client = TensorzeroHttpClient::new_testing().unwrap();
-        let credentials = InferenceCredentials::default();
-        let input_texts = vec!["1".to_string(), "2".to_string(), "3".to_string()];
-
-        let result = process_embeddings_with_batching(
-            &config,
-            "test-embedding",
-            &client,
-            &credentials,
-            input_texts,
-            1, // batch_size: each text is its own batch
-            2, // max_concurrency: process 2 batches at a time
-            None,
-        )
-        .await;
-
-        assert!(result.is_ok());
-        let embeddings = result.unwrap();
-        assert_eq!(embeddings.len(), 3);
-    }
-
-    // Helper function to create a basic RenderedSample for testing
-    fn create_test_rendered_sample() -> RenderedSample {
-        RenderedSample {
-            function_name: "test_function".to_string(),
-            input: ModelInput {
-                system: Some("Test system".to_string()),
-                messages: vec![ResolvedRequestMessage {
-                    role: Role::User,
-                    content: vec![ResolvedContentBlock::Text(Text {
-                        text: "Test message".to_string(),
-                    })],
-                }],
-            },
-            stored_input: StoredInput {
-                system: Some(System::Text("Test system".to_string())),
-                messages: vec![StoredInputMessage {
-                    role: Role::User,
-                    content: vec![StoredInputMessageContent::Text(Text {
-                        text: "Test message".to_string(),
-                    })],
-                }],
-            },
-            output: Some(vec![ContentBlockChatOutput::Text(Text {
-                text: "Test output".to_string(),
-            })]),
-            stored_output: Some(StoredOutput::Chat(vec![ContentBlockChatOutput::Text(
-                Text {
-                    text: "Test output".to_string(),
-                },
-            )])),
-            episode_id: Some(Uuid::now_v7()),
-            inference_id: Some(Uuid::now_v7()),
-            tool_params: DynamicToolParams::default(),
-            output_schema: None,
-            dispreferred_outputs: vec![],
-            tags: HashMap::new(),
-        }
-    }
-
-    fn create_test_rendered_sample_with_tools(
-        tools: Vec<ClientSideFunctionTool>,
-    ) -> RenderedSample {
-        let mut sample = create_test_rendered_sample();
-        sample.tool_params = DynamicToolParams {
-            allowed_tools: None,
-            additional_tools: Some(tools),
-            tool_choice: Some(ToolChoice::Auto),
-            parallel_tool_calls: Some(true),
-            provider_tools: vec![],
-        };
-        sample
-    }
-
-    fn create_test_rendered_sample_with_tool_content() -> RenderedSample {
-        let mut sample = create_test_rendered_sample();
-
-        // Add a message with tool call content
-        sample.stored_input.messages.push(StoredInputMessage {
-            role: Role::Assistant,
-            content: vec![StoredInputMessageContent::ToolCall(ToolCall {
-                id: "test_call".to_string(),
-                name: "test_tool".to_string(),
-                arguments: serde_json::json!({"arg": "value"}).to_string(),
-            })],
-        });
-
-        // Also add empty tool params to make it realistic
-        sample.tool_params = DynamicToolParams {
-            allowed_tools: None,
-            additional_tools: None,
-            tool_choice: Some(ToolChoice::None),
-            parallel_tool_calls: Some(false),
-            provider_tools: vec![],
-        };
-
-        sample
-    }
-
-    fn create_test_rendered_sample_with_tool_result() -> RenderedSample {
-        let mut sample = create_test_rendered_sample();
-
-        // Add a message with tool result content
-        sample.stored_input.messages.push(StoredInputMessage {
-            role: Role::User,
-            content: vec![StoredInputMessageContent::ToolResult(ToolResult {
-                id: "test_call".to_string(),
-                name: "test_tool".to_string(),
-                result: "Tool result".to_string(),
-            })],
-        });
-
-        // Also add empty tool params to make it realistic
-        sample.tool_params = DynamicToolParams {
-            allowed_tools: None,
-            additional_tools: None,
-            tool_choice: Some(ToolChoice::None),
-            parallel_tool_calls: Some(false),
-            provider_tools: vec![],
-        };
-
-        sample
-    }
-
-    #[test]
-    fn test_validate_train_examples_empty() {
-        let result = validate_train_examples(&[]);
-        assert!(result.is_err());
-
-        let error = result.unwrap_err();
-        assert!(error
-            .to_string()
-            .contains("requires at least one training example"));
-    }
-
-    #[test]
-    fn test_validate_train_examples_valid_no_tools() {
-        let sample = create_test_rendered_sample();
-        let result = validate_train_examples(&[sample]);
-        assert!(result.is_ok());
-    }
-
-    #[test]
-    fn test_validate_train_examples_valid_empty_tools() {
-        let sample = create_test_rendered_sample_with_tools(vec![]);
-        let result = validate_train_examples(&[sample]);
-        assert!(result.is_ok());
-    }
-
-    #[test]
-    fn test_validate_train_examples_rejects_tools_available() {
-        let tool = ClientSideFunctionTool {
-            name: "test_tool".to_string(),
-            description: "A test tool".to_string(),
-            parameters: serde_json::json!({"type": "object", "properties": {}}),
-            strict: false,
-        };
-
-        let sample = create_test_rendered_sample_with_tools(vec![tool]);
-        let result = validate_train_examples(&[sample]);
-
-        assert!(result.is_err());
-        let error = result.unwrap_err();
-        assert!(error.to_string().contains("does not support tool calls"));
-        assert!(error.to_string().contains("contains 1 available tools"));
-    }
-
-    #[test]
-    fn test_validate_train_examples_rejects_tool_call_content() {
-        let sample = create_test_rendered_sample_with_tool_content();
-        let result = validate_train_examples(&[sample]);
-
-        assert!(result.is_err());
-        let error = result.unwrap_err();
-        assert!(error.to_string().contains("does not support tool calls"));
-        assert!(error
-            .to_string()
-            .contains("contains a tool call in message content"));
-    }
-
-    #[test]
-    fn test_validate_train_examples_rejects_tool_result_content() {
-        let sample = create_test_rendered_sample_with_tool_result();
-        let result = validate_train_examples(&[sample]);
-
-        assert!(result.is_err());
-        let error = result.unwrap_err();
-        assert!(error.to_string().contains("does not support tool calls"));
-        assert!(error
-            .to_string()
-            .contains("contains a tool result in message content"));
-    }
-
-    #[test]
-    fn test_validate_train_examples_multiple_samples() {
-        let valid_sample = create_test_rendered_sample();
-
-        let tool = ClientSideFunctionTool {
-            name: "test_tool".to_string(),
-            description: "A test tool".to_string(),
-            parameters: serde_json::json!({"type": "object", "properties": {}}),
-            strict: false,
-        };
-        let invalid_sample = create_test_rendered_sample_with_tools(vec![tool]);
-
-        // Should fail on the second sample
-        let result = validate_train_examples(&[valid_sample, invalid_sample]);
-        assert!(result.is_err());
-        let error = result.unwrap_err();
-        assert!(error.to_string().contains("Training example 2"));
-    }
-
-    #[test]
-    fn test_validate_train_examples_rejects_missing_output() {
-        let mut sample = create_test_rendered_sample();
-        sample.stored_output = None;
-
-        let result = validate_train_examples(&[sample]);
-        assert!(result.is_err());
-        let error = result.unwrap_err();
-        assert!(error.to_string().contains("missing an output"));
-        assert!(error.to_string().contains("Training example 1"));
-    }
-
-    #[test]
-    fn test_validate_train_examples_multiple_samples_with_missing_output() {
-        let valid_sample = create_test_rendered_sample();
-        let mut invalid_sample = create_test_rendered_sample();
-        invalid_sample.stored_output = None;
-
-        // Should fail on the second sample
-        let result = validate_train_examples(&[valid_sample, invalid_sample]);
-        assert!(result.is_err());
-        let error = result.unwrap_err();
-        assert!(error.to_string().contains("Training example 2"));
-        assert!(error.to_string().contains("missing an output"));
-    }
-
-    fn create_test_chat_function_config_no_tools() -> FunctionConfig {
-        FunctionConfig::Chat(FunctionConfigChat {
-            variants: HashMap::new(),
-            schemas: SchemaData::default(),
-            tools: vec![], // No tools
-            tool_choice: ToolChoice::None,
-            parallel_tool_calls: None,
-            description: None,
-
-            all_explicit_templates_names: HashSet::new(),
-            experimentation: ExperimentationConfig::default(),
-        })
-    }
-
-    fn create_test_chat_function_config_with_tools() -> FunctionConfig {
-        FunctionConfig::Chat(FunctionConfigChat {
-            variants: HashMap::new(),
-            schemas: SchemaData::default(),
-            tools: vec!["test_tool".to_string()],
-            tool_choice: ToolChoice::Auto,
-            parallel_tool_calls: None,
-            description: None,
-            all_explicit_templates_names: HashSet::new(),
-            experimentation: ExperimentationConfig::default(),
-        })
-    }
-
-    fn create_test_json_function_config() -> FunctionConfig {
-        let output_schema = StaticJSONSchema::from_value(serde_json::json!({
-            "type": "object",
-            "properties": {
-                "answer": {"type": "string"}
-            },
-            "required": ["answer"]
-        }))
-        .unwrap();
-
-        let implicit_tool_call_config = create_implicit_tool_call_config(output_schema.clone());
-
-        FunctionConfig::Json(FunctionConfigJson {
-            variants: HashMap::new(),
-            schemas: SchemaData::default(),
-            output_schema,
-            implicit_tool_call_config,
-            description: None,
-            all_explicit_template_names: HashSet::new(),
-            experimentation: ExperimentationConfig::default(),
-        })
-    }
-
-    fn create_test_json_function_config_invalid_tools() -> FunctionConfig {
-        let output_schema = StaticJSONSchema::from_value(serde_json::json!({
-            "type": "object",
-            "properties": {
-                "answer": {"type": "string"}
-            },
-            "required": ["answer"]
-        }))
-        .unwrap();
-
-        // Create an invalid config with no tools (should have exactly 1)
-        let invalid_tool_call_config = ToolCallConfig::default();
-
-        FunctionConfig::Json(FunctionConfigJson {
-            variants: HashMap::new(),
-            schemas: SchemaData::default(),
-            output_schema,
-            implicit_tool_call_config: invalid_tool_call_config,
-            description: None,
-            all_explicit_template_names: HashSet::new(),
-            experimentation: ExperimentationConfig::default(),
-        })
-    }
-
-    #[test]
-    fn test_validate_function_config_chat_no_tools() {
-        let function_config = create_test_chat_function_config_no_tools();
-        let result = validate_function_config("test_function", &function_config);
-        assert!(result.is_ok());
-    }
-
-    #[test]
-    fn test_validate_function_config_chat_with_tools() {
-        let function_config = create_test_chat_function_config_with_tools();
-        let result = validate_function_config("test_function", &function_config);
-        assert!(result.is_err());
-
-        let error = result.unwrap_err();
-        assert!(error
-            .to_string()
-            .contains("does not support functions with tools"));
-        assert!(error.to_string().contains("test_function"));
-        assert!(error.to_string().contains("1 tools configured"));
-    }
-
-    #[test]
-    fn test_validate_function_config_json_valid() {
-        let function_config = create_test_json_function_config();
-        let result = validate_function_config("test_json_function", &function_config);
-        assert!(result.is_ok());
-    }
-
-    #[test]
-    fn test_validate_function_config_json_invalid() {
-        let function_config = create_test_json_function_config_invalid_tools();
-        let result = validate_function_config("test_json_function", &function_config);
-        assert!(result.is_err());
-
-        let error = result.unwrap_err();
-        assert!(error.to_string().contains("expected JSON function"));
-        assert!(error.to_string().contains("test_json_function"));
-        assert!(error.to_string().contains("exactly 1 implicit tool"));
-        assert!(error.to_string().contains("found 0"));
-    }
-=======
->>>>>>> 268df358
 }