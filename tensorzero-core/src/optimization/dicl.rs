--- conflicted
+++ resolved
@@ -538,13 +538,10 @@
         clickhouse_connection_info: &ClickHouseConnectionInfo::Disabled,
         postgres_connection_info: &PostgresConnectionInfo::Disabled,
         cache_options: &cache_options,
-<<<<<<< HEAD
         tags: &HashMap::default(),
         rate_limiting_config: &config.rate_limiting,
-=======
         // We don't currently perform any OTLP export in optimization workflows
         otlp_config: &Default::default(),
->>>>>>> 0705d20c
     };
 
     let response = embedding_model_config
