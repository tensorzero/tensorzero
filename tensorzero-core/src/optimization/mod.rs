--- conflicted
+++ resolved
@@ -19,13 +19,9 @@
 use crate::optimization::openai_sft::{
     OpenAISFTConfig, OpenAISFTJobHandle, UninitializedOpenAISFTConfig,
 };
-<<<<<<< HEAD
-
-=======
 use crate::optimization::together_sft::{
     TogetherSFTConfig, TogetherSFTJobHandle, UninitializedTogetherSFTConfig,
 };
->>>>>>> 72261e19
 use crate::stored_inference::RenderedSample;
 use crate::variant::VariantConfig;
 
@@ -55,11 +51,8 @@
 enum OptimizerConfig {
     OpenAISFT(OpenAISFTConfig),
     FireworksSFT(FireworksSFTConfig),
-<<<<<<< HEAD
     GCPVertexGeminiSFT(Box<GCPVertexGeminiSFTConfig>),
-=======
     TogetherSFT(TogetherSFTConfig),
->>>>>>> 72261e19
 }
 
 #[cfg_attr(test, derive(ts_rs::TS))]
@@ -72,13 +65,10 @@
     OpenAISFT(OpenAISFTJobHandle),
     #[serde(rename = "fireworks_sft")]
     FireworksSFT(FireworksSFTJobHandle),
-<<<<<<< HEAD
     #[serde(rename = "gcp_vertex_gemini_sft")]
     GCPVertexGeminiSFT(GCPVertexGeminiSFTJobHandle),
-=======
     #[serde(rename = "together_sft")]
     TogetherSFT(TogetherSFTJobHandle),
->>>>>>> 72261e19
 }
 
 impl OptimizationJobHandle {
@@ -128,11 +118,10 @@
             OptimizationJobHandle::FireworksSFT(job_handle) => {
                 job_handle.poll(client, credentials).await
             }
-<<<<<<< HEAD
             OptimizationJobHandle::GCPVertexGeminiSFT(job_handle) => {
-=======
+                job_handle.poll(client, credentials).await
+            }
             OptimizationJobHandle::TogetherSFT(job_handle) => {
->>>>>>> 72261e19
                 job_handle.poll(client, credentials).await
             }
         }
@@ -284,17 +273,14 @@
                 .launch(client, train_examples, val_examples, credentials)
                 .await
                 .map(OptimizationJobHandle::FireworksSFT),
-<<<<<<< HEAD
             OptimizerConfig::GCPVertexGeminiSFT(config) => config
                 .launch(client, train_examples, val_examples, credentials)
                 .await
                 .map(OptimizationJobHandle::GCPVertexGeminiSFT),
-=======
             OptimizerConfig::TogetherSFT(config) => config
                 .launch(client, train_examples, val_examples, credentials)
                 .await
                 .map(OptimizationJobHandle::TogetherSFT),
->>>>>>> 72261e19
         }
     }
 }
@@ -324,13 +310,10 @@
     OpenAISFT(UninitializedOpenAISFTConfig),
     #[serde(rename = "fireworks_sft")]
     FireworksSFT(UninitializedFireworksSFTConfig),
-<<<<<<< HEAD
     #[serde(rename = "gcp_vertex_gemini_sft")]
     GCPVertexGeminiSFT(UninitializedGCPVertexGeminiSFTConfig),
-=======
     #[serde(rename = "together_sft")]
     TogetherSFT(UninitializedTogetherSFTConfig),
->>>>>>> 72261e19
 }
 
 impl UninitializedOptimizerConfig {
@@ -343,13 +326,11 @@
             UninitializedOptimizerConfig::FireworksSFT(config) => {
                 OptimizerConfig::FireworksSFT(config.load()?)
             }
-<<<<<<< HEAD
             UninitializedOptimizerConfig::GCPVertexGeminiSFT(config) => {
                 OptimizerConfig::GCPVertexGeminiSFT(Box::new(config.load()?))
-=======
+            }
             UninitializedOptimizerConfig::TogetherSFT(config) => {
                 OptimizerConfig::TogetherSFT(config.load()?)
->>>>>>> 72261e19
             }
         })
     }
