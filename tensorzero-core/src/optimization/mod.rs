#[cfg(feature = "pyo3")]
use crate::inference::types::pyo3_helpers::serialize_to_dict;
use chrono::{DateTime, Utc};
#[cfg(feature = "pyo3")]
use pyo3::prelude::*;
use serde::{Deserialize, Serialize};
use serde_json::Value;

use crate::endpoints::inference::InferenceCredentials;
use crate::error::Error;
use crate::model::UninitializedModelConfig;
use crate::optimization::fireworks_sft::{
    FireworksSFTConfig, FireworksSFTJobHandle, UninitializedFireworksSFTConfig,
};
use crate::optimization::gcp_vertex_gemini_sft::{
    GCPVertexGeminiSFTConfig, GCPVertexGeminiSFTJobHandle, UninitializedGCPVertexGeminiSFTConfig,
};
use crate::optimization::openai_sft::{
    OpenAISFTConfig, OpenAISFTJobHandle, UninitializedOpenAISFTConfig,
};

use crate::stored_inference::RenderedSample;
use crate::variant::VariantConfig;

pub mod fireworks_sft;
pub mod gcp_vertex_gemini_sft;
pub mod openai_sft;

#[derive(Clone, Debug, Serialize)]
#[cfg_attr(test, derive(ts_rs::TS))]
#[cfg_attr(test, ts(export))]
pub struct OptimizerInfo {
    inner: OptimizerConfig,
}

impl OptimizerInfo {
    pub fn new(uninitialized_info: UninitializedOptimizerInfo) -> Result<Self, Error> {
        Ok(Self {
            inner: uninitialized_info.inner.load()?,
        })
    }
}

#[derive(Clone, Debug, Serialize)]
#[cfg_attr(test, derive(ts_rs::TS))]
#[cfg_attr(test, ts(export))]
enum OptimizerConfig {
    OpenAISFT(OpenAISFTConfig),
    FireworksSFT(FireworksSFTConfig),
    GCPVertexGeminiSFT(Box<GCPVertexGeminiSFTConfig>),
}

#[cfg_attr(test, derive(ts_rs::TS))]
#[derive(Clone, Debug, PartialEq, Serialize, Deserialize)]
#[cfg_attr(test, ts(export))]
#[cfg_attr(feature = "pyo3", pyclass(str))]
#[serde(tag = "type", rename_all = "snake_case")]
pub enum OptimizationJobHandle {
    #[serde(rename = "openai_sft")]
    OpenAISFT(OpenAISFTJobHandle),
    #[serde(rename = "fireworks_sft")]
    FireworksSFT(FireworksSFTJobHandle),
    #[serde(rename = "gcp_vertex_gemini_sft")]
    GCPVertexGeminiSFT(GCPVertexGeminiSFTJobHandle),
}

impl std::fmt::Display for OptimizationJobHandle {
    fn fmt(&self, f: &mut std::fmt::Formatter<'_>) -> std::fmt::Result {
        let json = serde_json::to_string_pretty(self).map_err(|_| std::fmt::Error)?;
        write!(f, "{json}")
    }
}

impl JobHandle for OptimizationJobHandle {
    async fn poll(
        &self,
        client: &reqwest::Client,
        credentials: &InferenceCredentials,
    ) -> Result<OptimizationJobInfo, Error> {
        match self {
            OptimizationJobHandle::OpenAISFT(job_handle) => {
                job_handle.poll(client, credentials).await
            }
            OptimizationJobHandle::FireworksSFT(job_handle) => {
                job_handle.poll(client, credentials).await
            }
            OptimizerJobHandle::GCPVertexGeminiSFT(job_handle) => {
                job_handle.poll(client, credentials).await
            }
        }
    }
}

#[cfg_attr(test, derive(ts_rs::TS))]
#[derive(Debug, Serialize)]
#[cfg_attr(test, ts(export))]
#[serde(tag = "type", rename_all = "snake_case")]
pub enum OptimizerOutput {
    Variant(Box<VariantConfig>),
    Model(UninitializedModelConfig),
}

#[cfg_attr(test, derive(ts_rs::TS))]
#[derive(Debug, Serialize)]
#[cfg_attr(test, ts(export))]
#[serde(tag = "status", rename_all = "snake_case")]
pub enum OptimizationJobInfo {
    Pending {
        message: String,
        #[cfg_attr(test, ts(type = "Date | null"))]
        estimated_finish: Option<DateTime<Utc>>,
        trained_tokens: Option<u64>,
        error: Option<Value>,
    },
    Completed {
        output: OptimizerOutput,
    },
    Failed {
        message: String,
        error: Option<Value>,
    },
}

/// PyO3 has special handling for complex enums that makes it difficult to #[pyclass] them directly if
/// they contain elements that don't implement IntoPyObject.
/// We work around this by implementing a custom pyclass that wraps the OptimizationJobInfo enum.
#[cfg_attr(feature = "pyo3", pyclass(str, name = "OptimizationJobInfo"))]
pub struct OptimizationJobInfoPyClass(OptimizationJobInfo);

#[cfg(feature = "pyo3")]
impl OptimizationJobInfoPyClass {
    pub fn new(status: OptimizationJobInfo) -> Self {
        Self(status)
    }
}

impl std::fmt::Display for OptimizationJobInfoPyClass {
    fn fmt(&self, f: &mut std::fmt::Formatter<'_>) -> std::fmt::Result {
        let json = serde_json::to_string_pretty(&self.0).map_err(|_| std::fmt::Error)?;
        write!(f, "{json}")
    }
}

#[derive(Debug, Serialize, PartialEq)]
#[cfg_attr(feature = "pyo3", pyclass(str, eq))]
pub enum OptimizationJobStatus {
    Pending,
    Completed,
    Failed,
}

impl std::fmt::Display for OptimizationJobStatus {
    fn fmt(&self, f: &mut std::fmt::Formatter<'_>) -> std::fmt::Result {
        write!(f, "{self:?}")
    }
}

#[cfg(feature = "pyo3")]
#[pymethods]
impl OptimizationJobInfoPyClass {
    #[getter]
    fn get_message(&self) -> &str {
        match &self.0 {
            OptimizationJobInfo::Pending { message, .. } => message,
            OptimizationJobInfo::Completed { .. } => "Completed",
            OptimizationJobInfo::Failed { message, .. } => message,
        }
    }

    #[getter]
    fn get_status(&self) -> OptimizationJobStatus {
        match &self.0 {
            OptimizationJobInfo::Pending { .. } => OptimizationJobStatus::Pending,
            OptimizationJobInfo::Completed { .. } => OptimizationJobStatus::Completed,
            OptimizationJobInfo::Failed { .. } => OptimizationJobStatus::Failed,
        }
    }

    #[getter]
    fn get_output<'py>(&self, py: Python<'py>) -> PyResult<Option<Bound<'py, PyAny>>> {
        match &self.0 {
            OptimizationJobInfo::Completed { output } => Ok(serialize_to_dict(py, output)
                .map(|obj| Some(obj.into_pyobject(py)))?
                .transpose()?),
            _ => Ok(None),
        }
    }

    /// Returns the estimated finish time in seconds since the Unix epoch.
    #[getter]
    fn get_estimated_finish(&self) -> Option<i64> {
        match &self.0 {
            OptimizationJobInfo::Pending {
                estimated_finish, ..
            } => estimated_finish.map(|dt| dt.timestamp()),
            _ => None,
        }
    }
}

pub trait JobHandle {
    async fn poll(
        &self,
        client: &reqwest::Client,
        credentials: &InferenceCredentials,
    ) -> Result<OptimizationJobInfo, Error>;
}

pub trait Optimizer {
    type Handle: JobHandle;

    async fn launch(
        &self,
        client: &reqwest::Client,
        train_examples: Vec<RenderedSample>,
        val_examples: Option<Vec<RenderedSample>>,
        credentials: &InferenceCredentials,
    ) -> Result<Self::Handle, Error>;
}

impl Optimizer for OptimizerInfo {
    type Handle = OptimizationJobHandle;
    async fn launch(
        &self,
        client: &reqwest::Client,
        train_examples: Vec<RenderedSample>,
        val_examples: Option<Vec<RenderedSample>>,
        credentials: &InferenceCredentials,
    ) -> Result<Self::Handle, Error> {
        match &self.inner {
            OptimizerConfig::OpenAISFT(config) => config
                .launch(client, train_examples, val_examples, credentials)
                .await
                .map(OptimizationJobHandle::OpenAISFT),
            OptimizerConfig::FireworksSFT(config) => config
                .launch(client, train_examples, val_examples, credentials)
                .await
<<<<<<< HEAD
                .map(OptimizerJobHandle::FireworksSFT),
            OptimizerConfig::GCPVertexGeminiSFT(config) => config
                .launch(client, train_examples, val_examples, credentials)
                .await
                .map(OptimizerJobHandle::GCPVertexGeminiSFT),
=======
                .map(OptimizationJobHandle::FireworksSFT),
>>>>>>> 9589b33c
        }
    }
}

#[cfg_attr(test, derive(ts_rs::TS))]
#[derive(Clone, Debug, Deserialize)]
#[cfg_attr(test, ts(export))]
pub struct UninitializedOptimizerInfo {
    #[serde(flatten)]
    pub inner: UninitializedOptimizerConfig,
}

impl UninitializedOptimizerInfo {
    pub fn load(self) -> Result<OptimizerInfo, Error> {
        Ok(OptimizerInfo {
            inner: self.inner.load()?,
        })
    }
}

#[cfg_attr(test, derive(ts_rs::TS))]
#[derive(Clone, Debug, Deserialize)]
#[cfg_attr(test, ts(export))]
#[serde(tag = "type", rename_all = "snake_case")]
pub enum UninitializedOptimizerConfig {
    #[serde(rename = "openai_sft")]
    OpenAISFT(UninitializedOpenAISFTConfig),
    #[serde(rename = "fireworks_sft")]
    FireworksSFT(UninitializedFireworksSFTConfig),
    #[serde(rename = "gcp_vertex_gemini_sft")]
    GCPVertexGeminiSFT(UninitializedGCPVertexGeminiSFTConfig),
}

impl UninitializedOptimizerConfig {
    // TODO: add a provider_types argument as needed
    fn load(self) -> Result<OptimizerConfig, Error> {
        Ok(match self {
            UninitializedOptimizerConfig::OpenAISFT(config) => {
                OptimizerConfig::OpenAISFT(config.load()?)
            }
            UninitializedOptimizerConfig::FireworksSFT(config) => {
                OptimizerConfig::FireworksSFT(config.load()?)
            }
            UninitializedOptimizerConfig::GCPVertexGeminiSFT(config) => {
                OptimizerConfig::GCPVertexGeminiSFT(Box::new(config.load()?))
            }
        })
    }
}<|MERGE_RESOLUTION|>--- conflicted
+++ resolved
@@ -84,7 +84,7 @@
             OptimizationJobHandle::FireworksSFT(job_handle) => {
                 job_handle.poll(client, credentials).await
             }
-            OptimizerJobHandle::GCPVertexGeminiSFT(job_handle) => {
+            OptimizationJobHandle::GCPVertexGeminiSFT(job_handle) => {
                 job_handle.poll(client, credentials).await
             }
         }
@@ -235,15 +235,11 @@
             OptimizerConfig::FireworksSFT(config) => config
                 .launch(client, train_examples, val_examples, credentials)
                 .await
-<<<<<<< HEAD
-                .map(OptimizerJobHandle::FireworksSFT),
+                .map(OptimizationJobHandle::FireworksSFT),
             OptimizerConfig::GCPVertexGeminiSFT(config) => config
                 .launch(client, train_examples, val_examples, credentials)
                 .await
-                .map(OptimizerJobHandle::GCPVertexGeminiSFT),
-=======
-                .map(OptimizationJobHandle::FireworksSFT),
->>>>>>> 9589b33c
+                .map(OptimizationJobHandle::GCPVertexGeminiSFT),
         }
     }
 }
