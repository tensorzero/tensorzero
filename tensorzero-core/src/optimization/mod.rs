--- conflicted
+++ resolved
@@ -311,14 +311,17 @@
                 )
                 .await
                 .map(OptimizationJobHandle::OpenAISFT),
-<<<<<<< HEAD
-            OptimizerConfig::OpenAIRFT(config) => config
-                .launch(client, train_examples, val_examples, credentials)
+            OptimizerConfig::OpenAIRFT(optimizer_config) => optimizer_config
+                .launch(
+                    client,
+                    train_examples,
+                    val_examples,
+                    credentials,
+                    clickhouse_connection_info,
+                    config,
+                )
                 .await
                 .map(OptimizationJobHandle::OpenAIRFT),
-            OptimizerConfig::FireworksSFT(config) => config
-                .launch(client, train_examples, val_examples, credentials)
-=======
             OptimizerConfig::FireworksSFT(optimizer_config) => optimizer_config
                 .launch(
                     client,
@@ -328,7 +331,6 @@
                     clickhouse_connection_info,
                     config,
                 )
->>>>>>> dd53e1aa
                 .await
                 .map(OptimizationJobHandle::FireworksSFT),
             OptimizerConfig::GCPVertexGeminiSFT(optimizer_config) => optimizer_config
