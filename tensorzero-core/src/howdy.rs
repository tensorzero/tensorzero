//! This module is responsible for sending usage data to the TensorZero Howdy service.
//! It is configured via the `TENSORZERO_HOWDY_URL` environment variable.
//! If the `TENSORZERO_DISABLE_PSEUDONYMOUS_USAGE_ANALYTICS` environment variable is set to `1`,
//! the usage data will not be sent.
//!
//! The usage data is sent every 6 hours.
//!
//! The usage data is sent to the TensorZero Howdy service in the following format:
//!
//! ```json
//! {
//!     "deployment_id": "8c40087ea3a0928229c57c378d1144035cc4334e99ab9b5d1fd880849c16feff",
//!     "inference_count": 100,
//!     "feedback_count": 50,
//!     "gateway_version": "2025.7.0",
//!     "dryrun": false
//! }
//! ```
//!
//! We only send an opaque and unidentifiable deployment ID (64 char hex hash)
//! and the number of inferences and feedbacks to the TensorZero Howdy service.

use lazy_static::lazy_static;
use reqwest::Client;
use serde::{Deserialize, Deserializer, Serialize};
use std::env;
use tokio::{
    time::{self, Duration},
    try_join,
};
use tokio_util::sync::CancellationToken;
use tracing::{debug, info};

<<<<<<< HEAD
use crate::db::clickhouse::ClickHouseConnectionInfo;
=======
use crate::{config_parser::Config, db::clickhouse::ClickHouseConnectionInfo};
>>>>>>> 349b7191

lazy_static! {
    /// The URL to send usage data to.
    /// Configurable via the `TENSORZERO_HOWDY_URL` environment variable for testing.
    pub static ref HOWDY_URL: String =
        env::var("TENSORZERO_HOWDY_URL").unwrap_or("https://howdy.tensorzero.com".to_string());
}

/// Setup the howdy loop.
/// This is called from the main function in the gateway or embedded client.
pub fn setup_howdy(
    config: &Config,
    clickhouse: ClickHouseConnectionInfo,
    token: CancellationToken,
) {
    if config.gateway.disable_pseudonymous_usage_analytics
        || env::var("TENSORZERO_DISABLE_PSEUDONYMOUS_USAGE_ANALYTICS").unwrap_or_default() == "1"
    {
        info!("Pseudonymous usage analytics is disabled");
        return;
    }
    if let ClickHouseConnectionInfo::Disabled = clickhouse {
        return;
    }
    tokio::spawn(howdy_loop(clickhouse, token));
}

/// Loops and sends usage data to the Howdy service every 6 hours.
pub async fn howdy_loop(clickhouse: ClickHouseConnectionInfo, token: CancellationToken) {
    let client = Client::new();
    let deployment_id = match get_deployment_id(&clickhouse).await {
        Ok(deployment_id) => deployment_id,
        Err(()) => {
            return;
        }
    };
    let mut interval = time::interval(Duration::from_secs(6 * 60 * 60));
    loop {
        let copied_clickhouse = clickhouse.clone();
        let copied_client = client.clone();
        let copied_deployment_id = deployment_id.clone();
        tokio::select! {
            () = token.cancelled() => {
                break;
            }
            _ = interval.tick() => {}
        }
        tokio::spawn(async move {
            if let Err(e) =
                send_howdy(&copied_clickhouse, &copied_client, &copied_deployment_id).await
            {
                debug!("{e}");
            }
        });
    }
}

/// Sends usage data to the Howdy service.
async fn send_howdy(
    clickhouse: &ClickHouseConnectionInfo,
    client: &Client,
    deployment_id: &str,
) -> Result<(), String> {
    let howdy_url = HOWDY_URL.clone();
    let howdy_report = get_howdy_report(clickhouse, deployment_id).await?;
    if let Err(e) = client.post(&howdy_url).json(&howdy_report).send().await {
        return Err(format!("Failed to send howdy: {e}"));
    }
    Ok(())
}

/// Gets the deployment ID from the ClickHouse DB.
/// This is a 64 char hex hash that is used to identify the deployment.
/// It is stored in the `DeploymentID` table.
pub async fn get_deployment_id(clickhouse: &ClickHouseConnectionInfo) -> Result<String, ()> {
    let response = clickhouse
        .run_query_synchronous_no_params(
            "SELECT deployment_id FROM DeploymentID LIMIT 1".to_string(),
        )
        .await
        .map_err(|_| ())?;
    if response.response.is_empty() {
        debug!("Failed to get deployment ID (response was empty)");
        return Err(());
    }
    Ok(response.response.trim().to_string())
}

/// Gets the howdy report.
/// This is the data that is sent to the Howdy service.
/// It contains the deployment ID, the number of inferences, and the number of feedbacks.
/// It is also configurable to run in dryrun mode for testing.
pub async fn get_howdy_report<'a>(
    clickhouse: &ClickHouseConnectionInfo,
    deployment_id: &'a str,
) -> Result<HowdyReportBody<'a>, String> {
    let dryrun = cfg!(any(test, feature = "e2e_tests"));
    let (inference_counts, feedback_counts, token_totals) = try_join!(
        count_inferences(clickhouse),
        count_feedbacks(clickhouse),
        get_token_totals(clickhouse)
    )?;
    Ok(HowdyReportBody {
        deployment_id,
        inference_count: inference_counts.inference_count,
        feedback_count: feedback_counts.feedback_count,
        gateway_version: crate::endpoints::status::TENSORZERO_VERSION,
        commit_hash: crate::built_info::GIT_COMMIT_HASH_SHORT,
        input_token_total: token_totals.input_tokens.map(|x| x.to_string()),
        output_token_total: token_totals.output_tokens.map(|x| x.to_string()),
        chat_inference_count: Some(inference_counts.chat_inference_count),
        json_inference_count: Some(inference_counts.json_inference_count),
        float_metric_feedback_count: Some(feedback_counts.float_metric_feedback_count),
        boolean_metric_feedback_count: Some(feedback_counts.boolean_metric_feedback_count),
        comment_feedback_count: Some(feedback_counts.comment_feedback_count),
        demonstration_feedback_count: Some(feedback_counts.demonstration_feedback_count),
        dryrun,
    })
}

#[derive(Debug)]
struct InferenceCounts {
    inference_count: String,
    chat_inference_count: String,
    json_inference_count: String,
}

#[derive(Debug, Deserialize)]
struct ClickHouseInferenceCounts {
    #[serde(deserialize_with = "deserialize_u64")]
    chat_inference_count: u64,
    #[serde(deserialize_with = "deserialize_u64")]
    json_inference_count: u64,
}

// Since ClickHouse returns strings for UInt64, we need to deserialize them as u64
fn deserialize_u64<'de, D>(deserializer: D) -> Result<u64, D::Error>
where
    D: Deserializer<'de>,
{
    let s = String::deserialize(deserializer)?;
    s.parse().map_err(serde::de::Error::custom)
}

/// Count all inferences in the ClickHouse DB.
/// This returns a string since u64 cannot be represented in JSON and we simply pass it through to howdy
async fn count_inferences(
    clickhouse: &ClickHouseConnectionInfo,
) -> Result<InferenceCounts, String> {
    let Ok(response) = clickhouse
        .run_query_synchronous_no_params(
            r"
            SELECT
                (SELECT COUNT() FROM ChatInference) as chat_inference_count,
                (SELECT COUNT() FROM JsonInference) as json_inference_count
            Format JSONEachRow
            "
            .to_string(),
        )
        .await
    else {
        return Err("Failed to query ClickHouse for inference count".to_string());
    };
    let response_counts: ClickHouseInferenceCounts = serde_json::from_str(&response.response)
        .map_err(|e| format!("Failed to deserialize ClickHouseInferenceCounts: {e}"))?;

    let inference_count =
        response_counts.chat_inference_count + response_counts.json_inference_count;

    Ok(InferenceCounts {
        inference_count: inference_count.to_string(),
        chat_inference_count: response_counts.chat_inference_count.to_string(),
        json_inference_count: response_counts.json_inference_count.to_string(),
    })
}

#[derive(Debug, Deserialize)]
struct CumulativeUsage {
    #[serde(deserialize_with = "deserialize_optional_u64")]
    input_tokens: Option<u64>,
    #[serde(deserialize_with = "deserialize_optional_u64")]
    output_tokens: Option<u64>,
}

// Since ClickHouse returns strings for UInt64, we need to deserialize them as u64
// If the value is null we return None
fn deserialize_optional_u64<'de, D>(deserializer: D) -> Result<Option<u64>, D::Error>
where
    D: Deserializer<'de>,
{
    #[derive(Deserialize)]
    #[serde(untagged)]
    enum StringOrNull {
        String(String),
        Null,
    }

    match StringOrNull::deserialize(deserializer)? {
        StringOrNull::String(s) => Some(s.parse().map_err(serde::de::Error::custom)).transpose(),
        StringOrNull::Null => Ok(None),
    }
}

async fn get_token_totals(
    clickhouse: &ClickHouseConnectionInfo,
) -> Result<CumulativeUsage, String> {
    let Ok(response) = clickhouse
        .run_query_synchronous_no_params(
            r"
            SELECT
                (SELECT count FROM CumulativeUsage FINAL WHERE type = 'input_tokens') as input_tokens,
                (SELECT count FROM CumulativeUsage FINAL WHERE type = 'output_tokens') as output_tokens
            Format JSONEachRow
            "
            .to_string(),
        )
        .await
    else {
        return Err("Failed to query ClickHouse for token total count".to_string());
    };
    serde_json::from_str(&response.response)
        .map_err(|e| format!("Failed to deserialize ClickHouseInferenceCounts: {e}"))
}

#[derive(Debug)]
struct FeedbackCounts {
    feedback_count: String,
    float_metric_feedback_count: String,
    boolean_metric_feedback_count: String,
    comment_feedback_count: String,
    demonstration_feedback_count: String,
}

#[derive(Debug, Deserialize)]
struct ClickHouseFeedbackCounts {
    #[serde(deserialize_with = "deserialize_u64")]
    boolean_metric_feedback_count: u64,
    #[serde(deserialize_with = "deserialize_u64")]
    float_metric_feedback_count: u64,
    #[serde(deserialize_with = "deserialize_u64")]
    demonstration_feedback_count: u64,
    #[serde(deserialize_with = "deserialize_u64")]
    comment_feedback_count: u64,
}

/// Count all feedbacks in the ClickHouse DB.
/// This returns a string since u64 cannot be represented in JSON and we simply pass it through to howdy
async fn count_feedbacks(clickhouse: &ClickHouseConnectionInfo) -> Result<FeedbackCounts, String> {
    let Ok(response) = clickhouse
        .run_query_synchronous_no_params(
            r"
            SELECT
                (SELECT COUNT() FROM BooleanMetricFeedback) as boolean_metric_feedback_count,
                (SELECT COUNT() FROM FloatMetricFeedback) as float_metric_feedback_count,
                (SELECT COUNT() FROM DemonstrationFeedback) as demonstration_feedback_count,
                (SELECT COUNT() FROM CommentFeedback) as comment_feedback_count
            Format JSONEachRow
            "
            .to_string(),
        )
        .await
    else {
        return Err("Failed to query ClickHouse for feedback count".to_string());
    };
    let response_counts: ClickHouseFeedbackCounts = serde_json::from_str(&response.response)
        .map_err(|e| format!("Failed to deserialize ClickHouseFeedbackCounts: {e}"))?;

    let feedback_count = response_counts.boolean_metric_feedback_count
        + response_counts.float_metric_feedback_count
        + response_counts.demonstration_feedback_count
        + response_counts.comment_feedback_count;

    Ok(FeedbackCounts {
        feedback_count: feedback_count.to_string(),
        float_metric_feedback_count: response_counts.float_metric_feedback_count.to_string(),
        boolean_metric_feedback_count: response_counts.boolean_metric_feedback_count.to_string(),
        comment_feedback_count: response_counts.comment_feedback_count.to_string(),
        demonstration_feedback_count: response_counts.demonstration_feedback_count.to_string(),
    })
}

#[derive(Debug, Serialize)]
pub struct HowdyReportBody<'a> {
    pub deployment_id: &'a str,
    pub inference_count: String,
    pub feedback_count: String,
    pub gateway_version: &'static str,
    pub commit_hash: Option<&'static str>,
    pub input_token_total: Option<String>,
    pub output_token_total: Option<String>,
    pub chat_inference_count: Option<String>,
    pub json_inference_count: Option<String>,
    pub float_metric_feedback_count: Option<String>,
    pub boolean_metric_feedback_count: Option<String>,
    pub comment_feedback_count: Option<String>,
    pub demonstration_feedback_count: Option<String>,
    #[serde(default)]
    pub dryrun: bool,
}<|MERGE_RESOLUTION|>--- conflicted
+++ resolved
@@ -31,11 +31,7 @@
 use tokio_util::sync::CancellationToken;
 use tracing::{debug, info};
 
-<<<<<<< HEAD
-use crate::db::clickhouse::ClickHouseConnectionInfo;
-=======
 use crate::{config_parser::Config, db::clickhouse::ClickHouseConnectionInfo};
->>>>>>> 349b7191
 
 lazy_static! {
     /// The URL to send usage data to.
