--- conflicted
+++ resolved
@@ -624,11 +624,7 @@
         )
         .await
         .unwrap()
-<<<<<<< HEAD
         .dangerous_into_config_without_writing()
-=======
-        .config
->>>>>>> 82b89715
     }
 
     #[tokio::test]
