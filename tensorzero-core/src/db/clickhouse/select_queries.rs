--- conflicted
+++ resolved
@@ -492,13 +492,8 @@
 
         let response = self.run_query_synchronous(query, &params).await?;
 
-<<<<<<< HEAD
-        // Deserialize the results into FeedbackTimeSeriesPoint
+        // Deserialize the results into CumulativeFeedbackTimeSeriesPoint
         let feedback = response
-=======
-        // Deserialize the results into CumulativeFeedbackTimeSeriesPoint
-        response
->>>>>>> 82c32588
             .response
             .trim()
             .lines()
