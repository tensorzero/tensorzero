--- conflicted
+++ resolved
@@ -135,12 +135,28 @@
             .collect::<Result<Vec<_>, _>>()
     }
 
-<<<<<<< HEAD
     async fn count_distinct_models_used(&self) -> Result<u32, Error> {
         let query =
             "SELECT toUInt32(uniqExact(model_name)) FROM ModelProviderStatistics".to_string();
         let response = self.run_query_synchronous_no_params(query).await?;
-=======
+        response
+            .response
+            .trim()
+            .lines()
+            .next()
+            .ok_or_else(|| {
+                Error::new(ErrorDetails::ClickHouseDeserialization {
+                    message: "No result".to_string(),
+                })
+            })?
+            .parse()
+            .map_err(|e: std::num::ParseIntError| {
+                Error::new(ErrorDetails::ClickHouseDeserialization {
+                    message: e.to_string(),
+                })
+            })
+    }
+
     async fn query_episode_table(
         &self,
         page_size: u32,
@@ -237,25 +253,10 @@
             params.iter().map(|(k, v)| (*k, v.as_str())).collect();
         let response = self.run_query_synchronous(query, &params_str_map).await?;
         // Deserialize the results into EpisodeByIdRow
->>>>>>> a4152b17
-        response
-            .response
-            .trim()
-            .lines()
-<<<<<<< HEAD
-            .next()
-            .ok_or_else(|| {
-                Error::new(ErrorDetails::ClickHouseDeserialization {
-                    message: "No result".to_string(),
-                })
-            })?
-            .parse()
-            .map_err(|e: std::num::ParseIntError| {
-                Error::new(ErrorDetails::ClickHouseDeserialization {
-                    message: e.to_string(),
-                })
-            })
-=======
+        response
+            .response
+            .trim()
+            .lines()
             .map(|row| {
                 serde_json::from_str(row).map_err(|e| {
                     Error::new(ErrorDetails::ClickHouseDeserialization {
@@ -282,6 +283,5 @@
                 message: e.to_string(),
             })
         })
->>>>>>> a4152b17
     }
 }