<<<<<<< HEAD
use crate::db::{
    clickhouse::migration_manager::migrations::migration_0037::quantiles_sql_args,
    CumulativeFeedbackTimeSeriesPoint, EpisodeByIdRow, FeedbackByVariant, TableBoundsWithCount,
=======
use crate::{
    db::{
        clickhouse::migration_manager::migrations::migration_0037::quantiles_sql_args,
        EpisodeByIdRow, TableBoundsWithCount,
    },
    serde_util::deserialize_u64,
>>>>>>> 7a897274
};
use async_trait::async_trait;
use serde::Deserialize;
use uuid::Uuid;

use crate::{
    db::{ModelLatencyDatapoint, ModelUsageTimePoint, SelectQueries, TimeWindow},
    error::{Error, ErrorDetails},
};

use super::ClickHouseConnectionInfo;

#[async_trait]
impl SelectQueries for ClickHouseConnectionInfo {
    /// Retrieves a timeseries of model usage data.
    /// This will return max_periods complete time periods worth of data if present
    /// as well as the current time period's data.
    /// So there are at most max_periods + 1 time periods worth of data returned.
    async fn get_model_usage_timeseries(
        &self,
        time_window: TimeWindow,
        max_periods: u32,
    ) -> Result<Vec<ModelUsageTimePoint>, Error> {
        // TODO: probably factor this out into common code as other queries will likely need similar logic
        // NOTE: this filter pattern will likely include some extra data since the current period is likely incomplete.
        let (time_grouping, time_filter) = match time_window {
            TimeWindow::Minute => (
                "toStartOfMinute(minute)",
                format!("minute >= (SELECT max(toStartOfMinute(minute)) FROM ModelProviderStatistics) - INTERVAL {max_periods} MINUTE"),
            ),
            TimeWindow::Hour => (
                "toStartOfHour(minute)",
                format!("minute >= (SELECT max(toStartOfHour(minute)) FROM ModelProviderStatistics) - INTERVAL {max_periods} HOUR"),
            ),
            TimeWindow::Day => (
                "toStartOfDay(minute)",
                format!("minute >= (SELECT max(toStartOfDay(minute)) FROM ModelProviderStatistics) - INTERVAL {max_periods} DAY"),
            ),
            TimeWindow::Week => (
                "toStartOfWeek(minute)",
                format!("minute >= (SELECT max(toStartOfWeek(minute)) FROM ModelProviderStatistics) - INTERVAL {max_periods} WEEK"),
            ),
            TimeWindow::Month => (
                "toStartOfMonth(minute)",
                format!("minute >= (SELECT max(toStartOfMonth(minute)) FROM ModelProviderStatistics) - INTERVAL {max_periods} MONTH"),
            ),
            TimeWindow::Cumulative => (
                "toDateTime('1970-01-01 00:00:00')",
                "1 = 1".to_string(), // No time filter for cumulative
            ),
        };

        let query = format!(
            r"
            SELECT
                formatDateTime({time_grouping}, '%Y-%m-%dT%H:%i:%SZ') as period_start,
                model_name,
                sumMerge(total_input_tokens) as input_tokens,
                sumMerge(total_output_tokens) as output_tokens,
                countMerge(count) as count
            FROM ModelProviderStatistics
            WHERE {time_filter}
            GROUP BY period_start, model_name
            ORDER BY period_start DESC, model_name
            FORMAT JSONEachRow
            ",
        );

        let response = self.run_query_synchronous_no_params(query).await?;

        // Deserialize the results into ModelUsageTimePoint
        response
            .response
            .trim()
            .lines()
            .map(|row| {
                serde_json::from_str(row).map_err(|e| {
                    Error::new(ErrorDetails::ClickHouseDeserialization {
                        message: e.to_string(),
                    })
                })
            })
            .collect::<Result<Vec<_>, _>>()
    }

    async fn get_model_latency_quantiles(
        &self,
        time_window: TimeWindow,
    ) -> Result<Vec<ModelLatencyDatapoint>, Error> {
        let time_filter = match time_window {
            TimeWindow::Minute => {
                "minute >= (SELECT max(minute) FROM ModelProviderStatistics) - INTERVAL 1 MINUTE"
            }
            TimeWindow::Hour => {
                "minute >= (SELECT max(minute) FROM ModelProviderStatistics) - INTERVAL 1 HOUR"
            }
            TimeWindow::Day => {
                "minute >= (SELECT max(minute) FROM ModelProviderStatistics) - INTERVAL 1 DAY"
            }
            TimeWindow::Week => {
                "minute >= (SELECT max(minute) FROM ModelProviderStatistics) - INTERVAL 1 WEEK"
            }
            TimeWindow::Month => {
                "minute >= (SELECT max(minute) FROM ModelProviderStatistics) - INTERVAL 1 MONTH"
            }
            TimeWindow::Cumulative => "1 = 1",
        };
        let qs = quantiles_sql_args();
        let query = format!(
            r"
            SELECT
                model_name,
                quantilesTDigestMerge({qs})(response_time_ms_quantiles) AS response_time_ms_quantiles,
                quantilesTDigestMerge({qs})(ttft_ms_quantiles) AS ttft_ms_quantiles,
                countMerge(count) as count
            FROM ModelProviderStatistics
            WHERE {time_filter}
            GROUP BY model_name
            ORDER BY model_name
            FORMAT JSONEachRow
            ",
        );
        let response = self.run_query_synchronous_no_params(query).await?;
        // Deserialize the results into ModelLatencyDatapoint
        response
            .response
            .trim()
            .lines()
            .map(|row| {
                serde_json::from_str(row).map_err(|e| {
                    Error::new(ErrorDetails::ClickHouseDeserialization {
                        message: e.to_string(),
                    })
                })
            })
            .collect::<Result<Vec<_>, _>>()
    }

    async fn count_distinct_models_used(&self) -> Result<u32, Error> {
        let query =
            "SELECT toUInt32(uniqExact(model_name)) FROM ModelProviderStatistics".to_string();
        let response = self.run_query_synchronous_no_params(query).await?;
        response
            .response
            .trim()
            .lines()
            .next()
            .ok_or_else(|| {
                Error::new(ErrorDetails::ClickHouseDeserialization {
                    message: "No result".to_string(),
                })
            })?
            .parse()
            .map_err(|e: std::num::ParseIntError| {
                Error::new(ErrorDetails::ClickHouseDeserialization {
                    message: e.to_string(),
                })
            })
    }

    async fn query_episode_table(
        &self,
        page_size: u32,
        before: Option<Uuid>,
        after: Option<Uuid>,
    ) -> Result<Vec<EpisodeByIdRow>, Error> {
        let (where_clause, params, is_after) = match (before, after) {
            (Some(_before), Some(_after)) => {
                return Err(Error::new(ErrorDetails::InvalidRequest {
                    message: "Cannot specify both before and after in query_episode_table"
                        .to_string(),
                }))
            }
            (Some(before), None) => (
                "episode_id_uint < toUInt128({before:UUID})",
                vec![("before", before.to_string())],
                false,
            ),
            (None, Some(after)) => (
                "episode_id_uint > toUInt128({after:UUID})",
                vec![("after", after.to_string())],
                true,
            ),
            (None, None) => ("1=1", vec![], false),
        };
        // This is a Bad Hack to account for ClickHouse's Bad Query Planning
        // Clickhouse will not optimize queries with either GROUP BY or FINAL
        // when reading the primary key with a LIMIT
        // https://clickhouse.com/docs/sql-reference/statements/select/order-by#optimization-of-data-reading
        // So, we select the last page_size_overestimate episodes in descending order
        // Then we group by episode_id_uint and count the number of inferences
        // Finally, we order by episode_id_uint correctly and limit the result to page_size
        let page_size_overestimate = 5 * page_size;

        let query = if is_after {
            format!(
                r"WITH potentially_duplicated_episode_ids AS (
                    SELECT episode_id_uint
                    FROM EpisodeById
                    WHERE {where_clause}
                    ORDER BY episode_id_uint ASC
                    LIMIT {page_size_overestimate}
                )
                SELECT
                    episode_id,
                    count,
                    start_time,
                    end_time,
                    last_inference_id
                FROM (
                    SELECT
                        uint_to_uuid(episode_id_uint) as episode_id,
                        count() as count,
                        formatDateTime(UUIDv7ToDateTime(uint_to_uuid(min(id_uint))), '%Y-%m-%dT%H:%i:%SZ') as start_time,
                        formatDateTime(UUIDv7ToDateTime(uint_to_uuid(max(id_uint))), '%Y-%m-%dT%H:%i:%SZ') as end_time,
                        uint_to_uuid(max(id_uint)) as last_inference_id,
                        episode_id_uint
                    FROM InferenceByEpisodeId
                    WHERE episode_id_uint IN (SELECT episode_id_uint FROM potentially_duplicated_episode_ids)
                    GROUP BY episode_id_uint
                    ORDER BY episode_id_uint ASC
                    LIMIT {page_size}
                )
                ORDER BY episode_id_uint DESC
                FORMAT JSONEachRow
                "
            )
        } else {
            format!(
                r"
                WITH potentially_duplicated_episode_ids AS (
                    SELECT episode_id_uint
                    FROM EpisodeById
                    WHERE {where_clause}
                    ORDER BY episode_id_uint DESC
                    LIMIT {page_size_overestimate}
                )
                SELECT
                    uint_to_uuid(episode_id_uint) as episode_id,
                    count() as count,
                    formatDateTime(UUIDv7ToDateTime(uint_to_uuid(min(id_uint))), '%Y-%m-%dT%H:%i:%SZ') as start_time,
                    formatDateTime(UUIDv7ToDateTime(uint_to_uuid(max(id_uint))), '%Y-%m-%dT%H:%i:%SZ') as end_time,
                    uint_to_uuid(max(id_uint)) as last_inference_id
                FROM InferenceByEpisodeId
                WHERE episode_id_uint IN (SELECT episode_id_uint FROM potentially_duplicated_episode_ids)
                GROUP BY episode_id_uint
                ORDER BY episode_id_uint DESC
                LIMIT {page_size}
                FORMAT JSONEachRow
                "
            )
        };
        let params_str_map: std::collections::HashMap<&str, &str> =
            params.iter().map(|(k, v)| (*k, v.as_str())).collect();
        let response = self.run_query_synchronous(query, &params_str_map).await?;
        // Deserialize the results into EpisodeByIdRow
        response
            .response
            .trim()
            .lines()
            .map(|row| {
                serde_json::from_str(row).map_err(|e| {
                    Error::new(ErrorDetails::ClickHouseDeserialization {
                        message: e.to_string(),
                    })
                })
            })
            .collect::<Result<Vec<_>, _>>()
    }

    async fn query_episode_table_bounds(&self) -> Result<TableBoundsWithCount, Error> {
        let query = r"
            SELECT
                uint_to_uuid(min(episode_id_uint)) as first_id,
                uint_to_uuid(max(episode_id_uint)) as last_id,
                count() as count
            FROM EpisodeById
            FORMAT JSONEachRow"
            .to_string();
        let response = self.run_query_synchronous_no_params(query).await?;
        let response = response.response.trim();
        serde_json::from_str(response).map_err(|e| {
            Error::new(ErrorDetails::ClickHouseDeserialization {
                message: e.to_string(),
            })
        })
    }
}

// Helper functions for parsing responses
pub(crate) fn build_pagination_clause(
    before: Option<Uuid>,
    after: Option<Uuid>,
    _id_column: &str,
) -> (String, Vec<(&'static str, String)>) {
    match (before, after) {
        (Some(before), None) => (
            "AND toUInt128(id) < toUInt128(toUUID({before:UUID}))".to_string(),
            vec![("before", before.to_string())],
        ),
        (None, Some(after)) => (
            "AND toUInt128(id) > toUInt128(toUUID({after:UUID}))".to_string(),
            vec![("after", after.to_string())],
        ),
        _ => (String::new(), vec![]),
    }
}

pub(crate) fn parse_json_rows<T: serde::de::DeserializeOwned>(
    response: &str,
) -> Result<Vec<T>, Error> {
    response
        .lines()
        .filter(|line| !line.trim().is_empty())
        .map(|row| {
            serde_json::from_str(row).map_err(|e| {
                Error::new(ErrorDetails::ClickHouseDeserialization {
                    message: format!("Failed to deserialize row: {e}"),
                })
            })
        })
        .collect()
}

pub(crate) fn parse_count(response: &str) -> Result<u64, Error> {
    #[derive(Deserialize)]
    struct CountResult {
        #[serde(deserialize_with = "deserialize_u64")]
        count: u64,
    }

<<<<<<< HEAD
    async fn get_cumulative_feedback_timeseries(
        &self,
        function_name: String,
        metric_name: String,
        variant_names: Option<Vec<String>>,
        time_window: TimeWindow,
        max_periods: u32,
    ) -> Result<Vec<CumulativeFeedbackTimeSeriesPoint>, Error> {
        // Convert TimeWindow to ClickHouse INTERVAL syntax and interval functions
        let (interval_str, interval_function) = match time_window {
            TimeWindow::Minute => ("INTERVAL 1 MINUTE", "toIntervalMinute"),
            TimeWindow::Hour => ("INTERVAL 1 HOUR", "toIntervalHour"),
            TimeWindow::Day => ("INTERVAL 1 DAY", "toIntervalDay"),
            TimeWindow::Week => ("INTERVAL 1 WEEK", "toIntervalWeek"),
            TimeWindow::Month => ("INTERVAL 1 MONTH", "toIntervalMonth"),
            TimeWindow::Cumulative => {
                return Err(Error::new(ErrorDetails::InvalidRequest {
                    message: "Cumulative time window is not supported for feedback timeseries"
                        .to_string(),
                }))
            }
        };

        // If variants are passed, build variant filter.
        // If None we don't filter at all;
        // If empty, we'll return an empty vector for consistency
        let variant_filter = match variant_names {
            None => String::new(),
            Some(names) if names.is_empty() => {
                return Ok(vec![]);
            }
            Some(names) => {
                let escaped_names: Vec<String> = names
                    .iter()
                    .map(|name| format!("'{}'", escape_string_for_clickhouse_literal(name)))
                    .collect();
                format!(" AND variant_name IN ({})", escaped_names.join(", "))
            }
        };

        // Compute cumulative statistics from all historical data
        let query = format!(
            r"
            WITH
                -- CTE 1: Aggregate ALL historical data into time periods (no time filter)
                AggregatedFilteredFeedbackByVariantStatistics AS (
                    SELECT
                        toStartOfInterval(minute, {interval_str}) + {interval_str} AS period_end,
                        variant_name,

                        -- Apply -MergeState combinator to merge and keep as state for later merging
                        avgMergeState(feedback_mean) AS merged_mean_state,
                        varSampStableMergeState(feedback_variance) AS merged_var_state,
                        sum(count) AS period_count

                    FROM FeedbackByVariantStatistics

                    WHERE
                        function_name = {{function_name:String}}
                        AND metric_name = {{metric_name:String}}
                        {variant_filter}

                    GROUP BY
                        period_end,
                        variant_name
                ),

                -- CTE 2: For each variant, create sorted arrays of the periodic data.
                ArraysByVariant AS (
                    SELECT
                        variant_name,
                        -- 3. Unzip the sorted tuples back into individual arrays
                        arrayMap(x -> x.1, sorted_zipped_arrays) AS periods,
                        arrayMap(x -> x.2, sorted_zipped_arrays) AS mean_states,
                        arrayMap(x -> x.3, sorted_zipped_arrays) AS var_states,
                        arrayMap(x -> x.4, sorted_zipped_arrays) AS counts
                    FROM (
                        SELECT
                            variant_name,
                            (
                                -- 2. Sort the array of tuples based on the first element (the period_end)
                                arraySort(x -> x.1,
                                    -- 1. Zip the unsorted arrays together into an array of tuples
                                    arrayZip(
                                        groupArray(period_end),
                                        groupArray(merged_mean_state),
                                        groupArray(merged_var_state),
                                        groupArray(period_count)
                                    )
                                )
                            ) AS sorted_zipped_arrays
                        FROM AggregatedFilteredFeedbackByVariantStatistics
                        GROUP BY variant_name
                    )
                ),

                -- CTE 3: Compute cumulative stats for all periods
                AllCumulativeStats AS (
                    SELECT
                        periods[i] AS period_end,
                        variant_name,

                        arrayReduce('avgMerge', arraySlice(mean_states, 1, i)) AS mean,
                        arrayReduce('varSampStableMerge', arraySlice(var_states, 1, i)) AS variance,
                        arraySum(arraySlice(counts, 1, i)) AS count

                    FROM ArraysByVariant
                    ARRAY JOIN arrayEnumerate(periods) AS i
                ),

                -- CTE 4: Filter to only the most recent max_periods (DateTime arithmetic on DateTime types)
                FilteredCumulativeStats AS (
                    SELECT
                        period_end,
                        variant_name,
                        mean,
                        variance,
                        count
                    FROM AllCumulativeStats
                    WHERE period_end >= (
                        SELECT max(period_end)
                        FROM AllCumulativeStats
                    ) - {interval_function}({{max_periods:UInt32}})
                )

            -- Final SELECT: Format the DateTime to string
            SELECT
                formatDateTime(period_end, '%Y-%m-%dT%H:%i:%SZ') AS period_end,
                variant_name,
                mean,
                variance,
                count
            FROM FilteredCumulativeStats
            ORDER BY
                period_end ASC,
                variant_name ASC
            FORMAT JSONEachRow
            ",
        );

        // Create parameters HashMap
        let max_periods_str = max_periods.to_string();
        let params = std::collections::HashMap::from([
            ("function_name", function_name.as_str()),
            ("metric_name", metric_name.as_str()),
            ("max_periods", max_periods_str.as_str()),
        ]);

        let response = self.run_query_synchronous(query, &params).await?;

        // Deserialize the results into CumulativeFeedbackTimeSeriesPoint
        response
            .response
            .trim()
            .lines()
            .map(|row| {
                serde_json::from_str(row).map_err(|e| {
                    Error::new(ErrorDetails::ClickHouseDeserialization {
                        message: format!(
                            "Failed to deserialize CumulativeFeedbackTimeSeriesPoint: {e}"
                        ),
                    })
                })
            })
            .collect::<Result<Vec<_>, _>>()
    }
=======
    let line = response.trim().lines().next().ok_or_else(|| {
        Error::new(ErrorDetails::ClickHouseDeserialization {
            message: "No count result returned from database".to_string(),
        })
    })?;

    let result: CountResult = serde_json::from_str(line).map_err(|e| {
        Error::new(ErrorDetails::ClickHouseDeserialization {
            message: format!("Failed to deserialize count: {e}"),
        })
    })?;

    Ok(result.count)
>>>>>>> 7a897274
}<|MERGE_RESOLUTION|>--- conflicted
+++ resolved
@@ -1,15 +1,9 @@
-<<<<<<< HEAD
-use crate::db::{
-    clickhouse::migration_manager::migrations::migration_0037::quantiles_sql_args,
-    CumulativeFeedbackTimeSeriesPoint, EpisodeByIdRow, FeedbackByVariant, TableBoundsWithCount,
-=======
 use crate::{
     db::{
         clickhouse::migration_manager::migrations::migration_0037::quantiles_sql_args,
         EpisodeByIdRow, TableBoundsWithCount,
     },
     serde_util::deserialize_u64,
->>>>>>> 7a897274
 };
 use async_trait::async_trait;
 use serde::Deserialize;
@@ -341,174 +335,6 @@
         count: u64,
     }
 
-<<<<<<< HEAD
-    async fn get_cumulative_feedback_timeseries(
-        &self,
-        function_name: String,
-        metric_name: String,
-        variant_names: Option<Vec<String>>,
-        time_window: TimeWindow,
-        max_periods: u32,
-    ) -> Result<Vec<CumulativeFeedbackTimeSeriesPoint>, Error> {
-        // Convert TimeWindow to ClickHouse INTERVAL syntax and interval functions
-        let (interval_str, interval_function) = match time_window {
-            TimeWindow::Minute => ("INTERVAL 1 MINUTE", "toIntervalMinute"),
-            TimeWindow::Hour => ("INTERVAL 1 HOUR", "toIntervalHour"),
-            TimeWindow::Day => ("INTERVAL 1 DAY", "toIntervalDay"),
-            TimeWindow::Week => ("INTERVAL 1 WEEK", "toIntervalWeek"),
-            TimeWindow::Month => ("INTERVAL 1 MONTH", "toIntervalMonth"),
-            TimeWindow::Cumulative => {
-                return Err(Error::new(ErrorDetails::InvalidRequest {
-                    message: "Cumulative time window is not supported for feedback timeseries"
-                        .to_string(),
-                }))
-            }
-        };
-
-        // If variants are passed, build variant filter.
-        // If None we don't filter at all;
-        // If empty, we'll return an empty vector for consistency
-        let variant_filter = match variant_names {
-            None => String::new(),
-            Some(names) if names.is_empty() => {
-                return Ok(vec![]);
-            }
-            Some(names) => {
-                let escaped_names: Vec<String> = names
-                    .iter()
-                    .map(|name| format!("'{}'", escape_string_for_clickhouse_literal(name)))
-                    .collect();
-                format!(" AND variant_name IN ({})", escaped_names.join(", "))
-            }
-        };
-
-        // Compute cumulative statistics from all historical data
-        let query = format!(
-            r"
-            WITH
-                -- CTE 1: Aggregate ALL historical data into time periods (no time filter)
-                AggregatedFilteredFeedbackByVariantStatistics AS (
-                    SELECT
-                        toStartOfInterval(minute, {interval_str}) + {interval_str} AS period_end,
-                        variant_name,
-
-                        -- Apply -MergeState combinator to merge and keep as state for later merging
-                        avgMergeState(feedback_mean) AS merged_mean_state,
-                        varSampStableMergeState(feedback_variance) AS merged_var_state,
-                        sum(count) AS period_count
-
-                    FROM FeedbackByVariantStatistics
-
-                    WHERE
-                        function_name = {{function_name:String}}
-                        AND metric_name = {{metric_name:String}}
-                        {variant_filter}
-
-                    GROUP BY
-                        period_end,
-                        variant_name
-                ),
-
-                -- CTE 2: For each variant, create sorted arrays of the periodic data.
-                ArraysByVariant AS (
-                    SELECT
-                        variant_name,
-                        -- 3. Unzip the sorted tuples back into individual arrays
-                        arrayMap(x -> x.1, sorted_zipped_arrays) AS periods,
-                        arrayMap(x -> x.2, sorted_zipped_arrays) AS mean_states,
-                        arrayMap(x -> x.3, sorted_zipped_arrays) AS var_states,
-                        arrayMap(x -> x.4, sorted_zipped_arrays) AS counts
-                    FROM (
-                        SELECT
-                            variant_name,
-                            (
-                                -- 2. Sort the array of tuples based on the first element (the period_end)
-                                arraySort(x -> x.1,
-                                    -- 1. Zip the unsorted arrays together into an array of tuples
-                                    arrayZip(
-                                        groupArray(period_end),
-                                        groupArray(merged_mean_state),
-                                        groupArray(merged_var_state),
-                                        groupArray(period_count)
-                                    )
-                                )
-                            ) AS sorted_zipped_arrays
-                        FROM AggregatedFilteredFeedbackByVariantStatistics
-                        GROUP BY variant_name
-                    )
-                ),
-
-                -- CTE 3: Compute cumulative stats for all periods
-                AllCumulativeStats AS (
-                    SELECT
-                        periods[i] AS period_end,
-                        variant_name,
-
-                        arrayReduce('avgMerge', arraySlice(mean_states, 1, i)) AS mean,
-                        arrayReduce('varSampStableMerge', arraySlice(var_states, 1, i)) AS variance,
-                        arraySum(arraySlice(counts, 1, i)) AS count
-
-                    FROM ArraysByVariant
-                    ARRAY JOIN arrayEnumerate(periods) AS i
-                ),
-
-                -- CTE 4: Filter to only the most recent max_periods (DateTime arithmetic on DateTime types)
-                FilteredCumulativeStats AS (
-                    SELECT
-                        period_end,
-                        variant_name,
-                        mean,
-                        variance,
-                        count
-                    FROM AllCumulativeStats
-                    WHERE period_end >= (
-                        SELECT max(period_end)
-                        FROM AllCumulativeStats
-                    ) - {interval_function}({{max_periods:UInt32}})
-                )
-
-            -- Final SELECT: Format the DateTime to string
-            SELECT
-                formatDateTime(period_end, '%Y-%m-%dT%H:%i:%SZ') AS period_end,
-                variant_name,
-                mean,
-                variance,
-                count
-            FROM FilteredCumulativeStats
-            ORDER BY
-                period_end ASC,
-                variant_name ASC
-            FORMAT JSONEachRow
-            ",
-        );
-
-        // Create parameters HashMap
-        let max_periods_str = max_periods.to_string();
-        let params = std::collections::HashMap::from([
-            ("function_name", function_name.as_str()),
-            ("metric_name", metric_name.as_str()),
-            ("max_periods", max_periods_str.as_str()),
-        ]);
-
-        let response = self.run_query_synchronous(query, &params).await?;
-
-        // Deserialize the results into CumulativeFeedbackTimeSeriesPoint
-        response
-            .response
-            .trim()
-            .lines()
-            .map(|row| {
-                serde_json::from_str(row).map_err(|e| {
-                    Error::new(ErrorDetails::ClickHouseDeserialization {
-                        message: format!(
-                            "Failed to deserialize CumulativeFeedbackTimeSeriesPoint: {e}"
-                        ),
-                    })
-                })
-            })
-            .collect::<Result<Vec<_>, _>>()
-    }
-=======
     let line = response.trim().lines().next().ok_or_else(|| {
         Error::new(ErrorDetails::ClickHouseDeserialization {
             message: "No count result returned from database".to_string(),
@@ -522,5 +348,4 @@
     })?;
 
     Ok(result.count)
->>>>>>> 7a897274
 }