--- conflicted
+++ resolved
@@ -860,12 +860,7 @@
     use serde_json::json;
     use std::path::Path;
 
-<<<<<<< HEAD
-    use crate::inference::types::StoredInput;
-    use crate::{config_parser::ConfigFileGlob, inference::types::Text, tool::ToolChoice};
-=======
     use crate::{config::ConfigFileGlob, inference::types::Text, tool::ToolChoice};
->>>>>>> d23a6662
 
     use super::*;
 
