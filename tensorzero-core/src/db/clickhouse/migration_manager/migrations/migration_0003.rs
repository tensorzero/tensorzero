--- conflicted
+++ resolved
@@ -62,37 +62,8 @@
             "FloatMetricFeedback",
         ];
 
-<<<<<<< HEAD
-        let database = self.clickhouse.database();
-
-        for table in &tables {
-            let query = format!(
-                r"SELECT EXISTS(
-                    SELECT 1
-                    FROM system.columns
-                    WHERE database = '{database}'
-                      AND table = '{table}'
-                      AND name = 'tags'
-                )"
-            );
-            match self.clickhouse.run_query_synchronous_no_params(query).await {
-                Err(e) => {
-                    return Err(ErrorDetails::ClickHouseMigration {
-                        id: "0003".to_string(),
-                        message: e.to_string(),
-                    }
-                    .into());
-                }
-                Ok(response) => {
-                    if response.response.trim() != "1" {
-                        return Ok(true);
-                    }
-                }
-            }
-=======
         for table in tables {
             check_column_exists(self.clickhouse, table, "tags", MIGRATION_ID).await?;
->>>>>>> 1b82d12b
         }
 
         // Check that each of the materialized views exists
