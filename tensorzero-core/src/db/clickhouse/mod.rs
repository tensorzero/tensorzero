use async_trait::async_trait;
use enum_map::Enum;
use migration_manager::migrations::check_table_exists;
use reqwest::multipart::Form;
use reqwest::multipart::Part;
use reqwest::Client;
use secrecy::{ExposeSecret, SecretString};
use serde::Deserialize;
use serde::Serialize;
use std::borrow::Cow;
use std::collections::HashMap;
use std::sync::Arc;
use std::time::Duration;
use tokio::sync::RwLock;
use tokio::sync::RwLockWriteGuard;
use url::Url;

mod batching;
pub mod migration_manager;
pub mod query_builder;
<<<<<<< HEAD
mod select_queries;
#[cfg(any(test, feature = "e2e_tests", feature = "optimization_tests"))]
=======
#[cfg(any(test, feature = "e2e_tests"))]
>>>>>>> d23a6662
pub mod test_helpers;

use crate::config::BatchWritesConfig;
use crate::config::Config;
use crate::db::clickhouse::batching::BatchSender;
use crate::db::clickhouse::batching::BatchWriterHandle;
use crate::error::DisplayOrDebugGateway;
use crate::error::{Error, ErrorDetails};
use crate::stored_inference::StoredInference;
use query_builder::generate_list_inferences_sql;
use query_builder::ListInferencesParams;

use super::HealthCheckable;

#[derive(Debug, Clone)]
pub enum ClickHouseConnectionInfo {
    Disabled,
    Mock {
        mock_data: Arc<RwLock<HashMap<String, Vec<serde_json::Value>>>>,
        healthy: bool,
    },
    Production {
        database_url: SecretString,
        cluster_name: Option<String>,
        database: String,
        client: Client,
        batch_sender: Option<Arc<BatchSender>>,
    },
}

pub fn make_clickhouse_http_client() -> Result<Client, Error> {
    Client::builder()
        // https://github.com/ClickHouse/clickhouse-rs/blob/56c5dd3fc95693acc5aa3d02db1f910a26fe5b1c/src/http_client.rs#L45
        .pool_idle_timeout(Duration::from_secs(2))
        // https://github.com/ClickHouse/clickhouse-rs/blob/56c5dd3fc95693acc5aa3d02db1f910a26fe5b1c/src/http_client.rs#L41
        .tcp_keepalive(Some(Duration::from_secs(60)))
        .build()
        .map_err(|e| {
            Error::new(ErrorDetails::ClickHouseConnection {
                message: format!("Failed to build ClickHouse HTTP client: {e}"),
            })
        })
}

/// Defines all of the ClickHouse tables that we write to from Rust
/// This will be used to implement per-table ClickHouse write batching.
#[derive(Debug, Clone, Copy, PartialEq, Eq, Hash, Enum)]
pub enum TableName {
    BatchModelInference,
    BatchRequest,
    ChatInference,
    ChatInferenceDatapoint,
    JsonInference,
    JsonInferenceDatapoint,
    ModelInference,
    ModelInferenceCache,
    DeploymentID,
    TensorZeroMigration,
    BooleanMetricFeedback,
    FloatMetricFeedback,
    DemonstrationFeedback,
    CommentFeedback,
}

impl TableName {
    pub fn as_str(self) -> &'static str {
        match self {
            TableName::BatchModelInference => "BatchModelInference",
            TableName::BatchRequest => "BatchRequest",
            TableName::ChatInference => "ChatInference",
            TableName::ChatInferenceDatapoint => "ChatInferenceDatapoint",
            TableName::JsonInference => "JsonInference",
            TableName::JsonInferenceDatapoint => "JsonInferenceDatapoint",
            TableName::ModelInference => "ModelInference",
            TableName::ModelInferenceCache => "ModelInferenceCache",
            TableName::DeploymentID => "DeploymentID",
            TableName::TensorZeroMigration => "TensorZeroMigration",
            TableName::BooleanMetricFeedback => "BooleanMetricFeedback",
            TableName::FloatMetricFeedback => "FloatMetricFeedback",
            TableName::DemonstrationFeedback => "DemonstrationFeedback",
            TableName::CommentFeedback => "CommentFeedback",
        }
    }
}

impl ClickHouseConnectionInfo {
    /// Create a new ClickHouse connection info from a database URL.
    /// You should always use this function in production code or generic integration tests that
    /// don't test specific ClickHouse behavior.
    /// For e2e tests, you should use the `get_clickhouse` function.
    ///
    /// This function returns an error if anything is malformed but if the connection is unhealthy it logs that and
    /// returns Ok(Production{ ... })
    ///
    /// However, for tests that directly test ClickHouse behavior, you can directly create the struct.
    pub async fn new(database_url: &str, batch_config: BatchWritesConfig) -> Result<Self, Error> {
        // Add a query string for the database using the URL crate
        let mut database_url = Url::parse(database_url).map_err(|_| {
            Error::new(ErrorDetails::Config {
                message: "Invalid ClickHouse database URL".to_string(),
            })
        })?;

        #[cfg(not(feature = "e2e_tests"))]
        let database = validate_clickhouse_url_get_db_name(&database_url)?
            .unwrap_or_else(|| "default".to_string());

        #[cfg(feature = "e2e_tests")]
        let database = "tensorzero_e2e_tests".to_string();

        // Although we take the database name from the URL path,
        // we need to set the query string for the database name for the ClickHouse TCP protocol
        database_url.set_path("");
        database_url
            .query_pairs_mut()
            .append_pair("database", &database);

        // Set ClickHouse format settings for some error checking on writes
        set_clickhouse_format_settings(&mut database_url);

        // Store the original URL as a SecretString
        let database_url = SecretString::from(database_url.to_string());

        // Get the cluster name from the `TENSORZERO_CLICKHOUSE_CLUSTER_NAME` environment variable
        let cluster_name = match std::env::var("TENSORZERO_CLICKHOUSE_CLUSTER_NAME") {
            Ok(cluster_name) => {
                tracing::info!("The gateway is expecting a self-hosted replicated ClickHouse deployment with cluster name `{cluster_name}`. Note: The environment variable `TENSORZERO_CLICKHOUSE_CLUSTER_NAME` doesn't apply to ClickHouse Cloud or self-managed single-node deployments.");
                Some(cluster_name)
            }
            Err(_) => {
                tracing::debug!("The environment variable `TENSORZERO_CLICKHOUSE_CLUSTER_NAME` wasn't provided, so the gateway will assume that ClickHouse is not running a self-hosted replicated cluster. Note: This variable doesn't apply to ClickHouse Cloud or self-managed single-node deployments.");
                None
            }
        };

        let mut connection_info = Self::Production {
            database_url,
            cluster_name,
            database,
            client: make_clickhouse_http_client()?,
            batch_sender: None,
        };

        let orig_connection_info = connection_info.clone();
        match &mut connection_info {
            Self::Production { batch_sender, .. } => {
                if batch_config.enabled {
                    // Create the batch sender using the `ClickHouseConnectionInfo` without the `batch_sender` set
                    // (since the batcher itself always performs direct writes)
                    let batcher = BatchSender::new(orig_connection_info, batch_config)?;
                    *batch_sender = Some(Arc::new(batcher));
                }
            }
            Self::Mock { .. } | Self::Disabled { .. } => {}
        }
        // If the connection is unhealthy, we won't be able to run / check migrations. So we just fail here.
        connection_info.health().await?;
        Ok(connection_info)
    }

    pub fn new_mock(healthy: bool) -> Self {
        Self::Mock {
            mock_data: Arc::new(RwLock::new(HashMap::new())),
            healthy,
        }
    }

    pub fn batcher_join_handle(&self) -> Option<BatchWriterHandle> {
        match self {
            Self::Production { batch_sender, .. } => batch_sender
                .as_ref()
                .map(|sender| sender.writer_handle.clone()),
            _ => None,
        }
    }

    pub fn new_disabled() -> Self {
        Self::Disabled
    }

    pub fn database(&self) -> &str {
        match self {
            Self::Disabled => "",
            Self::Mock { .. } => "mock-database",
            Self::Production { database, .. } => database,
        }
    }

    /// Writes rows to ClickHouse using our batched write implementation
    /// (if enabled in the config)
    /// The provided rows might not yet be sent to ClickHouse when this function completes.
    pub async fn write_batched(
        &self,
        rows: &[impl Serialize + Send + Sync],
        table: TableName,
    ) -> Result<(), Error> {
        match self {
            Self::Disabled => Ok(()),
            Self::Mock { mock_data, .. } => {
                write_mock(
                    Rows::Unserialized(rows),
                    table,
                    &mut mock_data.write().await,
                )
                .await
            }
            Self::Production {
                database_url,
                client,
                batch_sender,
                ..
            } => {
                write_production(
                    database_url,
                    client,
                    Rows::Unserialized(rows),
                    table,
                    batch_sender.as_deref(),
                )
                .await
            }
        }
    }

    /// Write rows to ClickHouse without, without using our batched write implementation.
    /// The provided rows will have been sent to ClickHouse when this function completes.
    pub async fn write_non_batched<T: Serialize + Send + Sync>(
        &self,
        rows: Rows<'_, T>,
        table: TableName,
    ) -> Result<(), Error> {
        match self {
            Self::Disabled => Ok(()),
            Self::Mock { mock_data, .. } => {
                write_mock(rows, table, &mut mock_data.write().await).await
            }
            Self::Production {
                database_url,
                client,
                ..
            } => write_production(database_url, client, rows, table, None).await,
        }
    }

    /// Test helper: reads from the table `table` in our mock DB and returns an element that has (serialized) `column` equal to `value`.
    /// Returns None if no such element is found.
    #[cfg(test)]
    pub async fn read(&self, table: &str, column: &str, value: &str) -> Option<serde_json::Value> {
        match self {
            Self::Disabled => None,
            Self::Mock { mock_data, .. } => {
                let mock_data = mock_data.read().await;
                let table = mock_data.get(table).unwrap();
                for row in table {
                    if let Some(value_in_row) = row.get(column) {
                        if value_in_row.as_str() == Some(value) {
                            return Some(row.clone());
                        }
                    }
                }
                None
            }
            Self::Production { .. } => {
                panic!("Production ClickHouse client can't be used for reading data in tests")
            }
        }
    }

    pub fn is_cluster_configured(&self) -> bool {
        match self {
            Self::Disabled => false,
            Self::Mock { .. } => false,
            Self::Production { cluster_name, .. } => cluster_name.is_some(),
        }
    }

    /// Runs a query with the given parameters, waiting for mutations to complete
    /// using `mutations_sync=2` and `alter_sync=2`.
    /// This ensures that we can run `ALTER TABLE ADD COLUMN` in a migration
    /// and have the column available once the query completes.
    pub async fn run_query_synchronous(
        &self,
        query: String,
        parameters: &HashMap<&str, &str>,
    ) -> Result<ClickHouseResponse, Error> {
        self.run_query_synchronous_with_err_logging(query, parameters, true)
            .await
    }

    pub async fn run_query_synchronous_with_err_logging(
        &self,
        query: String,
        parameters: &HashMap<&str, &str>,
        err_logging: bool,
    ) -> Result<ClickHouseResponse, Error> {
        match self {
            Self::Disabled => Ok(ClickHouseResponse {
                response: String::new(),
                metadata: ClickHouseResponseMetadata {
                    read_rows: 0,
                    written_rows: 0,
                },
            }),
            Self::Mock { .. } => Ok(ClickHouseResponse {
                response: String::new(),
                metadata: ClickHouseResponseMetadata {
                    read_rows: 0,
                    written_rows: 0,
                },
            }),
            Self::Production {
                database_url,
                client,
                ..
            } => {
                let mut database_url = Url::parse(database_url.expose_secret()).map_err(|e| Error::new(ErrorDetails::ClickHouseQuery { message: format!("Error parsing ClickHouse URL: {e}. This should never happen. Please submit a bug report at https://github.com/tensorzero/tensorzero/issues/new") }))?;
                // Add query parameters if provided
                for (key, value) in parameters {
                    let param_key = format!("param_{key}");
                    database_url
                        .query_pairs_mut()
                        .append_pair(&param_key, value);
                }
                database_url
                    .query_pairs_mut()
                    .append_pair("mutations_sync", "2");
                database_url
                    .query_pairs_mut()
                    .append_pair("alter_sync", "2");
                let res = client
                    .post(database_url)
                    .body(query)
                    .send()
                    .await
                    .map_err(|e| {
                        Error::new_with_err_logging(
                            ErrorDetails::ClickHouseQuery {
                                message: DisplayOrDebugGateway::new(e).to_string(),
                            },
                            err_logging,
                        )
                    })?;
                let status = res.status();

                // Get the ClickHouse summary info from the headers
                let metadata = if let Some(summary) = res.headers().get("x-clickhouse-summary") {
                    // NOTE: X-Clickhouse-Summary is a ClickHouse-specific header that contains information about the query execution.
                    // It is not formally specified in the ClickHouse documentation so we only warn if it isn't working but won't error here.
                    let summary_str = summary.to_str().map_err(|e| {
                        Error::new_with_err_logging(
                            ErrorDetails::ClickHouseQuery {
                                message: format!(
                                    "Failed to parse x-clickhouse-summary header: {e}"
                                ),
                            },
                            err_logging,
                        )
                    })?;

                    serde_json::from_str::<ClickHouseResponseMetadata>(summary_str).map_err(
                        |e| {
                            Error::new_with_err_logging(
                                ErrorDetails::ClickHouseQuery {
                                    message: format!(
                                        "Failed to deserialize x-clickhouse-summary: {e}"
                                    ),
                                },
                                err_logging,
                            )
                        },
                    )?
                } else {
                    tracing::warn!("No x-clickhouse-summary header found in ClickHouse response");
                    ClickHouseResponseMetadata {
                        read_rows: 0,
                        written_rows: 0,
                    }
                };

                let response_body = res.text().await.map_err(|e| {
                    Error::new_with_err_logging(
                        ErrorDetails::ClickHouseQuery {
                            message: DisplayOrDebugGateway::new(e).to_string(),
                        },
                        err_logging,
                    )
                })?;

                match status {
                    reqwest::StatusCode::OK => Ok(ClickHouseResponse {
                        response: response_body,
                        metadata,
                    }),
                    _ => Err(Error::new_with_err_logging(
                        ErrorDetails::ClickHouseQuery {
                            message: response_body,
                        },
                        err_logging,
                    )),
                }
            }
        }
    }

    pub async fn run_query_synchronous_no_params(
        &self,
        query: String,
    ) -> Result<ClickHouseResponse, Error> {
        self.run_query_synchronous(query, &HashMap::default()).await
    }

    /// Sometimes you might want to treat the data you're sending as a table if you're going
    /// to do some analysis or filtering prior to inserting it into ClickHouse.
    /// This function allows you to do this with ClickHouse's external data feature.
    /// https://clickhouse.com/docs/engines/table-engines/special/external-data
    pub async fn run_query_with_external_data(
        &self,
        external_data: ExternalDataInfo,
        query: String,
    ) -> Result<ClickHouseResponse, Error> {
        match self {
            Self::Disabled | Self::Mock { .. } => Ok(ClickHouseResponse {
                response: String::new(),
                metadata: ClickHouseResponseMetadata {
                    read_rows: 0,
                    written_rows: 0,
                },
            }),
            Self::Production {
                database_url,
                client,
                ..
            } => {
                let database_url = Url::parse(database_url.expose_secret()).map_err(|_| {
                    Error::new(ErrorDetails::Config {
                        message: "Invalid ClickHouse database URL".to_string(),
                    })
                })?;
                // Create the multipart form
                let form = Form::new()
                    .text("new_data_structure", external_data.structure)
                    .text("new_data_format", external_data.format)
                    .part(
                        "new_data",
                        Part::bytes(external_data.data.into_bytes()).file_name("file.data"),
                    )
                    .text("query", query);

                let res = client
                    .post(database_url)
                    .multipart(form)
                    .send()
                    .await
                    .map_err(|e| {
                        Error::new(ErrorDetails::ClickHouseQuery {
                            message: e.to_string(),
                        })
                    })?;

                let status = res.status();
                // Get the ClickHouse summary info from the headers
                let metadata = if let Some(summary) = res.headers().get("x-clickhouse-summary") {
                    let summary_str = summary.to_str().map_err(|e| {
                        Error::new(ErrorDetails::ClickHouseQuery {
                            message: format!("Failed to parse x-clickhouse-summary header: {e}"),
                        })
                    })?;

                    serde_json::from_str::<ClickHouseResponseMetadata>(summary_str).map_err(
                        |e| {
                            Error::new(ErrorDetails::ClickHouseQuery {
                                message: format!("Failed to deserialize x-clickhouse-summary: {e}"),
                            })
                        },
                    )?
                } else {
                    tracing::warn!("No x-clickhouse-summary header found in ClickHouse response");
                    ClickHouseResponseMetadata {
                        read_rows: 0,
                        written_rows: 0,
                    }
                };

                let response_body = res.text().await.map_err(|e| {
                    Error::new(ErrorDetails::ClickHouseQuery {
                        message: e.to_string(),
                    })
                })?;

                match status {
                    reqwest::StatusCode::OK => Ok(ClickHouseResponse {
                        response: response_body,
                        metadata,
                    }),
                    _ => Err(Error::new(ErrorDetails::ClickHouseQuery {
                        message: response_body,
                    })),
                }
            }
        }
    }

    pub async fn check_database_and_migrations_table_exists(&self) -> Result<bool, Error> {
        match self {
            Self::Disabled => Ok(true),
            Self::Mock { .. } => Ok(true),
            Self::Production {
                client,
                database_url,
                ..
            } => {
                let database_url = Url::parse(database_url.expose_secret()).map_err(|_| {
                    Error::new(ErrorDetails::Config {
                        message: "Invalid ClickHouse database URL".to_string(),
                    })
                })?;
                let mut base_url = database_url.clone();
                let query_pairs = database_url
                    .query_pairs()
                    .filter(|(key, _)| key != "database");
                base_url
                    .query_pairs_mut()
                    .clear()
                    .extend_pairs(query_pairs)
                    .append_pair("param_name", self.database())
                    .finish();
                let query =
                    "SELECT COUNT() FROM system.databases WHERE name={name:String}".to_string();
                let response = client
                    .post(base_url)
                    .body(query)
                    .send()
                    .await
                    .map_err(|e| {
                        Error::new(ErrorDetails::ClickHouseQuery {
                            message: e.to_string(),
                        })
                    })?;
                let text = response.text().await.map_err(|e| {
                    Error::new(ErrorDetails::ClickHouseQuery {
                        message: format!("Failed to fetch response text: {e}"),
                    })
                })?;
                let count: u8 = text.trim().parse().map_err(|e| {
                    Error::new(ErrorDetails::ClickHouseQuery {
                        message: format!("Failed to parse count response as u8: {e}"),
                    })
                })?;
                if count == 0 {
                    // The database doesn't exist
                    return Ok(false);
                }
                let migrations_table_exists =
                    check_table_exists(self, "TensorZeroMigration", "0000").await?;

                Ok(migrations_table_exists)
            }
        }
    }

    pub async fn create_database_and_migrations_table(&self) -> Result<(), Error> {
        match self {
            Self::Disabled => {}
            Self::Mock { .. } => {}
            Self::Production {
                database_url,
                database,
                client,
                ..
            } => {
                let database_url = Url::parse(database_url.expose_secret()).map_err(|_| {
                    Error::new(ErrorDetails::Config {
                        message: "Invalid ClickHouse database URL".to_string(),
                    })
                })?;
                let on_cluster_name = self.get_on_cluster_name();
                let query = format!("CREATE DATABASE IF NOT EXISTS {database}{on_cluster_name}");
                // In order to create the database, we need to remove the database query parameter from the URL
                // Otherwise, ClickHouse will throw an error
                let mut base_url = database_url.clone();
                let query_pairs = database_url
                    .query_pairs()
                    .filter(|(key, _)| key != "database");
                base_url
                    .query_pairs_mut()
                    .clear()
                    .extend_pairs(query_pairs)
                    .finish();

                let response = client
                    .post(base_url)
                    .body(query)
                    .send()
                    .await
                    .map_err(|e| {
                        Error::new(ErrorDetails::ClickHouseQuery {
                            message: e.to_string(),
                        })
                    })?;

                let status = response.status();

                let response_body = response.text().await.map_err(|e| {
                    Error::new(ErrorDetails::ClickHouseQuery {
                        message: e.to_string(),
                    })
                })?;

                match status {
                    reqwest::StatusCode::OK => {}
                    _ => {
                        return Err(Error::new(ErrorDetails::ClickHouseQuery {
                            message: response_body,
                        }))
                    }
                }
            }
        }
        // Note - we do *not* run this as a normal migration
        // We decided to add this table after we had already created lots of migrations.
        // We create this table immediately after creating the database, so that
        // we can insert rows into it when running migrations
        let on_cluster_name = self.get_on_cluster_name();
        let table_engine_name =
            self.get_maybe_replicated_table_engine_name(GetMaybeReplicatedTableEngineNameArgs {
                table_engine_name: "MergeTree",
                table_name: "TensorZeroMigration",
                engine_args: &[],
            });
        let query = format!(
            r"CREATE TABLE IF NOT EXISTS TensorZeroMigration{on_cluster_name} (
                migration_id UInt32,
                migration_name String,
                gateway_version String,
                gateway_git_sha String,
                applied_at DateTime64(6, 'UTC') DEFAULT now(),
                execution_time_ms UInt64,
                extra_data Nullable(String)
            )
            ENGINE = {table_engine_name}
            PRIMARY KEY (migration_id)"
        );
        self.run_query_synchronous_no_params(query)
            .await
            .map(|_| ())?;
        Ok(())
    }

    pub async fn list_inferences(
        &self,
        config: &Config,
        opts: &ListInferencesParams<'_>,
    ) -> Result<Vec<StoredInference>, Error> {
        let (sql, params) = generate_list_inferences_sql(config, opts)?;
        let params_map = params
            .iter()
            .map(|p| (p.name.as_str(), p.value.as_str()))
            .collect();
        let response = self.run_query_synchronous(sql, &params_map).await?;
        let inferences = response
            .response
            .trim()
            .lines()
            .map(|line| {
                serde_json::from_str::<query_builder::ClickHouseStoredInference>(line)
                    .map_err(|e| {
                        Error::new(ErrorDetails::ClickHouseQuery {
                            message: format!("Failed to deserialize response: {e:?}"),
                        })
                    })
                    .and_then(query_builder::ClickHouseStoredInference::try_into)
            })
            .collect::<Result<Vec<StoredInference>, Error>>()?;
        Ok(inferences)
    }

    pub fn get_on_cluster_name(&self) -> String {
        match self {
            Self::Disabled => String::new(),
            Self::Mock { .. } => String::new(),
            Self::Production { cluster_name, .. } => match cluster_name {
                Some(cluster_name) => format!(" ON CLUSTER {cluster_name} "),
                None => String::new(),
            },
        }
    }

    pub fn get_maybe_replicated_table_engine_name(
        &self,
        args: GetMaybeReplicatedTableEngineNameArgs<'_>,
    ) -> String {
        let GetMaybeReplicatedTableEngineNameArgs {
            table_engine_name,
            table_name,
            engine_args,
        } = args;
        match self {
            Self::Disabled => table_engine_name.to_string(),
            Self::Mock { .. } => table_engine_name.to_string(),
            Self::Production {
                cluster_name,
                database,
                ..
            } => match cluster_name {
                Some(_) => get_replicated_table_engine_name(
                    table_engine_name,
                    table_name,
                    database,
                    engine_args,
                ),
                None => {
                    let engine_args_str = engine_args.join(", ");
                    format!("{table_engine_name}({engine_args_str})")
                }
            },
        }
    }
}

#[async_trait]
impl HealthCheckable for ClickHouseConnectionInfo {
    async fn health(&self) -> Result<(), Error> {
        match self {
            Self::Disabled => Ok(()),
            Self::Mock { healthy, .. } => {
                if *healthy {
                    Ok(())
                } else {
                    Err(ErrorDetails::ClickHouseConnection {
                        message: "Mock ClickHouse is not healthy".to_string(),
                    }
                    .into())
                }
            }
            Self::Production {
                database_url,
                client,
                ..
            } => {
                // We need to ping the /ping endpoint to check if ClickHouse is healthy
                let mut ping_url = Url::parse(database_url.expose_secret()).map_err(|_| {
                    Error::new(ErrorDetails::Config {
                        message: "Invalid ClickHouse database URL".to_string(),
                    })
                })?;
                ping_url.set_path("/ping");
                ping_url.set_query(None);

                let timeout = Duration::from_secs(180);

                match client.get(ping_url).timeout(timeout).send().await {
                    Ok(response) if response.status().is_success() => Ok(()),
                    Ok(response) => Err(ErrorDetails::ClickHouseConnection {
                        message: format!(
                            "ClickHouse is not healthy (status code {}): {}",
                            response.status(),
                            response.text().await.unwrap_or_default()
                        ),
                    }
                    .into()),
                    Err(e) => Err(ErrorDetails::ClickHouseConnection {
                        message: format!("ClickHouse is not healthy: {e:?}"),
                    }
                    .into()),
                }
            }
        }
    }
}

pub struct GetMaybeReplicatedTableEngineNameArgs<'a> {
    pub table_engine_name: &'a str,
    pub table_name: &'a str,
    pub engine_args: &'a [&'a str],
}

/// The ClickHouse documentation says that to create a replicated table,
/// you should use a Replicated* table engine.
/// The first 2 arguments are the keeper path and the replica name.
/// The following arguments must be the arguments that the table engine takes.
/// See https://clickhouse.com/docs/engines/table-engines/mergetree-family/replication for more details.
///
/// Since there may be issues with renaming tables, we don't use the database or table name shortcuts in the path.
/// This method requires that the macros for {{shard}} and {{replica}} are defined in the ClickHouse configuration.
/// This method should only be called if a cluster name is provided.
fn get_replicated_table_engine_name(
    table_engine_name: &str,
    table_name: &str,
    database: &str,
    engine_args: &[&str],
) -> String {
    let keeper_path = format!("'/clickhouse/tables/{{shard}}/{database}/{table_name}'");
    if engine_args.is_empty() {
        format!("Replicated{table_engine_name}({keeper_path}, '{{replica}}')")
    } else {
        let engine_args_str = engine_args.join(", ");
        format!("Replicated{table_engine_name}({keeper_path}, '{{replica}}', {engine_args_str})")
    }
}

/// ClickHouse uses backslashes to escape quotes and all other special sequences in strings.
/// In certain cases, we'll need to use a string as a literal in a ClickHouse query.
/// e.g. to compare a raw string containing user input to strings in the database.
/// These may contain single quotes and backslashes, for example, if the user input contains doubly-serialized JSON.
/// This function will escape single quotes and backslashes in the input string so that the comparison will be accurate.
pub fn escape_string_for_clickhouse_literal(s: &str) -> String {
    #![expect(clippy::needless_raw_string_hashes)]
    s.replace(r#"\"#, r#"\\"#).replace(r#"'"#, r#"\'"#)
}

async fn write_mock<T: Serialize + Send + Sync>(
    rows: Rows<'_, T>,
    table: TableName,
    tables: &mut RwLockWriteGuard<'_, HashMap<String, Vec<serde_json::Value>>>,
) -> Result<(), Error> {
    for row in rows.as_json()?.iter() {
        tables
            .entry(table.as_str().to_string())
            .or_default()
            .push(serde_json::Value::String(row.clone()));
    }
    Ok(())
}

/// A wrapper type used with `write_non_batched`
pub enum Rows<'a, T: Serialize + Send + Sync> {
    /// The rows will be serialized to JSON before being sent to ClickHouse
    Unserialized(&'a [T]),
    /// The rows are already serialized to JSON, and will be sent to ClickHouse as-is
    Serialized(&'a [String]),
}

impl<T: Serialize + Send + Sync> Rows<'_, T> {
    fn as_json(&self) -> Result<Cow<'_, [String]>, Error> {
        match self {
            Rows::Unserialized(rows) => {
                let json: Result<Vec<String>, _> = rows
                    .iter()
                    .map(|row| {
                        serde_json::to_string(row).map_err(|e| {
                            Error::new(ErrorDetails::Serialization {
                                message: e.to_string(),
                            })
                        })
                    })
                    .collect();
                json.map(Cow::Owned)
            }
            Rows::Serialized(rows) => Ok(Cow::Borrowed(rows)),
        }
    }
}

async fn write_production<T: Serialize + Send + Sync>(
    database_url: &SecretString,
    client: &Client,
    rows: Rows<'_, T>,
    table: TableName,
    batch: Option<&BatchSender>,
) -> Result<(), Error> {
    let is_empty = match &rows {
        Rows::Unserialized(rows) => rows.is_empty(),
        Rows::Serialized(rows) => rows.is_empty(),
    };
    // Empty rows is a no-op
    if is_empty {
        return Ok(());
    }
    let rows_json = rows.as_json();

    if let Some(batch_sender) = batch {
        batch_sender
            .add_to_batch(table, rows_json?.into_owned())
            .await?;
        return Ok(());
    }

    let rows_json = rows_json?.join("\n");
    let table = table.as_str();

    // We can wait for the async insert since we're spawning a new tokio task to do the insert
    let query = format!(
        "INSERT INTO {table}\n\
        SETTINGS async_insert=1, wait_for_async_insert=1\n\
        FORMAT JSONEachRow\n\
        {rows_json}"
    );

    let response = client
        .post(database_url.expose_secret())
        .body(query)
        .send()
        .await
        .map_err(|e| {
            Error::new(ErrorDetails::ClickHouseQuery {
                message: format!("{e:?}"),
            })
        })?;

    match response.status() {
        reqwest::StatusCode::OK => Ok(()),
        _ => Err(Error::new(ErrorDetails::ClickHouseQuery {
            message: response
                .text()
                .await
                .unwrap_or_else(|e| format!("Failed to get response text: {e}")),
        })),
    }
}

fn set_clickhouse_format_settings(database_url: &mut Url) {
    const OVERRIDDEN_SETTINGS: [&str; 2] = [
        "input_format_skip_unknown_fields",
        "input_format_null_as_default",
    ];

    let existing_pairs: Vec<(String, String)> = database_url
        .query_pairs()
        .map(|(k, v)| (k.into_owned(), v.into_owned()))
        .collect();

    database_url.query_pairs_mut().clear();

    for (key, value) in existing_pairs {
        if OVERRIDDEN_SETTINGS.contains(&key.as_str()) {
            tracing::warn!(
                "Your ClickHouse connection URL has the setting '{}' but it will be overridden.",
                key
            );
        } else {
            database_url.query_pairs_mut().append_pair(&key, &value);
        }
    }

    for setting in &OVERRIDDEN_SETTINGS {
        database_url.query_pairs_mut().append_pair(setting, "0");
    }
    database_url.query_pairs_mut().finish();
}

#[cfg(any(not(feature = "e2e_tests"), test))]
fn validate_clickhouse_url_get_db_name(url: &Url) -> Result<Option<String>, Error> {
    // Check the scheme
    match url.scheme() {
        "http" | "https" => {}
        "clickhouse" | "clickhousedb" => {
            return Err(ErrorDetails::Config {
                message: format!(
                    "Invalid scheme in ClickHouse URL: '{}'. Use 'http' or 'https' instead.",
                    url.scheme()
                ),
            }
            .into());
        }
        _ => {
            return Err(ErrorDetails::Config {
                message: format!(
                "Invalid scheme in ClickHouse URL: '{}'. Only 'http' and 'https' are supported.",
                url.scheme()
            ),
            }
            .into())
        }
    }

    // Validate the host
    if url.host().is_none() {
        return Err(ErrorDetails::Config {
            message: "Missing hostname in ClickHouse URL".to_string(),
        }
        .into());
    }

    // Validate that none of the query strings have key "database"
    if url.query_pairs().any(|(key, _)| key == "database") {
        return Err(ErrorDetails::Config {
            message: "The query string 'database' is not allowed in the ClickHouse URL".to_string(),
        }
        .into());
    }
    // username, password, and query-strings are optional, so we don't need to validate them

    // Validate that the path is either empty or ends with the database name (a single segment)
    let mut path_segments: Vec<_> = url
        .path_segments()
        .map(Iterator::collect)
        .unwrap_or_default();
    if let Some(last) = path_segments.last() {
        if last.is_empty() {
            path_segments.pop();
        }
    }
    Ok(match path_segments.len() {
        0 => None, // Empty path is valid
        1 => {
            if path_segments[0].is_empty() {
                return Err(ErrorDetails::Config {
                    message: "The database name in the path of the ClickHouse URL cannot be empty".to_string(),
                }
                .into());
            }
            Some(path_segments[0].to_string())
        }
        _ => return Err(ErrorDetails::Config {
            message: "The path of the ClickHouse URL must be of length 0 or 1, and end with the database name if set".to_string(),
        }
        .into()),
    })
}

#[derive(Debug)]
pub struct ExternalDataInfo {
    pub external_data_name: String, // The name of the external data table that was used in the query
    pub structure: String, // Must be a ClickHouse structure string, e.g. "id UInt32, name String"
    pub format: String,    // Must be a ClickHouse format string, e.g. "JSONEachRow"
    pub data: String,      // Must be valid ClickHouse data in the given format
}

#[derive(Debug)]
pub struct ClickHouseResponse {
    pub response: String,
    pub metadata: ClickHouseResponseMetadata,
}

#[derive(Debug, Deserialize)]
pub struct ClickHouseResponseMetadata {
    #[serde(default)]
    #[serde(deserialize_with = "deserialize_u64_from_str")]
    pub read_rows: u64,
    #[serde(default)]
    #[serde(deserialize_with = "deserialize_u64_from_str")]
    pub written_rows: u64,
}

fn deserialize_u64_from_str<'de, D>(deserializer: D) -> Result<u64, D::Error>
where
    D: serde::Deserializer<'de>,
{
    let s = String::deserialize(deserializer)?;
    s.parse::<u64>().map_err(serde::de::Error::custom)
}

/// The format of the data that will be returned from / sent to ClickHouse.
/// Currently only used in the query builder.
/// TODO: use across the codebase.
#[cfg_attr(test, derive(ts_rs::TS))]
#[derive(Clone, Debug, Default, PartialEq, Deserialize, Serialize)]
#[cfg_attr(test, ts(export))]
pub enum ClickhouseFormat {
    #[default]
    JsonEachRow,
}

#[cfg(test)]
mod tests {

    use super::*;

    #[test]
    fn test_set_clickhouse_format_settings() {
        let mut database_url = Url::parse("http://chuser:chpassword@localhost:8123/").unwrap();
        set_clickhouse_format_settings(&mut database_url);
        assert_eq!(database_url.to_string(), "http://chuser:chpassword@localhost:8123/?input_format_skip_unknown_fields=0&input_format_null_as_default=0");

        let mut database_url = Url::parse("http://chuser:chpassword@localhost:8123/?input_format_skip_unknown_fields=1&input_format_defaults_for_omitted_fields=1&input_format_null_as_default=1").unwrap();
        set_clickhouse_format_settings(&mut database_url);
        assert_eq!(database_url.to_string(), "http://chuser:chpassword@localhost:8123/?input_format_defaults_for_omitted_fields=1&input_format_skip_unknown_fields=0&input_format_null_as_default=0");
    }

    #[test]
    fn test_validate_clickhouse_url() {
        let database_url = Url::parse("http://chuser:chpassword@localhost:8123/").unwrap();
        let result = validate_clickhouse_url_get_db_name(&database_url).unwrap();
        assert_eq!(result, None);

        let database_url = Url::parse("clickhouse://localhost:8123/").unwrap();
        let err = validate_clickhouse_url_get_db_name(&database_url).unwrap_err();
        assert_eq!(
            err,
            ErrorDetails::Config {
                message:
                    "Invalid scheme in ClickHouse URL: 'clickhouse'. Use 'http' or 'https' instead."
                        .to_string(),
            }
            .into()
        );

        let database_url = Url::parse("https://localhost:8123/").unwrap();
        let result = validate_clickhouse_url_get_db_name(&database_url).unwrap();
        assert_eq!(result, None);

        let database_url =
            Url::parse("http://username:password@localhost:8123/database?k=v").unwrap();
        let result = validate_clickhouse_url_get_db_name(&database_url).unwrap();
        assert_eq!(result, Some("database".to_string()));

        let database_url = Url::parse("https://localhost:443/").unwrap();
        assert!(validate_clickhouse_url_get_db_name(&database_url)
            .unwrap()
            .is_none());

        let database_url = Url::parse("http://default:password@clickhouse.cloud.io:443").unwrap();
        assert!(validate_clickhouse_url_get_db_name(&database_url)
            .unwrap()
            .is_none());

        let database_url = Url::parse("http://localhost:8123").unwrap();
        assert!(validate_clickhouse_url_get_db_name(&database_url).is_ok());

        let database_url =
            Url::parse("http://chuser:chpassword@localhost:8123/?database=tensorzero_e2e_tests")
                .unwrap();
        let err = validate_clickhouse_url_get_db_name(&database_url).unwrap_err();
        assert_eq!(
            err,
            ErrorDetails::Config {
                message: "The query string 'database' is not allowed in the ClickHouse URL"
                    .to_string(),
            }
            .into()
        );

        let database_url =
            Url::parse("http://chuser:chpassword@localhost:8123/database/tensorzero_e2e_tests")
                .unwrap();
        let err = validate_clickhouse_url_get_db_name(&database_url).unwrap_err();
        assert_eq!(
            err,
            ErrorDetails::Config {
                message: "The path of the ClickHouse URL must be of length 0 or 1, and end with the database name if set".to_string(),
            }
            .into()
        );

        let database_url =
            Url::parse("http://chuser:chpassword@localhost:8123/database?foo=bar").unwrap();
        let database = validate_clickhouse_url_get_db_name(&database_url).unwrap();
        assert_eq!(database, Some("database".to_string()));

        let database_url = Url::parse("http://chuser:chpassword@localhost:8123/database/").unwrap();
        let database = validate_clickhouse_url_get_db_name(&database_url).unwrap();
        assert_eq!(database, Some("database".to_string()));
    }

    #[test]
    fn test_escape_string_for_clickhouse_comparison() {
        // Test basic escaping of single quotes
        #![expect(clippy::needless_raw_string_hashes)]
        assert_eq!(
            escape_string_for_clickhouse_literal("test's string"),
            r#"test\'s string"#
        );

        // Test basic escaping of backslashes
        assert_eq!(
            escape_string_for_clickhouse_literal(r#"test\string"#),
            r#"test\\string"#
        );

        // Test escaping of both single quotes and backslashes
        assert_eq!(
            escape_string_for_clickhouse_literal(r#"test\'s string"#),
            r#"test\\\'s string"#
        );

        // Test with JSON-like content that has escaped quotes
        assert_eq!(
            escape_string_for_clickhouse_literal(r#"{"key":"value with a \", and a '"}"#),
            r#"{"key":"value with a \\", and a \'"}"#
        );

        // Test with empty string
        assert_eq!(escape_string_for_clickhouse_literal(""), "");

        // Test with multiple backslashes and quotes
        assert_eq!(
            escape_string_for_clickhouse_literal(r#"\\\'test\'\\"#),
            r#"\\\\\\\'test\\\'\\\\"#
        );

        // Test with alternating backslashes and quotes
        assert_eq!(
            escape_string_for_clickhouse_literal(r#"\'\'\'"#),
            r#"\\\'\\\'\\\'"#
        );
    }

    #[test]
    fn test_get_replicated_table_engine_name_basic() {
        let result = get_replicated_table_engine_name("MergeTree", "test_table", "test_db", &[]);
        assert_eq!(
            result,
            "ReplicatedMergeTree('/clickhouse/tables/{shard}/test_db/test_table', '{replica}')"
        );
    }

    #[test]
    fn test_get_replicated_table_engine_name_with_single_arg() {
        let result =
            get_replicated_table_engine_name("MergeTree", "users", "analytics", &["ORDER BY id"]);
        assert_eq!(
            result,
            "ReplicatedMergeTree('/clickhouse/tables/{shard}/analytics/users', '{replica}', ORDER BY id)"
        );
    }

    #[test]
    fn test_get_replicated_table_engine_name_with_multiple_args() {
        let result = get_replicated_table_engine_name(
            "ReplacingMergeTree",
            "events",
            "production",
            &["version_column", "ORDER BY (timestamp, user_id)"],
        );
        assert_eq!(
            result,
            "ReplicatedReplacingMergeTree('/clickhouse/tables/{shard}/production/events', '{replica}', version_column, ORDER BY (timestamp, user_id))"
        );
    }

    #[test]
    fn test_get_replicated_table_engine_name_with_complex_names() {
        let result = get_replicated_table_engine_name(
            "CollapsingMergeTree",
            "user_activity_log",
            "metrics_database",
            &["sign_column"],
        );
        assert_eq!(
            result,
            "ReplicatedCollapsingMergeTree('/clickhouse/tables/{shard}/metrics_database/user_activity_log', '{replica}', sign_column)"
        );
    }

    #[test]
    fn test_get_replicated_table_engine_name_empty_args() {
        let result = get_replicated_table_engine_name("Log", "simple_table", "simple_db", &[]);
        assert_eq!(
            result,
            "ReplicatedLog('/clickhouse/tables/{shard}/simple_db/simple_table', '{replica}')"
        );
    }

    #[test]
    fn test_get_replicated_table_engine_name_special_characters() {
        let result = get_replicated_table_engine_name(
            "MergeTree",
            "table_with_underscores",
            "db-with-dashes",
            &["'primary_key'", "PARTITION BY toYYYYMM(date)"],
        );
        assert_eq!(
            result,
            "ReplicatedMergeTree('/clickhouse/tables/{shard}/db-with-dashes/table_with_underscores', '{replica}', 'primary_key', PARTITION BY toYYYYMM(date))"
        );
    }
}<|MERGE_RESOLUTION|>--- conflicted
+++ resolved
@@ -18,12 +18,8 @@
 mod batching;
 pub mod migration_manager;
 pub mod query_builder;
-<<<<<<< HEAD
 mod select_queries;
-#[cfg(any(test, feature = "e2e_tests", feature = "optimization_tests"))]
-=======
 #[cfg(any(test, feature = "e2e_tests"))]
->>>>>>> d23a6662
 pub mod test_helpers;
 
 use crate::config::BatchWritesConfig;
