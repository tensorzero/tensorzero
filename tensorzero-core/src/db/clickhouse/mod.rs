use async_trait::async_trait;
use enum_map::Enum;
use migration_manager::migrations::check_table_exists;
use reqwest::multipart::Form;
use reqwest::multipart::Part;
use reqwest::Client;
use secrecy::{ExposeSecret, SecretString};
use serde::de::DeserializeOwned;
use serde::Deserialize;
use serde::Serialize;
use std::borrow::Cow;
use std::collections::HashMap;
use std::sync::Arc;
use std::time::Duration;
use tokio::sync::RwLock;
use tokio::sync::RwLockWriteGuard;
use url::Url;

mod batching;
pub mod migration_manager;
pub mod query_builder;
mod select_queries;
#[cfg(any(test, feature = "e2e_tests"))]
pub mod test_helpers;

use crate::config::BatchWritesConfig;
use crate::config::Config;
use crate::db::clickhouse::batching::BatchSender;
use crate::db::clickhouse::batching::BatchWriterHandle;
use crate::error::DisplayOrDebugGateway;
use crate::error::{Error, ErrorDetails};
use crate::stored_inference::StoredInference;
use query_builder::generate_list_inferences_sql;
use query_builder::ListInferencesParams;

use super::HealthCheckable;

#[derive(Debug, Clone)]
pub enum ClickHouseConnectionInfo {
    Disabled,
    Mock {
        mock_data: Arc<RwLock<HashMap<String, Vec<serde_json::Value>>>>,
        healthy: bool,
    },
    Production {
        database_url: SecretString,
        cluster_name: Option<String>,
        database: String,
        client: Client,
        batch_sender: Option<Arc<BatchSender>>,
    },
}

pub fn make_clickhouse_http_client() -> Result<Client, Error> {
    Client::builder()
        // https://github.com/ClickHouse/clickhouse-rs/blob/56c5dd3fc95693acc5aa3d02db1f910a26fe5b1c/src/http_client.rs#L45
        .pool_idle_timeout(Duration::from_secs(2))
        // https://github.com/ClickHouse/clickhouse-rs/blob/56c5dd3fc95693acc5aa3d02db1f910a26fe5b1c/src/http_client.rs#L41
        .tcp_keepalive(Some(Duration::from_secs(60)))
        .build()
        .map_err(|e| {
            Error::new(ErrorDetails::ClickHouseConnection {
                message: format!("Failed to build ClickHouse HTTP client: {e}"),
            })
        })
}

/// Defines all of the ClickHouse tables that we write to from Rust
/// This will be used to implement per-table ClickHouse write batching.
#[derive(Debug, Clone, Copy, PartialEq, Eq, Hash, Enum)]
pub enum TableName {
    BatchModelInference,
    BatchRequest,
    ChatInference,
    ChatInferenceDatapoint,
    JsonInference,
    JsonInferenceDatapoint,
    ModelInference,
    ModelInferenceCache,
    DeploymentID,
    TensorZeroMigration,
    BooleanMetricFeedback,
    FloatMetricFeedback,
    DemonstrationFeedback,
    CommentFeedback,
    StaticEvaluationHumanFeedback,
}

impl TableName {
    pub fn as_str(self) -> &'static str {
        match self {
            TableName::BatchModelInference => "BatchModelInference",
            TableName::BatchRequest => "BatchRequest",
            TableName::ChatInference => "ChatInference",
            TableName::ChatInferenceDatapoint => "ChatInferenceDatapoint",
            TableName::JsonInference => "JsonInference",
            TableName::JsonInferenceDatapoint => "JsonInferenceDatapoint",
            TableName::ModelInference => "ModelInference",
            TableName::ModelInferenceCache => "ModelInferenceCache",
            TableName::DeploymentID => "DeploymentID",
            TableName::TensorZeroMigration => "TensorZeroMigration",
            TableName::BooleanMetricFeedback => "BooleanMetricFeedback",
            TableName::FloatMetricFeedback => "FloatMetricFeedback",
            TableName::DemonstrationFeedback => "DemonstrationFeedback",
            TableName::CommentFeedback => "CommentFeedback",
            TableName::StaticEvaluationHumanFeedback => "StaticEvaluationHumanFeedback",
        }
    }
}

impl ClickHouseConnectionInfo {
    /// Create a new ClickHouse connection info from a database URL.
    /// You should always use this function in production code or generic integration tests that
    /// don't test specific ClickHouse behavior.
    /// For e2e tests, you should use the `get_clickhouse` function.
    ///
    /// This function returns an error if anything is malformed but if the connection is unhealthy it logs that and
    /// returns Ok(Production{ ... })
    ///
    /// However, for tests that directly test ClickHouse behavior, you can directly create the struct.
    pub async fn new(database_url: &str, batch_config: BatchWritesConfig) -> Result<Self, Error> {
        // Add a query string for the database using the URL crate
        let mut database_url = Url::parse(database_url).map_err(|_| {
            Error::new(ErrorDetails::Config {
                message: "Invalid ClickHouse database URL".to_string(),
            })
        })?;

        #[cfg(not(feature = "e2e_tests"))]
        let database = validate_clickhouse_url_get_db_name(&database_url)?
            .unwrap_or_else(|| "default".to_string());

        #[cfg(feature = "e2e_tests")]
        let database = std::env::var("TENSORZERO_E2E_TESTS_DATABASE")
            .unwrap_or_else(|_| "tensorzero_e2e_tests".to_string());
<<<<<<< HEAD

        println!("Starting up on database: {}", database);
=======
>>>>>>> b8fd85e9

        // Although we take the database name from the URL path,
        // we need to set the query string for the database name for the ClickHouse TCP protocol
        database_url.set_path("");
        database_url
            .query_pairs_mut()
            .append_pair("database", &database);

        // Set ClickHouse format settings for some error checking on writes
        set_clickhouse_format_settings(&mut database_url);

        // Store the original URL as a SecretString
        let database_url = SecretString::from(database_url.to_string());

        // Get the cluster name from the `TENSORZERO_CLICKHOUSE_CLUSTER_NAME` environment variable
        let cluster_name = match std::env::var("TENSORZERO_CLICKHOUSE_CLUSTER_NAME") {
            Ok(cluster_name) => {
                tracing::info!("The gateway is expecting a self-hosted replicated ClickHouse deployment with cluster name `{cluster_name}`. Note: The environment variable `TENSORZERO_CLICKHOUSE_CLUSTER_NAME` doesn't apply to ClickHouse Cloud or self-managed single-node deployments.");
                Some(cluster_name)
            }
            Err(_) => {
                tracing::debug!("The environment variable `TENSORZERO_CLICKHOUSE_CLUSTER_NAME` wasn't provided, so the gateway will assume that ClickHouse is not running a self-hosted replicated cluster. Note: This variable doesn't apply to ClickHouse Cloud or self-managed single-node deployments.");
                None
            }
        };

        let mut connection_info = Self::Production {
            database_url,
            cluster_name,
            database,
            client: make_clickhouse_http_client()?,
            batch_sender: None,
        };

        let orig_connection_info = connection_info.clone();
        match &mut connection_info {
            Self::Production { batch_sender, .. } => {
                if batch_config.enabled {
                    // Create the batch sender using the `ClickHouseConnectionInfo` without the `batch_sender` set
                    // (since the batcher itself always performs direct writes)
                    let batcher = BatchSender::new(orig_connection_info, batch_config)?;
                    *batch_sender = Some(Arc::new(batcher));
                }
            }
            Self::Mock { .. } | Self::Disabled { .. } => {}
        }
        // If the connection is unhealthy, we won't be able to run / check migrations. So we just fail here.
        connection_info.health().await?;
        Ok(connection_info)
    }

    pub fn new_mock(healthy: bool) -> Self {
        Self::Mock {
            mock_data: Arc::new(RwLock::new(HashMap::new())),
            healthy,
        }
    }

    pub fn batcher_join_handle(&self) -> Option<BatchWriterHandle> {
        match self {
            Self::Production { batch_sender, .. } => batch_sender
                .as_ref()
                .map(|sender| sender.writer_handle.clone()),
            _ => None,
        }
    }

    pub fn new_disabled() -> Self {
        Self::Disabled
    }

    pub fn database(&self) -> &str {
        match self {
            Self::Disabled => "",
            Self::Mock { .. } => "mock-database",
            Self::Production { database, .. } => database,
        }
    }

    /// Writes rows to ClickHouse using our batched write implementation
    /// (if enabled in the config)
    /// The provided rows might not yet be sent to ClickHouse when this function completes.
    pub async fn write_batched(
        &self,
        rows: &[impl Serialize + Send + Sync],
        table: TableName,
    ) -> Result<(), Error> {
        match self {
            Self::Disabled => Ok(()),
            Self::Mock { mock_data, .. } => {
                write_mock(
                    Rows::Unserialized(rows),
                    table,
                    &mut mock_data.write().await,
                )
                .await
            }
            Self::Production {
                database_url,
                client,
                batch_sender,
                ..
            } => {
                write_production(
                    database_url,
                    client,
                    Rows::Unserialized(rows),
                    table,
                    batch_sender.as_deref(),
                )
                .await
            }
        }
    }

    /// Write rows to ClickHouse without, without using our batched write implementation.
    /// The provided rows will have been sent to ClickHouse when this function completes.
    pub async fn write_non_batched<T: Serialize + Send + Sync>(
        &self,
        rows: Rows<'_, T>,
        table: TableName,
    ) -> Result<(), Error> {
        match self {
            Self::Disabled => Ok(()),
            Self::Mock { mock_data, .. } => {
                write_mock(rows, table, &mut mock_data.write().await).await
            }
            Self::Production {
                database_url,
                client,
                ..
            } => write_production(database_url, client, rows, table, None).await,
        }
    }

    /// Test helper: reads from the table `table` in our mock DB and returns an element that has (serialized) `column` equal to `value`.
    /// Returns None if no such element is found.
    #[cfg(test)]
    #[expect(clippy::missing_panics_doc)]
    pub async fn read(&self, table: &str, column: &str, value: &str) -> Option<serde_json::Value> {
        match self {
            Self::Disabled => None,
            Self::Mock { mock_data, .. } => {
                let mock_data = mock_data.read().await;
                let table = mock_data.get(table).unwrap();
                for row in table {
                    if let Some(value_in_row) = row.get(column) {
                        if value_in_row.as_str() == Some(value) {
                            return Some(row.clone());
                        }
                    }
                }
                None
            }
            Self::Production { .. } => {
                panic!("Production ClickHouse client can't be used for reading data in tests")
            }
        }
    }

    pub fn is_cluster_configured(&self) -> bool {
        match self {
            Self::Disabled => false,
            Self::Mock { .. } => false,
            Self::Production { cluster_name, .. } => cluster_name.is_some(),
        }
    }

    /// Runs a query with the given parameters, waiting for mutations to complete
    /// using `mutations_sync=2` and `alter_sync=2`.
    /// This ensures that we can run `ALTER TABLE ADD COLUMN` in a migration
    /// and have the column available once the query completes.
    pub async fn run_query_synchronous(
        &self,
        query: String,
        parameters: &HashMap<&str, &str>,
    ) -> Result<ClickHouseResponse, Error> {
        self.run_query_synchronous_with_err_logging(query, parameters, true)
            .await
    }

    pub async fn run_query_synchronous_with_err_logging(
        &self,
        query: String,
        parameters: &HashMap<&str, &str>,
        err_logging: bool,
    ) -> Result<ClickHouseResponse, Error> {
        match self {
            Self::Disabled => Ok(ClickHouseResponse {
                response: String::new(),
                metadata: ClickHouseResponseMetadata {
                    read_rows: 0,
                    written_rows: 0,
                },
            }),
            Self::Mock { .. } => Ok(ClickHouseResponse {
                response: String::new(),
                metadata: ClickHouseResponseMetadata {
                    read_rows: 0,
                    written_rows: 0,
                },
            }),
            Self::Production {
                database_url,
                client,
                ..
            } => {
                let mut database_url = Url::parse(database_url.expose_secret()).map_err(|e| Error::new(ErrorDetails::ClickHouseQuery { message: format!("Error parsing ClickHouse URL: {e}. This should never happen. Please submit a bug report at https://github.com/tensorzero/tensorzero/issues/new") }))?;
                // Add query parameters if provided
                for (key, value) in parameters {
                    let param_key = format!("param_{key}");
                    database_url
                        .query_pairs_mut()
                        .append_pair(&param_key, value);
                }
                database_url
                    .query_pairs_mut()
                    .append_pair("mutations_sync", "2");
                database_url
                    .query_pairs_mut()
                    .append_pair("alter_sync", "2");
                let res = client
                    .post(database_url)
                    .body(query)
                    .send()
                    .await
                    .map_err(|e| {
                        Error::new_with_err_logging(
                            ErrorDetails::ClickHouseQuery {
                                message: DisplayOrDebugGateway::new(e).to_string(),
                            },
                            err_logging,
                        )
                    })?;
                let status = res.status();

                // Get the ClickHouse summary info from the headers
                let metadata = if let Some(summary) = res.headers().get("x-clickhouse-summary") {
                    // NOTE: X-Clickhouse-Summary is a ClickHouse-specific header that contains information about the query execution.
                    // It is not formally specified in the ClickHouse documentation so we only warn if it isn't working but won't error here.
                    let summary_str = summary.to_str().map_err(|e| {
                        Error::new_with_err_logging(
                            ErrorDetails::ClickHouseQuery {
                                message: format!(
                                    "Failed to parse x-clickhouse-summary header: {e}"
                                ),
                            },
                            err_logging,
                        )
                    })?;

                    serde_json::from_str::<ClickHouseResponseMetadata>(summary_str).map_err(
                        |e| {
                            Error::new_with_err_logging(
                                ErrorDetails::ClickHouseQuery {
                                    message: format!(
                                        "Failed to deserialize x-clickhouse-summary: {e}"
                                    ),
                                },
                                err_logging,
                            )
                        },
                    )?
                } else {
                    tracing::warn!("No x-clickhouse-summary header found in ClickHouse response");
                    ClickHouseResponseMetadata {
                        read_rows: 0,
                        written_rows: 0,
                    }
                };

                let response_body = res.text().await.map_err(|e| {
                    Error::new_with_err_logging(
                        ErrorDetails::ClickHouseQuery {
                            message: DisplayOrDebugGateway::new(e).to_string(),
                        },
                        err_logging,
                    )
                })?;

                match status {
                    reqwest::StatusCode::OK => Ok(ClickHouseResponse {
                        response: response_body,
                        metadata,
                    }),
                    _ => Err(Error::new_with_err_logging(
                        ErrorDetails::ClickHouseQuery {
                            message: response_body,
                        },
                        err_logging,
                    )),
                }
            }
        }
    }

    // TODO: deprecate this
    pub async fn run_query_synchronous_no_params(
        &self,
        query: String,
    ) -> Result<ClickHouseResponse, Error> {
        self.run_query_synchronous(query, &HashMap::default()).await
    }

    pub async fn run_query_synchronous_no_params_de<T>(&self, query: String) -> Result<T, Error>
    where
        T: DeserializeOwned,
    {
        let result = self
            .run_query_synchronous(query, &HashMap::default())
            .await?;
        serde_json::from_str(&result.response).map_err(|e| {
            Error::new(ErrorDetails::ClickHouseDeserialization {
                message: e.to_string(),
            })
        })
    }

    /// Sometimes you might want to treat the data you're sending as a table if you're going
    /// to do some analysis or filtering prior to inserting it into ClickHouse.
    /// This function allows you to do this with ClickHouse's external data feature.
    /// https://clickhouse.com/docs/engines/table-engines/special/external-data
    pub async fn run_query_with_external_data(
        &self,
        external_data: ExternalDataInfo,
        query: String,
    ) -> Result<ClickHouseResponse, Error> {
        match self {
            Self::Disabled | Self::Mock { .. } => Ok(ClickHouseResponse {
                response: String::new(),
                metadata: ClickHouseResponseMetadata {
                    read_rows: 0,
                    written_rows: 0,
                },
            }),
            Self::Production {
                database_url,
                client,
                ..
            } => {
                let database_url = Url::parse(database_url.expose_secret()).map_err(|_| {
                    Error::new(ErrorDetails::Config {
                        message: "Invalid ClickHouse database URL".to_string(),
                    })
                })?;
                // Create the multipart form
                let form = Form::new()
                    .text("new_data_structure", external_data.structure)
                    .text("new_data_format", external_data.format)
                    .part(
                        "new_data",
                        Part::bytes(external_data.data.into_bytes()).file_name("file.data"),
                    )
                    .text("query", query);

                let res = client
                    .post(database_url)
                    .multipart(form)
                    .send()
                    .await
                    .map_err(|e| {
                        Error::new(ErrorDetails::ClickHouseQuery {
                            message: e.to_string(),
                        })
                    })?;

                let status = res.status();
                // Get the ClickHouse summary info from the headers
                let metadata = if let Some(summary) = res.headers().get("x-clickhouse-summary") {
                    let summary_str = summary.to_str().map_err(|e| {
                        Error::new(ErrorDetails::ClickHouseQuery {
                            message: format!("Failed to parse x-clickhouse-summary header: {e}"),
                        })
                    })?;

                    serde_json::from_str::<ClickHouseResponseMetadata>(summary_str).map_err(
                        |e| {
                            Error::new(ErrorDetails::ClickHouseQuery {
                                message: format!("Failed to deserialize x-clickhouse-summary: {e}"),
                            })
                        },
                    )?
                } else {
                    tracing::warn!("No x-clickhouse-summary header found in ClickHouse response");
                    ClickHouseResponseMetadata {
                        read_rows: 0,
                        written_rows: 0,
                    }
                };

                let response_body = res.text().await.map_err(|e| {
                    Error::new(ErrorDetails::ClickHouseQuery {
                        message: e.to_string(),
                    })
                })?;

                match status {
                    reqwest::StatusCode::OK => Ok(ClickHouseResponse {
                        response: response_body,
                        metadata,
                    }),
                    _ => Err(Error::new(ErrorDetails::ClickHouseQuery {
                        message: response_body,
                    })),
                }
            }
        }
    }

    pub async fn check_database_and_migrations_table_exists(&self) -> Result<bool, Error> {
        match self {
            Self::Disabled => Ok(true),
            Self::Mock { .. } => Ok(true),
            Self::Production {
                client,
                database_url,
                ..
            } => {
                let database_url = Url::parse(database_url.expose_secret()).map_err(|_| {
                    Error::new(ErrorDetails::Config {
                        message: "Invalid ClickHouse database URL".to_string(),
                    })
                })?;
                let mut base_url = database_url.clone();
                let query_pairs = database_url
                    .query_pairs()
                    .filter(|(key, _)| key != "database");
                base_url
                    .query_pairs_mut()
                    .clear()
                    .extend_pairs(query_pairs)
                    .append_pair("param_name", self.database())
                    .finish();
                let query =
                    "SELECT COUNT() FROM system.databases WHERE name={name:String}".to_string();
                let response = client
                    .post(base_url)
                    .body(query)
                    .send()
                    .await
                    .map_err(|e| {
                        Error::new(ErrorDetails::ClickHouseQuery {
                            message: e.to_string(),
                        })
                    })?;
                let text = response.text().await.map_err(|e| {
                    Error::new(ErrorDetails::ClickHouseQuery {
                        message: format!("Failed to fetch response text: {e}"),
                    })
                })?;
                let count: u8 = text.trim().parse().map_err(|e| {
                    Error::new(ErrorDetails::ClickHouseQuery {
                        message: format!("Failed to parse count response as u8: {e}"),
                    })
                })?;
                if count == 0 {
                    // The database doesn't exist
                    return Ok(false);
                }
                let migrations_table_exists =
                    check_table_exists(self, "TensorZeroMigration", "0000").await?;

                Ok(migrations_table_exists)
            }
        }
    }

    pub async fn create_database_and_migrations_table(&self) -> Result<(), Error> {
        match self {
            Self::Disabled => {}
            Self::Mock { .. } => {}
            Self::Production {
                database_url,
                database,
                client,
                ..
            } => {
                let database_url = Url::parse(database_url.expose_secret()).map_err(|_| {
                    Error::new(ErrorDetails::Config {
                        message: "Invalid ClickHouse database URL".to_string(),
                    })
                })?;
                let on_cluster_name = self.get_on_cluster_name();
                println!("Creating database: {}", database);
                let query = format!("CREATE DATABASE IF NOT EXISTS {database}{on_cluster_name}");
                // In order to create the database, we need to remove the database query parameter from the URL
                // Otherwise, ClickHouse will throw an error
                let mut base_url = database_url.clone();
                let query_pairs = database_url
                    .query_pairs()
                    .filter(|(key, _)| key != "database");
                base_url
                    .query_pairs_mut()
                    .clear()
                    .extend_pairs(query_pairs)
                    .finish();

                let response = client
                    .post(base_url)
                    .body(query)
                    .send()
                    .await
                    .map_err(|e| {
                        Error::new(ErrorDetails::ClickHouseQuery {
                            message: e.to_string(),
                        })
                    })?;

                let status = response.status();

                let response_body = response.text().await.map_err(|e| {
                    Error::new(ErrorDetails::ClickHouseQuery {
                        message: e.to_string(),
                    })
                })?;

                match status {
                    reqwest::StatusCode::OK => {}
                    _ => {
                        return Err(Error::new(ErrorDetails::ClickHouseQuery {
                            message: response_body,
                        }))
                    }
                }
            }
        }
        // Note - we do *not* run this as a normal migration
        // We decided to add this table after we had already created lots of migrations.
        // We create this table immediately after creating the database, so that
        // we can insert rows into it when running migrations
        let on_cluster_name = self.get_on_cluster_name();
        let table_engine_name =
            self.get_maybe_replicated_table_engine_name(GetMaybeReplicatedTableEngineNameArgs {
                table_engine_name: "MergeTree",
                table_name: "TensorZeroMigration",
                engine_args: &[],
            });
        let query = format!(
            r"CREATE TABLE IF NOT EXISTS TensorZeroMigration{on_cluster_name} (
                migration_id UInt32,
                migration_name String,
                gateway_version String,
                gateway_git_sha String,
                applied_at DateTime64(6, 'UTC') DEFAULT now(),
                execution_time_ms UInt64,
                extra_data Nullable(String)
            )
            ENGINE = {table_engine_name}
            PRIMARY KEY (migration_id)"
        );
        self.run_query_synchronous_no_params(query)
            .await
            .map(|_| ())?;
        Ok(())
    }

    pub async fn list_inferences(
        &self,
        config: &Config,
        opts: &ListInferencesParams<'_>,
    ) -> Result<Vec<StoredInference>, Error> {
        let (sql, params) = generate_list_inferences_sql(config, opts)?;
        let params_map = params
            .iter()
            .map(|p| (p.name.as_str(), p.value.as_str()))
            .collect();
        let response = self.run_query_synchronous(sql, &params_map).await?;
        let inferences = response
            .response
            .trim()
            .lines()
            .map(|line| {
                serde_json::from_str::<query_builder::ClickHouseStoredInference>(line)
                    .map_err(|e| {
                        Error::new(ErrorDetails::ClickHouseQuery {
                            message: format!("Failed to deserialize response: {e:?}"),
                        })
                    })
                    .and_then(query_builder::ClickHouseStoredInference::try_into)
            })
            .collect::<Result<Vec<StoredInference>, Error>>()?;
        Ok(inferences)
    }

    pub fn get_on_cluster_name(&self) -> String {
        match self {
            Self::Disabled => String::new(),
            Self::Mock { .. } => String::new(),
            Self::Production { cluster_name, .. } => match cluster_name {
                Some(cluster_name) => format!(" ON CLUSTER {cluster_name} "),
                None => String::new(),
            },
        }
    }

    pub fn get_maybe_replicated_table_engine_name(
        &self,
        args: GetMaybeReplicatedTableEngineNameArgs<'_>,
    ) -> String {
        let GetMaybeReplicatedTableEngineNameArgs {
            table_engine_name,
            table_name,
            engine_args,
        } = args;
        match self {
            Self::Disabled => table_engine_name.to_string(),
            Self::Mock { .. } => table_engine_name.to_string(),
            Self::Production {
                cluster_name,
                database,
                ..
            } => match cluster_name {
                Some(_) => get_replicated_table_engine_name(
                    table_engine_name,
                    table_name,
                    database,
                    engine_args,
                ),
                None => {
                    let engine_args_str = engine_args.join(", ");
                    format!("{table_engine_name}({engine_args_str})")
                }
            },
        }
    }
}

#[async_trait]
impl HealthCheckable for ClickHouseConnectionInfo {
    async fn health(&self) -> Result<(), Error> {
        match self {
            Self::Disabled => Ok(()),
            Self::Mock { healthy, .. } => {
                if *healthy {
                    Ok(())
                } else {
                    Err(ErrorDetails::ClickHouseConnection {
                        message: "Mock ClickHouse is not healthy".to_string(),
                    }
                    .into())
                }
            }
            Self::Production {
                database_url,
                client,
                ..
            } => {
                // We need to ping the /ping endpoint to check if ClickHouse is healthy
                let mut ping_url = Url::parse(database_url.expose_secret()).map_err(|_| {
                    Error::new(ErrorDetails::Config {
                        message: "Invalid ClickHouse database URL".to_string(),
                    })
                })?;
                ping_url.set_path("/ping");
                ping_url.set_query(None);

                let timeout = Duration::from_secs(180);

                match client.get(ping_url).timeout(timeout).send().await {
                    Ok(response) if response.status().is_success() => Ok(()),
                    Ok(response) => Err(ErrorDetails::ClickHouseConnection {
                        message: format!(
                            "ClickHouse is not healthy (status code {}): {}",
                            response.status(),
                            response.text().await.unwrap_or_default()
                        ),
                    }
                    .into()),
                    Err(e) => Err(ErrorDetails::ClickHouseConnection {
                        message: format!("ClickHouse is not healthy: {e:?}"),
                    }
                    .into()),
                }
            }
        }
    }
}

pub struct GetMaybeReplicatedTableEngineNameArgs<'a> {
    pub table_engine_name: &'a str,
    pub table_name: &'a str,
    pub engine_args: &'a [&'a str],
}

/// The ClickHouse documentation says that to create a replicated table,
/// you should use a Replicated* table engine.
/// The first 2 arguments are the keeper path and the replica name.
/// The following arguments must be the arguments that the table engine takes.
/// See https://clickhouse.com/docs/engines/table-engines/mergetree-family/replication for more details.
///
/// Since there may be issues with renaming tables, we don't use the database or table name shortcuts in the path.
/// This method requires that the macros for {{shard}} and {{replica}} are defined in the ClickHouse configuration.
/// This method should only be called if a cluster name is provided.
fn get_replicated_table_engine_name(
    table_engine_name: &str,
    table_name: &str,
    database: &str,
    engine_args: &[&str],
) -> String {
    let keeper_path = format!("'/clickhouse/tables/{{shard}}/{database}/{table_name}'");
    if engine_args.is_empty() {
        format!("Replicated{table_engine_name}({keeper_path}, '{{replica}}')")
    } else {
        let engine_args_str = engine_args.join(", ");
        format!("Replicated{table_engine_name}({keeper_path}, '{{replica}}', {engine_args_str})")
    }
}

/// ClickHouse uses backslashes to escape quotes and all other special sequences in strings.
/// In certain cases, we'll need to use a string as a literal in a ClickHouse query.
/// e.g. to compare a raw string containing user input to strings in the database.
/// These may contain single quotes and backslashes, for example, if the user input contains doubly-serialized JSON.
/// This function will escape single quotes and backslashes in the input string so that the comparison will be accurate.
pub fn escape_string_for_clickhouse_literal(s: &str) -> String {
    #![expect(clippy::needless_raw_string_hashes)]
    s.replace(r#"\"#, r#"\\"#).replace(r#"'"#, r#"\'"#)
}

async fn write_mock<T: Serialize + Send + Sync>(
    rows: Rows<'_, T>,
    table: TableName,
    tables: &mut RwLockWriteGuard<'_, HashMap<String, Vec<serde_json::Value>>>,
) -> Result<(), Error> {
    for row in rows.as_json()?.iter() {
        tables
            .entry(table.as_str().to_string())
            .or_default()
            .push(serde_json::Value::String(row.clone()));
    }
    Ok(())
}

/// A wrapper type used with `write_non_batched`
pub enum Rows<'a, T: Serialize + Send + Sync> {
    /// The rows will be serialized to JSON before being sent to ClickHouse
    Unserialized(&'a [T]),
    /// The rows are already serialized to JSON, and will be sent to ClickHouse as-is
    Serialized(&'a [String]),
}

impl<T: Serialize + Send + Sync> Rows<'_, T> {
    fn as_json(&self) -> Result<Cow<'_, [String]>, Error> {
        match self {
            Rows::Unserialized(rows) => {
                let json: Result<Vec<String>, _> = rows
                    .iter()
                    .map(|row| {
                        serde_json::to_string(row).map_err(|e| {
                            Error::new(ErrorDetails::Serialization {
                                message: e.to_string(),
                            })
                        })
                    })
                    .collect();
                json.map(Cow::Owned)
            }
            Rows::Serialized(rows) => Ok(Cow::Borrowed(rows)),
        }
    }
}

async fn write_production<T: Serialize + Send + Sync>(
    database_url: &SecretString,
    client: &Client,
    rows: Rows<'_, T>,
    table: TableName,
    batch: Option<&BatchSender>,
) -> Result<(), Error> {
    let is_empty = match &rows {
        Rows::Unserialized(rows) => rows.is_empty(),
        Rows::Serialized(rows) => rows.is_empty(),
    };
    // Empty rows is a no-op
    if is_empty {
        return Ok(());
    }
    let rows_json = rows.as_json();

    if let Some(batch_sender) = batch {
        batch_sender
            .add_to_batch(table, rows_json?.into_owned())
            .await?;
        return Ok(());
    }

    let rows_json = rows_json?.join("\n");
    let table = table.as_str();

    // We can wait for the async insert since we're spawning a new tokio task to do the insert
    let query = format!(
        "INSERT INTO {table}\n\
        SETTINGS async_insert=1, wait_for_async_insert=1\n\
        FORMAT JSONEachRow\n\
        {rows_json}"
    );

    let response = client
        .post(database_url.expose_secret())
        .body(query)
        .send()
        .await
        .map_err(|e| {
            Error::new(ErrorDetails::ClickHouseQuery {
                message: format!("{e:?}"),
            })
        })?;

    match response.status() {
        reqwest::StatusCode::OK => Ok(()),
        _ => Err(Error::new(ErrorDetails::ClickHouseQuery {
            message: response
                .text()
                .await
                .unwrap_or_else(|e| format!("Failed to get response text: {e}")),
        })),
    }
}

fn set_clickhouse_format_settings(database_url: &mut Url) {
    const OVERRIDDEN_SETTINGS: [&str; 2] = [
        "input_format_skip_unknown_fields",
        "input_format_null_as_default",
    ];

    let existing_pairs: Vec<(String, String)> = database_url
        .query_pairs()
        .map(|(k, v)| (k.into_owned(), v.into_owned()))
        .collect();

    database_url.query_pairs_mut().clear();

    for (key, value) in existing_pairs {
        if OVERRIDDEN_SETTINGS.contains(&key.as_str()) {
            tracing::warn!(
                "Your ClickHouse connection URL has the setting '{}' but it will be overridden.",
                key
            );
        } else {
            database_url.query_pairs_mut().append_pair(&key, &value);
        }
    }

    for setting in &OVERRIDDEN_SETTINGS {
        database_url.query_pairs_mut().append_pair(setting, "0");
    }
    database_url.query_pairs_mut().finish();
}

#[cfg(any(not(feature = "e2e_tests"), test))]
fn validate_clickhouse_url_get_db_name(url: &Url) -> Result<Option<String>, Error> {
    // Check the scheme
    match url.scheme() {
        "http" | "https" => {}
        "clickhouse" | "clickhousedb" => {
            return Err(ErrorDetails::Config {
                message: format!(
                    "Invalid scheme in ClickHouse URL: '{}'. Use 'http' or 'https' instead.",
                    url.scheme()
                ),
            }
            .into());
        }
        _ => {
            return Err(ErrorDetails::Config {
                message: format!(
                "Invalid scheme in ClickHouse URL: '{}'. Only 'http' and 'https' are supported.",
                url.scheme()
            ),
            }
            .into())
        }
    }

    // Validate the host
    if url.host().is_none() {
        return Err(ErrorDetails::Config {
            message: "Missing hostname in ClickHouse URL".to_string(),
        }
        .into());
    }

    // Validate that none of the query strings have key "database"
    if url.query_pairs().any(|(key, _)| key == "database") {
        return Err(ErrorDetails::Config {
            message: "The query string 'database' is not allowed in the ClickHouse URL".to_string(),
        }
        .into());
    }
    // username, password, and query-strings are optional, so we don't need to validate them

    // Validate that the path is either empty or ends with the database name (a single segment)
    let mut path_segments: Vec<_> = url
        .path_segments()
        .map(Iterator::collect)
        .unwrap_or_default();
    if let Some(last) = path_segments.last() {
        if last.is_empty() {
            path_segments.pop();
        }
    }
    Ok(match path_segments.len() {
        0 => None, // Empty path is valid
        1 => {
            if path_segments[0].is_empty() {
                return Err(ErrorDetails::Config {
                    message: "The database name in the path of the ClickHouse URL cannot be empty".to_string(),
                }
                .into());
            }
            Some(path_segments[0].to_string())
        }
        _ => return Err(ErrorDetails::Config {
            message: "The path of the ClickHouse URL must be of length 0 or 1, and end with the database name if set".to_string(),
        }
        .into()),
    })
}

#[derive(Debug)]
pub struct ExternalDataInfo {
    pub external_data_name: String, // The name of the external data table that was used in the query
    pub structure: String, // Must be a ClickHouse structure string, e.g. "id UInt32, name String"
    pub format: String,    // Must be a ClickHouse format string, e.g. "JSONEachRow"
    pub data: String,      // Must be valid ClickHouse data in the given format
}

#[derive(Debug)]
pub struct ClickHouseResponse {
    pub response: String,
    pub metadata: ClickHouseResponseMetadata,
}

#[derive(Debug, Deserialize)]
pub struct ClickHouseResponseMetadata {
    #[serde(default)]
    #[serde(deserialize_with = "deserialize_u64_from_str")]
    pub read_rows: u64,
    #[serde(default)]
    #[serde(deserialize_with = "deserialize_u64_from_str")]
    pub written_rows: u64,
}

fn deserialize_u64_from_str<'de, D>(deserializer: D) -> Result<u64, D::Error>
where
    D: serde::Deserializer<'de>,
{
    let s = String::deserialize(deserializer)?;
    s.parse::<u64>().map_err(serde::de::Error::custom)
}

/// The format of the data that will be returned from / sent to ClickHouse.
/// Currently only used in the query builder.
/// TODO: use across the codebase.
#[cfg_attr(test, derive(ts_rs::TS))]
#[derive(Clone, Debug, Default, PartialEq, Deserialize, Serialize)]
#[cfg_attr(test, ts(export))]
pub enum ClickhouseFormat {
    #[default]
    JsonEachRow,
}

#[cfg(test)]
mod tests {

    use super::*;

    #[test]
    fn test_set_clickhouse_format_settings() {
        let mut database_url = Url::parse("http://chuser:chpassword@localhost:8123/").unwrap();
        set_clickhouse_format_settings(&mut database_url);
        assert_eq!(database_url.to_string(), "http://chuser:chpassword@localhost:8123/?input_format_skip_unknown_fields=0&input_format_null_as_default=0");

        let mut database_url = Url::parse("http://chuser:chpassword@localhost:8123/?input_format_skip_unknown_fields=1&input_format_defaults_for_omitted_fields=1&input_format_null_as_default=1").unwrap();
        set_clickhouse_format_settings(&mut database_url);
        assert_eq!(database_url.to_string(), "http://chuser:chpassword@localhost:8123/?input_format_defaults_for_omitted_fields=1&input_format_skip_unknown_fields=0&input_format_null_as_default=0");
    }

    #[test]
    fn test_validate_clickhouse_url() {
        let database_url = Url::parse("http://chuser:chpassword@localhost:8123/").unwrap();
        let result = validate_clickhouse_url_get_db_name(&database_url).unwrap();
        assert_eq!(result, None);

        let database_url = Url::parse("clickhouse://localhost:8123/").unwrap();
        let err = validate_clickhouse_url_get_db_name(&database_url).unwrap_err();
        assert_eq!(
            err,
            ErrorDetails::Config {
                message:
                    "Invalid scheme in ClickHouse URL: 'clickhouse'. Use 'http' or 'https' instead."
                        .to_string(),
            }
            .into()
        );

        let database_url = Url::parse("https://localhost:8123/").unwrap();
        let result = validate_clickhouse_url_get_db_name(&database_url).unwrap();
        assert_eq!(result, None);

        let database_url =
            Url::parse("http://username:password@localhost:8123/database?k=v").unwrap();
        let result = validate_clickhouse_url_get_db_name(&database_url).unwrap();
        assert_eq!(result, Some("database".to_string()));

        let database_url = Url::parse("https://localhost:443/").unwrap();
        assert!(validate_clickhouse_url_get_db_name(&database_url)
            .unwrap()
            .is_none());

        let database_url = Url::parse("http://default:password@clickhouse.cloud.io:443").unwrap();
        assert!(validate_clickhouse_url_get_db_name(&database_url)
            .unwrap()
            .is_none());

        let database_url = Url::parse("http://localhost:8123").unwrap();
        assert!(validate_clickhouse_url_get_db_name(&database_url).is_ok());

        let database_url =
            Url::parse("http://chuser:chpassword@localhost:8123/?database=tensorzero_e2e_tests")
                .unwrap();
        let err = validate_clickhouse_url_get_db_name(&database_url).unwrap_err();
        assert_eq!(
            err,
            ErrorDetails::Config {
                message: "The query string 'database' is not allowed in the ClickHouse URL"
                    .to_string(),
            }
            .into()
        );

        let database_url =
            Url::parse("http://chuser:chpassword@localhost:8123/database/tensorzero_e2e_tests")
                .unwrap();
        let err = validate_clickhouse_url_get_db_name(&database_url).unwrap_err();
        assert_eq!(
            err,
            ErrorDetails::Config {
                message: "The path of the ClickHouse URL must be of length 0 or 1, and end with the database name if set".to_string(),
            }
            .into()
        );

        let database_url =
            Url::parse("http://chuser:chpassword@localhost:8123/database?foo=bar").unwrap();
        let database = validate_clickhouse_url_get_db_name(&database_url).unwrap();
        assert_eq!(database, Some("database".to_string()));

        let database_url = Url::parse("http://chuser:chpassword@localhost:8123/database/").unwrap();
        let database = validate_clickhouse_url_get_db_name(&database_url).unwrap();
        assert_eq!(database, Some("database".to_string()));
    }

    #[test]
    fn test_escape_string_for_clickhouse_comparison() {
        // Test basic escaping of single quotes
        #![expect(clippy::needless_raw_string_hashes)]
        assert_eq!(
            escape_string_for_clickhouse_literal("test's string"),
            r#"test\'s string"#
        );

        // Test basic escaping of backslashes
        assert_eq!(
            escape_string_for_clickhouse_literal(r#"test\string"#),
            r#"test\\string"#
        );

        // Test escaping of both single quotes and backslashes
        assert_eq!(
            escape_string_for_clickhouse_literal(r#"test\'s string"#),
            r#"test\\\'s string"#
        );

        // Test with JSON-like content that has escaped quotes
        assert_eq!(
            escape_string_for_clickhouse_literal(r#"{"key":"value with a \", and a '"}"#),
            r#"{"key":"value with a \\", and a \'"}"#
        );

        // Test with empty string
        assert_eq!(escape_string_for_clickhouse_literal(""), "");

        // Test with multiple backslashes and quotes
        assert_eq!(
            escape_string_for_clickhouse_literal(r#"\\\'test\'\\"#),
            r#"\\\\\\\'test\\\'\\\\"#
        );

        // Test with alternating backslashes and quotes
        assert_eq!(
            escape_string_for_clickhouse_literal(r#"\'\'\'"#),
            r#"\\\'\\\'\\\'"#
        );
    }

    #[test]
    fn test_get_replicated_table_engine_name_basic() {
        let result = get_replicated_table_engine_name("MergeTree", "test_table", "test_db", &[]);
        assert_eq!(
            result,
            "ReplicatedMergeTree('/clickhouse/tables/{shard}/test_db/test_table', '{replica}')"
        );
    }

    #[test]
    fn test_get_replicated_table_engine_name_with_single_arg() {
        let result =
            get_replicated_table_engine_name("MergeTree", "users", "analytics", &["ORDER BY id"]);
        assert_eq!(
            result,
            "ReplicatedMergeTree('/clickhouse/tables/{shard}/analytics/users', '{replica}', ORDER BY id)"
        );
    }

    #[test]
    fn test_get_replicated_table_engine_name_with_multiple_args() {
        let result = get_replicated_table_engine_name(
            "ReplacingMergeTree",
            "events",
            "production",
            &["version_column", "ORDER BY (timestamp, user_id)"],
        );
        assert_eq!(
            result,
            "ReplicatedReplacingMergeTree('/clickhouse/tables/{shard}/production/events', '{replica}', version_column, ORDER BY (timestamp, user_id))"
        );
    }

    #[test]
    fn test_get_replicated_table_engine_name_with_complex_names() {
        let result = get_replicated_table_engine_name(
            "CollapsingMergeTree",
            "user_activity_log",
            "metrics_database",
            &["sign_column"],
        );
        assert_eq!(
            result,
            "ReplicatedCollapsingMergeTree('/clickhouse/tables/{shard}/metrics_database/user_activity_log', '{replica}', sign_column)"
        );
    }

    #[test]
    fn test_get_replicated_table_engine_name_empty_args() {
        let result = get_replicated_table_engine_name("Log", "simple_table", "simple_db", &[]);
        assert_eq!(
            result,
            "ReplicatedLog('/clickhouse/tables/{shard}/simple_db/simple_table', '{replica}')"
        );
    }

    #[test]
    fn test_get_replicated_table_engine_name_special_characters() {
        let result = get_replicated_table_engine_name(
            "MergeTree",
            "table_with_underscores",
            "db-with-dashes",
            &["'primary_key'", "PARTITION BY toYYYYMM(date)"],
        );
        assert_eq!(
            result,
            "ReplicatedMergeTree('/clickhouse/tables/{shard}/db-with-dashes/table_with_underscores', '{replica}', 'primary_key', PARTITION BY toYYYYMM(date))"
        );
    }
}<|MERGE_RESOLUTION|>--- conflicted
+++ resolved
@@ -133,11 +133,8 @@
         #[cfg(feature = "e2e_tests")]
         let database = std::env::var("TENSORZERO_E2E_TESTS_DATABASE")
             .unwrap_or_else(|_| "tensorzero_e2e_tests".to_string());
-<<<<<<< HEAD
 
         println!("Starting up on database: {}", database);
-=======
->>>>>>> b8fd85e9
 
         // Although we take the database name from the URL path,
         // we need to set the query string for the database name for the ClickHouse TCP protocol
