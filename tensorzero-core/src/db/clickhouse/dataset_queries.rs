--- conflicted
+++ resolved
@@ -124,79 +124,6 @@
         Ok(response.metadata.written_rows as u32)
     }
 
-<<<<<<< HEAD
-=======
-    async fn get_dataset_rows(
-        &self,
-        params: &GetDatasetRowsParams,
-    ) -> Result<Vec<DatasetDetailRow>, Error> {
-        let dataset_name = &params.dataset_name;
-        let limit = params.page_size;
-
-        // Ensure offset is not negative
-        let offset = std::cmp::max(0, params.offset);
-
-        let query = r"
-            SELECT *
-            FROM (
-                SELECT
-                    id,
-                    'chat' as type,
-                    function_name,
-                    name,
-                    episode_id,
-                    formatDateTime(updated_at, '%Y-%m-%dT%H:%i:%SZ') AS updated_at
-                FROM ChatInferenceDatapoint
-                FINAL
-                WHERE dataset_name = {dataset_name:String} AND staled_at IS NULL
-                UNION ALL
-                SELECT
-                    id,
-                    'json' as type,
-                    function_name,
-                    name,
-                    episode_id,
-                    formatDateTime(updated_at, '%Y-%m-%dT%H:%i:%SZ') AS updated_at
-                FROM JsonInferenceDatapoint
-                FINAL
-                WHERE dataset_name = {dataset_name:String} AND staled_at IS NULL
-            )
-            ORDER BY updated_at DESC, id DESC
-            LIMIT {limit:UInt32}
-            OFFSET {offset:UInt32}
-            FORMAT JSONEachRow
-        ";
-
-        let limit_str = limit.to_string();
-        let offset_str = offset.to_string();
-
-        let mut query_params = HashMap::new();
-        query_params.insert("dataset_name", dataset_name.as_str());
-        query_params.insert("limit", limit_str.as_str());
-        query_params.insert("offset", offset_str.as_str());
-
-        let response = self
-            .run_query_synchronous(query.to_string(), &query_params)
-            .await?;
-
-        // Parse the response as JSON lines
-        let rows: Vec<DatasetDetailRow> = response
-            .response
-            .lines()
-            .filter(|line| !line.trim().is_empty())
-            .map(|line| {
-                serde_json::from_str(line).map_err(|e| {
-                    Error::new(ErrorDetails::ClickHouseDeserialization {
-                        message: format!("Failed to deserialize DatasetDetailRow: {e}"),
-                    })
-                })
-            })
-            .collect::<Result<Vec<_>, _>>()?;
-
-        Ok(rows)
-    }
-
->>>>>>> fc6d0c26
     async fn get_dataset_metadata(
         &self,
         params: &GetDatasetMetadataParams,
@@ -1768,78 +1695,6 @@
     }
 
     #[tokio::test]
-<<<<<<< HEAD
-=======
-    async fn test_get_dataset_rows_executes_successfully() {
-        let mut mock_clickhouse_client = MockClickHouseClient::new();
-        mock_clickhouse_client
-            .expect_run_query_synchronous()
-            .withf(|query, parameters| {
-                assert_query_contains(query, "
-                SELECT *
-                FROM (
-                    SELECT
-                        id,
-                        'chat' as type,
-                        function_name,
-                        name,
-                        episode_id,
-                        formatDateTime(updated_at, '%Y-%m-%dT%H:%i:%SZ') AS updated_at
-                    FROM ChatInferenceDatapoint
-                    FINAL
-                    WHERE dataset_name = {dataset_name:String} AND staled_at IS NULL
-                    UNION ALL
-                    SELECT
-                        id,
-                        'json' as type,
-                        function_name,
-                        name,
-                        episode_id,
-                        formatDateTime(updated_at, '%Y-%m-%dT%H:%i:%SZ') AS updated_at
-                    FROM JsonInferenceDatapoint
-                    FINAL
-                    WHERE dataset_name = {dataset_name:String} AND staled_at IS NULL
-                )
-                ORDER BY updated_at DESC, id DESC
-                LIMIT {limit:UInt32}
-                OFFSET {offset:UInt32}
-                FORMAT JSONEachRow");
-
-                assert_eq!(parameters.get("dataset_name"), Some(&"test_dataset"));
-                assert_eq!(parameters.get("limit"), Some(&"10"));
-                assert_eq!(parameters.get("offset"), Some(&"20"));
-
-                true
-            })
-            .returning(|_, _| {
-                Ok(ClickHouseResponse {
-                    response: String::from(r#"
-                    {"id": "0199cff5-3130-7e90-815c-91219e1a2dae","type": "chat","function_name": "test_function","name": "test_name","episode_id": "test_episode_id","updated_at": "2021-01-01T00:00:00Z"}
-                    {"id": "f11946d7-4986-43a7-b530-33e6dbba3817","type": "chat","function_name": "test_function","name": "test_name_2","updated_at": "2021-01-01T00:00:00Z"}
-                    "#),
-                    metadata: ClickHouseResponseMetadata {
-                        read_rows: 1,
-                        written_rows: 0,
-                    },
-                })
-            });
-        let conn = ClickHouseConnectionInfo::new_mock(Arc::new(mock_clickhouse_client));
-
-        let params = GetDatasetRowsParams {
-            dataset_name: "test_dataset".to_string(),
-            page_size: 10,
-            offset: 20,
-        };
-
-        let rows = conn.get_dataset_rows(&params).await.unwrap();
-
-        assert_eq!(rows.len(), 2, "Should return 2 rows");
-        assert_eq!(rows[0].id, "0199cff5-3130-7e90-815c-91219e1a2dae");
-        assert_eq!(rows[1].id, "f11946d7-4986-43a7-b530-33e6dbba3817");
-    }
-
-    #[tokio::test]
->>>>>>> fc6d0c26
     async fn test_get_dataset_metadata_executes_successfully() {
         let mut mock_clickhouse_client = MockClickHouseClient::new();
         mock_clickhouse_client
