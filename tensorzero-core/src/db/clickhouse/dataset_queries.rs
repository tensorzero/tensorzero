use async_trait::async_trait;
use itertools::Itertools;
use std::collections::HashMap;
use std::num::ParseIntError;
use tokio::try_join;
use uuid::Uuid;

use crate::db::clickhouse::query_builder::QueryParameter;
use crate::db::clickhouse::{ClickHouseConnectionInfo, ExternalDataInfo};
// TODO: move things somewhere sensible
use crate::db::datasets::{
    AdjacentDatapointIds, ChatInferenceDatapointInsert, CountDatapointsForDatasetFunctionParams,
    DatapointInsert, DatasetDetailRow, DatasetMetadata, DatasetOutputSource, DatasetQueries,
    DatasetQueryParams, GetAdjacentDatapointIdsParams, GetDatapointParams, GetDatapointsParams,
    GetDatasetMetadataParams, GetDatasetRowsParams, JsonInferenceDatapointInsert,
    StaleDatapointParams,
};
use crate::endpoints::datasets::{validate_dataset_name, DatapointKind, StoredDatapoint};
use crate::error::{Error, ErrorDetails};

#[async_trait]
impl DatasetQueries for ClickHouseConnectionInfo {
    async fn count_rows_for_dataset(&self, params: &DatasetQueryParams) -> Result<u32, Error> {
        // Validate that no limit or offset is provided
        if params.limit.is_some() || params.offset.is_some() {
            return Err(Error::new(ErrorDetails::InvalidRequest {
                message: "limit and offset are not supported for count_rows_for_dataset"
                    .to_string(),
            }));
        }

        let (query, query_params_owned) =
            build_select_inferences_matching_dataset_subquery(params)?;

        let query_params: HashMap<_, _> = query_params_owned
            .iter()
            .map(|(k, v)| (k.as_str(), v.as_str()))
            .collect();

        let count_query = format!("SELECT toUInt32(count()) as count FROM ({query})");
        let response = self
            .run_query_synchronous(count_query, &query_params)
            .await?;

        let count_str = response.response.trim();
        let count: u32 = count_str.parse().map_err(|e: ParseIntError| {
            Error::new(ErrorDetails::ClickHouseDeserialization {
                message: e.to_string(),
            })
        })?;
        Ok(count)
    }

    async fn insert_rows_for_dataset(&self, params: &DatasetQueryParams) -> Result<u32, Error> {
        // Validate that dataset_name is provided
        let dataset_name = params.dataset_name.as_ref().ok_or_else(|| {
            Error::new(ErrorDetails::InvalidRequest {
                message: "dataset_name is required for dataset insertion".to_string(),
            })
        })?;
        validate_dataset_name(dataset_name)?;

        // Determine the destination table based on the inference type
        let destination_table = params.inference_type.table_name().as_str();

        // Build the SELECT query from the source table
        // TODO: use query_builder module for this in the future.
        let (source_query, mut query_params_owned) =
            build_select_inferences_matching_dataset_subquery(params)?;

        // Add additional query parameters
        query_params_owned.insert("datapoint_table".to_string(), destination_table.to_string());
        query_params_owned.insert("dataset_name".to_string(), dataset_name.clone());

        // Build the INSERT query with conditional logic based on inference type
        let type_specific_fields = match params.inference_type {
            DatapointKind::Chat => {
                r"subquery.tool_params,
    subquery.dynamic_tools,
    subquery.dynamic_provider_tools,
    subquery.parallel_tool_calls,
    subquery.tool_choice,
    subquery.allowed_tools,
            "
            }
            DatapointKind::Json => "subquery.output_schema,",
        };

        let wrapped_query = format!(
            r"
            INSERT INTO {{datapoint_table:Identifier}}
            SELECT
                {{dataset_name:String}} as dataset_name,
                subquery.function_name as function_name,
                generateUUIDv7() as id,
                subquery.episode_id as episode_id,
                subquery.input as input,
                subquery.output as output,
                {type_specific_fields}
                subquery.tags as tags,
                subquery.auxiliary as auxiliary,
                false as is_deleted,
                now64() as updated_at,
                null as staled_at,
                subquery.id as source_inference_id,
                false as is_custom,
                subquery.name as name
            FROM (
                {source_query}
            ) AS subquery
            LEFT JOIN {{datapoint_table:Identifier}} as existing FINAL
                ON {{dataset_name:String}} = existing.dataset_name
                   AND subquery.function_name = existing.function_name
                   AND subquery.id = existing.source_inference_id
                   AND existing.staled_at IS NULL
            WHERE existing.source_inference_id IS NULL
            "
        );

        // Convert query params to the format needed by run_query_synchronous
        let query_params: HashMap<_, _> = query_params_owned
            .iter()
            .map(|(k, v)| (k.as_str(), v.as_str()))
            .collect();

        // Execute the INSERT query
        let response = self
            .run_query_synchronous(wrapped_query, &query_params)
            .await?;

        // Parse the response to get the number of rows inserted
        // ClickHouse returns summary information in the metadata
        Ok(response.metadata.written_rows as u32)
    }

    async fn get_dataset_rows(
        &self,
        params: &GetDatasetRowsParams,
    ) -> Result<Vec<DatasetDetailRow>, Error> {
        let dataset_name = &params.dataset_name;
        let limit = params.limit;

        // Ensure offset is not negative
        let offset = std::cmp::max(0, params.offset);

        let query = r"
            SELECT *
            FROM (
                SELECT
                    id,
                    'chat' as type,
                    function_name,
                    name,
                    episode_id,
                    formatDateTime(updated_at, '%Y-%m-%dT%H:%i:%SZ') AS updated_at
                FROM ChatInferenceDatapoint
                FINAL
                WHERE dataset_name = {dataset_name:String} AND staled_at IS NULL
                UNION ALL
                SELECT
                    id,
                    'json' as type,
                    function_name,
                    name,
                    episode_id,
                    formatDateTime(updated_at, '%Y-%m-%dT%H:%i:%SZ') AS updated_at
                FROM JsonInferenceDatapoint
                FINAL
                WHERE dataset_name = {dataset_name:String} AND staled_at IS NULL
            )
            ORDER BY updated_at DESC, id DESC
            LIMIT {limit:UInt32}
            OFFSET {offset:UInt32}
            FORMAT JSONEachRow
        ";

        let limit_str = limit.to_string();
        let offset_str = offset.to_string();

        let mut query_params = HashMap::new();
        query_params.insert("dataset_name", dataset_name.as_str());
        query_params.insert("limit", limit_str.as_str());
        query_params.insert("offset", offset_str.as_str());

        let response = self
            .run_query_synchronous(query.to_string(), &query_params)
            .await?;

        // Parse the response as JSON lines
        let rows: Vec<DatasetDetailRow> = response
            .response
            .lines()
            .filter(|line| !line.trim().is_empty())
            .map(|line| {
                serde_json::from_str(line).map_err(|e| {
                    Error::new(ErrorDetails::ClickHouseDeserialization {
                        message: format!("Failed to deserialize DatasetDetailRow: {e}"),
                    })
                })
            })
            .collect::<Result<Vec<_>, _>>()?;

        Ok(rows)
    }

    async fn get_dataset_metadata(
        &self,
        params: &GetDatasetMetadataParams,
    ) -> Result<Vec<DatasetMetadata>, Error> {
        let mut query_params_owned = HashMap::<String, String>::new();

        // Build clauses and query parameters
        let function_where_clause = match &params.function_name {
            Some(fn_name) => {
                query_params_owned.insert("function_name".to_string(), fn_name.clone());
                "AND function_name = {function_name:String}"
            }
            None => "",
        };
        let limit_clause = match params.limit {
            Some(limit) => {
                query_params_owned.insert("limit".to_string(), limit.to_string());
                "LIMIT {limit:UInt32}"
            }
            None => "",
        };

        let offset_clause = match params.offset {
            Some(offset) => {
                query_params_owned.insert("offset".to_string(), offset.to_string());
                "OFFSET {offset:UInt32}"
            }
            None => "",
        };

        let query = format!(
            r"
            SELECT
                dataset_name,
                toUInt32(sum(count)) AS count,
                formatDateTime(max(last_updated), '%Y-%m-%dT%H:%i:%SZ') AS last_updated
            FROM (
                SELECT
                    dataset_name,
                    toUInt32(count()) AS count,
                    max(updated_at) AS last_updated
                FROM ChatInferenceDatapoint
                FINAL
                WHERE staled_at IS NULL
                {function_where_clause}
                GROUP BY dataset_name
                UNION ALL
                SELECT
                    dataset_name,
                    toUInt32(count()) AS count,
                    max(updated_at) AS last_updated
                FROM JsonInferenceDatapoint
                FINAL
                WHERE staled_at IS NULL
                {function_where_clause}
                GROUP BY dataset_name
            )
            GROUP BY dataset_name
            ORDER BY last_updated DESC
            {limit_clause}
            {offset_clause}
            FORMAT JSONEachRow
            "
        );

        let query_params = query_params_owned
            .iter()
            .map(|(k, v)| (k.as_str(), v.as_str()))
            .collect();
        let response = self.run_query_synchronous(query, &query_params).await?;

        // Parse the response as JSON lines
        response
            .response
            .trim()
            .lines()
            .map(|row| {
                serde_json::from_str(row).map_err(|e| {
                    Error::new(ErrorDetails::ClickHouseDeserialization {
                        message: format!("Failed to deserialize DatasetMetadata: {e}"),
                    })
                })
            })
            .collect::<Result<Vec<_>, _>>()
    }

    async fn count_datasets(&self) -> Result<u32, Error> {
        let query = r"
            SELECT
                toUInt32(uniqExact(dataset_name)) as count
            FROM (
                SELECT dataset_name
                FROM ChatInferenceDatapoint FINAL
                WHERE staled_at IS NULL
                UNION ALL
                SELECT dataset_name
                FROM JsonInferenceDatapoint FINAL
                WHERE staled_at IS NULL
            )";

        let response = self
            .run_query_synchronous(query.to_string(), &HashMap::new())
            .await?;

        let count_str = response.response.trim();
        let count: u32 = count_str.parse().map_err(|e: ParseIntError| {
            Error::new(ErrorDetails::ClickHouseDeserialization {
                message: e.to_string(),
            })
        })?;
        Ok(count)
    }

    async fn stale_datapoint(&self, params: &StaleDatapointParams) -> Result<(), Error> {
        let StaleDatapointParams {
            dataset_name,
            datapoint_id,
            function_type,
        } = params;

        let table = function_type.table_name();

        let type_specific_fields = match params.function_type {
            DatapointKind::Chat => {
                r"tool_params,
    dynamic_tools,
    dynamic_provider_tools,
    parallel_tool_calls,
    tool_choice,
    allowed_tools,
            "
            }
            DatapointKind::Json => "output_schema,",
        };

        let query = format!(
            r"
            INSERT INTO {{table:Identifier}}
            (
                dataset_name,
                function_name,
                id,
                episode_id,
                input,
                output,
                {type_specific_fields}
                tags,
                auxiliary,
                is_deleted,
                updated_at,
                staled_at,
                source_inference_id,
                is_custom,
                name
            )
            SELECT
                dataset_name,
                function_name,
                id,
                episode_id,
                input,
                output,
                {type_specific_fields}
                tags,
                auxiliary,
                is_deleted,
                now64() as updated_at,
                now64() as staled_at,
                source_inference_id,
                is_custom,
                name
            FROM {{table:Identifier}} FINAL
            WHERE dataset_name = {{dataset_name:String}} AND id = {{datapoint_id:String}}
            "
        );

        let datapoint_id_str = datapoint_id.to_string();
        let mut query_params = HashMap::new();
        query_params.insert("table", table.as_str());
        query_params.insert("dataset_name", dataset_name.as_str());
        query_params.insert("datapoint_id", datapoint_id_str.as_str());

        self.run_query_synchronous(query, &query_params).await?;

        Ok(())
    }

    async fn count_datapoints_for_dataset_function(
        &self,
        params: &CountDatapointsForDatasetFunctionParams,
    ) -> Result<u32, Error> {
        let query = "
        SELECT toUInt32(count()) as count
        FROM {table:Identifier}
        WHERE dataset_name = {dataset_name:String}
            AND function_name = {function_name:String}";

        let mut query_params = HashMap::new();
        let table_name = params.function_type.table_name();
        query_params.insert("table", table_name.as_str());
        query_params.insert("dataset_name", params.dataset_name.as_str());
        query_params.insert("function_name", params.function_name.as_str());

        let response = self
            .run_query_synchronous(query.to_string(), &query_params)
            .await?;

        let count_str = response.response.trim();
        let count: u32 = count_str.parse().map_err(|e: ParseIntError| {
            Error::new(ErrorDetails::ClickHouseDeserialization {
                message: e.to_string(),
            })
        })?;
        Ok(count)
    }

    async fn get_adjacent_datapoint_ids(
        &self,
        params: &GetAdjacentDatapointIdsParams,
    ) -> Result<AdjacentDatapointIds, Error> {
        let query = r"
            WITH DatasetIds AS (
                SELECT toUInt128(id) as id_uint FROM ChatInferenceDatapoint WHERE dataset_name = {dataset_name:String}
                UNION ALL
                SELECT toUInt128(id) as id_uint FROM JsonInferenceDatapoint WHERE dataset_name = {dataset_name:String}
            )
            SELECT
                NULLIF(
                    (SELECT uint_to_uuid(min(id_uint)) FROM DatasetIds WHERE id_uint > toUInt128({datapoint_id:UUID})),
                    toUUID('00000000-0000-0000-0000-000000000000')
                ) as next_id,
                NULLIF(
                    (SELECT uint_to_uuid(max(id_uint)) FROM DatasetIds WHERE id_uint < toUInt128({datapoint_id:UUID})),
                    toUUID('00000000-0000-0000-0000-000000000000')
                ) as previous_id
            FORMAT JSONEachRow
        ";

        let datapoint_id_str = params.datapoint_id.to_string();
        let mut query_params = HashMap::new();
        query_params.insert("dataset_name", params.dataset_name.as_str());
        query_params.insert("datapoint_id", datapoint_id_str.as_str());

        let response = self
            .run_query_synchronous(query.to_string(), &query_params)
            .await?;

        let result: AdjacentDatapointIds =
            serde_json::from_str(response.response.trim()).map_err(|e| {
                Error::new(ErrorDetails::ClickHouseDeserialization {
                    message: format!("Failed to deserialize AdjacentDatapointIds: {e}"),
                })
            })?;

        Ok(result)
    }

    async fn get_datapoint(&self, params: &GetDatapointParams) -> Result<StoredDatapoint, Error> {
        const DEFAULT_ALLOW_STALE_IN_GET_DATAPOINT: bool = false;
        let allow_stale = params
            .allow_stale
            .unwrap_or(DEFAULT_ALLOW_STALE_IN_GET_DATAPOINT);

        let mut datapoints = self
            .get_datapoints(&GetDatapointsParams {
                dataset_name: Some(params.dataset_name.clone()),
                function_name: None,
                ids: Some(vec![params.datapoint_id]),
                limit: 1,
                offset: 0,
                allow_stale,
                filter: None,
            })
            .await?;
        if datapoints.is_empty() {
            return Err(Error::new(ErrorDetails::DatapointNotFound {
                dataset_name: params.dataset_name.clone(),
                datapoint_id: params.datapoint_id,
            }));
        }

        // TODO(shuyangli): Consider checking if multiple datapoints came back.
        let first_datapoint = datapoints.swap_remove(0);
        Ok(first_datapoint)
    }

    async fn get_datapoints(
        &self,
        params: &GetDatapointsParams,
    ) -> Result<Vec<StoredDatapoint>, Error> {
        let GetDatapointsParams {
            dataset_name,
            function_name,
            ids,
            limit,
            offset,
            allow_stale,
            filter,
        } = params;
        let limit_str = limit.to_string();
        let offset_str = offset.to_string();
        let subquery_limit_str = (limit + offset).to_string();

        // If neither IDs nor dataset are provided, reject the query.
        if dataset_name.is_none() && ids.is_none() {
            return Err(Error::new(ErrorDetails::InvalidRequest {
                message: "At least one of dataset_name or ids must be provided".to_string(),
            }));
        }

        // If IDs are provided, they must not be empty.
        if let Some(ids_vec) = ids {
            if ids_vec.is_empty() {
                return Err(Error::new(ErrorDetails::InvalidRequest {
                    message: "ids must not be an empty list".to_string(),
                }));
            }
        }

        // Build params and where clauses.
        let mut query_params = HashMap::new();
        query_params.insert("limit", limit_str.as_str());
        query_params.insert("offset", offset_str.as_str());
        query_params.insert("subquery_limit", subquery_limit_str.as_str());

        let dataset_name_clause = match dataset_name {
            Some(dataset_name) => {
                query_params.insert("dataset_name", dataset_name.as_str());
                "AND dataset_name = {dataset_name:String}"
            }
            None => "",
        };

        let function_name_clause = match function_name {
            Some(function_name) => {
                query_params.insert("function_name", function_name.as_str());
                "AND function_name = {function_name:String}"
            }
            None => "",
        };

        let ids_clause = match ids {
            None => String::new(),
            Some(ids_vec) => {
                // Our current production_clickhouse_client uses the HTTP client under the hood, which
                // passes parameters in the URL. This will likely hit URL length limits, so instead of passing IDs
                // as a bound parameter, we will write it directly into the query.
                let joined_ids = ids_vec.iter().map(|id| format!("'{id}'")).join(",");
                format!("AND id IN [{joined_ids}]")
            }
        };

        let allow_stale_clause = if *allow_stale {
            ""
        } else {
            "AND staled_at IS NULL"
        };

        // Generate filter SQL clause if provided
        let (filter_clause, filter_params) = if let Some(filter) = filter {
            let (filter_sql, filter_params) = filter.to_clickhouse_sql("i");
            (format!("AND {filter_sql}"), filter_params)
        } else {
            (String::new(), Vec::new())
        };

        // Add filter parameters to query_params.
        for QueryParameter { name, value } in &filter_params {
            query_params.insert(name.as_str(), value.as_str());
        }

        // TODO(shuyangli): Consider supporting custom ordering.
        let order_by_clause = "ORDER BY updated_at DESC, id DESC";

        // When constructing the query, all filters are pushed down to the subqueries for Chat/Json table, and the final
        // SELECT only handles merging and ordering for pagination.
        let query = format!(
            r"
        WITH dataset as (
            SELECT
                'chat' as type,
                dataset_name,
                function_name,
                name,
                id,
                episode_id,
                input,
                output,
                tool_params,
                dynamic_tools,
                dynamic_provider_tools,
                parallel_tool_calls,
                tool_choice,
                allowed_tools,
                '' as output_schema, -- for column alignment in UNION ALL
                tags,
                auxiliary,
                source_inference_id,
                is_deleted,
                is_custom,
                staled_at,
                formatDateTime(updated_at, '%Y-%m-%dT%H:%i:%SZ') AS updated_at
            FROM ChatInferenceDatapoint AS i FINAL
            WHERE true
                {dataset_name_clause}
                {function_name_clause}
                {ids_clause}
                {allow_stale_clause}
                {filter_clause}
            {order_by_clause}
            LIMIT {{subquery_limit:UInt32}}
            UNION ALL
            SELECT
                'json' as type,
                dataset_name,
                function_name,
                name,
                id,
                episode_id,
                input,
                output,
                '' as tool_params, -- for column alignment in UNION ALL
                [] as dynamic_tools,
                [] as dynamic_provider_tools,
                NULL as parallel_tool_calls,
                NULL as tool_choice,
                NULL as allowed_tools,
                output_schema,
                tags,
                auxiliary,
                source_inference_id,
                is_deleted,
                is_custom,
                staled_at,
                formatDateTime(updated_at, '%Y-%m-%dT%H:%i:%SZ') AS updated_at
            FROM JsonInferenceDatapoint AS i FINAL
            WHERE true
                {dataset_name_clause}
                {function_name_clause}
                {ids_clause}
                {allow_stale_clause}
                {filter_clause}
            {order_by_clause}
            LIMIT {{subquery_limit:UInt32}}
        )
        SELECT * FROM dataset
        {order_by_clause}
        LIMIT {{limit:UInt32}}
        OFFSET {{offset:UInt32}}
        FORMAT JSONEachRow
        "
        );

        let result = self
            .run_query_synchronous(query.to_string(), &query_params)
            .await?;

        if result.response.is_empty() {
            return Ok(Vec::new());
        }

        // Parse each line as a separate datapoint
        let mut datapoints = Vec::with_capacity(params.ids.as_ref().map_or(0, Vec::len));
        for line in result.response.lines() {
            if line.trim().is_empty() {
                continue;
            }
            let datapoint: StoredDatapoint = serde_json::from_str(line).map_err(|e| {
                Error::new(ErrorDetails::ClickHouseDeserialization {
                    message: format!("Failed to deserialize datapoint: {e}"),
                })
            })?;
            datapoints.push(datapoint);
        }

        Ok(datapoints)
    }

    /// Deletes datapoints from a dataset.
    /// If datapoint_ids is empty, all datapoints in the dataset will be deleted.
    /// Otherwise, only the datapoints with the given IDs will be deleted.
    ///
    /// Returns the number of datapoints that were deleted.
    async fn delete_datapoints(
        &self,
        dataset_name: &str,
        datapoint_ids: Option<&[Uuid]>,
    ) -> Result<u64, Error> {
        let datapoint_ids_filter_clause = match datapoint_ids {
            None => Ok(String::new()),
            Some(datapoint_ids) => {
                if datapoint_ids.is_empty() {
                    Err(Error::new(ErrorDetails::InvalidRequest {
                        message: "If datapoint_ids are provided as a vector, it must be non-empty"
                            .to_string(),
                    }))
                } else {
                    Ok(format!(
                        "AND id IN [{}]",
                        datapoint_ids.iter().map(|id| format!("'{id}'")).join(",")
                    ))
                }
            }
        }?;

        // NOTE: in the two queries below, we don't alias to staled_at because then we won't select any rows.
        let chat_query = format!(
            r"
            INSERT INTO ChatInferenceDatapoint
            SELECT
                *
                REPLACE (
                    now64() AS updated_at,
                    now64() AS staled_at
                )
            FROM ChatInferenceDatapoint FINAL
            WHERE dataset_name = {{dataset_name:String}}
            {datapoint_ids_filter_clause}
            AND staled_at IS NULL
            "
        );

        let json_query = format!(
            r"
            INSERT INTO JsonInferenceDatapoint
            SELECT
                *
                REPLACE (
                    now64() AS updated_at,
                    now64() AS staled_at
                )
            FROM JsonInferenceDatapoint FINAL
            WHERE dataset_name = {{dataset_name:String}}
            {datapoint_ids_filter_clause}
            AND staled_at IS NULL
            "
        );
        let query_params = HashMap::from([("dataset_name", dataset_name)]);

        let (chat_result, json_result) = try_join!(
            self.run_query_synchronous(chat_query, &query_params),
            self.run_query_synchronous(json_query, &query_params)
        )?;
        Ok(chat_result.metadata.written_rows + json_result.metadata.written_rows)
    }

    /// Inserts a batch of datapoints into the database. Internally, separate chat and JSON datapoints and write them to the appropriate tables. Note that this is not very atomic: the Chat table and Json table updates are not rolled back if one fails.
    ///
    /// Returns the number of rows written.
    async fn insert_datapoints(&self, datapoints: &[DatapointInsert]) -> Result<u64, Error> {
        // Separate chat and JSON datapoints
        let mut chat_datapoints: Vec<&ChatInferenceDatapointInsert> = Vec::new();
        let mut json_datapoints: Vec<&JsonInferenceDatapointInsert> = Vec::new();

        for datapoint in datapoints {
            match datapoint {
                DatapointInsert::Chat(chat) => chat_datapoints.push(chat),
                DatapointInsert::Json(json) => json_datapoints.push(json),
            }
        }

        let mut written_rows = 0;

        let (chat_written_rows, json_written_rows) = futures::join!(
            self.insert_chat_datapoints_internal(&chat_datapoints),
            self.insert_json_datapoints_internal(&json_datapoints),
        );

        written_rows += chat_written_rows?;
        written_rows += json_written_rows?;
        Ok(written_rows)
    }
}

impl ClickHouseConnectionInfo {
    /// Internal helper: Puts chat datapoints into the database
    /// Returns the number of rows written
    async fn insert_chat_datapoints_internal(
        &self,
        datapoints: &[&ChatInferenceDatapointInsert],
    ) -> Result<u64, Error> {
        if datapoints.is_empty() {
            return Ok(0);
        }
        for datapoint in datapoints {
            validate_dataset_name(&datapoint.dataset_name)?;
        }

        let serialized_datapoints: Vec<String> =
            datapoints.iter().map(serde_json::to_string).try_collect()?;

        let query = r"
        INSERT INTO ChatInferenceDatapoint
        (
            dataset_name,
            function_name,
            name,
            id,
            episode_id,
            input,
            output,
            tool_params,
            dynamic_provider_tools,
            dynamic_tools,
            allowed_tools,
            parallel_tool_calls,
            tool_choice,
            tags,
            auxiliary,
            is_deleted,
            is_custom,
            source_inference_id,
            updated_at,
            staled_at
        )
        SELECT
            new_data.dataset_name,
            new_data.function_name,
            new_data.name,
            new_data.id,
            new_data.episode_id,
            new_data.input,
            new_data.output,
            new_data.tool_params,
            new_data.dynamic_provider_tools,
            new_data.dynamic_tools,
            new_data.allowed_tools,
            new_data.parallel_tool_calls,
            new_data.tool_choice,
            new_data.tags,
            new_data.auxiliary,
            new_data.is_deleted,
            new_data.is_custom,
            new_data.source_inference_id,
            now64() as updated_at,
            new_data.staled_at
        FROM new_data
        ";

        let external_data = ExternalDataInfo {
            external_data_name: "new_data".to_string(),
            structure: "dataset_name LowCardinality(String), function_name LowCardinality(String), name Nullable(String), id UUID, episode_id Nullable(UUID), input String, output Nullable(String), tool_params String, dynamic_tools Array(String), dynamic_provider_tools Array(String), allowed_tools Nullable(String), tool_choice Nullable(String), parallel_tool_calls Nullable(bool), tags Map(String, String), auxiliary String, is_deleted Bool, is_custom Bool, source_inference_id Nullable(UUID), staled_at Nullable(String)".to_string(),
            format: "JSONEachRow".to_string(),
            data: serialized_datapoints.join("\n"),
        };
        let result = self
            .run_query_with_external_data(external_data, query.to_string())
            .await?;
        Ok(result.metadata.written_rows)
    }

    /// Internal helper: Puts JSON datapoints into the database
    /// Returns the number of rows written
    async fn insert_json_datapoints_internal(
        &self,
        datapoints: &[&JsonInferenceDatapointInsert],
    ) -> Result<u64, Error> {
        if datapoints.is_empty() {
            return Ok(0);
        }
        for datapoint in datapoints {
            validate_dataset_name(&datapoint.dataset_name)?;
        }

        let serialized_datapoints: Vec<String> =
            datapoints.iter().map(serde_json::to_string).try_collect()?;

        let query = r"
        INSERT INTO JsonInferenceDatapoint
        (
            dataset_name,
            function_name,
            id,
            episode_id,
            input,
            output,
            output_schema,
            tags,
            auxiliary,
            is_deleted,
            updated_at,
            staled_at,
            source_inference_id,
            is_custom,
            name
        )
        SELECT
            new_data.dataset_name,
            new_data.function_name,
            new_data.id,
            new_data.episode_id,
            new_data.input,
            new_data.output,
            new_data.output_schema,
            new_data.tags,
            new_data.auxiliary,
            new_data.is_deleted,
            now64() as updated_at,
            new_data.staled_at,
            new_data.source_inference_id,
            new_data.is_custom,
            new_data.name
        FROM new_data
        ";

        let external_data = ExternalDataInfo {
            external_data_name: "new_data".to_string(),
            structure: "dataset_name LowCardinality(String), function_name LowCardinality(String), id UUID, episode_id Nullable(UUID), input String, output Nullable(String), output_schema Nullable(String), tags Map(String, String), auxiliary String, is_deleted Bool, is_custom Bool, source_inference_id Nullable(UUID), staled_at Nullable(String), name Nullable(String)".to_string(),
            format: "JSONEachRow".to_string(),
            data: serialized_datapoints.join("\n"),
        };
        let result = self
            .run_query_with_external_data(external_data, query.to_string())
            .await?;
        Ok(result.metadata.written_rows)
    }
}

/// Constructs a SELECT query for either the Chat or JSON dataset table.
/// This is used to select inferences that will be inserted into a dataset.
fn build_select_inferences_matching_dataset_subquery(
    params: &DatasetQueryParams,
) -> Result<(String, HashMap<String, String>), Error> {
    // Validate: if variant_name is provided, function_name must also be provided.
    if params.variant_name.is_some() && params.function_name.is_none() {
        return Err(Error::new(ErrorDetails::InvalidRequest {
            message: "If variant_name is provided, function_name must also be provided."
                .to_string(),
        }));
    }

    // Select the appropriate table based on inference type.
    let source_table_name = match params.inference_type {
        DatapointKind::Chat => "ChatInference",
        DatapointKind::Json => "JsonInference",
    };

    // Determine the output field based on output_source
    let output_field = match params.output_source {
        DatasetOutputSource::Demonstration => "demo.value as output".to_string(),
        DatasetOutputSource::None => "NULL AS output".to_string(),
        DatasetOutputSource::Inference => "output".to_string(),
    };

    // Start building the base query.
    let type_specific_fields = match params.inference_type {
        DatapointKind::Chat => {
            r"tool_params,
dynamic_tools,
dynamic_provider_tools,
parallel_tool_calls,
tool_choice,
allowed_tools,
        "
        }
        DatapointKind::Json => "output_schema,",
    };
    let mut query = format!(
        "SELECT
            NULL as dataset_name,
            function_name,
            NULL as name,
            id,
            episode_id,
            input,
            {output_field},
            {type_specific_fields}
            tags,
            NULL as staled_at,
            id as source_inference_id,
            false as is_custom,
            '' AS auxiliary
        FROM {source_table_name}"
    );

    // Prepare WHERE clause array and query parameters.
    let mut where_clauses: Vec<String> = Vec::new();
    let mut query_params: HashMap<String, String> = HashMap::new();

    // Add condition for function_name if provided.
    if let Some(function_name) = &params.function_name {
        where_clauses.push("function_name = {function_name:String}".to_string());
        query_params.insert("function_name".to_string(), function_name.clone());
    }

    // Add condition for variant_name if provided.
    if let Some(variant_name) = &params.variant_name {
        where_clauses.push("variant_name = {variant_name:String}".to_string());
        query_params.insert("variant_name".to_string(), variant_name.clone());
    }

    // Add extra_params to query_params
    if let Some(extra_params) = &params.extra_params {
        for (k, v) in extra_params {
            if query_params.contains_key(k) {
                return Err(Error::new(ErrorDetails::InvalidRequest {
                    message: format!("Extra parameter {k} is already in use"),
                }));
            }
            query_params.insert(k.clone(), v.clone());
        }
    }

    // Join with Metric Filter
    if let Some(metric_filter) = &params.metric_filter {
        let feedback_table = metric_filter.metric_type.to_clickhouse_table_name();
        let operator_str = metric_filter.operator.to_clickhouse_operator();
        let join_on_field = metric_filter.join_on.inference_column_name();

        query += &format!(
            " JOIN (
                SELECT
                    target_id,
                    value,
                    ROW_NUMBER() OVER (PARTITION BY target_id ORDER BY timestamp DESC) as rn
                FROM {feedback_table}
                WHERE metric_name = {{metric_name:String}}
                    AND value {operator_str} {{metric_threshold:Float}}
                ) AS feedback
                ON {source_table_name}.{join_on_field} = feedback.target_id
                    AND feedback.rn = 1"
        );

        query_params.insert("metric_name".to_string(), metric_filter.metric.clone());
        query_params.insert(
            "metric_threshold".to_string(),
            metric_filter.threshold.to_string(),
        );
    }

    // Join with Demonstration Feedback
    if matches!(params.output_source, DatasetOutputSource::Demonstration) {
        query += &format!(
            " JOIN (
                SELECT
                    inference_id,
                    value,
                    ROW_NUMBER() OVER (PARTITION BY inference_id ORDER BY timestamp DESC) as rn
                FROM DemonstrationFeedback
                ) AS demo
                ON {source_table_name}.id = demo.inference_id
                    AND demo.rn = 1"
        );
    }

    // Append any extra WHERE clauses provided by the caller.
    if let Some(extra_where) = &params.extra_where {
        if !extra_where.is_empty() {
            where_clauses.extend(extra_where.iter().cloned());
        }
    }

    // If any WHERE conditions have been added, append them to the query.
    if !where_clauses.is_empty() {
        query += " WHERE ";
        query += &where_clauses.join(" AND ");
    }

    // Append LIMIT and OFFSET clauses if provided.
    if let Some(limit) = params.limit {
        query += " LIMIT {limit:UInt32}";
        query_params.insert("limit".to_string(), limit.to_string());
    }
    if let Some(offset) = params.offset {
        query += " OFFSET {offset:UInt32}";
        query_params.insert("offset".to_string(), offset.to_string());
    }

    Ok((query, query_params))
}

#[cfg(test)]
mod tests {
    use serde_json::json;
    use std::collections::HashMap;
    use std::sync::Arc;
    use uuid::Uuid;

    use crate::config::{MetricConfigLevel, MetricConfigType};
    use crate::db::clickhouse::clickhouse_client::MockClickHouseClient;
    use crate::db::clickhouse::query_builder::test_util::{
        assert_query_contains, assert_query_does_not_contain,
    };
    use crate::db::clickhouse::query_builder::{
        DatapointFilter, FloatComparisonOperator, TagComparisonOperator, TagFilter,
    };
    use crate::db::clickhouse::ClickHouseResponse;
    use crate::db::clickhouse::ClickHouseResponseMetadata;
    use crate::db::datasets::{
        ChatInferenceDatapointInsert, JsonInferenceDatapointInsert, MetricFilter,
    };
    use crate::inference::types::{ContentBlockChatOutput, JsonInferenceOutput, StoredInput, Text};
    use crate::tool::{
        AllowedTools, AllowedToolsChoice, ClientSideFunctionTool, Tool,
        ToolCallConfigDatabaseInsert, ToolChoice,
    };

    use super::*;

    fn default_params(datapoint_kind: DatapointKind) -> DatasetQueryParams {
        DatasetQueryParams {
            inference_type: datapoint_kind,
            function_name: None,
            dataset_name: None,
            variant_name: None,
            extra_where: None,
            extra_params: None,
            metric_filter: None,
            output_source: DatasetOutputSource::Inference,
            limit: None,
            offset: None,
        }
    }

    #[test]
    fn test_basic_chat_query() {
        let params = default_params(DatapointKind::Chat);
        let (query, query_params) =
            build_select_inferences_matching_dataset_subquery(&params).unwrap();

        assert_query_contains(
            &query,
            "
            SELECT
                NULL as dataset_name,
                function_name,
                NULL as name,
                id,
                episode_id,
                input,
                output,
                tool_params,
                dynamic_tools,
                dynamic_provider_tools,
                parallel_tool_calls,
                tool_choice,
                allowed_tools,
                tags,
                NULL as staled_at,
                id as source_inference_id,
                false as is_custom,
                '' AS auxiliary
            FROM ChatInference
        ",
        );
        assert!(!query.contains("output_schema")); // Chat doesn't have output_schema
        assert!(!query.contains("WHERE")); // No filters
        assert!(query_params.is_empty());
    }

    #[test]
    fn test_basic_json_query() {
        let params = default_params(DatapointKind::Json);
        let (query, query_params) =
            build_select_inferences_matching_dataset_subquery(&params).unwrap();

        assert_query_contains(
            &query,
            "
            SELECT
                NULL as dataset_name,
                function_name,
                NULL as name,
                id,
                episode_id,
                input,
                output,
                output_schema,
                tags,
                NULL as staled_at,
                id as source_inference_id,
                false as is_custom,
                '' AS auxiliary
            FROM JsonInference
        ",
        );
        assert!(!query.contains("tool_params")); // JSON doesn't have tool_params
        assert!(!query.contains("WHERE")); // No filters
        assert!(query_params.is_empty());
    }

    #[test]
    fn test_function_name_filter() {
        let mut params = default_params(DatapointKind::Chat);
        params.function_name = Some("my_function".to_string());

        let (query, query_params) =
            build_select_inferences_matching_dataset_subquery(&params).unwrap();

        assert_query_contains(
            &query,
            "
            FROM ChatInference
            WHERE function_name = {function_name:String}
        ",
        );
        assert_eq!(
            query_params.get("function_name"),
            Some(&"my_function".to_string())
        );
    }

    #[test]
    fn test_variant_name_filter() {
        let mut params = default_params(DatapointKind::Chat);
        params.function_name = Some("my_function".to_string());
        params.variant_name = Some("my_variant".to_string());

        let (query, query_params) =
            build_select_inferences_matching_dataset_subquery(&params).unwrap();

        assert_query_contains(
            &query,
            "
            FROM ChatInference
            WHERE function_name = {function_name:String}
              AND variant_name = {variant_name:String}
        ",
        );
        assert_eq!(
            query_params.get("function_name"),
            Some(&"my_function".to_string())
        );
        assert_eq!(
            query_params.get("variant_name"),
            Some(&"my_variant".to_string())
        );
    }

    #[test]
    fn test_variant_name_without_function_name_fails() {
        let mut params = default_params(DatapointKind::Chat);
        params.variant_name = Some("my_variant".to_string());

        let result = build_select_inferences_matching_dataset_subquery(&params);

        assert!(result.is_err());
        let err = result.unwrap_err();
        assert!(err.to_string().contains("variant_name"));
        assert!(err.to_string().contains("function_name"));
    }

    #[test]
    fn test_output_source_none() {
        let mut params = default_params(DatapointKind::Chat);
        params.output_source = DatasetOutputSource::None;

        let (query, _) = build_select_inferences_matching_dataset_subquery(&params).unwrap();

        assert_query_contains(&query, "input, NULL AS output, tool_params");
    }

    #[test]
    fn test_output_source_inference() {
        let mut params = default_params(DatapointKind::Chat);
        params.output_source = DatasetOutputSource::Inference;

        let (query, _) = build_select_inferences_matching_dataset_subquery(&params).unwrap();

        // Should just select "output" field directly
        assert_query_contains(&query, "input, output, tool_params");
        assert!(!query.contains("NULL AS output"));
        assert!(!query.contains("demo.value"));
    }

    #[test]
    fn test_output_source_demonstration() {
        let mut params = default_params(DatapointKind::Chat);
        params.output_source = DatasetOutputSource::Demonstration;

        let (query, _) = build_select_inferences_matching_dataset_subquery(&params).unwrap();

        assert_query_contains(&query, "input, demo.value as output, tool_params");
        assert_query_contains(
            &query,
            "
            JOIN (
                SELECT
                    inference_id,
                    value,
                    ROW_NUMBER() OVER (PARTITION BY inference_id ORDER BY timestamp DESC) as rn
                FROM DemonstrationFeedback
            ) AS demo ON ChatInference.id = demo.inference_id AND demo.rn = 1
        ",
        );
    }

    #[test]
    fn test_metric_filter_float_greater_than_id() {
        let mut params = default_params(DatapointKind::Chat);
        params.metric_filter = Some(MetricFilter {
            metric: "accuracy".to_string(),
            metric_type: MetricConfigType::Float,
            operator: FloatComparisonOperator::GreaterThan,
            threshold: 0.8,
            join_on: MetricConfigLevel::Inference,
        });

        let (query, query_params) =
            build_select_inferences_matching_dataset_subquery(&params).unwrap();

        assert_query_contains(
            &query,
            "
            JOIN (
                SELECT
                    target_id,
                    value,
                    ROW_NUMBER() OVER (PARTITION BY target_id ORDER BY timestamp DESC) as rn
                FROM FloatMetricFeedback
                WHERE metric_name = {metric_name:String}
                  AND value > {metric_threshold:Float}
            ) AS feedback ON ChatInference.id = feedback.target_id AND feedback.rn = 1
        ",
        );
        assert_eq!(
            query_params.get("metric_name"),
            Some(&"accuracy".to_string())
        );
        assert_eq!(
            query_params.get("metric_threshold"),
            Some(&"0.8".to_string())
        );
    }

    #[test]
    fn test_metric_filter_boolean_less_than_episode() {
        let mut params = default_params(DatapointKind::Json);
        params.metric_filter = Some(MetricFilter {
            metric: "success".to_string(),
            metric_type: MetricConfigType::Boolean,
            operator: FloatComparisonOperator::LessThan,
            threshold: 1.0,
            join_on: MetricConfigLevel::Episode,
        });

        let (query, query_params) =
            build_select_inferences_matching_dataset_subquery(&params).unwrap();

        assert_query_contains(
            &query,
            "
            JOIN (
                SELECT
                    target_id,
                    value,
                    ROW_NUMBER() OVER (PARTITION BY target_id ORDER BY timestamp DESC) as rn
                FROM BooleanMetricFeedback
                WHERE metric_name = {metric_name:String}
                  AND value < {metric_threshold:Float}
            ) AS feedback ON JsonInference.episode_id = feedback.target_id AND feedback.rn = 1
        ",
        );
        assert_eq!(
            query_params.get("metric_name"),
            Some(&"success".to_string())
        );
        assert_eq!(query_params.get("metric_threshold"), Some(&"1".to_string()));
    }

    #[test]
    fn test_extra_where_clauses() {
        let mut params = default_params(DatapointKind::Chat);
        params.extra_where = Some(vec![
            "created_at > '2024-01-01'".to_string(),
            "episode_id IS NOT NULL".to_string(),
        ]);

        let (query, _) = build_select_inferences_matching_dataset_subquery(&params).unwrap();

        assert_query_contains(
            &query,
            "
            WHERE created_at > '2024-01-01'
              AND episode_id IS NOT NULL
        ",
        );
    }

    #[test]
    fn test_limit_and_offset() {
        let mut params = default_params(DatapointKind::Chat);
        params.limit = Some(50);
        params.offset = Some(100);

        let (query, query_params) =
            build_select_inferences_matching_dataset_subquery(&params).unwrap();

        assert_query_contains(&query, "LIMIT {limit:UInt32}");
        assert_query_contains(&query, "OFFSET {offset:UInt32}");
        assert_eq!(query_params.get("limit"), Some(&"50".to_string()));
        assert_eq!(query_params.get("offset"), Some(&"100".to_string()));
    }

    #[test]
    fn test_complex_query_with_all_features() {
        let mut params = default_params(DatapointKind::Json);
        params.function_name = Some("extract_entities".to_string());
        params.variant_name = Some("v1".to_string());
        params.output_source = DatasetOutputSource::Demonstration;
        params.metric_filter = Some(MetricFilter {
            metric: "f1_score".to_string(),
            metric_type: MetricConfigType::Float,
            operator: FloatComparisonOperator::GreaterThan,
            threshold: 0.9,
            join_on: MetricConfigLevel::Inference,
        });
        params.extra_where = Some(vec!["created_at > '2024-01-01'".to_string()]);
        params.limit = Some(10);
        params.offset = Some(5);

        let (query, query_params) =
            build_select_inferences_matching_dataset_subquery(&params).unwrap();

        // Verify SELECT clause with demonstration output
        assert_query_contains(&query, "demo.value as output");

        // Verify metric filter JOIN
        assert_query_contains(
            &query,
            "
            JOIN (
                SELECT
                    target_id,
                    value,
                    ROW_NUMBER() OVER (PARTITION BY target_id ORDER BY timestamp DESC) as rn
                FROM FloatMetricFeedback
                WHERE metric_name = {metric_name:String}
                  AND value > {metric_threshold:Float}
            ) AS feedback ON JsonInference.id = feedback.target_id AND feedback.rn = 1
        ",
        );

        // Verify demonstration JOIN
        assert_query_contains(
            &query,
            "
            JOIN (
                SELECT
                    inference_id,
                    value,
                    ROW_NUMBER() OVER (PARTITION BY inference_id ORDER BY timestamp DESC) as rn
                FROM DemonstrationFeedback
            ) AS demo ON JsonInference.id = demo.inference_id AND demo.rn = 1
        ",
        );

        // Verify WHERE clause
        assert_query_contains(
            &query,
            "
            WHERE function_name = {function_name:String}
              AND variant_name = {variant_name:String}
              AND created_at > '2024-01-01'
        ",
        );

        // Verify LIMIT and OFFSET
        assert_query_contains(&query, "LIMIT {limit:UInt32}");
        assert_query_contains(&query, "OFFSET {offset:UInt32}");

        // Verify all parameters are set
        assert_eq!(
            query_params.get("function_name"),
            Some(&"extract_entities".to_string())
        );
        assert_eq!(query_params.get("variant_name"), Some(&"v1".to_string()));
        assert_eq!(
            query_params.get("metric_name"),
            Some(&"f1_score".to_string())
        );
        assert_eq!(
            query_params.get("metric_threshold"),
            Some(&"0.9".to_string())
        );
        assert_eq!(query_params.get("limit"), Some(&"10".to_string()));
        assert_eq!(query_params.get("offset"), Some(&"5".to_string()));
    }

    #[test]
    fn test_select_fields_for_chat() {
        let params = default_params(DatapointKind::Chat);
        let (query, _) = build_select_inferences_matching_dataset_subquery(&params).unwrap();

        // Verify all expected fields are present
        assert!(query.contains("NULL as dataset_name"));
        assert!(query.contains("function_name"));
        assert!(query.contains("NULL as name"));
        assert!(query.contains("id"));
        assert!(query.contains("episode_id"));
        assert!(query.contains("input"));
        assert!(query.contains("output"));
        assert!(query.contains("tool_params"));
        assert!(query.contains("tags"));
        assert!(query.contains("NULL as staled_at"));
        assert!(query.contains("id as source_inference_id"));
        assert!(query.contains("false as is_custom"));
        assert!(query.contains("'' AS auxiliary"));
    }

    #[test]
    fn test_select_fields_for_json() {
        let params = default_params(DatapointKind::Json);
        let (query, _) = build_select_inferences_matching_dataset_subquery(&params).unwrap();

        // Verify all expected fields are present
        assert!(query.contains("NULL as dataset_name"));
        assert!(query.contains("function_name"));
        assert!(query.contains("NULL as name"));
        assert!(query.contains("id"));
        assert!(query.contains("episode_id"));
        assert!(query.contains("input"));
        assert!(query.contains("output"));
        assert!(query.contains("output_schema"));
        assert!(query.contains("tags"));
        assert!(query.contains("NULL as staled_at"));
        assert!(query.contains("id as source_inference_id"));
        assert!(query.contains("false as is_custom"));
        assert!(query.contains("'' AS auxiliary"));
    }

    #[test]
    fn test_extra_params_string() {
        let mut params = default_params(DatapointKind::Chat);
        params.extra_where = Some(vec!["user_id = {user_id:String}".to_string()]);
        let mut extra_params = HashMap::new();
        extra_params.insert("user_id".to_string(), "user123".to_string());
        params.extra_params = Some(extra_params);

        let (query, query_params) =
            build_select_inferences_matching_dataset_subquery(&params).unwrap();

        assert_query_contains(&query, "WHERE user_id = {user_id:String}");
        assert_eq!(query_params.get("user_id"), Some(&"user123".to_string()));
    }

    #[test]
    fn test_extra_params_number() {
        let mut params = default_params(DatapointKind::Json);
        params.extra_where = Some(vec!["score > {min_score:Float}".to_string()]);
        let mut extra_params = HashMap::new();
        extra_params.insert("min_score".to_string(), "0.75".to_string());
        params.extra_params = Some(extra_params);

        let (query, query_params) =
            build_select_inferences_matching_dataset_subquery(&params).unwrap();

        assert_query_contains(&query, "WHERE score > {min_score:Float}");
        assert_eq!(query_params.get("min_score"), Some(&"0.75".to_string()));
    }

    #[test]
    fn test_extra_params_multiple() {
        let mut params = default_params(DatapointKind::Chat);
        params.extra_where = Some(vec![
            "user_id = {user_id:String}".to_string(),
            "score > {min_score:Float}".to_string(),
        ]);
        let mut extra_params = HashMap::new();
        extra_params.insert("user_id".to_string(), "user123".to_string());
        extra_params.insert("min_score".to_string(), "0.5".to_string());
        params.extra_params = Some(extra_params);

        let (query, query_params) =
            build_select_inferences_matching_dataset_subquery(&params).unwrap();

        assert_query_contains(
            &query,
            "WHERE user_id = {user_id:String} AND score > {min_score:Float}",
        );
        assert_eq!(query_params.get("user_id"), Some(&"user123".to_string()));
        assert_eq!(query_params.get("min_score"), Some(&"0.5".to_string()));
    }

    #[test]
    fn test_extra_params_reserved_name_conflict() {
        let mut params = default_params(DatapointKind::Chat);
        params.function_name = Some("my_function".to_string());
        let mut extra_params = HashMap::new();
        // Try to override the function_name parameter
        extra_params.insert("function_name".to_string(), "other_function".to_string());
        params.extra_params = Some(extra_params);

        let result = build_select_inferences_matching_dataset_subquery(&params);

        assert!(result.is_err());
        let err = result.unwrap_err();
        assert!(err.to_string().contains("function_name"));
        assert!(err.to_string().contains("is already in use"));
    }

    #[tokio::test]
    async fn test_count_rows_for_dataset_executes() {
        let mut mock_clickhouse_client = MockClickHouseClient::new();
        mock_clickhouse_client
            .expect_run_query_synchronous()
            .withf(|query, parameters| {
                assert_query_contains(query, "SELECT toUInt32(count()) as count FROM (SELECT");
                // Not asserting on the subquery
                assert_query_contains(query, "WHERE function_name = {function_name:String})");
                assert_query_does_not_contain(query, "FORMAT JSONEachRow");

                assert_eq!(parameters.get("function_name"), Some(&"test_function"));

                true
            })
            .returning(|_, _| {
                Ok(ClickHouseResponse {
                    response: String::from("2"),
                    metadata: ClickHouseResponseMetadata {
                        read_rows: 0,
                        written_rows: 0,
                    },
                })
            });
        let conn = ClickHouseConnectionInfo::new_mock(Arc::new(mock_clickhouse_client));

        let mut params = default_params(DatapointKind::Chat);
        params.function_name = Some("test_function".to_string());

        let result = conn.count_rows_for_dataset(&params).await.unwrap();

        assert_eq!(result, 2, "Should return 2 rows");
    }

    #[tokio::test]
    async fn test_count_rows_rejects_limit() {
        let mut mock_clickhouse_client = MockClickHouseClient::new();
        mock_clickhouse_client
            .expect_run_query_synchronous()
            .times(0);
        let conn = ClickHouseConnectionInfo::new_mock(Arc::new(mock_clickhouse_client));

        let mut params = default_params(DatapointKind::Chat);
        params.limit = Some(10);

        let result = conn.count_rows_for_dataset(&params).await;

        assert!(result.is_err(), "Should reject params with limit");
    }

    #[tokio::test]
    async fn test_count_rows_rejects_offset() {
        let mut mock_clickhouse_client = MockClickHouseClient::new();
        mock_clickhouse_client
            .expect_run_query_synchronous()
            .times(0);
        let conn = ClickHouseConnectionInfo::new_mock(Arc::new(mock_clickhouse_client));

        let mut params = default_params(DatapointKind::Chat);
        params.offset = Some(10);

        let result = conn.count_rows_for_dataset(&params).await;

        assert!(result.is_err(), "Should reject params with offset");
    }

    #[tokio::test]
    async fn test_insert_rows_for_dataset_with_chat_inferences_executes_successfully() {
        let mut mock_clickhouse_client = MockClickHouseClient::new();
        mock_clickhouse_client
            .expect_run_query_synchronous()
            .withf(|query, parameters| {
                assert_query_contains(
                    query,
                    "
                INSERT INTO {datapoint_table:Identifier}
                    SELECT {dataset_name:String} as dataset_name,
                    subquery.function_name as function_name,
                    generateUUIDv7() as id,
                    subquery.episode_id as episode_id,
                    subquery.input as input,
                    subquery.output as output,
                    subquery.tool_params,
                    subquery.dynamic_tools,
                    subquery.dynamic_provider_tools,
                    subquery.parallel_tool_calls,
                    subquery.tool_choice,
                    subquery.allowed_tools,
                    subquery.tags as tags,
                    subquery.auxiliary as auxiliary,
                    false as is_deleted,
                    now64() as updated_at,
                    null as staled_at,
                    subquery.id as source_inference_id,
                    false as is_custom,
                    subquery.name as name
                FROM (",
                );
                assert_query_contains(
                    query,
                    "
                ) AS subquery
                LEFT JOIN {datapoint_table:Identifier} as existing FINAL
                ON {dataset_name:String} = existing.dataset_name
                   AND subquery.function_name = existing.function_name
                   AND subquery.id = existing.source_inference_id
                   AND existing.staled_at IS NULL
                WHERE existing.source_inference_id IS NULL",
                );
                assert_query_does_not_contain(query, "subquery.output_schema");
                assert_query_does_not_contain(query, "FORMAT JSONEachRow");

                assert_eq!(parameters.get("dataset_name"), Some(&"my_dataset"));
                assert_eq!(
                    parameters.get("datapoint_table"),
                    Some(&"ChatInferenceDatapoint")
                );

                true
            })
            .returning(|_, _| {
                Ok(ClickHouseResponse {
                    response: String::new(),
                    metadata: ClickHouseResponseMetadata {
                        read_rows: 0,
                        written_rows: 10,
                    },
                })
            });
        let conn = ClickHouseConnectionInfo::new_mock(Arc::new(mock_clickhouse_client));

        let mut params = default_params(DatapointKind::Chat);
        params.dataset_name = Some("my_dataset".to_string());

        let rows_inserted = conn.insert_rows_for_dataset(&params).await.unwrap();

        assert_eq!(rows_inserted, 10);
    }

    #[tokio::test]
    async fn test_insert_rows_for_dataset_with_json_inferences_executes_successfully() {
        let mut mock_clickhouse_client = MockClickHouseClient::new();
        mock_clickhouse_client
            .expect_run_query_synchronous()
            .withf(|query, parameters| {
                assert_query_contains(query, "INSERT INTO {datapoint_table:Identifier}");
                assert_query_contains(query, "subquery.output_schema");
                assert_query_does_not_contain(query, "subquery.tool_params");
                assert_eq!(parameters.get("dataset_name"), Some(&"my_dataset"));
                assert_eq!(
                    parameters.get("datapoint_table"),
                    Some(&"JsonInferenceDatapoint")
                );

                true
            })
            .returning(|_, _| {
                Ok(ClickHouseResponse {
                    response: String::new(),
                    metadata: ClickHouseResponseMetadata {
                        read_rows: 0,
                        written_rows: 20,
                    },
                })
            });
        let conn = ClickHouseConnectionInfo::new_mock(Arc::new(mock_clickhouse_client));

        let mut params = default_params(DatapointKind::Json);
        params.dataset_name = Some("my_dataset".to_string());

        let rows_inserted = conn.insert_rows_for_dataset(&params).await.unwrap();

        assert_eq!(rows_inserted, 20);
    }

    #[tokio::test]
    async fn test_insert_rows_requires_dataset_name() {
        let mut mock_clickhouse_client = MockClickHouseClient::new();
        mock_clickhouse_client
            .expect_run_query_synchronous()
            .times(0);
        let conn = ClickHouseConnectionInfo::new_mock(Arc::new(mock_clickhouse_client));

        let params = default_params(DatapointKind::Chat);
        // No dataset_name provided

        let result = conn.insert_rows_for_dataset(&params).await;

        assert!(
            result.is_err(),
            "Should reject params if dataset_name is not provided"
        );
    }

    #[tokio::test]
    async fn test_insert_rows_rejects_reserved_dataset_names_builder() {
        let mut mock_clickhouse_client = MockClickHouseClient::new();
        mock_clickhouse_client
            .expect_run_query_synchronous()
            .times(0);
        let conn = ClickHouseConnectionInfo::new_mock(Arc::new(mock_clickhouse_client));

        let mut params = default_params(DatapointKind::Chat);
        params.dataset_name = Some("builder".to_string());

        let result = conn.insert_rows_for_dataset(&params).await;

        assert!(result.is_err(), "Should reject dataset_name 'builder'");
    }

    #[tokio::test]
    async fn test_insert_rows_rejects_reserved_dataset_names_tensorzero_prefix() {
        let mut mock_clickhouse_client = MockClickHouseClient::new();
        mock_clickhouse_client
            .expect_run_query_synchronous()
            .times(0);
        let conn = ClickHouseConnectionInfo::new_mock(Arc::new(mock_clickhouse_client));

        let mut params = default_params(DatapointKind::Chat);
        params.dataset_name = Some("tensorzero::openai".to_string());

        let result = conn.insert_rows_for_dataset(&params).await;

        assert!(
            result.is_err(),
            "Should reject dataset_name starting with tensorzero::"
        );
    }

    #[tokio::test]
    async fn test_get_dataset_rows_executes_successfully() {
        let mut mock_clickhouse_client = MockClickHouseClient::new();
        mock_clickhouse_client
            .expect_run_query_synchronous()
            .withf(|query, parameters| {
                assert_query_contains(query, "
                SELECT *
                FROM (
                    SELECT
                        id,
                        'chat' as type,
                        function_name,
                        name,
                        episode_id,
                        formatDateTime(updated_at, '%Y-%m-%dT%H:%i:%SZ') AS updated_at
                    FROM ChatInferenceDatapoint
                    FINAL
                    WHERE dataset_name = {dataset_name:String} AND staled_at IS NULL
                    UNION ALL
                    SELECT
                        id,
                        'json' as type,
                        function_name,
                        name,
                        episode_id,
                        formatDateTime(updated_at, '%Y-%m-%dT%H:%i:%SZ') AS updated_at
                    FROM JsonInferenceDatapoint
                    FINAL
                    WHERE dataset_name = {dataset_name:String} AND staled_at IS NULL
                )
                ORDER BY updated_at DESC, id DESC
                LIMIT {limit:UInt32}
                OFFSET {offset:UInt32}
                FORMAT JSONEachRow");

                assert_eq!(parameters.get("dataset_name"), Some(&"test_dataset"));
                assert_eq!(parameters.get("limit"), Some(&"10"));
                assert_eq!(parameters.get("offset"), Some(&"20"));

                true
            })
            .returning(|_, _| {
                Ok(ClickHouseResponse {
                    response: String::from(r#"
                    {"id": "0199cff5-3130-7e90-815c-91219e1a2dae","type": "chat","function_name": "test_function","name": "test_name","episode_id": "test_episode_id","updated_at": "2021-01-01T00:00:00Z"}
                    {"id": "f11946d7-4986-43a7-b530-33e6dbba3817","type": "chat","function_name": "test_function","name": "test_name_2","updated_at": "2021-01-01T00:00:00Z"}
                    "#),
                    metadata: ClickHouseResponseMetadata {
                        read_rows: 1,
                        written_rows: 0,
                    },
                })
            });
        let conn = ClickHouseConnectionInfo::new_mock(Arc::new(mock_clickhouse_client));

        let params = GetDatasetRowsParams {
            dataset_name: "test_dataset".to_string(),
            limit: 10,
            offset: 20,
        };

        let rows = conn.get_dataset_rows(&params).await.unwrap();

        assert_eq!(rows.len(), 2, "Should return 2 rows");
        assert_eq!(rows[0].id, "0199cff5-3130-7e90-815c-91219e1a2dae");
        assert_eq!(rows[1].id, "f11946d7-4986-43a7-b530-33e6dbba3817");
    }

    #[tokio::test]
    async fn test_get_dataset_metadata_executes_successfully() {
        let mut mock_clickhouse_client = MockClickHouseClient::new();
        mock_clickhouse_client
            .expect_run_query_synchronous()
            .withf(|query, parameters| {
                assert_query_contains(query, "
                    SELECT
                    dataset_name,
                    toUInt32(sum(count)) AS count,
                    formatDateTime(max(last_updated), '%Y-%m-%dT%H:%i:%SZ') AS last_updated
                    FROM (
                        SELECT
                            dataset_name,
                            toUInt32(count()) AS count,
                            max(updated_at) AS last_updated
                        FROM ChatInferenceDatapoint
                        FINAL
                        WHERE staled_at IS NULL
                        AND function_name = {function_name:String}
                        GROUP BY dataset_name
                        UNION ALL
                        SELECT
                            dataset_name,
                            toUInt32(count()) AS count,
                            max(updated_at) AS last_updated
                        FROM JsonInferenceDatapoint
                        FINAL
                        WHERE staled_at IS NULL
                        AND function_name = {function_name:String}
                        GROUP BY dataset_name
                )
                GROUP BY dataset_name
                ORDER BY last_updated DESC
                LIMIT {limit:UInt32}
                OFFSET {offset:UInt32}
                FORMAT JSONEachRow");

                assert_eq!(parameters.get("function_name"), Some(&"test_function"));
                assert_eq!(parameters.get("limit"), Some(&"10"));
                assert_eq!(parameters.get("offset"), Some(&"20"));

                true
            })
            .returning(|_, _| {
                Ok(ClickHouseResponse {
                    response: String::from(r#"
                    {"dataset_name": "test-dataset-1","count": 10,"last_updated": "2021-01-01T00:00:00Z"}
                    {"dataset_name": "test-dataset-2","count": 20,"last_updated": "2021-01-01T00:00:00Z"}
                    "#),
                    metadata: ClickHouseResponseMetadata {
                        read_rows: 1,
                        written_rows: 0,
                    },
                })
            });
        let conn = ClickHouseConnectionInfo::new_mock(Arc::new(mock_clickhouse_client));

        let params = GetDatasetMetadataParams {
            function_name: Some("test_function".to_string()),
            limit: Some(10),
            offset: Some(20),
        };

        let rows = conn.get_dataset_metadata(&params).await.unwrap();

        assert_eq!(rows.len(), 2, "Should return 2 datasets");
        assert_eq!(rows[0].dataset_name, "test-dataset-1");
        assert_eq!(rows[1].dataset_name, "test-dataset-2");
    }

    #[tokio::test]
    async fn test_get_dataset_metadata_without_filters() {
        let mut mock_clickhouse_client = MockClickHouseClient::new();
        mock_clickhouse_client
            .expect_run_query_synchronous()
            .withf(|query, parameters| {
                assert_query_does_not_contain(query, "AND function_name = {function_name:String}");
                assert_query_does_not_contain(query, "LIMIT {limit:UInt32}");
                assert_query_does_not_contain(query, "OFFSET {offset:UInt32}");

                assert!(
                    !parameters.contains_key("function_name"),
                    "Should not provide function_name as a query parameter"
                );
                assert!(
                    !parameters.contains_key("limit"),
                    "Should not provide limit as a query parameter"
                );
                assert!(
                    !parameters.contains_key("offset"),
                    "Should not provide offset as a query parameter"
                );

                true
            })
            .returning(|_, _| {
                Ok(ClickHouseResponse {
                    response: String::new(),
                    metadata: ClickHouseResponseMetadata {
                        read_rows: 0,
                        written_rows: 0,
                    },
                })
            });
        let conn = ClickHouseConnectionInfo::new_mock(Arc::new(mock_clickhouse_client));

        let params = GetDatasetMetadataParams {
            function_name: None,
            limit: None,
            offset: None,
        };

        let metadata = conn.get_dataset_metadata(&params).await.unwrap();

        assert_eq!(metadata.len(), 0);
    }

    #[tokio::test]
    async fn test_count_datasets_executes_successfully() {
        let mut mock_clickhouse_client = MockClickHouseClient::new();
        mock_clickhouse_client
            .expect_run_query_synchronous()
            .withf(|query, parameters| {
                assert_query_contains(
                    query,
                    "SELECT toUInt32(uniqExact(dataset_name)) as count FROM (",
                );
                assert_query_contains(
                    query,
                    "SELECT dataset_name FROM ChatInferenceDatapoint FINAL WHERE staled_at IS NULL",
                );
                assert_query_contains(query, "UNION ALL");
                assert_query_contains(
                    query,
                    "SELECT dataset_name FROM JsonInferenceDatapoint FINAL WHERE staled_at IS NULL",
                );
                assert_query_does_not_contain(query, "FORMAT JSONEachRow");
                assert!(
                    parameters.is_empty(),
                    "Should not have any query parameters"
                );
                true
            })
            .returning(|_, _| {
                Ok(ClickHouseResponse {
                    response: "5".to_string(),
                    metadata: ClickHouseResponseMetadata {
                        read_rows: 0,
                        written_rows: 0,
                    },
                })
            });
        let conn = ClickHouseConnectionInfo::new_mock(Arc::new(mock_clickhouse_client));

        let result = conn.count_datasets().await.unwrap();

        assert_eq!(result, 5, "Should return 5 datasets");
    }

    #[tokio::test]
    async fn test_stale_datapoint_chat_executes_successfully() {
        let mut mock_clickhouse_client = MockClickHouseClient::new();
        mock_clickhouse_client
            .expect_run_query_synchronous()
            .withf(|query, parameters| {
                assert_query_contains(query, "INSERT INTO {table:Identifier}");
                assert_query_contains(query, "tool_params");
                assert_query_does_not_contain(query, "output_schema");
                assert_query_contains(query, "now64() as staled_at");
                assert_query_contains(query, "now64() as updated_at");
                assert_query_contains(query, "FROM {table:Identifier} FINAL");
                assert_query_contains(
                    query,
                    "WHERE dataset_name = {dataset_name:String} AND id = {datapoint_id:String}",
                );

                assert_eq!(parameters.get("table"), Some(&"ChatInferenceDatapoint"));
                assert_eq!(parameters.get("dataset_name"), Some(&"test_dataset"));
                assert_eq!(
                    parameters.get("datapoint_id"),
                    Some(&"123e4567-e89b-12d3-a456-426614174000")
                );

                true
            })
            .returning(|_, _| {
                Ok(ClickHouseResponse {
                    response: String::new(),
                    metadata: ClickHouseResponseMetadata {
                        read_rows: 0,
                        written_rows: 1,
                    },
                })
            });
        let conn = ClickHouseConnectionInfo::new_mock(Arc::new(mock_clickhouse_client));

        let params = StaleDatapointParams {
            dataset_name: "test_dataset".to_string(),
            datapoint_id: Uuid::parse_str("123e4567-e89b-12d3-a456-426614174000").unwrap(),
            function_type: DatapointKind::Chat,
        };
        conn.stale_datapoint(&params).await.unwrap();
    }

    #[tokio::test]
    async fn test_stale_datapoint_json_executes_successfully() {
        let mut mock_clickhouse_client = MockClickHouseClient::new();
        mock_clickhouse_client
            .expect_run_query_synchronous()
            .withf(|query, parameters| {
                assert_query_contains(query, "INSERT INTO {table:Identifier}");
                assert_query_contains(query, "output_schema");
                assert_query_does_not_contain(query, "tool_params");
                assert_query_contains(query, "now64() as staled_at");
                assert_query_contains(query, "now64() as updated_at");
                assert_query_contains(query, "FROM {table:Identifier} FINAL");
                assert_query_contains(
                    query,
                    "WHERE dataset_name = {dataset_name:String} AND id = {datapoint_id:String}",
                );

                assert_eq!(parameters.get("table"), Some(&"JsonInferenceDatapoint"));
                assert_eq!(parameters.get("dataset_name"), Some(&"my_dataset"));
                assert_eq!(
                    parameters.get("datapoint_id"),
                    Some(&"223e4567-e89b-12d3-a456-426614174000")
                );

                true
            })
            .returning(|_, _| {
                Ok(ClickHouseResponse {
                    response: String::new(),
                    metadata: ClickHouseResponseMetadata {
                        read_rows: 0,
                        written_rows: 1,
                    },
                })
            });
        let conn = ClickHouseConnectionInfo::new_mock(Arc::new(mock_clickhouse_client));

        let params = StaleDatapointParams {
            dataset_name: "my_dataset".to_string(),
            datapoint_id: Uuid::parse_str("223e4567-e89b-12d3-a456-426614174000").unwrap(),
            function_type: DatapointKind::Json,
        };
        conn.stale_datapoint(&params).await.unwrap();
    }

    #[tokio::test]
    async fn test_insert_chat_datapoint_executes_successfully() {
        let mut mock_clickhouse_client = MockClickHouseClient::new();
        mock_clickhouse_client
            .expect_run_query_with_external_data()
            .withf(|external_data, query| {
                // Verify the query is correct
                assert!(query.contains("INSERT INTO ChatInferenceDatapoint"));

                // Verify the external data structure
                assert_eq!(external_data.external_data_name, "new_data");
                assert_eq!(external_data.format, "JSONEachRow");
                assert!(external_data
                    .structure
                    .contains("dataset_name LowCardinality(String)"));

                // Parse and verify the data
                let actual_row_as_json: serde_json::Value =
                    serde_json::from_str(&external_data.data).unwrap();
                // When tool_params is None, the new Migration 0041 fields are not serialized
                // (due to #[serde(flatten)]), so they won't be in the JSON
                let expected_row_as_json = json!({
                    "dataset_name": "test_dataset",
                    "function_name": "test_function",
                    "id": "123e4567-e89b-12d3-a456-426614174000",
                    "name": "test_name",
                    "episode_id": "123e4567-e89b-12d3-a456-426614174000",
                    "input": {
                        "messages": [],
                    },
                    "output": [{"type": "text", "text": "response"}],
                    "tags": {"test_tag": "test_value"},
                    "auxiliary": "",
                    "source_inference_id": null,
                    "is_custom": true,
                    "staled_at": null,
                });
                assert_eq!(
                    actual_row_as_json, expected_row_as_json,
                    "Actual ChatInferenceDatapoint should match expected json value"
                );

                true
            })
            .returning(|_, _| {
                Ok(ClickHouseResponse {
                    response: String::new(),
                    metadata: ClickHouseResponseMetadata {
                        written_rows: 1,
                        read_rows: 0,
                    },
                })
            });
        let conn = ClickHouseConnectionInfo::new_mock(Arc::new(mock_clickhouse_client));

        let datapoint = ChatInferenceDatapointInsert {
            dataset_name: "test_dataset".to_string(),
            function_name: "test_function".to_string(),
            id: Uuid::parse_str("123e4567-e89b-12d3-a456-426614174000").unwrap(),
            name: Some("test_name".to_string()),
            episode_id: Some(Uuid::parse_str("123e4567-e89b-12d3-a456-426614174000").unwrap()),
            input: StoredInput {
                system: None,
                messages: vec![],
            },
            output: Some(vec![ContentBlockChatOutput::Text(Text {
                text: "response".to_string(),
            })]),
            tool_params: None,
            tags: Some(HashMap::from([(
                "test_tag".to_string(),
                "test_value".to_string(),
            )])),
            auxiliary: String::new(),
            staled_at: None,
            source_inference_id: None,
            is_custom: true,
        };
        assert!(
            conn.insert_datapoints(&[DatapointInsert::Chat(datapoint)])
                .await
                .is_ok(),
            "Should insert chat datapoint successfully"
        );
    }

    #[tokio::test]
    async fn test_insert_chat_datapoint_with_tool_params_executes_successfully() {
        use crate::tool::{
            AllowedTools, AllowedToolsChoice, ClientSideFunctionTool, Tool,
            ToolCallConfigDatabaseInsert, ToolChoice,
        };

        let mut mock_clickhouse_client = MockClickHouseClient::new();
        mock_clickhouse_client
            .expect_run_query_with_external_data()
            .withf(|external_data, query| {
                // Verify the query is correct
                assert!(query.contains("INSERT INTO ChatInferenceDatapoint"));

                // Parse and verify the data includes all Migration 0041 columns
                let actual_row_as_json: serde_json::Value =
                    serde_json::from_str(&external_data.data).unwrap();

                // Verify the new Migration 0041 columns are present with correct values
                assert_eq!(
                    actual_row_as_json["dynamic_tools"],
                    json!([{"type": "client_side_function", "description": "Get temperature", "parameters": {"type": "object"}, "name": "get_temperature", "strict": true}])
                );
                assert_eq!(actual_row_as_json["dynamic_provider_tools"], json!([]));
                assert_eq!(
                    actual_row_as_json["allowed_tools"],
                    json!({"tools": ["weather_tool"], "choice": "dynamic_allowed_tools"})
                );
                assert_eq!(actual_row_as_json["tool_choice"], json!("required"));
                assert_eq!(actual_row_as_json["parallel_tool_calls"], json!(true));

                // Verify legacy tool_params field is also present
                assert!(actual_row_as_json.get("tool_params").is_some());

                true
            })
            .returning(|_, _| {
                Ok(ClickHouseResponse {
                    response: String::new(),
                    metadata: ClickHouseResponseMetadata {
                        written_rows: 1,
                        read_rows: 0,
                    },
                })
            });
        let conn = ClickHouseConnectionInfo::new_mock(Arc::new(mock_clickhouse_client));

        let datapoint = ChatInferenceDatapointInsert {
            dataset_name: "test_dataset".to_string(),
            function_name: "test_function".to_string(),
            id: Uuid::parse_str("123e4567-e89b-12d3-a456-426614174000").unwrap(),
            name: Some("test_with_tools".to_string()),
            episode_id: None,
            input: StoredInput {
                system: None,
                messages: vec![],
            },
            output: Some(vec![ContentBlockChatOutput::Text(Text {
                text: "response".to_string(),
            })]),
            tool_params: Some(ToolCallConfigDatabaseInsert::new_for_test(
                vec![Tool::ClientSideFunction(ClientSideFunctionTool {
                    name: "get_temperature".to_string(),
                    description: "Get temperature".to_string(),
                    parameters: json!({"type": "object"}),
                    strict: true,
                })],
                vec![],
                AllowedTools {
                    tools: ["weather_tool".to_string()].into_iter().collect(),
                    #[expect(deprecated)]
                    choice: AllowedToolsChoice::DynamicAllowedTools,
                },
                ToolChoice::Required,
                Some(true),
            )),
            tags: None,
            auxiliary: String::new(),
            staled_at: None,
            source_inference_id: None,
            is_custom: true,
        };
        assert!(
            conn.insert_datapoints(&[DatapointInsert::Chat(datapoint)])
                .await
                .is_ok(),
            "Should insert chat datapoint with tool_params successfully"
        );
    }

    #[tokio::test]
<<<<<<< HEAD
    async fn test_insert_chat_datapoint_with_all_allowed_tools_executes_successfully() {
        use crate::tool::{
            AllowedTools, AllowedToolsChoice, ClientSideFunctionTool, Tool,
            ToolCallConfigDatabaseInsert, ToolChoice,
        };

=======
    async fn test_insert_chat_datapoint_with_explicit_allowed_tools_executes_successfully() {
>>>>>>> 2ea79697
        let mut mock_clickhouse_client = MockClickHouseClient::new();
        mock_clickhouse_client
            .expect_run_query_with_external_data()
            .withf(|external_data, query| {
                // Verify the query is correct
                assert!(query.contains("INSERT INTO ChatInferenceDatapoint"));

                // Parse and verify the data includes all Migration 0041 columns
                let actual_row_as_json: serde_json::Value =
                    serde_json::from_str(&external_data.data).unwrap();

                // Verify the new Migration 0041 columns are present with correct values
                assert_eq!(
                    actual_row_as_json["dynamic_tools"],
                    json!([{"type": "client_side_function", "description": "Get temperature", "parameters": {"type": "object"}, "name": "get_temperature", "strict": true}])
                );
                assert_eq!(actual_row_as_json["dynamic_provider_tools"], json!([]));
                assert_eq!(
                    actual_row_as_json["allowed_tools"],
                    json!({"tools": ["weather_tool"], "choice": "explicit"})
                );
                assert_eq!(actual_row_as_json["tool_choice"], json!("required"));
                assert_eq!(actual_row_as_json["parallel_tool_calls"], json!(true));

                // Verify legacy tool_params field is also present
                assert!(actual_row_as_json.get("tool_params").is_some());

                true
            })
            .returning(|_, _| {
                Ok(ClickHouseResponse {
                    response: String::new(),
                    metadata: ClickHouseResponseMetadata {
                        written_rows: 1,
                        read_rows: 0,
                    },
                })
            });
        let conn = ClickHouseConnectionInfo::new_mock(Arc::new(mock_clickhouse_client));

        let datapoint = ChatInferenceDatapointInsert {
            dataset_name: "test_dataset".to_string(),
            function_name: "test_function".to_string(),
            id: Uuid::parse_str("123e4567-e89b-12d3-a456-426614174000").unwrap(),
            name: Some("test_with_tools".to_string()),
            episode_id: None,
            input: StoredInput {
                system: None,
                messages: vec![],
            },
            output: Some(vec![ContentBlockChatOutput::Text(Text {
                text: "response".to_string(),
            })]),
            tool_params: Some(ToolCallConfigDatabaseInsert::new_for_test(
                vec![Tool::ClientSideFunction(ClientSideFunctionTool {
                    name: "get_temperature".to_string(),
                    description: "Get temperature".to_string(),
                    parameters: json!({"type": "object"}),
                    strict: true,
                })],
                vec![],
                AllowedTools {
                    tools: ["weather_tool".to_string()].into_iter().collect(),
                    choice: AllowedToolsChoice::Explicit,
                },
                ToolChoice::Required,
                Some(true),
            )),
            tags: None,
            auxiliary: String::new(),
            staled_at: None,
            source_inference_id: None,
            is_custom: true,
        };
        assert!(
            conn.insert_datapoints(&[DatapointInsert::Chat(datapoint)])
                .await
                .is_ok(),
<<<<<<< HEAD
            "Should insert chat datapoint with AllAllowedTools successfully"
=======
            "Should insert chat datapoint with Explicit allowed tool successfully"
>>>>>>> 2ea79697
        );
    }

    #[tokio::test]
    async fn test_insert_json_datapoint_executes_successfully() {
        let mut mock_clickhouse_client = MockClickHouseClient::new();
        mock_clickhouse_client
            .expect_run_query_with_external_data()
            .withf(|external_data, query| {
                // Verify the query is correct
                assert!(query.contains("INSERT INTO JsonInferenceDatapoint"));

                // Verify the external data structure
                assert_eq!(external_data.external_data_name, "new_data");
                assert_eq!(external_data.format, "JSONEachRow");
                assert!(external_data
                    .structure
                    .contains("dataset_name LowCardinality(String)"));

                // Parse and verify the data
                let actual_row_as_json: serde_json::Value =
                    serde_json::from_str(&external_data.data).unwrap();
                let expected_row_as_json = json!({
                    "dataset_name": "test_dataset",
                    "function_name": "test_function",
                    "id": "123e4567-e89b-12d3-a456-426614174000",
                    "name": "test_name",
                    "episode_id": "123e4567-e89b-12d3-a456-426614174000",
                    "input": {
                        "messages": [],
                    },
                    "output": {"raw": "{\"data\":\"extracted\"}", "parsed": {"data":"extracted"}},
                    "output_schema": {"type": "object"},
                    "tags": {"test_tag": "test_value"},
                    "auxiliary": "",
                    "source_inference_id": null,
                    "is_custom": true,
                    "staled_at": null,
                });

                assert_eq!(
                    actual_row_as_json, expected_row_as_json,
                    "Actual JsonInferenceDatapoint should match expected json value"
                );

                true
            })
            .returning(|_, _| {
                Ok(ClickHouseResponse {
                    response: String::new(),
                    metadata: ClickHouseResponseMetadata {
                        written_rows: 1,
                        read_rows: 0,
                    },
                })
            });
        let conn = ClickHouseConnectionInfo::new_mock(Arc::new(mock_clickhouse_client));

        let datapoint = JsonInferenceDatapointInsert {
            dataset_name: "test_dataset".to_string(),
            function_name: "test_function".to_string(),
            id: Uuid::parse_str("123e4567-e89b-12d3-a456-426614174000").unwrap(),
            name: Some("test_name".to_string()),
            episode_id: Some(Uuid::parse_str("123e4567-e89b-12d3-a456-426614174000").unwrap()),
            input: StoredInput {
                system: None,
                messages: vec![],
            },
            output: Some(JsonInferenceOutput {
                parsed: Some(json!({"data":"extracted"})),
                raw: Some("{\"data\":\"extracted\"}".to_string()),
            }),
            output_schema: json!({"type": "object"}),
            tags: Some(HashMap::from([(
                "test_tag".to_string(),
                "test_value".to_string(),
            )])),
            auxiliary: String::new(),
            staled_at: None,
            source_inference_id: None,
            is_custom: true,
        };
        assert!(
            conn.insert_datapoints(&[DatapointInsert::Json(datapoint)])
                .await
                .is_ok(),
            "Should insert json datapoint successfully"
        );
    }

    #[tokio::test]
    async fn test_insert_datapoints_with_only_chat_datapoints() {
        let mut mock_clickhouse_client = MockClickHouseClient::new();

        // Expect exactly one call to run_query_with_external_data for chat datapoints
        mock_clickhouse_client
            .expect_run_query_with_external_data()
            .times(1)
            .withf(|external_data, query| {
                // Verify the query targets ChatInferenceDatapoint
                assert_query_contains(query,
                    "INSERT INTO ChatInferenceDatapoint (
                    dataset_name,
                    function_name,
                    name,
                    id,
                    episode_id,
                    input,
                    output,
                    tool_params,
                    dynamic_provider_tools,
                    dynamic_tools,
                    allowed_tools,
                    parallel_tool_calls,
                    tool_choice,
                    tags,
                    auxiliary,
                    is_deleted,
                    is_custom,
                    source_inference_id,
                    updated_at,
                    staled_at
                )"
                );
                assert_query_contains(query,
                    "SELECT
                    new_data.dataset_name,
                    new_data.function_name,
                    new_data.name,
                    new_data.id,
                    new_data.episode_id,
                    new_data.input,
                    new_data.output,
                    new_data.tool_params,
                    new_data.dynamic_provider_tools,
                    new_data.dynamic_tools,
                    new_data.allowed_tools,
                    new_data.parallel_tool_calls,
                    new_data.tool_choice,
                    new_data.tags,
                    new_data.auxiliary,
                    new_data.is_deleted,
                    new_data.is_custom,
                    new_data.source_inference_id,
                    now64() as updated_at,
                    new_data.staled_at
                FROM new_data"
                );

                // Verify the external data structure
                assert_eq!(external_data.external_data_name, "new_data");
                assert_eq!(external_data.format, "JSONEachRow");
                assert!(external_data
                    .structure
                    .contains("dataset_name LowCardinality(String), function_name LowCardinality(String), name Nullable(String), id UUID, episode_id Nullable(UUID), input String, output Nullable(String), tool_params String, dynamic_tools Array(String), dynamic_provider_tools Array(String), allowed_tools Nullable(String), tool_choice Nullable(String), parallel_tool_calls Nullable(bool), tags Map(String, String), auxiliary String, is_deleted Bool, is_custom Bool, source_inference_id Nullable(UUID), staled_at Nullable(String)"));
                assert!(!external_data.structure.contains("updated_at"));

                // Parse the data - should contain 3 datapoints separated by newlines
                let lines: Vec<&str> = external_data.data.lines().collect();
                assert_eq!(lines.len(), 3, "Should have 3 chat datapoints");

                // Verify first datapoint
                let first_datapoint: serde_json::Value = serde_json::from_str(lines[0]).unwrap();
                assert_eq!(first_datapoint["dataset_name"], "test_dataset");
                assert_eq!(first_datapoint["function_name"], "test_function_1");
                assert_eq!(
                    first_datapoint["id"],
                    "11111111-1111-1111-1111-111111111111"
                );

                // Verify second datapoint
                let second_datapoint: serde_json::Value = serde_json::from_str(lines[1]).unwrap();
                assert_eq!(second_datapoint["dataset_name"], "test_dataset");
                assert_eq!(second_datapoint["function_name"], "test_function_2");
                assert_eq!(
                    second_datapoint["id"],
                    "22222222-2222-2222-2222-222222222222"
                );

                // Verify third datapoint
                let third_datapoint: serde_json::Value = serde_json::from_str(lines[2]).unwrap();
                assert_eq!(third_datapoint["dataset_name"], "test_dataset");
                assert_eq!(third_datapoint["function_name"], "test_function_3");
                assert_eq!(
                    third_datapoint["id"],
                    "33333333-3333-3333-3333-333333333333"
                );

                true
            })
            .returning(|_, _| {
                Ok(ClickHouseResponse {
                    response: String::new(),
                    metadata: ClickHouseResponseMetadata {
                        written_rows: 3,
                        read_rows: 0,
                    },
                })
            });

        let conn = ClickHouseConnectionInfo::new_mock(Arc::new(mock_clickhouse_client));

        let datapoints = vec![
            DatapointInsert::Chat(ChatInferenceDatapointInsert {
                dataset_name: "test_dataset".to_string(),
                function_name: "test_function_1".to_string(),
                id: Uuid::parse_str("11111111-1111-1111-1111-111111111111").unwrap(),
                name: Some("datapoint_1".to_string()),
                episode_id: None,
                input: StoredInput {
                    system: None,
                    messages: vec![],
                },
                output: Some(vec![ContentBlockChatOutput::Text(Text {
                    text: "response_1".to_string(),
                })]),
                tool_params: None,
                tags: None,
                auxiliary: String::new(),
                staled_at: None,
                source_inference_id: None,
                is_custom: true,
            }),
            DatapointInsert::Chat(ChatInferenceDatapointInsert {
                dataset_name: "test_dataset".to_string(),
                function_name: "test_function_2".to_string(),
                id: Uuid::parse_str("22222222-2222-2222-2222-222222222222").unwrap(),
                name: Some("datapoint_2".to_string()),
                episode_id: None,
                input: StoredInput {
                    system: None,
                    messages: vec![],
                },
                output: Some(vec![ContentBlockChatOutput::Text(Text {
                    text: "response_2".to_string(),
                })]),
                tool_params: None,
                tags: None,
                auxiliary: String::new(),
                staled_at: None,
                source_inference_id: None,
                is_custom: true,
            }),
            DatapointInsert::Chat(ChatInferenceDatapointInsert {
                dataset_name: "test_dataset".to_string(),
                function_name: "test_function_3".to_string(),
                id: Uuid::parse_str("33333333-3333-3333-3333-333333333333").unwrap(),
                name: Some("datapoint_3".to_string()),
                episode_id: None,
                input: StoredInput {
                    system: None,
                    messages: vec![],
                },
                output: Some(vec![ContentBlockChatOutput::Text(Text {
                    text: "response_3".to_string(),
                })]),
                tool_params: None,
                tags: None,
                auxiliary: String::new(),
                staled_at: None,
                source_inference_id: None,
                is_custom: true,
            }),
        ];

        let result = conn.insert_datapoints(&datapoints).await;
        assert!(result.is_ok(), "Should insert datapoints successfully");
        assert_eq!(result.unwrap(), 3, "Should return 3 written rows");
    }

    #[tokio::test]
    async fn test_insert_datapoints_with_only_json_datapoints() {
        let mut mock_clickhouse_client = MockClickHouseClient::new();

        // Expect exactly one call to run_query_with_external_data for JSON datapoints
        mock_clickhouse_client
            .expect_run_query_with_external_data()
            .times(1)
            .withf(|external_data, query| {
                // Verify the query targets JsonInferenceDatapoint
                assert_query_contains(
                    query,
                    "INSERT INTO JsonInferenceDatapoint
                    (
                        dataset_name,
                        function_name,
                        id,
                        episode_id,
                        input,
                        output,
                        output_schema,
                        tags,
                        auxiliary,
                        is_deleted,
                        updated_at,
                        staled_at,
                        source_inference_id,
                        is_custom,
                        name
                    )",
                );
                assert_query_contains(
                    query,
                    "SELECT
                        new_data.dataset_name,
                        new_data.function_name,
                        new_data.id,
                        new_data.episode_id,
                        new_data.input,
                        new_data.output,
                        new_data.output_schema,
                        new_data.tags,
                        new_data.auxiliary,
                        new_data.is_deleted,
                        now64() as updated_at,
                        new_data.staled_at,
                        new_data.source_inference_id,
                        new_data.is_custom,
                        new_data.name
                    FROM new_data",
                );

                // Verify the external data structure
                assert_eq!(external_data.external_data_name, "new_data");
                assert_eq!(external_data.format, "JSONEachRow");
                assert!(external_data
                    .structure
                    .contains("dataset_name LowCardinality(String), function_name LowCardinality(String), id UUID, episode_id Nullable(UUID), input String, output Nullable(String), output_schema Nullable(String), tags Map(String, String), auxiliary String, is_deleted Bool, is_custom Bool, source_inference_id Nullable(UUID), staled_at Nullable(String), name Nullable(String)"));

                // Parse the data - should contain 2 datapoints separated by newlines
                let lines: Vec<&str> = external_data.data.lines().collect();
                assert_eq!(lines.len(), 2, "Should have 2 JSON datapoints");

                // Verify first datapoint
                let first_datapoint: serde_json::Value = serde_json::from_str(lines[0]).unwrap();
                assert_eq!(first_datapoint["dataset_name"], "test_dataset");
                assert_eq!(first_datapoint["function_name"], "json_function_1");
                assert_eq!(
                    first_datapoint["id"],
                    "44444444-4444-4444-4444-444444444444"
                );
                assert!(first_datapoint["output_schema"].is_object());

                // Verify second datapoint
                let second_datapoint: serde_json::Value = serde_json::from_str(lines[1]).unwrap();
                assert_eq!(second_datapoint["dataset_name"], "test_dataset");
                assert_eq!(second_datapoint["function_name"], "json_function_2");
                assert_eq!(
                    second_datapoint["id"],
                    "55555555-5555-5555-5555-555555555555"
                );
                assert!(second_datapoint["output_schema"].is_object());

                true
            })
            .returning(|_, _| {
                Ok(ClickHouseResponse {
                    response: String::new(),
                    metadata: ClickHouseResponseMetadata {
                        written_rows: 2,
                        read_rows: 0,
                    },
                })
            });

        let conn = ClickHouseConnectionInfo::new_mock(Arc::new(mock_clickhouse_client));

        let datapoints = vec![
            DatapointInsert::Json(JsonInferenceDatapointInsert {
                dataset_name: "test_dataset".to_string(),
                function_name: "json_function_1".to_string(),
                id: Uuid::parse_str("44444444-4444-4444-4444-444444444444").unwrap(),
                name: Some("json_datapoint_1".to_string()),
                episode_id: None,
                input: StoredInput {
                    system: None,
                    messages: vec![],
                },
                output: Some(JsonInferenceOutput {
                    parsed: Some(json!({"result": "data_1"})),
                    raw: Some("{\"result\":\"data_1\"}".to_string()),
                }),
                output_schema: json!({"type": "object"}),
                tags: None,
                auxiliary: String::new(),
                staled_at: None,
                source_inference_id: None,
                is_custom: true,
            }),
            DatapointInsert::Json(JsonInferenceDatapointInsert {
                dataset_name: "test_dataset".to_string(),
                function_name: "json_function_2".to_string(),
                id: Uuid::parse_str("55555555-5555-5555-5555-555555555555").unwrap(),
                name: Some("json_datapoint_2".to_string()),
                episode_id: None,
                input: StoredInput {
                    system: None,
                    messages: vec![],
                },
                output: Some(JsonInferenceOutput {
                    parsed: Some(json!({"result": "data_2"})),
                    raw: Some("{\"result\":\"data_2\"}".to_string()),
                }),
                output_schema: json!({"type": "object"}),
                tags: None,
                auxiliary: String::new(),
                staled_at: None,
                source_inference_id: None,
                is_custom: true,
            }),
        ];

        let result = conn.insert_datapoints(&datapoints).await;
        assert!(result.is_ok(), "Should insert datapoints successfully");
        assert_eq!(result.unwrap(), 2, "Should return 2 written rows");
    }

    #[tokio::test]
    async fn test_insert_datapoints_with_mixed_datapoints() {
        let mut mock_clickhouse_client = MockClickHouseClient::new();

        // Expect two calls: one for chat datapoints, one for JSON datapoints
        // The order of calls is determined by futures::join!, which runs concurrently
        // So we need to handle both orders
        mock_clickhouse_client
            .expect_run_query_with_external_data()
            .times(2)
            .withf(|external_data, query| {
                if query.contains("INSERT INTO ChatInferenceDatapoint") {
                    // Verify chat datapoints
                    assert_eq!(external_data.external_data_name, "new_data");
                    assert_eq!(external_data.format, "JSONEachRow");
                    assert!(external_data.structure.contains("tool_params String"));

                    let lines: Vec<&str> = external_data.data.lines().collect();
                    assert_eq!(lines.len(), 2, "Should have 2 chat datapoints");

                    let first: serde_json::Value = serde_json::from_str(lines[0]).unwrap();
                    assert_eq!(first["dataset_name"], "test_dataset");
                    assert_eq!(first["function_name"], "chat_function_1");

                    let second: serde_json::Value = serde_json::from_str(lines[1]).unwrap();
                    assert_eq!(second["dataset_name"], "test_dataset");
                    assert_eq!(second["function_name"], "chat_function_2");

                    true
                } else if query.contains("INSERT INTO JsonInferenceDatapoint") {
                    // Verify JSON datapoints
                    assert_eq!(external_data.external_data_name, "new_data");
                    assert_eq!(external_data.format, "JSONEachRow");
                    assert!(external_data
                        .structure
                        .contains("output_schema Nullable(String)"));

                    let lines: Vec<&str> = external_data.data.lines().collect();
                    assert_eq!(lines.len(), 2, "Should have 2 JSON datapoints");

                    let first: serde_json::Value = serde_json::from_str(lines[0]).unwrap();
                    assert_eq!(first["dataset_name"], "test_dataset");
                    assert_eq!(first["function_name"], "json_function_1");

                    let second: serde_json::Value = serde_json::from_str(lines[1]).unwrap();
                    assert_eq!(second["dataset_name"], "test_dataset");
                    assert_eq!(second["function_name"], "json_function_2");

                    true
                } else {
                    panic!("Unexpected query: {query}");
                }
            })
            .returning(|_, _| {
                Ok(ClickHouseResponse {
                    response: String::new(),
                    metadata: ClickHouseResponseMetadata {
                        // Both Chat and Json inserts have 2 rows.
                        written_rows: 2,
                        read_rows: 0,
                    },
                })
            });

        let conn = ClickHouseConnectionInfo::new_mock(Arc::new(mock_clickhouse_client));

        let datapoints = vec![
            DatapointInsert::Chat(ChatInferenceDatapointInsert {
                dataset_name: "test_dataset".to_string(),
                function_name: "chat_function_1".to_string(),
                id: Uuid::parse_str("66666666-6666-6666-6666-666666666666").unwrap(),
                name: None,
                episode_id: None,
                input: StoredInput {
                    system: None,
                    messages: vec![],
                },
                output: Some(vec![ContentBlockChatOutput::Text(Text {
                    text: "chat response 1".to_string(),
                })]),
                tool_params: None,
                tags: None,
                auxiliary: String::new(),
                staled_at: None,
                source_inference_id: None,
                is_custom: false,
            }),
            DatapointInsert::Json(JsonInferenceDatapointInsert {
                dataset_name: "test_dataset".to_string(),
                function_name: "json_function_1".to_string(),
                id: Uuid::parse_str("77777777-7777-7777-7777-777777777777").unwrap(),
                name: None,
                episode_id: None,
                input: StoredInput {
                    system: None,
                    messages: vec![],
                },
                output: Some(JsonInferenceOutput {
                    parsed: Some(json!({"value": 1})),
                    raw: Some("{\"value\":1}".to_string()),
                }),
                output_schema: json!({"type": "object"}),
                tags: None,
                auxiliary: String::new(),
                staled_at: None,
                source_inference_id: None,
                is_custom: false,
            }),
            DatapointInsert::Chat(ChatInferenceDatapointInsert {
                dataset_name: "test_dataset".to_string(),
                function_name: "chat_function_2".to_string(),
                id: Uuid::parse_str("88888888-8888-8888-8888-888888888888").unwrap(),
                name: None,
                episode_id: None,
                input: StoredInput {
                    system: None,
                    messages: vec![],
                },
                output: Some(vec![ContentBlockChatOutput::Text(Text {
                    text: "chat response 2".to_string(),
                })]),
                tool_params: None,
                tags: None,
                auxiliary: String::new(),
                staled_at: None,
                source_inference_id: None,
                is_custom: false,
            }),
            DatapointInsert::Json(JsonInferenceDatapointInsert {
                dataset_name: "test_dataset".to_string(),
                function_name: "json_function_2".to_string(),
                id: Uuid::parse_str("99999999-9999-9999-9999-999999999999").unwrap(),
                name: None,
                episode_id: None,
                input: StoredInput {
                    system: None,
                    messages: vec![],
                },
                output: Some(JsonInferenceOutput {
                    parsed: Some(json!({"value": 2})),
                    raw: Some("{\"value\":2}".to_string()),
                }),
                output_schema: json!({"type": "object"}),
                tags: None,
                auxiliary: String::new(),
                staled_at: None,
                source_inference_id: None,
                is_custom: false,
            }),
        ];

        let result = conn.insert_datapoints(&datapoints).await;
        assert!(
            result.is_ok(),
            "Should insert mixed datapoints successfully"
        );
        assert_eq!(
            result.unwrap(),
            4,
            "Should return 4 total written rows (2 chat + 2 JSON)"
        );
    }

    #[tokio::test]
    async fn test_insert_datapoints_with_empty_slice() {
        let mut mock_clickhouse_client = MockClickHouseClient::new();

        // Expect no calls to run_query_with_external_data when given an empty slice
        mock_clickhouse_client
            .expect_run_query_with_external_data()
            .times(0);

        let conn = ClickHouseConnectionInfo::new_mock(Arc::new(mock_clickhouse_client));

        let datapoints: Vec<DatapointInsert> = vec![];

        let result = conn.insert_datapoints(&datapoints).await;
        assert!(result.is_ok(), "Should handle empty slice successfully");
        assert_eq!(
            result.unwrap(),
            0,
            "Should return 0 written rows for empty slice"
        );
    }

    #[tokio::test]
    async fn test_insert_datapoints_validates_dataset_names() {
        let mut mock_clickhouse_client = MockClickHouseClient::new();

        // Expect no calls to run_query_with_external_data when validation fails
        mock_clickhouse_client
            .expect_run_query_with_external_data()
            .times(0);

        let conn = ClickHouseConnectionInfo::new_mock(Arc::new(mock_clickhouse_client));

        // Test with reserved name "builder"
        let datapoints_with_builder = vec![DatapointInsert::Chat(ChatInferenceDatapointInsert {
            dataset_name: "builder".to_string(), // This should fail validation
            function_name: "test_function".to_string(),
            id: Uuid::parse_str("aaaaaaaa-aaaa-aaaa-aaaa-aaaaaaaaaaaa").unwrap(),
            name: None,
            episode_id: None,
            input: StoredInput {
                system: None,
                messages: vec![],
            },
            output: None,
            tool_params: None,
            tags: None,
            auxiliary: String::new(),
            staled_at: None,
            source_inference_id: None,
            is_custom: false,
        })];

        let result = conn.insert_datapoints(&datapoints_with_builder).await;
        assert!(
            result.is_err(),
            "Should fail with reserved dataset name 'builder'"
        );
        let err = result.unwrap_err();
        assert!(
            matches!(err.get_details(), ErrorDetails::InvalidDatasetName { .. }),
            "Should return InvalidDatasetName error"
        );

        // Test with reserved prefix "tensorzero::"
        let datapoints_with_tensorzero_prefix =
            vec![DatapointInsert::Json(JsonInferenceDatapointInsert {
                dataset_name: "tensorzero::reserved".to_string(), // This should fail validation
                function_name: "test_function".to_string(),
                id: Uuid::parse_str("bbbbbbbb-bbbb-bbbb-bbbb-bbbbbbbbbbbb").unwrap(),
                name: None,
                episode_id: None,
                input: StoredInput {
                    system: None,
                    messages: vec![],
                },
                output: None,
                output_schema: json!({"type": "object"}),
                tags: None,
                auxiliary: String::new(),
                staled_at: None,
                source_inference_id: None,
                is_custom: false,
            })];

        let result = conn
            .insert_datapoints(&datapoints_with_tensorzero_prefix)
            .await;
        assert!(
            result.is_err(),
            "Should fail with reserved dataset name prefix 'tensorzero::'"
        );
        let err = result.unwrap_err();
        assert!(
            matches!(err.get_details(), ErrorDetails::InvalidDatasetName { .. }),
            "Should return InvalidDatasetName error"
        );
    }

    #[tokio::test]
    async fn test_count_datapoints_for_dataset_function_chat_executes_successfully() {
        let mut mock_clickhouse_client = MockClickHouseClient::new();
        mock_clickhouse_client
            .expect_run_query_synchronous()
            .withf(|query, parameters| {
                assert_query_contains(
                    query,
                    "SELECT toUInt32(count()) as count
                    FROM {table:Identifier}
                    WHERE dataset_name = {dataset_name:String}
                    AND function_name = {function_name:String}",
                );

                assert_eq!(parameters.get("table"), Some(&"ChatInferenceDatapoint"));
                assert_eq!(parameters.get("dataset_name"), Some(&"test_dataset"));
                assert_eq!(parameters.get("function_name"), Some(&"test_function"));

                true
            })
            .returning(|_, _| {
                Ok(ClickHouseResponse {
                    response: String::from("42"),
                    metadata: ClickHouseResponseMetadata {
                        read_rows: 0,
                        written_rows: 0,
                    },
                })
            });

        let params = CountDatapointsForDatasetFunctionParams {
            dataset_name: "test_dataset".to_string(),
            function_name: "test_function".to_string(),
            function_type: DatapointKind::Chat,
        };

        let conn = ClickHouseConnectionInfo::new_mock(Arc::new(mock_clickhouse_client));
        let result = conn
            .count_datapoints_for_dataset_function(&params)
            .await
            .unwrap();

        assert_eq!(result, 42, "Should return 42 datapoints");
    }

    #[tokio::test]
    async fn test_count_datapoints_for_dataset_function_json_executes_successfully() {
        let mut mock_clickhouse_client = MockClickHouseClient::new();
        mock_clickhouse_client
            .expect_run_query_synchronous()
            .withf(|query, parameters| {
                assert_query_contains(
                    query,
                    "SELECT toUInt32(count()) as count
                    FROM {table:Identifier}
                    WHERE dataset_name = {dataset_name:String}
                    AND function_name = {function_name:String}",
                );

                assert_eq!(parameters.get("table"), Some(&"JsonInferenceDatapoint"));
                assert_eq!(parameters.get("dataset_name"), Some(&"my_dataset"));
                assert_eq!(parameters.get("function_name"), Some(&"my_function"));

                true
            })
            .returning(|_, _| {
                Ok(ClickHouseResponse {
                    response: String::from("17"),
                    metadata: ClickHouseResponseMetadata {
                        read_rows: 0,
                        written_rows: 0,
                    },
                })
            });
        let conn = ClickHouseConnectionInfo::new_mock(Arc::new(mock_clickhouse_client));

        let params = CountDatapointsForDatasetFunctionParams {
            dataset_name: "my_dataset".to_string(),
            function_name: "my_function".to_string(),
            function_type: DatapointKind::Json,
        };

        let result = conn
            .count_datapoints_for_dataset_function(&params)
            .await
            .unwrap();

        assert_eq!(result, 17, "Should return 17 datapoints");
    }

    #[tokio::test]
    async fn test_get_adjacent_datapoint_ids_with_both_adjacent() {
        let mut mock_clickhouse_client = MockClickHouseClient::new();
        mock_clickhouse_client
            .expect_run_query_synchronous()
            .withf(|query, parameters| {
                assert_query_contains(query, "
                WITH DatasetIds AS (
                    SELECT toUInt128(id) as id_uint FROM ChatInferenceDatapoint WHERE dataset_name = {dataset_name:String}
                    UNION ALL
                    SELECT toUInt128(id) as id_uint FROM JsonInferenceDatapoint WHERE dataset_name = {dataset_name:String}
                )
                SELECT
                    NULLIF(
                        (SELECT uint_to_uuid(min(id_uint)) FROM DatasetIds WHERE id_uint > toUInt128({datapoint_id:UUID})),
                        toUUID('00000000-0000-0000-0000-000000000000')
                    ) as next_id,
                    NULLIF(
                        (SELECT uint_to_uuid(max(id_uint)) FROM DatasetIds WHERE id_uint < toUInt128({datapoint_id:UUID})),
                        toUUID('00000000-0000-0000-0000-000000000000')
                    ) as previous_id
                FORMAT JSONEachRow");

                assert_eq!(parameters.get("dataset_name"), Some(&"test_dataset"));
                assert_eq!(parameters.get("datapoint_id"), Some(&"223e4567-e89b-12d3-a456-426614174000"));

                true
            })
            .returning(|_, _| {
                Ok(ClickHouseResponse {
                    response: String::from(r#"{"next_id":"323e4567-e89b-12d3-a456-426614174000","previous_id":"123e4567-e89b-12d3-a456-426614174000"}"#),
                    metadata: ClickHouseResponseMetadata {
                        read_rows: 0,
                        written_rows: 0,
                    },
                })
            });
        let conn = ClickHouseConnectionInfo::new_mock(Arc::new(mock_clickhouse_client));

        let params = GetAdjacentDatapointIdsParams {
            dataset_name: "test_dataset".to_string(),
            datapoint_id: Uuid::parse_str("223e4567-e89b-12d3-a456-426614174000").unwrap(),
        };

        let result = conn.get_adjacent_datapoint_ids(&params).await.unwrap();

        assert_eq!(
            result.previous_id,
            Some(Uuid::parse_str("123e4567-e89b-12d3-a456-426614174000").unwrap())
        );
        assert_eq!(
            result.next_id,
            Some(Uuid::parse_str("323e4567-e89b-12d3-a456-426614174000").unwrap())
        );
    }

    #[tokio::test]
    async fn test_get_adjacent_datapoint_ids_with_only_next() {
        let mut mock_clickhouse_client = MockClickHouseClient::new();
        mock_clickhouse_client
            .expect_run_query_synchronous()
            .returning(|_, _| {
                Ok(ClickHouseResponse {
                    response: String::from(
                        r#"{"next_id":"323e4567-e89b-12d3-a456-426614174000","previous_id":null}"#,
                    ),
                    metadata: ClickHouseResponseMetadata {
                        read_rows: 0,
                        written_rows: 0,
                    },
                })
            });
        let conn = ClickHouseConnectionInfo::new_mock(Arc::new(mock_clickhouse_client));

        let params = GetAdjacentDatapointIdsParams {
            dataset_name: "test_dataset".to_string(),
            datapoint_id: Uuid::parse_str("123e4567-e89b-12d3-a456-426614174000").unwrap(),
        };

        let result = conn.get_adjacent_datapoint_ids(&params).await.unwrap();

        assert_eq!(result.previous_id, None);
        assert_eq!(
            result.next_id,
            Some(Uuid::parse_str("323e4567-e89b-12d3-a456-426614174000").unwrap())
        );
    }

    #[tokio::test]
    async fn test_get_adjacent_datapoint_ids_with_only_previous() {
        let mut mock_clickhouse_client = MockClickHouseClient::new();
        mock_clickhouse_client
            .expect_run_query_synchronous()
            .returning(|_, _| {
                Ok(ClickHouseResponse {
                    response: String::from(
                        r#"{"next_id":null,"previous_id":"123e4567-e89b-12d3-a456-426614174000"}"#,
                    ),
                    metadata: ClickHouseResponseMetadata {
                        read_rows: 0,
                        written_rows: 0,
                    },
                })
            });
        let conn = ClickHouseConnectionInfo::new_mock(Arc::new(mock_clickhouse_client));

        let params = GetAdjacentDatapointIdsParams {
            dataset_name: "test_dataset".to_string(),
            datapoint_id: Uuid::parse_str("323e4567-e89b-12d3-a456-426614174000").unwrap(),
        };

        let result = conn.get_adjacent_datapoint_ids(&params).await.unwrap();

        assert_eq!(
            result.previous_id,
            Some(Uuid::parse_str("123e4567-e89b-12d3-a456-426614174000").unwrap())
        );
        assert_eq!(result.next_id, None);
    }

    #[tokio::test]
    async fn test_get_adjacent_datapoint_ids_with_none() {
        let mut mock_clickhouse_client = MockClickHouseClient::new();
        mock_clickhouse_client
            .expect_run_query_synchronous()
            .returning(|_, _| {
                Ok(ClickHouseResponse {
                    response: String::from(r#"{"next_id":null,"previous_id":null}"#),
                    metadata: ClickHouseResponseMetadata {
                        read_rows: 0,
                        written_rows: 0,
                    },
                })
            });
        let conn = ClickHouseConnectionInfo::new_mock(Arc::new(mock_clickhouse_client));

        let params = GetAdjacentDatapointIdsParams {
            dataset_name: "test_dataset".to_string(),
            datapoint_id: Uuid::parse_str("123e4567-e89b-12d3-a456-426614174000").unwrap(),
        };

        let result = conn.get_adjacent_datapoint_ids(&params).await.unwrap();

        assert_eq!(result.previous_id, None);
        assert_eq!(result.next_id, None);
    }

    #[tokio::test]
    async fn test_get_datapoint_chat_executes_successfully() {
        let mut mock_clickhouse_client = MockClickHouseClient::new();
        mock_clickhouse_client
            .expect_run_query_synchronous()
            .withf(|query, parameters| {
                assert_query_contains(query, "WITH dataset as (
                SELECT
                    'chat' as type,
                    dataset_name,
                    function_name,
                    name,
                    id,
                    episode_id,
                    input,
                    output,
                    tool_params,
                    dynamic_tools,
                    dynamic_provider_tools,
                    parallel_tool_calls,
                    tool_choice,
                    allowed_tools,
                    '' as output_schema,");
                assert_query_contains(query,
                    "tags,
                    auxiliary,
                    source_inference_id,
                    is_deleted,
                    is_custom,
                    staled_at,
                    formatDateTime(updated_at, '%Y-%m-%dT%H:%i:%SZ') AS updated_at");
                assert_query_contains(query, "FROM ChatInferenceDatapoint AS i FINAL
                    WHERE true
                    AND dataset_name = {dataset_name:String}
                    AND id IN ['123e4567-e89b-12d3-a456-426614174000']
                    AND staled_at IS NULL");
                assert_query_contains(query, "ORDER BY updated_at DESC, id DESC
                    LIMIT {subquery_limit:UInt32}");
                assert_query_contains(query, "UNION ALL");
                assert_query_contains(query, "
                SELECT
                    'json' as type,
                    dataset_name,
                    function_name,
                    name,
                    id,
                    episode_id,
                    input,
                    output,
                    '' as tool_params,");
                assert_query_contains(query,
                "[] as dynamic_tools,
                    [] as dynamic_provider_tools,
                    NULL as parallel_tool_calls,
                    NULL as tool_choice,
                    NULL as allowed_tools,
                    output_schema,
                    tags,
                    auxiliary,
                    source_inference_id,
                    is_deleted,
                    is_custom,
                    staled_at,
                    formatDateTime(updated_at, '%Y-%m-%dT%H:%i:%SZ') AS updated_at");
                assert_query_contains(query, "FROM JsonInferenceDatapoint AS i FINAL
                    WHERE true
                    AND dataset_name = {dataset_name:String}
                    AND id IN ['123e4567-e89b-12d3-a456-426614174000']
                    AND staled_at IS NULL");
                assert_query_contains(query, "SELECT *
                    FROM dataset
                    ORDER BY updated_at DESC, id DESC
                    LIMIT {limit:UInt32}
                    OFFSET {offset:UInt32}
                FORMAT JSONEachRow");

                assert_eq!(parameters.get("dataset_name"), Some(&"test_dataset"));
                assert_eq!(parameters.get("limit"), Some(&"1"));
                assert_eq!(parameters.get("offset"), Some(&"0"));
                assert_eq!(parameters.get("subquery_limit"), Some(&"1"));

                assert!(!parameters.contains_key("datapoint_id"), "Datapoint ID should be passed as a list of IDs");

                true
            })
            .returning(|_, _| {
                Ok(ClickHouseResponse {
                    response: String::from(r#"{"type":"chat","dataset_name":"test_dataset","function_name":"test_function","name":"test_name","id":"123e4567-e89b-12d3-a456-426614174000","episode_id":"223e4567-e89b-12d3-a456-426614174000","input":"{\"messages\":[]}","output":"[{\"type\":\"text\",\"text\":\"test output\"}]","tool_params":"{\"tools_available\":[],\"tool_choice\":\"auto\",\"parallel_tool_calls\":false}","tags":{},"auxiliary":"","source_inference_id":null,"is_deleted":false,"is_custom":true,"staled_at":null,"updated_at":"2023-01-01T00:00:00Z"}"#),
                    metadata: ClickHouseResponseMetadata {
                        read_rows: 1,
                        written_rows: 0,
                    },
                })
            });
        let conn = ClickHouseConnectionInfo::new_mock(Arc::new(mock_clickhouse_client));

        let params = GetDatapointParams {
            dataset_name: "test_dataset".to_string(),
            datapoint_id: Uuid::parse_str("123e4567-e89b-12d3-a456-426614174000").unwrap(),
            allow_stale: None,
        };

        let result = conn.get_datapoint(&params).await.unwrap();

        if let StoredDatapoint::Chat(datapoint) = result {
            // Verify it's a chat datapoint
            assert_eq!(datapoint.dataset_name, "test_dataset");
            assert_eq!(datapoint.function_name, "test_function");
            assert_eq!(
                datapoint.id.to_string(),
                "123e4567-e89b-12d3-a456-426614174000"
            );
        } else {
            panic!("Expected chat datapoint");
        }
    }

    #[tokio::test]
    async fn test_get_datapoint_json_executes_successfully() {
        let mut mock_clickhouse_client = MockClickHouseClient::new();
        mock_clickhouse_client
            .expect_run_query_synchronous()
            .withf(|query, parameters| {
                assert_query_contains(query, "WITH dataset as (");
                assert_query_contains(query, "FROM ChatInferenceDatapoint AS i FINAL");
                assert_query_contains(query, "UNION ALL");
                assert_query_contains(query, "FROM JsonInferenceDatapoint AS i FINAL");
                assert_query_contains(query, "id IN ['323e4567-e89b-12d3-a456-426614174000']");
                assert_query_contains(query, "staled_at IS NULL");

                assert_eq!(parameters.get("dataset_name"), Some(&"json_dataset"));
                assert!(!parameters.contains_key("datapoint_id"), "Datapoint ID should be passed as a list of IDs");

                true
            })
            .returning(|_, _| {
                Ok(ClickHouseResponse {
                    response: String::from(r#"{"type":"json","dataset_name":"json_dataset","function_name":"json_function","name":null,"id":"323e4567-e89b-12d3-a456-426614174000","episode_id":null,"input":"{\"messages\":[]}","output":"{\"parsed\":{\"key\":\"value\"}}","output_schema":"{\"type\":\"object\"}","tags":{},"auxiliary":"","source_inference_id":null,"is_deleted":false,"is_custom":true,"staled_at":null,"updated_at":"2023-01-01T00:00:00Z"}"#),
                    metadata: ClickHouseResponseMetadata {
                        read_rows: 1,
                        written_rows: 0,
                    },
                })
            });
        let conn = ClickHouseConnectionInfo::new_mock(Arc::new(mock_clickhouse_client));

        let params = GetDatapointParams {
            dataset_name: "json_dataset".to_string(),
            datapoint_id: Uuid::parse_str("323e4567-e89b-12d3-a456-426614174000").unwrap(),
            allow_stale: None,
        };

        let result = conn.get_datapoint(&params).await.unwrap();

        if let StoredDatapoint::Json(datapoint) = result {
            // Verify it's a json datapoint
            assert_eq!(datapoint.dataset_name, "json_dataset");
            assert_eq!(datapoint.function_name, "json_function");
            assert_eq!(
                datapoint.id.to_string(),
                "323e4567-e89b-12d3-a456-426614174000"
            );
        } else {
            panic!("Expected json datapoint");
        }
    }

    #[tokio::test]
    async fn test_get_datapoint_returns_not_found() {
        let mut mock_clickhouse_client = MockClickHouseClient::new();
        mock_clickhouse_client
            .expect_run_query_synchronous()
            .withf(|query, parameters| {
                assert_query_does_not_contain(query, "staled_at IS NULL");
                assert_query_contains(query, "id IN ['323e4567-e89b-12d3-a456-426614174000']");

                assert_eq!(parameters.get("dataset_name"), Some(&"json_dataset"));

                true
            })
            .returning(|_, _| {
                Ok(ClickHouseResponse {
                    response: String::new(),
                    metadata: ClickHouseResponseMetadata {
                        read_rows: 0,
                        written_rows: 0,
                    },
                })
            });
        let conn = ClickHouseConnectionInfo::new_mock(Arc::new(mock_clickhouse_client));

        let params = GetDatapointParams {
            dataset_name: "json_dataset".to_string(),
            datapoint_id: Uuid::parse_str("323e4567-e89b-12d3-a456-426614174000").unwrap(),
            allow_stale: Some(true),
        };

        let error = conn.get_datapoint(&params).await.unwrap_err();
        match error.get_details() {
            ErrorDetails::DatapointNotFound {
                dataset_name,
                datapoint_id,
            } => {
                assert_eq!(dataset_name, "json_dataset");
                assert_eq!(
                    datapoint_id.to_string(),
                    "323e4567-e89b-12d3-a456-426614174000"
                );
            }
            other_details => {
                panic!("Expected DatapointNotFound error, encountered {other_details}");
            }
        }
    }

    #[tokio::test]
    async fn test_get_datapoint_allows_staled() {
        let mut mock_clickhouse_client = MockClickHouseClient::new();
        mock_clickhouse_client
            .expect_run_query_synchronous()
            .withf(|query, parameters| {
                assert_query_contains(query, "id IN ['323e4567-e89b-12d3-a456-426614174000']");
                assert_query_does_not_contain(query, "staled_at IS NULL");

                assert_eq!(parameters.get("dataset_name"), Some(&"json_dataset"));

                true
            })
            .returning(|_, _| {
                Ok(ClickHouseResponse {
                    response: String::new(),
                    metadata: ClickHouseResponseMetadata {
                        read_rows: 1,
                        written_rows: 0,
                    },
                })
            });
        let conn = ClickHouseConnectionInfo::new_mock(Arc::new(mock_clickhouse_client));

        let params = GetDatapointParams {
            dataset_name: "json_dataset".to_string(),
            datapoint_id: Uuid::parse_str("323e4567-e89b-12d3-a456-426614174000").unwrap(),
            allow_stale: Some(true),
        };

        // Don't assert on the result, just checking the queries are correct.
        let _ = conn.get_datapoint(&params).await;
    }

    #[tokio::test]
    async fn test_get_datapoint_not_found() {
        let mut mock_clickhouse_client = MockClickHouseClient::new();
        mock_clickhouse_client
            .expect_run_query_synchronous()
            .returning(|_, _| {
                Ok(ClickHouseResponse {
                    response: String::new(), // Empty response means not found
                    metadata: ClickHouseResponseMetadata {
                        read_rows: 0,
                        written_rows: 0,
                    },
                })
            });
        let conn = ClickHouseConnectionInfo::new_mock(Arc::new(mock_clickhouse_client));

        let params = GetDatapointParams {
            dataset_name: "test_dataset".to_string(),
            datapoint_id: Uuid::parse_str("123e4567-e89b-12d3-a456-426614174000").unwrap(),
            allow_stale: None,
        };

        let result = conn.get_datapoint(&params).await;

        assert!(
            result.is_err(),
            "Should return error when datapoint not found"
        );
        let err = result.unwrap_err();
        assert!(err.to_string().contains("Datapoint not found"));
    }

    #[tokio::test]
    async fn test_get_datapoints_with_empty_ids() {
        let mut mock_clickhouse_client = MockClickHouseClient::new();
        mock_clickhouse_client
            .expect_run_query_synchronous()
            .withf(|query, parameters| {
                // When ids is empty, there should be no ID filter
                assert_query_does_not_contain(query, "id IN");
                assert_query_contains(query, "dataset_name = {dataset_name:String}");
                assert_query_contains(query, "staled_at IS NULL");
                assert_eq!(parameters.get("dataset_name"), Some(&"test_dataset"));
                true
            })
            .returning(|_, _| {
                Ok(ClickHouseResponse {
                    response: String::new(),
                    metadata: ClickHouseResponseMetadata {
                        read_rows: 0,
                        written_rows: 0,
                    },
                })
            });
        let conn = ClickHouseConnectionInfo::new_mock(Arc::new(mock_clickhouse_client));

        let result = conn
            .get_datapoints(&GetDatapointsParams {
                dataset_name: Some("test_dataset".to_string()),
                function_name: None,
                ids: None,
                limit: u32::MAX,
                offset: 0,
                allow_stale: false,
                filter: None,
            })
            .await
            .unwrap();

        assert_eq!(
            result.len(),
            0,
            "Should return empty vector when dataset has no datapoints"
        );
    }

    #[tokio::test]
    async fn test_get_datapoints_with_single_id() {
        let mut mock_clickhouse_client = MockClickHouseClient::new();
        mock_clickhouse_client
            .expect_run_query_synchronous()
            .withf(|query, parameters| {
                assert_query_contains(query, "WITH dataset as (");
                assert_query_contains(query, "FROM ChatInferenceDatapoint AS i FINAL");
                assert_query_contains(query, "UNION ALL");
                assert_query_contains(query, "FROM JsonInferenceDatapoint AS i FINAL");
                assert_query_contains(query, "id IN ['123e4567-e89b-12d3-a456-426614174000']");
                assert_query_contains(query, "staled_at IS NULL");
                assert_query_contains(query, "FORMAT JSONEachRow");

                assert_eq!(parameters.get("dataset_name"), Some(&"test_dataset"));

                true
            })
            .returning(|_, _| {
                Ok(ClickHouseResponse {
                    response: String::from(r#"{"type":"chat","dataset_name":"test_dataset","function_name":"test_function","name":"test_name","id":"123e4567-e89b-12d3-a456-426614174000","episode_id":"223e4567-e89b-12d3-a456-426614174000","input":"{\"messages\":[]}","output":"[{\"type\":\"text\",\"text\":\"test output\"}]","tool_params":"{\"tools_available\":[],\"tool_choice\":\"auto\",\"parallel_tool_calls\":false}","tags":{},"auxiliary":"","source_inference_id":null,"is_deleted":false,"is_custom":true,"staled_at":null,"updated_at":"2023-01-01T00:00:00Z"}"#),
                    metadata: ClickHouseResponseMetadata {
                        read_rows: 1,
                        written_rows: 0,
                    },
                })
            });
        let conn = ClickHouseConnectionInfo::new_mock(Arc::new(mock_clickhouse_client));

        let ids = vec![Uuid::parse_str("123e4567-e89b-12d3-a456-426614174000").unwrap()];
        let result = conn
            .get_datapoints(&GetDatapointsParams {
                dataset_name: Some("test_dataset".to_string()),
                function_name: None,
                ids: Some(ids),
                limit: u32::MAX,
                offset: 0,
                allow_stale: false,
                filter: None,
            })
            .await
            .unwrap();

        assert_eq!(result.len(), 1, "Should return exactly one datapoint");
        if let StoredDatapoint::Chat(datapoint) = &result[0] {
            assert_eq!(datapoint.dataset_name, "test_dataset");
            assert_eq!(datapoint.function_name, "test_function");
            assert_eq!(
                datapoint.id.to_string(),
                "123e4567-e89b-12d3-a456-426614174000"
            );
        } else {
            panic!("Expected chat datapoint");
        }
    }

    #[tokio::test]
    async fn test_get_datapoints_with_multiple_ids() {
        let mut mock_clickhouse_client = MockClickHouseClient::new();
        mock_clickhouse_client
            .expect_run_query_synchronous()
            .withf(|query, parameters| {
                assert_query_contains(query, "WITH dataset as (");
                assert_query_contains(query, "FROM ChatInferenceDatapoint AS i FINAL");
                assert_query_contains(query, "UNION ALL");
                assert_query_contains(query, "FROM JsonInferenceDatapoint AS i FINAL");
                assert_query_contains(query, "id IN ['123e4567-e89b-12d3-a456-426614174000','223e4567-e89b-12d3-a456-426614174000','323e4567-e89b-12d3-a456-426614174000']");
                assert_query_contains(query, "staled_at IS NULL");

                assert_eq!(parameters.get("dataset_name"), Some(&"test_dataset"));

                true
            })
            .returning(|_, _| {
                Ok(ClickHouseResponse {
                    response: String::from(r#"{"type":"chat","dataset_name":"test_dataset","function_name":"test_function","name":"test1","id":"123e4567-e89b-12d3-a456-426614174000","episode_id":null,"input":"{\"messages\":[]}","output":"[{\"type\":\"text\",\"text\":\"test output 1\"}]","tool_params":"{\"tools_available\":[],\"tool_choice\":\"auto\",\"parallel_tool_calls\":false}","tags":{},"auxiliary":"","source_inference_id":null,"is_deleted":false,"is_custom":true,"staled_at":null,"updated_at":"2023-01-01T00:00:00Z"}
{"type":"chat","dataset_name":"test_dataset","function_name":"test_function","name":"test2","id":"223e4567-e89b-12d3-a456-426614174000","episode_id":null,"input":"{\"messages\":[]}","output":"[{\"type\":\"text\",\"text\":\"test output 2\"}]","tool_params":"{\"tools_available\":[],\"tool_choice\":\"auto\",\"parallel_tool_calls\":false}","tags":{},"auxiliary":"","source_inference_id":null,"is_deleted":false,"is_custom":true,"staled_at":null,"updated_at":"2023-01-01T00:00:00Z"}
{"type":"chat","dataset_name":"test_dataset","function_name":"test_function","name":"test3","id":"323e4567-e89b-12d3-a456-426614174000","episode_id":null,"input":"{\"messages\":[]}","output":"[{\"type\":\"text\",\"text\":\"test output 3\"}]","tool_params":"{\"tools_available\":[],\"tool_choice\":\"auto\",\"parallel_tool_calls\":false}","tags":{},"auxiliary":"","source_inference_id":null,"is_deleted":false,"is_custom":true,"staled_at":null,"updated_at":"2023-01-01T00:00:00Z"}"#),
                    metadata: ClickHouseResponseMetadata {
                        read_rows: 3,
                        written_rows: 0,
                    },
                })
            });
        let conn = ClickHouseConnectionInfo::new_mock(Arc::new(mock_clickhouse_client));

        let ids = vec![
            Uuid::parse_str("123e4567-e89b-12d3-a456-426614174000").unwrap(),
            Uuid::parse_str("223e4567-e89b-12d3-a456-426614174000").unwrap(),
            Uuid::parse_str("323e4567-e89b-12d3-a456-426614174000").unwrap(),
        ];
        let result = conn
            .get_datapoints(&GetDatapointsParams {
                dataset_name: Some("test_dataset".to_string()),
                function_name: None,
                ids: Some(ids),
                limit: u32::MAX,
                offset: 0,
                allow_stale: false,
                filter: None,
            })
            .await
            .unwrap();

        assert_eq!(result.len(), 3, "Should return three datapoints");

        // Verify all datapoints are returned with correct IDs
        let returned_ids: Vec<String> = result.iter().map(|dp| dp.id().to_string()).collect();
        assert!(returned_ids.contains(&"123e4567-e89b-12d3-a456-426614174000".to_string()));
        assert!(returned_ids.contains(&"223e4567-e89b-12d3-a456-426614174000".to_string()));
        assert!(returned_ids.contains(&"323e4567-e89b-12d3-a456-426614174000".to_string()));
    }

    #[tokio::test]
    async fn test_get_datapoints_respects_allow_stale_false() {
        let mut mock_clickhouse_client = MockClickHouseClient::new();
        mock_clickhouse_client
            .expect_run_query_synchronous()
            .withf(|query, parameters| {
                assert_query_contains(query, "staled_at IS NULL");
                assert_eq!(parameters.get("dataset_name"), Some(&"test_dataset"));

                true
            })
            .returning(|_, _| {
                Ok(ClickHouseResponse {
                    response: String::new(), // Empty response
                    metadata: ClickHouseResponseMetadata {
                        read_rows: 0,
                        written_rows: 0,
                    },
                })
            });
        let conn = ClickHouseConnectionInfo::new_mock(Arc::new(mock_clickhouse_client));

        let ids = vec![Uuid::parse_str("123e4567-e89b-12d3-a456-426614174000").unwrap()];
        let result = conn
            .get_datapoints(&GetDatapointsParams {
                dataset_name: Some("test_dataset".to_string()),
                function_name: None,
                ids: Some(ids),
                limit: u32::MAX,
                offset: 0,
                allow_stale: false,
                filter: None,
            })
            .await
            .unwrap();

        assert_eq!(
            result.len(),
            0,
            "Should not return staled datapoints when allow_stale=false"
        );
    }

    #[tokio::test]
    async fn test_get_datapoints_respects_allow_stale_true() {
        let mut mock_clickhouse_client = MockClickHouseClient::new();
        mock_clickhouse_client
            .expect_run_query_synchronous()
            .withf(|query, parameters| {
                assert_query_does_not_contain(query, "staled_at IS NULL");
                assert_eq!(parameters.get("dataset_name"), Some(&"test_dataset"));

                true
            })
            .returning(|_, _| {
                Ok(ClickHouseResponse {
                    response: String::from(r#"{"type":"chat","dataset_name":"test_dataset","function_name":"test_function","name":"test_name","id":"123e4567-e89b-12d3-a456-426614174000","episode_id":null,"input":"{\"messages\":[]}","output":"[{\"type\":\"text\",\"text\":\"test output\"}]","tool_params":"{\"tools_available\":[],\"tool_choice\":\"auto\",\"parallel_tool_calls\":false}","tags":{},"auxiliary":"","source_inference_id":null,"is_deleted":false,"is_custom":true,"staled_at":"2023-01-01T00:00:00Z","updated_at":"2023-01-01T00:00:00Z"}"#),
                    metadata: ClickHouseResponseMetadata {
                        read_rows: 1,
                        written_rows: 0,
                    },
                })
            });
        let conn = ClickHouseConnectionInfo::new_mock(Arc::new(mock_clickhouse_client));

        let ids = vec![Uuid::parse_str("123e4567-e89b-12d3-a456-426614174000").unwrap()];
        let result = conn
            .get_datapoints(&GetDatapointsParams {
                dataset_name: Some("test_dataset".to_string()),
                function_name: None,
                ids: Some(ids),
                limit: u32::MAX,
                offset: 0,
                allow_stale: true,
                filter: None,
            })
            .await
            .unwrap();

        assert_eq!(
            result.len(),
            1,
            "Should return staled datapoints when allow_stale=true"
        );
        if let StoredDatapoint::Chat(datapoint) = &result[0] {
            assert!(
                datapoint.staled_at.is_some(),
                "Datapoint should have staled_at timestamp"
            );
        } else {
            panic!("Expected chat datapoint");
        }
    }

    #[tokio::test]
    async fn test_get_datapoints_with_mixed_chat_and_json_results() {
        let mut mock_clickhouse_client = MockClickHouseClient::new();
        mock_clickhouse_client
            .expect_run_query_synchronous()
            .withf(|query, parameters| {
                assert_query_contains(query, "FROM ChatInferenceDatapoint AS i FINAL");
                assert_query_contains(query, "UNION ALL");
                assert_query_contains(query, "FROM JsonInferenceDatapoint AS i FINAL");
                assert_query_contains(query, "id IN ['123e4567-e89b-12d3-a456-426614174000','223e4567-e89b-12d3-a456-426614174000']");

                assert_eq!(parameters.get("dataset_name"), Some(&"test_dataset"));

                true
            })
            .returning(|_, _| {
                Ok(ClickHouseResponse {
                    response: String::from(r#"{"type":"chat","dataset_name":"test_dataset","function_name":"chat_function","name":"chat1","id":"123e4567-e89b-12d3-a456-426614174000","episode_id":null,"input":"{\"messages\":[]}","output":"[{\"type\":\"text\",\"text\":\"chat output\"}]","tool_params":"{\"tools_available\":[],\"tool_choice\":\"auto\",\"parallel_tool_calls\":false}","tags":{},"auxiliary":"","source_inference_id":null,"is_deleted":false,"is_custom":true,"staled_at":null,"updated_at":"2023-01-01T00:00:00Z"}
{"type":"json","dataset_name":"test_dataset","function_name":"json_function","name":"json1","id":"223e4567-e89b-12d3-a456-426614174000","episode_id":null,"input":"{\"messages\":[]}","output":"{\"parsed\":{\"key\":\"value\"}}","output_schema":"{\"type\":\"object\"}","tags":{},"auxiliary":"","source_inference_id":null,"is_deleted":false,"is_custom":true,"staled_at":null,"updated_at":"2023-01-01T00:00:00Z"}"#),
                    metadata: ClickHouseResponseMetadata {
                        read_rows: 2,
                        written_rows: 0,
                    },
                })
            });
        let conn = ClickHouseConnectionInfo::new_mock(Arc::new(mock_clickhouse_client));

        let ids = vec![
            Uuid::parse_str("123e4567-e89b-12d3-a456-426614174000").unwrap(),
            Uuid::parse_str("223e4567-e89b-12d3-a456-426614174000").unwrap(),
        ];
        let result = conn
            .get_datapoints(&GetDatapointsParams {
                dataset_name: Some("test_dataset".to_string()),
                function_name: None,
                ids: Some(ids),
                limit: u32::MAX,
                offset: 0,
                allow_stale: false,
                filter: None,
            })
            .await
            .unwrap();

        assert_eq!(result.len(), 2, "Should return two datapoints");

        // Count types
        let chat_count = result
            .iter()
            .filter(|dp| matches!(dp, StoredDatapoint::Chat(_)))
            .count();
        let json_count = result
            .iter()
            .filter(|dp| matches!(dp, StoredDatapoint::Json(_)))
            .count();

        assert_eq!(chat_count, 1, "Should have 1 chat datapoint");
        assert_eq!(json_count, 1, "Should have 1 json datapoint");

        // Verify chat datapoint
        if let StoredDatapoint::Chat(chat_dp) = result
            .iter()
            .find(|dp| matches!(dp, StoredDatapoint::Chat(_)))
            .unwrap()
        {
            assert_eq!(chat_dp.function_name, "chat_function");
            assert_eq!(chat_dp.name, Some("chat1".to_string()));
        }

        // Verify json datapoint
        if let StoredDatapoint::Json(json_dp) = result
            .iter()
            .find(|dp| matches!(dp, StoredDatapoint::Json(_)))
            .unwrap()
        {
            assert_eq!(json_dp.function_name, "json_function");
            assert_eq!(json_dp.name, Some("json1".to_string()));
        }
    }

    #[tokio::test]
    async fn test_get_datapoints_with_empty_response() {
        let mut mock_clickhouse_client = MockClickHouseClient::new();
        mock_clickhouse_client
            .expect_run_query_synchronous()
            .withf(|query, _| {
                assert_query_contains(query, "WITH dataset as (");
                true
            })
            .returning(|_, _| {
                Ok(ClickHouseResponse {
                    response: String::new(), // Empty response
                    metadata: ClickHouseResponseMetadata {
                        read_rows: 0,
                        written_rows: 0,
                    },
                })
            });
        let conn = ClickHouseConnectionInfo::new_mock(Arc::new(mock_clickhouse_client));

        let ids = vec![Uuid::parse_str("999e4567-e89b-12d3-a456-426614174000").unwrap()];
        let result = conn
            .get_datapoints(&GetDatapointsParams {
                dataset_name: Some("test_dataset".to_string()),
                function_name: None,
                ids: Some(ids),
                limit: u32::MAX,
                offset: 0,
                allow_stale: false,
                filter: None,
            })
            .await
            .unwrap();

        assert_eq!(
            result.len(),
            0,
            "Should return empty vector for non-existent IDs"
        );
    }

    #[tokio::test]
    async fn test_get_datapoints_with_function_name_filter() {
        let mut mock_clickhouse_client = MockClickHouseClient::new();
        mock_clickhouse_client
            .expect_run_query_synchronous()
            .withf(|query, parameters| {
                assert_query_contains(query, "AND function_name = {function_name:String}");

                assert_eq!(parameters.get("function_name"), Some(&"test_function"));

                true
            })
            .returning(|_, _| {
                Ok(ClickHouseResponse {
                    response: String::from(r#"{"type":"chat","dataset_name":"test_dataset","function_name":"test_function","name":"test_name","id":"123e4567-e89b-12d3-a456-426614174000","episode_id":"223e4567-e89b-12d3-a456-426614174000","input":"{\"messages\":[]}","output":"[{\"type\":\"text\",\"text\":\"test output\"}]","tool_params":"{\"tools_available\":[],\"tool_choice\":\"auto\",\"parallel_tool_calls\":false}","tags":{},"auxiliary":"","source_inference_id":null,"is_deleted":false,"is_custom":true,"staled_at":null,"updated_at":"2023-01-01T00:00:00Z"}"#),
                    metadata: ClickHouseResponseMetadata {
                        read_rows: 1,
                        written_rows: 0,
                    },
                })
            });
        let conn = ClickHouseConnectionInfo::new_mock(Arc::new(mock_clickhouse_client));

        let result = conn
            .get_datapoints(&GetDatapointsParams {
                dataset_name: Some("test_dataset".to_string()),
                function_name: Some("test_function".to_string()),
                ids: None,
                limit: 20,
                offset: 0,
                allow_stale: false,
                filter: None,
            })
            .await
            .unwrap();

        assert_eq!(result.len(), 1, "Should return one datapoint");
    }

    #[tokio::test]
    async fn test_get_datapoints_with_tag_filter() {
        let mut mock_clickhouse_client = MockClickHouseClient::new();
        mock_clickhouse_client
            .expect_run_query_synchronous()
            .withf(|query, parameters| {
                assert_query_contains(query, "AND i.tags[{p0:String}] = {p1:String}");

                assert_eq!(parameters.get("p0"), Some(&"environment"));
                assert_eq!(parameters.get("p1"), Some(&"production"));

                true
            })
            .returning(|_, _| {
                Ok(ClickHouseResponse {
                    response: String::from(r#"{"type":"chat","dataset_name":"test_dataset","function_name":"test_function","name":"test_name","id":"123e4567-e89b-12d3-a456-426614174000","episode_id":"223e4567-e89b-12d3-a456-426614174000","input":"{\"messages\":[]}","output":"[{\"type\":\"text\",\"text\":\"test output\"}]","tool_params":"{\"tools_available\":[],\"tool_choice\":\"auto\",\"parallel_tool_calls\":false}","tags":{"environment":"production"},"auxiliary":"","source_inference_id":null,"is_deleted":false,"is_custom":true,"staled_at":null,"updated_at":"2023-01-01T00:00:00Z"}"#),
                    metadata: ClickHouseResponseMetadata {
                        read_rows: 1,
                        written_rows: 0,
                    },
                })
            });
        let conn = ClickHouseConnectionInfo::new_mock(Arc::new(mock_clickhouse_client));

        let filter = DatapointFilter::Tag(TagFilter {
            key: "environment".to_string(),
            value: "production".to_string(),
            comparison_operator: TagComparisonOperator::Equal,
        });

        let result = conn
            .get_datapoints(&GetDatapointsParams {
                dataset_name: Some("test_dataset".to_string()),
                function_name: None,
                ids: None,
                limit: 20,
                offset: 0,
                allow_stale: false,
                filter: Some(filter),
            })
            .await
            .unwrap();

        assert_eq!(result.len(), 1, "Should return one datapoint");
    }

    #[tokio::test]
    async fn test_delete_datapoints_with_specific_ids() {
        let mut mock_clickhouse_client = MockClickHouseClient::new();
        let id1 = Uuid::now_v7();
        let id2 = Uuid::now_v7();

        // Expect two queries: one for ChatInferenceDatapoint, one for JsonInferenceDatapoint
        mock_clickhouse_client
            .expect_run_query_synchronous()
            .times(2)
            .withf(move |query, parameters| {
                assert_query_contains(query, "INSERT INTO");
                assert_query_contains(
                    query,
                    "SELECT * REPLACE ( now64() AS updated_at, now64() AS staled_at )",
                );
                assert_query_contains(query, "WHERE dataset_name = {dataset_name:String}");
                assert_query_contains(query, &format!("AND id IN ['{id1}','{id2}']"));
                assert_query_contains(query, "AND staled_at IS NULL");

                assert_eq!(parameters.get("dataset_name"), Some(&"test_dataset"));

                true
            })
            .returning(|_, _| {
                Ok(ClickHouseResponse {
                    response: String::new(),
                    metadata: ClickHouseResponseMetadata {
                        read_rows: 0,
                        written_rows: 2,
                    },
                })
            });

        let conn = ClickHouseConnectionInfo::new_mock(Arc::new(mock_clickhouse_client));

        let result = conn
            .delete_datapoints("test_dataset", Some(&[id1, id2]))
            .await;

        assert!(result.is_ok());
        assert_eq!(result.unwrap(), 4); // 2 from chat + 2 from json
    }

    #[tokio::test]
    async fn test_delete_datapoints_with_empty_ids_deletes_all() {
        let mut mock_clickhouse_client = MockClickHouseClient::new();

        // Expect two queries: one for ChatInferenceDatapoint, one for JsonInferenceDatapoint
        mock_clickhouse_client
            .expect_run_query_synchronous()
            .times(2)
            .withf(|query, parameters| {
                // Verify the query structure
                assert_query_contains(query, "INSERT INTO");
                assert_query_contains(
                    query,
                    "SELECT * REPLACE ( now64() AS updated_at, now64() AS staled_at )",
                );
                assert_query_contains(query, "WHERE dataset_name = {dataset_name:String}");
                assert_query_contains(query, "AND staled_at IS NULL");

                assert_query_does_not_contain(query, "AND id IN");

                assert_eq!(parameters.get("dataset_name"), Some(&"test_dataset"));

                true
            })
            .returning(|_, _| {
                Ok(ClickHouseResponse {
                    response: String::new(),
                    metadata: ClickHouseResponseMetadata {
                        read_rows: 0,
                        written_rows: 5,
                    },
                })
            });

        let conn = ClickHouseConnectionInfo::new_mock(Arc::new(mock_clickhouse_client));

        let result = conn.delete_datapoints("test_dataset", None).await;

        assert!(result.is_ok());
        assert_eq!(result.unwrap(), 10); // 5 from chat + 5 from json
    }

    #[tokio::test]
    async fn test_delete_datapoints_queries_both_tables() {
        let mut mock_clickhouse_client = MockClickHouseClient::new();
        let id1 = Uuid::now_v7();

        // The queries are executed in parallel via try_join!, so we can't rely on ordering
        // Just verify that both table types are queried
        mock_clickhouse_client
            .expect_run_query_synchronous()
            .times(2)
            .withf(move |query, _parameters| {
                query.contains("ChatInferenceDatapoint") || query.contains("JsonInferenceDatapoint")
            })
            .returning(|query, _| {
                // Return different row counts for each table to verify aggregation
                if query.contains("ChatInferenceDatapoint") {
                    Ok(ClickHouseResponse {
                        response: String::new(),
                        metadata: ClickHouseResponseMetadata {
                            read_rows: 0,
                            written_rows: 1,
                        },
                    })
                } else if query.contains("JsonInferenceDatapoint") {
                    Ok(ClickHouseResponse {
                        response: String::new(),
                        metadata: ClickHouseResponseMetadata {
                            read_rows: 0,
                            written_rows: 2,
                        },
                    })
                } else {
                    panic!("Unexpected query: {query}");
                }
            });

        let conn = ClickHouseConnectionInfo::new_mock(Arc::new(mock_clickhouse_client));

        let result = conn.delete_datapoints("my_dataset", Some(&[id1])).await;

        assert!(result.is_ok());
        assert_eq!(result.unwrap(), 3); // 1 from chat + 2 from json
    }
}<|MERGE_RESOLUTION|>--- conflicted
+++ resolved
@@ -2319,16 +2319,7 @@
     }
 
     #[tokio::test]
-<<<<<<< HEAD
-    async fn test_insert_chat_datapoint_with_all_allowed_tools_executes_successfully() {
-        use crate::tool::{
-            AllowedTools, AllowedToolsChoice, ClientSideFunctionTool, Tool,
-            ToolCallConfigDatabaseInsert, ToolChoice,
-        };
-
-=======
     async fn test_insert_chat_datapoint_with_explicit_allowed_tools_executes_successfully() {
->>>>>>> 2ea79697
         let mut mock_clickhouse_client = MockClickHouseClient::new();
         mock_clickhouse_client
             .expect_run_query_with_external_data()
@@ -2407,11 +2398,7 @@
             conn.insert_datapoints(&[DatapointInsert::Chat(datapoint)])
                 .await
                 .is_ok(),
-<<<<<<< HEAD
-            "Should insert chat datapoint with AllAllowedTools successfully"
-=======
             "Should insert chat datapoint with Explicit allowed tool successfully"
->>>>>>> 2ea79697
         );
     }
 
