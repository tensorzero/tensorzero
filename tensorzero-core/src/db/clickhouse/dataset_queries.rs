use async_trait::async_trait;
use itertools::Itertools;
use std::collections::HashMap;
use std::num::ParseIntError;
use tokio::try_join;
use uuid::Uuid;

use crate::db::clickhouse::query_builder::QueryParameter;
use crate::db::clickhouse::{ClickHouseConnectionInfo, ExternalDataInfo};
// TODO: move things somewhere sensible
use crate::db::datasets::{
    AdjacentDatapointIds, ChatInferenceDatapointInsert, CountDatapointsForDatasetFunctionParams,
    DatapointInsert, DatasetDetailRow, DatasetMetadata, DatasetOutputSource, DatasetQueries,
    DatasetQueryParams, GetAdjacentDatapointIdsParams, GetDatapointParams, GetDatapointsParams,
    GetDatasetMetadataParams, GetDatasetRowsParams, JsonInferenceDatapointInsert,
};
use crate::endpoints::datasets::{validate_dataset_name, DatapointKind, StoredDatapoint};
use crate::error::{Error, ErrorDetails};

#[async_trait]
impl DatasetQueries for ClickHouseConnectionInfo {
    async fn count_rows_for_dataset(&self, params: &DatasetQueryParams) -> Result<u32, Error> {
        // Validate that no limit or offset is provided
        if params.limit.is_some() || params.offset.is_some() {
            return Err(Error::new(ErrorDetails::InvalidRequest {
                message: "limit and offset are not supported for count_rows_for_dataset"
                    .to_string(),
            }));
        }

        let (query, query_params_owned) =
            build_select_inferences_matching_dataset_subquery(params)?;

        let query_params: HashMap<_, _> = query_params_owned
            .iter()
            .map(|(k, v)| (k.as_str(), v.as_str()))
            .collect();

        let count_query = format!("SELECT toUInt32(count()) as count FROM ({query})");
        let response = self
            .run_query_synchronous(count_query, &query_params)
            .await?;

        let count_str = response.response.trim();
        let count: u32 = count_str.parse().map_err(|e: ParseIntError| {
            Error::new(ErrorDetails::ClickHouseDeserialization {
                message: e.to_string(),
            })
        })?;
        Ok(count)
    }

    async fn insert_rows_for_dataset(&self, params: &DatasetQueryParams) -> Result<u32, Error> {
        // Validate that dataset_name is provided
        let dataset_name = params.dataset_name.as_ref().ok_or_else(|| {
            Error::new(ErrorDetails::InvalidRequest {
                message: "dataset_name is required for dataset insertion".to_string(),
            })
        })?;
        validate_dataset_name(dataset_name)?;

        // Determine the destination table based on the inference type
        let destination_table = params.inference_type.table_name().as_str();

        // Build the SELECT query from the source table
        // TODO: use query_builder module for this in the future.
        let (source_query, mut query_params_owned) =
            build_select_inferences_matching_dataset_subquery(params)?;

        // Add additional query parameters
        query_params_owned.insert("datapoint_table".to_string(), destination_table.to_string());
        query_params_owned.insert("dataset_name".to_string(), dataset_name.clone());

        // Build the INSERT query with conditional logic based on inference type
        let type_specific_fields = match params.inference_type {
            DatapointKind::Chat => {
                r"subquery.tool_params,
    subquery.dynamic_tools,
    subquery.dynamic_provider_tools,
    subquery.parallel_tool_calls,
    subquery.tool_choice,
    subquery.allowed_tools,
            "
            }
            DatapointKind::Json => "subquery.output_schema,",
        };

        let wrapped_query = format!(
            r"
            INSERT INTO {{datapoint_table:Identifier}}
            SELECT
                {{dataset_name:String}} as dataset_name,
                subquery.function_name as function_name,
                generateUUIDv7() as id,
                subquery.episode_id as episode_id,
                subquery.input as input,
                subquery.output as output,
                {type_specific_fields}
                subquery.tags as tags,
                subquery.auxiliary as auxiliary,
                false as is_deleted,
                now64() as updated_at,
                null as staled_at,
                subquery.id as source_inference_id,
                false as is_custom,
                subquery.name as name
            FROM (
                {source_query}
            ) AS subquery
            LEFT JOIN {{datapoint_table:Identifier}} as existing FINAL
                ON {{dataset_name:String}} = existing.dataset_name
                   AND subquery.function_name = existing.function_name
                   AND subquery.id = existing.source_inference_id
                   AND existing.staled_at IS NULL
            WHERE existing.source_inference_id IS NULL
            "
        );

        // Convert query params to the format needed by run_query_synchronous
        let query_params: HashMap<_, _> = query_params_owned
            .iter()
            .map(|(k, v)| (k.as_str(), v.as_str()))
            .collect();

        // Execute the INSERT query
        let response = self
            .run_query_synchronous(wrapped_query, &query_params)
            .await?;

        // Parse the response to get the number of rows inserted
        // ClickHouse returns summary information in the metadata
        Ok(response.metadata.written_rows as u32)
    }

    async fn get_dataset_rows(
        &self,
        params: &GetDatasetRowsParams,
    ) -> Result<Vec<DatasetDetailRow>, Error> {
        let dataset_name = &params.dataset_name;
        let limit = params.limit;

        // Ensure offset is not negative
        let offset = std::cmp::max(0, params.offset);

        let query = r"
            SELECT *
            FROM (
                SELECT
                    id,
                    'chat' as type,
                    function_name,
                    name,
                    episode_id,
                    formatDateTime(updated_at, '%Y-%m-%dT%H:%i:%SZ') AS updated_at
                FROM ChatInferenceDatapoint
                FINAL
                WHERE dataset_name = {dataset_name:String} AND staled_at IS NULL
                UNION ALL
                SELECT
                    id,
                    'json' as type,
                    function_name,
                    name,
                    episode_id,
                    formatDateTime(updated_at, '%Y-%m-%dT%H:%i:%SZ') AS updated_at
                FROM JsonInferenceDatapoint
                FINAL
                WHERE dataset_name = {dataset_name:String} AND staled_at IS NULL
            )
            ORDER BY updated_at DESC, id DESC
            LIMIT {limit:UInt32}
            OFFSET {offset:UInt32}
            FORMAT JSONEachRow
        ";

        let limit_str = limit.to_string();
        let offset_str = offset.to_string();

        let mut query_params = HashMap::new();
        query_params.insert("dataset_name", dataset_name.as_str());
        query_params.insert("limit", limit_str.as_str());
        query_params.insert("offset", offset_str.as_str());

        let response = self
            .run_query_synchronous(query.to_string(), &query_params)
            .await?;

        // Parse the response as JSON lines
        let rows: Vec<DatasetDetailRow> = response
            .response
            .lines()
            .filter(|line| !line.trim().is_empty())
            .map(|line| {
                serde_json::from_str(line).map_err(|e| {
                    Error::new(ErrorDetails::ClickHouseDeserialization {
                        message: format!("Failed to deserialize DatasetDetailRow: {e}"),
                    })
                })
            })
            .collect::<Result<Vec<_>, _>>()?;

        Ok(rows)
    }

    async fn get_dataset_metadata(
        &self,
        params: &GetDatasetMetadataParams,
    ) -> Result<Vec<DatasetMetadata>, Error> {
        let mut query_params_owned = HashMap::<String, String>::new();

        // Build clauses and query parameters
        let function_where_clause = match &params.function_name {
            Some(fn_name) => {
                query_params_owned.insert("function_name".to_string(), fn_name.clone());
                "AND function_name = {function_name:String}"
            }
            None => "",
        };
        let limit_clause = match params.limit {
            Some(limit) => {
                query_params_owned.insert("limit".to_string(), limit.to_string());
                "LIMIT {limit:UInt32}"
            }
            None => "",
        };

        let offset_clause = match params.offset {
            Some(offset) => {
                query_params_owned.insert("offset".to_string(), offset.to_string());
                "OFFSET {offset:UInt32}"
            }
            None => "",
        };

        let query = format!(
            r"
            SELECT
                dataset_name,
                toUInt32(sum(count)) AS count,
                formatDateTime(max(last_updated), '%Y-%m-%dT%H:%i:%SZ') AS last_updated
            FROM (
                SELECT
                    dataset_name,
                    toUInt32(count()) AS count,
                    max(updated_at) AS last_updated
                FROM ChatInferenceDatapoint
                FINAL
                WHERE staled_at IS NULL
                {function_where_clause}
                GROUP BY dataset_name
                UNION ALL
                SELECT
                    dataset_name,
                    toUInt32(count()) AS count,
                    max(updated_at) AS last_updated
                FROM JsonInferenceDatapoint
                FINAL
                WHERE staled_at IS NULL
                {function_where_clause}
                GROUP BY dataset_name
            )
            GROUP BY dataset_name
            ORDER BY last_updated DESC
            {limit_clause}
            {offset_clause}
            FORMAT JSONEachRow
            "
        );

        let query_params = query_params_owned
            .iter()
            .map(|(k, v)| (k.as_str(), v.as_str()))
            .collect();
        let response = self.run_query_synchronous(query, &query_params).await?;

        // Parse the response as JSON lines
        response
            .response
            .trim()
            .lines()
            .map(|row| {
                serde_json::from_str(row).map_err(|e| {
                    Error::new(ErrorDetails::ClickHouseDeserialization {
                        message: format!("Failed to deserialize DatasetMetadata: {e}"),
                    })
                })
            })
            .collect::<Result<Vec<_>, _>>()
    }

    async fn count_datasets(&self) -> Result<u32, Error> {
        let query = r"
            SELECT
                toUInt32(uniqExact(dataset_name)) as count
            FROM (
                SELECT dataset_name
                FROM ChatInferenceDatapoint FINAL
                WHERE staled_at IS NULL
                UNION ALL
                SELECT dataset_name
                FROM JsonInferenceDatapoint FINAL
                WHERE staled_at IS NULL
            )";

        let response = self
            .run_query_synchronous(query.to_string(), &HashMap::new())
            .await?;

        let count_str = response.response.trim();
        let count: u32 = count_str.parse().map_err(|e: ParseIntError| {
            Error::new(ErrorDetails::ClickHouseDeserialization {
                message: e.to_string(),
            })
        })?;
        Ok(count)
    }

    async fn count_datapoints_for_dataset_function(
        &self,
        params: &CountDatapointsForDatasetFunctionParams,
    ) -> Result<u32, Error> {
        let query = "
        SELECT toUInt32(count()) as count
        FROM {table:Identifier}
        WHERE dataset_name = {dataset_name:String}
            AND function_name = {function_name:String}";

        let mut query_params = HashMap::new();
        let table_name = params.function_type.table_name();
        query_params.insert("table", table_name.as_str());
        query_params.insert("dataset_name", params.dataset_name.as_str());
        query_params.insert("function_name", params.function_name.as_str());

        let response = self
            .run_query_synchronous(query.to_string(), &query_params)
            .await?;

        let count_str = response.response.trim();
        let count: u32 = count_str.parse().map_err(|e: ParseIntError| {
            Error::new(ErrorDetails::ClickHouseDeserialization {
                message: e.to_string(),
            })
        })?;
        Ok(count)
    }

    async fn get_adjacent_datapoint_ids(
        &self,
        params: &GetAdjacentDatapointIdsParams,
    ) -> Result<AdjacentDatapointIds, Error> {
        let query = r"
            WITH DatasetIds AS (
                SELECT toUInt128(id) as id_uint FROM ChatInferenceDatapoint WHERE dataset_name = {dataset_name:String}
                UNION ALL
                SELECT toUInt128(id) as id_uint FROM JsonInferenceDatapoint WHERE dataset_name = {dataset_name:String}
            )
            SELECT
                NULLIF(
                    (SELECT uint_to_uuid(min(id_uint)) FROM DatasetIds WHERE id_uint > toUInt128({datapoint_id:UUID})),
                    toUUID('00000000-0000-0000-0000-000000000000')
                ) as next_id,
                NULLIF(
                    (SELECT uint_to_uuid(max(id_uint)) FROM DatasetIds WHERE id_uint < toUInt128({datapoint_id:UUID})),
                    toUUID('00000000-0000-0000-0000-000000000000')
                ) as previous_id
            FORMAT JSONEachRow
        ";

        let datapoint_id_str = params.datapoint_id.to_string();
        let mut query_params = HashMap::new();
        query_params.insert("dataset_name", params.dataset_name.as_str());
        query_params.insert("datapoint_id", datapoint_id_str.as_str());

        let response = self
            .run_query_synchronous(query.to_string(), &query_params)
            .await?;

        let result: AdjacentDatapointIds =
            serde_json::from_str(response.response.trim()).map_err(|e| {
                Error::new(ErrorDetails::ClickHouseDeserialization {
                    message: format!("Failed to deserialize AdjacentDatapointIds: {e}"),
                })
            })?;

        Ok(result)
    }

    async fn get_datapoint(&self, params: &GetDatapointParams) -> Result<StoredDatapoint, Error> {
        const DEFAULT_ALLOW_STALE_IN_GET_DATAPOINT: bool = false;
        let allow_stale = params
            .allow_stale
            .unwrap_or(DEFAULT_ALLOW_STALE_IN_GET_DATAPOINT);

        let mut datapoints = self
            .get_datapoints(&GetDatapointsParams {
                dataset_name: Some(params.dataset_name.clone()),
                function_name: None,
                ids: Some(vec![params.datapoint_id]),
                limit: 1,
                offset: 0,
                allow_stale,
                filter: None,
            })
            .await?;
        if datapoints.is_empty() {
            return Err(Error::new(ErrorDetails::DatapointNotFound {
                dataset_name: params.dataset_name.clone(),
                datapoint_id: params.datapoint_id,
            }));
        }

        // TODO(shuyangli): Consider checking if multiple datapoints came back.
        let first_datapoint = datapoints.swap_remove(0);
        Ok(first_datapoint)
    }

    async fn get_datapoints(
        &self,
        params: &GetDatapointsParams,
    ) -> Result<Vec<StoredDatapoint>, Error> {
        let GetDatapointsParams {
            dataset_name,
            function_name,
            ids,
            limit,
            offset,
            allow_stale,
            filter,
        } = params;
        let limit_str = limit.to_string();
        let offset_str = offset.to_string();
        let subquery_limit_str = (limit + offset).to_string();

        // If neither IDs nor dataset are provided, reject the query.
        if dataset_name.is_none() && ids.is_none() {
            return Err(Error::new(ErrorDetails::InvalidRequest {
                message: "At least one of dataset_name or ids must be provided".to_string(),
            }));
        }

        // If IDs are provided, they must not be empty.
        if let Some(ids_vec) = ids {
            if ids_vec.is_empty() {
                return Err(Error::new(ErrorDetails::InvalidRequest {
                    message: "ids must not be an empty list".to_string(),
                }));
            }
        }

        // Build params and where clauses.
        let mut query_params = HashMap::new();
        query_params.insert("limit", limit_str.as_str());
        query_params.insert("offset", offset_str.as_str());
        query_params.insert("subquery_limit", subquery_limit_str.as_str());

        let dataset_name_clause = match dataset_name {
            Some(dataset_name) => {
                query_params.insert("dataset_name", dataset_name.as_str());
                "AND dataset_name = {dataset_name:String}"
            }
            None => "",
        };

        let function_name_clause = match function_name {
            Some(function_name) => {
                query_params.insert("function_name", function_name.as_str());
                "AND function_name = {function_name:String}"
            }
            None => "",
        };

        let ids_clause = match ids {
            None => String::new(),
            Some(ids_vec) => {
                // Our current production_clickhouse_client uses the HTTP client under the hood, which
                // passes parameters in the URL. This will likely hit URL length limits, so instead of passing IDs
                // as a bound parameter, we will write it directly into the query.
                let joined_ids = ids_vec.iter().map(|id| format!("'{id}'")).join(",");
                format!("AND id IN [{joined_ids}]")
            }
        };

        let allow_stale_clause = if *allow_stale {
            ""
        } else {
            "AND staled_at IS NULL"
        };

        // Generate filter SQL clause if provided
        let (filter_clause, filter_params) = if let Some(filter) = filter {
            let (filter_sql, filter_params) = filter.to_clickhouse_sql("i");
            (format!("AND {filter_sql}"), filter_params)
        } else {
            (String::new(), Vec::new())
        };

        // Add filter parameters to query_params.
        for QueryParameter { name, value } in &filter_params {
            query_params.insert(name.as_str(), value.as_str());
        }

        // TODO(shuyangli): Consider supporting custom ordering.
        let order_by_clause = "ORDER BY updated_at DESC, id DESC";

        // When constructing the query, all filters are pushed down to the subqueries for Chat/Json table, and the final
        // SELECT only handles merging and ordering for pagination.
        let query = format!(
            r"
        WITH dataset as (
            SELECT
                'chat' as type,
                dataset_name,
                function_name,
                name,
                id,
                episode_id,
                input,
                output,
                tool_params,
                dynamic_tools,
                dynamic_provider_tools,
                parallel_tool_calls,
                tool_choice,
                allowed_tools,
                '' as output_schema, -- for column alignment in UNION ALL
                tags,
                auxiliary,
                source_inference_id,
                is_deleted,
                is_custom,
                staled_at,
                formatDateTime(updated_at, '%Y-%m-%dT%H:%i:%SZ') AS updated_at
            FROM ChatInferenceDatapoint AS i FINAL
            WHERE true
                {dataset_name_clause}
                {function_name_clause}
                {ids_clause}
                {allow_stale_clause}
                {filter_clause}
            {order_by_clause}
            LIMIT {{subquery_limit:UInt32}}
            UNION ALL
            SELECT
                'json' as type,
                dataset_name,
                function_name,
                name,
                id,
                episode_id,
                input,
                output,
                '' as tool_params, -- for column alignment in UNION ALL
                [] as dynamic_tools,
                [] as dynamic_provider_tools,
                NULL as parallel_tool_calls,
                NULL as tool_choice,
                NULL as allowed_tools,
                output_schema,
                tags,
                auxiliary,
                source_inference_id,
                is_deleted,
                is_custom,
                staled_at,
                formatDateTime(updated_at, '%Y-%m-%dT%H:%i:%SZ') AS updated_at
            FROM JsonInferenceDatapoint AS i FINAL
            WHERE true
                {dataset_name_clause}
                {function_name_clause}
                {ids_clause}
                {allow_stale_clause}
                {filter_clause}
            {order_by_clause}
            LIMIT {{subquery_limit:UInt32}}
        )
        SELECT * FROM dataset
        {order_by_clause}
        LIMIT {{limit:UInt32}}
        OFFSET {{offset:UInt32}}
        FORMAT JSONEachRow
        "
        );

        let result = self
            .run_query_synchronous(query.to_string(), &query_params)
            .await?;

        if result.response.is_empty() {
            return Ok(Vec::new());
        }

        // Parse each line as a separate datapoint
        let mut datapoints = Vec::with_capacity(params.ids.as_ref().map_or(0, Vec::len));
        for line in result.response.lines() {
            if line.trim().is_empty() {
                continue;
            }
            let datapoint: StoredDatapoint = serde_json::from_str(line).map_err(|e| {
                Error::new(ErrorDetails::ClickHouseDeserialization {
                    message: format!("Failed to deserialize datapoint: {e}"),
                })
            })?;
            datapoints.push(datapoint);
        }

        Ok(datapoints)
    }

    /// Deletes datapoints from a dataset.
    /// If datapoint_ids is empty, all datapoints in the dataset will be deleted.
    /// Otherwise, only the datapoints with the given IDs will be deleted.
    ///
    /// Returns the number of datapoints that were deleted.
    async fn delete_datapoints(
        &self,
        dataset_name: &str,
        datapoint_ids: Option<&[Uuid]>,
    ) -> Result<u64, Error> {
        let datapoint_ids_filter_clause = match datapoint_ids {
            None => Ok(String::new()),
            Some(datapoint_ids) => {
                if datapoint_ids.is_empty() {
                    Err(Error::new(ErrorDetails::InvalidRequest {
                        message: "If datapoint_ids are provided as a vector, it must be non-empty"
                            .to_string(),
                    }))
                } else {
                    Ok(format!(
                        "AND id IN [{}]",
                        datapoint_ids.iter().map(|id| format!("'{id}'")).join(",")
                    ))
                }
            }
        }?;

        // NOTE: in the two queries below, we don't alias to staled_at because then we won't select any rows.
        let chat_query = format!(
            r"
            WITH existing_chat_datapoints AS (
                SELECT *
                FROM ChatInferenceDatapoint FINAL
                WHERE dataset_name = {{dataset_name:String}}
                {datapoint_ids_filter_clause}
                AND staled_at IS NULL
            )
            INSERT INTO ChatInferenceDatapoint
<<<<<<< HEAD
            SELECT
                *
                REPLACE (
                    now64() AS updated_at,
                    now64() AS staled_at
                )
            FROM ChatInferenceDatapoint FINAL
            WHERE dataset_name = {{dataset_name:String}}
            {datapoint_ids_filter_clause}
=======
            SELECT *
            REPLACE (
                now64() AS updated_at,
                now64() AS staled_at
            )
            FROM existing_chat_datapoints;
>>>>>>> 709a3067
            "
        );

        let json_query = format!(
            r"
            WITH existing_json_datapoints AS (
                SELECT *
                FROM JsonInferenceDatapoint FINAL
                WHERE dataset_name = {{dataset_name:String}}
                {datapoint_ids_filter_clause}
                AND staled_at IS NULL
            )
            INSERT INTO JsonInferenceDatapoint
<<<<<<< HEAD
            SELECT
                *
                REPLACE (
                    now64() AS updated_at,
                    now64() AS staled_at
                )
            FROM JsonInferenceDatapoint FINAL
            WHERE dataset_name = {{dataset_name:String}}
            {datapoint_ids_filter_clause}
=======
            SELECT *
            REPLACE (
                now64() AS updated_at,
                now64() AS staled_at
            )
            FROM existing_json_datapoints;
>>>>>>> 709a3067
            "
        );
        let query_params = HashMap::from([("dataset_name", dataset_name)]);

        let (chat_result, json_result) = try_join!(
            self.run_query_synchronous(chat_query, &query_params),
            self.run_query_synchronous(json_query, &query_params)
        )?;
        Ok(chat_result.metadata.written_rows + json_result.metadata.written_rows)
    }

    /// Inserts a batch of datapoints into the database. Internally, separate chat and JSON datapoints and write them to the appropriate tables. Note that this is not very atomic: the Chat table and Json table updates are not rolled back if one fails.
    ///
    /// Returns the number of rows written.
    async fn insert_datapoints(&self, datapoints: &[DatapointInsert]) -> Result<u64, Error> {
        // Separate chat and JSON datapoints
        let mut chat_datapoints: Vec<&ChatInferenceDatapointInsert> = Vec::new();
        let mut json_datapoints: Vec<&JsonInferenceDatapointInsert> = Vec::new();

        for datapoint in datapoints {
            match datapoint {
                DatapointInsert::Chat(chat) => chat_datapoints.push(chat),
                DatapointInsert::Json(json) => json_datapoints.push(json),
            }
        }

        let mut written_rows = 0;

        let (chat_written_rows, json_written_rows) = futures::join!(
            self.insert_chat_datapoints_internal(&chat_datapoints),
            self.insert_json_datapoints_internal(&json_datapoints),
        );

        written_rows += chat_written_rows?;
        written_rows += json_written_rows?;
        Ok(written_rows)
    }
}

impl ClickHouseConnectionInfo {
    /// Internal helper: Puts chat datapoints into the database
    /// Returns the number of rows written
    async fn insert_chat_datapoints_internal(
        &self,
        datapoints: &[&ChatInferenceDatapointInsert],
    ) -> Result<u64, Error> {
        if datapoints.is_empty() {
            return Ok(0);
        }
        for datapoint in datapoints {
            validate_dataset_name(&datapoint.dataset_name)?;
        }

        let serialized_datapoints: Vec<String> =
            datapoints.iter().map(serde_json::to_string).try_collect()?;

        let query = r"
        INSERT INTO ChatInferenceDatapoint
        (
            dataset_name,
            function_name,
            name,
            id,
            episode_id,
            input,
            output,
            tool_params,
            dynamic_provider_tools,
            dynamic_tools,
            allowed_tools,
            parallel_tool_calls,
            tool_choice,
            tags,
            auxiliary,
            is_deleted,
            is_custom,
            source_inference_id,
            updated_at,
            staled_at
        )
        SELECT
            new_data.dataset_name,
            new_data.function_name,
            new_data.name,
            new_data.id,
            new_data.episode_id,
            new_data.input,
            new_data.output,
            new_data.tool_params,
            new_data.dynamic_provider_tools,
            new_data.dynamic_tools,
            new_data.allowed_tools,
            new_data.parallel_tool_calls,
            new_data.tool_choice,
            new_data.tags,
            new_data.auxiliary,
            new_data.is_deleted,
            new_data.is_custom,
            new_data.source_inference_id,
            now64() as updated_at,
            new_data.staled_at
        FROM new_data
        ";

        let external_data = ExternalDataInfo {
            external_data_name: "new_data".to_string(),
            structure: "dataset_name LowCardinality(String), function_name LowCardinality(String), name Nullable(String), id UUID, episode_id Nullable(UUID), input String, output Nullable(String), tool_params String, dynamic_tools Array(String), dynamic_provider_tools Array(String), allowed_tools Nullable(String), tool_choice Nullable(String), parallel_tool_calls Nullable(bool), tags Map(String, String), auxiliary String, is_deleted Bool, is_custom Bool, source_inference_id Nullable(UUID), staled_at Nullable(String)".to_string(),
            format: "JSONEachRow".to_string(),
            data: serialized_datapoints.join("\n"),
        };
        let result = self
            .run_query_with_external_data(external_data, query.to_string())
            .await?;
        Ok(result.metadata.written_rows)
    }

    /// Internal helper: Puts JSON datapoints into the database
    /// Returns the number of rows written
    async fn insert_json_datapoints_internal(
        &self,
        datapoints: &[&JsonInferenceDatapointInsert],
    ) -> Result<u64, Error> {
        if datapoints.is_empty() {
            return Ok(0);
        }
        for datapoint in datapoints {
            validate_dataset_name(&datapoint.dataset_name)?;
        }

        let serialized_datapoints: Vec<String> =
            datapoints.iter().map(serde_json::to_string).try_collect()?;

        let query = r"
        INSERT INTO JsonInferenceDatapoint
        (
            dataset_name,
            function_name,
            id,
            episode_id,
            input,
            output,
            output_schema,
            tags,
            auxiliary,
            is_deleted,
            updated_at,
            staled_at,
            source_inference_id,
            is_custom,
            name
        )
        SELECT
            new_data.dataset_name,
            new_data.function_name,
            new_data.id,
            new_data.episode_id,
            new_data.input,
            new_data.output,
            new_data.output_schema,
            new_data.tags,
            new_data.auxiliary,
            new_data.is_deleted,
            now64() as updated_at,
            new_data.staled_at,
            new_data.source_inference_id,
            new_data.is_custom,
            new_data.name
        FROM new_data
        ";

        let external_data = ExternalDataInfo {
            external_data_name: "new_data".to_string(),
            structure: "dataset_name LowCardinality(String), function_name LowCardinality(String), id UUID, episode_id Nullable(UUID), input String, output Nullable(String), output_schema Nullable(String), tags Map(String, String), auxiliary String, is_deleted Bool, is_custom Bool, source_inference_id Nullable(UUID), staled_at Nullable(String), name Nullable(String)".to_string(),
            format: "JSONEachRow".to_string(),
            data: serialized_datapoints.join("\n"),
        };
        let result = self
            .run_query_with_external_data(external_data, query.to_string())
            .await?;
        Ok(result.metadata.written_rows)
    }
}

/// Constructs a SELECT query for either the Chat or JSON dataset table.
/// This is used to select inferences that will be inserted into a dataset.
fn build_select_inferences_matching_dataset_subquery(
    params: &DatasetQueryParams,
) -> Result<(String, HashMap<String, String>), Error> {
    // Validate: if variant_name is provided, function_name must also be provided.
    if params.variant_name.is_some() && params.function_name.is_none() {
        return Err(Error::new(ErrorDetails::InvalidRequest {
            message: "If variant_name is provided, function_name must also be provided."
                .to_string(),
        }));
    }

    // Select the appropriate table based on inference type.
    let source_table_name = match params.inference_type {
        DatapointKind::Chat => "ChatInference",
        DatapointKind::Json => "JsonInference",
    };

    // Determine the output field based on output_source
    let output_field = match params.output_source {
        DatasetOutputSource::Demonstration => "demo.value as output".to_string(),
        DatasetOutputSource::None => "NULL AS output".to_string(),
        DatasetOutputSource::Inference => "output".to_string(),
    };

    // Start building the base query.
    let type_specific_fields = match params.inference_type {
        DatapointKind::Chat => {
            r"tool_params,
dynamic_tools,
dynamic_provider_tools,
parallel_tool_calls,
tool_choice,
allowed_tools,
        "
        }
        DatapointKind::Json => "output_schema,",
    };
    let mut query = format!(
        "SELECT
            NULL as dataset_name,
            function_name,
            NULL as name,
            id,
            episode_id,
            input,
            {output_field},
            {type_specific_fields}
            tags,
            NULL as staled_at,
            id as source_inference_id,
            false as is_custom,
            '' AS auxiliary
        FROM {source_table_name}"
    );

    // Prepare WHERE clause array and query parameters.
    let mut where_clauses: Vec<String> = Vec::new();
    let mut query_params: HashMap<String, String> = HashMap::new();

    // Add condition for function_name if provided.
    if let Some(function_name) = &params.function_name {
        where_clauses.push("function_name = {function_name:String}".to_string());
        query_params.insert("function_name".to_string(), function_name.clone());
    }

    // Add condition for variant_name if provided.
    if let Some(variant_name) = &params.variant_name {
        where_clauses.push("variant_name = {variant_name:String}".to_string());
        query_params.insert("variant_name".to_string(), variant_name.clone());
    }

    // Add extra_params to query_params
    if let Some(extra_params) = &params.extra_params {
        for (k, v) in extra_params {
            if query_params.contains_key(k) {
                return Err(Error::new(ErrorDetails::InvalidRequest {
                    message: format!("Extra parameter {k} is already in use"),
                }));
            }
            query_params.insert(k.clone(), v.clone());
        }
    }

    // Join with Metric Filter
    if let Some(metric_filter) = &params.metric_filter {
        let feedback_table = metric_filter.metric_type.to_clickhouse_table_name();
        let operator_str = metric_filter.operator.to_clickhouse_operator();
        let join_on_field = metric_filter.join_on.inference_column_name();

        query += &format!(
            " JOIN (
                SELECT
                    target_id,
                    value,
                    ROW_NUMBER() OVER (PARTITION BY target_id ORDER BY timestamp DESC) as rn
                FROM {feedback_table}
                WHERE metric_name = {{metric_name:String}}
                    AND value {operator_str} {{metric_threshold:Float}}
                ) AS feedback
                ON {source_table_name}.{join_on_field} = feedback.target_id
                    AND feedback.rn = 1"
        );

        query_params.insert("metric_name".to_string(), metric_filter.metric.clone());
        query_params.insert(
            "metric_threshold".to_string(),
            metric_filter.threshold.to_string(),
        );
    }

    // Join with Demonstration Feedback
    if matches!(params.output_source, DatasetOutputSource::Demonstration) {
        query += &format!(
            " JOIN (
                SELECT
                    inference_id,
                    value,
                    ROW_NUMBER() OVER (PARTITION BY inference_id ORDER BY timestamp DESC) as rn
                FROM DemonstrationFeedback
                ) AS demo
                ON {source_table_name}.id = demo.inference_id
                    AND demo.rn = 1"
        );
    }

    // Append any extra WHERE clauses provided by the caller.
    if let Some(extra_where) = &params.extra_where {
        if !extra_where.is_empty() {
            where_clauses.extend(extra_where.iter().cloned());
        }
    }

    // If any WHERE conditions have been added, append them to the query.
    if !where_clauses.is_empty() {
        query += " WHERE ";
        query += &where_clauses.join(" AND ");
    }

    // Append LIMIT and OFFSET clauses if provided.
    if let Some(limit) = params.limit {
        query += " LIMIT {limit:UInt32}";
        query_params.insert("limit".to_string(), limit.to_string());
    }
    if let Some(offset) = params.offset {
        query += " OFFSET {offset:UInt32}";
        query_params.insert("offset".to_string(), offset.to_string());
    }

    Ok((query, query_params))
}

#[cfg(test)]
mod tests {
    use serde_json::json;
    use std::collections::HashMap;
    use std::sync::Arc;
    use uuid::Uuid;

    use crate::config::{MetricConfigLevel, MetricConfigType};
    use crate::db::clickhouse::clickhouse_client::MockClickHouseClient;
    use crate::db::clickhouse::query_builder::test_util::{
        assert_query_contains, assert_query_does_not_contain,
    };
    use crate::db::clickhouse::query_builder::{
        DatapointFilter, FloatComparisonOperator, TagComparisonOperator, TagFilter,
    };
    use crate::db::clickhouse::ClickHouseResponse;
    use crate::db::clickhouse::ClickHouseResponseMetadata;
    use crate::db::datasets::{
        ChatInferenceDatapointInsert, JsonInferenceDatapointInsert, MetricFilter,
    };
    use crate::inference::types::{ContentBlockChatOutput, JsonInferenceOutput, StoredInput, Text};
    use crate::tool::{
        AllowedTools, AllowedToolsChoice, FunctionTool, Tool, ToolCallConfigDatabaseInsert,
        ToolChoice,
    };

    use super::*;

    fn default_params(datapoint_kind: DatapointKind) -> DatasetQueryParams {
        DatasetQueryParams {
            inference_type: datapoint_kind,
            function_name: None,
            dataset_name: None,
            variant_name: None,
            extra_where: None,
            extra_params: None,
            metric_filter: None,
            output_source: DatasetOutputSource::Inference,
            limit: None,
            offset: None,
        }
    }

    #[test]
    fn test_basic_chat_query() {
        let params = default_params(DatapointKind::Chat);
        let (query, query_params) =
            build_select_inferences_matching_dataset_subquery(&params).unwrap();

        assert_query_contains(
            &query,
            "
            SELECT
                NULL as dataset_name,
                function_name,
                NULL as name,
                id,
                episode_id,
                input,
                output,
                tool_params,
                dynamic_tools,
                dynamic_provider_tools,
                parallel_tool_calls,
                tool_choice,
                allowed_tools,
                tags,
                NULL as staled_at,
                id as source_inference_id,
                false as is_custom,
                '' AS auxiliary
            FROM ChatInference
        ",
        );
        assert!(!query.contains("output_schema")); // Chat doesn't have output_schema
        assert!(!query.contains("WHERE")); // No filters
        assert!(query_params.is_empty());
    }

    #[test]
    fn test_basic_json_query() {
        let params = default_params(DatapointKind::Json);
        let (query, query_params) =
            build_select_inferences_matching_dataset_subquery(&params).unwrap();

        assert_query_contains(
            &query,
            "
            SELECT
                NULL as dataset_name,
                function_name,
                NULL as name,
                id,
                episode_id,
                input,
                output,
                output_schema,
                tags,
                NULL as staled_at,
                id as source_inference_id,
                false as is_custom,
                '' AS auxiliary
            FROM JsonInference
        ",
        );
        assert!(!query.contains("tool_params")); // JSON doesn't have tool_params
        assert!(!query.contains("WHERE")); // No filters
        assert!(query_params.is_empty());
    }

    #[test]
    fn test_function_name_filter() {
        let mut params = default_params(DatapointKind::Chat);
        params.function_name = Some("my_function".to_string());

        let (query, query_params) =
            build_select_inferences_matching_dataset_subquery(&params).unwrap();

        assert_query_contains(
            &query,
            "
            FROM ChatInference
            WHERE function_name = {function_name:String}
        ",
        );
        assert_eq!(
            query_params.get("function_name"),
            Some(&"my_function".to_string())
        );
    }

    #[test]
    fn test_variant_name_filter() {
        let mut params = default_params(DatapointKind::Chat);
        params.function_name = Some("my_function".to_string());
        params.variant_name = Some("my_variant".to_string());

        let (query, query_params) =
            build_select_inferences_matching_dataset_subquery(&params).unwrap();

        assert_query_contains(
            &query,
            "
            FROM ChatInference
            WHERE function_name = {function_name:String}
              AND variant_name = {variant_name:String}
        ",
        );
        assert_eq!(
            query_params.get("function_name"),
            Some(&"my_function".to_string())
        );
        assert_eq!(
            query_params.get("variant_name"),
            Some(&"my_variant".to_string())
        );
    }

    #[test]
    fn test_variant_name_without_function_name_fails() {
        let mut params = default_params(DatapointKind::Chat);
        params.variant_name = Some("my_variant".to_string());

        let result = build_select_inferences_matching_dataset_subquery(&params);

        assert!(result.is_err());
        let err = result.unwrap_err();
        assert!(err.to_string().contains("variant_name"));
        assert!(err.to_string().contains("function_name"));
    }

    #[test]
    fn test_output_source_none() {
        let mut params = default_params(DatapointKind::Chat);
        params.output_source = DatasetOutputSource::None;

        let (query, _) = build_select_inferences_matching_dataset_subquery(&params).unwrap();

        assert_query_contains(&query, "input, NULL AS output, tool_params");
    }

    #[test]
    fn test_output_source_inference() {
        let mut params = default_params(DatapointKind::Chat);
        params.output_source = DatasetOutputSource::Inference;

        let (query, _) = build_select_inferences_matching_dataset_subquery(&params).unwrap();

        // Should just select "output" field directly
        assert_query_contains(&query, "input, output, tool_params");
        assert!(!query.contains("NULL AS output"));
        assert!(!query.contains("demo.value"));
    }

    #[test]
    fn test_output_source_demonstration() {
        let mut params = default_params(DatapointKind::Chat);
        params.output_source = DatasetOutputSource::Demonstration;

        let (query, _) = build_select_inferences_matching_dataset_subquery(&params).unwrap();

        assert_query_contains(&query, "input, demo.value as output, tool_params");
        assert_query_contains(
            &query,
            "
            JOIN (
                SELECT
                    inference_id,
                    value,
                    ROW_NUMBER() OVER (PARTITION BY inference_id ORDER BY timestamp DESC) as rn
                FROM DemonstrationFeedback
            ) AS demo ON ChatInference.id = demo.inference_id AND demo.rn = 1
        ",
        );
    }

    #[test]
    fn test_metric_filter_float_greater_than_id() {
        let mut params = default_params(DatapointKind::Chat);
        params.metric_filter = Some(MetricFilter {
            metric: "accuracy".to_string(),
            metric_type: MetricConfigType::Float,
            operator: FloatComparisonOperator::GreaterThan,
            threshold: 0.8,
            join_on: MetricConfigLevel::Inference,
        });

        let (query, query_params) =
            build_select_inferences_matching_dataset_subquery(&params).unwrap();

        assert_query_contains(
            &query,
            "
            JOIN (
                SELECT
                    target_id,
                    value,
                    ROW_NUMBER() OVER (PARTITION BY target_id ORDER BY timestamp DESC) as rn
                FROM FloatMetricFeedback
                WHERE metric_name = {metric_name:String}
                  AND value > {metric_threshold:Float}
            ) AS feedback ON ChatInference.id = feedback.target_id AND feedback.rn = 1
        ",
        );
        assert_eq!(
            query_params.get("metric_name"),
            Some(&"accuracy".to_string())
        );
        assert_eq!(
            query_params.get("metric_threshold"),
            Some(&"0.8".to_string())
        );
    }

    #[test]
    fn test_metric_filter_boolean_less_than_episode() {
        let mut params = default_params(DatapointKind::Json);
        params.metric_filter = Some(MetricFilter {
            metric: "success".to_string(),
            metric_type: MetricConfigType::Boolean,
            operator: FloatComparisonOperator::LessThan,
            threshold: 1.0,
            join_on: MetricConfigLevel::Episode,
        });

        let (query, query_params) =
            build_select_inferences_matching_dataset_subquery(&params).unwrap();

        assert_query_contains(
            &query,
            "
            JOIN (
                SELECT
                    target_id,
                    value,
                    ROW_NUMBER() OVER (PARTITION BY target_id ORDER BY timestamp DESC) as rn
                FROM BooleanMetricFeedback
                WHERE metric_name = {metric_name:String}
                  AND value < {metric_threshold:Float}
            ) AS feedback ON JsonInference.episode_id = feedback.target_id AND feedback.rn = 1
        ",
        );
        assert_eq!(
            query_params.get("metric_name"),
            Some(&"success".to_string())
        );
        assert_eq!(query_params.get("metric_threshold"), Some(&"1".to_string()));
    }

    #[test]
    fn test_extra_where_clauses() {
        let mut params = default_params(DatapointKind::Chat);
        params.extra_where = Some(vec![
            "created_at > '2024-01-01'".to_string(),
            "episode_id IS NOT NULL".to_string(),
        ]);

        let (query, _) = build_select_inferences_matching_dataset_subquery(&params).unwrap();

        assert_query_contains(
            &query,
            "
            WHERE created_at > '2024-01-01'
              AND episode_id IS NOT NULL
        ",
        );
    }

    #[test]
    fn test_limit_and_offset() {
        let mut params = default_params(DatapointKind::Chat);
        params.limit = Some(50);
        params.offset = Some(100);

        let (query, query_params) =
            build_select_inferences_matching_dataset_subquery(&params).unwrap();

        assert_query_contains(&query, "LIMIT {limit:UInt32}");
        assert_query_contains(&query, "OFFSET {offset:UInt32}");
        assert_eq!(query_params.get("limit"), Some(&"50".to_string()));
        assert_eq!(query_params.get("offset"), Some(&"100".to_string()));
    }

    #[test]
    fn test_complex_query_with_all_features() {
        let mut params = default_params(DatapointKind::Json);
        params.function_name = Some("extract_entities".to_string());
        params.variant_name = Some("v1".to_string());
        params.output_source = DatasetOutputSource::Demonstration;
        params.metric_filter = Some(MetricFilter {
            metric: "f1_score".to_string(),
            metric_type: MetricConfigType::Float,
            operator: FloatComparisonOperator::GreaterThan,
            threshold: 0.9,
            join_on: MetricConfigLevel::Inference,
        });
        params.extra_where = Some(vec!["created_at > '2024-01-01'".to_string()]);
        params.limit = Some(10);
        params.offset = Some(5);

        let (query, query_params) =
            build_select_inferences_matching_dataset_subquery(&params).unwrap();

        // Verify SELECT clause with demonstration output
        assert_query_contains(&query, "demo.value as output");

        // Verify metric filter JOIN
        assert_query_contains(
            &query,
            "
            JOIN (
                SELECT
                    target_id,
                    value,
                    ROW_NUMBER() OVER (PARTITION BY target_id ORDER BY timestamp DESC) as rn
                FROM FloatMetricFeedback
                WHERE metric_name = {metric_name:String}
                  AND value > {metric_threshold:Float}
            ) AS feedback ON JsonInference.id = feedback.target_id AND feedback.rn = 1
        ",
        );

        // Verify demonstration JOIN
        assert_query_contains(
            &query,
            "
            JOIN (
                SELECT
                    inference_id,
                    value,
                    ROW_NUMBER() OVER (PARTITION BY inference_id ORDER BY timestamp DESC) as rn
                FROM DemonstrationFeedback
            ) AS demo ON JsonInference.id = demo.inference_id AND demo.rn = 1
        ",
        );

        // Verify WHERE clause
        assert_query_contains(
            &query,
            "
            WHERE function_name = {function_name:String}
              AND variant_name = {variant_name:String}
              AND created_at > '2024-01-01'
        ",
        );

        // Verify LIMIT and OFFSET
        assert_query_contains(&query, "LIMIT {limit:UInt32}");
        assert_query_contains(&query, "OFFSET {offset:UInt32}");

        // Verify all parameters are set
        assert_eq!(
            query_params.get("function_name"),
            Some(&"extract_entities".to_string())
        );
        assert_eq!(query_params.get("variant_name"), Some(&"v1".to_string()));
        assert_eq!(
            query_params.get("metric_name"),
            Some(&"f1_score".to_string())
        );
        assert_eq!(
            query_params.get("metric_threshold"),
            Some(&"0.9".to_string())
        );
        assert_eq!(query_params.get("limit"), Some(&"10".to_string()));
        assert_eq!(query_params.get("offset"), Some(&"5".to_string()));
    }

    #[test]
    fn test_select_fields_for_chat() {
        let params = default_params(DatapointKind::Chat);
        let (query, _) = build_select_inferences_matching_dataset_subquery(&params).unwrap();

        // Verify all expected fields are present
        assert!(query.contains("NULL as dataset_name"));
        assert!(query.contains("function_name"));
        assert!(query.contains("NULL as name"));
        assert!(query.contains("id"));
        assert!(query.contains("episode_id"));
        assert!(query.contains("input"));
        assert!(query.contains("output"));
        assert!(query.contains("tool_params"));
        assert!(query.contains("tags"));
        assert!(query.contains("NULL as staled_at"));
        assert!(query.contains("id as source_inference_id"));
        assert!(query.contains("false as is_custom"));
        assert!(query.contains("'' AS auxiliary"));
    }

    #[test]
    fn test_select_fields_for_json() {
        let params = default_params(DatapointKind::Json);
        let (query, _) = build_select_inferences_matching_dataset_subquery(&params).unwrap();

        // Verify all expected fields are present
        assert!(query.contains("NULL as dataset_name"));
        assert!(query.contains("function_name"));
        assert!(query.contains("NULL as name"));
        assert!(query.contains("id"));
        assert!(query.contains("episode_id"));
        assert!(query.contains("input"));
        assert!(query.contains("output"));
        assert!(query.contains("output_schema"));
        assert!(query.contains("tags"));
        assert!(query.contains("NULL as staled_at"));
        assert!(query.contains("id as source_inference_id"));
        assert!(query.contains("false as is_custom"));
        assert!(query.contains("'' AS auxiliary"));
    }

    #[test]
    fn test_extra_params_string() {
        let mut params = default_params(DatapointKind::Chat);
        params.extra_where = Some(vec!["user_id = {user_id:String}".to_string()]);
        let mut extra_params = HashMap::new();
        extra_params.insert("user_id".to_string(), "user123".to_string());
        params.extra_params = Some(extra_params);

        let (query, query_params) =
            build_select_inferences_matching_dataset_subquery(&params).unwrap();

        assert_query_contains(&query, "WHERE user_id = {user_id:String}");
        assert_eq!(query_params.get("user_id"), Some(&"user123".to_string()));
    }

    #[test]
    fn test_extra_params_number() {
        let mut params = default_params(DatapointKind::Json);
        params.extra_where = Some(vec!["score > {min_score:Float}".to_string()]);
        let mut extra_params = HashMap::new();
        extra_params.insert("min_score".to_string(), "0.75".to_string());
        params.extra_params = Some(extra_params);

        let (query, query_params) =
            build_select_inferences_matching_dataset_subquery(&params).unwrap();

        assert_query_contains(&query, "WHERE score > {min_score:Float}");
        assert_eq!(query_params.get("min_score"), Some(&"0.75".to_string()));
    }

    #[test]
    fn test_extra_params_multiple() {
        let mut params = default_params(DatapointKind::Chat);
        params.extra_where = Some(vec![
            "user_id = {user_id:String}".to_string(),
            "score > {min_score:Float}".to_string(),
        ]);
        let mut extra_params = HashMap::new();
        extra_params.insert("user_id".to_string(), "user123".to_string());
        extra_params.insert("min_score".to_string(), "0.5".to_string());
        params.extra_params = Some(extra_params);

        let (query, query_params) =
            build_select_inferences_matching_dataset_subquery(&params).unwrap();

        assert_query_contains(
            &query,
            "WHERE user_id = {user_id:String} AND score > {min_score:Float}",
        );
        assert_eq!(query_params.get("user_id"), Some(&"user123".to_string()));
        assert_eq!(query_params.get("min_score"), Some(&"0.5".to_string()));
    }

    #[test]
    fn test_extra_params_reserved_name_conflict() {
        let mut params = default_params(DatapointKind::Chat);
        params.function_name = Some("my_function".to_string());
        let mut extra_params = HashMap::new();
        // Try to override the function_name parameter
        extra_params.insert("function_name".to_string(), "other_function".to_string());
        params.extra_params = Some(extra_params);

        let result = build_select_inferences_matching_dataset_subquery(&params);

        assert!(result.is_err());
        let err = result.unwrap_err();
        assert!(err.to_string().contains("function_name"));
        assert!(err.to_string().contains("is already in use"));
    }

    #[tokio::test]
    async fn test_count_rows_for_dataset_executes() {
        let mut mock_clickhouse_client = MockClickHouseClient::new();
        mock_clickhouse_client
            .expect_run_query_synchronous()
            .withf(|query, parameters| {
                assert_query_contains(query, "SELECT toUInt32(count()) as count FROM (SELECT");
                // Not asserting on the subquery
                assert_query_contains(query, "WHERE function_name = {function_name:String})");
                assert_query_does_not_contain(query, "FORMAT JSONEachRow");

                assert_eq!(parameters.get("function_name"), Some(&"test_function"));

                true
            })
            .returning(|_, _| {
                Ok(ClickHouseResponse {
                    response: String::from("2"),
                    metadata: ClickHouseResponseMetadata {
                        read_rows: 0,
                        written_rows: 0,
                    },
                })
            });
        let conn = ClickHouseConnectionInfo::new_mock(Arc::new(mock_clickhouse_client));

        let mut params = default_params(DatapointKind::Chat);
        params.function_name = Some("test_function".to_string());

        let result = conn.count_rows_for_dataset(&params).await.unwrap();

        assert_eq!(result, 2, "Should return 2 rows");
    }

    #[tokio::test]
    async fn test_count_rows_rejects_limit() {
        let mut mock_clickhouse_client = MockClickHouseClient::new();
        mock_clickhouse_client
            .expect_run_query_synchronous()
            .times(0);
        let conn = ClickHouseConnectionInfo::new_mock(Arc::new(mock_clickhouse_client));

        let mut params = default_params(DatapointKind::Chat);
        params.limit = Some(10);

        let result = conn.count_rows_for_dataset(&params).await;

        assert!(result.is_err(), "Should reject params with limit");
    }

    #[tokio::test]
    async fn test_count_rows_rejects_offset() {
        let mut mock_clickhouse_client = MockClickHouseClient::new();
        mock_clickhouse_client
            .expect_run_query_synchronous()
            .times(0);
        let conn = ClickHouseConnectionInfo::new_mock(Arc::new(mock_clickhouse_client));

        let mut params = default_params(DatapointKind::Chat);
        params.offset = Some(10);

        let result = conn.count_rows_for_dataset(&params).await;

        assert!(result.is_err(), "Should reject params with offset");
    }

    #[tokio::test]
    async fn test_insert_rows_for_dataset_with_chat_inferences_executes_successfully() {
        let mut mock_clickhouse_client = MockClickHouseClient::new();
        mock_clickhouse_client
            .expect_run_query_synchronous()
            .withf(|query, parameters| {
                assert_query_contains(
                    query,
                    "
                INSERT INTO {datapoint_table:Identifier}
                    SELECT {dataset_name:String} as dataset_name,
                    subquery.function_name as function_name,
                    generateUUIDv7() as id,
                    subquery.episode_id as episode_id,
                    subquery.input as input,
                    subquery.output as output,
                    subquery.tool_params,
                    subquery.dynamic_tools,
                    subquery.dynamic_provider_tools,
                    subquery.parallel_tool_calls,
                    subquery.tool_choice,
                    subquery.allowed_tools,
                    subquery.tags as tags,
                    subquery.auxiliary as auxiliary,
                    false as is_deleted,
                    now64() as updated_at,
                    null as staled_at,
                    subquery.id as source_inference_id,
                    false as is_custom,
                    subquery.name as name
                FROM (",
                );
                assert_query_contains(
                    query,
                    "
                ) AS subquery
                LEFT JOIN {datapoint_table:Identifier} as existing FINAL
                ON {dataset_name:String} = existing.dataset_name
                   AND subquery.function_name = existing.function_name
                   AND subquery.id = existing.source_inference_id
                   AND existing.staled_at IS NULL
                WHERE existing.source_inference_id IS NULL",
                );
                assert_query_does_not_contain(query, "subquery.output_schema");
                assert_query_does_not_contain(query, "FORMAT JSONEachRow");

                assert_eq!(parameters.get("dataset_name"), Some(&"my_dataset"));
                assert_eq!(
                    parameters.get("datapoint_table"),
                    Some(&"ChatInferenceDatapoint")
                );

                true
            })
            .returning(|_, _| {
                Ok(ClickHouseResponse {
                    response: String::new(),
                    metadata: ClickHouseResponseMetadata {
                        read_rows: 0,
                        written_rows: 10,
                    },
                })
            });
        let conn = ClickHouseConnectionInfo::new_mock(Arc::new(mock_clickhouse_client));

        let mut params = default_params(DatapointKind::Chat);
        params.dataset_name = Some("my_dataset".to_string());

        let rows_inserted = conn.insert_rows_for_dataset(&params).await.unwrap();

        assert_eq!(rows_inserted, 10);
    }

    #[tokio::test]
    async fn test_insert_rows_for_dataset_with_json_inferences_executes_successfully() {
        let mut mock_clickhouse_client = MockClickHouseClient::new();
        mock_clickhouse_client
            .expect_run_query_synchronous()
            .withf(|query, parameters| {
                assert_query_contains(query, "INSERT INTO {datapoint_table:Identifier}");
                assert_query_contains(query, "subquery.output_schema");
                assert_query_does_not_contain(query, "subquery.tool_params");
                assert_eq!(parameters.get("dataset_name"), Some(&"my_dataset"));
                assert_eq!(
                    parameters.get("datapoint_table"),
                    Some(&"JsonInferenceDatapoint")
                );

                true
            })
            .returning(|_, _| {
                Ok(ClickHouseResponse {
                    response: String::new(),
                    metadata: ClickHouseResponseMetadata {
                        read_rows: 0,
                        written_rows: 20,
                    },
                })
            });
        let conn = ClickHouseConnectionInfo::new_mock(Arc::new(mock_clickhouse_client));

        let mut params = default_params(DatapointKind::Json);
        params.dataset_name = Some("my_dataset".to_string());

        let rows_inserted = conn.insert_rows_for_dataset(&params).await.unwrap();

        assert_eq!(rows_inserted, 20);
    }

    #[tokio::test]
    async fn test_insert_rows_requires_dataset_name() {
        let mut mock_clickhouse_client = MockClickHouseClient::new();
        mock_clickhouse_client
            .expect_run_query_synchronous()
            .times(0);
        let conn = ClickHouseConnectionInfo::new_mock(Arc::new(mock_clickhouse_client));

        let params = default_params(DatapointKind::Chat);
        // No dataset_name provided

        let result = conn.insert_rows_for_dataset(&params).await;

        assert!(
            result.is_err(),
            "Should reject params if dataset_name is not provided"
        );
    }

    #[tokio::test]
    async fn test_insert_rows_rejects_reserved_dataset_names_builder() {
        let mut mock_clickhouse_client = MockClickHouseClient::new();
        mock_clickhouse_client
            .expect_run_query_synchronous()
            .times(0);
        let conn = ClickHouseConnectionInfo::new_mock(Arc::new(mock_clickhouse_client));

        let mut params = default_params(DatapointKind::Chat);
        params.dataset_name = Some("builder".to_string());

        let result = conn.insert_rows_for_dataset(&params).await;

        assert!(result.is_err(), "Should reject dataset_name 'builder'");
    }

    #[tokio::test]
    async fn test_insert_rows_rejects_reserved_dataset_names_tensorzero_prefix() {
        let mut mock_clickhouse_client = MockClickHouseClient::new();
        mock_clickhouse_client
            .expect_run_query_synchronous()
            .times(0);
        let conn = ClickHouseConnectionInfo::new_mock(Arc::new(mock_clickhouse_client));

        let mut params = default_params(DatapointKind::Chat);
        params.dataset_name = Some("tensorzero::openai".to_string());

        let result = conn.insert_rows_for_dataset(&params).await;

        assert!(
            result.is_err(),
            "Should reject dataset_name starting with tensorzero::"
        );
    }

    #[tokio::test]
    async fn test_get_dataset_rows_executes_successfully() {
        let mut mock_clickhouse_client = MockClickHouseClient::new();
        mock_clickhouse_client
            .expect_run_query_synchronous()
            .withf(|query, parameters| {
                assert_query_contains(query, "
                SELECT *
                FROM (
                    SELECT
                        id,
                        'chat' as type,
                        function_name,
                        name,
                        episode_id,
                        formatDateTime(updated_at, '%Y-%m-%dT%H:%i:%SZ') AS updated_at
                    FROM ChatInferenceDatapoint
                    FINAL
                    WHERE dataset_name = {dataset_name:String} AND staled_at IS NULL
                    UNION ALL
                    SELECT
                        id,
                        'json' as type,
                        function_name,
                        name,
                        episode_id,
                        formatDateTime(updated_at, '%Y-%m-%dT%H:%i:%SZ') AS updated_at
                    FROM JsonInferenceDatapoint
                    FINAL
                    WHERE dataset_name = {dataset_name:String} AND staled_at IS NULL
                )
                ORDER BY updated_at DESC, id DESC
                LIMIT {limit:UInt32}
                OFFSET {offset:UInt32}
                FORMAT JSONEachRow");

                assert_eq!(parameters.get("dataset_name"), Some(&"test_dataset"));
                assert_eq!(parameters.get("limit"), Some(&"10"));
                assert_eq!(parameters.get("offset"), Some(&"20"));

                true
            })
            .returning(|_, _| {
                Ok(ClickHouseResponse {
                    response: String::from(r#"
                    {"id": "0199cff5-3130-7e90-815c-91219e1a2dae","type": "chat","function_name": "test_function","name": "test_name","episode_id": "test_episode_id","updated_at": "2021-01-01T00:00:00Z"}
                    {"id": "f11946d7-4986-43a7-b530-33e6dbba3817","type": "chat","function_name": "test_function","name": "test_name_2","updated_at": "2021-01-01T00:00:00Z"}
                    "#),
                    metadata: ClickHouseResponseMetadata {
                        read_rows: 1,
                        written_rows: 0,
                    },
                })
            });
        let conn = ClickHouseConnectionInfo::new_mock(Arc::new(mock_clickhouse_client));

        let params = GetDatasetRowsParams {
            dataset_name: "test_dataset".to_string(),
            limit: 10,
            offset: 20,
        };

        let rows = conn.get_dataset_rows(&params).await.unwrap();

        assert_eq!(rows.len(), 2, "Should return 2 rows");
        assert_eq!(rows[0].id, "0199cff5-3130-7e90-815c-91219e1a2dae");
        assert_eq!(rows[1].id, "f11946d7-4986-43a7-b530-33e6dbba3817");
    }

    #[tokio::test]
    async fn test_get_dataset_metadata_executes_successfully() {
        let mut mock_clickhouse_client = MockClickHouseClient::new();
        mock_clickhouse_client
            .expect_run_query_synchronous()
            .withf(|query, parameters| {
                assert_query_contains(query, "
                    SELECT
                    dataset_name,
                    toUInt32(sum(count)) AS count,
                    formatDateTime(max(last_updated), '%Y-%m-%dT%H:%i:%SZ') AS last_updated
                    FROM (
                        SELECT
                            dataset_name,
                            toUInt32(count()) AS count,
                            max(updated_at) AS last_updated
                        FROM ChatInferenceDatapoint
                        FINAL
                        WHERE staled_at IS NULL
                        AND function_name = {function_name:String}
                        GROUP BY dataset_name
                        UNION ALL
                        SELECT
                            dataset_name,
                            toUInt32(count()) AS count,
                            max(updated_at) AS last_updated
                        FROM JsonInferenceDatapoint
                        FINAL
                        WHERE staled_at IS NULL
                        AND function_name = {function_name:String}
                        GROUP BY dataset_name
                )
                GROUP BY dataset_name
                ORDER BY last_updated DESC
                LIMIT {limit:UInt32}
                OFFSET {offset:UInt32}
                FORMAT JSONEachRow");

                assert_eq!(parameters.get("function_name"), Some(&"test_function"));
                assert_eq!(parameters.get("limit"), Some(&"10"));
                assert_eq!(parameters.get("offset"), Some(&"20"));

                true
            })
            .returning(|_, _| {
                Ok(ClickHouseResponse {
                    response: String::from(r#"
                    {"dataset_name": "test-dataset-1","count": 10,"last_updated": "2021-01-01T00:00:00Z"}
                    {"dataset_name": "test-dataset-2","count": 20,"last_updated": "2021-01-01T00:00:00Z"}
                    "#),
                    metadata: ClickHouseResponseMetadata {
                        read_rows: 1,
                        written_rows: 0,
                    },
                })
            });
        let conn = ClickHouseConnectionInfo::new_mock(Arc::new(mock_clickhouse_client));

        let params = GetDatasetMetadataParams {
            function_name: Some("test_function".to_string()),
            limit: Some(10),
            offset: Some(20),
        };

        let rows = conn.get_dataset_metadata(&params).await.unwrap();

        assert_eq!(rows.len(), 2, "Should return 2 datasets");
        assert_eq!(rows[0].dataset_name, "test-dataset-1");
        assert_eq!(rows[1].dataset_name, "test-dataset-2");
    }

    #[tokio::test]
    async fn test_get_dataset_metadata_without_filters() {
        let mut mock_clickhouse_client = MockClickHouseClient::new();
        mock_clickhouse_client
            .expect_run_query_synchronous()
            .withf(|query, parameters| {
                assert_query_does_not_contain(query, "AND function_name = {function_name:String}");
                assert_query_does_not_contain(query, "LIMIT {limit:UInt32}");
                assert_query_does_not_contain(query, "OFFSET {offset:UInt32}");

                assert!(
                    !parameters.contains_key("function_name"),
                    "Should not provide function_name as a query parameter"
                );
                assert!(
                    !parameters.contains_key("limit"),
                    "Should not provide limit as a query parameter"
                );
                assert!(
                    !parameters.contains_key("offset"),
                    "Should not provide offset as a query parameter"
                );

                true
            })
            .returning(|_, _| {
                Ok(ClickHouseResponse {
                    response: String::new(),
                    metadata: ClickHouseResponseMetadata {
                        read_rows: 0,
                        written_rows: 0,
                    },
                })
            });
        let conn = ClickHouseConnectionInfo::new_mock(Arc::new(mock_clickhouse_client));

        let params = GetDatasetMetadataParams {
            function_name: None,
            limit: None,
            offset: None,
        };

        let metadata = conn.get_dataset_metadata(&params).await.unwrap();

        assert_eq!(metadata.len(), 0);
    }

    #[tokio::test]
    async fn test_count_datasets_executes_successfully() {
        let mut mock_clickhouse_client = MockClickHouseClient::new();
        mock_clickhouse_client
            .expect_run_query_synchronous()
            .withf(|query, parameters| {
                assert_query_contains(
                    query,
                    "SELECT toUInt32(uniqExact(dataset_name)) as count FROM (",
                );
                assert_query_contains(
                    query,
                    "SELECT dataset_name FROM ChatInferenceDatapoint FINAL WHERE staled_at IS NULL",
                );
                assert_query_contains(query, "UNION ALL");
                assert_query_contains(
                    query,
                    "SELECT dataset_name FROM JsonInferenceDatapoint FINAL WHERE staled_at IS NULL",
                );
                assert_query_does_not_contain(query, "FORMAT JSONEachRow");
                assert!(
                    parameters.is_empty(),
                    "Should not have any query parameters"
                );
                true
            })
            .returning(|_, _| {
                Ok(ClickHouseResponse {
                    response: "5".to_string(),
                    metadata: ClickHouseResponseMetadata {
                        read_rows: 0,
                        written_rows: 0,
                    },
                })
            });
        let conn = ClickHouseConnectionInfo::new_mock(Arc::new(mock_clickhouse_client));

        let result = conn.count_datasets().await.unwrap();

        assert_eq!(result, 5, "Should return 5 datasets");
    }

    #[tokio::test]
    async fn test_insert_chat_datapoint_executes_successfully() {
        let mut mock_clickhouse_client = MockClickHouseClient::new();
        mock_clickhouse_client
            .expect_run_query_with_external_data()
            .withf(|external_data, query| {
                // Verify the query is correct
                assert!(query.contains("INSERT INTO ChatInferenceDatapoint"));

                // Verify the external data structure
                assert_eq!(external_data.external_data_name, "new_data");
                assert_eq!(external_data.format, "JSONEachRow");
                assert!(external_data
                    .structure
                    .contains("dataset_name LowCardinality(String)"));

                // Parse and verify the data
                let actual_row_as_json: serde_json::Value =
                    serde_json::from_str(&external_data.data).unwrap();
                // When tool_params is None, the new Migration 0041 fields are not serialized
                // (due to #[serde(flatten)]), so they won't be in the JSON
                let expected_row_as_json = json!({
                    "dataset_name": "test_dataset",
                    "function_name": "test_function",
                    "id": "123e4567-e89b-12d3-a456-426614174000",
                    "name": "test_name",
                    "episode_id": "123e4567-e89b-12d3-a456-426614174000",
                    "input": {
                        "messages": [],
                    },
                    "output": [{"type": "text", "text": "response"}],
                    "tags": {"test_tag": "test_value"},
                    "auxiliary": "",
                    "source_inference_id": null,
                    "is_custom": true,
                    "staled_at": null,
                });
                assert_eq!(
                    actual_row_as_json, expected_row_as_json,
                    "Actual ChatInferenceDatapoint should match expected json value"
                );

                true
            })
            .returning(|_, _| {
                Ok(ClickHouseResponse {
                    response: String::new(),
                    metadata: ClickHouseResponseMetadata {
                        written_rows: 1,
                        read_rows: 0,
                    },
                })
            });
        let conn = ClickHouseConnectionInfo::new_mock(Arc::new(mock_clickhouse_client));

        let datapoint = ChatInferenceDatapointInsert {
            dataset_name: "test_dataset".to_string(),
            function_name: "test_function".to_string(),
            id: Uuid::parse_str("123e4567-e89b-12d3-a456-426614174000").unwrap(),
            name: Some("test_name".to_string()),
            episode_id: Some(Uuid::parse_str("123e4567-e89b-12d3-a456-426614174000").unwrap()),
            input: StoredInput {
                system: None,
                messages: vec![],
            },
            output: Some(vec![ContentBlockChatOutput::Text(Text {
                text: "response".to_string(),
            })]),
            tool_params: None,
            tags: Some(HashMap::from([(
                "test_tag".to_string(),
                "test_value".to_string(),
            )])),
            auxiliary: String::new(),
            staled_at: None,
            source_inference_id: None,
            is_custom: true,
        };
        assert!(
            conn.insert_datapoints(&[DatapointInsert::Chat(datapoint)])
                .await
                .is_ok(),
            "Should insert chat datapoint successfully"
        );
    }

    #[tokio::test]
    async fn test_insert_chat_datapoint_with_tool_params_executes_successfully() {
        use crate::tool::{
            AllowedTools, AllowedToolsChoice, FunctionTool, Tool, ToolCallConfigDatabaseInsert,
            ToolChoice,
        };

        let mut mock_clickhouse_client = MockClickHouseClient::new();
        mock_clickhouse_client
            .expect_run_query_with_external_data()
            .withf(|external_data, query| {
                // Verify the query is correct
                assert!(query.contains("INSERT INTO ChatInferenceDatapoint"));

                // Parse and verify the data includes all Migration 0041 columns
                let actual_row_as_json: serde_json::Value =
                    serde_json::from_str(&external_data.data).unwrap();

                // Verify the new Migration 0041 columns are present with correct values
                assert_eq!(
                    actual_row_as_json["dynamic_tools"],
                    json!([{"type": "function", "description": "Get temperature", "parameters": {"type": "object"}, "name": "get_temperature", "strict": true}])
                );
                assert_eq!(actual_row_as_json["dynamic_provider_tools"], json!([]));
                assert_eq!(
                    actual_row_as_json["allowed_tools"],
                    json!({"tools": ["weather_tool"], "choice": "dynamic_allowed_tools"})
                );
                assert_eq!(actual_row_as_json["tool_choice"], json!("required"));
                assert_eq!(actual_row_as_json["parallel_tool_calls"], json!(true));

                // Verify legacy tool_params field is also present
                assert!(actual_row_as_json.get("tool_params").is_some());

                true
            })
            .returning(|_, _| {
                Ok(ClickHouseResponse {
                    response: String::new(),
                    metadata: ClickHouseResponseMetadata {
                        written_rows: 1,
                        read_rows: 0,
                    },
                })
            });
        let conn = ClickHouseConnectionInfo::new_mock(Arc::new(mock_clickhouse_client));

        let datapoint = ChatInferenceDatapointInsert {
            dataset_name: "test_dataset".to_string(),
            function_name: "test_function".to_string(),
            id: Uuid::parse_str("123e4567-e89b-12d3-a456-426614174000").unwrap(),
            name: Some("test_with_tools".to_string()),
            episode_id: None,
            input: StoredInput {
                system: None,
                messages: vec![],
            },
            output: Some(vec![ContentBlockChatOutput::Text(Text {
                text: "response".to_string(),
            })]),
            tool_params: Some(ToolCallConfigDatabaseInsert::new_for_test(
                vec![Tool::Function(FunctionTool {
                    name: "get_temperature".to_string(),
                    description: "Get temperature".to_string(),
                    parameters: json!({"type": "object"}),
                    strict: true,
                })],
                vec![],
                AllowedTools {
                    tools: ["weather_tool".to_string()].into_iter().collect(),
                    #[expect(deprecated)]
                    choice: AllowedToolsChoice::DynamicAllowedTools,
                },
                ToolChoice::Required,
                Some(true),
            )),
            tags: None,
            auxiliary: String::new(),
            staled_at: None,
            source_inference_id: None,
            is_custom: true,
        };
        assert!(
            conn.insert_datapoints(&[DatapointInsert::Chat(datapoint)])
                .await
                .is_ok(),
            "Should insert chat datapoint with tool_params successfully"
        );
    }

    #[tokio::test]
    async fn test_insert_chat_datapoint_with_explicit_allowed_tools_executes_successfully() {
        let mut mock_clickhouse_client = MockClickHouseClient::new();
        mock_clickhouse_client
            .expect_run_query_with_external_data()
            .withf(|external_data, query| {
                // Verify the query is correct
                assert!(query.contains("INSERT INTO ChatInferenceDatapoint"));

                // Parse and verify the data includes all Migration 0041 columns
                let actual_row_as_json: serde_json::Value =
                    serde_json::from_str(&external_data.data).unwrap();

                // Verify the new Migration 0041 columns are present with correct values
                assert_eq!(
                    actual_row_as_json["dynamic_tools"],
                    json!([{"type": "function", "description": "Get temperature", "parameters": {"type": "object"}, "name": "get_temperature", "strict": true}])
                );
                assert_eq!(actual_row_as_json["dynamic_provider_tools"], json!([]));
                assert_eq!(
                    actual_row_as_json["allowed_tools"],
                    json!({"tools": ["weather_tool"], "choice": "explicit"})
                );
                assert_eq!(actual_row_as_json["tool_choice"], json!("required"));
                assert_eq!(actual_row_as_json["parallel_tool_calls"], json!(true));

                // Verify legacy tool_params field is also present
                assert!(actual_row_as_json.get("tool_params").is_some());

                true
            })
            .returning(|_, _| {
                Ok(ClickHouseResponse {
                    response: String::new(),
                    metadata: ClickHouseResponseMetadata {
                        written_rows: 1,
                        read_rows: 0,
                    },
                })
            });
        let conn = ClickHouseConnectionInfo::new_mock(Arc::new(mock_clickhouse_client));

        let datapoint = ChatInferenceDatapointInsert {
            dataset_name: "test_dataset".to_string(),
            function_name: "test_function".to_string(),
            id: Uuid::parse_str("123e4567-e89b-12d3-a456-426614174000").unwrap(),
            name: Some("test_with_tools".to_string()),
            episode_id: None,
            input: StoredInput {
                system: None,
                messages: vec![],
            },
            output: Some(vec![ContentBlockChatOutput::Text(Text {
                text: "response".to_string(),
            })]),
            tool_params: Some(ToolCallConfigDatabaseInsert::new_for_test(
                vec![Tool::Function(FunctionTool {
                    name: "get_temperature".to_string(),
                    description: "Get temperature".to_string(),
                    parameters: json!({"type": "object"}),
                    strict: true,
                })],
                vec![],
                AllowedTools {
                    tools: ["weather_tool".to_string()].into_iter().collect(),
                    choice: AllowedToolsChoice::Explicit,
                },
                ToolChoice::Required,
                Some(true),
            )),
            tags: None,
            auxiliary: String::new(),
            staled_at: None,
            source_inference_id: None,
            is_custom: true,
        };
        assert!(
            conn.insert_datapoints(&[DatapointInsert::Chat(datapoint)])
                .await
                .is_ok(),
            "Should insert chat datapoint with Explicit allowed tool successfully"
        );
    }

    #[tokio::test]
    async fn test_insert_json_datapoint_executes_successfully() {
        let mut mock_clickhouse_client = MockClickHouseClient::new();
        mock_clickhouse_client
            .expect_run_query_with_external_data()
            .withf(|external_data, query| {
                // Verify the query is correct
                assert!(query.contains("INSERT INTO JsonInferenceDatapoint"));

                // Verify the external data structure
                assert_eq!(external_data.external_data_name, "new_data");
                assert_eq!(external_data.format, "JSONEachRow");
                assert!(external_data
                    .structure
                    .contains("dataset_name LowCardinality(String)"));

                // Parse and verify the data
                let actual_row_as_json: serde_json::Value =
                    serde_json::from_str(&external_data.data).unwrap();
                let expected_row_as_json = json!({
                    "dataset_name": "test_dataset",
                    "function_name": "test_function",
                    "id": "123e4567-e89b-12d3-a456-426614174000",
                    "name": "test_name",
                    "episode_id": "123e4567-e89b-12d3-a456-426614174000",
                    "input": {
                        "messages": [],
                    },
                    "output": {"raw": "{\"data\":\"extracted\"}", "parsed": {"data":"extracted"}},
                    "output_schema": {"type": "object"},
                    "tags": {"test_tag": "test_value"},
                    "auxiliary": "",
                    "source_inference_id": null,
                    "is_custom": true,
                    "staled_at": null,
                });

                assert_eq!(
                    actual_row_as_json, expected_row_as_json,
                    "Actual JsonInferenceDatapoint should match expected json value"
                );

                true
            })
            .returning(|_, _| {
                Ok(ClickHouseResponse {
                    response: String::new(),
                    metadata: ClickHouseResponseMetadata {
                        written_rows: 1,
                        read_rows: 0,
                    },
                })
            });
        let conn = ClickHouseConnectionInfo::new_mock(Arc::new(mock_clickhouse_client));

        let datapoint = JsonInferenceDatapointInsert {
            dataset_name: "test_dataset".to_string(),
            function_name: "test_function".to_string(),
            id: Uuid::parse_str("123e4567-e89b-12d3-a456-426614174000").unwrap(),
            name: Some("test_name".to_string()),
            episode_id: Some(Uuid::parse_str("123e4567-e89b-12d3-a456-426614174000").unwrap()),
            input: StoredInput {
                system: None,
                messages: vec![],
            },
            output: Some(JsonInferenceOutput {
                parsed: Some(json!({"data":"extracted"})),
                raw: Some("{\"data\":\"extracted\"}".to_string()),
            }),
            output_schema: json!({"type": "object"}),
            tags: Some(HashMap::from([(
                "test_tag".to_string(),
                "test_value".to_string(),
            )])),
            auxiliary: String::new(),
            staled_at: None,
            source_inference_id: None,
            is_custom: true,
        };
        assert!(
            conn.insert_datapoints(&[DatapointInsert::Json(datapoint)])
                .await
                .is_ok(),
            "Should insert json datapoint successfully"
        );
    }

    #[tokio::test]
    async fn test_insert_datapoints_with_only_chat_datapoints() {
        let mut mock_clickhouse_client = MockClickHouseClient::new();

        // Expect exactly one call to run_query_with_external_data for chat datapoints
        mock_clickhouse_client
            .expect_run_query_with_external_data()
            .times(1)
            .withf(|external_data, query| {
                // Verify the query targets ChatInferenceDatapoint
                assert_query_contains(query,
                    "INSERT INTO ChatInferenceDatapoint (
                    dataset_name,
                    function_name,
                    name,
                    id,
                    episode_id,
                    input,
                    output,
                    tool_params,
                    dynamic_provider_tools,
                    dynamic_tools,
                    allowed_tools,
                    parallel_tool_calls,
                    tool_choice,
                    tags,
                    auxiliary,
                    is_deleted,
                    is_custom,
                    source_inference_id,
                    updated_at,
                    staled_at
                )"
                );
                assert_query_contains(query,
                    "SELECT
                    new_data.dataset_name,
                    new_data.function_name,
                    new_data.name,
                    new_data.id,
                    new_data.episode_id,
                    new_data.input,
                    new_data.output,
                    new_data.tool_params,
                    new_data.dynamic_provider_tools,
                    new_data.dynamic_tools,
                    new_data.allowed_tools,
                    new_data.parallel_tool_calls,
                    new_data.tool_choice,
                    new_data.tags,
                    new_data.auxiliary,
                    new_data.is_deleted,
                    new_data.is_custom,
                    new_data.source_inference_id,
                    now64() as updated_at,
                    new_data.staled_at
                FROM new_data"
                );

                // Verify the external data structure
                assert_eq!(external_data.external_data_name, "new_data");
                assert_eq!(external_data.format, "JSONEachRow");
                assert!(external_data
                    .structure
                    .contains("dataset_name LowCardinality(String), function_name LowCardinality(String), name Nullable(String), id UUID, episode_id Nullable(UUID), input String, output Nullable(String), tool_params String, dynamic_tools Array(String), dynamic_provider_tools Array(String), allowed_tools Nullable(String), tool_choice Nullable(String), parallel_tool_calls Nullable(bool), tags Map(String, String), auxiliary String, is_deleted Bool, is_custom Bool, source_inference_id Nullable(UUID), staled_at Nullable(String)"));
                assert!(!external_data.structure.contains("updated_at"));

                // Parse the data - should contain 3 datapoints separated by newlines
                let lines: Vec<&str> = external_data.data.lines().collect();
                assert_eq!(lines.len(), 3, "Should have 3 chat datapoints");

                // Verify first datapoint
                let first_datapoint: serde_json::Value = serde_json::from_str(lines[0]).unwrap();
                assert_eq!(first_datapoint["dataset_name"], "test_dataset");
                assert_eq!(first_datapoint["function_name"], "test_function_1");
                assert_eq!(
                    first_datapoint["id"],
                    "11111111-1111-1111-1111-111111111111"
                );

                // Verify second datapoint
                let second_datapoint: serde_json::Value = serde_json::from_str(lines[1]).unwrap();
                assert_eq!(second_datapoint["dataset_name"], "test_dataset");
                assert_eq!(second_datapoint["function_name"], "test_function_2");
                assert_eq!(
                    second_datapoint["id"],
                    "22222222-2222-2222-2222-222222222222"
                );

                // Verify third datapoint
                let third_datapoint: serde_json::Value = serde_json::from_str(lines[2]).unwrap();
                assert_eq!(third_datapoint["dataset_name"], "test_dataset");
                assert_eq!(third_datapoint["function_name"], "test_function_3");
                assert_eq!(
                    third_datapoint["id"],
                    "33333333-3333-3333-3333-333333333333"
                );

                true
            })
            .returning(|_, _| {
                Ok(ClickHouseResponse {
                    response: String::new(),
                    metadata: ClickHouseResponseMetadata {
                        written_rows: 3,
                        read_rows: 0,
                    },
                })
            });

        let conn = ClickHouseConnectionInfo::new_mock(Arc::new(mock_clickhouse_client));

        let datapoints = vec![
            DatapointInsert::Chat(ChatInferenceDatapointInsert {
                dataset_name: "test_dataset".to_string(),
                function_name: "test_function_1".to_string(),
                id: Uuid::parse_str("11111111-1111-1111-1111-111111111111").unwrap(),
                name: Some("datapoint_1".to_string()),
                episode_id: None,
                input: StoredInput {
                    system: None,
                    messages: vec![],
                },
                output: Some(vec![ContentBlockChatOutput::Text(Text {
                    text: "response_1".to_string(),
                })]),
                tool_params: None,
                tags: None,
                auxiliary: String::new(),
                staled_at: None,
                source_inference_id: None,
                is_custom: true,
            }),
            DatapointInsert::Chat(ChatInferenceDatapointInsert {
                dataset_name: "test_dataset".to_string(),
                function_name: "test_function_2".to_string(),
                id: Uuid::parse_str("22222222-2222-2222-2222-222222222222").unwrap(),
                name: Some("datapoint_2".to_string()),
                episode_id: None,
                input: StoredInput {
                    system: None,
                    messages: vec![],
                },
                output: Some(vec![ContentBlockChatOutput::Text(Text {
                    text: "response_2".to_string(),
                })]),
                tool_params: None,
                tags: None,
                auxiliary: String::new(),
                staled_at: None,
                source_inference_id: None,
                is_custom: true,
            }),
            DatapointInsert::Chat(ChatInferenceDatapointInsert {
                dataset_name: "test_dataset".to_string(),
                function_name: "test_function_3".to_string(),
                id: Uuid::parse_str("33333333-3333-3333-3333-333333333333").unwrap(),
                name: Some("datapoint_3".to_string()),
                episode_id: None,
                input: StoredInput {
                    system: None,
                    messages: vec![],
                },
                output: Some(vec![ContentBlockChatOutput::Text(Text {
                    text: "response_3".to_string(),
                })]),
                tool_params: None,
                tags: None,
                auxiliary: String::new(),
                staled_at: None,
                source_inference_id: None,
                is_custom: true,
            }),
        ];

        let result = conn.insert_datapoints(&datapoints).await;
        assert!(result.is_ok(), "Should insert datapoints successfully");
        assert_eq!(result.unwrap(), 3, "Should return 3 written rows");
    }

    #[tokio::test]
    async fn test_insert_datapoints_with_only_json_datapoints() {
        let mut mock_clickhouse_client = MockClickHouseClient::new();

        // Expect exactly one call to run_query_with_external_data for JSON datapoints
        mock_clickhouse_client
            .expect_run_query_with_external_data()
            .times(1)
            .withf(|external_data, query| {
                // Verify the query targets JsonInferenceDatapoint
                assert_query_contains(
                    query,
                    "INSERT INTO JsonInferenceDatapoint
                    (
                        dataset_name,
                        function_name,
                        id,
                        episode_id,
                        input,
                        output,
                        output_schema,
                        tags,
                        auxiliary,
                        is_deleted,
                        updated_at,
                        staled_at,
                        source_inference_id,
                        is_custom,
                        name
                    )",
                );
                assert_query_contains(
                    query,
                    "SELECT
                        new_data.dataset_name,
                        new_data.function_name,
                        new_data.id,
                        new_data.episode_id,
                        new_data.input,
                        new_data.output,
                        new_data.output_schema,
                        new_data.tags,
                        new_data.auxiliary,
                        new_data.is_deleted,
                        now64() as updated_at,
                        new_data.staled_at,
                        new_data.source_inference_id,
                        new_data.is_custom,
                        new_data.name
                    FROM new_data",
                );

                // Verify the external data structure
                assert_eq!(external_data.external_data_name, "new_data");
                assert_eq!(external_data.format, "JSONEachRow");
                assert!(external_data
                    .structure
                    .contains("dataset_name LowCardinality(String), function_name LowCardinality(String), id UUID, episode_id Nullable(UUID), input String, output Nullable(String), output_schema Nullable(String), tags Map(String, String), auxiliary String, is_deleted Bool, is_custom Bool, source_inference_id Nullable(UUID), staled_at Nullable(String), name Nullable(String)"));

                // Parse the data - should contain 2 datapoints separated by newlines
                let lines: Vec<&str> = external_data.data.lines().collect();
                assert_eq!(lines.len(), 2, "Should have 2 JSON datapoints");

                // Verify first datapoint
                let first_datapoint: serde_json::Value = serde_json::from_str(lines[0]).unwrap();
                assert_eq!(first_datapoint["dataset_name"], "test_dataset");
                assert_eq!(first_datapoint["function_name"], "json_function_1");
                assert_eq!(
                    first_datapoint["id"],
                    "44444444-4444-4444-4444-444444444444"
                );
                assert!(first_datapoint["output_schema"].is_object());

                // Verify second datapoint
                let second_datapoint: serde_json::Value = serde_json::from_str(lines[1]).unwrap();
                assert_eq!(second_datapoint["dataset_name"], "test_dataset");
                assert_eq!(second_datapoint["function_name"], "json_function_2");
                assert_eq!(
                    second_datapoint["id"],
                    "55555555-5555-5555-5555-555555555555"
                );
                assert!(second_datapoint["output_schema"].is_object());

                true
            })
            .returning(|_, _| {
                Ok(ClickHouseResponse {
                    response: String::new(),
                    metadata: ClickHouseResponseMetadata {
                        written_rows: 2,
                        read_rows: 0,
                    },
                })
            });

        let conn = ClickHouseConnectionInfo::new_mock(Arc::new(mock_clickhouse_client));

        let datapoints = vec![
            DatapointInsert::Json(JsonInferenceDatapointInsert {
                dataset_name: "test_dataset".to_string(),
                function_name: "json_function_1".to_string(),
                id: Uuid::parse_str("44444444-4444-4444-4444-444444444444").unwrap(),
                name: Some("json_datapoint_1".to_string()),
                episode_id: None,
                input: StoredInput {
                    system: None,
                    messages: vec![],
                },
                output: Some(JsonInferenceOutput {
                    parsed: Some(json!({"result": "data_1"})),
                    raw: Some("{\"result\":\"data_1\"}".to_string()),
                }),
                output_schema: json!({"type": "object"}),
                tags: None,
                auxiliary: String::new(),
                staled_at: None,
                source_inference_id: None,
                is_custom: true,
            }),
            DatapointInsert::Json(JsonInferenceDatapointInsert {
                dataset_name: "test_dataset".to_string(),
                function_name: "json_function_2".to_string(),
                id: Uuid::parse_str("55555555-5555-5555-5555-555555555555").unwrap(),
                name: Some("json_datapoint_2".to_string()),
                episode_id: None,
                input: StoredInput {
                    system: None,
                    messages: vec![],
                },
                output: Some(JsonInferenceOutput {
                    parsed: Some(json!({"result": "data_2"})),
                    raw: Some("{\"result\":\"data_2\"}".to_string()),
                }),
                output_schema: json!({"type": "object"}),
                tags: None,
                auxiliary: String::new(),
                staled_at: None,
                source_inference_id: None,
                is_custom: true,
            }),
        ];

        let result = conn.insert_datapoints(&datapoints).await;
        assert!(result.is_ok(), "Should insert datapoints successfully");
        assert_eq!(result.unwrap(), 2, "Should return 2 written rows");
    }

    #[tokio::test]
    async fn test_insert_datapoints_with_mixed_datapoints() {
        let mut mock_clickhouse_client = MockClickHouseClient::new();

        // Expect two calls: one for chat datapoints, one for JSON datapoints
        // The order of calls is determined by futures::join!, which runs concurrently
        // So we need to handle both orders
        mock_clickhouse_client
            .expect_run_query_with_external_data()
            .times(2)
            .withf(|external_data, query| {
                if query.contains("INSERT INTO ChatInferenceDatapoint") {
                    // Verify chat datapoints
                    assert_eq!(external_data.external_data_name, "new_data");
                    assert_eq!(external_data.format, "JSONEachRow");
                    assert!(external_data.structure.contains("tool_params String"));

                    let lines: Vec<&str> = external_data.data.lines().collect();
                    assert_eq!(lines.len(), 2, "Should have 2 chat datapoints");

                    let first: serde_json::Value = serde_json::from_str(lines[0]).unwrap();
                    assert_eq!(first["dataset_name"], "test_dataset");
                    assert_eq!(first["function_name"], "chat_function_1");

                    let second: serde_json::Value = serde_json::from_str(lines[1]).unwrap();
                    assert_eq!(second["dataset_name"], "test_dataset");
                    assert_eq!(second["function_name"], "chat_function_2");

                    true
                } else if query.contains("INSERT INTO JsonInferenceDatapoint") {
                    // Verify JSON datapoints
                    assert_eq!(external_data.external_data_name, "new_data");
                    assert_eq!(external_data.format, "JSONEachRow");
                    assert!(external_data
                        .structure
                        .contains("output_schema Nullable(String)"));

                    let lines: Vec<&str> = external_data.data.lines().collect();
                    assert_eq!(lines.len(), 2, "Should have 2 JSON datapoints");

                    let first: serde_json::Value = serde_json::from_str(lines[0]).unwrap();
                    assert_eq!(first["dataset_name"], "test_dataset");
                    assert_eq!(first["function_name"], "json_function_1");

                    let second: serde_json::Value = serde_json::from_str(lines[1]).unwrap();
                    assert_eq!(second["dataset_name"], "test_dataset");
                    assert_eq!(second["function_name"], "json_function_2");

                    true
                } else {
                    panic!("Unexpected query: {query}");
                }
            })
            .returning(|_, _| {
                Ok(ClickHouseResponse {
                    response: String::new(),
                    metadata: ClickHouseResponseMetadata {
                        // Both Chat and Json inserts have 2 rows.
                        written_rows: 2,
                        read_rows: 0,
                    },
                })
            });

        let conn = ClickHouseConnectionInfo::new_mock(Arc::new(mock_clickhouse_client));

        let datapoints = vec![
            DatapointInsert::Chat(ChatInferenceDatapointInsert {
                dataset_name: "test_dataset".to_string(),
                function_name: "chat_function_1".to_string(),
                id: Uuid::parse_str("66666666-6666-6666-6666-666666666666").unwrap(),
                name: None,
                episode_id: None,
                input: StoredInput {
                    system: None,
                    messages: vec![],
                },
                output: Some(vec![ContentBlockChatOutput::Text(Text {
                    text: "chat response 1".to_string(),
                })]),
                tool_params: None,
                tags: None,
                auxiliary: String::new(),
                staled_at: None,
                source_inference_id: None,
                is_custom: false,
            }),
            DatapointInsert::Json(JsonInferenceDatapointInsert {
                dataset_name: "test_dataset".to_string(),
                function_name: "json_function_1".to_string(),
                id: Uuid::parse_str("77777777-7777-7777-7777-777777777777").unwrap(),
                name: None,
                episode_id: None,
                input: StoredInput {
                    system: None,
                    messages: vec![],
                },
                output: Some(JsonInferenceOutput {
                    parsed: Some(json!({"value": 1})),
                    raw: Some("{\"value\":1}".to_string()),
                }),
                output_schema: json!({"type": "object"}),
                tags: None,
                auxiliary: String::new(),
                staled_at: None,
                source_inference_id: None,
                is_custom: false,
            }),
            DatapointInsert::Chat(ChatInferenceDatapointInsert {
                dataset_name: "test_dataset".to_string(),
                function_name: "chat_function_2".to_string(),
                id: Uuid::parse_str("88888888-8888-8888-8888-888888888888").unwrap(),
                name: None,
                episode_id: None,
                input: StoredInput {
                    system: None,
                    messages: vec![],
                },
                output: Some(vec![ContentBlockChatOutput::Text(Text {
                    text: "chat response 2".to_string(),
                })]),
                tool_params: None,
                tags: None,
                auxiliary: String::new(),
                staled_at: None,
                source_inference_id: None,
                is_custom: false,
            }),
            DatapointInsert::Json(JsonInferenceDatapointInsert {
                dataset_name: "test_dataset".to_string(),
                function_name: "json_function_2".to_string(),
                id: Uuid::parse_str("99999999-9999-9999-9999-999999999999").unwrap(),
                name: None,
                episode_id: None,
                input: StoredInput {
                    system: None,
                    messages: vec![],
                },
                output: Some(JsonInferenceOutput {
                    parsed: Some(json!({"value": 2})),
                    raw: Some("{\"value\":2}".to_string()),
                }),
                output_schema: json!({"type": "object"}),
                tags: None,
                auxiliary: String::new(),
                staled_at: None,
                source_inference_id: None,
                is_custom: false,
            }),
        ];

        let result = conn.insert_datapoints(&datapoints).await;
        assert!(
            result.is_ok(),
            "Should insert mixed datapoints successfully"
        );
        assert_eq!(
            result.unwrap(),
            4,
            "Should return 4 total written rows (2 chat + 2 JSON)"
        );
    }

    #[tokio::test]
    async fn test_insert_datapoints_with_empty_slice() {
        let mut mock_clickhouse_client = MockClickHouseClient::new();

        // Expect no calls to run_query_with_external_data when given an empty slice
        mock_clickhouse_client
            .expect_run_query_with_external_data()
            .times(0);

        let conn = ClickHouseConnectionInfo::new_mock(Arc::new(mock_clickhouse_client));

        let datapoints: Vec<DatapointInsert> = vec![];

        let result = conn.insert_datapoints(&datapoints).await;
        assert!(result.is_ok(), "Should handle empty slice successfully");
        assert_eq!(
            result.unwrap(),
            0,
            "Should return 0 written rows for empty slice"
        );
    }

    #[tokio::test]
    async fn test_insert_datapoints_validates_dataset_names() {
        let mut mock_clickhouse_client = MockClickHouseClient::new();

        // Expect no calls to run_query_with_external_data when validation fails
        mock_clickhouse_client
            .expect_run_query_with_external_data()
            .times(0);

        let conn = ClickHouseConnectionInfo::new_mock(Arc::new(mock_clickhouse_client));

        // Test with reserved name "builder"
        let datapoints_with_builder = vec![DatapointInsert::Chat(ChatInferenceDatapointInsert {
            dataset_name: "builder".to_string(), // This should fail validation
            function_name: "test_function".to_string(),
            id: Uuid::parse_str("aaaaaaaa-aaaa-aaaa-aaaa-aaaaaaaaaaaa").unwrap(),
            name: None,
            episode_id: None,
            input: StoredInput {
                system: None,
                messages: vec![],
            },
            output: None,
            tool_params: None,
            tags: None,
            auxiliary: String::new(),
            staled_at: None,
            source_inference_id: None,
            is_custom: false,
        })];

        let result = conn.insert_datapoints(&datapoints_with_builder).await;
        assert!(
            result.is_err(),
            "Should fail with reserved dataset name 'builder'"
        );
        let err = result.unwrap_err();
        assert!(
            matches!(err.get_details(), ErrorDetails::InvalidDatasetName { .. }),
            "Should return InvalidDatasetName error"
        );

        // Test with reserved prefix "tensorzero::"
        let datapoints_with_tensorzero_prefix =
            vec![DatapointInsert::Json(JsonInferenceDatapointInsert {
                dataset_name: "tensorzero::reserved".to_string(), // This should fail validation
                function_name: "test_function".to_string(),
                id: Uuid::parse_str("bbbbbbbb-bbbb-bbbb-bbbb-bbbbbbbbbbbb").unwrap(),
                name: None,
                episode_id: None,
                input: StoredInput {
                    system: None,
                    messages: vec![],
                },
                output: None,
                output_schema: json!({"type": "object"}),
                tags: None,
                auxiliary: String::new(),
                staled_at: None,
                source_inference_id: None,
                is_custom: false,
            })];

        let result = conn
            .insert_datapoints(&datapoints_with_tensorzero_prefix)
            .await;
        assert!(
            result.is_err(),
            "Should fail with reserved dataset name prefix 'tensorzero::'"
        );
        let err = result.unwrap_err();
        assert!(
            matches!(err.get_details(), ErrorDetails::InvalidDatasetName { .. }),
            "Should return InvalidDatasetName error"
        );
    }

    #[tokio::test]
    async fn test_count_datapoints_for_dataset_function_chat_executes_successfully() {
        let mut mock_clickhouse_client = MockClickHouseClient::new();
        mock_clickhouse_client
            .expect_run_query_synchronous()
            .withf(|query, parameters| {
                assert_query_contains(
                    query,
                    "SELECT toUInt32(count()) as count
                    FROM {table:Identifier}
                    WHERE dataset_name = {dataset_name:String}
                    AND function_name = {function_name:String}",
                );

                assert_eq!(parameters.get("table"), Some(&"ChatInferenceDatapoint"));
                assert_eq!(parameters.get("dataset_name"), Some(&"test_dataset"));
                assert_eq!(parameters.get("function_name"), Some(&"test_function"));

                true
            })
            .returning(|_, _| {
                Ok(ClickHouseResponse {
                    response: String::from("42"),
                    metadata: ClickHouseResponseMetadata {
                        read_rows: 0,
                        written_rows: 0,
                    },
                })
            });

        let params = CountDatapointsForDatasetFunctionParams {
            dataset_name: "test_dataset".to_string(),
            function_name: "test_function".to_string(),
            function_type: DatapointKind::Chat,
        };

        let conn = ClickHouseConnectionInfo::new_mock(Arc::new(mock_clickhouse_client));
        let result = conn
            .count_datapoints_for_dataset_function(&params)
            .await
            .unwrap();

        assert_eq!(result, 42, "Should return 42 datapoints");
    }

    #[tokio::test]
    async fn test_count_datapoints_for_dataset_function_json_executes_successfully() {
        let mut mock_clickhouse_client = MockClickHouseClient::new();
        mock_clickhouse_client
            .expect_run_query_synchronous()
            .withf(|query, parameters| {
                assert_query_contains(
                    query,
                    "SELECT toUInt32(count()) as count
                    FROM {table:Identifier}
                    WHERE dataset_name = {dataset_name:String}
                    AND function_name = {function_name:String}",
                );

                assert_eq!(parameters.get("table"), Some(&"JsonInferenceDatapoint"));
                assert_eq!(parameters.get("dataset_name"), Some(&"my_dataset"));
                assert_eq!(parameters.get("function_name"), Some(&"my_function"));

                true
            })
            .returning(|_, _| {
                Ok(ClickHouseResponse {
                    response: String::from("17"),
                    metadata: ClickHouseResponseMetadata {
                        read_rows: 0,
                        written_rows: 0,
                    },
                })
            });
        let conn = ClickHouseConnectionInfo::new_mock(Arc::new(mock_clickhouse_client));

        let params = CountDatapointsForDatasetFunctionParams {
            dataset_name: "my_dataset".to_string(),
            function_name: "my_function".to_string(),
            function_type: DatapointKind::Json,
        };

        let result = conn
            .count_datapoints_for_dataset_function(&params)
            .await
            .unwrap();

        assert_eq!(result, 17, "Should return 17 datapoints");
    }

    #[tokio::test]
    async fn test_get_adjacent_datapoint_ids_with_both_adjacent() {
        let mut mock_clickhouse_client = MockClickHouseClient::new();
        mock_clickhouse_client
            .expect_run_query_synchronous()
            .withf(|query, parameters| {
                assert_query_contains(query, "
                WITH DatasetIds AS (
                    SELECT toUInt128(id) as id_uint FROM ChatInferenceDatapoint WHERE dataset_name = {dataset_name:String}
                    UNION ALL
                    SELECT toUInt128(id) as id_uint FROM JsonInferenceDatapoint WHERE dataset_name = {dataset_name:String}
                )
                SELECT
                    NULLIF(
                        (SELECT uint_to_uuid(min(id_uint)) FROM DatasetIds WHERE id_uint > toUInt128({datapoint_id:UUID})),
                        toUUID('00000000-0000-0000-0000-000000000000')
                    ) as next_id,
                    NULLIF(
                        (SELECT uint_to_uuid(max(id_uint)) FROM DatasetIds WHERE id_uint < toUInt128({datapoint_id:UUID})),
                        toUUID('00000000-0000-0000-0000-000000000000')
                    ) as previous_id
                FORMAT JSONEachRow");

                assert_eq!(parameters.get("dataset_name"), Some(&"test_dataset"));
                assert_eq!(parameters.get("datapoint_id"), Some(&"223e4567-e89b-12d3-a456-426614174000"));

                true
            })
            .returning(|_, _| {
                Ok(ClickHouseResponse {
                    response: String::from(r#"{"next_id":"323e4567-e89b-12d3-a456-426614174000","previous_id":"123e4567-e89b-12d3-a456-426614174000"}"#),
                    metadata: ClickHouseResponseMetadata {
                        read_rows: 0,
                        written_rows: 0,
                    },
                })
            });
        let conn = ClickHouseConnectionInfo::new_mock(Arc::new(mock_clickhouse_client));

        let params = GetAdjacentDatapointIdsParams {
            dataset_name: "test_dataset".to_string(),
            datapoint_id: Uuid::parse_str("223e4567-e89b-12d3-a456-426614174000").unwrap(),
        };

        let result = conn.get_adjacent_datapoint_ids(&params).await.unwrap();

        assert_eq!(
            result.previous_id,
            Some(Uuid::parse_str("123e4567-e89b-12d3-a456-426614174000").unwrap())
        );
        assert_eq!(
            result.next_id,
            Some(Uuid::parse_str("323e4567-e89b-12d3-a456-426614174000").unwrap())
        );
    }

    #[tokio::test]
    async fn test_get_adjacent_datapoint_ids_with_only_next() {
        let mut mock_clickhouse_client = MockClickHouseClient::new();
        mock_clickhouse_client
            .expect_run_query_synchronous()
            .returning(|_, _| {
                Ok(ClickHouseResponse {
                    response: String::from(
                        r#"{"next_id":"323e4567-e89b-12d3-a456-426614174000","previous_id":null}"#,
                    ),
                    metadata: ClickHouseResponseMetadata {
                        read_rows: 0,
                        written_rows: 0,
                    },
                })
            });
        let conn = ClickHouseConnectionInfo::new_mock(Arc::new(mock_clickhouse_client));

        let params = GetAdjacentDatapointIdsParams {
            dataset_name: "test_dataset".to_string(),
            datapoint_id: Uuid::parse_str("123e4567-e89b-12d3-a456-426614174000").unwrap(),
        };

        let result = conn.get_adjacent_datapoint_ids(&params).await.unwrap();

        assert_eq!(result.previous_id, None);
        assert_eq!(
            result.next_id,
            Some(Uuid::parse_str("323e4567-e89b-12d3-a456-426614174000").unwrap())
        );
    }

    #[tokio::test]
    async fn test_get_adjacent_datapoint_ids_with_only_previous() {
        let mut mock_clickhouse_client = MockClickHouseClient::new();
        mock_clickhouse_client
            .expect_run_query_synchronous()
            .returning(|_, _| {
                Ok(ClickHouseResponse {
                    response: String::from(
                        r#"{"next_id":null,"previous_id":"123e4567-e89b-12d3-a456-426614174000"}"#,
                    ),
                    metadata: ClickHouseResponseMetadata {
                        read_rows: 0,
                        written_rows: 0,
                    },
                })
            });
        let conn = ClickHouseConnectionInfo::new_mock(Arc::new(mock_clickhouse_client));

        let params = GetAdjacentDatapointIdsParams {
            dataset_name: "test_dataset".to_string(),
            datapoint_id: Uuid::parse_str("323e4567-e89b-12d3-a456-426614174000").unwrap(),
        };

        let result = conn.get_adjacent_datapoint_ids(&params).await.unwrap();

        assert_eq!(
            result.previous_id,
            Some(Uuid::parse_str("123e4567-e89b-12d3-a456-426614174000").unwrap())
        );
        assert_eq!(result.next_id, None);
    }

    #[tokio::test]
    async fn test_get_adjacent_datapoint_ids_with_none() {
        let mut mock_clickhouse_client = MockClickHouseClient::new();
        mock_clickhouse_client
            .expect_run_query_synchronous()
            .returning(|_, _| {
                Ok(ClickHouseResponse {
                    response: String::from(r#"{"next_id":null,"previous_id":null}"#),
                    metadata: ClickHouseResponseMetadata {
                        read_rows: 0,
                        written_rows: 0,
                    },
                })
            });
        let conn = ClickHouseConnectionInfo::new_mock(Arc::new(mock_clickhouse_client));

        let params = GetAdjacentDatapointIdsParams {
            dataset_name: "test_dataset".to_string(),
            datapoint_id: Uuid::parse_str("123e4567-e89b-12d3-a456-426614174000").unwrap(),
        };

        let result = conn.get_adjacent_datapoint_ids(&params).await.unwrap();

        assert_eq!(result.previous_id, None);
        assert_eq!(result.next_id, None);
    }

    #[tokio::test]
    async fn test_get_datapoint_chat_executes_successfully() {
        let mut mock_clickhouse_client = MockClickHouseClient::new();
        mock_clickhouse_client
            .expect_run_query_synchronous()
            .withf(|query, parameters| {
                assert_query_contains(query, "WITH dataset as (
                SELECT
                    'chat' as type,
                    dataset_name,
                    function_name,
                    name,
                    id,
                    episode_id,
                    input,
                    output,
                    tool_params,
                    dynamic_tools,
                    dynamic_provider_tools,
                    parallel_tool_calls,
                    tool_choice,
                    allowed_tools,
                    '' as output_schema,");
                assert_query_contains(query,
                    "tags,
                    auxiliary,
                    source_inference_id,
                    is_deleted,
                    is_custom,
                    staled_at,
                    formatDateTime(updated_at, '%Y-%m-%dT%H:%i:%SZ') AS updated_at");
                assert_query_contains(query, "FROM ChatInferenceDatapoint AS i FINAL
                    WHERE true
                    AND dataset_name = {dataset_name:String}
                    AND id IN ['123e4567-e89b-12d3-a456-426614174000']
                    AND staled_at IS NULL");
                assert_query_contains(query, "ORDER BY updated_at DESC, id DESC
                    LIMIT {subquery_limit:UInt32}");
                assert_query_contains(query, "UNION ALL");
                assert_query_contains(query, "
                SELECT
                    'json' as type,
                    dataset_name,
                    function_name,
                    name,
                    id,
                    episode_id,
                    input,
                    output,
                    '' as tool_params,");
                assert_query_contains(query,
                "[] as dynamic_tools,
                    [] as dynamic_provider_tools,
                    NULL as parallel_tool_calls,
                    NULL as tool_choice,
                    NULL as allowed_tools,
                    output_schema,
                    tags,
                    auxiliary,
                    source_inference_id,
                    is_deleted,
                    is_custom,
                    staled_at,
                    formatDateTime(updated_at, '%Y-%m-%dT%H:%i:%SZ') AS updated_at");
                assert_query_contains(query, "FROM JsonInferenceDatapoint AS i FINAL
                    WHERE true
                    AND dataset_name = {dataset_name:String}
                    AND id IN ['123e4567-e89b-12d3-a456-426614174000']
                    AND staled_at IS NULL");
                assert_query_contains(query, "SELECT *
                    FROM dataset
                    ORDER BY updated_at DESC, id DESC
                    LIMIT {limit:UInt32}
                    OFFSET {offset:UInt32}
                FORMAT JSONEachRow");

                assert_eq!(parameters.get("dataset_name"), Some(&"test_dataset"));
                assert_eq!(parameters.get("limit"), Some(&"1"));
                assert_eq!(parameters.get("offset"), Some(&"0"));
                assert_eq!(parameters.get("subquery_limit"), Some(&"1"));

                assert!(!parameters.contains_key("datapoint_id"), "Datapoint ID should be passed as a list of IDs");

                true
            })
            .returning(|_, _| {
                Ok(ClickHouseResponse {
                    response: String::from(r#"{"type":"chat","dataset_name":"test_dataset","function_name":"test_function","name":"test_name","id":"123e4567-e89b-12d3-a456-426614174000","episode_id":"223e4567-e89b-12d3-a456-426614174000","input":"{\"messages\":[]}","output":"[{\"type\":\"text\",\"text\":\"test output\"}]","tool_params":"{\"tools_available\":[],\"tool_choice\":\"auto\",\"parallel_tool_calls\":false}","tags":{},"auxiliary":"","source_inference_id":null,"is_deleted":false,"is_custom":true,"staled_at":null,"updated_at":"2023-01-01T00:00:00Z"}"#),
                    metadata: ClickHouseResponseMetadata {
                        read_rows: 1,
                        written_rows: 0,
                    },
                })
            });
        let conn = ClickHouseConnectionInfo::new_mock(Arc::new(mock_clickhouse_client));

        let params = GetDatapointParams {
            dataset_name: "test_dataset".to_string(),
            datapoint_id: Uuid::parse_str("123e4567-e89b-12d3-a456-426614174000").unwrap(),
            allow_stale: None,
        };

        let result = conn.get_datapoint(&params).await.unwrap();

        if let StoredDatapoint::Chat(datapoint) = result {
            // Verify it's a chat datapoint
            assert_eq!(datapoint.dataset_name, "test_dataset");
            assert_eq!(datapoint.function_name, "test_function");
            assert_eq!(
                datapoint.id.to_string(),
                "123e4567-e89b-12d3-a456-426614174000"
            );
        } else {
            panic!("Expected chat datapoint");
        }
    }

    #[tokio::test]
    async fn test_get_datapoint_json_executes_successfully() {
        let mut mock_clickhouse_client = MockClickHouseClient::new();
        mock_clickhouse_client
            .expect_run_query_synchronous()
            .withf(|query, parameters| {
                assert_query_contains(query, "WITH dataset as (");
                assert_query_contains(query, "FROM ChatInferenceDatapoint AS i FINAL");
                assert_query_contains(query, "UNION ALL");
                assert_query_contains(query, "FROM JsonInferenceDatapoint AS i FINAL");
                assert_query_contains(query, "id IN ['323e4567-e89b-12d3-a456-426614174000']");
                assert_query_contains(query, "staled_at IS NULL");

                assert_eq!(parameters.get("dataset_name"), Some(&"json_dataset"));
                assert!(!parameters.contains_key("datapoint_id"), "Datapoint ID should be passed as a list of IDs");

                true
            })
            .returning(|_, _| {
                Ok(ClickHouseResponse {
                    response: String::from(r#"{"type":"json","dataset_name":"json_dataset","function_name":"json_function","name":null,"id":"323e4567-e89b-12d3-a456-426614174000","episode_id":null,"input":"{\"messages\":[]}","output":"{\"parsed\":{\"key\":\"value\"}}","output_schema":"{\"type\":\"object\"}","tags":{},"auxiliary":"","source_inference_id":null,"is_deleted":false,"is_custom":true,"staled_at":null,"updated_at":"2023-01-01T00:00:00Z"}"#),
                    metadata: ClickHouseResponseMetadata {
                        read_rows: 1,
                        written_rows: 0,
                    },
                })
            });
        let conn = ClickHouseConnectionInfo::new_mock(Arc::new(mock_clickhouse_client));

        let params = GetDatapointParams {
            dataset_name: "json_dataset".to_string(),
            datapoint_id: Uuid::parse_str("323e4567-e89b-12d3-a456-426614174000").unwrap(),
            allow_stale: None,
        };

        let result = conn.get_datapoint(&params).await.unwrap();

        if let StoredDatapoint::Json(datapoint) = result {
            // Verify it's a json datapoint
            assert_eq!(datapoint.dataset_name, "json_dataset");
            assert_eq!(datapoint.function_name, "json_function");
            assert_eq!(
                datapoint.id.to_string(),
                "323e4567-e89b-12d3-a456-426614174000"
            );
        } else {
            panic!("Expected json datapoint");
        }
    }

    #[tokio::test]
    async fn test_get_datapoint_returns_not_found() {
        let mut mock_clickhouse_client = MockClickHouseClient::new();
        mock_clickhouse_client
            .expect_run_query_synchronous()
            .withf(|query, parameters| {
                assert_query_does_not_contain(query, "staled_at IS NULL");
                assert_query_contains(query, "id IN ['323e4567-e89b-12d3-a456-426614174000']");

                assert_eq!(parameters.get("dataset_name"), Some(&"json_dataset"));

                true
            })
            .returning(|_, _| {
                Ok(ClickHouseResponse {
                    response: String::new(),
                    metadata: ClickHouseResponseMetadata {
                        read_rows: 0,
                        written_rows: 0,
                    },
                })
            });
        let conn = ClickHouseConnectionInfo::new_mock(Arc::new(mock_clickhouse_client));

        let params = GetDatapointParams {
            dataset_name: "json_dataset".to_string(),
            datapoint_id: Uuid::parse_str("323e4567-e89b-12d3-a456-426614174000").unwrap(),
            allow_stale: Some(true),
        };

        let error = conn.get_datapoint(&params).await.unwrap_err();
        match error.get_details() {
            ErrorDetails::DatapointNotFound {
                dataset_name,
                datapoint_id,
            } => {
                assert_eq!(dataset_name, "json_dataset");
                assert_eq!(
                    datapoint_id.to_string(),
                    "323e4567-e89b-12d3-a456-426614174000"
                );
            }
            other_details => {
                panic!("Expected DatapointNotFound error, encountered {other_details}");
            }
        }
    }

    #[tokio::test]
    async fn test_get_datapoint_allows_staled() {
        let mut mock_clickhouse_client = MockClickHouseClient::new();
        mock_clickhouse_client
            .expect_run_query_synchronous()
            .withf(|query, parameters| {
                assert_query_contains(query, "id IN ['323e4567-e89b-12d3-a456-426614174000']");
                assert_query_does_not_contain(query, "staled_at IS NULL");

                assert_eq!(parameters.get("dataset_name"), Some(&"json_dataset"));

                true
            })
            .returning(|_, _| {
                Ok(ClickHouseResponse {
                    response: String::new(),
                    metadata: ClickHouseResponseMetadata {
                        read_rows: 1,
                        written_rows: 0,
                    },
                })
            });
        let conn = ClickHouseConnectionInfo::new_mock(Arc::new(mock_clickhouse_client));

        let params = GetDatapointParams {
            dataset_name: "json_dataset".to_string(),
            datapoint_id: Uuid::parse_str("323e4567-e89b-12d3-a456-426614174000").unwrap(),
            allow_stale: Some(true),
        };

        // Don't assert on the result, just checking the queries are correct.
        let _ = conn.get_datapoint(&params).await;
    }

    #[tokio::test]
    async fn test_get_datapoint_not_found() {
        let mut mock_clickhouse_client = MockClickHouseClient::new();
        mock_clickhouse_client
            .expect_run_query_synchronous()
            .returning(|_, _| {
                Ok(ClickHouseResponse {
                    response: String::new(), // Empty response means not found
                    metadata: ClickHouseResponseMetadata {
                        read_rows: 0,
                        written_rows: 0,
                    },
                })
            });
        let conn = ClickHouseConnectionInfo::new_mock(Arc::new(mock_clickhouse_client));

        let params = GetDatapointParams {
            dataset_name: "test_dataset".to_string(),
            datapoint_id: Uuid::parse_str("123e4567-e89b-12d3-a456-426614174000").unwrap(),
            allow_stale: None,
        };

        let result = conn.get_datapoint(&params).await;

        assert!(
            result.is_err(),
            "Should return error when datapoint not found"
        );
        let err = result.unwrap_err();
        assert!(err.to_string().contains("Datapoint not found"));
    }

    #[tokio::test]
    async fn test_get_datapoints_with_empty_ids() {
        let mut mock_clickhouse_client = MockClickHouseClient::new();
        mock_clickhouse_client
            .expect_run_query_synchronous()
            .withf(|query, parameters| {
                // When ids is empty, there should be no ID filter
                assert_query_does_not_contain(query, "id IN");
                assert_query_contains(query, "dataset_name = {dataset_name:String}");
                assert_query_contains(query, "staled_at IS NULL");
                assert_eq!(parameters.get("dataset_name"), Some(&"test_dataset"));
                true
            })
            .returning(|_, _| {
                Ok(ClickHouseResponse {
                    response: String::new(),
                    metadata: ClickHouseResponseMetadata {
                        read_rows: 0,
                        written_rows: 0,
                    },
                })
            });
        let conn = ClickHouseConnectionInfo::new_mock(Arc::new(mock_clickhouse_client));

        let result = conn
            .get_datapoints(&GetDatapointsParams {
                dataset_name: Some("test_dataset".to_string()),
                function_name: None,
                ids: None,
                limit: u32::MAX,
                offset: 0,
                allow_stale: false,
                filter: None,
            })
            .await
            .unwrap();

        assert_eq!(
            result.len(),
            0,
            "Should return empty vector when dataset has no datapoints"
        );
    }

    #[tokio::test]
    async fn test_get_datapoints_with_single_id() {
        let mut mock_clickhouse_client = MockClickHouseClient::new();
        mock_clickhouse_client
            .expect_run_query_synchronous()
            .withf(|query, parameters| {
                assert_query_contains(query, "WITH dataset as (");
                assert_query_contains(query, "FROM ChatInferenceDatapoint AS i FINAL");
                assert_query_contains(query, "UNION ALL");
                assert_query_contains(query, "FROM JsonInferenceDatapoint AS i FINAL");
                assert_query_contains(query, "id IN ['123e4567-e89b-12d3-a456-426614174000']");
                assert_query_contains(query, "staled_at IS NULL");
                assert_query_contains(query, "FORMAT JSONEachRow");

                assert_eq!(parameters.get("dataset_name"), Some(&"test_dataset"));

                true
            })
            .returning(|_, _| {
                Ok(ClickHouseResponse {
                    response: String::from(r#"{"type":"chat","dataset_name":"test_dataset","function_name":"test_function","name":"test_name","id":"123e4567-e89b-12d3-a456-426614174000","episode_id":"223e4567-e89b-12d3-a456-426614174000","input":"{\"messages\":[]}","output":"[{\"type\":\"text\",\"text\":\"test output\"}]","tool_params":"{\"tools_available\":[],\"tool_choice\":\"auto\",\"parallel_tool_calls\":false}","tags":{},"auxiliary":"","source_inference_id":null,"is_deleted":false,"is_custom":true,"staled_at":null,"updated_at":"2023-01-01T00:00:00Z"}"#),
                    metadata: ClickHouseResponseMetadata {
                        read_rows: 1,
                        written_rows: 0,
                    },
                })
            });
        let conn = ClickHouseConnectionInfo::new_mock(Arc::new(mock_clickhouse_client));

        let ids = vec![Uuid::parse_str("123e4567-e89b-12d3-a456-426614174000").unwrap()];
        let result = conn
            .get_datapoints(&GetDatapointsParams {
                dataset_name: Some("test_dataset".to_string()),
                function_name: None,
                ids: Some(ids),
                limit: u32::MAX,
                offset: 0,
                allow_stale: false,
                filter: None,
            })
            .await
            .unwrap();

        assert_eq!(result.len(), 1, "Should return exactly one datapoint");
        if let StoredDatapoint::Chat(datapoint) = &result[0] {
            assert_eq!(datapoint.dataset_name, "test_dataset");
            assert_eq!(datapoint.function_name, "test_function");
            assert_eq!(
                datapoint.id.to_string(),
                "123e4567-e89b-12d3-a456-426614174000"
            );
        } else {
            panic!("Expected chat datapoint");
        }
    }

    #[tokio::test]
    async fn test_get_datapoints_with_multiple_ids() {
        let mut mock_clickhouse_client = MockClickHouseClient::new();
        mock_clickhouse_client
            .expect_run_query_synchronous()
            .withf(|query, parameters| {
                assert_query_contains(query, "WITH dataset as (");
                assert_query_contains(query, "FROM ChatInferenceDatapoint AS i FINAL");
                assert_query_contains(query, "UNION ALL");
                assert_query_contains(query, "FROM JsonInferenceDatapoint AS i FINAL");
                assert_query_contains(query, "id IN ['123e4567-e89b-12d3-a456-426614174000','223e4567-e89b-12d3-a456-426614174000','323e4567-e89b-12d3-a456-426614174000']");
                assert_query_contains(query, "staled_at IS NULL");

                assert_eq!(parameters.get("dataset_name"), Some(&"test_dataset"));

                true
            })
            .returning(|_, _| {
                Ok(ClickHouseResponse {
                    response: String::from(r#"{"type":"chat","dataset_name":"test_dataset","function_name":"test_function","name":"test1","id":"123e4567-e89b-12d3-a456-426614174000","episode_id":null,"input":"{\"messages\":[]}","output":"[{\"type\":\"text\",\"text\":\"test output 1\"}]","tool_params":"{\"tools_available\":[],\"tool_choice\":\"auto\",\"parallel_tool_calls\":false}","tags":{},"auxiliary":"","source_inference_id":null,"is_deleted":false,"is_custom":true,"staled_at":null,"updated_at":"2023-01-01T00:00:00Z"}
{"type":"chat","dataset_name":"test_dataset","function_name":"test_function","name":"test2","id":"223e4567-e89b-12d3-a456-426614174000","episode_id":null,"input":"{\"messages\":[]}","output":"[{\"type\":\"text\",\"text\":\"test output 2\"}]","tool_params":"{\"tools_available\":[],\"tool_choice\":\"auto\",\"parallel_tool_calls\":false}","tags":{},"auxiliary":"","source_inference_id":null,"is_deleted":false,"is_custom":true,"staled_at":null,"updated_at":"2023-01-01T00:00:00Z"}
{"type":"chat","dataset_name":"test_dataset","function_name":"test_function","name":"test3","id":"323e4567-e89b-12d3-a456-426614174000","episode_id":null,"input":"{\"messages\":[]}","output":"[{\"type\":\"text\",\"text\":\"test output 3\"}]","tool_params":"{\"tools_available\":[],\"tool_choice\":\"auto\",\"parallel_tool_calls\":false}","tags":{},"auxiliary":"","source_inference_id":null,"is_deleted":false,"is_custom":true,"staled_at":null,"updated_at":"2023-01-01T00:00:00Z"}"#),
                    metadata: ClickHouseResponseMetadata {
                        read_rows: 3,
                        written_rows: 0,
                    },
                })
            });
        let conn = ClickHouseConnectionInfo::new_mock(Arc::new(mock_clickhouse_client));

        let ids = vec![
            Uuid::parse_str("123e4567-e89b-12d3-a456-426614174000").unwrap(),
            Uuid::parse_str("223e4567-e89b-12d3-a456-426614174000").unwrap(),
            Uuid::parse_str("323e4567-e89b-12d3-a456-426614174000").unwrap(),
        ];
        let result = conn
            .get_datapoints(&GetDatapointsParams {
                dataset_name: Some("test_dataset".to_string()),
                function_name: None,
                ids: Some(ids),
                limit: u32::MAX,
                offset: 0,
                allow_stale: false,
                filter: None,
            })
            .await
            .unwrap();

        assert_eq!(result.len(), 3, "Should return three datapoints");

        // Verify all datapoints are returned with correct IDs
        let returned_ids: Vec<String> = result.iter().map(|dp| dp.id().to_string()).collect();
        assert!(returned_ids.contains(&"123e4567-e89b-12d3-a456-426614174000".to_string()));
        assert!(returned_ids.contains(&"223e4567-e89b-12d3-a456-426614174000".to_string()));
        assert!(returned_ids.contains(&"323e4567-e89b-12d3-a456-426614174000".to_string()));
    }

    #[tokio::test]
    async fn test_get_datapoints_respects_allow_stale_false() {
        let mut mock_clickhouse_client = MockClickHouseClient::new();
        mock_clickhouse_client
            .expect_run_query_synchronous()
            .withf(|query, parameters| {
                assert_query_contains(query, "staled_at IS NULL");
                assert_eq!(parameters.get("dataset_name"), Some(&"test_dataset"));

                true
            })
            .returning(|_, _| {
                Ok(ClickHouseResponse {
                    response: String::new(), // Empty response
                    metadata: ClickHouseResponseMetadata {
                        read_rows: 0,
                        written_rows: 0,
                    },
                })
            });
        let conn = ClickHouseConnectionInfo::new_mock(Arc::new(mock_clickhouse_client));

        let ids = vec![Uuid::parse_str("123e4567-e89b-12d3-a456-426614174000").unwrap()];
        let result = conn
            .get_datapoints(&GetDatapointsParams {
                dataset_name: Some("test_dataset".to_string()),
                function_name: None,
                ids: Some(ids),
                limit: u32::MAX,
                offset: 0,
                allow_stale: false,
                filter: None,
            })
            .await
            .unwrap();

        assert_eq!(
            result.len(),
            0,
            "Should not return staled datapoints when allow_stale=false"
        );
    }

    #[tokio::test]
    async fn test_get_datapoints_respects_allow_stale_true() {
        let mut mock_clickhouse_client = MockClickHouseClient::new();
        mock_clickhouse_client
            .expect_run_query_synchronous()
            .withf(|query, parameters| {
                assert_query_does_not_contain(query, "staled_at IS NULL");
                assert_eq!(parameters.get("dataset_name"), Some(&"test_dataset"));

                true
            })
            .returning(|_, _| {
                Ok(ClickHouseResponse {
                    response: String::from(r#"{"type":"chat","dataset_name":"test_dataset","function_name":"test_function","name":"test_name","id":"123e4567-e89b-12d3-a456-426614174000","episode_id":null,"input":"{\"messages\":[]}","output":"[{\"type\":\"text\",\"text\":\"test output\"}]","tool_params":"{\"tools_available\":[],\"tool_choice\":\"auto\",\"parallel_tool_calls\":false}","tags":{},"auxiliary":"","source_inference_id":null,"is_deleted":false,"is_custom":true,"staled_at":"2023-01-01T00:00:00Z","updated_at":"2023-01-01T00:00:00Z"}"#),
                    metadata: ClickHouseResponseMetadata {
                        read_rows: 1,
                        written_rows: 0,
                    },
                })
            });
        let conn = ClickHouseConnectionInfo::new_mock(Arc::new(mock_clickhouse_client));

        let ids = vec![Uuid::parse_str("123e4567-e89b-12d3-a456-426614174000").unwrap()];
        let result = conn
            .get_datapoints(&GetDatapointsParams {
                dataset_name: Some("test_dataset".to_string()),
                function_name: None,
                ids: Some(ids),
                limit: u32::MAX,
                offset: 0,
                allow_stale: true,
                filter: None,
            })
            .await
            .unwrap();

        assert_eq!(
            result.len(),
            1,
            "Should return staled datapoints when allow_stale=true"
        );
        if let StoredDatapoint::Chat(datapoint) = &result[0] {
            assert!(
                datapoint.staled_at.is_some(),
                "Datapoint should have staled_at timestamp"
            );
        } else {
            panic!("Expected chat datapoint");
        }
    }

    #[tokio::test]
    async fn test_get_datapoints_with_mixed_chat_and_json_results() {
        let mut mock_clickhouse_client = MockClickHouseClient::new();
        mock_clickhouse_client
            .expect_run_query_synchronous()
            .withf(|query, parameters| {
                assert_query_contains(query, "FROM ChatInferenceDatapoint AS i FINAL");
                assert_query_contains(query, "UNION ALL");
                assert_query_contains(query, "FROM JsonInferenceDatapoint AS i FINAL");
                assert_query_contains(query, "id IN ['123e4567-e89b-12d3-a456-426614174000','223e4567-e89b-12d3-a456-426614174000']");

                assert_eq!(parameters.get("dataset_name"), Some(&"test_dataset"));

                true
            })
            .returning(|_, _| {
                Ok(ClickHouseResponse {
                    response: String::from(r#"{"type":"chat","dataset_name":"test_dataset","function_name":"chat_function","name":"chat1","id":"123e4567-e89b-12d3-a456-426614174000","episode_id":null,"input":"{\"messages\":[]}","output":"[{\"type\":\"text\",\"text\":\"chat output\"}]","tool_params":"{\"tools_available\":[],\"tool_choice\":\"auto\",\"parallel_tool_calls\":false}","tags":{},"auxiliary":"","source_inference_id":null,"is_deleted":false,"is_custom":true,"staled_at":null,"updated_at":"2023-01-01T00:00:00Z"}
{"type":"json","dataset_name":"test_dataset","function_name":"json_function","name":"json1","id":"223e4567-e89b-12d3-a456-426614174000","episode_id":null,"input":"{\"messages\":[]}","output":"{\"parsed\":{\"key\":\"value\"}}","output_schema":"{\"type\":\"object\"}","tags":{},"auxiliary":"","source_inference_id":null,"is_deleted":false,"is_custom":true,"staled_at":null,"updated_at":"2023-01-01T00:00:00Z"}"#),
                    metadata: ClickHouseResponseMetadata {
                        read_rows: 2,
                        written_rows: 0,
                    },
                })
            });
        let conn = ClickHouseConnectionInfo::new_mock(Arc::new(mock_clickhouse_client));

        let ids = vec![
            Uuid::parse_str("123e4567-e89b-12d3-a456-426614174000").unwrap(),
            Uuid::parse_str("223e4567-e89b-12d3-a456-426614174000").unwrap(),
        ];
        let result = conn
            .get_datapoints(&GetDatapointsParams {
                dataset_name: Some("test_dataset".to_string()),
                function_name: None,
                ids: Some(ids),
                limit: u32::MAX,
                offset: 0,
                allow_stale: false,
                filter: None,
            })
            .await
            .unwrap();

        assert_eq!(result.len(), 2, "Should return two datapoints");

        // Count types
        let chat_count = result
            .iter()
            .filter(|dp| matches!(dp, StoredDatapoint::Chat(_)))
            .count();
        let json_count = result
            .iter()
            .filter(|dp| matches!(dp, StoredDatapoint::Json(_)))
            .count();

        assert_eq!(chat_count, 1, "Should have 1 chat datapoint");
        assert_eq!(json_count, 1, "Should have 1 json datapoint");

        // Verify chat datapoint
        if let StoredDatapoint::Chat(chat_dp) = result
            .iter()
            .find(|dp| matches!(dp, StoredDatapoint::Chat(_)))
            .unwrap()
        {
            assert_eq!(chat_dp.function_name, "chat_function");
            assert_eq!(chat_dp.name, Some("chat1".to_string()));
        }

        // Verify json datapoint
        if let StoredDatapoint::Json(json_dp) = result
            .iter()
            .find(|dp| matches!(dp, StoredDatapoint::Json(_)))
            .unwrap()
        {
            assert_eq!(json_dp.function_name, "json_function");
            assert_eq!(json_dp.name, Some("json1".to_string()));
        }
    }

    #[tokio::test]
    async fn test_get_datapoints_with_empty_response() {
        let mut mock_clickhouse_client = MockClickHouseClient::new();
        mock_clickhouse_client
            .expect_run_query_synchronous()
            .withf(|query, _| {
                assert_query_contains(query, "WITH dataset as (");
                true
            })
            .returning(|_, _| {
                Ok(ClickHouseResponse {
                    response: String::new(), // Empty response
                    metadata: ClickHouseResponseMetadata {
                        read_rows: 0,
                        written_rows: 0,
                    },
                })
            });
        let conn = ClickHouseConnectionInfo::new_mock(Arc::new(mock_clickhouse_client));

        let ids = vec![Uuid::parse_str("999e4567-e89b-12d3-a456-426614174000").unwrap()];
        let result = conn
            .get_datapoints(&GetDatapointsParams {
                dataset_name: Some("test_dataset".to_string()),
                function_name: None,
                ids: Some(ids),
                limit: u32::MAX,
                offset: 0,
                allow_stale: false,
                filter: None,
            })
            .await
            .unwrap();

        assert_eq!(
            result.len(),
            0,
            "Should return empty vector for non-existent IDs"
        );
    }

    #[tokio::test]
    async fn test_get_datapoints_with_function_name_filter() {
        let mut mock_clickhouse_client = MockClickHouseClient::new();
        mock_clickhouse_client
            .expect_run_query_synchronous()
            .withf(|query, parameters| {
                assert_query_contains(query, "AND function_name = {function_name:String}");

                assert_eq!(parameters.get("function_name"), Some(&"test_function"));

                true
            })
            .returning(|_, _| {
                Ok(ClickHouseResponse {
                    response: String::from(r#"{"type":"chat","dataset_name":"test_dataset","function_name":"test_function","name":"test_name","id":"123e4567-e89b-12d3-a456-426614174000","episode_id":"223e4567-e89b-12d3-a456-426614174000","input":"{\"messages\":[]}","output":"[{\"type\":\"text\",\"text\":\"test output\"}]","tool_params":"{\"tools_available\":[],\"tool_choice\":\"auto\",\"parallel_tool_calls\":false}","tags":{},"auxiliary":"","source_inference_id":null,"is_deleted":false,"is_custom":true,"staled_at":null,"updated_at":"2023-01-01T00:00:00Z"}"#),
                    metadata: ClickHouseResponseMetadata {
                        read_rows: 1,
                        written_rows: 0,
                    },
                })
            });
        let conn = ClickHouseConnectionInfo::new_mock(Arc::new(mock_clickhouse_client));

        let result = conn
            .get_datapoints(&GetDatapointsParams {
                dataset_name: Some("test_dataset".to_string()),
                function_name: Some("test_function".to_string()),
                ids: None,
                limit: 20,
                offset: 0,
                allow_stale: false,
                filter: None,
            })
            .await
            .unwrap();

        assert_eq!(result.len(), 1, "Should return one datapoint");
    }

    #[tokio::test]
    async fn test_get_datapoints_with_tag_filter() {
        let mut mock_clickhouse_client = MockClickHouseClient::new();
        mock_clickhouse_client
            .expect_run_query_synchronous()
            .withf(|query, parameters| {
                assert_query_contains(query, "AND i.tags[{p0:String}] = {p1:String}");

                assert_eq!(parameters.get("p0"), Some(&"environment"));
                assert_eq!(parameters.get("p1"), Some(&"production"));

                true
            })
            .returning(|_, _| {
                Ok(ClickHouseResponse {
                    response: String::from(r#"{"type":"chat","dataset_name":"test_dataset","function_name":"test_function","name":"test_name","id":"123e4567-e89b-12d3-a456-426614174000","episode_id":"223e4567-e89b-12d3-a456-426614174000","input":"{\"messages\":[]}","output":"[{\"type\":\"text\",\"text\":\"test output\"}]","tool_params":"{\"tools_available\":[],\"tool_choice\":\"auto\",\"parallel_tool_calls\":false}","tags":{"environment":"production"},"auxiliary":"","source_inference_id":null,"is_deleted":false,"is_custom":true,"staled_at":null,"updated_at":"2023-01-01T00:00:00Z"}"#),
                    metadata: ClickHouseResponseMetadata {
                        read_rows: 1,
                        written_rows: 0,
                    },
                })
            });
        let conn = ClickHouseConnectionInfo::new_mock(Arc::new(mock_clickhouse_client));

        let filter = DatapointFilter::Tag(TagFilter {
            key: "environment".to_string(),
            value: "production".to_string(),
            comparison_operator: TagComparisonOperator::Equal,
        });

        let result = conn
            .get_datapoints(&GetDatapointsParams {
                dataset_name: Some("test_dataset".to_string()),
                function_name: None,
                ids: None,
                limit: 20,
                offset: 0,
                allow_stale: false,
                filter: Some(filter),
            })
            .await
            .unwrap();

        assert_eq!(result.len(), 1, "Should return one datapoint");
    }

    #[tokio::test]
    async fn test_delete_datapoints_with_specific_ids() {
        let mut mock_clickhouse_client = MockClickHouseClient::new();
        let id1 = Uuid::now_v7();
        let id2 = Uuid::now_v7();

        // Expect two queries: one for ChatInferenceDatapoint, one for JsonInferenceDatapoint
        mock_clickhouse_client
            .expect_run_query_synchronous()
            .times(2)
            .withf(move |query, parameters| {
                assert_query_contains(query, "INSERT INTO");
                assert_query_contains(
                    query,
                    "SELECT * REPLACE ( now64() AS updated_at, now64() AS staled_at )",
                );
                assert_query_contains(query, "WHERE dataset_name = {dataset_name:String}");
                assert_query_contains(query, &format!("AND id IN ['{id1}','{id2}']"));

                assert_eq!(parameters.get("dataset_name"), Some(&"test_dataset"));

                true
            })
            .returning(|_, _| {
                Ok(ClickHouseResponse {
                    response: String::new(),
                    metadata: ClickHouseResponseMetadata {
                        read_rows: 0,
                        written_rows: 2,
                    },
                })
            });

        let conn = ClickHouseConnectionInfo::new_mock(Arc::new(mock_clickhouse_client));

        let result = conn
            .delete_datapoints("test_dataset", Some(&[id1, id2]))
            .await;

        assert!(result.is_ok());
        assert_eq!(result.unwrap(), 4); // 2 from chat + 2 from json
    }

    #[tokio::test]
    async fn test_delete_datapoints_with_empty_ids_deletes_all() {
        let mut mock_clickhouse_client = MockClickHouseClient::new();

        // Expect two queries: one for ChatInferenceDatapoint, one for JsonInferenceDatapoint
        mock_clickhouse_client
            .expect_run_query_synchronous()
            .times(2)
            .withf(|query, parameters| {
                // Verify the query structure
                assert_query_contains(query, "INSERT INTO");
                assert_query_contains(
                    query,
                    "SELECT * REPLACE ( now64() AS updated_at, now64() AS staled_at )",
                );
                assert_query_contains(query, "WHERE dataset_name = {dataset_name:String}");

                assert_query_does_not_contain(query, "AND id IN");

                assert_eq!(parameters.get("dataset_name"), Some(&"test_dataset"));

                true
            })
            .returning(|_, _| {
                Ok(ClickHouseResponse {
                    response: String::new(),
                    metadata: ClickHouseResponseMetadata {
                        read_rows: 0,
                        written_rows: 5,
                    },
                })
            });

        let conn = ClickHouseConnectionInfo::new_mock(Arc::new(mock_clickhouse_client));

        let result = conn.delete_datapoints("test_dataset", None).await;

        assert!(result.is_ok());
        assert_eq!(result.unwrap(), 10); // 5 from chat + 5 from json
    }

    #[tokio::test]
    async fn test_delete_datapoints_queries_both_tables() {
        let mut mock_clickhouse_client = MockClickHouseClient::new();
        let id1 = Uuid::now_v7();

        // The queries are executed in parallel via try_join!, so we can't rely on ordering
        // Just verify that both table types are queried
        mock_clickhouse_client
            .expect_run_query_synchronous()
            .times(2)
            .withf(move |query, _parameters| {
                query.contains("ChatInferenceDatapoint") || query.contains("JsonInferenceDatapoint")
            })
            .returning(|query, _| {
                // Return different row counts for each table to verify aggregation
                if query.contains("ChatInferenceDatapoint") {
                    Ok(ClickHouseResponse {
                        response: String::new(),
                        metadata: ClickHouseResponseMetadata {
                            read_rows: 0,
                            written_rows: 1,
                        },
                    })
                } else if query.contains("JsonInferenceDatapoint") {
                    Ok(ClickHouseResponse {
                        response: String::new(),
                        metadata: ClickHouseResponseMetadata {
                            read_rows: 0,
                            written_rows: 2,
                        },
                    })
                } else {
                    panic!("Unexpected query: {query}");
                }
            });

        let conn = ClickHouseConnectionInfo::new_mock(Arc::new(mock_clickhouse_client));

        let result = conn.delete_datapoints("my_dataset", Some(&[id1])).await;

        assert!(result.is_ok());
        assert_eq!(result.unwrap(), 3); // 1 from chat + 2 from json
    }
}<|MERGE_RESOLUTION|>--- conflicted
+++ resolved
@@ -644,24 +644,12 @@
                 AND staled_at IS NULL
             )
             INSERT INTO ChatInferenceDatapoint
-<<<<<<< HEAD
-            SELECT
-                *
-                REPLACE (
-                    now64() AS updated_at,
-                    now64() AS staled_at
-                )
-            FROM ChatInferenceDatapoint FINAL
-            WHERE dataset_name = {{dataset_name:String}}
-            {datapoint_ids_filter_clause}
-=======
             SELECT *
             REPLACE (
                 now64() AS updated_at,
                 now64() AS staled_at
             )
             FROM existing_chat_datapoints;
->>>>>>> 709a3067
             "
         );
 
@@ -675,24 +663,12 @@
                 AND staled_at IS NULL
             )
             INSERT INTO JsonInferenceDatapoint
-<<<<<<< HEAD
-            SELECT
-                *
-                REPLACE (
-                    now64() AS updated_at,
-                    now64() AS staled_at
-                )
-            FROM JsonInferenceDatapoint FINAL
-            WHERE dataset_name = {{dataset_name:String}}
-            {datapoint_ids_filter_clause}
-=======
             SELECT *
             REPLACE (
                 now64() AS updated_at,
                 now64() AS staled_at
             )
             FROM existing_json_datapoints;
->>>>>>> 709a3067
             "
         );
         let query_params = HashMap::from([("dataset_name", dataset_name)]);
