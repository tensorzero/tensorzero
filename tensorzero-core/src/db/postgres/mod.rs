--- conflicted
+++ resolved
@@ -212,8 +212,6 @@
             message: "Failed to read TENSORZERO_POSTGRES_URL environment variable".to_string(),
         })
     })?;
-<<<<<<< HEAD
-=======
     manual_run_postgres_migrations_with_url(&postgres_url).await
 }
 
@@ -231,7 +229,6 @@
             message: e.to_string(),
         })
     })?;
->>>>>>> 3e1ff7f4
 
     // Our 'tensorzero-auth' crate currently uses an alpha release of 'sqlx', so the `PgPool` type is different.
     let sqlx_alpha_pool = sqlx_alpha::PgPool::connect(postgres_url)
@@ -258,7 +255,7 @@
     })?;
 
     let pool = PgPoolOptions::new()
-        .connect(&postgres_url)
+        .connect(postgres_url)
         .await
         .map_err(|err| {
             Error::new(ErrorDetails::PostgresConnectionInitialization {
