use async_trait::async_trait;
use serde::{Deserialize, Serialize};
use std::collections::HashMap;
use uuid::Uuid;

#[cfg(test)]
use mockall::automock;

use crate::config::{MetricConfigLevel, MetricConfigType};
use crate::db::clickhouse::query_builder::{DatapointFilter, FloatComparisonOperator};
use crate::endpoints::datasets::{DatapointKind, StoredDatapoint};
use crate::error::Error;
use crate::inference::types::{ContentBlockChatOutput, JsonInferenceOutput, StoredInput};
use crate::serde_util::{
    deserialize_optional_string_or_parsed_json, deserialize_string_or_parsed_json,
    serialize_none_as_empty_map, serialize_none_as_empty_string,
};
use crate::tool::ToolCallConfigDatabaseInsert;

/// Datapoint types that are directly serialized and inserted into ClickHouse.
/// These should be internal-only types but are exposed to tensorzero-node.
#[derive(Debug, Deserialize, Clone)]
<<<<<<< HEAD
#[serde(tag = "type", rename_all = "snake_case")]
=======
>>>>>>> ed69d13f
pub enum DatapointInsert {
    Chat(ChatInferenceDatapointInsert),
    Json(JsonInferenceDatapointInsert),
}

#[cfg(any(test, feature = "e2e_tests"))]
impl DatapointInsert {
    pub fn id(&self) -> Uuid {
        match self {
            DatapointInsert::Chat(datapoint) => datapoint.id,
            DatapointInsert::Json(datapoint) => datapoint.id,
        }
    }
}

/// Type that gets serialized directly to be written to ClickHouse. Serialization should match
/// the structure of the ChatInferenceDatapoint table in ClickHouse.
/// Theis should be an internal-only type, but it's exposed to tensorzero-node.
#[derive(Debug, Serialize, Deserialize, Clone)]
pub struct ChatInferenceDatapointInsert {
    /// Name of the dataset to write to. Required.
    pub dataset_name: String,

    /// Name of the function that generated this datapoint. Required.
    pub function_name: String,

    /// Human-readable name of the datapoint. Optional.
    #[serde(default)]
    pub name: Option<String>,

    /// Unique identifier for the datapoint. Required.
    pub id: Uuid,

    /// Episode ID that the datapoint belongs to. Optional.
    #[serde(default)]
    pub episode_id: Option<Uuid>,

    /// Input to the function that generated this datapoint. Required.
    #[serde(deserialize_with = "deserialize_string_or_parsed_json")]
    pub input: StoredInput,

    /// Output of the function that generated this datapoint. Optional.
    #[serde(
        default,
        deserialize_with = "deserialize_optional_string_or_parsed_json"
    )]
    pub output: Option<Vec<ContentBlockChatOutput>>,

    /// Tool parameters used to generate this datapoint. Optional.
    #[serde(
        default,
        deserialize_with = "deserialize_optional_string_or_parsed_json",
        serialize_with = "serialize_none_as_empty_string"
    )]
    pub tool_params: Option<ToolCallConfigDatabaseInsert>,

    /// Tags associated with this datapoint. Optional.
    #[serde(default, serialize_with = "serialize_none_as_empty_map")]
    pub tags: Option<HashMap<String, String>>,

    /// Deprecated, do not use.
    pub auxiliary: String,

    /// Timestamp when the datapoint was marked as stale. Optional.
    #[serde(default)]
    pub staled_at: Option<String>,

    /// Source inference ID that generated this datapoint. Optional.
    #[serde(default)]
    pub source_inference_id: Option<Uuid>,

    /// If true, this datapoint was manually created or edited by the user.
    pub is_custom: bool,
}

/// Type that gets serialized directly to be written to ClickHouse. Serialization should match
/// the structure of the JsonInferenceDatapoint table in ClickHouse.
/// Theis should be an internal-only type, but it's exposed to tensorzero-node.
#[derive(Debug, Serialize, Deserialize, Clone)]
pub struct JsonInferenceDatapointInsert {
    /// Name of the dataset to write to. Required.
    pub dataset_name: String,

    /// Name of the function that generated this datapoint. Required.
    pub function_name: String,

    /// Human-readable name of the datapoint. Optional.
    #[serde(default)]
    pub name: Option<String>,

    /// Unique identifier for the datapoint. Required.
    pub id: Uuid,

    /// Episode ID that the datapoint belongs to. Optional.
    #[serde(default)]
    pub episode_id: Option<Uuid>,

    /// Input to the function that generated this datapoint. Required.
    #[serde(deserialize_with = "deserialize_string_or_parsed_json")]
    pub input: StoredInput,

    /// Output of the function that generated this datapoint. Optional.
    #[serde(
        default,
        deserialize_with = "deserialize_optional_string_or_parsed_json"
    )]
    pub output: Option<JsonInferenceOutput>,

    /// Schema of the output of the function that generated this datapoint. Required.
    #[serde(deserialize_with = "deserialize_string_or_parsed_json")]
    pub output_schema: serde_json::Value,

    /// Tags associated with this datapoint. Optional.
    #[serde(default, serialize_with = "serialize_none_as_empty_map")]
    pub tags: Option<HashMap<String, String>>,

    /// Deprecated, do not use.
    pub auxiliary: String,

    /// Timestamp when the datapoint was marked as stale. Optional.
    #[serde(default)]
    pub staled_at: Option<String>,

    /// Source inference ID that generated this datapoint. Optional.
    #[serde(default)]
    pub source_inference_id: Option<Uuid>,

    /// If true, this datapoint was manually created or edited by the user.
    pub is_custom: bool,
}

#[derive(Debug, Serialize, Deserialize)]
#[cfg_attr(test, derive(ts_rs::TS))]
#[cfg_attr(test, ts(export))]
pub struct MetricFilter {
    pub metric: String,
    pub metric_type: MetricConfigType,
    pub operator: FloatComparisonOperator,
    pub threshold: f64,
    pub join_on: MetricConfigLevel,
}

#[derive(Debug, Serialize, Deserialize, ts_rs::TS)]
#[serde(rename_all = "snake_case")]
#[ts(export)]
pub enum DatasetOutputSource {
    // When generating a dataset, don't include any output.
    None,
    // When generating a dataset, include original inference output.
    Inference,
    // When generating a dataset, include any linked demonstration as output.
    Demonstration,
}

#[derive(Debug, Serialize, Deserialize)]
#[cfg_attr(test, derive(ts_rs::TS))]
#[cfg_attr(test, ts(export, optional_fields))]
pub struct DatasetQueryParams {
    pub inference_type: DatapointKind,
    pub function_name: Option<String>,
    pub dataset_name: Option<String>,
    pub variant_name: Option<String>,
    pub extra_where: Option<Vec<String>>,
    pub extra_params: Option<HashMap<String, String>>,
    // TODO: consider supporting compound filters (e.g. AND/OR)
    pub metric_filter: Option<MetricFilter>,
    pub output_source: DatasetOutputSource,
    pub limit: Option<u32>,
    pub offset: Option<u32>,
}

#[derive(Deserialize)]
#[cfg_attr(test, derive(ts_rs::TS))]
#[cfg_attr(test, ts(export, optional_fields))]
pub struct GetDatasetRowsParams {
    pub dataset_name: String,
    pub page_size: u32,
    pub offset: u32,
}

#[derive(Deserialize)]
#[cfg_attr(test, derive(ts_rs::TS))]
#[cfg_attr(test, ts(export, optional_fields))]
pub struct GetDatasetMetadataParams {
    // Only select datasets matching a specific function
    pub function_name: Option<String>,
    pub page_size: Option<u32>,
    pub offset: Option<u32>,
}

#[derive(Debug, Serialize, Deserialize)]
#[cfg_attr(test, derive(ts_rs::TS))]
#[cfg_attr(test, ts(export, optional_fields))]
pub struct DatasetDetailRow {
    pub id: String,
    #[serde(rename = "type")]
    pub row_type: String,
    pub function_name: String,
    pub name: Option<String>,
    pub episode_id: Option<String>,
    pub updated_at: String,
}

#[derive(Debug, Serialize, Deserialize, PartialEq, Eq)]
#[cfg_attr(test, derive(ts_rs::TS))]
#[cfg_attr(test, ts(export, optional_fields))]
pub struct DatasetMetadata {
    pub dataset_name: String,
    pub count: u32,
    pub last_updated: String,
}

#[derive(Debug, Serialize, Deserialize)]
#[cfg_attr(test, derive(ts_rs::TS))]
#[cfg_attr(test, ts(export, optional_fields))]
pub struct AdjacentDatapointIds {
    pub previous_id: Option<Uuid>,
    pub next_id: Option<Uuid>,
}

#[derive(Deserialize)]
#[cfg_attr(test, derive(ts_rs::TS))]
#[cfg_attr(test, ts(export, optional_fields))]
pub struct StaleDatapointParams {
    pub dataset_name: String,
    pub datapoint_id: Uuid,
    pub function_type: DatapointKind,
}

#[derive(Deserialize)]
#[cfg_attr(test, derive(ts_rs::TS))]
#[cfg_attr(test, ts(export, optional_fields))]
pub struct CountDatapointsForDatasetFunctionParams {
    pub dataset_name: String,
    pub function_name: String,
    pub function_type: DatapointKind,
}

#[derive(Deserialize)]
#[cfg_attr(test, derive(ts_rs::TS))]
#[cfg_attr(test, ts(export, optional_fields))]
pub struct GetAdjacentDatapointIdsParams {
    pub dataset_name: String,
    pub datapoint_id: Uuid,
}

#[derive(Deserialize)]
#[cfg_attr(test, derive(ts_rs::TS))]
#[cfg_attr(test, ts(export, optional_fields))]
/// Legacy struct for old get_datapoint clickhouse query. To be deprecated.
pub struct GetDatapointParams {
    pub dataset_name: String,
    pub datapoint_id: Uuid,
    /// Whether to include stale datapoints in the query; false by default.
    pub allow_stale: Option<bool>,
}

#[derive(Deserialize)]
/// A struct representing query params for a SELECT datapoints query.
pub struct GetDatapointsParams {
    /// Dataset name to query. If not provided, all datasets will be queried.
    /// At least one of `dataset_name` or `ids` must be provided.
    #[serde(default)]
    pub dataset_name: Option<String>,

    /// Function name to filter by. If provided, only datapoints from this function will be returned.
    #[serde(default)]
    pub function_name: Option<String>,

    /// IDs of the datapoints to query. If not provided, all datapoints will be queried.
    /// At least one of `dataset_name` or `ids` must be provided.
    #[serde(default)]
    pub ids: Option<Vec<Uuid>>,

    /// Maximum number of datapoints to return.
    pub page_size: u32,

    /// Number of datapoints to skip before starting to return results.
    pub offset: u32,

    /// Whether to include stale datapoints in the query.
    pub allow_stale: bool,

    /// Optional filter to apply when querying datapoints.
    /// Supports filtering by tags, time, and logical combinations (AND/OR/NOT).
    #[serde(default)]
    pub filter: Option<DatapointFilter>,
}

#[async_trait]
#[cfg_attr(test, automock)]
pub trait DatasetQueries {
    /// Counts rows for a dataset based on query parameters
    async fn count_rows_for_dataset(&self, params: &DatasetQueryParams) -> Result<u32, Error>;

    /// Inserts rows into a dataset table by selecting from the inference tables
    /// Returns the number of rows inserted
    async fn insert_rows_for_dataset(&self, params: &DatasetQueryParams) -> Result<u32, Error>;

    /// Gets rows from a dataset with pagination
    async fn get_dataset_rows(
        &self,
        params: &GetDatasetRowsParams,
    ) -> Result<Vec<DatasetDetailRow>, Error>;

    /// Gets dataset metadata (name, count, last updated)
    async fn get_dataset_metadata(
        &self,
        params: &GetDatasetMetadataParams,
    ) -> Result<Vec<DatasetMetadata>, Error>;

    /// Gets the count of unique dataset names
    async fn count_datasets(&self) -> Result<u32, Error>;

    /// Marks a datapoint as stale by inserting a new row with staled_at set to now
    async fn stale_datapoint(&self, params: &StaleDatapointParams) -> Result<(), Error>;

    /// Inserts a batch of datapoints into the database
    /// Internally separates chat and JSON datapoints and writes them to the appropriate tables
    /// Returns the number of rows written.
    async fn insert_datapoints(&self, datapoints: &[DatapointInsert]) -> Result<u64, Error>;

    /// Counts datapoints for a specific dataset and function
    async fn count_datapoints_for_dataset_function(
        &self,
        params: &CountDatapointsForDatasetFunctionParams,
    ) -> Result<u32, Error>;

    /// Gets the adjacent (previous and next) datapoint IDs for a given datapoint
    async fn get_adjacent_datapoint_ids(
        &self,
        params: &GetAdjacentDatapointIdsParams,
    ) -> Result<AdjacentDatapointIds, Error>;

    /// Gets a single datapoint by dataset name and ID
    /// TODO(shuyangli): To deprecate in favor of `get_datapoints`
    async fn get_datapoint(&self, params: &GetDatapointParams) -> Result<StoredDatapoint, Error>;

    /// Gets multiple datapoints with various filters and pagination
    async fn get_datapoints(
        &self,
        params: &GetDatapointsParams,
    ) -> Result<Vec<StoredDatapoint>, Error>;
}<|MERGE_RESOLUTION|>--- conflicted
+++ resolved
@@ -20,10 +20,7 @@
 /// Datapoint types that are directly serialized and inserted into ClickHouse.
 /// These should be internal-only types but are exposed to tensorzero-node.
 #[derive(Debug, Deserialize, Clone)]
-<<<<<<< HEAD
 #[serde(tag = "type", rename_all = "snake_case")]
-=======
->>>>>>> ed69d13f
 pub enum DatapointInsert {
     Chat(ChatInferenceDatapointInsert),
     Json(JsonInferenceDatapointInsert),
