use crate::error::Error;
use crate::rate_limiting::ActiveRateLimitKey;
use crate::serde_util::{deserialize_option_u64, deserialize_u64};
use async_trait::async_trait;
use chrono::{DateTime, TimeDelta, Utc};
use serde::{Deserialize, Serialize};
use uuid::Uuid;

pub mod clickhouse;
pub mod postgres;

#[async_trait]
pub trait ClickHouseConnection: SelectQueries + HealthCheckable + Send + Sync {}

#[async_trait]
pub trait PostgresConnection: RateLimitQueries + HealthCheckable + Send + Sync {}

#[async_trait]
pub trait HealthCheckable {
    async fn health(&self) -> Result<(), Error>;
}

#[async_trait]
pub trait SelectQueries {
    async fn get_model_usage_timeseries(
        &self,
        time_window: TimeWindow,
        max_periods: u32,
    ) -> Result<Vec<ModelUsageTimePoint>, Error>;

    async fn get_model_latency_quantiles(
        &self,
        time_window: TimeWindow,
    ) -> Result<Vec<ModelLatencyDatapoint>, Error>;

<<<<<<< HEAD
    async fn count_distinct_models_used(&self) -> Result<u32, Error>;
=======
    async fn query_episode_table(
        &self,
        page_size: u32,
        before: Option<Uuid>,
        after: Option<Uuid>,
    ) -> Result<Vec<EpisodeByIdRow>, Error>;

    async fn query_episode_table_bounds(&self) -> Result<TableBoundsWithCount, Error>;
>>>>>>> a4152b17
}

#[derive(Debug, Serialize, Deserialize, ts_rs::TS)]
#[serde(rename_all = "snake_case")]
#[ts(export)]
pub enum TimeWindow {
    Hour,
    Day,
    Week,
    Month,
    Cumulative,
}

#[derive(Debug, ts_rs::TS, Serialize, Deserialize, PartialEq)]
#[ts(export)]
pub struct ModelUsageTimePoint {
    pub period_start: DateTime<Utc>,
    pub model_name: String,
    #[serde(deserialize_with = "deserialize_option_u64")]
    pub input_tokens: Option<u64>,
    #[serde(deserialize_with = "deserialize_option_u64")]
    pub output_tokens: Option<u64>,
    #[serde(deserialize_with = "deserialize_option_u64")]
    pub count: Option<u64>,
}

#[derive(Debug, ts_rs::TS, Serialize, Deserialize, PartialEq)]
#[ts(export)]
pub struct ModelLatencyDatapoint {
    pub model_name: String,
    // should be an array of quantiles_len u64
    pub response_time_ms_quantiles: Vec<Option<f32>>,
    pub ttft_ms_quantiles: Vec<Option<f32>>,
    #[serde(deserialize_with = "deserialize_u64")]
    pub count: u64,
}

#[derive(Debug, ts_rs::TS, Serialize, Deserialize, PartialEq)]
#[ts(export)]
pub struct EpisodeByIdRow {
    pub episode_id: Uuid,
    #[serde(deserialize_with = "deserialize_u64")]
    pub count: u64,
    pub start_time: DateTime<Utc>,
    pub end_time: DateTime<Utc>,
    pub last_inference_id: Uuid,
}

#[derive(Debug, ts_rs::TS, Serialize, Deserialize, PartialEq)]
#[ts(export)]
pub struct TableBoundsWithCount {
    pub first_id: Option<Uuid>,
    pub last_id: Option<Uuid>,
    #[serde(deserialize_with = "deserialize_u64")]
    pub count: u64,
}

impl<T: SelectQueries + HealthCheckable + Send + Sync> ClickHouseConnection for T {}

pub trait RateLimitQueries {
    /// This function will fail if any of the requests individually fail.
    /// It is an atomic operation so no tickets will be consumed if any request fails.
    async fn consume_tickets(
        &self,
        requests: Vec<ConsumeTicketsRequest>,
    ) -> Result<Vec<ConsumeTicketsReceipt>, Error>;

    async fn return_tickets(
        &self,
        requests: Vec<ReturnTicketsRequest>,
    ) -> Result<Vec<ReturnTicketsReceipt>, Error>;

    async fn get_balance(
        &self,
        key: &str,
        capacity: u64,
        refill_amount: u64,
        refill_interval: TimeDelta,
    ) -> Result<u64, Error>;
}

#[derive(Debug)]
pub struct ConsumeTicketsRequest {
    pub key: ActiveRateLimitKey,
    pub requested: u64,
    pub capacity: u64,
    pub refill_amount: u64,
    pub refill_interval: TimeDelta,
}

#[derive(Debug)]
pub struct ConsumeTicketsReceipt {
    pub key: ActiveRateLimitKey,
    pub success: bool,
    pub tickets_remaining: u64,
    pub tickets_consumed: u64,
}

pub struct ReturnTicketsRequest {
    pub key: ActiveRateLimitKey,
    pub returned: u64,
    pub capacity: u64,
    pub refill_amount: u64,
    pub refill_interval: TimeDelta,
}

pub struct ReturnTicketsReceipt {
    pub key: ActiveRateLimitKey,
    pub balance: u64,
}

impl<T: RateLimitQueries + HealthCheckable + Send + Sync> PostgresConnection for T {}<|MERGE_RESOLUTION|>--- conflicted
+++ resolved
@@ -33,9 +33,8 @@
         time_window: TimeWindow,
     ) -> Result<Vec<ModelLatencyDatapoint>, Error>;
 
-<<<<<<< HEAD
     async fn count_distinct_models_used(&self) -> Result<u32, Error>;
-=======
+
     async fn query_episode_table(
         &self,
         page_size: u32,
@@ -44,7 +43,6 @@
     ) -> Result<Vec<EpisodeByIdRow>, Error>;
 
     async fn query_episode_table_bounds(&self) -> Result<TableBoundsWithCount, Error>;
->>>>>>> a4152b17
 }
 
 #[derive(Debug, Serialize, Deserialize, ts_rs::TS)]
