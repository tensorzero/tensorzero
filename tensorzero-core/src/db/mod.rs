use crate::error::Error;
use crate::rate_limiting::ActiveRateLimitKey;
use crate::serde_util::{deserialize_option_u64, deserialize_u64};
use async_trait::async_trait;
use chrono::{DateTime, TimeDelta, Utc};
use serde::{Deserialize, Serialize};
use uuid::Uuid;

pub mod clickhouse;
pub mod postgres;

#[async_trait]
pub trait ClickHouseConnection: SelectQueries + HealthCheckable + Send + Sync {}

#[async_trait]
pub trait PostgresConnection: RateLimitQueries + HealthCheckable + Send + Sync {}

#[async_trait]
pub trait HealthCheckable {
    async fn health(&self) -> Result<(), Error>;
}

#[async_trait]
pub trait SelectQueries {
    async fn get_model_usage_timeseries(
        &self,
        time_window: TimeWindow,
        max_periods: u32,
    ) -> Result<Vec<ModelUsageTimePoint>, Error>;

    async fn get_model_latency_quantiles(
        &self,
        time_window: TimeWindow,
    ) -> Result<Vec<ModelLatencyDatapoint>, Error>;

    async fn query_episode_table(
        &self,
        page_size: u32,
        before: Option<Uuid>,
        after: Option<Uuid>,
    ) -> Result<Vec<EpisodeByIdRow>, Error>;

    async fn query_episode_table_bounds(&self) -> Result<TableBoundsWithCount, Error>;
}

#[derive(Debug, Serialize, Deserialize, ts_rs::TS)]
#[serde(rename_all = "snake_case")]
#[ts(export)]
pub enum TimeWindow {
    Hour,
    Day,
    Week,
    Month,
    Cumulative,
}

#[derive(Debug, ts_rs::TS, Serialize, Deserialize, PartialEq)]
#[ts(export)]
pub struct ModelUsageTimePoint {
    pub period_start: DateTime<Utc>,
    pub model_name: String,
    #[serde(deserialize_with = "deserialize_option_u64")]
    pub input_tokens: Option<u64>,
    #[serde(deserialize_with = "deserialize_option_u64")]
    pub output_tokens: Option<u64>,
    #[serde(deserialize_with = "deserialize_option_u64")]
    pub count: Option<u64>,
}

#[derive(Debug, ts_rs::TS, Serialize, Deserialize, PartialEq)]
#[ts(export)]
pub struct ModelLatencyDatapoint {
    pub model_name: String,
    // should be an array of quantiles_len u64
    pub response_time_ms_quantiles: Vec<Option<f32>>,
    pub ttft_ms_quantiles: Vec<Option<f32>>,
    #[serde(deserialize_with = "deserialize_u64")]
    pub count: u64,
}

<<<<<<< HEAD
#[derive(Debug, ts_rs::TS, Serialize, Deserialize, PartialEq)]
#[ts(export)]
pub struct EpisodeByIdRow {
    pub episode_id: Uuid,
    #[serde(deserialize_with = "deserialize_u64")]
    pub count: u64,
    pub start_time: DateTime<Utc>,
    pub end_time: DateTime<Utc>,
    pub last_inference_id: Uuid,
}

#[derive(Debug, ts_rs::TS, Serialize, Deserialize, PartialEq)]
#[ts(export)]
pub struct TableBoundsWithCount {
    pub first_id: Option<Uuid>,
    pub last_id: Option<Uuid>,
    #[serde(deserialize_with = "deserialize_u64")]
    pub count: u64,
}

impl<T: SelectQueries + HealthCheckable + Send + Sync> DatabaseConnection for T {}
=======
impl<T: SelectQueries + HealthCheckable + Send + Sync> ClickHouseConnection for T {}

pub trait RateLimitQueries {
    /// This function will fail if any of the requests individually fail.
    /// It is an atomic operation so no tickets will be consumed if any request fails.
    async fn consume_tickets(
        &self,
        requests: Vec<ConsumeTicketsRequest>,
    ) -> Result<Vec<ConsumeTicketsReceipt>, Error>;

    async fn return_tickets(
        &self,
        requests: Vec<ReturnTicketsRequest>,
    ) -> Result<Vec<ReturnTicketsReceipt>, Error>;

    async fn get_balance(
        &self,
        key: &str,
        capacity: u64,
        refill_amount: u64,
        refill_interval: TimeDelta,
    ) -> Result<u64, Error>;
}

#[derive(Debug)]
pub struct ConsumeTicketsRequest {
    pub key: ActiveRateLimitKey,
    pub requested: u64,
    pub capacity: u64,
    pub refill_amount: u64,
    pub refill_interval: TimeDelta,
}

#[derive(Debug)]
pub struct ConsumeTicketsReceipt {
    pub key: ActiveRateLimitKey,
    pub success: bool,
    pub tickets_remaining: u64,
    pub tickets_consumed: u64,
}

pub struct ReturnTicketsRequest {
    pub key: ActiveRateLimitKey,
    pub returned: u64,
    pub capacity: u64,
    pub refill_amount: u64,
    pub refill_interval: TimeDelta,
}

pub struct ReturnTicketsReceipt {
    pub key: ActiveRateLimitKey,
    pub balance: u64,
}

impl<T: RateLimitQueries + HealthCheckable + Send + Sync> PostgresConnection for T {}
>>>>>>> 37edc4aa
<|MERGE_RESOLUTION|>--- conflicted
+++ resolved
@@ -78,7 +78,6 @@
     pub count: u64,
 }
 
-<<<<<<< HEAD
 #[derive(Debug, ts_rs::TS, Serialize, Deserialize, PartialEq)]
 #[ts(export)]
 pub struct EpisodeByIdRow {
@@ -99,8 +98,6 @@
     pub count: u64,
 }
 
-impl<T: SelectQueries + HealthCheckable + Send + Sync> DatabaseConnection for T {}
-=======
 impl<T: SelectQueries + HealthCheckable + Send + Sync> ClickHouseConnection for T {}
 
 pub trait RateLimitQueries {
@@ -155,5 +152,4 @@
     pub balance: u64,
 }
 
-impl<T: RateLimitQueries + HealthCheckable + Send + Sync> PostgresConnection for T {}
->>>>>>> 37edc4aa
+impl<T: RateLimitQueries + HealthCheckable + Send + Sync> PostgresConnection for T {}