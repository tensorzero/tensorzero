use async_trait::async_trait;
use chrono::{DateTime, Utc};
use feedback::FeedbackQueries;
use serde::{Deserialize, Serialize};
use sqlx::postgres::types::PgInterval;
use uuid::Uuid;

use crate::db::datasets::DatasetQueries;
use crate::error::Error;
use crate::rate_limiting::ActiveRateLimitKey;
use crate::serde_util::{deserialize_option_u64, deserialize_u64};

pub mod clickhouse;
<<<<<<< HEAD
pub mod feedback;
=======
pub mod datasets;
>>>>>>> d9d45b57
pub mod postgres;

#[async_trait]
pub trait ClickHouseConnection:
    SelectQueries + DatasetQueries + FeedbackQueries + HealthCheckable + Send + Sync
{
}

#[async_trait]
pub trait PostgresConnection: RateLimitQueries + HealthCheckable + Send + Sync {}

#[async_trait]
pub trait HealthCheckable {
    async fn health(&self) -> Result<(), Error>;
}

#[async_trait]
pub trait SelectQueries {
    async fn get_model_usage_timeseries(
        &self,
        time_window: TimeWindow,
        max_periods: u32,
    ) -> Result<Vec<ModelUsageTimePoint>, Error>;

    async fn get_model_latency_quantiles(
        &self,
        time_window: TimeWindow,
    ) -> Result<Vec<ModelLatencyDatapoint>, Error>;

    async fn count_distinct_models_used(&self) -> Result<u32, Error>;

    async fn query_episode_table(
        &self,
        page_size: u32,
        before: Option<Uuid>,
        after: Option<Uuid>,
    ) -> Result<Vec<EpisodeByIdRow>, Error>;

    async fn query_episode_table_bounds(&self) -> Result<TableBoundsWithCount, Error>;
}

#[derive(Debug, Serialize, Deserialize, ts_rs::TS)]
#[serde(rename_all = "snake_case")]
#[ts(export)]
pub enum TimeWindow {
    Hour,
    Day,
    Week,
    Month,
    Cumulative,
}

#[derive(Debug, ts_rs::TS, Serialize, Deserialize, PartialEq)]
#[ts(export)]
pub struct ModelUsageTimePoint {
    pub period_start: DateTime<Utc>,
    pub model_name: String,
    #[serde(deserialize_with = "deserialize_option_u64")]
    pub input_tokens: Option<u64>,
    #[serde(deserialize_with = "deserialize_option_u64")]
    pub output_tokens: Option<u64>,
    #[serde(deserialize_with = "deserialize_option_u64")]
    pub count: Option<u64>,
}

#[derive(Debug, ts_rs::TS, Serialize, Deserialize, PartialEq)]
#[ts(export)]
pub struct ModelLatencyDatapoint {
    pub model_name: String,
    // should be an array of quantiles_len u64
    pub response_time_ms_quantiles: Vec<Option<f32>>,
    pub ttft_ms_quantiles: Vec<Option<f32>>,
    #[serde(deserialize_with = "deserialize_u64")]
    pub count: u64,
}

#[derive(Debug, ts_rs::TS, Serialize, Deserialize, PartialEq)]
#[ts(export)]
pub struct EpisodeByIdRow {
    pub episode_id: Uuid,
    #[serde(deserialize_with = "deserialize_u64")]
    pub count: u64,
    pub start_time: DateTime<Utc>,
    pub end_time: DateTime<Utc>,
    pub last_inference_id: Uuid,
}

#[derive(Debug, ts_rs::TS, Serialize, Deserialize, PartialEq)]
#[ts(export)]
pub struct TableBoundsWithCount {
    pub first_id: Option<Uuid>,
    pub last_id: Option<Uuid>,
    #[serde(deserialize_with = "deserialize_u64")]
    pub count: u64,
}

impl<T: SelectQueries + DatasetQueries + FeedbackQueries + HealthCheckable + Send + Sync>
    ClickHouseConnection for T
{
}

pub trait RateLimitQueries {
    /// This function will fail if any of the requests individually fail.
    /// It is an atomic operation so no tickets will be consumed if any request fails.
    async fn consume_tickets(
        &self,
        requests: &[ConsumeTicketsRequest],
    ) -> Result<Vec<ConsumeTicketsReceipt>, Error>;

    async fn return_tickets(
        &self,
        requests: Vec<ReturnTicketsRequest>,
    ) -> Result<Vec<ReturnTicketsReceipt>, Error>;

    async fn get_balance(
        &self,
        key: &str,
        capacity: u64,
        refill_amount: u64,
        refill_interval: PgInterval,
    ) -> Result<u64, Error>;
}

#[derive(Debug)]
pub struct ConsumeTicketsRequest {
    pub key: ActiveRateLimitKey,
    pub requested: u64,
    pub capacity: u64,
    pub refill_amount: u64,
    pub refill_interval: PgInterval,
}

#[derive(Debug)]
pub struct ConsumeTicketsReceipt {
    pub key: ActiveRateLimitKey,
    pub success: bool,
    pub tickets_remaining: u64,
    pub tickets_consumed: u64,
}

pub struct ReturnTicketsRequest {
    pub key: ActiveRateLimitKey,
    pub returned: u64,
    pub capacity: u64,
    pub refill_amount: u64,
    pub refill_interval: PgInterval,
}

pub struct ReturnTicketsReceipt {
    pub key: ActiveRateLimitKey,
    pub balance: u64,
}

#[derive(Debug, Serialize, Deserialize, ts_rs::TS)]
#[ts(export)]
pub struct TableBounds {
    #[ts(optional)]
    pub first_id: Option<Uuid>,
    #[ts(optional)]
    pub last_id: Option<Uuid>,
}

impl<T: RateLimitQueries + ExperimentationQueries + HealthCheckable + Send + Sync>
    PostgresConnection for T
{
}

pub trait ExperimentationQueries {
    async fn check_and_set_variant_by_episode(
        &self,
        episode_id: Uuid,
        function_name: &str,
        candidate_variant_name: &str,
    ) -> Result<String, Error>;
}<|MERGE_RESOLUTION|>--- conflicted
+++ resolved
@@ -11,11 +11,8 @@
 use crate::serde_util::{deserialize_option_u64, deserialize_u64};
 
 pub mod clickhouse;
-<<<<<<< HEAD
+pub mod datasets;
 pub mod feedback;
-=======
-pub mod datasets;
->>>>>>> d9d45b57
 pub mod postgres;
 
 #[async_trait]
