use async_trait::async_trait;
use chrono::{DateTime, Utc};
use feedback::FeedbackQueries;
use serde::{Deserialize, Serialize};
use sqlx::postgres::types::PgInterval;
use uuid::Uuid;

use crate::db::datasets::DatasetQueries;
use crate::error::Error;
use crate::rate_limiting::ActiveRateLimitKey;
use crate::serde_util::{deserialize_option_u64, deserialize_u64};

pub mod clickhouse;
pub mod datasets;
pub mod feedback;
pub mod postgres;

#[async_trait]
pub trait ClickHouseConnection:
    SelectQueries + DatasetQueries + FeedbackQueries + HealthCheckable + Send + Sync
{
}

#[async_trait]
pub trait PostgresConnection: RateLimitQueries + HealthCheckable + Send + Sync {}

#[async_trait]
pub trait HealthCheckable {
    async fn health(&self) -> Result<(), Error>;
}

#[async_trait]
pub trait SelectQueries {
    async fn get_model_usage_timeseries(
        &self,
        time_window: TimeWindow,
        max_periods: u32,
    ) -> Result<Vec<ModelUsageTimePoint>, Error>;

    async fn get_model_latency_quantiles(
        &self,
        time_window: TimeWindow,
    ) -> Result<Vec<ModelLatencyDatapoint>, Error>;

    async fn count_distinct_models_used(&self) -> Result<u32, Error>;

    async fn query_episode_table(
        &self,
        page_size: u32,
        before: Option<Uuid>,
        after: Option<Uuid>,
    ) -> Result<Vec<EpisodeByIdRow>, Error>;

    async fn query_episode_table_bounds(&self) -> Result<TableBoundsWithCount, Error>;
}

#[derive(Debug, Serialize, Deserialize, ts_rs::TS)]
#[serde(rename_all = "snake_case")]
#[ts(export)]
pub enum TimeWindow {
    Minute,
    Hour,
    Day,
    Week,
    Month,
    Cumulative,
}

#[derive(Debug, ts_rs::TS, Serialize, Deserialize, PartialEq)]
#[ts(export)]
pub struct ModelUsageTimePoint {
    pub period_start: DateTime<Utc>,
    pub model_name: String,
    #[serde(deserialize_with = "deserialize_option_u64")]
    pub input_tokens: Option<u64>,
    #[serde(deserialize_with = "deserialize_option_u64")]
    pub output_tokens: Option<u64>,
    #[serde(deserialize_with = "deserialize_option_u64")]
    pub count: Option<u64>,
}

#[derive(Debug, ts_rs::TS, Serialize, Deserialize, PartialEq)]
#[ts(export)]
pub struct ModelLatencyDatapoint {
    pub model_name: String,
    // should be an array of quantiles_len u64
    pub response_time_ms_quantiles: Vec<Option<f32>>,
    pub ttft_ms_quantiles: Vec<Option<f32>>,
    #[serde(deserialize_with = "deserialize_u64")]
    pub count: u64,
}

#[derive(Debug, ts_rs::TS, Serialize, Deserialize, PartialEq)]
#[ts(export)]
pub struct EpisodeByIdRow {
    pub episode_id: Uuid,
    #[serde(deserialize_with = "deserialize_u64")]
    pub count: u64,
    pub start_time: DateTime<Utc>,
    pub end_time: DateTime<Utc>,
    pub last_inference_id: Uuid,
}

#[derive(Debug, ts_rs::TS, Serialize, Deserialize, PartialEq)]
#[ts(export)]
pub struct TableBoundsWithCount {
    pub first_id: Option<Uuid>,
    pub last_id: Option<Uuid>,
    #[serde(deserialize_with = "deserialize_u64")]
    pub count: u64,
}

impl<T: SelectQueries + DatasetQueries + FeedbackQueries + HealthCheckable + Send + Sync>
    ClickHouseConnection for T
{
}

pub trait RateLimitQueries {
    /// This function will fail if any of the requests individually fail.
    /// It is an atomic operation so no tickets will be consumed if any request fails.
    async fn consume_tickets(
        &self,
        requests: &[ConsumeTicketsRequest],
    ) -> Result<Vec<ConsumeTicketsReceipt>, Error>;

    async fn return_tickets(
        &self,
        requests: Vec<ReturnTicketsRequest>,
    ) -> Result<Vec<ReturnTicketsReceipt>, Error>;

    async fn get_balance(
        &self,
        key: &str,
        capacity: u64,
        refill_amount: u64,
        refill_interval: PgInterval,
    ) -> Result<u64, Error>;
}

#[derive(Debug)]
pub struct ConsumeTicketsRequest {
    pub key: ActiveRateLimitKey,
    pub requested: u64,
    pub capacity: u64,
    pub refill_amount: u64,
    pub refill_interval: PgInterval,
}

#[derive(Debug)]
pub struct ConsumeTicketsReceipt {
    pub key: ActiveRateLimitKey,
    pub success: bool,
    pub tickets_remaining: u64,
    pub tickets_consumed: u64,
}

pub struct ReturnTicketsRequest {
    pub key: ActiveRateLimitKey,
    pub returned: u64,
    pub capacity: u64,
    pub refill_amount: u64,
    pub refill_interval: PgInterval,
}

pub struct ReturnTicketsReceipt {
    pub key: ActiveRateLimitKey,
    pub balance: u64,
}

<<<<<<< HEAD
#[derive(Debug, Deserialize)]
pub struct FeedbackByVariant {
    pub variant_name: String,
    pub mean: f32,
    pub variance: f32,
    #[serde(deserialize_with = "deserialize_u64")]
    pub count: u64,
}

// make non-public, add larger struct with confidence sequence values
#[derive(Clone, Debug, ts_rs::TS, Serialize, Deserialize, PartialEq)]
pub struct InternalCumulativeFeedbackTimeSeriesPoint {
    // Time point up to which cumulative statistics are computed
    pub period_end: DateTime<Utc>,
    pub variant_name: String,
    // Mean of feedback values up to time point `period_end`
    pub mean: f32,
    // Variance of feedback values up to time point `period_end`
    pub variance: f32,
    #[serde(deserialize_with = "deserialize_u64")]
    // Number of feedback values up to time point `period_end`
    pub count: u64,
}

#[derive(Debug, ts_rs::TS, Serialize, Deserialize, PartialEq)]
#[ts(export)]
pub struct CumulativeFeedbackTimeSeriesPoint {
    // Time point up to which cumulative statistics are computed
    pub period_end: DateTime<Utc>,
    pub variant_name: String,
    // Mean of feedback values up to time point `period_end`
    pub mean: f32,
    // Variance of feedback values up to time point `period_end`
    pub variance: f32,
    #[serde(deserialize_with = "deserialize_u64")]
    // Number of feedback values up to time point `period_end`
    pub count: u64,
    // 1 - confidence level for the asymptotic confidence sequence
    pub alpha: f32,
    // Confidence sequence lower and upper bounds
    pub cs_lower: f32,
    pub cs_upper: f32,
=======
#[derive(Debug, Serialize, Deserialize, ts_rs::TS)]
#[ts(export)]
pub struct TableBounds {
    #[ts(optional)]
    pub first_id: Option<Uuid>,
    #[ts(optional)]
    pub last_id: Option<Uuid>,
>>>>>>> 0d527894
}

impl<T: RateLimitQueries + ExperimentationQueries + HealthCheckable + Send + Sync>
    PostgresConnection for T
{
}

pub trait ExperimentationQueries {
    async fn check_and_set_variant_by_episode(
        &self,
        episode_id: Uuid,
        function_name: &str,
        candidate_variant_name: &str,
    ) -> Result<String, Error>;
}<|MERGE_RESOLUTION|>--- conflicted
+++ resolved
@@ -167,50 +167,6 @@
     pub balance: u64,
 }
 
-<<<<<<< HEAD
-#[derive(Debug, Deserialize)]
-pub struct FeedbackByVariant {
-    pub variant_name: String,
-    pub mean: f32,
-    pub variance: f32,
-    #[serde(deserialize_with = "deserialize_u64")]
-    pub count: u64,
-}
-
-// make non-public, add larger struct with confidence sequence values
-#[derive(Clone, Debug, ts_rs::TS, Serialize, Deserialize, PartialEq)]
-pub struct InternalCumulativeFeedbackTimeSeriesPoint {
-    // Time point up to which cumulative statistics are computed
-    pub period_end: DateTime<Utc>,
-    pub variant_name: String,
-    // Mean of feedback values up to time point `period_end`
-    pub mean: f32,
-    // Variance of feedback values up to time point `period_end`
-    pub variance: f32,
-    #[serde(deserialize_with = "deserialize_u64")]
-    // Number of feedback values up to time point `period_end`
-    pub count: u64,
-}
-
-#[derive(Debug, ts_rs::TS, Serialize, Deserialize, PartialEq)]
-#[ts(export)]
-pub struct CumulativeFeedbackTimeSeriesPoint {
-    // Time point up to which cumulative statistics are computed
-    pub period_end: DateTime<Utc>,
-    pub variant_name: String,
-    // Mean of feedback values up to time point `period_end`
-    pub mean: f32,
-    // Variance of feedback values up to time point `period_end`
-    pub variance: f32,
-    #[serde(deserialize_with = "deserialize_u64")]
-    // Number of feedback values up to time point `period_end`
-    pub count: u64,
-    // 1 - confidence level for the asymptotic confidence sequence
-    pub alpha: f32,
-    // Confidence sequence lower and upper bounds
-    pub cs_lower: f32,
-    pub cs_upper: f32,
-=======
 #[derive(Debug, Serialize, Deserialize, ts_rs::TS)]
 #[ts(export)]
 pub struct TableBounds {
@@ -218,7 +174,6 @@
     pub first_id: Option<Uuid>,
     #[ts(optional)]
     pub last_id: Option<Uuid>,
->>>>>>> 0d527894
 }
 
 impl<T: RateLimitQueries + ExperimentationQueries + HealthCheckable + Send + Sync>
