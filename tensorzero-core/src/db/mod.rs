use async_trait::async_trait;
use chrono::{DateTime, Utc};
use feedback::FeedbackQueries;
use serde::{Deserialize, Serialize};
use sqlx::postgres::types::PgInterval;
use uuid::Uuid;

use crate::db::datasets::DatasetQueries;
use crate::error::Error;
use crate::rate_limiting::ActiveRateLimitKey;
use crate::serde_util::{deserialize_option_u64, deserialize_u64};

pub mod clickhouse;
pub mod datasets;
pub mod feedback;
pub mod postgres;

#[async_trait]
pub trait ClickHouseConnection:
    SelectQueries + DatasetQueries + FeedbackQueries + HealthCheckable + Send + Sync
{
}

#[async_trait]
pub trait PostgresConnection: RateLimitQueries + HealthCheckable + Send + Sync {}

#[async_trait]
pub trait HealthCheckable {
    async fn health(&self) -> Result<(), Error>;
}

#[async_trait]
pub trait SelectQueries {
    async fn get_model_usage_timeseries(
        &self,
        time_window: TimeWindow,
        max_periods: u32,
    ) -> Result<Vec<ModelUsageTimePoint>, Error>;

    async fn get_model_latency_quantiles(
        &self,
        time_window: TimeWindow,
    ) -> Result<Vec<ModelLatencyDatapoint>, Error>;

    async fn count_distinct_models_used(&self) -> Result<u32, Error>;

    async fn query_episode_table(
        &self,
        page_size: u32,
        before: Option<Uuid>,
        after: Option<Uuid>,
    ) -> Result<Vec<EpisodeByIdRow>, Error>;

    async fn query_episode_table_bounds(&self) -> Result<TableBoundsWithCount, Error>;
<<<<<<< HEAD

    /// Retrieves cumulative feedback statistics for a given metric and function, optionally filtered by variant names.
    async fn get_feedback_by_variant(
        &self,
        metric_name: &str,
        function_name: &str,
        variant_names: Option<&Vec<String>>,
    ) -> Result<Vec<FeedbackByVariant>, Error>;

    /// Retrieves a time series of feedback statistics for a given metric and function,
    /// optionally filtered by variant names. Returns cumulative statistics
    /// (mean, variance, count) for each variant at each time point - each time point
    /// includes all data from the beginning up to that point. This will return max_periods
    /// complete time periods worth of data if present as well as the current time period's data.
    /// So there are at most max_periods + 1 time periods worth of data returned.
    async fn get_feedback_timeseries(
        &self,
        function_name: String,
        metric_name: String,
        variant_names: Option<Vec<String>>,
        time_window: TimeWindow,
        max_periods: u32,
    ) -> Result<Vec<FeedbackTimeSeriesPoint>, Error>;
=======
>>>>>>> b0ec1339
}

#[derive(Debug, Serialize, Deserialize, ts_rs::TS)]
#[serde(rename_all = "snake_case")]
#[ts(export)]
pub enum TimeWindow {
    Minute,
    Hour,
    Day,
    Week,
    Month,
    Cumulative,
}

#[derive(Debug, ts_rs::TS, Serialize, Deserialize, PartialEq)]
#[ts(export)]
pub struct ModelUsageTimePoint {
    pub period_start: DateTime<Utc>,
    pub model_name: String,
    #[serde(deserialize_with = "deserialize_option_u64")]
    pub input_tokens: Option<u64>,
    #[serde(deserialize_with = "deserialize_option_u64")]
    pub output_tokens: Option<u64>,
    #[serde(deserialize_with = "deserialize_option_u64")]
    pub count: Option<u64>,
}

#[derive(Debug, ts_rs::TS, Serialize, Deserialize, PartialEq)]
#[ts(export)]
pub struct ModelLatencyDatapoint {
    pub model_name: String,
    // should be an array of quantiles_len u64
    pub response_time_ms_quantiles: Vec<Option<f32>>,
    pub ttft_ms_quantiles: Vec<Option<f32>>,
    #[serde(deserialize_with = "deserialize_u64")]
    pub count: u64,
}

#[derive(Debug, ts_rs::TS, Serialize, Deserialize, PartialEq)]
#[ts(export)]
pub struct EpisodeByIdRow {
    pub episode_id: Uuid,
    #[serde(deserialize_with = "deserialize_u64")]
    pub count: u64,
    pub start_time: DateTime<Utc>,
    pub end_time: DateTime<Utc>,
    pub last_inference_id: Uuid,
}

#[derive(Debug, ts_rs::TS, Serialize, Deserialize, PartialEq)]
#[ts(export)]
pub struct TableBoundsWithCount {
    pub first_id: Option<Uuid>,
    pub last_id: Option<Uuid>,
    #[serde(deserialize_with = "deserialize_u64")]
    pub count: u64,
}

impl<T: SelectQueries + DatasetQueries + FeedbackQueries + HealthCheckable + Send + Sync>
    ClickHouseConnection for T
{
}

pub trait RateLimitQueries {
    /// This function will fail if any of the requests individually fail.
    /// It is an atomic operation so no tickets will be consumed if any request fails.
    async fn consume_tickets(
        &self,
        requests: &[ConsumeTicketsRequest],
    ) -> Result<Vec<ConsumeTicketsReceipt>, Error>;

    async fn return_tickets(
        &self,
        requests: Vec<ReturnTicketsRequest>,
    ) -> Result<Vec<ReturnTicketsReceipt>, Error>;

    async fn get_balance(
        &self,
        key: &str,
        capacity: u64,
        refill_amount: u64,
        refill_interval: PgInterval,
    ) -> Result<u64, Error>;
}

#[derive(Debug)]
pub struct ConsumeTicketsRequest {
    pub key: ActiveRateLimitKey,
    pub requested: u64,
    pub capacity: u64,
    pub refill_amount: u64,
    pub refill_interval: PgInterval,
}

#[derive(Debug)]
pub struct ConsumeTicketsReceipt {
    pub key: ActiveRateLimitKey,
    pub success: bool,
    pub tickets_remaining: u64,
    pub tickets_consumed: u64,
}

pub struct ReturnTicketsRequest {
    pub key: ActiveRateLimitKey,
    pub returned: u64,
    pub capacity: u64,
    pub refill_amount: u64,
    pub refill_interval: PgInterval,
}

pub struct ReturnTicketsReceipt {
    pub key: ActiveRateLimitKey,
    pub balance: u64,
}

#[derive(Debug, Serialize, Deserialize, ts_rs::TS)]
#[ts(export)]
<<<<<<< HEAD
pub struct FeedbackByVariant {
    pub variant_name: String,
    pub mean: f32,
    pub variance: f32,
    #[serde(deserialize_with = "deserialize_u64")]
    #[ts(type = "number")]
    pub count: u64,
}

// make non-public, add larger struct with confidence sequence values
#[derive(Clone, Debug, ts_rs::TS, Serialize, Deserialize, PartialEq)]
pub struct InternalFeedbackTimeSeriesPoint {
    // Time point up to which cumulative statistics are computed
    pub period_end: DateTime<Utc>,
    pub variant_name: String,
    // Mean of feedback values up to time point `period_end`
    pub mean: f32,
    // Variance of feedback values up to time point `period_end`
    pub variance: f32,
    #[serde(deserialize_with = "deserialize_u64")]
    // Number of feedback values up to time point `period_end`
    pub count: u64,
}

#[derive(Debug, ts_rs::TS, Serialize, Deserialize, PartialEq)]
#[ts(export)]
pub struct FeedbackTimeSeriesPoint {
    // Time point up to which cumulative statistics are computed
    pub period_end: DateTime<Utc>,
    pub variant_name: String,
    // Mean of feedback values up to time point `period_end`
    pub mean: f32,
    // Variance of feedback values up to time point `period_end`
    pub variance: f32,
    #[serde(deserialize_with = "deserialize_u64")]
    // Number of feedback values up to time point `period_end`
    pub count: u64,
    // 1 - confidence level for the asymptotic confidence sequence
    pub alpha: f32,
    // Confidence sequence lower and upper bounds
    pub cs_lower: f32,
    pub cs_upper: f32,
=======
pub struct TableBounds {
    #[ts(optional)]
    pub first_id: Option<Uuid>,
    #[ts(optional)]
    pub last_id: Option<Uuid>,
>>>>>>> b0ec1339
}

impl<T: RateLimitQueries + ExperimentationQueries + HealthCheckable + Send + Sync>
    PostgresConnection for T
{
}

pub trait ExperimentationQueries {
    async fn check_and_set_variant_by_episode(
        &self,
        episode_id: Uuid,
        function_name: &str,
        candidate_variant_name: &str,
    ) -> Result<String, Error>;
}<|MERGE_RESOLUTION|>--- conflicted
+++ resolved
@@ -52,32 +52,6 @@
     ) -> Result<Vec<EpisodeByIdRow>, Error>;
 
     async fn query_episode_table_bounds(&self) -> Result<TableBoundsWithCount, Error>;
-<<<<<<< HEAD
-
-    /// Retrieves cumulative feedback statistics for a given metric and function, optionally filtered by variant names.
-    async fn get_feedback_by_variant(
-        &self,
-        metric_name: &str,
-        function_name: &str,
-        variant_names: Option<&Vec<String>>,
-    ) -> Result<Vec<FeedbackByVariant>, Error>;
-
-    /// Retrieves a time series of feedback statistics for a given metric and function,
-    /// optionally filtered by variant names. Returns cumulative statistics
-    /// (mean, variance, count) for each variant at each time point - each time point
-    /// includes all data from the beginning up to that point. This will return max_periods
-    /// complete time periods worth of data if present as well as the current time period's data.
-    /// So there are at most max_periods + 1 time periods worth of data returned.
-    async fn get_feedback_timeseries(
-        &self,
-        function_name: String,
-        metric_name: String,
-        variant_names: Option<Vec<String>>,
-        time_window: TimeWindow,
-        max_periods: u32,
-    ) -> Result<Vec<FeedbackTimeSeriesPoint>, Error>;
-=======
->>>>>>> b0ec1339
 }
 
 #[derive(Debug, Serialize, Deserialize, ts_rs::TS)]
@@ -195,56 +169,11 @@
 
 #[derive(Debug, Serialize, Deserialize, ts_rs::TS)]
 #[ts(export)]
-<<<<<<< HEAD
-pub struct FeedbackByVariant {
-    pub variant_name: String,
-    pub mean: f32,
-    pub variance: f32,
-    #[serde(deserialize_with = "deserialize_u64")]
-    #[ts(type = "number")]
-    pub count: u64,
-}
-
-// make non-public, add larger struct with confidence sequence values
-#[derive(Clone, Debug, ts_rs::TS, Serialize, Deserialize, PartialEq)]
-pub struct InternalFeedbackTimeSeriesPoint {
-    // Time point up to which cumulative statistics are computed
-    pub period_end: DateTime<Utc>,
-    pub variant_name: String,
-    // Mean of feedback values up to time point `period_end`
-    pub mean: f32,
-    // Variance of feedback values up to time point `period_end`
-    pub variance: f32,
-    #[serde(deserialize_with = "deserialize_u64")]
-    // Number of feedback values up to time point `period_end`
-    pub count: u64,
-}
-
-#[derive(Debug, ts_rs::TS, Serialize, Deserialize, PartialEq)]
-#[ts(export)]
-pub struct FeedbackTimeSeriesPoint {
-    // Time point up to which cumulative statistics are computed
-    pub period_end: DateTime<Utc>,
-    pub variant_name: String,
-    // Mean of feedback values up to time point `period_end`
-    pub mean: f32,
-    // Variance of feedback values up to time point `period_end`
-    pub variance: f32,
-    #[serde(deserialize_with = "deserialize_u64")]
-    // Number of feedback values up to time point `period_end`
-    pub count: u64,
-    // 1 - confidence level for the asymptotic confidence sequence
-    pub alpha: f32,
-    // Confidence sequence lower and upper bounds
-    pub cs_lower: f32,
-    pub cs_upper: f32,
-=======
 pub struct TableBounds {
     #[ts(optional)]
     pub first_id: Option<Uuid>,
     #[ts(optional)]
     pub last_id: Option<Uuid>,
->>>>>>> b0ec1339
 }
 
 impl<T: RateLimitQueries + ExperimentationQueries + HealthCheckable + Send + Sync>
