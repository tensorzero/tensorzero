use crate::config::SchemaData;
use crate::error::IMPOSSIBLE_ERROR_MESSAGE;
use crate::experimentation::ExperimentationConfig;
#[cfg(feature = "pyo3")]
use crate::inference::types::pyo3_helpers::serialize_to_dict;
#[cfg(feature = "pyo3")]
use crate::variant::{
    BestOfNSamplingConfigPyClass, ChainOfThoughtConfigPyClass, ChatCompletionConfigPyClass,
    DiclConfigPyClass, MixtureOfNConfigPyClass, VariantConfig,
};
#[cfg(feature = "pyo3")]
use pyo3::exceptions::{PyKeyError, PyValueError};
#[cfg(feature = "pyo3")]
use pyo3::prelude::*;
#[cfg(feature = "pyo3")]
use pyo3::IntoPyObjectExt;
use serde::Serialize;
use serde_json::Value;
use std::borrow::Cow;
use std::collections::{HashMap, HashSet};
use std::sync::Arc;
use tracing::instrument;
use uuid::Uuid;

use crate::embeddings::EmbeddingModelTable;
use crate::endpoints::inference::InferenceParams;
use crate::error::{Error, ErrorDetails};
use crate::inference::types::{
    ChatInferenceResult, ContentBlockOutput, InferenceResult, Input, InputMessageContent,
    JsonInferenceResult, ModelInferenceResponseWithMetadata, Role, TextKind,
};
use crate::jsonschema_util::{JsonSchemaRef, StaticJSONSchema};
use crate::minijinja_util::TemplateConfig;
use crate::model::ModelTable;
use crate::tool::{DynamicToolParams, StaticToolConfig, ToolCallConfig, ToolChoice};
use crate::variant::{InferenceConfig, JsonMode, Variant, VariantInfo};

#[derive(Debug, Serialize)]
#[cfg_attr(test, derive(ts_rs::TS))]
#[cfg_attr(test, ts(export))]
#[serde(tag = "type", rename_all = "snake_case")]
pub enum FunctionConfig {
    Chat(FunctionConfigChat),
    Json(FunctionConfigJson),
}

#[cfg(feature = "pyo3")]
#[pyclass(name = "FunctionConfigChat")]
pub struct FunctionConfigChatPyClass {
    pub inner: Arc<FunctionConfig>,
}

#[cfg(feature = "pyo3")]
#[pyclass(name = "FunctionConfigJson")]
pub struct FunctionConfigJsonPyClass {
    pub inner: Arc<FunctionConfig>,
}

#[derive(Copy, Clone, Debug)]
#[cfg_attr(feature = "pyo3", pyclass)]
pub enum FunctionConfigType {
    Chat,
    Json,
}

impl FunctionConfig {
    pub fn config_type(&self) -> FunctionConfigType {
        match self {
            FunctionConfig::Chat(_) => FunctionConfigType::Chat,
            FunctionConfig::Json(_) => FunctionConfigType::Json,
        }
    }

    pub fn table_name(&self) -> &str {
        match self {
            FunctionConfig::Chat(_) => "ChatInference",
            FunctionConfig::Json(_) => "JsonInference",
        }
    }

    pub fn experimentation(&self) -> &ExperimentationConfig {
        match self {
            FunctionConfig::Chat(config) => &config.experimentation,
            FunctionConfig::Json(config) => &config.experimentation,
        }
    }
}

#[cfg(feature = "pyo3")]
#[pymethods]
impl FunctionConfigChatPyClass {
    #[getter]
    fn get_type(&self) -> FunctionConfigType {
        self.inner.config_type()
    }

    #[getter]
    fn get_variants(&self) -> VariantsConfigPyClass {
        VariantsConfigPyClass {
            inner: self.inner.variants().clone(),
        }
    }

    #[getter]
    fn get_system_schema(&self, py: Python) -> PyResult<Py<PyAny>> {
        self.inner
            .system_schema()
            .map(|s| serialize_to_dict(py, &s.value))
            .transpose()?
            .into_py_any(py)
    }
    #[getter]
    fn get_user_schema(&self, py: Python) -> PyResult<Py<PyAny>> {
        self.inner
            .user_schema()
            .map(|s| serialize_to_dict(py, &s.value))
            .transpose()?
            .into_py_any(py)
    }

    #[getter]
    fn get_assistant_schema(&self, py: Python) -> PyResult<Py<PyAny>> {
        self.inner
            .assistant_schema()
            .map(|s| serialize_to_dict(py, &s.value))
            .transpose()?
            .into_py_any(py)
    }
}

#[cfg(feature = "pyo3")]
#[pymethods]
impl FunctionConfigJsonPyClass {
    #[getter]
    fn get_type(&self) -> FunctionConfigType {
        self.inner.config_type()
    }

    #[getter]
    fn get_variants(&self) -> VariantsConfigPyClass {
        VariantsConfigPyClass {
            inner: self.inner.variants().clone(),
        }
    }

    #[getter]
    fn get_system_schema(&self, py: Python) -> PyResult<Py<PyAny>> {
        self.inner
            .system_schema()
            .map(|s| serialize_to_dict(py, &s.value))
            .transpose()?
            .into_py_any(py)
    }

    #[getter]
    fn get_user_schema(&self, py: Python) -> PyResult<Py<PyAny>> {
        self.inner
            .user_schema()
            .map(|s| serialize_to_dict(py, &s.value))
            .transpose()?
            .into_py_any(py)
    }

    #[getter]
    fn get_assistant_schema(&self, py: Python) -> PyResult<Py<PyAny>> {
        self.inner
            .assistant_schema()
            .map(|s| serialize_to_dict(py, &s.value))
            .transpose()?
            .into_py_any(py)
    }

    #[getter]
    fn get_output_schema(&self, py: Python) -> PyResult<Py<PyAny>> {
        let FunctionConfig::Json(params) = &*self.inner else {
            return Err(PyValueError::new_err(format!(
                "FunctionConfig is not a JSON function: {IMPOSSIBLE_ERROR_MESSAGE}"
            )));
        };
        serialize_to_dict(py, &params.output_schema.value)
    }
}

#[cfg(feature = "pyo3")]
#[pyclass(mapping, name = "VariantsConfig")]
pub struct VariantsConfigPyClass {
    pub inner: HashMap<String, Arc<VariantInfo>>,
}

#[cfg(feature = "pyo3")]
#[pymethods]
impl VariantsConfigPyClass {
    fn __len__(&self) -> usize {
        self.inner.len()
    }

    fn __getitem__<'py>(&self, py: Python<'py>, key: &str) -> PyResult<Bound<'py, PyAny>> {
        let v = self
            .inner
            .get(key)
            .cloned()
            .ok_or_else(|| PyKeyError::new_err(key.to_string()))?;
        match &v.inner {
            VariantConfig::ChatCompletion(_) => {
                ChatCompletionConfigPyClass { inner: v }.into_bound_py_any(py)
            }
            VariantConfig::BestOfNSampling(_) => {
                BestOfNSamplingConfigPyClass { inner: v }.into_bound_py_any(py)
            }
            VariantConfig::Dicl(_) => DiclConfigPyClass { inner: v }.into_bound_py_any(py),
            VariantConfig::MixtureOfN(_) => {
                MixtureOfNConfigPyClass { inner: v }.into_bound_py_any(py)
            }
            VariantConfig::ChainOfThought(_) => {
                ChainOfThoughtConfigPyClass { inner: v }.into_bound_py_any(py)
            }
        }
    }
}

#[derive(Debug, Default, Serialize)]
#[cfg_attr(test, derive(ts_rs::TS))]
#[cfg_attr(test, ts(export))]
pub struct FunctionConfigChat {
    pub variants: HashMap<String, Arc<VariantInfo>>, // variant name => variant config
    pub schemas: SchemaData,
    pub tools: Vec<String>, // tool names
    pub tool_choice: ToolChoice,
    pub parallel_tool_calls: Option<bool>,
    pub description: Option<String>,
    pub experimentation: ExperimentationConfig,
    // Holds all template names (e.g. 'user', 'my_custom_template'
    // which can be invoked through a `{"type": "template", "name": "..."}` input block)
    // This is used to perform early rejection of a template invocation,
    // in the case where all variants either:
    // * do not have the template defined at all, or
    // * define the template as an old-style input wrapper
    //   (which can only be invoked by a {`"type": "text", "text": "..."`} input block)
    //
    // If it least one variant defines the template as a named template (non legacy-input-wrapper),
    // then its name will be included in this set, and we'll let the request go through.
    // The early rejection logic improves error messages in the case where every variant invocation
    // is guaranteed to fail - we avoid showing an 'All variants failed' error message with
    // the same template error for every variant.
    #[serde(skip)]
    pub all_explicit_templates_names: HashSet<String>,
}

#[derive(Debug, Default, Serialize)]
#[cfg_attr(test, derive(ts_rs::TS))]
#[cfg_attr(test, ts(export))]
pub struct FunctionConfigJson {
    pub variants: HashMap<String, Arc<VariantInfo>>, // variant name => variant config
    pub schemas: SchemaData,
    pub output_schema: StaticJSONSchema, // schema is mandatory for JSON functions
    pub implicit_tool_call_config: ToolCallConfig,
    pub description: Option<String>,
<<<<<<< HEAD
    pub experimentation: ExperimentationConfig,
=======
    // See `FunctionConfigChat.all_explicit_template_names`.
>>>>>>> a453fb60
    #[serde(skip)]
    pub all_explicit_template_names: HashSet<String>,
}

impl FunctionConfig {
    pub fn variants(&self) -> &HashMap<String, Arc<VariantInfo>> {
        match self {
            FunctionConfig::Chat(params) => &params.variants,
            FunctionConfig::Json(params) => &params.variants,
        }
    }

    pub fn validate_inference_params(
        &self,
        params: &crate::endpoints::inference::Params,
    ) -> Result<(), Error> {
        if let FunctionConfig::Chat(_) = self {
            if let Some(JsonMode::ImplicitTool) = &params.params.chat_completion.json_mode {
                return Err(ErrorDetails::InvalidRequest {
                    message: "JSON mode `implicit_tool` is not supported for chat functions"
                        .to_string(),
                }
                .into());
            }
        }
        self.validate_input(&params.input)
    }
    /// Validate the input against the function's input schemas.
    /// The validation is done based on the function's type:
    /// - For a chat function, the input is validated against the system, user, and assistant schemas.
    /// - For a JSON function, the input is validated against the system, user, and assistant schemas.
    ///
    /// We do not validate ContentBlocks that are not text (tool calls and tool responses).
    pub fn validate_input(&self, input: &Input) -> Result<(), Error> {
        match &self {
            FunctionConfig::Chat(params) => {
                validate_all_text_input(
                    &params.schemas,
                    input,
                    &params.all_explicit_templates_names,
                )?;
            }
            FunctionConfig::Json(params) => {
                validate_all_text_input(
                    &params.schemas,
                    input,
                    &params.all_explicit_template_names,
                )?;
            }
        }
        Ok(())
    }

    /// Prepare the tool config for the function.
    /// For a Chat function, this will incorporate the tool information configured in the function as
    /// well as the dynamic tool calling information passed in `dynamic_tool_params`.
    /// JSON functions do not get tool_configs even if they end up using tools under the hood.
    pub fn prepare_tool_config(
        &self,
        dynamic_tool_params: DynamicToolParams,
        static_tools: &HashMap<String, Arc<StaticToolConfig>>,
    ) -> Result<Option<ToolCallConfig>, Error> {
        match self {
            FunctionConfig::Chat(params) => Ok(ToolCallConfig::new(
                &params.tools,
                &params.tool_choice,
                params.parallel_tool_calls,
                static_tools,
                dynamic_tool_params,
            )?),
            FunctionConfig::Json(_) => {
                if dynamic_tool_params.allowed_tools.is_some() {
                    return Err(ErrorDetails::InvalidRequest {
                        message: "Cannot pass `allowed_tools` to a JSON function.".to_string(),
                    }
                    .into());
                }
                if dynamic_tool_params.additional_tools.is_some() {
                    return Err(ErrorDetails::InvalidRequest {
                        message: "Cannot pass `additional_tools` to a JSON function.".to_string(),
                    }
                    .into());
                }
                if dynamic_tool_params.tool_choice.is_some() {
                    return Err(ErrorDetails::InvalidRequest {
                        message: "Cannot pass `tool_choice` to a JSON function".to_string(),
                    }
                    .into());
                }
                if dynamic_tool_params.parallel_tool_calls.is_some() {
                    return Err(ErrorDetails::InvalidRequest {
                        message: "Cannot pass `parallel_tool_calls` to a JSON function".to_string(),
                    }
                    .into());
                }
                Ok(None)
            }
        }
    }

    #[instrument(skip_all, fields(inference_id))]
    pub async fn prepare_response<'request>(
        &self,
        inference_id: Uuid,
        content_blocks: Vec<ContentBlockOutput>,
        model_inference_results: Vec<ModelInferenceResponseWithMetadata>,
        inference_config: &'request InferenceConfig<'request>,
        inference_params: InferenceParams,
        original_response: Option<String>,
    ) -> Result<InferenceResult, Error> {
        match self {
            FunctionConfig::Chat(..) => Ok(InferenceResult::Chat(
                ChatInferenceResult::new(
                    inference_id,
                    content_blocks,
                    model_inference_results,
                    inference_config.tool_config,
                    inference_params,
                    original_response,
                )
                .await,
            )),
            FunctionConfig::Json(params) => {
                let (raw_output, auxiliary_content, json_block_index) =
                    get_json_output_from_content_blocks(content_blocks);

                // Try to parse the raw output as JSON.
                //
                // If the raw output is None, parsed output is also None.
                // If the raw output is not a valid JSON string, log an error and set parsed output to None.
                let parsed_output: Option<Value> = raw_output.as_ref().and_then(|raw_output| {
                    serde_json::from_str::<Value>(raw_output)
                        .map_err(|e| {
                            Error::new(ErrorDetails::OutputParsing {
                                message: format!(
                                    "Failed to parse output from JSON function response {e}",
                                ),
                                raw_output: raw_output.to_string(),
                            })
                        })
                        .ok()
                });

                let output_schema = match &inference_config.dynamic_output_schema {
                    Some(schema) => JsonSchemaRef::Dynamic(schema),
                    None => JsonSchemaRef::Static(&params.output_schema),
                };

                // If the parsed output fails validation, we log the error and set `parsed_output` to None
                let parsed_output = match parsed_output {
                    Some(parsed_output) => match output_schema.validate(&parsed_output).await {
                        Ok(()) => Some(parsed_output),
                        Err(_) => None,
                    },
                    None => None,
                };
                Ok(InferenceResult::Json(JsonInferenceResult::new(
                    inference_id,
                    raw_output,
                    parsed_output,
                    json_block_index,
                    auxiliary_content,
                    model_inference_results,
                    output_schema.value().clone(),
                    inference_params,
                    original_response,
                )))
            }
        }
    }

    pub fn schemas(&self) -> &SchemaData {
        match self {
            FunctionConfig::Chat(params) => &params.schemas,
            FunctionConfig::Json(params) => &params.schemas,
        }
    }

    pub fn system_schema(&self) -> Option<&StaticJSONSchema> {
        match self {
            FunctionConfig::Chat(params) => params.schemas.get_implicit_system_schema(),
            FunctionConfig::Json(params) => params.schemas.get_implicit_system_schema(),
        }
    }

    pub fn user_schema(&self) -> Option<&StaticJSONSchema> {
        match self {
            FunctionConfig::Chat(params) => params.schemas.get_implicit_user_schema(),
            FunctionConfig::Json(params) => params.schemas.get_implicit_user_schema(),
        }
    }

    pub fn assistant_schema(&self) -> Option<&StaticJSONSchema> {
        match self {
            FunctionConfig::Chat(params) => params.schemas.get_implicit_assistant_schema(),
            FunctionConfig::Json(params) => params.schemas.get_implicit_assistant_schema(),
        }
    }

    pub fn description(&self) -> Option<&String> {
        match self {
            FunctionConfig::Chat(params) => params.description.as_ref(),
            FunctionConfig::Json(params) => params.description.as_ref(),
        }
    }

    // This needs to be `async` because we end up validating GCP model providers,
    // which may call an async GCP SDK function to fetch credentials from the environment.
    #[instrument(skip_all, fields(function_name = %function_name))]
    pub async fn validate(
        &self,
        static_tools: &HashMap<String, Arc<StaticToolConfig>>,
        models: &mut ModelTable,
        embedding_models: &EmbeddingModelTable,
        templates: &TemplateConfig<'_>,
        function_name: &str,
    ) -> Result<(), Error> {
        // Validate each variant
        for (variant_name, variant) in self.variants() {
            if variant_name.starts_with("tensorzero::") {
                return Err(ErrorDetails::Config {
                    message: format!(
                        "Variant name cannot start with 'tensorzero::': {variant_name}"
                    ),
                }
                .into());
            }
            variant
                .validate(
                    self,
                    models,
                    embedding_models,
                    templates,
                    function_name,
                    variant_name,
                )
                .await?;
        }
        match self {
            FunctionConfig::Chat(params) => {
                for tool in &params.tools {
                    static_tools.get(tool).ok_or_else(|| Error::new(ErrorDetails::Config {
                        message: format!("`functions.{function_name}.tools`: tool `{tool}` is not present in the config"),
                    }))?;
                }
                Ok(())
            }
            FunctionConfig::Json(_) => Ok(()),
        }
    }
}

/// Parse the content blocks into a JSON object
/// We assume here that the last content block that's text or a tool call is the JSON object.
/// (this is because we could have used an implicit tool call and there is no other reason for a tool call in a JSON function).
///
/// Sometimes models will return no content blocks (e.g. when instructed to not return anything), so `raw_output` will be `None` then.
///
/// Returns: the raw output, the auxiliary content, and the index of the JSON block in the original content blocks.
fn get_json_output_from_content_blocks(
    mut content_blocks: Vec<ContentBlockOutput>,
) -> (Option<String>, Vec<ContentBlockOutput>, Option<usize>) {
    let raw_output = content_blocks
        .iter()
        .rev()
        .find_map(|content_block| match content_block {
            ContentBlockOutput::Text(text) => Some(text.text.to_string()),
            ContentBlockOutput::ToolCall(tool_call) => Some(tool_call.arguments.to_string()),
            _ => None,
        });
    let maybe_index_from_end = content_blocks.iter().rev().position(|content_block| {
        matches!(
            content_block,
            ContentBlockOutput::Text(_) | ContentBlockOutput::ToolCall(_)
        )
    });
    let json_block_index = match maybe_index_from_end {
        Some(i) => {
            let index_from_start = content_blocks.len() - 1 - i;
            content_blocks.remove(index_from_start);
            Some(index_from_start)
        }
        None => None,
    };
    (raw_output, content_blocks, json_block_index)
}

/// Validate all input messages that contain text (not raw_text).
/// The validation is done based on the input's role and the function's schemas.
/// We first validate the system message (if it exists)
/// Next we validate all messages containing text blocks.
/// When we add support for `{"type": "template"}` input blocks, we'll need to validate those two
fn validate_all_text_input(
    schemas: &SchemaData,
    input: &Input,
    all_templates_names: &HashSet<String>,
) -> Result<(), Error> {
    match (input.system.as_ref(), schemas.get_implicit_system_schema()) {
        // If there is any system message passed we validate it
        (Some(system), _) => validate_single_message(
            system,
            schemas.get_implicit_system_schema(),
            "system",
            all_templates_names,
            None,
        ),
        // If there is no system message and no schema we accept
        (None, None) => Ok(()),
        // If no system message is passed and we have a schema we fail
        (None, Some(_)) => Err(Error::new(ErrorDetails::InvalidMessage {
            message: "`input.system` is empty but a system template is present.".to_string(),
        })),
    }?;
    for (index, message) in input.messages.iter().enumerate() {
        for block in &message.content {
            match block {
                InputMessageContent::Text(kind) => {
                    let content = match kind {
                        TextKind::Arguments { arguments } => {
                            Cow::Owned(Value::Object(arguments.clone()))
                        }
                        TextKind::Text { text } => Cow::Owned(Value::String(text.clone())),
                        TextKind::LegacyValue { value } => Cow::Borrowed(value),
                    };
                    let schema = match &message.role {
                        Role::Assistant => schemas.get_implicit_assistant_schema(),
                        Role::User => schemas.get_implicit_user_schema(),
                    };
                    validate_single_message(
                        &content,
                        schema,
                        message.role.implicit_template_name(),
                        all_templates_names,
                        Some(index),
                    )?;
                }
                InputMessageContent::Template(template) => {
                    // TODO - figure out a way to avoid this clone
                    let value = Value::Object(template.arguments.clone());
                    validate_single_message(
                        &value,
                        schemas.get_named_schema(&template.name),
                        &template.name,
                        all_templates_names,
                        Some(index),
                    )?;
                }
                _ => {}
            }
        }
    }
    Ok(())
}

/// Validates a single message according to the following rules:
/// If there is no schema, we check that at least one
/// variant has a matching template (as determined by `all_templates_names`)
/// Otherwise, the message must contain JSON content that matches the schema
fn validate_single_message(
    content: &Value,
    schema: Option<&StaticJSONSchema>,
    template_name: &str,
    all_templates_names: &HashSet<String>,
    index: Option<usize>,
) -> Result<(), Error> {
    match schema {
        Some(schema) => schema.validate(content)?,
        None => {
            if !content.is_string() && !all_templates_names.contains(template_name) {
                return Err(match index {
                    Some(index) => Error::new(ErrorDetails::InvalidMessage {
                        message: format!("Message at index {index} has non-string content but there is no template `{template_name}` in any variant"),
                    }),
                    None => Error::new(ErrorDetails::InvalidMessage {
                        message: format!("System message has non-string content but there is no template `{template_name}` in any variant"),
                    }),
                });
            }
        }
    }
    Ok(())
}

#[cfg(test)]
mod tests {
    use crate::config::ErrorContext;
    use crate::endpoints::inference::InferenceIds;
    use crate::inference::types::FinishReason;
    use crate::inference::types::InputMessage;
    use crate::inference::types::Latency;
    use crate::inference::types::RequestMessagesOrBatch;
    use crate::inference::types::Text;
    use crate::inference::types::Thought;
    use crate::inference::types::Usage;
    use crate::jsonschema_util::DynamicJSONSchema;
    use crate::minijinja_util::TemplateConfig;
    use crate::tool::ToolCall;

    use crate::variant::chat_completion::UninitializedChatCompletionConfig;
    use crate::variant::VariantConfig;

    use super::*;
    use crate::config::path::ResolvedTomlPath;
    use crate::config::UninitializedSchemas;
    use serde_json::json;
    use std::io::Write;
    use std::time::Duration;
    use std::time::Instant;
    use tempfile::NamedTempFile;
    use tracing_test::traced_test;

    fn create_test_schema() -> StaticJSONSchema {
        let schema = r#"
        {
            "type": "object",
            "properties": {
                "name": { "type": "string" }
            },
            "required": ["name"],
            "additionalProperties": false
        }
        "#;

        let mut temp_file = NamedTempFile::new().expect("Failed to create temporary file");
        write!(temp_file, "{schema}").expect("Failed to write schema to temporary file");

        StaticJSONSchema::from_path(ResolvedTomlPath::new_for_tests(
            temp_file.path().to_owned(),
            None,
        ))
        .expect("Failed to create schema")
    }

    #[test]
    fn test_validate_input_chat_no_schema() {
        let chat_config = FunctionConfigChat {
            variants: HashMap::new(),
            schemas: SchemaData::default(),
            tools: vec![],
            ..Default::default()
        };
        let function_config = FunctionConfig::Chat(chat_config);

        let messages = vec![
            InputMessage {
                role: Role::User,
                content: vec!["user content".to_string().into()],
            },
            InputMessage {
                role: Role::Assistant,
                content: vec!["assistant content".to_string().into()],
            },
        ];

        let input = Input {
            system: Some(json!("system content")),
            messages,
        };

        assert!(function_config.validate_input(&input).is_ok());

        let messages = vec![
            InputMessage {
                role: Role::User,
                content: vec!["user content".to_string().into()],
            },
            InputMessage {
                role: Role::Assistant,
                content: vec![InputMessageContent::Text(TextKind::Arguments {
                    arguments: json!({ "name": "assistant name" })
                        .as_object()
                        .unwrap()
                        .clone(),
                })],
            },
        ];
        let input = Input {
            system: Some(json!("system name")),
            messages,
        };

        let validation_result = function_config.validate_input(&input);
        assert_eq!(
            validation_result.unwrap_err(),
            Error::new(ErrorDetails::InvalidMessage {
                message: "Message at index 1 has non-string content but there is no template `assistant` in any variant".to_string(),
            })
        );

        // Test case for multiple text content blocks in one message
        // This is allowed behavior
        let messages = vec![
            InputMessage {
                role: Role::User,
                content: vec![
                    "first user content".to_string().into(),
                    "second user content".to_string().into(),
                ],
            },
            InputMessage {
                role: Role::Assistant,
                content: vec!["assistant content".to_string().into()],
            },
        ];
        let input = Input {
            system: Some(json!("system content")),
            messages,
        };

        function_config.validate_input(&input).unwrap();
    }

    #[test]
    fn test_validate_input_chat_system_schema() {
        let system_schema = create_test_schema();
        let system_value = system_schema.value.clone();
        let chat_config = FunctionConfigChat {
            variants: HashMap::new(),
            schemas: SchemaData::load(
                None,
                None,
                Some(system_schema),
                UninitializedSchemas::default(),
                "test",
            )
            .unwrap(),
            tools: vec![],
            ..Default::default()
        };
        let function_config = FunctionConfig::Chat(chat_config);

        let messages = vec![
            InputMessage {
                role: Role::User,
                content: vec!["user content".to_string().into()],
            },
            InputMessage {
                role: Role::Assistant,
                content: vec!["assistant content".to_string().into()],
            },
        ];
        let input = Input {
            system: Some(json!("system content")),
            messages,
        };

        let validation_result = function_config.validate_input(&input);
        assert_eq!(
            validation_result.unwrap_err(),
            Error::new(ErrorDetails::JsonSchemaValidation {
                messages: vec!["\"system content\" is not of type \"object\"".to_string()],
                data: Box::new(json!("system content")),
                schema: Box::new(system_value),
            })
        );

        let messages = vec![
            InputMessage {
                role: Role::User,
                content: vec!["user content".to_string().into()],
            },
            InputMessage {
                role: Role::Assistant,
                content: vec!["assistant content".to_string().into()],
            },
        ];
        let input = Input {
            system: Some(json!({ "name": "system name" })),
            messages,
        };

        assert!(function_config.validate_input(&input).is_ok());
    }

    #[test]
    fn test_validate_input_chat_user_schema() {
        let user_schema = create_test_schema();
        let user_value = user_schema.value.clone();
        let chat_config = FunctionConfigChat {
            variants: HashMap::new(),
            schemas: SchemaData::load(
                Some(user_schema),
                None,
                None,
                UninitializedSchemas::default(),
                "test",
            )
            .unwrap(),
            tools: vec![],
            ..Default::default()
        };
        let function_config = FunctionConfig::Chat(chat_config);

        let messages = vec![
            InputMessage {
                role: Role::User,
                content: vec!["user content".to_string().into()],
            },
            InputMessage {
                role: Role::Assistant,
                content: vec!["assistant content".to_string().into()],
            },
        ];
        let input = Input {
            system: Some(json!("system content")),
            messages,
        };
        let validation_result = function_config.validate_input(&input);
        assert_eq!(
            validation_result.unwrap_err(),
            ErrorDetails::JsonSchemaValidation {
                messages: vec!["\"user content\" is not of type \"object\"".to_string()],
                data: Box::new(json!("user content")),
                schema: Box::new(user_value),
            }
            .into()
        );

        let messages = vec![
            InputMessage {
                role: Role::User,
                content: vec![InputMessageContent::Text(TextKind::Arguments {
                    arguments: json!({ "name": "user name" }).as_object().unwrap().clone(),
                })],
            },
            InputMessage {
                role: Role::Assistant,
                content: vec!["assistant content".to_string().into()],
            },
        ];
        let input = Input {
            system: Some(json!("system content")),
            messages,
        };

        assert!(function_config.validate_input(&input).is_ok());
    }

    #[test]
    fn test_validate_input_chat_assistant_schema() {
        let assistant_schema = create_test_schema();
        let assistant_value = assistant_schema.value.clone();
        let chat_config = FunctionConfigChat {
            variants: HashMap::new(),
            schemas: SchemaData::load(
                None,
                Some(assistant_schema),
                None,
                UninitializedSchemas::default(),
                "test",
            )
            .unwrap(),
            tools: vec![],
            ..Default::default()
        };
        let function_config = FunctionConfig::Chat(chat_config);

        let messages = vec![
            InputMessage {
                role: Role::User,
                content: vec!["user content".to_string().into()],
            },
            InputMessage {
                role: Role::Assistant,
                content: vec!["assistant content".to_string().into()],
            },
        ];
        let input = Input {
            system: Some(json!("system content")),
            messages,
        };
        let validation_result = function_config.validate_input(&input);
        assert_eq!(
            validation_result.unwrap_err(),
            ErrorDetails::JsonSchemaValidation {
                messages: vec!["\"assistant content\" is not of type \"object\"".to_string()],
                data: Box::new(json!("assistant content")),
                schema: Box::new(assistant_value),
            }
            .into()
        );

        let messages = vec![
            InputMessage {
                role: Role::User,
                content: vec!["user content".to_string().into()],
            },
            InputMessage {
                role: Role::Assistant,
                content: vec![InputMessageContent::Text(TextKind::Arguments {
                    arguments: json!({ "name": "assistant name" })
                        .as_object()
                        .unwrap()
                        .clone(),
                })],
            },
        ];
        let input = Input {
            system: Some(json!("system content")),
            messages,
        };

        assert!(function_config.validate_input(&input).is_ok());
    }

    #[test]
    fn test_validate_input_chat_all_schemas() {
        let system_schema = create_test_schema();
        let user_schema = create_test_schema();
        let assistant_schema = create_test_schema();
        let system_value = system_schema.value.clone();
        let chat_config = FunctionConfigChat {
            variants: HashMap::new(),
            schemas: SchemaData::load(
                Some(user_schema),
                Some(assistant_schema),
                Some(system_schema),
                UninitializedSchemas::default(),
                "test",
            )
            .unwrap(),
            tools: vec![],
            ..Default::default()
        };
        let function_config = FunctionConfig::Chat(chat_config);

        let messages = vec![
            InputMessage {
                role: Role::User,
                content: vec!["user content".to_string().into()],
            },
            InputMessage {
                role: Role::Assistant,
                content: vec!["assistant content".to_string().into()],
            },
            InputMessage {
                role: Role::User,
                content: vec![InputMessageContent::RawText {
                    value: "raw text".to_string(),
                }],
            },
        ];

        let input = Input {
            system: Some(json!("system content")),
            messages,
        };

        let validation_result = function_config.validate_input(&input);
        assert_eq!(
            validation_result.unwrap_err(),
            ErrorDetails::JsonSchemaValidation {
                messages: vec!["\"system content\" is not of type \"object\"".to_string()],
                data: Box::new(json!("system content")),
                schema: Box::new(system_value),
            }
            .into()
        );

        let messages = vec![
            InputMessage {
                role: Role::User,
                content: vec![InputMessageContent::Text(TextKind::Arguments {
                    arguments: json!({ "name": "user name" }).as_object().unwrap().clone(),
                })],
            },
            InputMessage {
                role: Role::Assistant,
                content: vec![InputMessageContent::Text(TextKind::Arguments {
                    arguments: json!({ "name": "assistant name" })
                        .as_object()
                        .unwrap()
                        .clone(),
                })],
            },
        ];

        let input = Input {
            system: Some(json!({ "name": "system name" })),
            messages,
        };

        assert!(function_config.validate_input(&input).is_ok());
    }

    #[test]
    fn test_validate_input_raw_bypass_schemas() {
        let system_schema = create_test_schema();
        let user_schema = create_test_schema();
        let assistant_schema = create_test_schema();
        let chat_config = FunctionConfigChat {
            variants: HashMap::new(),
            schemas: SchemaData::load(
                Some(user_schema),
                Some(assistant_schema),
                Some(system_schema),
                UninitializedSchemas::default(),
                "test",
            )
            .unwrap(),
            tools: vec![],
            ..Default::default()
        };
        let function_config = FunctionConfig::Chat(chat_config);

        let messages = vec![
            InputMessage {
                role: Role::User,
                content: vec![InputMessageContent::RawText {
                    value: "user content".to_string(),
                }],
            },
            InputMessage {
                role: Role::Assistant,
                content: vec![InputMessageContent::RawText {
                    value: "assistant content".to_string(),
                }],
            },
            InputMessage {
                role: Role::User,
                content: vec![InputMessageContent::RawText {
                    value: "raw text".to_string(),
                }],
            },
        ];

        let input = Input {
            system: Some(json!({ "name": "system name" })),
            messages,
        };

        let validation_result = function_config.validate_input(&input);
        assert!(validation_result.is_ok());
    }

    #[test]
    fn test_validate_input_chat_multiple_text_blocks() {
        // We test that we allow multiple text blocks in a message as long as they pass the schema if present
        let chat_config = FunctionConfigChat {
            variants: HashMap::new(),
            schemas: SchemaData::default(),
            tools: vec![],
            ..Default::default()
        };
        let function_config = FunctionConfig::Chat(chat_config);

        let messages = vec![
            InputMessage {
                role: Role::User,
                content: vec![
                    "user content".to_string().into(),
                    "extra content".to_string().into(),
                ],
            },
            InputMessage {
                role: Role::Assistant,
                content: vec!["assistant content".to_string().into()],
            },
            InputMessage {
                role: Role::User,
                content: vec![InputMessageContent::RawText {
                    value: "raw text".to_string(),
                }],
            },
        ];

        let input = Input {
            system: Some(Value::String("system content".to_string())),
            messages,
        };

        function_config.validate_input(&input).unwrap();
        let user_schema = create_test_schema();
        let assistant_schema = create_test_schema();
        let chat_config = FunctionConfigChat {
            variants: HashMap::new(),
            schemas: SchemaData::load(
                Some(user_schema),
                Some(assistant_schema),
                None,
                UninitializedSchemas::default(),
                "test",
            )
            .unwrap(),
            tools: vec![],
            ..Default::default()
        };
        let function_config = FunctionConfig::Chat(chat_config);

        let messages = vec![
            InputMessage {
                role: Role::User,
                content: vec![
                    InputMessageContent::Text(TextKind::Arguments {
                        arguments: json!({ "name": "user name" }).as_object().unwrap().clone(),
                    }),
                    InputMessageContent::Text(TextKind::Arguments {
                        arguments: json!({ "name": "extra content" })
                            .as_object()
                            .unwrap()
                            .clone(),
                    }),
                ],
            },
            InputMessage {
                role: Role::Assistant,
                content: vec![InputMessageContent::Text(TextKind::Arguments {
                    arguments: json!({ "name": "assistant name" })
                        .as_object()
                        .unwrap()
                        .clone(),
                })],
            },
        ];

        let input = Input {
            system: Some(Value::String("system content".to_string())),
            messages,
        };

        function_config.validate_input(&input).unwrap();
    }

    #[test]
    fn test_validate_input_json_no_schema() {
        let output_schema = json!({});
        let implicit_tool_call_config = ToolCallConfig::implicit_from_value(&output_schema);
        let tool_config = FunctionConfigJson {
            variants: HashMap::new(),
            schemas: SchemaData::default(),
            output_schema: StaticJSONSchema::from_value(json!({})).unwrap(),
            implicit_tool_call_config,
            description: None,
<<<<<<< HEAD
            all_template_names: HashSet::new(),
            experimentation: ExperimentationConfig::default(),
=======
            all_explicit_template_names: HashSet::new(),
>>>>>>> a453fb60
        };
        let function_config = FunctionConfig::Json(tool_config);

        let messages = vec![
            InputMessage {
                role: Role::User,
                content: vec!["user content".to_string().into()],
            },
            InputMessage {
                role: Role::Assistant,
                content: vec!["assistant content".to_string().into()],
            },
            InputMessage {
                role: Role::User,
                content: vec![InputMessageContent::RawText {
                    value: "raw text".to_string(),
                }],
            },
        ];

        let input = Input {
            system: Some(json!("system content")),
            messages,
        };

        assert!(function_config.validate_input(&input).is_ok());

        let messages = vec![
            InputMessage {
                role: Role::User,
                content: vec![InputMessageContent::Text(TextKind::Arguments {
                    arguments: json!({ "name": "user name" }).as_object().unwrap().clone(),
                })],
            },
            InputMessage {
                role: Role::Assistant,
                content: vec![InputMessageContent::Text(TextKind::Arguments {
                    arguments: json!({ "name": "assistant name" })
                        .as_object()
                        .unwrap()
                        .clone(),
                })],
            },
        ];

        let input = Input {
            system: Some(json!("system content")),
            messages,
        };

        let validation_result = function_config.validate_input(&input);
        assert_eq!(
            validation_result.unwrap_err(),
            ErrorDetails::InvalidMessage {
                message: "Message at index 0 has non-string content but there is no template `user` in any variant".to_string()
            }.into()
        );
    }

    #[test]
    fn test_validate_input_json_system_schema() {
        let system_schema = create_test_schema();
        let system_value = system_schema.value.clone();
        let output_schema = json!({});
        let implicit_tool_call_config = ToolCallConfig::implicit_from_value(&output_schema);
        let tool_config = FunctionConfigJson {
            variants: HashMap::new(),
            schemas: SchemaData::load(
                None,
                None,
                Some(system_schema),
                UninitializedSchemas::default(),
                "test",
            )
            .unwrap(),
            output_schema: StaticJSONSchema::from_value(output_schema).unwrap(),
            implicit_tool_call_config,
            description: None,
<<<<<<< HEAD
            all_template_names: HashSet::new(),
            experimentation: ExperimentationConfig::default(),
=======
            all_explicit_template_names: HashSet::new(),
>>>>>>> a453fb60
        };
        let function_config = FunctionConfig::Json(tool_config);

        let messages = vec![
            InputMessage {
                role: Role::User,
                content: vec!["user content".to_string().into()],
            },
            InputMessage {
                role: Role::Assistant,
                content: vec![json!("assistant content").to_string().into()],
            },
        ];

        let input = Input {
            system: Some(json!("system content")),
            messages,
        };

        let validation_result = function_config.validate_input(&input);
        assert_eq!(
            validation_result.unwrap_err(),
            ErrorDetails::JsonSchemaValidation {
                messages: vec!["\"system content\" is not of type \"object\"".to_string()],
                data: Box::new(json!("system content")),
                schema: Box::new(system_value),
            }
            .into()
        );

        let messages = vec![
            InputMessage {
                role: Role::User,
                content: vec!["user content".to_string().into()],
            },
            InputMessage {
                role: Role::Assistant,
                content: vec![json!("assistant content").to_string().into()],
            },
        ];

        let input = Input {
            system: Some(json!({ "name": "system name" })),
            messages,
        };

        assert!(function_config.validate_input(&input).is_ok());
    }

    #[test]
    fn test_validate_input_json_user_schema() {
        let user_schema = create_test_schema();
        let user_value = user_schema.value.clone();
        let output_schema = json!({});
        let implicit_tool_call_config = ToolCallConfig::implicit_from_value(&output_schema);
        let tool_config = FunctionConfigJson {
            variants: HashMap::new(),
            schemas: SchemaData::load(
                Some(user_schema),
                None,
                None,
                UninitializedSchemas::default(),
                "test",
            )
            .unwrap(),
            output_schema: StaticJSONSchema::from_value(output_schema).unwrap(),
            implicit_tool_call_config,
            description: None,
<<<<<<< HEAD
            all_template_names: HashSet::new(),
            experimentation: ExperimentationConfig::default(),
=======
            all_explicit_template_names: HashSet::new(),
>>>>>>> a453fb60
        };
        let function_config = FunctionConfig::Json(tool_config);

        let messages = vec![
            InputMessage {
                role: Role::User,
                content: vec!["user content".to_string().into()],
            },
            InputMessage {
                role: Role::Assistant,
                content: vec![json!("assistant content").to_string().into()],
            },
        ];

        let input = Input {
            system: Some(json!("system content")),
            messages,
        };

        let validation_result = function_config.validate_input(&input);
        assert_eq!(
            validation_result.unwrap_err(),
            ErrorDetails::JsonSchemaValidation {
                messages: vec!["\"user content\" is not of type \"object\"".to_string()],
                data: Box::new(json!("user content")),
                schema: Box::new(user_value),
            }
            .into()
        );

        let messages = vec![
            InputMessage {
                role: Role::User,
                content: vec![InputMessageContent::Text(TextKind::Arguments {
                    arguments: json!({ "name": "user name" }).as_object().unwrap().clone(),
                })],
            },
            InputMessage {
                role: Role::Assistant,
                content: vec!["assistant content".to_string().into()],
            },
        ];
        let input = Input {
            system: Some(json!("system content")),
            messages,
        };

        assert!(function_config.validate_input(&input).is_ok());
    }

    #[test]
    fn test_validate_input_json_assistant_schema() {
        let assistant_schema = create_test_schema();
        let assistant_value = assistant_schema.value.clone();
        let output_schema = json!({});
        let implicit_tool_call_config = ToolCallConfig::implicit_from_value(&output_schema);
        let tool_config = FunctionConfigJson {
            variants: HashMap::new(),
            schemas: SchemaData::load(
                None,
                Some(assistant_schema),
                None,
                UninitializedSchemas::default(),
                "test",
            )
            .unwrap(),
            output_schema: StaticJSONSchema::from_value(output_schema).unwrap(),
            implicit_tool_call_config,
            description: None,
<<<<<<< HEAD
            all_template_names: HashSet::new(),
            experimentation: ExperimentationConfig::default(),
=======
            all_explicit_template_names: HashSet::new(),
>>>>>>> a453fb60
        };
        let function_config = FunctionConfig::Json(tool_config);

        let messages = vec![
            InputMessage {
                role: Role::User,
                content: vec!["user content".to_string().into()],
            },
            InputMessage {
                role: Role::Assistant,
                content: vec!["assistant content".to_string().into()],
            },
        ];
        let input = Input {
            system: Some(json!("system content")),
            messages,
        };

        let validation_result = function_config.validate_input(&input);
        assert_eq!(
            validation_result.unwrap_err(),
            ErrorDetails::JsonSchemaValidation {
                messages: vec!["\"assistant content\" is not of type \"object\"".to_string()],
                data: Box::new(json!("assistant content")),
                schema: Box::new(assistant_value),
            }
            .into()
        );

        let messages = vec![
            InputMessage {
                role: Role::User,
                content: vec!["user content".to_string().into()],
            },
            InputMessage {
                role: Role::Assistant,
                content: vec![InputMessageContent::Text(TextKind::Arguments {
                    arguments: json!({ "name": "assistant name" })
                        .as_object()
                        .unwrap()
                        .clone(),
                })],
            },
        ];
        let input = Input {
            system: Some(json!("system content")),
            messages,
        };

        assert!(function_config.validate_input(&input).is_ok());
    }

    #[test]
    fn test_validate_input_json_all_schemas() {
        let system_schema = create_test_schema();
        let user_schema = create_test_schema();
        let assistant_schema = create_test_schema();
        let system_value = system_schema.value.clone();
        let output_schema = json!({});
        let implicit_tool_call_config = ToolCallConfig::implicit_from_value(&output_schema);
        let tool_config = FunctionConfigJson {
            variants: HashMap::new(),
            schemas: SchemaData::load(
                Some(user_schema),
                Some(assistant_schema),
                Some(system_schema),
                UninitializedSchemas::default(),
                "test",
            )
            .unwrap(),
            output_schema: StaticJSONSchema::from_value(output_schema).unwrap(),
            implicit_tool_call_config,
            description: None,
<<<<<<< HEAD
            all_template_names: HashSet::new(),
            experimentation: ExperimentationConfig::default(),
=======
            all_explicit_template_names: HashSet::new(),
>>>>>>> a453fb60
        };
        let function_config = FunctionConfig::Json(tool_config);

        let messages = vec![
            InputMessage {
                role: Role::User,
                content: vec!["user content".to_string().into()],
            },
            InputMessage {
                role: Role::Assistant,
                content: vec![json!("assistant content").to_string().into()],
            },
        ];
        let input = Input {
            system: Some(json!("system content")),
            messages,
        };

        let validation_result = function_config.validate_input(&input);
        assert_eq!(
            validation_result.unwrap_err(),
            ErrorDetails::JsonSchemaValidation {
                messages: vec!["\"system content\" is not of type \"object\"".to_string()],
                data: Box::new(json!("system content")),
                schema: Box::new(system_value),
            }
            .into()
        );

        let messages = vec![
            InputMessage {
                role: Role::User,
                content: vec![InputMessageContent::Text(TextKind::Arguments {
                    arguments: json!({ "name": "user name" }).as_object().unwrap().clone(),
                })],
            },
            InputMessage {
                role: Role::Assistant,
                content: vec![InputMessageContent::Text(TextKind::Arguments {
                    arguments: json!({ "name": "assistant name" })
                        .as_object()
                        .unwrap()
                        .clone(),
                })],
            },
        ];

        let input = Input {
            system: Some(json!({ "name": "system name" })),
            messages,
        };

        assert!(function_config.validate_input(&input).is_ok());
    }

    /// Tests the `sample_variant` function with a variety of test cases through Monte Carlo simulations.
    ///
    /// NOTE: If this test fails, it might be due to sampling. Please run it again to check if the
    ///       issue persists.
    #[test]
    fn test_sample_variant() {
        // Helper function to create a HashMap of variant names to their weights
        fn create_variants(variant_weights: &[(&str, f64)]) -> BTreeMap<String, Arc<VariantInfo>> {
            variant_weights
                .iter()
                .map(|&(name, weight)| {
                    (
                        name.to_string(),
                        Arc::new(VariantInfo {
                            inner: VariantConfig::ChatCompletion(
                                UninitializedChatCompletionConfig {
                                    weight: Some(weight),
                                    model: "model-name".into(),
                                    ..Default::default()
                                }
                                .load(&SchemaData::default(), &ErrorContext::new_test())
                                .unwrap(),
                            ),
                            timeouts: Default::default(),
                        }),
                    )
                })
                .collect()
        }

        // Helper function to test the distribution of variant weights by sampling them many times
        // and checking if the observed distribution is close to the expected distribution
        fn test_variant_distribution(
            variants: &BTreeMap<String, Arc<VariantInfo>>,
            sample_size: usize,
            tolerance: f64,
        ) {
            let total_weight: f64 = variants
                .values()
                .map(|v| v.inner.weight().unwrap_or(0.0))
                .sum();
            let mut counts: HashMap<String, usize> = HashMap::new();

            for _ in 0..sample_size {
                let mut variants = variants.clone();
                let (variant_name, _) =
                    sample_variant(&mut variants, "test_function", &Uuid::now_v7()).unwrap();
                *counts.entry(variant_name.to_string()).or_insert(0) += 1;
            }

            for (variant_name, variant) in variants {
                let expected_prob = variant.inner.weight().unwrap_or(0.0) / total_weight;
                let actual_prob =
                    *counts.get(variant_name).unwrap_or(&0) as f64 / sample_size as f64;
                let diff = (expected_prob - actual_prob).abs();

                assert!(
                    diff <= tolerance,
                    "Probability for variant {variant_name} is outside the acceptable range"
                );
            }
        }

        // Test case 1: Equal weights
        let variants = create_variants(&[("A", 1.0), ("B", 1.0), ("C", 1.0)]);
        test_variant_distribution(&variants, 10_000, 0.02);

        // Test case 2: Unequal weights
        let variants = create_variants(&[("X", 1.0), ("Y", 2.0), ("Z", 3.0)]);
        test_variant_distribution(&variants, 10_000, 0.02);

        // Test case 3: Extreme weights
        let variants = create_variants(&[("Rare", 0.01), ("Common", 0.99)]);
        test_variant_distribution(&variants, 10_000, 0.005);

        // Test case 4: Single weights
        let variants = create_variants(&[("Solo", 1.0)]);
        test_variant_distribution(&variants, 10_000, 0.0);

        // Test case 5: All zero weights
        let variants = create_variants(&[("A", 0.0), ("B", 0.0), ("C", 0.0)]);
        let sample_size = 10_000;
        let mut counts: HashMap<String, usize> = HashMap::new();

        for _ in 0..sample_size {
            let mut variants = variants.clone();
            let (variant_name, _) =
                sample_variant(&mut variants, "test_function", &Uuid::now_v7()).unwrap();
            *counts.entry(variant_name.to_string()).or_insert(0) += 1;
        }

        // Check if all variants are sampled approximately equally
        let expected_count = sample_size / variants.len();
        let tolerance = (expected_count as f64 * 0.1) as usize; // 10% tolerance

        for (variant_name, count) in counts {
            assert!(
                (count as i32 - expected_count as i32).abs() <= tolerance as i32,
                "Variant {variant_name} was not sampled uniformly. Expected {expected_count} +/- {tolerance}, got {count}"
            );
        }
    }

    #[test]
    fn test_get_uniform_value() {
        // Test with function name and episode ID
        let episode_id = Uuid::now_v7();
        let value1 = get_uniform_value("test_function", &episode_id);
        let value2 = get_uniform_value("test_function", &episode_id);

        // Values should be the same due to deterministic input
        assert_eq!(value1, value2);
        assert!((0.0..1.0).contains(&value1));
        assert!((0.0..1.0).contains(&value2));

        // Test with different function names
        let value3 = get_uniform_value("another_function", &episode_id);
        assert_ne!(value1, value3);
        assert!((0.0..1.0).contains(&value3));

        // Test with different episode IDs
        let value4 = get_uniform_value("test_function", &Uuid::now_v7());
        assert_ne!(value1, value4);
        assert_ne!(value3, value4);
        assert!((0.0..1.0).contains(&value4));
    }

    #[test]
    fn test_description_getter() {
        // Test for Chat function with description
        let chat_config = FunctionConfigChat {
            variants: HashMap::new(),
            schemas: SchemaData::default(),
            tools: vec![],
            tool_choice: ToolChoice::None,
            parallel_tool_calls: None,
            description: Some("A chat function description".to_string()),
            all_explicit_templates_names: HashSet::new(),
            experimentation: ExperimentationConfig::default(),
        };
        let function_config = FunctionConfig::Chat(chat_config);
        assert_eq!(
            function_config.description(),
            Some(&"A chat function description".to_string())
        );

        // Test for JSON function with description
        let output_schema = StaticJSONSchema::from_value(json!({})).unwrap();
        let implicit_tool_call_config = ToolCallConfig::implicit_from_value(&json!({}));
        let json_config = FunctionConfigJson {
            variants: HashMap::new(),
            schemas: SchemaData::default(),
            output_schema,
            implicit_tool_call_config,
            description: Some("A JSON function description".to_string()),
<<<<<<< HEAD
            all_template_names: HashSet::new(),
            experimentation: ExperimentationConfig::default(),
=======
            all_explicit_template_names: HashSet::new(),
>>>>>>> a453fb60
        };
        let function_config = FunctionConfig::Json(json_config);
        assert_eq!(
            function_config.description(),
            Some(&"A JSON function description".to_string())
        );

        // Test for None description
        let chat_config = FunctionConfigChat {
            variants: HashMap::new(),
            schemas: SchemaData::default(),
            tools: vec![],
            tool_choice: ToolChoice::None,
            parallel_tool_calls: None,
            description: None,
            all_explicit_templates_names: HashSet::new(),
            experimentation: ExperimentationConfig::default(),
        };
        let function_config = FunctionConfig::Chat(chat_config);
        assert_eq!(function_config.description(), None);
    }

    #[tokio::test]
    #[traced_test]
    async fn test_prepare_response_json() {
        // The Chat stuff is tested in types::test_create_chat_inference_response
        // Here we focus on the JSON stuff
        let output_schema = json!({
          "$schema": "http://json-schema.org/draft-07/schema#",
          "type": "object",
          "properties": {
            "name": {
              "type": "string"
            },
            "age": {
              "type": "integer",
              "minimum": 0
            }
          },
          "required": ["name", "age"],
          "additionalProperties": false
        });
        let implicit_tool_call_config = ToolCallConfig::implicit_from_value(&output_schema);
        let output_schema = StaticJSONSchema::from_value(output_schema).unwrap();
        let function_config = FunctionConfig::Json(FunctionConfigJson {
            variants: HashMap::new(),
            schemas: SchemaData::default(),
            output_schema,
            implicit_tool_call_config,
            description: None,
<<<<<<< HEAD
            all_template_names: HashSet::new(),
            experimentation: ExperimentationConfig::default(),
=======
            all_explicit_template_names: HashSet::new(),
>>>>>>> a453fb60
        });
        let raw_request = "raw_request".to_string();

        // Test with a non-JSON content block
        let inference_id = Uuid::now_v7();
        let content_blocks = vec!["Hello, world!".to_string().into()];
        let usage = Usage {
            input_tokens: 10,
            output_tokens: 10,
        };
        let latency = Latency::NonStreaming {
            response_time: Duration::from_millis(100),
        };
        let model_response = ModelInferenceResponseWithMetadata {
            id: Uuid::now_v7(),
            created: Instant::now().elapsed().as_secs(),
            system: None,
            input_messages: RequestMessagesOrBatch::Message(vec![]),
            output: content_blocks.clone(),
            raw_request: raw_request.clone(),
            raw_response: "content".to_string(),
            usage,
            model_provider_name: "model_provider_name".into(),
            model_name: "model_name".into(),
            finish_reason: Some(FinishReason::Stop),
            latency,
            cached: false,
        };
        let templates = TemplateConfig::default();
        let inference_config = InferenceConfig {
            ids: InferenceIds {
                inference_id: Uuid::now_v7(),
                episode_id: Uuid::now_v7(),
            },
            tool_config: None,
            function_name: "",
            variant_name: "",
            templates: &templates,
            dynamic_output_schema: None,
            extra_body: Default::default(),
            extra_headers: Default::default(),
            extra_cache_key: None,
        };
        let response = function_config
            .prepare_response(
                inference_id,
                content_blocks,
                vec![model_response.clone()],
                &inference_config,
                InferenceParams::default(),
                None,
            )
            .await
            .unwrap();
        assert!(logs_contain(
            "Failed to parse output from JSON function response"
        ));
        assert_eq!(response.usage_considering_cached(), usage);
        match response {
            InferenceResult::Json(result) => {
                assert_eq!(result.inference_id, inference_id);
                assert!(result.output.parsed.is_none());
                assert_eq!(result.output.raw, Some("Hello, world!".to_string()));
                assert_eq!(result.finish_reason, Some(FinishReason::Stop));
                assert_eq!(result.model_inference_results, vec![model_response]);
            }
            InferenceResult::Chat(_) => panic!("Expected a JSON inference result"),
        }

        // Test with a correct content block
        let inference_id = Uuid::now_v7();
        let content_blocks = vec![r#"{"name": "Jerry", "age": 30}"#.to_string().into()];
        let usage = Usage {
            input_tokens: 10,
            output_tokens: 10,
        };
        let latency = Latency::NonStreaming {
            response_time: Duration::from_millis(100),
        };
        let model_response = ModelInferenceResponseWithMetadata {
            id: Uuid::now_v7(),
            created: Instant::now().elapsed().as_secs(),
            system: None,
            input_messages: RequestMessagesOrBatch::Message(vec![]),
            output: content_blocks.clone(),
            raw_request: raw_request.clone(),
            raw_response: "content".to_string(),
            usage,
            model_provider_name: "model_provider_name".into(),
            model_name: "model_name".into(),
            finish_reason: Some(FinishReason::ToolCall),
            latency,
            cached: false,
        };
        let response = function_config
            .prepare_response(
                inference_id,
                content_blocks,
                vec![model_response.clone()],
                &inference_config,
                InferenceParams::default(),
                None,
            )
            .await
            .unwrap();
        assert_eq!(response.usage_considering_cached(), usage);
        match response {
            InferenceResult::Json(result) => {
                assert_eq!(result.inference_id, inference_id);
                assert_eq!(
                    result.output.parsed.unwrap(),
                    json!({"name": "Jerry", "age": 30}),
                );
                assert_eq!(
                    result.output.raw,
                    Some("{\"name\": \"Jerry\", \"age\": 30}".to_string())
                );
                assert_eq!(result.model_inference_results, vec![model_response]);
            }
            InferenceResult::Chat(_) => panic!("Expected a JSON inference result"),
        }

        // Test with an incorrect JSON content block
        let inference_id = Uuid::now_v7();
        let content_blocks = vec![r#"{"name": "Jerry", "age": "thirty"}"#.to_string().into()];
        let usage = Usage {
            input_tokens: 10,
            output_tokens: 10,
        };
        let latency = Latency::NonStreaming {
            response_time: Duration::from_millis(100),
        };
        let model_response = ModelInferenceResponseWithMetadata {
            id: Uuid::now_v7(),
            created: Instant::now().elapsed().as_secs(),
            system: None,
            input_messages: RequestMessagesOrBatch::Message(vec![]),
            output: content_blocks.clone(),
            raw_request: raw_request.clone(),
            raw_response: "content".to_string(),
            usage,
            model_provider_name: "model_provider_name".into(),
            model_name: "model_name".into(),
            finish_reason: Some(FinishReason::ToolCall),
            latency,
            cached: false,
        };
        let response = function_config
            .prepare_response(
                inference_id,
                content_blocks,
                vec![model_response.clone()],
                &inference_config,
                InferenceParams::default(),
                None,
            )
            .await
            .unwrap();
        assert_eq!(response.usage_considering_cached(), usage);
        match response {
            InferenceResult::Json(result) => {
                assert_eq!(result.inference_id, inference_id);
                assert!(result.output.parsed.is_none());
                assert_eq!(
                    result.output.raw,
                    Some("{\"name\": \"Jerry\", \"age\": \"thirty\"}".to_string())
                );
                assert_eq!(result.model_inference_results, vec![model_response]);
                assert_eq!(result.finish_reason, Some(FinishReason::ToolCall));
            }
            InferenceResult::Chat(_) => panic!("Expected a JSON inference result"),
        }

        // Test with a tool content block with bad output
        let inference_id = Uuid::now_v7();
        let tool_call = ToolCall {
            id: "tool_call_id".to_string(),
            name: "tool_call_name".to_string(),
            arguments: "tool_call_arguments".to_string(),
        };
        let content_blocks = vec![ContentBlockOutput::ToolCall(tool_call)];
        let usage = Usage {
            input_tokens: 10,
            output_tokens: 10,
        };
        let model_response = ModelInferenceResponseWithMetadata {
            id: Uuid::now_v7(),
            created: Instant::now().elapsed().as_secs(),
            system: None,
            input_messages: RequestMessagesOrBatch::Message(vec![]),
            output: content_blocks.clone(),
            raw_request: raw_request.clone(),
            raw_response: "content".to_string(),
            usage,
            model_provider_name: "model_provider_name".into(),
            model_name: "model_name".into(),
            finish_reason: Some(FinishReason::ToolCall),
            latency: Latency::NonStreaming {
                response_time: Duration::from_millis(100),
            },
            cached: false,
        };
        let response = function_config
            .prepare_response(
                inference_id,
                content_blocks,
                vec![model_response.clone()],
                &inference_config,
                InferenceParams::default(),
                None,
            )
            .await
            .unwrap();
        assert!(logs_contain("JSON Schema validation failed"));
        assert_eq!(response.usage_considering_cached(), usage);
        match response {
            InferenceResult::Json(result) => {
                assert_eq!(result.inference_id, inference_id);
                assert!(result.output.parsed.is_none());
                assert_eq!(result.output.raw, Some("tool_call_arguments".to_string()));
                assert_eq!(result.model_inference_results, vec![model_response]);
                assert_eq!(result.finish_reason, Some(FinishReason::ToolCall));
            }
            InferenceResult::Chat(_) => panic!("Expected a JSON inference result"),
        }

        // Test with a tool content block with good output
        let inference_id = Uuid::now_v7();
        let tool_call = ToolCall {
            id: "tool_call_id".to_string(),
            name: "tool_call_name".to_string(),
            arguments: r#"{"name": "Jerry", "age": 30}"#.to_string(),
        };
        let content_blocks = vec![ContentBlockOutput::ToolCall(tool_call)];
        let usage = Usage {
            input_tokens: 10,
            output_tokens: 10,
        };
        let model_response = ModelInferenceResponseWithMetadata {
            id: Uuid::now_v7(),
            created: Instant::now().elapsed().as_secs(),
            system: None,
            input_messages: RequestMessagesOrBatch::Message(vec![]),
            output: content_blocks.clone(),
            raw_request: raw_request.clone(),
            raw_response: "content".to_string(),
            usage,
            model_provider_name: "model_provider_name".into(),
            model_name: "model_name".into(),
            finish_reason: Some(FinishReason::ContentFilter),
            latency: Latency::NonStreaming {
                response_time: Duration::from_millis(100),
            },
            cached: false,
        };
        let response = function_config
            .prepare_response(
                inference_id,
                content_blocks,
                vec![model_response.clone()],
                &inference_config,
                InferenceParams::default(),
                None,
            )
            .await
            .unwrap();
        assert_eq!(response.usage_considering_cached(), usage);
        match response {
            InferenceResult::Json(result) => {
                assert_eq!(result.inference_id, inference_id);
                assert_eq!(
                    result.output.parsed.unwrap(),
                    json!({"name": "Jerry", "age": 30}),
                );
                assert_eq!(
                    result.output.raw,
                    Some(r#"{"name": "Jerry", "age": 30}"#.to_string())
                );
                assert_eq!(result.model_inference_results, vec![model_response]);
                assert_eq!(result.finish_reason, Some(FinishReason::ContentFilter));
            }
            InferenceResult::Chat(_) => panic!("Expected a JSON inference result"),
        }

        // Test with no content blocks
        let inference_id = Uuid::now_v7();
        let content_blocks = Vec::new();
        let usage = Usage {
            input_tokens: 10,
            output_tokens: 0,
        };
        let model_response = ModelInferenceResponseWithMetadata {
            id: Uuid::now_v7(),
            created: Instant::now().elapsed().as_secs(),
            system: None,
            input_messages: RequestMessagesOrBatch::Message(vec![]),
            output: content_blocks.clone(),
            raw_request: raw_request.clone(),
            raw_response: "content".to_string(),
            usage,
            model_provider_name: "model_provider_name".into(),
            model_name: "model_name".into(),
            finish_reason: Some(FinishReason::Stop),
            latency: Latency::NonStreaming {
                response_time: Duration::from_millis(100),
            },
            cached: false,
        };
        let response = function_config
            .prepare_response(
                inference_id,
                content_blocks,
                vec![model_response.clone()],
                &inference_config,
                InferenceParams::default(),
                None,
            )
            .await
            .unwrap();
        assert_eq!(response.usage_considering_cached(), usage);
        match response {
            InferenceResult::Json(result) => {
                assert_eq!(result.inference_id, inference_id);
                assert!(result.output.parsed.is_none());
                assert!(result.output.raw.is_none());
                assert_eq!(result.finish_reason, model_response.finish_reason);
                assert_eq!(result.model_inference_results, vec![model_response]);
            }
            InferenceResult::Chat(_) => panic!("Expected a JSON inference result"),
        }

        let dynamic_output_schema = DynamicJSONSchema::new(serde_json::json!({
            "type": "object",
            "properties": {
                "answer": {
                    "type": "string"
                }
            },
            "required": ["answer"]
        }));
        let inference_config = InferenceConfig {
            ids: InferenceIds {
                inference_id: Uuid::now_v7(),
                episode_id: Uuid::now_v7(),
            },
            tool_config: None,
            function_name: "",
            variant_name: "",
            templates: &templates,
            dynamic_output_schema: Some(&dynamic_output_schema),
            extra_body: Default::default(),
            extra_headers: Default::default(),
            extra_cache_key: None,
        };
        // Test with a correct content block
        let inference_id = Uuid::now_v7();
        let content_blocks = vec![r#"{"answer": "42"}"#.to_string().into()];
        let usage = Usage {
            input_tokens: 10,
            output_tokens: 10,
        };
        let latency = Latency::NonStreaming {
            response_time: Duration::from_millis(100),
        };
        let model_response = ModelInferenceResponseWithMetadata {
            id: Uuid::now_v7(),
            created: Instant::now().elapsed().as_secs(),
            system: None,
            input_messages: RequestMessagesOrBatch::Message(vec![]),
            output: content_blocks.clone(),
            raw_request: raw_request.clone(),
            raw_response: "content".to_string(),
            usage,
            model_provider_name: "model_provider_name".into(),
            model_name: "model_name".into(),
            finish_reason: Some(FinishReason::Stop),
            latency,
            cached: false,
        };
        let response = function_config
            .prepare_response(
                inference_id,
                content_blocks,
                vec![model_response.clone()],
                &inference_config,
                InferenceParams::default(),
                None,
            )
            .await
            .unwrap();
        assert_eq!(response.usage_considering_cached(), usage);
        match response {
            InferenceResult::Json(result) => {
                assert_eq!(result.inference_id, inference_id);
                assert_eq!(result.output.parsed.unwrap(), json!({"answer": "42"}),);
                assert_eq!(result.output.raw, Some(r#"{"answer": "42"}"#.to_string()));
                assert_eq!(result.model_inference_results, vec![model_response]);
            }
            InferenceResult::Chat(_) => panic!("Expected a JSON inference result"),
        }

        // Test with an incorrect JSON content block
        let inference_id = Uuid::now_v7();
        let content_blocks = vec![r#"{"response": "forty-two"}"#.to_string().into()];
        let usage = Usage {
            input_tokens: 10,
            output_tokens: 10,
        };
        let latency = Latency::NonStreaming {
            response_time: Duration::from_millis(100),
        };
        let model_response = ModelInferenceResponseWithMetadata {
            id: Uuid::now_v7(),
            created: Instant::now().elapsed().as_secs(),
            system: None,
            input_messages: RequestMessagesOrBatch::Message(vec![]),
            output: content_blocks.clone(),
            raw_request: raw_request.clone(),
            raw_response: "content".to_string(),
            usage,
            model_provider_name: "model_provider_name".into(),
            model_name: "model_name".into(),
            finish_reason: None,
            latency,
            cached: false,
        };
        let response = function_config
            .prepare_response(
                inference_id,
                content_blocks,
                vec![model_response.clone()],
                &inference_config,
                InferenceParams::default(),
                None,
            )
            .await
            .unwrap();
        assert_eq!(response.usage_considering_cached(), usage);
        match response {
            InferenceResult::Json(result) => {
                assert_eq!(result.inference_id, inference_id);
                assert!(result.output.parsed.is_none());
                assert_eq!(
                    result.output.raw,
                    Some(r#"{"response": "forty-two"}"#.to_string())
                );
                assert_eq!(result.model_inference_results, vec![model_response]);
            }
            InferenceResult::Chat(_) => panic!("Expected a JSON inference result"),
        }

        // Test with a tool content block with bad output
        let inference_id = Uuid::now_v7();
        let tool_call = ToolCall {
            id: "tool_call_id".to_string(),
            name: "tool_call_name".to_string(),
            arguments: "tool_call_arguments".to_string(),
        };
        let content_blocks = vec![ContentBlockOutput::ToolCall(tool_call)];
        let usage = Usage {
            input_tokens: 10,
            output_tokens: 10,
        };
        let model_response = ModelInferenceResponseWithMetadata {
            id: Uuid::now_v7(),
            created: Instant::now().elapsed().as_secs(),
            system: None,
            input_messages: RequestMessagesOrBatch::Message(vec![]),
            output: content_blocks.clone(),
            raw_request: raw_request.clone(),
            raw_response: "content".to_string(),
            usage,
            model_provider_name: "model_provider_name".into(),
            model_name: "model_name".into(),
            finish_reason: Some(FinishReason::ToolCall),
            latency: Latency::NonStreaming {
                response_time: Duration::from_millis(100),
            },
            cached: false,
        };
        let response = function_config
            .prepare_response(
                inference_id,
                content_blocks,
                vec![model_response.clone()],
                &inference_config,
                InferenceParams::default(),
                None,
            )
            .await
            .unwrap();
        assert!(logs_contain("JSON Schema validation failed"));
        assert_eq!(response.usage_considering_cached(), usage);
        match response {
            InferenceResult::Json(result) => {
                assert_eq!(result.inference_id, inference_id);
                assert!(result.output.parsed.is_none());
                assert_eq!(result.output.raw, Some("tool_call_arguments".to_string()));
                assert_eq!(result.model_inference_results, vec![model_response]);
            }
            InferenceResult::Chat(_) => panic!("Expected a JSON inference result"),
        }

        // Test with a tool content block with good output
        let inference_id = Uuid::now_v7();
        let tool_call = ToolCall {
            id: "tool_call_id".to_string(),
            name: "tool_call_name".to_string(),
            arguments: r#"{"answer": "42"}"#.to_string(),
        };
        let content_blocks = vec![ContentBlockOutput::ToolCall(tool_call)];
        let usage = Usage {
            input_tokens: 10,
            output_tokens: 10,
        };
        let model_response = ModelInferenceResponseWithMetadata {
            id: Uuid::now_v7(),
            created: Instant::now().elapsed().as_secs(),
            system: None,
            input_messages: RequestMessagesOrBatch::Message(vec![]),
            output: content_blocks.clone(),
            raw_request: raw_request.clone(),
            raw_response: "content".to_string(),
            usage,
            model_provider_name: "model_provider_name".into(),
            model_name: "model_name".into(),
            finish_reason: None,
            latency: Latency::NonStreaming {
                response_time: Duration::from_millis(100),
            },
            cached: false,
        };
        let response = function_config
            .prepare_response(
                inference_id,
                content_blocks,
                vec![model_response.clone()],
                &inference_config,
                InferenceParams::default(),
                None,
            )
            .await
            .unwrap();
        assert_eq!(response.usage_considering_cached(), usage);
        match response {
            InferenceResult::Json(result) => {
                assert_eq!(result.inference_id, inference_id);
                assert_eq!(result.output.parsed.unwrap(), json!({"answer": "42"}),);
                assert_eq!(result.output.raw, Some(r#"{"answer": "42"}"#.to_string()));
                assert_eq!(result.model_inference_results, vec![model_response]);
            }
            InferenceResult::Chat(_) => panic!("Expected a JSON inference result"),
        }

        // Test with an empty output schema
        let output_schema = json!({});
        let implicit_tool_call_config = ToolCallConfig::implicit_from_value(&output_schema);
        let output_schema = StaticJSONSchema::from_value(output_schema).unwrap();
        let function_config = FunctionConfig::Json(FunctionConfigJson {
            variants: HashMap::new(),
            schemas: SchemaData::default(),
            output_schema,
            implicit_tool_call_config,
            description: None,
<<<<<<< HEAD
            all_template_names: HashSet::new(),
            experimentation: ExperimentationConfig::default(),
=======
            all_explicit_template_names: HashSet::new(),
>>>>>>> a453fb60
        });
        let inference_id = Uuid::now_v7();
        let content_blocks = vec![r#"{"answer": "42"}"#.to_string().into()];
        let usage = Usage {
            input_tokens: 10,
            output_tokens: 10,
        };
        let latency = Latency::NonStreaming {
            response_time: Duration::from_millis(100),
        };
        let model_response = ModelInferenceResponseWithMetadata {
            id: Uuid::now_v7(),
            created: Instant::now().elapsed().as_secs(),
            system: None,
            input_messages: RequestMessagesOrBatch::Message(vec![]),
            output: content_blocks.clone(),
            raw_request: raw_request.clone(),
            raw_response: "content".to_string(),
            usage,
            model_provider_name: "model_provider_name".into(),
            model_name: "model_name".into(),
            finish_reason: Some(FinishReason::Stop),
            latency,
            cached: false,
        };
        let response = function_config
            .prepare_response(
                inference_id,
                content_blocks,
                vec![model_response.clone()],
                &inference_config,
                InferenceParams::default(),
                None,
            )
            .await
            .unwrap();
        assert_eq!(response.usage_considering_cached(), usage);
        match response {
            InferenceResult::Json(result) => {
                assert_eq!(result.inference_id, inference_id);
                assert_eq!(result.output.parsed.unwrap(), json!({"answer": "42"}),);
                assert_eq!(result.output.raw, Some(r#"{"answer": "42"}"#.to_string()));
                assert_eq!(result.model_inference_results, vec![model_response]);
                assert_eq!(result.finish_reason, Some(FinishReason::Stop));
            }
            InferenceResult::Chat(_) => panic!("Expected a JSON inference result"),
        }
    }

    #[test]
    fn test_get_json_output_from_content_blocks() {
        // Case 1: Text followed by ToolCall
        let content_blocks = vec![
            ContentBlockOutput::Text(Text {
                text: "Hello".to_string(),
            }),
            ContentBlockOutput::ToolCall(ToolCall {
                id: "tool_call_id".to_string(),
                name: "tool_call_name".to_string(),
                arguments: "tool_call_arguments".to_string(),
            }),
        ];
        let (raw_output, auxiliary_content, json_block_index) =
            get_json_output_from_content_blocks(content_blocks.clone());
        assert_eq!(raw_output, Some("tool_call_arguments".to_string()));
        assert_eq!(auxiliary_content.len(), 1);
        assert_eq!(json_block_index, Some(1));
        match &auxiliary_content[0] {
            ContentBlockOutput::Text(t) => assert_eq!(t.text, "Hello"),
            _ => panic!("Expected Text block"),
        }

        // Case 2: Only Thought blocks
        let content_blocks = vec![
            ContentBlockOutput::Thought(Thought {
                text: Some("thinking...".to_string()),
                signature: None,
                provider_type: None,
            }),
            ContentBlockOutput::Thought(Thought {
                text: Some("still thinking".to_string()),
                signature: Some("sig".to_string()),
                provider_type: None,
            }),
        ];
        let (raw_output, auxiliary_content, json_block_index) =
            get_json_output_from_content_blocks(content_blocks.clone());
        assert_eq!(raw_output, None);
        assert_eq!(auxiliary_content, content_blocks);
        assert_eq!(json_block_index, None);

        // Case 3: Mixed Text, Thought, ToolCall
        let content_blocks = vec![
            ContentBlockOutput::Thought(Thought {
                text: Some("first thought".to_string()),
                signature: None,
                provider_type: None,
            }),
            ContentBlockOutput::Text(Text {
                text: "Some text".to_string(),
            }),
            ContentBlockOutput::Thought(Thought {
                text: Some("second thought".to_string()),
                signature: Some("sig2".to_string()),
                provider_type: None,
            }),
            ContentBlockOutput::ToolCall(ToolCall {
                id: "id2".to_string(),
                name: "name2".to_string(),
                arguments: "{\"foo\": 1}".to_string(),
            }),
        ];
        let (raw_output, auxiliary_content, json_block_index) =
            get_json_output_from_content_blocks(content_blocks.clone());
        assert_eq!(raw_output, Some("{\"foo\": 1}".to_string()));
        assert_eq!(json_block_index, Some(3));
        // Should exclude the ToolCall block from auxiliary_content
        assert_eq!(auxiliary_content.len(), 3);
        assert!(auxiliary_content
            .iter()
            .any(|b| matches!(b, ContentBlockOutput::Text(_))));
        assert_eq!(
            auxiliary_content
                .iter()
                .filter(|b| matches!(b, ContentBlockOutput::Thought(_)))
                .count(),
            2
        );

        // Case 4: Only Text blocks
        let content_blocks = vec![
            ContentBlockOutput::Text(Text {
                text: "A".to_string(),
            }),
            ContentBlockOutput::Text(Text {
                text: "B".to_string(),
            }),
        ];
        let (raw_output, auxiliary_content, json_block_index) =
            get_json_output_from_content_blocks(content_blocks.clone());
        assert_eq!(raw_output, Some("B".to_string()));
        assert_eq!(auxiliary_content.len(), 1);
        assert_eq!(json_block_index, Some(1));
        match &auxiliary_content[0] {
            ContentBlockOutput::Text(t) => assert_eq!(t.text, "A"),
            _ => panic!("Expected Text block"),
        }

        // Case 5: Thought block at the end
        let content_blocks = vec![
            ContentBlockOutput::Text(Text {
                text: "A".to_string(),
            }),
            ContentBlockOutput::Thought(Thought {
                text: Some("final thought".to_string()),
                signature: None,
                provider_type: None,
            }),
        ];
        let (raw_output, auxiliary_content, json_block_index) =
            get_json_output_from_content_blocks(content_blocks.clone());
        assert_eq!(raw_output, Some("A".to_string()));
        assert_eq!(auxiliary_content.len(), 1);
        assert_eq!(json_block_index, Some(0));
        match &auxiliary_content[0] {
            ContentBlockOutput::Thought(t) => {
                assert_eq!(t.text, Some("final thought".to_string()));
            }
            _ => panic!("Expected Thought block"),
        }
    }
}<|MERGE_RESOLUTION|>--- conflicted
+++ resolved
@@ -255,11 +255,8 @@
     pub output_schema: StaticJSONSchema, // schema is mandatory for JSON functions
     pub implicit_tool_call_config: ToolCallConfig,
     pub description: Option<String>,
-<<<<<<< HEAD
     pub experimentation: ExperimentationConfig,
-=======
     // See `FunctionConfigChat.all_explicit_template_names`.
->>>>>>> a453fb60
     #[serde(skip)]
     pub all_explicit_template_names: HashSet<String>,
 }
@@ -1193,12 +1190,8 @@
             output_schema: StaticJSONSchema::from_value(json!({})).unwrap(),
             implicit_tool_call_config,
             description: None,
-<<<<<<< HEAD
-            all_template_names: HashSet::new(),
+            all_explicit_template_names: HashSet::new(),
             experimentation: ExperimentationConfig::default(),
-=======
-            all_explicit_template_names: HashSet::new(),
->>>>>>> a453fb60
         };
         let function_config = FunctionConfig::Json(tool_config);
 
@@ -1277,12 +1270,8 @@
             output_schema: StaticJSONSchema::from_value(output_schema).unwrap(),
             implicit_tool_call_config,
             description: None,
-<<<<<<< HEAD
-            all_template_names: HashSet::new(),
+            all_explicit_template_names: HashSet::new(),
             experimentation: ExperimentationConfig::default(),
-=======
-            all_explicit_template_names: HashSet::new(),
->>>>>>> a453fb60
         };
         let function_config = FunctionConfig::Json(tool_config);
 
@@ -1351,12 +1340,8 @@
             output_schema: StaticJSONSchema::from_value(output_schema).unwrap(),
             implicit_tool_call_config,
             description: None,
-<<<<<<< HEAD
-            all_template_names: HashSet::new(),
+            all_explicit_template_names: HashSet::new(),
             experimentation: ExperimentationConfig::default(),
-=======
-            all_explicit_template_names: HashSet::new(),
->>>>>>> a453fb60
         };
         let function_config = FunctionConfig::Json(tool_config);
 
@@ -1426,12 +1411,8 @@
             output_schema: StaticJSONSchema::from_value(output_schema).unwrap(),
             implicit_tool_call_config,
             description: None,
-<<<<<<< HEAD
-            all_template_names: HashSet::new(),
+            all_explicit_template_names: HashSet::new(),
             experimentation: ExperimentationConfig::default(),
-=======
-            all_explicit_template_names: HashSet::new(),
->>>>>>> a453fb60
         };
         let function_config = FunctionConfig::Json(tool_config);
 
@@ -1505,12 +1486,8 @@
             output_schema: StaticJSONSchema::from_value(output_schema).unwrap(),
             implicit_tool_call_config,
             description: None,
-<<<<<<< HEAD
-            all_template_names: HashSet::new(),
+            all_explicit_template_names: HashSet::new(),
             experimentation: ExperimentationConfig::default(),
-=======
-            all_explicit_template_names: HashSet::new(),
->>>>>>> a453fb60
         };
         let function_config = FunctionConfig::Json(tool_config);
 
@@ -1721,12 +1698,8 @@
             output_schema,
             implicit_tool_call_config,
             description: Some("A JSON function description".to_string()),
-<<<<<<< HEAD
-            all_template_names: HashSet::new(),
+            all_explicit_template_names: HashSet::new(),
             experimentation: ExperimentationConfig::default(),
-=======
-            all_explicit_template_names: HashSet::new(),
->>>>>>> a453fb60
         };
         let function_config = FunctionConfig::Json(json_config);
         assert_eq!(
@@ -1777,12 +1750,8 @@
             output_schema,
             implicit_tool_call_config,
             description: None,
-<<<<<<< HEAD
-            all_template_names: HashSet::new(),
+            all_explicit_template_names: HashSet::new(),
             experimentation: ExperimentationConfig::default(),
-=======
-            all_explicit_template_names: HashSet::new(),
->>>>>>> a453fb60
         });
         let raw_request = "raw_request".to_string();
 
@@ -2347,12 +2316,8 @@
             output_schema,
             implicit_tool_call_config,
             description: None,
-<<<<<<< HEAD
-            all_template_names: HashSet::new(),
+            all_explicit_template_names: HashSet::new(),
             experimentation: ExperimentationConfig::default(),
-=======
-            all_explicit_template_names: HashSet::new(),
->>>>>>> a453fb60
         });
         let inference_id = Uuid::now_v7();
         let content_blocks = vec![r#"{"answer": "42"}"#.to_string().into()];
