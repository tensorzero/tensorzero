--- conflicted
+++ resolved
@@ -1635,10 +1635,6 @@
             .prepare_response(
                 inference_id,
                 content_blocks,
-<<<<<<< HEAD
-                usage,
-=======
->>>>>>> c7a76600
                 vec![model_response.clone()],
                 &inference_config,
                 InferenceParams::default(),
@@ -1690,10 +1686,6 @@
             .prepare_response(
                 inference_id,
                 content_blocks,
-<<<<<<< HEAD
-                usage,
-=======
->>>>>>> c7a76600
                 vec![model_response.clone()],
                 &inference_config,
                 InferenceParams::default(),
@@ -1747,10 +1739,6 @@
             .prepare_response(
                 inference_id,
                 content_blocks,
-<<<<<<< HEAD
-                usage,
-=======
->>>>>>> c7a76600
                 vec![model_response.clone()],
                 &inference_config,
                 InferenceParams::default(),
@@ -1806,10 +1794,6 @@
             .prepare_response(
                 inference_id,
                 content_blocks,
-<<<<<<< HEAD
-                usage,
-=======
->>>>>>> c7a76600
                 vec![model_response.clone()],
                 &inference_config,
                 InferenceParams::default(),
@@ -1863,10 +1847,6 @@
             .prepare_response(
                 inference_id,
                 content_blocks,
-<<<<<<< HEAD
-                usage,
-=======
->>>>>>> c7a76600
                 vec![model_response.clone()],
                 &inference_config,
                 InferenceParams::default(),
@@ -1920,10 +1900,6 @@
             .prepare_response(
                 inference_id,
                 content_blocks,
-<<<<<<< HEAD
-                usage,
-=======
->>>>>>> c7a76600
                 vec![model_response.clone()],
                 &inference_config,
                 InferenceParams::default(),
@@ -1995,10 +1971,6 @@
             .prepare_response(
                 inference_id,
                 content_blocks,
-<<<<<<< HEAD
-                usage,
-=======
->>>>>>> c7a76600
                 vec![model_response.clone()],
                 &inference_config,
                 InferenceParams::default(),
@@ -2046,10 +2018,6 @@
             .prepare_response(
                 inference_id,
                 content_blocks,
-<<<<<<< HEAD
-                usage,
-=======
->>>>>>> c7a76600
                 vec![model_response.clone()],
                 &inference_config,
                 InferenceParams::default(),
@@ -2104,10 +2072,6 @@
             .prepare_response(
                 inference_id,
                 content_blocks,
-<<<<<<< HEAD
-                usage,
-=======
->>>>>>> c7a76600
                 vec![model_response.clone()],
                 &inference_config,
                 InferenceParams::default(),
@@ -2160,10 +2124,6 @@
             .prepare_response(
                 inference_id,
                 content_blocks,
-<<<<<<< HEAD
-                usage,
-=======
->>>>>>> c7a76600
                 vec![model_response.clone()],
                 &inference_config,
                 InferenceParams::default(),
@@ -2223,10 +2183,6 @@
             .prepare_response(
                 inference_id,
                 content_blocks,
-<<<<<<< HEAD
-                usage,
-=======
->>>>>>> c7a76600
                 vec![model_response.clone()],
                 &inference_config,
                 InferenceParams::default(),
