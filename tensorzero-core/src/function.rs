--- conflicted
+++ resolved
@@ -686,11 +686,7 @@
 
 #[cfg(test)]
 mod tests {
-<<<<<<< HEAD
-    use crate::config::TimeoutsConfig;
-=======
-    use crate::config::ErrorContext;
->>>>>>> f7b323db
+    use crate::config::{ErrorContext, TimeoutsConfig};
     use crate::endpoints::inference::InferenceIds;
     use crate::inference::types::FinishReason;
     use crate::inference::types::InputMessage;
@@ -1595,14 +1591,6 @@
                     (
                         name.to_string(),
                         Arc::new(VariantInfo {
-<<<<<<< HEAD
-                            inner: VariantConfig::ChatCompletion(ChatCompletionConfig {
-                                weight: Some(weight),
-                                model: "model-name".into(),
-                                ..Default::default()
-                            }),
-                            timeouts: TimeoutsConfig::default(),
-=======
                             inner: VariantConfig::ChatCompletion(
                                 UninitializedChatCompletionConfig {
                                     weight: Some(weight),
@@ -1612,8 +1600,7 @@
                                 .load(&SchemaData::default(), &ErrorContext::new_test())
                                 .unwrap(),
                             ),
-                            timeouts: Default::default(),
->>>>>>> f7b323db
+                            timeouts: TimeoutsConfig::default(),
                         }),
                     )
                 })
