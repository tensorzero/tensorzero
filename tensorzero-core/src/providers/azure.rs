--- conflicted
+++ resolved
@@ -759,11 +759,7 @@
 
     use super::*;
 
-<<<<<<< HEAD
-    use crate::inference::types::extra_body::FullExtraBodyConfig;
-=======
     use crate::config::SKIP_CREDENTIAL_VALIDATION;
->>>>>>> f7b323db
     use crate::inference::types::{
         FinishReason, FunctionType, ModelInferenceRequestJsonMode, RequestMessage, Role,
     };
