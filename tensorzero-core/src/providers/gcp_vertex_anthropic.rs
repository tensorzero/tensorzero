--- conflicted
+++ resolved
@@ -21,10 +21,6 @@
 use crate::inference::types::chat_completion_inference_params::{
     warn_inference_parameter_not_supported, ChatCompletionInferenceParamsV2,
 };
-<<<<<<< HEAD
-use crate::inference::types::ObjectStorageFile;
-=======
->>>>>>> 155e5f8c
 use crate::inference::types::{
     batch::StartBatchProviderInferenceResponse, FunctionType, Latency,
     ModelInferenceRequestJsonMode,
@@ -461,190 +457,6 @@
     }
 }
 
-<<<<<<< HEAD
-#[derive(Clone, Debug, PartialEq, Serialize)]
-struct GCPVertexAnthropicTool<'a> {
-    name: &'a str,
-    #[serde(skip_serializing_if = "Option::is_none")]
-    description: Option<&'a str>,
-    input_schema: &'a Value,
-}
-
-impl<'a> From<&'a ToolConfig> for GCPVertexAnthropicTool<'a> {
-    fn from(value: &'a ToolConfig) -> Self {
-        // In case we add more tool types in the future, the compiler will complain here.
-        GCPVertexAnthropicTool {
-            name: value.name(),
-            description: Some(value.description()),
-            input_schema: value.parameters(),
-        }
-    }
-}
-
-#[derive(Clone, Debug, PartialEq, Serialize)]
-#[serde(tag = "type")]
-#[serde(rename_all = "snake_case")]
-enum GCPVertexAnthropicMessageContent<'a> {
-    Text {
-        text: &'a str,
-    },
-    Image {
-        source: AnthropicDocumentSource,
-    },
-    Document {
-        source: AnthropicDocumentSource,
-    },
-    ToolResult {
-        tool_use_id: &'a str,
-        content: Vec<GCPVertexAnthropicMessageContent<'a>>,
-    },
-    Thinking {
-        thinking: Option<&'a str>,
-        signature: Option<&'a str>,
-    },
-    RedactedThinking {
-        data: &'a str,
-    },
-    ToolUse {
-        id: &'a str,
-        name: &'a str,
-        input: Value,
-    },
-}
-
-impl<'a> GCPVertexAnthropicMessageContent<'a> {
-    async fn from_content_block(
-        block: &'a ContentBlock,
-    ) -> Result<Option<FlattenUnknown<'a, GCPVertexAnthropicMessageContent<'a>>>, Error> {
-        match block {
-            ContentBlock::Text(Text { text }) => Ok(Some(FlattenUnknown::Normal(
-                GCPVertexAnthropicMessageContent::Text { text },
-            ))),
-            ContentBlock::ToolCall(tool_call) => {
-                // Convert the tool call arguments from String to JSON Value (Anthropic expects an object)
-                let input: Value = serde_json::from_str(&tool_call.arguments).map_err(|e| {
-                    Error::new(ErrorDetails::InferenceClient {
-                        status_code: Some(StatusCode::BAD_REQUEST),
-                        message: format!(
-                            "Error parsing tool call arguments as JSON Value: {}",
-                            DisplayOrDebugGateway::new(e)
-                        ),
-                        provider_type: PROVIDER_TYPE.to_string(),
-                        raw_request: None,
-                        raw_response: Some(tool_call.arguments.clone()),
-                    })
-                })?;
-
-                if !input.is_object() {
-                    return Err(ErrorDetails::InferenceClient {
-                        status_code: Some(StatusCode::BAD_REQUEST),
-                        message: "Tool call arguments must be a JSON object".to_string(),
-                        provider_type: PROVIDER_TYPE.to_string(),
-                        raw_request: None,
-                        raw_response: Some(tool_call.arguments.clone()),
-                    }
-                    .into());
-                }
-
-                Ok(Some(FlattenUnknown::Normal(
-                    GCPVertexAnthropicMessageContent::ToolUse {
-                        id: &tool_call.id,
-                        name: &tool_call.name,
-                        input,
-                    },
-                )))
-            }
-            ContentBlock::ToolResult(tool_result) => Ok(Some(FlattenUnknown::Normal(
-                GCPVertexAnthropicMessageContent::ToolResult {
-                    tool_use_id: &tool_result.id,
-                    content: vec![GCPVertexAnthropicMessageContent::Text {
-                        text: &tool_result.result,
-                    }],
-                },
-            ))),
-            ContentBlock::File(file) => {
-                let resolved_file = file.resolve().await?;
-                let ObjectStorageFile { file, data } = &*resolved_file;
-                if file.detail.is_some() {
-                    tracing::warn!(
-                        "The image detail parameter is not supported by GCP Vertex Anthropic. The `detail` field will be ignored."
-                    );
-                }
-                let document = AnthropicDocumentSource::Base64 {
-                    media_type: file.mime_type.clone(),
-                    data: data.clone(),
-                };
-                if file.mime_type.type_() == mime::IMAGE {
-                    Ok(Some(FlattenUnknown::Normal(
-                        GCPVertexAnthropicMessageContent::Image { source: document },
-                    )))
-                } else {
-                    Ok(Some(FlattenUnknown::Normal(
-                        GCPVertexAnthropicMessageContent::Document { source: document },
-                    )))
-                }
-            }
-            ContentBlock::Thought(thought) => {
-                if let Some(text) = thought.text.as_deref() {
-                    Ok(Some(FlattenUnknown::Normal(
-                        GCPVertexAnthropicMessageContent::Thinking {
-                            thinking: Some(text),
-                            signature: thought.signature.as_deref(),
-                        },
-                    )))
-                } else if let Some(signature) = thought.signature.as_deref() {
-                    Ok(Some(FlattenUnknown::Normal(
-                        GCPVertexAnthropicMessageContent::RedactedThinking { data: signature },
-                    )))
-                } else {
-                    Ok(None)
-                }
-            }
-            ContentBlock::Unknown {
-                data,
-                model_provider_name: _,
-            } => Ok(Some(FlattenUnknown::Unknown(Cow::Borrowed(data)))),
-        }
-    }
-}
-
-#[derive(Clone, Debug, PartialEq, Serialize)]
-struct GCPVertexAnthropicMessage<'a> {
-    role: GCPVertexAnthropicRole,
-    content: Vec<FlattenUnknown<'a, GCPVertexAnthropicMessageContent<'a>>>,
-}
-
-impl<'a> GCPVertexAnthropicMessage<'a> {
-    async fn from_request_message(message: &'a RequestMessage) -> Result<Self, Error> {
-        let content: Vec<FlattenUnknown<GCPVertexAnthropicMessageContent>> = try_join_all(
-            message
-                .content
-                .iter()
-                .map(GCPVertexAnthropicMessageContent::from_content_block),
-        )
-        .await?
-        .into_iter()
-        .flatten()
-        .collect();
-
-        Ok(GCPVertexAnthropicMessage {
-            role: message.role.into(),
-            content,
-        })
-    }
-}
-
-#[derive(Debug, PartialEq, Serialize)]
-#[serde(tag = "type", rename_all = "snake_case")]
-enum GCPVertexAnthropicSystemBlock<'a> {
-    Text {
-        text: &'a str,
-        // This also contains cache control and citations but we will ignore these for now.
-    },
-}
-
-=======
->>>>>>> 155e5f8c
 #[derive(Debug, PartialEq, Serialize)]
 struct GCPVertexAnthropicThinkingConfig {
     r#type: &'static str,
