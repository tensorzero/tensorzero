--- conflicted
+++ resolved
@@ -303,12 +303,8 @@
 }
 
 impl DeepSeekResponseFormat {
-<<<<<<< HEAD
-    fn new(json_mode: &ModelInferenceRequestJsonMode) -> Option<Self> {
-        #[expect(clippy::match_same_arms)]
-=======
+    #[expect(clippy::match_same_arms)]
     fn new(json_mode: ModelInferenceRequestJsonMode) -> Option<Self> {
->>>>>>> 14a616ec
         match json_mode {
             ModelInferenceRequestJsonMode::On => Some(DeepSeekResponseFormat::JsonObject),
             // For now, we never explicitly send `DeepSeekResponseFormat::Text`
