--- conflicted
+++ resolved
@@ -1456,7 +1456,6 @@
     #[test]
     fn test_try_from_tool_call_config() {
         // Need to cover all 4 cases
-<<<<<<< HEAD
         let tool_call_config = ToolCallConfig::new_for_test(
             vec![],
             vec![],
@@ -1465,15 +1464,6 @@
             None,
             AllowedTools::default(),
         );
-=======
-        let tool_call_config = ToolCallConfig {
-            tool_choice: ToolChoice::Auto,
-            parallel_tool_calls: Some(false),
-            tools_available: vec![],
-            provider_tools: None,
-            allowed_tools: AllowedTools::default(),
-        };
->>>>>>> 700b4351
         let anthropic_tool_choice = AnthropicToolChoice::try_from(&tool_call_config);
         assert!(matches!(
             anthropic_tool_choice.unwrap(),
@@ -1482,7 +1472,6 @@
             }
         ));
 
-<<<<<<< HEAD
         let tool_call_config = ToolCallConfig::new_for_test(
             vec![],
             vec![],
@@ -1491,15 +1480,6 @@
             None,
             AllowedTools::default(),
         );
-=======
-        let tool_call_config = ToolCallConfig {
-            tool_choice: ToolChoice::Auto,
-            parallel_tool_calls: Some(true),
-            tools_available: vec![],
-            provider_tools: None,
-            allowed_tools: AllowedTools::default(),
-        };
->>>>>>> 700b4351
         let anthropic_tool_choice = AnthropicToolChoice::try_from(&tool_call_config);
         assert!(anthropic_tool_choice.is_ok());
         assert_eq!(
@@ -1509,7 +1489,6 @@
             }
         );
 
-<<<<<<< HEAD
         let tool_call_config = ToolCallConfig::new_for_test(
             vec![],
             vec![],
@@ -1518,15 +1497,6 @@
             None,
             AllowedTools::default(),
         );
-=======
-        let tool_call_config = ToolCallConfig {
-            tool_choice: ToolChoice::Required,
-            parallel_tool_calls: Some(true),
-            tools_available: vec![],
-            provider_tools: None,
-            allowed_tools: AllowedTools::default(),
-        };
->>>>>>> 700b4351
         let anthropic_tool_choice = AnthropicToolChoice::try_from(&tool_call_config);
         assert!(anthropic_tool_choice.is_ok());
         assert_eq!(
@@ -1536,7 +1506,6 @@
             }
         );
 
-<<<<<<< HEAD
         let tool_call_config = ToolCallConfig::new_for_test(
             vec![],
             vec![],
@@ -1545,15 +1514,6 @@
             None,
             AllowedTools::default(),
         );
-=======
-        let tool_call_config = ToolCallConfig {
-            tool_choice: ToolChoice::Specific("test".to_string()),
-            parallel_tool_calls: Some(false),
-            tools_available: vec![],
-            provider_tools: None,
-            allowed_tools: AllowedTools::default(),
-        };
->>>>>>> 700b4351
         let anthropic_tool_choice = AnthropicToolChoice::try_from(&tool_call_config);
         assert!(anthropic_tool_choice.is_ok());
         assert_eq!(
