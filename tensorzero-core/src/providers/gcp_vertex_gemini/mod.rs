use std::borrow::Cow;
use std::collections::HashMap;
use std::io::Write;
use std::sync::{Arc, OnceLock};
use std::time::Duration;

use axum::http;
use futures::StreamExt;
use google_cloud_auth::credentials::{CacheableResource, Credentials};
use http::{HeaderMap, HeaderValue};
use itertools::Itertools;
use jsonwebtoken::{encode, Algorithm, EncodingKey, Header};
use object_store::gcp::{GcpCredential, GoogleCloudStorageBuilder};
use object_store::{ObjectStore, StaticCredentialProvider};
use reqwest::StatusCode;
use reqwest_eventsource::{Event, EventSource};
use secrecy::{ExposeSecret, SecretString};
use serde::{Deserialize, Serialize};
use serde_json::value::RawValue;
use serde_json::Value;
use tokio::time::Instant;
use url::Url;
use uuid::Uuid;

pub mod optimization;

use super::helpers::check_new_tool_call_name;
use super::helpers::{
    inject_extra_request_data_and_send, inject_extra_request_data_and_send_eventsource,
};
use crate::cache::ModelProviderRequest;
use crate::config_parser::{
    GCPBatchConfigCloudStorage, GCPBatchConfigType, GCPProviderTypeConfig, ProviderTypesConfig,
};
use crate::endpoints::inference::InferenceCredentials;
use crate::error::{
    warn_discarded_thought_block, warn_discarded_unknown_chunk, DisplayOrDebugGateway, Error,
    ErrorDetails,
};
use crate::inference::types::batch::{
    BatchRequestRow, BatchStatus, PollBatchInferenceResponse, ProviderBatchInferenceOutput,
    ProviderBatchInferenceResponse,
};
use crate::inference::types::resolved_input::FileWithPath;
use crate::inference::types::{
    batch::StartBatchProviderInferenceResponse, serialize_or_log, ModelInferenceRequest,
    PeekableProviderInferenceResponseStream, ProviderInferenceResponse,
    ProviderInferenceResponseChunk, RequestMessage, Usage,
};
use crate::inference::types::{
    ContentBlock, ContentBlockChunk, ContentBlockOutput, FinishReason, FlattenUnknown, Latency,
    ModelInferenceRequestJsonMode, ProviderInferenceResponseArgs,
    ProviderInferenceResponseStreamInner, Role, Text, TextChunk, Thought, ThoughtChunk,
};
use crate::inference::InferenceProvider;
use crate::model::{
    build_creds_caching_default_with_fn, fully_qualified_name, Credential, CredentialLocation,
    ModelProvider,
};
use crate::tool::{Tool, ToolCall, ToolCallChunk, ToolChoice, ToolConfig};

use super::gcp_vertex_anthropic::make_gcp_sdk_credentials;
use super::helpers::{parse_jsonl_batch_file, JsonlBatchFileInfo};
use super::openai::convert_stream_error;

const PROVIDER_NAME: &str = "GCP Vertex Gemini";
pub const PROVIDER_TYPE: &str = "gcp_vertex_gemini";

const INFERENCE_ID_LABEL: &str = "tensorzero::inference_id";

/// Implements a subset of the GCP Vertex Gemini API as documented [here](https://cloud.google.com/vertex-ai/docs/reference/rest/v1/projects.locations.publishers.models/generateContent) for non-streaming
/// and [here](https://cloud.google.com/vertex-ai/docs/reference/rest/v1/projects.locations.publishers.models/streamGenerateContent) for streaming
///
/// Our current behavior around content blocks is:
/// * In both streaming and non-streaming, we handle 'thought: true' parts with no extra content, or with text content. These become normal 'Thought' blocks (with a signature)
/// * In non-streaming mode, 'thought: true' parts with non-text content (e.g. an image) are treated as 'unknown' blocks.
/// * In streaming mode, 'thought: true' parts with non-text content produce an error (since we don't have "unknown" blocks in streaming mode)
///
/// In the future, we'll support 'unknown' blocks in streaming mode, and adjust this provider to emit them.
#[derive(Debug, Serialize)]
#[cfg_attr(test, derive(ts_rs::TS))]
#[cfg_attr(test, ts(export))]
pub struct GCPVertexGeminiProvider {
    api_v1_base_url: Url,
    request_url: String,
    streaming_request_url: String,
    audience: String,
    #[serde(skip)]
    credentials: GCPVertexCredentials,
    model_id: Option<String>,
    endpoint_id: Option<String>,
    model_or_endpoint_id: String,
    batch_config: Option<BatchConfig>,
}

#[derive(Debug, Serialize)]
#[cfg_attr(test, derive(ts_rs::TS))]
#[cfg_attr(test, ts(export))]
struct BatchConfig {
    input_uri_prefix: String,
    output_uri_prefix: String,
    batch_request_url: String,
}

#[derive(Serialize)]
#[serde(rename_all = "camelCase")]
struct GCPVertexGeminiBatchRequest {
    display_name: String,
    model: String,
    input_config: GCPVertexGeminiBatchRequestInputConfig,
    output_config: GCPVertexGeminiBatchRequestOutputConfig,
}

#[derive(Serialize)]
#[serde(tag = "predictionsFormat", rename_all = "camelCase")]
enum GCPVertexGeminiBatchRequestOutputConfig {
    #[serde(rename = "jsonl")]
    Jsonl {
        gcs_destination: GCPVertexGeminiGCSDestination,
    },
}
#[derive(Serialize)]
#[serde(rename_all = "camelCase")]
struct GCPVertexGeminiGCSDestination {
    output_uri_prefix: String,
}

#[derive(Serialize)]
#[serde(tag = "instancesFormat", rename_all = "camelCase")]
enum GCPVertexGeminiBatchRequestInputConfig {
    #[serde(rename = "jsonl")]
    Jsonl {
        gcs_source: GCPVertexGeminiGCSSource,
    },
}

#[derive(Serialize)]
#[serde(rename_all = "camelCase")]
struct GCPVertexGeminiGCSSource {
    uris: String,
}

pub static DEFAULT_CREDENTIALS: OnceLock<GCPVertexCredentials> = OnceLock::new();

pub type GCPVertexGeminiFileURI = String;

pub struct StoreAndPath {
    store: Box<dyn ObjectStore>,
    path: object_store::path::Path,
}

/// Joins a Google Cloud Storage directory path (with an optional trailing slash) with a file name.
/// This is used to support both "gs://bucket/path" and "gs://bucket/path/" formats in tensorzero.toml
fn join_cloud_paths(dir: &str, file: &str) -> String {
    dir.strip_suffix("/").unwrap_or(dir).to_string() + "/" + file
}

/// Constructs a new `ObjectStore` instance for the bucket specified by `gs_url`
/// with the provided credentials.
/// We call this on each batch start/poll request, as we might be using dynamic credentials.
pub async fn make_gcp_object_store(
    gs_url: &str,
    credentials: &GCPVertexCredentials,
    dynamic_api_keys: &InferenceCredentials,
) -> Result<StoreAndPath, Error> {
    let bucket_and_path = gs_url.strip_prefix("gs://").ok_or_else(|| {
        Error::new(ErrorDetails::InternalError {
            message: format!("Google Cloud Storage url does not start with 'gs://': {gs_url}"),
        })
    })?;
    let (bucket, path) = bucket_and_path.split_once("/").ok_or_else(|| {
        Error::new(ErrorDetails::InternalError {
            message: format!("Google Cloud Storage url does not contain a bucket name: {gs_url}"),
        })
    })?;
    let key = object_store::path::Path::parse(path).map_err(|e| {
        Error::new(ErrorDetails::InternalError {
            message: format!("Failed to parse Google Cloud Storage path: {e}"),
        })
    })?;

    let mut builder = GoogleCloudStorageBuilder::default().with_bucket_name(bucket);

    match credentials {
        GCPVertexCredentials::Static { raw, parsed: _ } => {
            builder = builder.with_service_account_key(raw.expose_secret())
        }
        GCPVertexCredentials::Dynamic(key_name) => {
            let key = dynamic_api_keys.get(key_name).ok_or_else(|| {
                Error::new(ErrorDetails::ApiKeyMissing {
                    provider_name: PROVIDER_NAME.to_string(),
                })
            })?;
            builder =
                builder.with_credentials(Arc::new(StaticCredentialProvider::new(GcpCredential {
                    bearer: key.expose_secret().to_string(),
                })));
        }
        GCPVertexCredentials::Sdk(creds) => {
            let headers = creds
                .headers(http::Extensions::default())
                .await
                .map_err(|e| {
                    Error::new(ErrorDetails::GCPCredentials {
                        message: format!("Failed to get GCP access token: {e}"),
                    })
                })?;

            let headers = match headers {
                CacheableResource::New {
                    entity_tag: _,
                    data,
                } => data,
                // We didn't pass in any 'Extensions' when calling headers, so this should never happen
                CacheableResource::NotModified => {
                    return Err(Error::new(ErrorDetails::InternalError {
                        message: "GCP SDK return CacheableResource::NotModified. This should never happen. Please file a bug report at https://github.com/tensorzero/tensorzero/discussions/new?category=bug-reports.".to_string(),
                    }))
                }
            };

            // The 'object_store' crate requires us to use a bearer auth token, so try to extract that from the produced headers
            // In the future, we may want to use the GCP object store sdk crate directly, so that we can support all of the
            // auth methods
            if headers.len() != 1 {
                return Err(Error::new(ErrorDetails::GCPCredentials {
                    message: format!(
                        "Expected GCP SDK to produce exactly one auth headers, found: {:?}",
                        headers.keys()
                    ),
                }));
            }

            let header_value = headers.get("Authorization").ok_or_else(|| {
                Error::new(ErrorDetails::GCPCredentials {
                    message: format!(
                        "Expected GCP SDK to produce an Authorization header, found: {:?}",
                        headers.keys()
                    ),
                })
            })?;

            if let Some(bearer_token) = header_value
                .to_str()
                .ok()
                .and_then(|s| s.strip_prefix("Bearer "))
            {
                builder = builder.with_credentials(Arc::new(StaticCredentialProvider::new(
                    GcpCredential {
                        bearer: bearer_token.to_string(),
                    },
                )));
            } else {
                return Err(Error::new(ErrorDetails::GCPCredentials {
                    message:
                        "Expected GCP SDK to produce a Bearer token in the Authorization header"
                            .to_string(),
                }));
            }
        }
        GCPVertexCredentials::None => {
            return Err(Error::new(ErrorDetails::ApiKeyMissing {
                provider_name: PROVIDER_NAME.to_string(),
            }))
        }
    }

    let store = builder.build().map_err(|e| {
        Error::new(ErrorDetails::InternalError {
            message: format!("Failed to create GCS object store: {e}"),
        })
    })?;

    Ok(StoreAndPath {
        store: Box::new(store),
        path: key,
    })
}

#[derive(Debug, Serialize)]
#[serde(rename_all = "camelCase")]
pub struct GCPVertexGeminiSupervisedRow<'a> {
    contents: Vec<GCPVertexGeminiContent<'a>>,
    system_instruction: Option<GCPVertexGeminiContent<'a>>,
    #[serde(skip_serializing_if = "Vec::is_empty")]
    tools: Vec<GCPVertexGeminiSFTTool<'a>>,
}

pub async fn upload_rows_to_gcp_object_store(
    rows: &[GCPVertexGeminiSupervisedRow<'_>],
    gs_url: &str,
    credentials: &GCPVertexCredentials,
    dynamic_api_keys: &InferenceCredentials,
) -> Result<(), Error> {
    // Get the object store
    let store_and_path = make_gcp_object_store(gs_url, credentials, dynamic_api_keys).await?;
    // Serialize the data to JSONL format
    let mut jsonl_data = Vec::new();
    for row in rows {
        let line = serde_json::to_string(row).map_err(|e| {
            Error::new(ErrorDetails::Serialization {
                message: format!("Failed to serialize row: {e}"),
            })
        })?;
        jsonl_data.extend(line.as_bytes());
        jsonl_data.push(b'\n');
    }

    // Upload the data to GCS
    store_and_path
        .store
        .put(&store_and_path.path, jsonl_data.into())
        .await
        .map_err(|e| {
            Error::new(ErrorDetails::InternalError {
                message: format!("Failed to upload data to {gs_url}: {e}"),
            })
        })?;

    Ok(())
}

#[derive(Debug, Eq, PartialEq)]
pub enum ShorthandUrl<'a> {
    // We enforce that the publisher is 'google' or 'anthropic' when parsing the url,
    // depending on which model provider is parsing the shorthand url.
    Publisher {
        location: &'a str,
        model_id: &'a str,
    },
    Endpoint {
        location: &'a str,
        endpoint_id: &'a str,
    },
}

// Parses strings of the form:
// * 'projects/<project_id>/locations/<location>/publishers/<publisher>/models/<model_id>'
// * 'projects/<project_id>/locations/<location>/endpoints/<endpoint_id>'
pub fn parse_shorthand_url<'a>(
    shorthand_url: &'a str,
    expected_publisher: &str,
) -> Result<ShorthandUrl<'a>, Error> {
    let components: Vec<&str> = shorthand_url.split('/').collect_vec();
    let [projects, _project_id, locations, location, publishers_or_endpoint, ..] = &components[..]
    else {
        return Err(Error::new(ErrorDetails::Config {
            message: format!("GCP shorthand url is not in the expected format (should start with `projects/<project_id>/locations/<location>'): `{shorthand_url}`"),
        }));
    };

    if projects != &"projects" {
        return Err(Error::new(ErrorDetails::Config {
            message: format!("GCP shorthand url does not start with 'projects': `{shorthand_url}`"),
        }));
    }
    if locations != &"locations" {
        return Err(Error::new(ErrorDetails::Config {
            message: format!("GCP shorthand url does contain '/locations/': `{shorthand_url}`"),
        }));
    }

    if publishers_or_endpoint == &"publishers" {
        let publisher = components.get(5).ok_or_else(|| {
            Error::new(ErrorDetails::Config {
                message: format!(
                    "GCP shorthand url does not contain a publisher: `{shorthand_url}`"
                ),
            })
        })?;
        if *publisher != expected_publisher {
            return Err(Error::new(ErrorDetails::Config {
                message: format!(
                    "GCP shorthand url has publisher `{publisher}`, expected `{expected_publisher}` : `{shorthand_url}`"
                ),
            }));
        }
        let models = components.get(6).ok_or_else(|| {
            Error::new(ErrorDetails::Config {
                message: format!(
                    "GCP shorthand url does not contain a model or endpoint: `{shorthand_url}`"
                ),
            })
        })?;
        if models != &"models" {
            return Err(Error::new(ErrorDetails::Config {
                message: format!("GCP shorthand url does not contain a model: `{shorthand_url}`"),
            }));
        }
        let model_id = components.get(7).ok_or_else(|| {
            Error::new(ErrorDetails::Config {
                message: format!(
                    "GCP shorthand url does not contain a model id: `{shorthand_url}`"
                ),
            })
        })?;
        Ok(ShorthandUrl::Publisher { location, model_id })
    } else if publishers_or_endpoint == &"endpoints" {
        let endpoint = components.get(5).ok_or_else(|| {
            Error::new(ErrorDetails::Config {
                message: format!(
                    "GCP shorthand url does not contain an endpoint: `{shorthand_url}`"
                ),
            })
        })?;
        Ok(ShorthandUrl::Endpoint {
            endpoint_id: endpoint,
            location,
        })
    } else {
        Err(Error::new(ErrorDetails::Config {
            message: format!(
                "GCP shorthand url does not contain a publisher or endpoint: `{shorthand_url}`"
            ),
        }))
    }
}

// The global endpoint uses 'aiplatform.googleapis.com', while every other location
// location uses '{location}-aiplatform.googleapis.com':
// https://cloud.google.com/vertex-ai/generative-ai/docs/learn/locations
pub fn location_subdomain_prefix(location: &str) -> String {
    if location == "global" {
        "".to_string()
    } else {
        format!("{location}-")
    }
}

impl GCPVertexGeminiProvider {
    // Constructs a provider from a shorthand string of the form:
    // * 'projects/<project_id>/locations/<location>/publishers/google/models/XXX'
    // * 'projects/<project_id>/locations/<location>/endpoints/XXX'
    //
    // This is *not* a full url - we append ':generateContent' or ':streamGenerateContent' to the end of the path as needed.
    pub async fn new_shorthand(project_url_path: String) -> Result<Self, Error> {
        let cred_location = default_api_key_location();
        let credentials = if matches!(cred_location, CredentialLocation::Sdk) {
            make_gcp_sdk_credentials(PROVIDER_TYPE).await?
        } else {
            build_creds_caching_default_with_fn(
                None,
                cred_location,
                PROVIDER_TYPE,
                &DEFAULT_CREDENTIALS,
                |creds| GCPVertexCredentials::try_from((creds, PROVIDER_TYPE)),
            )?
        };

        let shorthand_url = parse_shorthand_url(&project_url_path, "google")?;
        let (location, model_id, endpoint_id, model_or_endpoint_id) = match shorthand_url {
            ShorthandUrl::Publisher { location, model_id } => (
                location,
                Some(model_id.to_string()),
                None,
                model_id.to_string(),
            ),
            ShorthandUrl::Endpoint {
                location,
                endpoint_id,
            } => (
                location,
                None,
                Some(endpoint_id.to_string()),
                endpoint_id.to_string(),
            ),
        };

        let location_prefix = location_subdomain_prefix(location);

        let request_url = format!(
            "https://{location_prefix}aiplatform.googleapis.com/v1/{project_url_path}:generateContent"
        );
        let streaming_request_url = format!("https://{location_prefix}aiplatform.googleapis.com/v1/{project_url_path}:streamGenerateContent?alt=sse");
        let audience = format!("https://{location_prefix}aiplatform.googleapis.com/");
        let api_v1_base_url = Url::parse(&format!(
            "https://{location_prefix}aiplatform.googleapis.com/v1/"
        ))
        .map_err(|e| {
            Error::new(ErrorDetails::InternalError {
                message: format!("Failed to parse base URL - this should never happen: {e}"),
            })
        })?;

        Ok(GCPVertexGeminiProvider {
            api_v1_base_url,
            request_url,
            streaming_request_url,
            batch_config: None,
            audience,
            credentials,
            model_id,
            endpoint_id,
            model_or_endpoint_id,
        })
    }

    pub async fn new(
        model_id: Option<String>,
        endpoint_id: Option<String>,
        location: String,
        project_id: String,
        api_key_location: Option<CredentialLocation>,
        provider_types: &ProviderTypesConfig,
    ) -> Result<Self, Error> {
        let default_location = default_api_key_location();
        let cred_location = api_key_location.as_ref().unwrap_or(&default_location);

        let credentials = if matches!(cred_location, CredentialLocation::Sdk) {
            make_gcp_sdk_credentials(PROVIDER_TYPE).await?
        } else {
            build_creds_caching_default_with_fn(
                api_key_location,
                default_api_key_location(),
                PROVIDER_TYPE,
                &DEFAULT_CREDENTIALS,
                |creds| GCPVertexCredentials::try_from((creds, PROVIDER_TYPE)),
            )?
        };

        let location_prefix = location_subdomain_prefix(&location);

        let api_v1_base_url = Url::parse(&format!(
            "https://{location_prefix}aiplatform.googleapis.com/v1/"
        ))
        .map_err(|e| {
            Error::new(ErrorDetails::InternalError {
                message: format!("Failed to parse base URL - this should never happen: {e}"),
            })
        })?;
        let (model_or_endpoint_id, request_url, streaming_request_url) = match (&model_id, &endpoint_id) {
            (Some(model_id), None) => (model_id.clone(), format!("https://{location_prefix}aiplatform.googleapis.com/v1/projects/{project_id}/locations/{location}/publishers/google/models/{model_id}:generateContent"),
                                               format!("https://{location_prefix}aiplatform.googleapis.com/v1/projects/{project_id}/locations/{location}/publishers/google/models/{model_id}:streamGenerateContent?alt=sse")),
            (None, Some(endpoint_id)) => (endpoint_id.clone(), format!("https://{location_prefix}aiplatform.googleapis.com/v1/projects/{project_id}/locations/{location}/endpoints/{endpoint_id}:generateContent"),
                                                  format!("https://{location_prefix}aiplatform.googleapis.com/v1/projects/{project_id}/locations/{location}/endpoints/{endpoint_id}:streamGenerateContent?alt=sse")),
            _ => return Err(ErrorDetails::InvalidProviderConfig { message: "Exactly one of model_id or endpoint_id must be provided".to_string() }.into())
        };

        let audience = format!("https://{location_prefix}aiplatform.googleapis.com/");

        let batch_config = match &provider_types.gcp_vertex_gemini {
            Some(GCPProviderTypeConfig { batch: Some(GCPBatchConfigType::CloudStorage(GCPBatchConfigCloudStorage {
                input_uri_prefix,
                output_uri_prefix,
            }))}) => {
                Some(BatchConfig {
                    input_uri_prefix: input_uri_prefix.clone(),
                    output_uri_prefix: output_uri_prefix.clone(),
                    batch_request_url: format!("https://{location_prefix}aiplatform.googleapis.com/v1/projects/{project_id}/locations/{location}/batchPredictionJobs"),
                })
            }
            _ => None,
        };
        Ok(GCPVertexGeminiProvider {
            api_v1_base_url,
            request_url,
            streaming_request_url,
            batch_config,
            audience,
            credentials,
            model_id,
            endpoint_id,
            model_or_endpoint_id,
        })
    }

    pub fn model_id(&self) -> Option<&str> {
        self.model_id.as_deref()
    }

    pub fn endpoint_id(&self) -> Option<&str> {
        self.endpoint_id.as_deref()
    }

    pub fn model_or_endpoint_id(&self) -> &str {
        &self.model_or_endpoint_id
    }

    async fn collect_finished_batch(
        &self,
        output_data: GCPVertexBatchResponseOutputInfo,
        raw_request: String,
        raw_response: String,
        api_key: &GCPVertexCredentials,
        dynamic_api_keys: &InferenceCredentials,
        batch_request: &BatchRequestRow<'_>,
    ) -> Result<ProviderBatchInferenceResponse, Error> {
        match output_data {
            GCPVertexBatchResponseOutputInfo::Gcs {
                gcs_output_directory,
            } => {
                // The Vertex Gemini batch job always seems to write to 'predictions.jsonl' in the output directory.
                // Note that we use the path provided in the API response, which might be different from the
                // `output_uri_prefix` path in our config (if it was changed after the job was created).
                // For now, we use the same set of credentials for writing to Google Cloud Storage as we do for invoking
                // the Vertex API. In the future, we may want to allow configuring a separate set of credentials.
                let store_and_path = make_gcp_object_store(
                    &join_cloud_paths(&gcs_output_directory, "predictions.jsonl"),
                    api_key,
                    dynamic_api_keys,
                )
                .await?;
                let data = store_and_path
                    .store
                    .get(&store_and_path.path)
                    .await
                    .map_err(|e| {
                        Error::new(ErrorDetails::InternalError {
                            message: format!("Failed to get GCS object: {e}"),
                        })
                    })?
                    .bytes()
                    .await;

                parse_jsonl_batch_file::<GCPVertexBatchResponseLine, _>(
                    data,
                    JsonlBatchFileInfo {
                        provider_type: PROVIDER_TYPE.to_string(),
                        raw_request,
                        raw_response,
                        file_id: store_and_path.path.to_string(),
                    },
                    |r| {
                        make_provider_batch_inference_output(
                            r,
                            &batch_request.model_name,
                            &batch_request.model_provider_name,
                        )
                    },
                )
                .await
            }
        }
    }
}

pub fn default_api_key_location() -> CredentialLocation {
    CredentialLocation::PathFromEnv("GCP_VERTEX_CREDENTIALS_PATH".to_string())
}

#[derive(Clone, Debug)]
pub enum GCPVertexCredentials {
    Static {
        parsed: GCPServiceAccountCredentials,
        raw: SecretString,
    },
    Dynamic(String),
    Sdk(Credentials),
    None,
}

impl TryFrom<(Credential, &str)> for GCPVertexCredentials {
    type Error = Error;

    fn try_from((credentials, model): (Credential, &str)) -> Result<Self, Error> {
        match credentials {
            Credential::FileContents(file_content) => Ok(GCPVertexCredentials::Static {
                parsed: GCPServiceAccountCredentials::from_json_str(file_content.expose_secret())
                    .map_err(|e| {
                    Error::new(ErrorDetails::GCPCredentials {
                        message: format!("Failed to load GCP credentials: {e}"),
                    })
                })?,
                raw: file_content,
            }),
            Credential::Dynamic(key_name) => Ok(GCPVertexCredentials::Dynamic(key_name)),
            Credential::Missing => Ok(GCPVertexCredentials::None),
            _ => Err(Error::new(ErrorDetails::GCPCredentials {
                message: format!("Invalid credential_location for {model} provider"),
            }))?,
        }
    }
}

#[derive(Serialize)]
struct GCPVertexBatchLine<'a> {
    request: GCPVertexGeminiRequest<'a>,
}

#[derive(Deserialize)]
#[serde(rename_all = "camelCase")]
struct GCPVertexBatchResponse {
    name: String,
    state: GCPVertexJobState,
    output_info: Option<GCPVertexBatchResponseOutputInfo>,
}

#[derive(Deserialize)]
#[serde(untagged)]
enum GCPVertexBatchResponseOutputInfo {
    Gcs {
        #[serde(rename = "gcsOutputDirectory")]
        gcs_output_directory: String,
    },
}

#[derive(Deserialize)]
#[serde(rename_all = "camelCase")]
struct GCPVertexGeminiRequestMinimal {
    #[serde(default)]
    labels: HashMap<String, String>,
}

#[derive(Deserialize)]
#[serde(rename_all = "camelCase")]
struct GCPVertexBatchResponseLine {
    request: Box<RawValue>,
    response: GCPVertexGeminiResponse,
}
fn make_provider_batch_inference_output(
    line: GCPVertexBatchResponseLine,
    model_name: &str,
    provider_name: &str,
) -> Result<ProviderBatchInferenceOutput, Error> {
    let raw_request = line.request.to_string();
    let request = GCPVertexGeminiRequestMinimal::deserialize(&*line.request).map_err(|e| {
        Error::new(ErrorDetails::Serialization {
            message: format!("Error deserializing batch request: {e}"),
        })
    })?;
    let raw_response = serde_json::to_string(&line.response).map_err(|e| {
        Error::new(ErrorDetails::Serialization {
            message: format!("Error serializing batch response: {e}"),
        })
    })?;
    let inference_id = request.labels.get(INFERENCE_ID_LABEL).ok_or_else(|| {
        Error::new(ErrorDetails::InternalError {
            message: format!("Missing {INFERENCE_ID_LABEL} label on GCP batch request"),
        })
    })?;

    let usage = line
        .response
        .usage_metadata
        .clone()
        .ok_or_else(|| {
            Error::new(ErrorDetails::InferenceServer {
                message: "GCP Vertex Gemini batch response has no usage metadata".to_string(),
                raw_request: Some(raw_request.clone()),
                raw_response: Some(raw_response.clone()),
                provider_type: PROVIDER_TYPE.to_string(),
            })
        })?
        .into();

    let (output, finish_reason) = get_response_content(
        line.response,
        &raw_request,
        &raw_response,
        model_name,
        provider_name,
    )?;
    Ok(ProviderBatchInferenceOutput {
        id: Uuid::parse_str(inference_id).map_err(|e| {
            Error::new(ErrorDetails::InternalError {
                message: format!("Invalid inference ID: {e}"),
            })
        })?,
        output,
        raw_response,
        usage,
        finish_reason,
    })
}

#[derive(Clone, Copy, Debug, Deserialize)]
enum GCPVertexJobState {
    #[serde(rename = "JOB_STATE_UNSPECIFIED")]
    Unspecified,
    #[serde(rename = "JOB_STATE_QUEUED")]
    Queued,
    #[serde(rename = "JOB_STATE_PENDING")]
    Pending,
    #[serde(rename = "JOB_STATE_RUNNING")]
    Running,
    #[serde(rename = "JOB_STATE_SUCCEEDED")]
    Succeeded,
    #[serde(rename = "JOB_STATE_FAILED")]
    Failed,
    #[serde(rename = "JOB_STATE_CANCELING")]
    Cancelling,
    #[serde(rename = "JOB_STATE_CANCELLED")]
    Cancelled,
    #[serde(rename = "JOB_STATE_PAUSED")]
    Paused,
    #[serde(rename = "JOB_STATE_EXPIRED")]
    Expired,
    #[serde(rename = "JOB_STATE_UPDATING")]
    Updating,
    #[serde(rename = "JOB_STATE_PARTIALLY_SUCCEEDED")]
    PartiallySucceeded,
    #[serde(other)]
    Unknown,
}

impl GCPVertexCredentials {
    pub async fn get_auth_headers<'a>(
        &'a self,
        audience: &'a str,
        dynamic_api_keys: &'a InferenceCredentials,
    ) -> Result<HeaderMap, Error> {
        let bearer_token = match self {
            GCPVertexCredentials::Static { parsed, raw: _ } => {
                Cow::Owned(parsed.get_jwt_token(audience)?)
            }
            GCPVertexCredentials::Dynamic(key_name) => Cow::Borrowed(
                dynamic_api_keys
                    .get(key_name)
                    .ok_or_else(|| {
                        Error::new(ErrorDetails::ApiKeyMissing {
                            provider_name: PROVIDER_NAME.to_string(),
                        })
                    })?
                    .expose_secret(),
            ),
            GCPVertexCredentials::Sdk(creds) => {
                let headers = creds
                    .headers(http::Extensions::default())
                    .await
                    .map_err(|e| {
                        Error::new(ErrorDetails::GCPCredentials {
                            message: format!("Failed to get GCP access token: {e}"),
                        })
                    })?;
                match headers {
                    CacheableResource::New {
                        entity_tag: _,
                        data,
                    } => return Ok(data),
                    // We didn't pass in any 'Extensions' when calling headers, so this should never happen
                    CacheableResource::NotModified => {
                        return Err(Error::new(ErrorDetails::InternalError {
                            message: "GCP SDK return CacheableResource::NotModified. This should never happen. Please file a bug report at https://github.com/tensorzero/tensorzero/discussions/new?category=bug-reports.".to_string(),
                        }))
                    }
                }
            }
            GCPVertexCredentials::None => {
                return Err(Error::new(ErrorDetails::ApiKeyMissing {
                    provider_name: PROVIDER_NAME.to_string(),
                }))
            }
        };
        let mut headers = HeaderMap::new();
        headers.insert(
            "Authorization",
            HeaderValue::from_str(&format!("Bearer {bearer_token}",)).map_err(|e| {
                Error::new(ErrorDetails::GCPCredentials {
                    message: format!(
                        "Failed to create GCP Vertex Gemini credentials from SDK: {e}",
                    ),
                })
            })?,
        );
        Ok(headers)
    }
}

#[derive(Debug, Deserialize, Serialize)]
struct GCPVertexBatchParams {
    job_url_suffix: String,
}
/// Auth
///
/// We implement below the JWT request signing as documented [here](https://developers.google.com/identity/protocols/oauth2/service-account).
///
/// GCPCredentials contains the pieces of information required to successfully make a request using a service account JWT
/// key. The way this works is that there are "claims" about who is making the request and we sign those claims using the key.
#[derive(Clone)]
pub struct GCPServiceAccountCredentials {
    pub private_key_id: String,
    pub private_key: EncodingKey,
    pub client_email: String,
}

impl std::fmt::Debug for GCPServiceAccountCredentials {
    fn fmt(&self, f: &mut std::fmt::Formatter<'_>) -> std::fmt::Result {
        f.debug_struct("GCPCredentials")
            .field("private_key_id", &self.private_key_id)
            .field("private_key", &"[redacted]")
            .field("client_email", &self.client_email)
            .finish()
    }
}

/// JWT standard claims that are used in GCP auth.
#[derive(Serialize)]
struct Claims<'a> {
    iss: &'a str, // Issuer
    sub: &'a str, // Subject
    aud: &'a str, // Audience
    iat: u64,     // Issued at
    exp: u64,     // Expiration time
}

impl<'a> Claims<'a> {
    fn new(iss: &'a str, sub: &'a str, aud: &'a str) -> Self {
        #[expect(clippy::expect_used)]
        let current_time = std::time::SystemTime::now()
            .duration_since(std::time::UNIX_EPOCH)
            .expect("Time went backwards");
        let iat = current_time.as_secs();
        let exp = (current_time + Duration::from_secs(3600)).as_secs();
        Self {
            iss,
            sub,
            aud,
            iat,
            exp,
        }
    }
}

impl GCPServiceAccountCredentials {
    // Parse a JSON string into a GCPServiceAccountCredentials struct that can be used to sign requests.
    pub fn from_json_str(credential_str: &str) -> Result<Self, Error> {
        let credential_value: Value = serde_json::from_str(credential_str).map_err(|e| {
            Error::new(ErrorDetails::GCPCredentials {
                message: format!(
                    "Failed to parse GCP Vertex Gemini credentials: {}",
                    DisplayOrDebugGateway::new(e)
                ),
            })
        })?;
        match (
            credential_value
                .get("private_key_id")
                .ok_or_else(|| {
                    Error::new(ErrorDetails::GCPCredentials {
                        message: "GCP Vertex Gemini: missing private_key_id".to_string(),
                    })
                })?
                .as_str(),
            credential_value
                .get("private_key")
                .ok_or_else(|| {
                    Error::new(ErrorDetails::GCPCredentials {
                        message: "GCP Vertex Gemini: missing private_key".to_string(),
                    })
                })?
                .as_str(),
            credential_value
                .get("client_email")
                .ok_or_else(|| {
                    Error::new(ErrorDetails::GCPCredentials {
                        message: "GCP Vertex Gemini: missing client_email".to_string(),
                    })
                })?
                .as_str(),
        ) {
            (Some(private_key_id), Some(private_key), Some(client_email)) => {
                Ok(GCPServiceAccountCredentials {
                    private_key_id: private_key_id.to_string(),
                    private_key: EncodingKey::from_rsa_pem(private_key.as_bytes()).map_err(
                        |_| {
                            Error::new(ErrorDetails::GCPCredentials {
                                message: "GCP Vertex Gemini: private_key failed to parse as RSA"
                                    .to_string(),
                            })
                        },
                    )?,
                    client_email: client_email.to_string(),
                })
            }
            _ => Err(ErrorDetails::GCPCredentials {
                message: "GCP Vertex Gemini: missing required credentials".to_string(),
            }
            .into()),
        }
    }

    // Get a signed JWT token for the given audience valid from the current time.
    pub fn get_jwt_token(&self, audience: &str) -> Result<String, Error> {
        let mut header = Header::new(Algorithm::RS256);
        header.kid = Some(self.private_key_id.clone());
        let claims = Claims::new(&self.client_email, &self.client_email, audience);
        let token = encode(&header, &claims, &self.private_key).map_err(|e| {
            Error::new(ErrorDetails::GCPCredentials {
                message: format!("Failed to encode JWT: {}", DisplayOrDebugGateway::new(e)),
            })
        })?;
        Ok(token)
    }
}

impl InferenceProvider for GCPVertexGeminiProvider {
    /// GCP Vertex Gemini non-streaming API request
    async fn infer<'a>(
        &'a self,
        provider_request: ModelProviderRequest<'a>,
        http_client: &'a reqwest::Client,
        dynamic_api_keys: &'a InferenceCredentials,
        model_provider: &'a ModelProvider,
    ) -> Result<ProviderInferenceResponse, Error> {
        let request_body = serde_json::to_value(GCPVertexGeminiRequest::new(
            provider_request.request,
            self.model_or_endpoint_id(),
            false,
        )?)
        .map_err(|e| {
            Error::new(ErrorDetails::Serialization {
                message: format!(
                    "Error serializing GCP Vertex Gemini request: {}",
                    DisplayOrDebugGateway::new(e)
                ),
            })
        })?;
        let auth_headers = self
            .credentials
            .get_auth_headers(&self.audience, dynamic_api_keys)
            .await?;
        tracing::info!("Making request with URL: {}", self.request_url);
        let start_time = Instant::now();
        let builder = http_client.post(&self.request_url).headers(auth_headers);
        let (res, raw_request) = inject_extra_request_data_and_send(
            PROVIDER_TYPE,
            &provider_request.request.extra_body,
            &provider_request.request.extra_headers,
            model_provider,
            provider_request.model_name,
            request_body,
            builder,
        )
        .await?;
        let latency = Latency::NonStreaming {
            response_time: start_time.elapsed(),
        };
        if res.status().is_success() {
            let raw_response = res.text().await.map_err(|e| {
                Error::new(ErrorDetails::InferenceServer {
                    message: format!(
                        "Error parsing text response: {}",
                        DisplayOrDebugGateway::new(e)
                    ),
                    provider_type: PROVIDER_TYPE.to_string(),
                    raw_request: Some(raw_request.clone()),
                    raw_response: None,
                })
            })?;

            let response = serde_json::from_str(&raw_response).map_err(|e| {
                Error::new(ErrorDetails::InferenceServer {
                    message: format!("Error parsing JSON response: {e}: {raw_response}"),
                    provider_type: PROVIDER_TYPE.to_string(),
                    raw_request: Some(raw_request.clone()),
                    raw_response: Some(raw_response.clone()),
                })
            })?;
            let response_with_latency = GCPVertexGeminiResponseWithMetadata {
                response,
                latency,
                raw_request,
                generic_request: provider_request.request,
                raw_response,
                model_name: provider_request.model_name,
                provider_name: provider_request.provider_name,
            };
            Ok(response_with_latency.try_into()?)
        } else {
            let response_code = res.status();
            if response_code == StatusCode::NOT_FOUND {
                return Err(Error::new(ErrorDetails::InferenceServer {
                    message: "Model or endpoint not found. You may be specifying the wrong one of these. Standard GCP models should use a `model_id` and not an `endpoint_id`, while fine-tuned models should use an `endpoint_id`.".to_string(),
                    provider_type: PROVIDER_TYPE.to_string(),
                    raw_request: Some(raw_request.clone()),
                    raw_response: None,
                }));
            };
            let error_body = res.text().await.map_err(|e| {
                Error::new(ErrorDetails::InferenceServer {
                    message: format!(
                        "Error parsing text response: {}",
                        DisplayOrDebugGateway::new(e)
                    ),
                    provider_type: PROVIDER_TYPE.to_string(),
                    raw_request: Some(raw_request.clone()),
                    raw_response: None,
                })
            })?;
            Err(handle_gcp_vertex_gemini_error(
                raw_request,
                response_code,
                error_body,
            ))
        }
    }

    /// GCP Vertex Gemini streaming API request
    async fn infer_stream<'a>(
        &'a self,
        ModelProviderRequest {
            request,
            provider_name: _,
            model_name,
        }: ModelProviderRequest<'a>,
        http_client: &'a reqwest::Client,
        dynamic_api_keys: &'a InferenceCredentials,
        model_provider: &'a ModelProvider,
    ) -> Result<(PeekableProviderInferenceResponseStream, String), Error> {
        let request_body = serde_json::to_value(GCPVertexGeminiRequest::new(
            request,
            self.model_or_endpoint_id(),
            false,
        )?)
        .map_err(|e| {
            Error::new(ErrorDetails::Serialization {
                message: format!(
                    "Error serializing GCP Vertex Gemini request: {}",
                    DisplayOrDebugGateway::new(e)
                ),
            })
        })?;

        let auth_headers = self
            .credentials
            .get_auth_headers(&self.audience, dynamic_api_keys)
            .await?;
        let start_time = Instant::now();
        let builder = http_client
            .post(&self.streaming_request_url)
            .headers(auth_headers);
        let (event_source, raw_request) = inject_extra_request_data_and_send_eventsource(
            PROVIDER_TYPE,
            &request.extra_body,
            &request.extra_headers,
            model_provider,
            model_name,
            request_body,
            builder,
        )
        .await?;
        let stream = stream_gcp_vertex_gemini(event_source, start_time, model_provider).peekable();
        Ok((stream, raw_request))
    }

    async fn start_batch_inference<'a>(
        &'a self,
        requests: &'a [ModelInferenceRequest<'_>],
        http_client: &'a reqwest::Client,
        dynamic_api_keys: &'a InferenceCredentials,
    ) -> Result<StartBatchProviderInferenceResponse, Error> {
        let Some(model_id) = self.model_id.as_ref() else {
            return Err(ErrorDetails::InvalidProviderConfig {
                message: "Model ID is required for batch inference (not endpoint ID)".to_string(),
            }
            .into());
        };

        let Some(batch_config) = &self.batch_config else {
            return Err(ErrorDetails::Config {
                message: "Missing config section: `[provider_types.gcp_vertex_gemini.batch]`"
                    .to_string(),
            }
            .into());
        };

        let auth_headers = self
            .credentials
            .get_auth_headers(&self.audience, dynamic_api_keys)
            .await?;

        let mut raw_requests = Vec::with_capacity(requests.len());
        let mut jsonl_data = Vec::new();
        for request in requests {
            let body = GCPVertexGeminiRequest::new(request, self.model_or_endpoint_id(), true)?;
            let line =
                serde_json::to_string(&GCPVertexBatchLine { request: body }).map_err(|e| {
                    Error::new(ErrorDetails::Serialization {
                        message: format!(
                            "Error serializing request: {}",
                            DisplayOrDebugGateway::new(e)
                        ),
                    })
                })?;

            jsonl_data.write_all(line.as_bytes()).map_err(|e| {
                Error::new(ErrorDetails::Serialization {
                    message: format!("Error writing to JSONL: {}", DisplayOrDebugGateway::new(e)),
                })
            })?;
            jsonl_data.write_all(b"\n").map_err(|e| {
                Error::new(ErrorDetails::Serialization {
                    message: format!("Error writing to JSONL: {}", DisplayOrDebugGateway::new(e)),
                })
            })?;
            raw_requests.push(line);
        }

        let batch_id = Uuid::now_v7();
        let input_source_url = join_cloud_paths(
            &batch_config.input_uri_prefix,
            &format!("tensorzero-batch-input-{batch_id}.jsonl"),
        );

        // For now, we use the same set of credentials for writing to Google Cloud Storage as we do for invoking
        // the Vertex API. In the future, we may want to allow configuring a separate set of credentials.
        let store_and_path =
            make_gcp_object_store(&input_source_url, &self.credentials, dynamic_api_keys).await?;

        store_and_path
            .store
            .put(&store_and_path.path, jsonl_data.into())
            .await
            .map_err(|e| {
                Error::new(ErrorDetails::Serialization {
                    message: format!(
                        "Error uploading JSONL to object store: {}",
                        DisplayOrDebugGateway::new(e)
                    ),
                })
            })?;

        let request_body = GCPVertexGeminiBatchRequest {
            display_name: format!("tensorzero-batch-{batch_id}"),
            model: format!("publishers/google/models/{model_id}"),
            input_config: GCPVertexGeminiBatchRequestInputConfig::Jsonl {
                gcs_source: GCPVertexGeminiGCSSource {
                    uris: input_source_url,
                },
            },
            output_config: GCPVertexGeminiBatchRequestOutputConfig::Jsonl {
                gcs_destination: GCPVertexGeminiGCSDestination {
                    output_uri_prefix: join_cloud_paths(
                        &batch_config.output_uri_prefix,
                        &format!("tensorzero-batch-output-{batch_id}"),
                    ),
                },
            },
        };

        let raw_request = serde_json::to_string(&request_body).map_err(|e| {
            Error::new(ErrorDetails::Serialization {
                message: format!(
                    "Error serializing request: {}",
                    DisplayOrDebugGateway::new(e)
                ),
            })
        })?;

        let res = http_client
            .post(batch_config.batch_request_url.clone())
            .headers(auth_headers)
            .body(raw_request.clone())
            .header(http::header::CONTENT_TYPE, "application/json")
            .send()
            .await
            .map_err(|e| {
                Error::new(ErrorDetails::InferenceClient {
                    status_code: e.status(),
                    message: format!("Error sending request: {}", DisplayOrDebugGateway::new(e)),
                    provider_type: PROVIDER_TYPE.to_string(),
                    raw_request: Some(raw_request.clone()),
                    raw_response: None,
                })
            })?;

        if !res.status().is_success() {
            let response_code = res.status();
            let error_body = res.text().await.map_err(|e| {
                Error::new(ErrorDetails::InferenceServer {
                    message: format!(
                        "Error getting error response: {}",
                        DisplayOrDebugGateway::new(e)
                    ),
                    provider_type: PROVIDER_TYPE.to_string(),
                    raw_request: Some(raw_request.clone()),
                    raw_response: None,
                })
            })?;
            return Err(handle_gcp_vertex_gemini_error(
                raw_request.clone(),
                response_code,
                error_body,
            ));
        }

        let raw_response = res.text().await.map_err(|e| {
            Error::new(ErrorDetails::InferenceServer {
                message: format!(
                    "Error retrieving batch response: {}",
                    DisplayOrDebugGateway::new(e)
                ),
                raw_request: Some(raw_request.clone()),
                raw_response: None,
                provider_type: PROVIDER_TYPE.to_string(),
            })
        })?;

        let response =
            serde_json::from_str::<GCPVertexBatchResponse>(&raw_response).map_err(|e| {
                Error::new(ErrorDetails::InferenceServer {
                    message: format!("Error parsing JSON response: {e}: {raw_response}"),
                    provider_type: PROVIDER_TYPE.to_string(),
                    raw_request: Some(raw_request.clone()),
                    raw_response: Some(raw_response.clone()),
                })
            })?;

        let batch_params = GCPVertexBatchParams {
            job_url_suffix: response.name,
        };

        Ok(StartBatchProviderInferenceResponse {
            batch_id,
            batch_params: serde_json::to_value(batch_params).map_err(|e| {
                Error::new(ErrorDetails::Serialization {
                    message: format!(
                        "Error serializing batch params: {}",
                        DisplayOrDebugGateway::new(e)
                    ),
                })
            })?,
            raw_requests,
            raw_request,
            raw_response,
            status: BatchStatus::Pending,
            errors: Vec::new(),
        })
    }

    async fn poll_batch_inference<'a>(
        &'a self,
        batch_request: &'a BatchRequestRow<'a>,
        http_client: &'a reqwest::Client,
        dynamic_api_keys: &'a InferenceCredentials,
    ) -> Result<PollBatchInferenceResponse, Error> {
        let auth_headers = self
            .credentials
            .get_auth_headers(&self.audience, dynamic_api_keys)
            .await?;

        let batch_params: GCPVertexBatchParams = serde_json::from_value(
            batch_request.batch_params.clone().into_owned(),
        )
        .map_err(|e| {
            Error::new(ErrorDetails::Serialization {
                message: format!(
                    "Error deserializing batch params: {}",
                    DisplayOrDebugGateway::new(e)
                ),
            })
        })?;

        let job_poll_url = self
            .api_v1_base_url
            .join(&batch_params.job_url_suffix)
            .map_err(|e| {
                Error::new(ErrorDetails::InternalError {
                    message: format!(
                        "Failed to join batch job URL - this should never happen: {e}"
                    ),
                })
            })?;

        let raw_request = job_poll_url.to_string();

        let res = http_client
            .get(job_poll_url)
            .headers(auth_headers)
            .header(http::header::CONTENT_TYPE, "application/json")
            .send()
            .await
            .map_err(|e| {
                Error::new(ErrorDetails::InferenceClient {
                    status_code: e.status(),
                    message: format!("Error sending request: {}", DisplayOrDebugGateway::new(e)),
                    provider_type: PROVIDER_TYPE.to_string(),
                    raw_request: Some(raw_request.clone()),
                    raw_response: None,
                })
            })?;

        if !res.status().is_success() {
            let response_code = res.status();
            let error_body = res.text().await.map_err(|e| {
                Error::new(ErrorDetails::InferenceServer {
                    message: format!(
                        "Error getting error response: {}",
                        DisplayOrDebugGateway::new(e)
                    ),
                    provider_type: PROVIDER_TYPE.to_string(),
                    raw_request: Some(raw_request.clone()),
                    raw_response: None,
                })
            })?;
            return Err(handle_gcp_vertex_gemini_error(
                raw_request.clone(),
                response_code,
                error_body,
            ));
        }
        let raw_response = res.text().await.map_err(|e| {
            Error::new(ErrorDetails::InferenceServer {
                message: format!(
                    "Error retrieving batch response: {}",
                    DisplayOrDebugGateway::new(e)
                ),
                raw_request: Some(raw_request.clone()),
                raw_response: None,
                provider_type: PROVIDER_TYPE.to_string(),
            })
        })?;
        let response =
            serde_json::from_str::<GCPVertexBatchResponse>(&raw_response).map_err(|e| {
                Error::new(ErrorDetails::InferenceServer {
                    message: format!("Error parsing JSON response: {e}: {raw_response}"),
                    provider_type: PROVIDER_TYPE.to_string(),
                    raw_request: Some(raw_request.clone()),
                    raw_response: Some(raw_response.clone()),
                })
            })?;
        match response.state {
            GCPVertexJobState::Pending
            | GCPVertexJobState::Running
            | GCPVertexJobState::Queued
            | GCPVertexJobState::Paused
            | GCPVertexJobState::Updating
            | GCPVertexJobState::Unspecified => Ok(PollBatchInferenceResponse::Pending {
                raw_request,
                raw_response,
            }),
            GCPVertexJobState::Succeeded | GCPVertexJobState::PartiallySucceeded => {
                let output_info = response.output_info.ok_or_else(|| {
                    Error::new(ErrorDetails::InferenceServer {
                        message: format!(
                            "GCP Vertex Gemini batch response has no output info in state {:?}",
                            response.state
                        ),
                        raw_request: Some(raw_request.clone()),
                        raw_response: Some(raw_response.clone()),
                        provider_type: PROVIDER_TYPE.to_string(),
                    })
                })?;
                let batch_response = self
                    .collect_finished_batch(
                        output_info,
                        raw_request,
                        raw_response,
                        &self.credentials,
                        dynamic_api_keys,
                        batch_request,
                    )
                    .await?;
                Ok(PollBatchInferenceResponse::Completed(batch_response))
            }
            GCPVertexJobState::Failed
            | GCPVertexJobState::Cancelling
            | GCPVertexJobState::Expired
            | GCPVertexJobState::Cancelled
            | GCPVertexJobState::Unknown => Ok(PollBatchInferenceResponse::Failed {
                raw_request,
                raw_response,
            }),
        }
    }
}

fn stream_gcp_vertex_gemini(
    mut event_source: EventSource,
    start_time: Instant,
    model_provider: &ModelProvider,
) -> ProviderInferenceResponseStreamInner {
    let discard_unknown_chunks = model_provider.discard_unknown_chunks;
    Box::pin(async_stream::stream! {
        let mut last_tool_name = None;
        let mut last_tool_idx = None;
        while let Some(ev) = event_source.next().await {
            match ev {
                Err(e) => {
                    if matches!(e, reqwest_eventsource::Error::StreamEnded) {
                        break;
                    }
                    yield Err(convert_stream_error(PROVIDER_TYPE.to_string(), e).await);
                }
                Ok(event) => match event {
                    Event::Open => continue,
                    Event::Message(message) => {
                        let data: Result<GCPVertexGeminiResponse, Error> = serde_json::from_str(&message.data).map_err(|e| {
                            Error::new(ErrorDetails::InferenceServer {
                                message: format!("Error parsing streaming JSON response: {}", DisplayOrDebugGateway::new(e)),
                                provider_type: PROVIDER_TYPE.to_string(),
                                raw_request: None,
                                raw_response: Some(message.data.clone()),
                            })
                        });
                        let data = match data {
                            Ok(data) => data,
                            Err(e) => {
                                yield Err(e);
                                continue;
                            }
                        };
                        yield convert_stream_response_with_metadata_to_chunk(
                            message.data,
                            data,
                            start_time.elapsed(),
                            &mut last_tool_name,
                            &mut last_tool_idx,
                            discard_unknown_chunks,
                        )
                    }
                }
            }
         }
    })
}

#[derive(Debug, PartialEq, Serialize)]
#[serde(rename_all = "lowercase")]
pub enum GCPVertexGeminiRole {
    User,
    Model,
    System,
}

impl From<Role> for GCPVertexGeminiRole {
    fn from(role: Role) -> Self {
        match role {
            Role::User => GCPVertexGeminiRole::User,
            Role::Assistant => GCPVertexGeminiRole::Model,
        }
    }
}

#[derive(Clone, Debug, PartialEq, Serialize)]
pub struct GCPVertexGeminiFunctionCall<'a> {
    name: Cow<'a, str>,
    args: Value,
}

#[derive(Clone, Debug, PartialEq, Serialize)]
pub struct GCPVertexGeminiFunctionResponse<'a> {
    name: Cow<'a, str>,
    response: Value,
}

#[derive(Clone, Debug, PartialEq, Serialize)]
pub struct GCPVertexInlineData<'a> {
    mime_type: String,
    data: Cow<'a, str>,
}

#[derive(Clone, Debug, PartialEq, Serialize)]
#[serde(rename_all = "camelCase", untagged)]
pub enum GCPVertexGeminiContentPart<'a> {
    Text {
        text: Cow<'a, str>,
    },
    InlineData {
        #[serde(rename = "inline_data")]
        inline_data: GCPVertexInlineData<'a>,
    },
    // TODO (if needed): FileData { file_data: FileData },
    FunctionCall {
        function_call: GCPVertexGeminiFunctionCall<'a>,
    },
    FunctionResponse {
        function_response: GCPVertexGeminiFunctionResponse<'a>,
    },
    // TODO (if needed): VideoMetadata { video_metadata: VideoMetadata },
}

#[derive(Debug, PartialEq, Serialize)]
pub struct GCPVertexGeminiContent<'a> {
    role: GCPVertexGeminiRole,
    parts: Vec<FlattenUnknown<'a, GCPVertexGeminiContentPart<'a>>>,
}

impl<'a> TryFrom<&'a RequestMessage> for GCPVertexGeminiContent<'a> {
    type Error = Error;

    fn try_from(message: &'a RequestMessage) -> Result<Self, Error> {
        tensorzero_to_gcp_vertex_gemini_content(
            message.role.into(),
            Cow::Borrowed(&message.content),
            PROVIDER_TYPE,
        )
    }
}

#[derive(Debug, PartialEq, Serialize)]
pub struct GCPVertexGeminiFunctionDeclaration<'a> {
    name: &'a str,
    description: Option<&'a str>,
    parameters: Option<Value>, // Should be a JSONSchema as a Value
}

// TODO (if needed): implement [Retrieval](https://cloud.google.com/vertex-ai/docs/reference/rest/v1/Tool#Retrieval)
// and [GoogleSearchRetrieval](https://cloud.google.com/vertex-ai/docs/reference/rest/v1/Tool#GoogleSearchRetrieval)
// tools.
#[derive(Debug, PartialEq, Serialize)]
#[serde(rename_all = "camelCase")]
pub enum GCPVertexGeminiTool<'a> {
    FunctionDeclarations(Vec<GCPVertexGeminiFunctionDeclaration<'a>>),
}

impl<'a> From<&'a ToolConfig> for GCPVertexGeminiFunctionDeclaration<'a> {
    fn from(tool: &'a ToolConfig) -> Self {
        let mut parameters = tool.parameters().clone();
        if let Some(obj) = parameters.as_object_mut() {
            obj.remove("additionalProperties");
            obj.remove("$schema");
        }

        GCPVertexGeminiFunctionDeclaration {
            name: tool.name(),
            description: Some(tool.description()),
            parameters: Some(parameters),
        }
    }
}

impl<'a> From<&'a Vec<ToolConfig>> for GCPVertexGeminiTool<'a> {
    fn from(tools: &'a Vec<ToolConfig>) -> Self {
        let function_declarations: Vec<GCPVertexGeminiFunctionDeclaration<'a>> =
            tools.iter().map(Into::into).collect();
        GCPVertexGeminiTool::FunctionDeclarations(function_declarations)
    }
}

#[derive(Debug, PartialEq, Serialize)]
#[serde(rename_all = "snake_case")]
enum GCPVertexGeminiFunctionCallingMode {
    Auto,
    Any,
    None,
}

#[derive(Debug, PartialEq, Serialize)]
#[serde(rename_all = "camelCase")]
struct GCPVertexGeminiFunctionCallingConfig<'a> {
    mode: GCPVertexGeminiFunctionCallingMode,
    #[serde(skip_serializing_if = "Option::is_none")]
    allowed_function_names: Option<Vec<&'a str>>,
}

#[derive(Debug, PartialEq, Serialize)]
#[serde(rename_all = "camelCase")]
struct GCPVertexGeminiToolConfig<'a> {
    function_calling_config: GCPVertexGeminiFunctionCallingConfig<'a>,
}

fn capitalize_types(value: &mut Value) {
    match value {
        Value::Object(obj) => {
            // Check if this object has a "type" field and capitalize it
            if let Some(Value::String(type_str)) = obj.get_mut("type") {
                *type_str = capitalize_type(type_str);
            }

            // Recursively process all values in the object
            for (_, v) in obj.iter_mut() {
                capitalize_types(v);
            }
        }
        Value::Array(arr) => {
            // Recursively process all items in the array
            for item in arr.iter_mut() {
                capitalize_types(item);
            }
        }
        _ => {} // Other types don't need processing
    }
}

fn capitalize_type(s: &str) -> String {
    s.to_uppercase()
}

#[derive(Debug, PartialEq, Serialize)]
pub struct GCPVertexGeminiSFTTool<'a> {
    #[serde(flatten)]
    pub tool: GCPVertexGeminiTool<'a>,
}

impl<'a> From<&'a Tool> for GCPVertexGeminiSFTTool<'a> {
    fn from(tool: &'a Tool) -> Self {
        let mut parameters = tool.parameters.clone();
        capitalize_types(&mut parameters);
        let function_declaration = GCPVertexGeminiFunctionDeclaration {
            name: &tool.name,
            description: Some(&tool.description),
            parameters: Some(parameters),
        };

        GCPVertexGeminiSFTTool {
            tool: GCPVertexGeminiTool::FunctionDeclarations(vec![function_declaration]),
        }
    }
}

// Auto is the default mode where a tool could be called but it isn't required.
// Any is a mode where a tool is required and if allowed_function_names is Some it has to be from that list.
// See [the documentation](https://cloud.google.com/vertex-ai/generative-ai/docs/model-reference/function-calling) for details.
// If Vertex adds any models that *don't* support Any mode, we'll add them to the list,
// which will cause us to fall back to Auto
const MODELS_NOT_SUPPORTING_ANY_MODE: &[&str] = &[];

impl<'a> From<(&'a ToolChoice, &'a str)> for GCPVertexGeminiToolConfig<'a> {
    fn from(input: (&'a ToolChoice, &'a str)) -> Self {
        let (tool_choice, model_name) = input;
        match tool_choice {
            ToolChoice::None => GCPVertexGeminiToolConfig {
                function_calling_config: GCPVertexGeminiFunctionCallingConfig {
                    mode: GCPVertexGeminiFunctionCallingMode::None,
                    allowed_function_names: None,
                },
            },
            ToolChoice::Auto => GCPVertexGeminiToolConfig {
                function_calling_config: GCPVertexGeminiFunctionCallingConfig {
                    mode: GCPVertexGeminiFunctionCallingMode::Auto,
                    allowed_function_names: None,
                },
            },
            ToolChoice::Required => {
                if MODELS_NOT_SUPPORTING_ANY_MODE.contains(&model_name) {
                    GCPVertexGeminiToolConfig {
                        function_calling_config: GCPVertexGeminiFunctionCallingConfig {
                            mode: GCPVertexGeminiFunctionCallingMode::Auto,
                            allowed_function_names: None,
                        },
                    }
                } else {
                    GCPVertexGeminiToolConfig {
                        function_calling_config: GCPVertexGeminiFunctionCallingConfig {
                            mode: GCPVertexGeminiFunctionCallingMode::Any,
                            allowed_function_names: None,
                        },
                    }
                }
            }
            ToolChoice::Specific(tool_name) => {
                if MODELS_NOT_SUPPORTING_ANY_MODE.contains(&model_name) {
                    GCPVertexGeminiToolConfig {
                        function_calling_config: GCPVertexGeminiFunctionCallingConfig {
                            mode: GCPVertexGeminiFunctionCallingMode::Auto,
                            allowed_function_names: None,
                        },
                    }
                } else {
                    GCPVertexGeminiToolConfig {
                        function_calling_config: GCPVertexGeminiFunctionCallingConfig {
                            mode: GCPVertexGeminiFunctionCallingMode::Any,
                            allowed_function_names: Some(vec![tool_name]),
                        },
                    }
                }
            }
        }
    }
}

#[derive(Clone, Debug, Deserialize, PartialEq, Serialize)]
enum GCPVertexGeminiResponseMimeType {
    #[serde(rename = "text/plain")]
    TextPlain,
    #[serde(rename = "application/json")]
    ApplicationJson,
}

// TODO (if needed): add the other options [here](https://cloud.google.com/vertex-ai/docs/reference/rest/v1/GenerationConfig)
#[derive(Debug, PartialEq, Serialize)]
#[serde(rename_all = "camelCase")]
struct GCPVertexGeminiGenerationConfig<'a> {
    stop_sequences: Option<Cow<'a, [String]>>,
    temperature: Option<f32>,
    max_output_tokens: Option<u32>,
    top_p: Option<f32>,
    presence_penalty: Option<f32>,
    frequency_penalty: Option<f32>,
    seed: Option<u32>,
    response_mime_type: Option<GCPVertexGeminiResponseMimeType>,
    response_schema: Option<Value>,
}

#[derive(Debug, PartialEq, Serialize)]
#[serde(rename_all = "camelCase")]
struct GCPVertexGeminiRequest<'a> {
    contents: Vec<GCPVertexGeminiContent<'a>>,
    tools: Option<Vec<GCPVertexGeminiTool<'a>>>,
    tool_config: Option<GCPVertexGeminiToolConfig<'a>>,
    generation_config: Option<GCPVertexGeminiGenerationConfig<'a>>,
    system_instruction: Option<GCPVertexGeminiContent<'a>>,
    #[serde(skip_serializing_if = "HashMap::is_empty")]
    labels: HashMap<String, String>,
    // TODO (if needed): [Safety Settings](https://cloud.google.com/vertex-ai/docs/reference/rest/v1/SafetySetting)
}

impl<'a> GCPVertexGeminiRequest<'a> {
    pub fn new(
        request: &'a ModelInferenceRequest<'a>,
        model_name: &'a str,
        attach_label: bool,
    ) -> Result<Self, Error> {
        if request.messages.is_empty() {
            return Err(ErrorDetails::InvalidRequest {
                message: "GCP Vertex Gemini requires at least one message".to_string(),
            }
            .into());
        }
        let system_instruction =
            request
                .system
                .as_ref()
                .map(|system_instruction| GCPVertexGeminiContentPart::Text {
                    text: Cow::Borrowed(system_instruction),
                });
        let contents: Vec<GCPVertexGeminiContent> = request
            .messages
            .iter()
            .map(GCPVertexGeminiContent::try_from)
            .filter_ok(|m| !m.parts.is_empty())
            .collect::<Result<_, _>>()?;
        let (tools, tool_config) = prepare_tools(request, model_name);
        let (response_mime_type, response_schema) = match request.json_mode {
            ModelInferenceRequestJsonMode::On | ModelInferenceRequestJsonMode::Strict => {
                match request.output_schema {
                    Some(output_schema) => (
                        Some(GCPVertexGeminiResponseMimeType::ApplicationJson),
                        Some(process_output_schema(output_schema)?),
                    ),
                    None => (Some(GCPVertexGeminiResponseMimeType::ApplicationJson), None),
                }
            }
            ModelInferenceRequestJsonMode::Off => (None, None),
        };
        let generation_config = Some(GCPVertexGeminiGenerationConfig {
            stop_sequences: request.borrow_stop_sequences(),
            temperature: request.temperature,
            max_output_tokens: request.max_tokens,
            seed: request.seed,
            top_p: request.top_p,
            presence_penalty: request.presence_penalty,
            frequency_penalty: request.frequency_penalty,
            response_mime_type,
            response_schema,
        });
        // We attach our custom tag so that we can identify the original inference when
        // retrieving batch results.
        let labels = if attach_label {
            [(
                INFERENCE_ID_LABEL.to_string(),
                request.inference_id.to_string(),
            )]
            .into_iter()
            .collect()
        } else {
            HashMap::new()
        };
        Ok(GCPVertexGeminiRequest {
            contents,
            tools,
            tool_config,
            generation_config,
            system_instruction: system_instruction.map(|content| GCPVertexGeminiContent {
                role: GCPVertexGeminiRole::Model,
                parts: vec![FlattenUnknown::Normal(content)],
            }),
            labels,
        })
    }
}

pub fn prepare_gcp_vertex_gemini_messages<'a>(
    messages: &'a [RequestMessage],
    provider_type: &str,
) -> Result<Vec<GCPVertexGeminiContent<'a>>, Error> {
    let mut gcp_vertex_gemini_messages = Vec::with_capacity(messages.len());
    for message in messages.iter() {
        gcp_vertex_gemini_messages.push(tensorzero_to_gcp_vertex_gemini_content(
            message.role.into(),
            Cow::Borrowed(&message.content),
            provider_type,
        )?);
    }
    Ok(gcp_vertex_gemini_messages)
}

fn prepare_tools<'a>(
    request: &'a ModelInferenceRequest<'a>,
    model_name: &'a str,
) -> (
    Option<Vec<GCPVertexGeminiTool<'a>>>,
    Option<GCPVertexGeminiToolConfig<'a>>,
) {
    match &request.tool_config {
        Some(tool_config) => {
            if tool_config.tools_available.is_empty() {
                return (None, None);
            }
            let tools = Some(vec![(&tool_config.tools_available).into()]);
            let tool_config = Some((&tool_config.tool_choice, model_name).into());
            (tools, tool_config)
        }
        None => (None, None),
    }
}

pub fn tensorzero_to_gcp_vertex_gemini_content<'a>(
    role: GCPVertexGeminiRole,
    content_blocks: Cow<'a, [ContentBlock]>,
    provider_type: &str,
) -> Result<GCPVertexGeminiContent<'a>, Error> {
    let content_block_cows: Vec<Cow<'_, ContentBlock>> = match content_blocks {
        Cow::Borrowed(content_blocks) => content_blocks.iter().map(Cow::Borrowed).collect(),
        Cow::Owned(content_blocks) => content_blocks.into_iter().map(Cow::Owned).collect(),
    };

    let mut model_content_blocks = Vec::new();

    for block in content_block_cows {
        match block {
            Cow::Borrowed(ContentBlock::Text(Text { text })) => {
                model_content_blocks.push(FlattenUnknown::Normal(
                    GCPVertexGeminiContentPart::Text {
                        text: Cow::Borrowed(text),
                    },
                ));
            }
            Cow::Owned(ContentBlock::Text(Text { text })) => {
                model_content_blocks.push(FlattenUnknown::Normal(
                    GCPVertexGeminiContentPart::Text {
                        text: Cow::Owned(text),
                    },
                ));
            }
            Cow::Borrowed(ContentBlock::ToolCall(tool_call)) => {
                // Convert the tool call arguments from String to JSON Value (GCP expects an object)
                let args: Value = serde_json::from_str(&tool_call.arguments).map_err(|e| {
                    Error::new(ErrorDetails::InferenceClient {
                        status_code: Some(StatusCode::BAD_REQUEST),
                        message: format!(
                            "Error parsing tool call arguments as JSON Value: {}",
                            DisplayOrDebugGateway::new(e)
                        ),
                        provider_type: PROVIDER_TYPE.to_string(),
                        raw_request: None,
                        raw_response: Some(tool_call.arguments.clone()),
                    })
                })?;

                if !args.is_object() {
                    return Err(ErrorDetails::InferenceClient {
                        status_code: Some(StatusCode::BAD_REQUEST),
                        message: "Tool call arguments must be a JSON object".to_string(),
                        provider_type: PROVIDER_TYPE.to_string(),
                        raw_request: None,
                        raw_response: Some(tool_call.arguments.clone()),
                    }
                    .into());
                }

                model_content_blocks.push(FlattenUnknown::Normal(
                    GCPVertexGeminiContentPart::FunctionCall {
                        function_call: GCPVertexGeminiFunctionCall {
                            name: Cow::Borrowed(&tool_call.name),
                            args,
                        },
                    },
                ));
            }
            Cow::Owned(ContentBlock::ToolCall(tool_call)) => {
                // Convert the tool call arguments from String to JSON Value (GCP expects an object)
                let args: Value = serde_json::from_str(&tool_call.arguments).map_err(|e| {
                    Error::new(ErrorDetails::InferenceClient {
                        status_code: Some(StatusCode::BAD_REQUEST),
                        message: format!(
                            "Error parsing tool call arguments as JSON Value: {}",
                            DisplayOrDebugGateway::new(e)
                        ),
                        provider_type: PROVIDER_TYPE.to_string(),
                        raw_request: None,
                        raw_response: Some(tool_call.arguments.clone()),
                    })
                })?;

                if !args.is_object() {
                    return Err(ErrorDetails::InferenceClient {
                        status_code: Some(StatusCode::BAD_REQUEST),
                        message: "Tool call arguments must be a JSON object".to_string(),
                        provider_type: PROVIDER_TYPE.to_string(),
                        raw_request: None,
                        raw_response: Some(tool_call.arguments.clone()),
                    }
                    .into());
                }

                model_content_blocks.push(FlattenUnknown::Normal(
                    GCPVertexGeminiContentPart::FunctionCall {
                        function_call: GCPVertexGeminiFunctionCall {
                            name: Cow::Owned(tool_call.name),
                            args,
                        },
                    },
                ));
            }
            Cow::Borrowed(ContentBlock::ToolResult(tool_result)) => {
                let response = serde_json::json!({
                    "name": tool_result.name,
                    "content": tool_result.result
                });

                model_content_blocks.push(FlattenUnknown::Normal(
                    GCPVertexGeminiContentPart::FunctionResponse {
                        function_response: GCPVertexGeminiFunctionResponse {
                            name: Cow::Borrowed(&tool_result.name),
                            response,
                        },
                    },
                ));
            }
            Cow::Owned(ContentBlock::ToolResult(tool_result)) => {
                let response = serde_json::json!({
                    "name": tool_result.name,
                    "content": tool_result.result
                });

                model_content_blocks.push(FlattenUnknown::Normal(
                    GCPVertexGeminiContentPart::FunctionResponse {
                        function_response: GCPVertexGeminiFunctionResponse {
                            name: Cow::Owned(tool_result.name),
                            response,
                        },
                    },
                ));
            }
            Cow::Borrowed(ContentBlock::File(file)) => {
                let FileWithPath {
                    file,
                    storage_path: _,
                } = &**file;

                model_content_blocks.push(FlattenUnknown::Normal(
                    GCPVertexGeminiContentPart::InlineData {
                        inline_data: GCPVertexInlineData {
                            mime_type: file.mime_type.to_string(),
                            data: Cow::Borrowed(file.data()?),
                        },
                    },
                ));
            }
            Cow::Owned(ContentBlock::File(file)) => {
                let FileWithPath {
                    file,
                    storage_path: _,
                } = &*file;

                model_content_blocks.push(FlattenUnknown::Normal(
                    GCPVertexGeminiContentPart::InlineData {
                        inline_data: GCPVertexInlineData {
                            mime_type: file.mime_type.to_string(),
                            data: Cow::Owned(file.data()?.to_string()), // Convert to owned String
                        },
                    },
                ));
            }
            Cow::Borrowed(ContentBlock::Thought(ref thought))
            | Cow::Owned(ContentBlock::Thought(ref thought)) => {
                warn_discarded_thought_block(provider_type, thought);
            }
            Cow::Borrowed(ContentBlock::Unknown {
                data,
                model_provider_name: _,
            }) => {
                model_content_blocks.push(FlattenUnknown::Unknown(Cow::Borrowed(data)));
            }
            Cow::Owned(ContentBlock::Unknown {
                data,
                model_provider_name: _,
            }) => {
                model_content_blocks.push(FlattenUnknown::Unknown(Cow::Owned(data)));
            }
        }
    }

    let message = GCPVertexGeminiContent {
        role,
        parts: model_content_blocks,
    };

    Ok(message)
}

pub(crate) fn process_output_schema(output_schema: &Value) -> Result<Value, Error> {
    let mut schema = output_schema.clone();

    /// Recursively remove all instances of "additionalProperties" and "$schema"
    fn remove_properties(value: &mut Value) {
        match value {
            Value::Object(obj) => {
                obj.remove("additionalProperties");
                obj.remove("$schema");
                for (_, v) in obj.iter_mut() {
                    remove_properties(v);
                }
            }
            Value::Array(arr) => {
                for v in arr.iter_mut() {
                    remove_properties(v);
                }
            }
            _ => {}
        }
    }

    remove_properties(&mut schema);
    Ok(schema)
}

#[derive(Debug, Deserialize, Serialize)]
struct GCPVertexGeminiResponseFunctionCall {
    name: String,
    args: Value,
}

#[derive(Debug, Deserialize, Serialize)]
#[serde(rename_all = "camelCase")]
struct GCPVertexGeminiResponseContentPart {
    #[serde(default)]
    thought: bool,
    #[serde(default)]
    thought_signature: Option<String>,
    #[serde(flatten)]
    data: FlattenUnknown<'static, GCPVertexGeminiResponseContentPartData>,
}

#[derive(Debug, Deserialize, Serialize)]
#[serde(rename_all = "camelCase")]
enum GCPVertexGeminiResponseContentPartData {
    Text(String),
    // TODO (if needed): InlineData { inline_data: Blob },
    // TODO (if needed): FileData { file_data: FileData },
    FunctionCall(GCPVertexGeminiResponseFunctionCall),
    ExecutableCode(serde_json::Value),
    // TODO (if needed): FunctionResponse
    // TODO (if needed): VideoMetadata { video_metadata: VideoMetadata },
}

fn content_part_to_tensorzero_chunk(
    part: GCPVertexGeminiResponseContentPart,
    last_tool_name: &mut Option<String>,
    last_tool_idx: &mut Option<u32>,
    discard_unknown_chunks: bool,
) -> Result<Option<ContentBlockChunk>, Error> {
    if part.thought {
        match part.data {
            FlattenUnknown::Normal(GCPVertexGeminiResponseContentPartData::Text(text)) => {
                return Ok(Some(ContentBlockChunk::Thought(ThoughtChunk {
                    id: "0".to_string(),
                    text: Some(text),
                    signature: part.thought_signature,
                    provider_type: Some(PROVIDER_TYPE.to_string()),
                })));
            }
            // Handle 'thought/thoughtSignature' with no other fields
            FlattenUnknown::Unknown(obj)
                if obj.as_object().is_some_and(serde_json::Map::is_empty) =>
            {
                return Ok(Some(ContentBlockChunk::Thought(ThoughtChunk {
                    id: "0".to_string(),
                    text: None,
                    signature: part.thought_signature,
                    provider_type: Some(PROVIDER_TYPE.to_string()),
                })));
            }
            _ => {
                return Err(Error::new(ErrorDetails::InferenceServer {
                    message: "Thought part in GCP Vertex Gemini response must be a text block"
                        .to_string(),
                    provider_type: PROVIDER_TYPE.to_string(),
                    raw_request: None,
                    raw_response: Some(serde_json::to_string(&part).unwrap_or_default()),
                }));
            }
        }
    }
    match part.data {
        FlattenUnknown::Normal(GCPVertexGeminiResponseContentPartData::Text(text)) => {
            Ok(Some(ContentBlockChunk::Text(TextChunk {
                text,
                id: "0".to_string(),
            })))
        }
        FlattenUnknown::Normal(GCPVertexGeminiResponseContentPartData::FunctionCall(
            function_call,
        )) => {
            let arguments = serialize_or_log(&function_call.args);
            let name = check_new_tool_call_name(function_call.name, last_tool_name);
            if name.is_some() {
                // If a name comes from check_new_tool_call_name, we need to increment the tool call index
                // because this is a new tool call.
                // This will be used as a new ID so we can differentiate between tool calls.
                let new_tool_idx = match last_tool_idx {
                    Some(idx) => *idx + 1,
                    None => 0,
                };
                *last_tool_idx = Some(new_tool_idx);
            }
            let id = match last_tool_idx {
                Some(idx) => idx.to_string(),
                None => return Err(Error::new(ErrorDetails::Inference {
                    message: "Tool call index is not set in GCP Vertex Gemini. This should never happen. Please file a bug report: https://github.com/tensorzero/tensorzero/discussions/categories/bug-reports".to_string(),
                })),
            };
            Ok(Some(ContentBlockChunk::ToolCall(ToolCallChunk {
                raw_name: name,
                raw_arguments: arguments,
                id,
            })))
        }
        FlattenUnknown::Normal(GCPVertexGeminiResponseContentPartData::ExecutableCode(_)) => {
            Err(Error::new(ErrorDetails::InferenceServer {
                message:
                    "executableCode is not supported in streaming response for GCP Vertex Gemini"
                        .to_string(),
                provider_type: PROVIDER_TYPE.to_string(),
                raw_request: None,
                raw_response: Some(serde_json::to_string(&part).unwrap_or_default()),
            }))
        }
        FlattenUnknown::Unknown(part) => {
            if discard_unknown_chunks {
                warn_discarded_unknown_chunk(PROVIDER_TYPE, &part.to_string());
                return Ok(None);
            }
            Err(Error::new(ErrorDetails::InferenceServer {
                message: "Unknown content part in GCP Vertex Gemini response".to_string(),
                provider_type: PROVIDER_TYPE.to_string(),
                raw_request: None,
                raw_response: Some(part.to_string()),
            }))
        }
    }
}

fn convert_to_output(
    model_name: &str,
    provider_name: &str,
    part: GCPVertexGeminiResponseContentPart,
) -> Result<ContentBlockOutput, Error> {
    // We currently only support text thoughts - if we get anything else, turn it into
    // an `unknown` block
    if part.thought {
        match part.data {
            FlattenUnknown::Normal(GCPVertexGeminiResponseContentPartData::Text(text)) => {
                return Ok(ContentBlockOutput::Thought(Thought {
                    signature: part.thought_signature,
<<<<<<< HEAD
                    text,
                    provider_type: Some(PROVIDER_TYPE.to_string()),
=======
                    text: Some(text),
>>>>>>> 15128d3b
                }));
            }
            // Handle 'thought/thoughtSignature' with no other fields
            FlattenUnknown::Unknown(obj)
                if obj.as_object().is_some_and(serde_json::Map::is_empty) =>
            {
                return Ok(ContentBlockOutput::Thought(Thought {
                    signature: part.thought_signature,
<<<<<<< HEAD
                    text: "".to_string(),
                    provider_type: Some(PROVIDER_TYPE.to_string()),
=======
                    text: None,
>>>>>>> 15128d3b
                }));
            }
            _ => {
                return Ok(ContentBlockOutput::Unknown {
                    data: serde_json::to_value(part).map_err(|e| {
                        Error::new(ErrorDetails::Serialization {
                            message: format!(
                                "Error serializing thought part returned from GCP: {e}"
                            ),
                        })
                    })?,
                    model_provider_name: Some(fully_qualified_name(model_name, provider_name)),
                });
            }
        }
    }
    match part.data {
        FlattenUnknown::Normal(GCPVertexGeminiResponseContentPartData::Text(text)) => {
            Ok(text.into())
        }
        FlattenUnknown::Normal(GCPVertexGeminiResponseContentPartData::FunctionCall(
            function_call,
        )) => {
            Ok(ContentBlockOutput::ToolCall(ToolCall {
                name: function_call.name,
                arguments: serde_json::to_string(&function_call.args).map_err(|e| {
                    Error::new(ErrorDetails::Serialization {
                        message: format!(
                            "Error serializing function call arguments returned from GCP: {e}"
                        ),
                    })
                })?,
                // GCP doesn't have the concept of tool call ID so we generate one for our bookkeeping
                id: Uuid::now_v7().to_string(),
            }))
        }
        FlattenUnknown::Normal(GCPVertexGeminiResponseContentPartData::ExecutableCode(data)) => {
            Ok(ContentBlockOutput::Unknown {
                data: serde_json::json!({
                    "executableCode": data,
                }),
                model_provider_name: Some(fully_qualified_name(model_name, provider_name)),
            })
        }
        FlattenUnknown::Unknown(data) => Ok(ContentBlockOutput::Unknown {
            data: data.into_owned(),
            model_provider_name: Some(fully_qualified_name(model_name, provider_name)),
        }),
    }
}

#[derive(Debug, Deserialize, Serialize)]
struct GCPVertexGeminiResponseContent {
    #[serde(default)]
    parts: Vec<GCPVertexGeminiResponseContentPart>,
}

#[derive(Debug, Deserialize, Serialize)]
#[serde(rename_all = "SCREAMING_SNAKE_CASE")]
enum GCPVertexGeminiFinishReason {
    FinishReasonUnspecified,
    Stop,
    MaxTokens,
    Safety,
    Recitation,
    Other,
    Blocklist,
    ProhibitedContent,
    #[serde(rename = "SPII")]
    Spii,
    MalformedFunctionCall,
    #[serde(other)]
    Unknown,
}

impl From<GCPVertexGeminiFinishReason> for FinishReason {
    fn from(finish_reason: GCPVertexGeminiFinishReason) -> Self {
        match finish_reason {
            GCPVertexGeminiFinishReason::Stop => FinishReason::Stop,
            GCPVertexGeminiFinishReason::MaxTokens => FinishReason::Length,
            GCPVertexGeminiFinishReason::Safety => FinishReason::ContentFilter,
            GCPVertexGeminiFinishReason::Recitation => FinishReason::ToolCall,
            GCPVertexGeminiFinishReason::Other => FinishReason::Unknown,
            GCPVertexGeminiFinishReason::Blocklist => FinishReason::ContentFilter,
            GCPVertexGeminiFinishReason::ProhibitedContent => FinishReason::ContentFilter,
            GCPVertexGeminiFinishReason::Spii => FinishReason::ContentFilter,
            GCPVertexGeminiFinishReason::MalformedFunctionCall => FinishReason::ToolCall,
            GCPVertexGeminiFinishReason::FinishReasonUnspecified => FinishReason::Unknown,
            GCPVertexGeminiFinishReason::Unknown => FinishReason::Unknown,
        }
    }
}

#[derive(Debug, Deserialize, Serialize)]
#[serde(rename_all = "camelCase")]
struct GCPVertexGeminiResponseCandidate {
    #[serde(skip_serializing_if = "Option::is_none")]
    content: Option<GCPVertexGeminiResponseContent>,
    #[serde(skip_serializing_if = "Option::is_none")]
    finish_reason: Option<GCPVertexGeminiFinishReason>,
}

#[derive(Clone, Debug, Deserialize, Serialize)]
#[serde(rename_all = "camelCase")]
struct GCPVertexGeminiUsageMetadata {
    prompt_token_count: Option<u32>,
    // GCP doesn't return output tokens in certain edge cases (e.g. generation blocked by safety settings)
    #[serde(skip_serializing_if = "Option::is_none")]
    candidates_token_count: Option<u32>,
}

impl From<GCPVertexGeminiUsageMetadata> for Usage {
    fn from(usage_metadata: GCPVertexGeminiUsageMetadata) -> Self {
        Usage {
            input_tokens: usage_metadata.prompt_token_count.unwrap_or(0),
            output_tokens: usage_metadata.candidates_token_count.unwrap_or(0),
        }
    }
}

#[derive(Debug, Deserialize, Serialize)]
#[serde(rename_all = "camelCase")]
struct GCPVertexGeminiResponse {
    candidates: Vec<GCPVertexGeminiResponseCandidate>,
    #[serde(skip_serializing_if = "Option::is_none")]
    usage_metadata: Option<GCPVertexGeminiUsageMetadata>,
}

struct GCPVertexGeminiResponseWithMetadata<'a> {
    response: GCPVertexGeminiResponse,
    raw_response: String,
    latency: Latency,
    raw_request: String,
    generic_request: &'a ModelInferenceRequest<'a>,
    model_name: &'a str,
    provider_name: &'a str,
}

fn get_response_content(
    response: GCPVertexGeminiResponse,
    raw_request: &str,
    raw_response: &str,
    model_name: &str,
    provider_name: &str,
) -> Result<(Vec<ContentBlockOutput>, Option<FinishReason>), Error> {
    // GCP Vertex Gemini response can contain multiple candidates and each of these can contain
    // multiple content parts. We will only use the first candidate but handle all parts of the response therein.
    let first_candidate = response.candidates.into_iter().next().ok_or_else(|| {
        Error::new(ErrorDetails::InferenceServer {
            message: "GCP Vertex Gemini response has no candidates".to_string(),
            raw_request: Some(raw_request.to_string()),
            raw_response: Some(raw_response.to_string()),
            provider_type: PROVIDER_TYPE.to_string(),
        })
    })?;

    let finish_reason = first_candidate.finish_reason.map(Into::into);

    // GCP sometimes doesn't return content in the response (e.g. safety settings blocked the generation).
    let content = match first_candidate.content {
        Some(content) => content
            .parts
            .into_iter()
            .map(|part| convert_to_output(model_name, provider_name, part))
            .collect::<Result<Vec<ContentBlockOutput>, Error>>()?,
        None => vec![],
    };
    Ok((content, finish_reason))
}

impl<'a> TryFrom<GCPVertexGeminiResponseWithMetadata<'a>> for ProviderInferenceResponse {
    type Error = Error;
    fn try_from(response: GCPVertexGeminiResponseWithMetadata<'a>) -> Result<Self, Self::Error> {
        let GCPVertexGeminiResponseWithMetadata {
            response,
            raw_response,
            latency,
            raw_request,
            generic_request,
            model_name,
            provider_name,
        } = response;

        let usage = response
            .usage_metadata
            .clone()
            .ok_or_else(|| {
                Error::new(ErrorDetails::InferenceServer {
                    message: "GCP Vertex Gemini non-streaming response has no usage metadata"
                        .to_string(),
                    raw_request: Some(raw_request.clone()),
                    raw_response: Some(raw_response.clone()),
                    provider_type: PROVIDER_TYPE.to_string(),
                })
            })?
            .into();

        let system = generic_request.system.clone();
        let input_messages = generic_request.messages.clone();

        let (content, finish_reason) = get_response_content(
            response,
            &raw_request,
            &raw_response,
            model_name,
            provider_name,
        )?;

        Ok(ProviderInferenceResponse::new(
            ProviderInferenceResponseArgs {
                output: content,
                system,
                input_messages,
                raw_request,
                raw_response,
                usage,
                latency,
                finish_reason,
            },
        ))
    }
}

fn convert_stream_response_with_metadata_to_chunk(
    raw_response: String,
    response: GCPVertexGeminiResponse,
    latency: Duration,
    last_tool_name: &mut Option<String>,
    last_tool_idx: &mut Option<u32>,
    discard_unknown_chunks: bool,
) -> Result<ProviderInferenceResponseChunk, Error> {
    let first_candidate = response.candidates.into_iter().next().ok_or_else(|| {
        Error::new(ErrorDetails::InferenceServer {
            message: "GCP Vertex Gemini response has no candidates".to_string(),
            raw_request: None,
            raw_response: Some(raw_response.clone()),
            provider_type: PROVIDER_TYPE.to_string(),
        })
    })?;

    // GCP sometimes returns chunks without content (e.g. they might have usage only).
    let mut content: Vec<ContentBlockChunk> = match first_candidate.content {
        Some(content) => content
            .parts
            .into_iter()
            .flat_map(|part| {
                content_part_to_tensorzero_chunk(
                    part,
                    last_tool_name,
                    last_tool_idx,
                    discard_unknown_chunks,
                )
                .transpose()
            })
            .collect::<Result<Vec<ContentBlockChunk>, Error>>()?,
        None => vec![],
    };

    // GCP occasionally spuriously returns empty text chunks. We filter these out.
    content.retain(|chunk| match chunk {
        ContentBlockChunk::Text(text) => !text.text.is_empty(),
        _ => true,
    });
    Ok(ProviderInferenceResponseChunk::new(
        content,
        response.usage_metadata.map(Into::into),
        raw_response,
        latency,
        first_candidate.finish_reason.map(Into::into),
    ))
}

fn handle_gcp_vertex_gemini_error(
    raw_request: String,
    response_code: StatusCode,
    response_body: String,
) -> Error {
    match response_code {
        StatusCode::UNAUTHORIZED
        | StatusCode::BAD_REQUEST
        | StatusCode::PAYLOAD_TOO_LARGE
        | StatusCode::TOO_MANY_REQUESTS => Error::new(ErrorDetails::InferenceClient {
            message: response_body.clone(),
            status_code: Some(response_code),
            raw_request: Some(raw_request),
            raw_response: Some(response_body.clone()),
            provider_type: PROVIDER_TYPE.to_string(),
        }),
        // StatusCode::NOT_FOUND | StatusCode::FORBIDDEN | StatusCode::INTERNAL_SERVER_ERROR | 529: Overloaded
        // These are all captured in _ since they have the same error behavior
        _ => Error::new(ErrorDetails::InferenceServer {
            message: response_body.clone(),
            raw_request: Some(raw_request),
            raw_response: Some(response_body.clone()),
            provider_type: PROVIDER_TYPE.to_string(),
        }),
    }
}

#[cfg(test)]
mod tests {
    use std::borrow::Cow;

    use serde_json::json;
    use tracing_test::traced_test;

    use super::*;
    use crate::inference::types::{FunctionType, ModelInferenceRequestJsonMode};
    use crate::providers::test_helpers::{MULTI_TOOL_CONFIG, QUERY_TOOL, WEATHER_TOOL};
    use crate::tool::{ToolCallConfig, ToolResult};

    #[test]
    fn test_gcp_vertex_content_try_from() {
        let message = RequestMessage {
            role: Role::User,
            content: vec!["Hello, world!".to_string().into()],
        };
        let content = GCPVertexGeminiContent::try_from(&message).unwrap();
        assert_eq!(content.role, GCPVertexGeminiRole::User);
        assert_eq!(content.parts.len(), 1);
        assert_eq!(
            content.parts[0],
            FlattenUnknown::Normal(GCPVertexGeminiContentPart::Text {
                text: "Hello, world!".to_string().into()
            })
        );

        let message = RequestMessage {
            role: Role::Assistant,
            content: vec!["Hello, world!".to_string().into()],
        };
        let content = GCPVertexGeminiContent::try_from(&message).unwrap();
        assert_eq!(content.role, GCPVertexGeminiRole::Model);
        assert_eq!(content.parts.len(), 1);
        assert_eq!(
            content.parts[0],
            FlattenUnknown::Normal(GCPVertexGeminiContentPart::Text {
                text: "Hello, world!".to_string().into()
            })
        );
        let message = RequestMessage {
            role: Role::Assistant,
            content: vec![
                "Here's the result of the function call:".to_string().into(),
                ContentBlock::ToolCall(ToolCall {
                    id: "call_1".to_string(),
                    name: "get_temperature".to_string(),
                    arguments: r#"{"location": "New York", "unit": "celsius"}"#.to_string(),
                }),
            ],
        };
        let content = GCPVertexGeminiContent::try_from(&message).unwrap();
        assert_eq!(content.role, GCPVertexGeminiRole::Model);
        assert_eq!(content.parts.len(), 2);
        assert_eq!(
            content.parts[0],
            FlattenUnknown::Normal(GCPVertexGeminiContentPart::Text {
                text: "Here's the result of the function call:".to_string().into()
            })
        );
        assert_eq!(
            content.parts[1],
            FlattenUnknown::Normal(GCPVertexGeminiContentPart::FunctionCall {
                function_call: GCPVertexGeminiFunctionCall {
                    name: "get_temperature".to_string().into(),
                    args: json!({"location": "New York", "unit": "celsius"}),
                }
            })
        );

        let message = RequestMessage {
            role: Role::User,
            content: vec![ContentBlock::ToolResult(ToolResult {
                id: "call_1".to_string(),
                name: "get_temperature".to_string(),
                result: r#"{"temperature": 25, "conditions": "sunny"}"#.to_string(),
            })],
        };
        let content = GCPVertexGeminiContent::try_from(&message).unwrap();
        assert_eq!(content.role, GCPVertexGeminiRole::User);
        assert_eq!(content.parts.len(), 1);
        assert_eq!(
            content.parts[0],
            FlattenUnknown::Normal(GCPVertexGeminiContentPart::FunctionResponse {
                function_response: GCPVertexGeminiFunctionResponse {
                    name: Cow::Owned("get_temperature".to_string()),
                    response: json!({
                        "name": "get_temperature",
                        "content": r#"{"temperature": 25, "conditions": "sunny"}"#
                    }),
                }
            })
        );
    }

    #[test]
    fn test_from_vec_tool() {
        let tool = GCPVertexGeminiTool::from(&MULTI_TOOL_CONFIG.tools_available);
        assert_eq!(
            tool,
            GCPVertexGeminiTool::FunctionDeclarations(vec![
                GCPVertexGeminiFunctionDeclaration {
                    name: "get_temperature",
                    description: Some("Get the current temperature in a given location"),
                    parameters: Some(MULTI_TOOL_CONFIG.tools_available[0].parameters().clone()),
                },
                GCPVertexGeminiFunctionDeclaration {
                    name: "query_articles",
                    description: Some("Query articles from Wikipedia"),
                    parameters: Some(MULTI_TOOL_CONFIG.tools_available[1].parameters().clone()),
                }
            ])
        );
    }

    #[test]
    fn test_from_tool_choice() {
        let tool_choice = ToolChoice::Auto;
        let supports_any_model_name = "gemini-2.5-pro-preview-06-05";
        let tool_config = GCPVertexGeminiToolConfig::from((&tool_choice, supports_any_model_name));
        assert_eq!(
            tool_config,
            GCPVertexGeminiToolConfig {
                function_calling_config: GCPVertexGeminiFunctionCallingConfig {
                    mode: GCPVertexGeminiFunctionCallingMode::Auto,
                    allowed_function_names: None,
                }
            }
        );

        // The Pro model supports Any mode
        let tool_choice = ToolChoice::Required;
        let tool_config = GCPVertexGeminiToolConfig::from((&tool_choice, supports_any_model_name));
        assert_eq!(
            tool_config,
            GCPVertexGeminiToolConfig {
                function_calling_config: GCPVertexGeminiFunctionCallingConfig {
                    mode: GCPVertexGeminiFunctionCallingMode::Any,
                    allowed_function_names: None,
                }
            }
        );

        // The Pro model supports Any mode with allowed function names
        let tool_choice = ToolChoice::Specific("get_temperature".to_string());
        let tool_config = GCPVertexGeminiToolConfig::from((&tool_choice, supports_any_model_name));
        assert_eq!(
            tool_config,
            GCPVertexGeminiToolConfig {
                function_calling_config: GCPVertexGeminiFunctionCallingConfig {
                    mode: GCPVertexGeminiFunctionCallingMode::Any,
                    allowed_function_names: Some(vec!["get_temperature"]),
                }
            }
        );

        let tool_choice = ToolChoice::None;
        let tool_config = GCPVertexGeminiToolConfig::from((&tool_choice, supports_any_model_name));
        assert_eq!(
            tool_config,
            GCPVertexGeminiToolConfig {
                function_calling_config: GCPVertexGeminiFunctionCallingConfig {
                    mode: GCPVertexGeminiFunctionCallingMode::None,
                    allowed_function_names: None,
                }
            }
        );
    }

    #[test]
    fn test_gcp_vertex_request_try_from() {
        // Test Case 1: Empty message list
        let tool_config = ToolCallConfig {
            tools_available: vec![],
            tool_choice: ToolChoice::None,
            parallel_tool_calls: None,
        };
        let inference_request = ModelInferenceRequest {
            inference_id: Uuid::now_v7(),
            messages: vec![],
            system: None,
            tool_config: Some(Cow::Borrowed(&tool_config)),
            temperature: None,
            max_tokens: None,
            seed: None,
            top_p: None,
            presence_penalty: None,
            frequency_penalty: None,
            stream: false,
            json_mode: ModelInferenceRequestJsonMode::Off,
            function_type: FunctionType::Chat,
            output_schema: None,
            extra_body: Default::default(),
            ..Default::default()
        };
        let result = GCPVertexGeminiRequest::new(&inference_request, "gemini-pro", false);
        let details = result.unwrap_err().get_owned_details();
        assert_eq!(
            details,
            ErrorDetails::InvalidRequest {
                message: "GCP Vertex Gemini requires at least one message".to_string()
            }
        );

        // Test Case 2: Messages with System instructions
        let messages = vec![
            RequestMessage {
                role: Role::User,
                content: vec!["test_user".to_string().into()],
            },
            RequestMessage {
                role: Role::Assistant,
                content: vec!["test_model".to_string().into()],
            },
        ];
        let inference_request = ModelInferenceRequest {
            inference_id: Uuid::now_v7(),
            messages: messages.clone(),
            system: Some("test_system".to_string()),
            tool_config: Some(Cow::Borrowed(&tool_config)),
            temperature: None,
            max_tokens: None,
            seed: None,
            top_p: None,
            presence_penalty: None,
            frequency_penalty: None,
            stream: false,
            json_mode: ModelInferenceRequestJsonMode::Off,
            function_type: FunctionType::Chat,
            output_schema: None,
            extra_body: Default::default(),
            ..Default::default()
        };
        let result = GCPVertexGeminiRequest::new(&inference_request, "gemini-pro", false);
        let request = result.unwrap();
        assert_eq!(request.contents.len(), 2);
        assert_eq!(request.contents[0].role, GCPVertexGeminiRole::User);
        assert_eq!(
            request.contents[0].parts[0],
            FlattenUnknown::Normal(GCPVertexGeminiContentPart::Text {
                text: "test_user".to_string().into()
            })
        );
        assert_eq!(request.contents[1].role, GCPVertexGeminiRole::Model);
        assert_eq!(request.contents[1].parts.len(), 1);
        assert_eq!(
            request.contents[1].parts[0],
            FlattenUnknown::Normal(GCPVertexGeminiContentPart::Text {
                text: "test_model".to_string().into()
            })
        );

        // Test case 3: Messages with system message and some of the optional fields are tested
        let messages = vec![
            RequestMessage {
                role: Role::User,
                content: vec!["test_user".to_string().into()],
            },
            RequestMessage {
                role: Role::User,
                content: vec!["test_user2".to_string().into()],
            },
            RequestMessage {
                role: Role::Assistant,
                content: vec!["test_model".to_string().into()],
            },
        ];
        let output_schema = serde_json::json!({});
        let inference_request = ModelInferenceRequest {
            inference_id: Uuid::now_v7(),
            messages: messages.clone(),
            system: Some("test_system".to_string()),
            tool_config: Some(Cow::Borrowed(&tool_config)),
            temperature: Some(0.5),
            max_tokens: Some(100),
            seed: Some(69),
            top_p: Some(0.9),
            presence_penalty: Some(0.1),
            frequency_penalty: Some(0.1),
            stream: true,
            json_mode: ModelInferenceRequestJsonMode::On,
            function_type: FunctionType::Chat,
            output_schema: Some(&output_schema),
            extra_body: Default::default(),
            ..Default::default()
        };
        // JSON schema should be supported for Gemini Pro models
        let result =
            GCPVertexGeminiRequest::new(&inference_request, "gemini-2.5-pro-preview-06-05", false);
        let request = result.unwrap();
        assert_eq!(request.contents.len(), 3);
        assert_eq!(request.contents[0].role, GCPVertexGeminiRole::User);
        assert_eq!(request.contents[1].role, GCPVertexGeminiRole::User);
        assert_eq!(request.contents[2].role, GCPVertexGeminiRole::Model);
        assert_eq!(request.contents[0].parts.len(), 1);
        assert_eq!(request.contents[1].parts.len(), 1);
        assert_eq!(request.contents[2].parts.len(), 1);
        assert_eq!(
            request.contents[0].parts[0],
            FlattenUnknown::Normal(GCPVertexGeminiContentPart::Text {
                text: "test_user".to_string().into()
            })
        );
        assert_eq!(
            request.contents[1].parts[0],
            FlattenUnknown::Normal(GCPVertexGeminiContentPart::Text {
                text: "test_user2".to_string().into()
            })
        );
        assert_eq!(
            request.contents[2].parts[0],
            FlattenUnknown::Normal(GCPVertexGeminiContentPart::Text {
                text: "test_model".to_string().into()
            })
        );
        assert_eq!(
            request.generation_config.as_ref().unwrap().temperature,
            Some(0.5)
        );
        assert_eq!(
            request
                .generation_config
                .as_ref()
                .unwrap()
                .max_output_tokens,
            Some(100)
        );
        assert_eq!(request.generation_config.as_ref().unwrap().seed, Some(69));
        assert_eq!(
            request
                .generation_config
                .as_ref()
                .unwrap()
                .response_mime_type,
            Some(GCPVertexGeminiResponseMimeType::ApplicationJson)
        );
        assert_eq!(
            request.generation_config.as_ref().unwrap().response_schema,
            Some(output_schema.clone())
        );

        let inference_request = ModelInferenceRequest {
            inference_id: Uuid::now_v7(),
            messages: messages.clone(),
            system: Some("test_system".to_string()),
            tool_config: Some(Cow::Borrowed(&tool_config)),
            temperature: Some(0.5),
            max_tokens: Some(100),
            seed: Some(69),
            top_p: Some(0.9),
            presence_penalty: Some(0.1),
            frequency_penalty: Some(0.1),
            stream: true,
            json_mode: ModelInferenceRequestJsonMode::On,
            function_type: FunctionType::Chat,
            output_schema: Some(&output_schema),
            extra_body: Default::default(),
            ..Default::default()
        };
        // JSON mode should be supported for Gemini Flash models but without a schema
        let result = GCPVertexGeminiRequest::new(&inference_request, "gemini-flash", false);
        let request = result.unwrap();
        assert_eq!(request.contents.len(), 3);
        assert_eq!(request.contents[0].role, GCPVertexGeminiRole::User);
        assert_eq!(request.contents[1].role, GCPVertexGeminiRole::User);
        assert_eq!(request.contents[2].role, GCPVertexGeminiRole::Model);
        assert_eq!(request.contents[0].parts.len(), 1);
        assert_eq!(request.contents[1].parts.len(), 1);
        assert_eq!(request.contents[2].parts.len(), 1);
        assert_eq!(
            request.contents[0].parts[0],
            FlattenUnknown::Normal(GCPVertexGeminiContentPart::Text {
                text: "test_user".to_string().into()
            })
        );
        assert_eq!(
            request.contents[1].parts[0],
            FlattenUnknown::Normal(GCPVertexGeminiContentPart::Text {
                text: "test_user2".to_string().into()
            })
        );
        assert_eq!(
            request.contents[2].parts[0],
            FlattenUnknown::Normal(GCPVertexGeminiContentPart::Text {
                text: "test_model".to_string().into(),
            })
        );
        assert_eq!(
            request.generation_config.as_ref().unwrap().temperature,
            Some(0.5)
        );
        assert_eq!(request.generation_config.as_ref().unwrap().top_p, Some(0.9));
        assert_eq!(
            request.generation_config.as_ref().unwrap().presence_penalty,
            Some(0.1)
        );
        assert_eq!(
            request
                .generation_config
                .as_ref()
                .unwrap()
                .frequency_penalty,
            Some(0.1)
        );
        assert_eq!(
            request
                .generation_config
                .as_ref()
                .unwrap()
                .max_output_tokens,
            Some(100)
        );
        assert_eq!(request.generation_config.as_ref().unwrap().seed, Some(69));
        assert_eq!(
            request
                .generation_config
                .as_ref()
                .unwrap()
                .response_mime_type,
            Some(GCPVertexGeminiResponseMimeType::ApplicationJson)
        );
        assert_eq!(
            request.generation_config.as_ref().unwrap().response_schema,
            Some(serde_json::Value::Object(Default::default()))
        );
    }

    #[test]
    fn test_gcp_to_t0_response() {
        let part = GCPVertexGeminiResponseContentPartData::Text("test_model".to_string());
        let content = GCPVertexGeminiResponseContent {
            parts: vec![GCPVertexGeminiResponseContentPart {
                thought: false,
                thought_signature: None,
                data: FlattenUnknown::Normal(part),
            }],
        };
        let candidate = GCPVertexGeminiResponseCandidate {
            content: Some(content),
            finish_reason: Some(GCPVertexGeminiFinishReason::Stop),
        };
        let response = GCPVertexGeminiResponse {
            candidates: vec![candidate],
            usage_metadata: Some(GCPVertexGeminiUsageMetadata {
                prompt_token_count: None,
                candidates_token_count: None,
            }),
        };
        let latency = Latency::NonStreaming {
            response_time: Duration::from_secs(1),
        };
        let generic_request = ModelInferenceRequest {
            inference_id: Uuid::now_v7(),
            messages: vec![],
            system: Some("test_system".to_string()),
            tool_config: None,
            temperature: None,
            max_tokens: None,
            seed: None,
            top_p: None,
            presence_penalty: None,
            frequency_penalty: None,
            stream: false,
            json_mode: ModelInferenceRequestJsonMode::Off,
            function_type: FunctionType::Chat,
            output_schema: None,
            extra_body: Default::default(),
            ..Default::default()
        };
        let request_body = GCPVertexGeminiRequest {
            contents: vec![],
            generation_config: None,
            tools: None,
            tool_config: None,
            system_instruction: None,
            labels: HashMap::new(),
        };
        let raw_request = serde_json::to_string(&request_body).unwrap();
        let raw_response = "test response".to_string();
        let response_with_latency = GCPVertexGeminiResponseWithMetadata {
            response,
            latency: latency.clone(),
            raw_request: raw_request.clone(),
            generic_request: &generic_request,
            raw_response: raw_response.clone(),
            model_name: "gemini-pro",
            provider_name: "gcp_vertex_gemini",
        };
        let model_inference_response: ProviderInferenceResponse =
            response_with_latency.try_into().unwrap();
        assert_eq!(
            model_inference_response.output,
            vec!["test_model".to_string().into()]
        );
        assert_eq!(
            model_inference_response.usage,
            Usage {
                input_tokens: 0,
                output_tokens: 0,
            }
        );
        assert_eq!(model_inference_response.latency, latency);
        assert_eq!(model_inference_response.raw_request, raw_request);
        assert_eq!(model_inference_response.raw_response, raw_response);
        assert_eq!(
            model_inference_response.finish_reason,
            Some(FinishReason::Stop)
        );
        assert_eq!(
            model_inference_response.system,
            Some("test_system".to_string())
        );
        assert_eq!(model_inference_response.input_messages, vec![]);
        let text_part = GCPVertexGeminiResponseContentPartData::Text(
            "Here's the weather information:".to_string(),
        );
        let function_call_part = GCPVertexGeminiResponseContentPartData::FunctionCall(
            GCPVertexGeminiResponseFunctionCall {
                name: "get_temperature".to_string(),
                args: json!({"location": "New York", "unit": "celsius"}),
            },
        );
        let content = GCPVertexGeminiResponseContent {
            parts: vec![
                GCPVertexGeminiResponseContentPart {
                    thought: false,
                    thought_signature: None,
                    data: FlattenUnknown::Normal(text_part),
                },
                GCPVertexGeminiResponseContentPart {
                    thought: false,
                    thought_signature: None,
                    data: FlattenUnknown::Normal(function_call_part),
                },
            ],
        };
        let candidate = GCPVertexGeminiResponseCandidate {
            content: Some(content),
            finish_reason: Some(GCPVertexGeminiFinishReason::Stop),
        };
        let response = GCPVertexGeminiResponse {
            candidates: vec![candidate],
            usage_metadata: Some(GCPVertexGeminiUsageMetadata {
                prompt_token_count: Some(15),
                candidates_token_count: Some(20),
            }),
        };
        let latency = Latency::NonStreaming {
            response_time: Duration::from_secs(2),
        };
        let generic_request = ModelInferenceRequest {
            inference_id: Uuid::now_v7(),
            messages: vec![RequestMessage {
                role: Role::User,
                content: vec!["test_user".to_string().into()],
            }],
            system: None,
            tool_config: None,
            temperature: None,
            max_tokens: None,
            seed: None,
            top_p: None,
            presence_penalty: None,
            frequency_penalty: None,
            stream: false,
            json_mode: ModelInferenceRequestJsonMode::Off,
            function_type: FunctionType::Chat,
            output_schema: None,
            extra_body: Default::default(),
            ..Default::default()
        };
        let request_body = GCPVertexGeminiRequest {
            contents: vec![],
            generation_config: None,
            tools: None,
            tool_config: None,
            system_instruction: None,
            labels: HashMap::new(),
        };
        let raw_request = serde_json::to_string(&request_body).unwrap();
        let response_with_latency = GCPVertexGeminiResponseWithMetadata {
            response,
            latency: latency.clone(),
            raw_request: raw_request.clone(),
            generic_request: &generic_request,
            raw_response: raw_response.clone(),
            model_name: "gemini-pro",
            provider_name: "gcp_vertex_gemini",
        };
        let model_inference_response: ProviderInferenceResponse =
            response_with_latency.try_into().unwrap();

        if let [ContentBlockOutput::Text(Text { text }), ContentBlockOutput::ToolCall(tool_call)] =
            &model_inference_response.output[..]
        {
            assert_eq!(text, "Here's the weather information:");
            assert_eq!(tool_call.name, "get_temperature");
            assert_eq!(
                tool_call.arguments,
                r#"{"location":"New York","unit":"celsius"}"#
            );
        } else {
            panic!("Expected a text and tool call content block");
        }

        assert_eq!(
            model_inference_response.usage,
            Usage {
                input_tokens: 15,
                output_tokens: 20,
            }
        );
        assert_eq!(model_inference_response.latency, latency);
        assert_eq!(
            model_inference_response.finish_reason,
            Some(FinishReason::Stop)
        );
        assert_eq!(model_inference_response.raw_request, raw_request);
        assert_eq!(model_inference_response.raw_response, raw_response);
        assert_eq!(model_inference_response.system, None);
        assert_eq!(
            model_inference_response.input_messages,
            vec![RequestMessage {
                role: Role::User,
                content: vec!["test_user".to_string().into()],
            }]
        );

        let text_part1 = GCPVertexGeminiResponseContentPartData::Text(
            "Here's the weather information:".to_string(),
        );
        let function_call_part = GCPVertexGeminiResponseContentPartData::FunctionCall(
            GCPVertexGeminiResponseFunctionCall {
                name: "get_temperature".to_string(),
                args: json!({"location": "New York", "unit": "celsius"}),
            },
        );
        let text_part2 = GCPVertexGeminiResponseContentPartData::Text(
            "And here's a restaurant recommendation:".to_string(),
        );
        let function_call_part2 = GCPVertexGeminiResponseContentPartData::FunctionCall(
            GCPVertexGeminiResponseFunctionCall {
                name: "get_restaurant".to_string(),
                args: json!({"cuisine": "Italian", "price_range": "moderate"}),
            },
        );
        let content = GCPVertexGeminiResponseContent {
            parts: vec![
                GCPVertexGeminiResponseContentPart {
                    thought: false,
                    thought_signature: None,
                    data: FlattenUnknown::Normal(text_part1),
                },
                GCPVertexGeminiResponseContentPart {
                    thought: false,
                    thought_signature: None,
                    data: FlattenUnknown::Normal(function_call_part),
                },
                GCPVertexGeminiResponseContentPart {
                    thought: false,
                    thought_signature: None,
                    data: FlattenUnknown::Normal(text_part2),
                },
                GCPVertexGeminiResponseContentPart {
                    thought: false,
                    thought_signature: None,
                    data: FlattenUnknown::Normal(function_call_part2),
                },
            ],
        };
        let candidate = GCPVertexGeminiResponseCandidate {
            content: Some(content),
            finish_reason: Some(GCPVertexGeminiFinishReason::Stop),
        };
        let response = GCPVertexGeminiResponse {
            candidates: vec![candidate],
            usage_metadata: Some(GCPVertexGeminiUsageMetadata {
                prompt_token_count: Some(25),
                candidates_token_count: Some(40),
            }),
        };
        let latency = Latency::NonStreaming {
            response_time: Duration::from_secs(3),
        };
        let request_body = GCPVertexGeminiRequest {
            contents: vec![],
            generation_config: None,
            tools: None,
            tool_config: None,
            system_instruction: None,
            labels: HashMap::new(),
        };
        let raw_request = serde_json::to_string(&request_body).unwrap();
        let response_with_latency = GCPVertexGeminiResponseWithMetadata {
            response,
            latency: latency.clone(),
            raw_request: raw_request.clone(),
            generic_request: &generic_request,
            raw_response: raw_response.clone(),
            model_name: "gemini-pro",
            provider_name: "gcp_vertex_gemini",
        };
        let model_inference_response: ProviderInferenceResponse =
            response_with_latency.try_into().unwrap();
        assert_eq!(model_inference_response.raw_request, raw_request);

        if let [ContentBlockOutput::Text(Text { text: text1 }), ContentBlockOutput::ToolCall(tool_call1), ContentBlockOutput::Text(Text { text: text2 }), ContentBlockOutput::ToolCall(tool_call2)] =
            &model_inference_response.output[..]
        {
            assert_eq!(text1, "Here's the weather information:");
            assert_eq!(text2, "And here's a restaurant recommendation:");
            assert_eq!(tool_call1.name, "get_temperature");
            assert_eq!(
                tool_call1.arguments,
                r#"{"location":"New York","unit":"celsius"}"#
            );
            assert_eq!(tool_call2.name, "get_restaurant");
            assert_eq!(
                tool_call2.arguments,
                r#"{"cuisine":"Italian","price_range":"moderate"}"#
            );
        } else {
            panic!(
                "Content does not match expected structure: {:?}",
                model_inference_response.output
            );
        }

        assert_eq!(
            model_inference_response.usage,
            Usage {
                input_tokens: 25,
                output_tokens: 40,
            }
        );
        assert_eq!(model_inference_response.latency, latency);
        assert_eq!(model_inference_response.raw_request, raw_request);
        assert_eq!(model_inference_response.raw_response, raw_response);
        assert_eq!(model_inference_response.system, None);
        assert_eq!(
            model_inference_response.input_messages,
            vec![RequestMessage {
                role: Role::User,
                content: vec!["test_user".to_string().into()],
            }]
        );
    }

    #[test]
    fn test_prepare_tools() {
        let request_with_tools = ModelInferenceRequest {
            inference_id: Uuid::now_v7(),
            messages: vec![RequestMessage {
                role: Role::User,
                content: vec!["What's the weather?".to_string().into()],
            }],
            system: None,
            temperature: None,
            max_tokens: None,
            seed: None,
            top_p: None,
            presence_penalty: None,
            frequency_penalty: None,
            stream: false,
            json_mode: ModelInferenceRequestJsonMode::On,
            tool_config: Some(Cow::Borrowed(&MULTI_TOOL_CONFIG)),
            function_type: FunctionType::Chat,
            output_schema: None,
            extra_body: Default::default(),
            ..Default::default()
        };
        let (tools, tool_choice) =
            prepare_tools(&request_with_tools, "gemini-2.5-pro-preview-06-05");
        let tools = tools.unwrap();
        let tool_config = tool_choice.unwrap();
        assert_eq!(
            tool_config.function_calling_config.mode,
            GCPVertexGeminiFunctionCallingMode::Any,
        );
        assert_eq!(tools.len(), 1);
        match &tools[0] {
            GCPVertexGeminiTool::FunctionDeclarations(function_declarations) => {
                assert_eq!(function_declarations.len(), 2);
                assert_eq!(function_declarations[0].name, WEATHER_TOOL.name());
                assert_eq!(
                    function_declarations[0].parameters,
                    Some(WEATHER_TOOL.parameters().clone())
                );
                assert_eq!(function_declarations[1].name, QUERY_TOOL.name());
                assert_eq!(
                    function_declarations[1].parameters,
                    Some(QUERY_TOOL.parameters().clone())
                );
            }
        }
        let request_with_tools = ModelInferenceRequest {
            inference_id: Uuid::now_v7(),
            messages: vec![RequestMessage {
                role: Role::User,
                content: vec!["What's the weather?".to_string().into()],
            }],
            system: None,
            temperature: None,
            max_tokens: None,
            seed: None,
            top_p: None,
            presence_penalty: None,
            frequency_penalty: None,
            stream: false,
            json_mode: ModelInferenceRequestJsonMode::On,
            tool_config: Some(Cow::Borrowed(&MULTI_TOOL_CONFIG)),
            function_type: FunctionType::Chat,
            output_schema: None,
            extra_body: Default::default(),
            ..Default::default()
        };
        let (tools, tool_choice) = prepare_tools(&request_with_tools, "gemini-2.0-flash-lite");
        let tools = tools.unwrap();
        let tool_config = tool_choice.unwrap();
        assert_eq!(
            tool_config.function_calling_config.mode,
            GCPVertexGeminiFunctionCallingMode::Any,
        );
        assert_eq!(tools.len(), 1);
        match &tools[0] {
            GCPVertexGeminiTool::FunctionDeclarations(function_declarations) => {
                assert_eq!(function_declarations.len(), 2);
                assert_eq!(function_declarations[0].name, WEATHER_TOOL.name());
                assert_eq!(
                    function_declarations[0].parameters,
                    Some(WEATHER_TOOL.parameters().clone())
                );
                assert_eq!(function_declarations[1].name, QUERY_TOOL.name());
                assert_eq!(
                    function_declarations[1].parameters,
                    Some(QUERY_TOOL.parameters().clone())
                );
            }
        }
    }

    #[test]
    fn test_tensorzero_to_gcp_vertex_gemini_content() {
        // Test user message with text
        let content_blocks = vec!["Hello".to_string().into()];
        let gcp_content = tensorzero_to_gcp_vertex_gemini_content(
            GCPVertexGeminiRole::User,
            Cow::Borrowed(&content_blocks),
            PROVIDER_TYPE,
        )
        .unwrap();
        assert_eq!(gcp_content.role, GCPVertexGeminiRole::User);
        assert_eq!(gcp_content.parts.len(), 1);
        match &gcp_content.parts[0] {
            FlattenUnknown::Normal(GCPVertexGeminiContentPart::Text { text }) => {
                assert_eq!(text, "Hello");
            }
            _ => panic!("Expected a text part"),
        }

        // Message with multiple blocks
        let content_blocks = vec![
            "Hello".to_string().into(),
            "How are you?".to_string().into(),
        ];
        let gcp_content = tensorzero_to_gcp_vertex_gemini_content(
            GCPVertexGeminiRole::User,
            Cow::Borrowed(&content_blocks),
            PROVIDER_TYPE,
        )
        .unwrap();
        assert_eq!(gcp_content.role, GCPVertexGeminiRole::User);
        assert_eq!(gcp_content.parts.len(), 2);
        match &gcp_content.parts[0] {
            FlattenUnknown::Normal(GCPVertexGeminiContentPart::Text { text }) => {
                assert_eq!(text, "Hello");
            }
            _ => panic!("Expected a text part"),
        }
        match &gcp_content.parts[1] {
            FlattenUnknown::Normal(GCPVertexGeminiContentPart::Text { text }) => {
                assert_eq!(text, "How are you?");
            }
            _ => panic!("Expected a text part"),
        }

        // Assistant message with text and tool call
        let tool_block = ContentBlock::ToolCall(ToolCall {
            id: "call1".to_string(),
            name: "test_function".to_string(),
            arguments: "{}".to_string(),
        });
        let content_blocks = vec!["Hello".to_string().into(), tool_block];
        let gcp_content = tensorzero_to_gcp_vertex_gemini_content(
            GCPVertexGeminiRole::Model,
            Cow::Borrowed(&content_blocks),
            PROVIDER_TYPE,
        )
        .unwrap();
        assert_eq!(gcp_content.role, GCPVertexGeminiRole::Model);
        assert_eq!(gcp_content.parts.len(), 2);
        match &gcp_content.parts[0] {
            FlattenUnknown::Normal(GCPVertexGeminiContentPart::Text { text }) => {
                assert_eq!(text, "Hello");
            }
            _ => panic!("Expected a text part"),
        }
        match &gcp_content.parts[1] {
            FlattenUnknown::Normal(GCPVertexGeminiContentPart::FunctionCall { function_call }) => {
                assert_eq!(function_call.name, Cow::Borrowed("test_function"));
                assert_eq!(function_call.args, json!({}));
            }
            _ => panic!("Expected a function call"),
        }

        // User message with tool result
        let tool_result = ContentBlock::ToolResult(ToolResult {
            id: "call1".to_string(),
            name: "test_function".to_string(),
            result: r#"{"result": "success"}"#.to_string(),
        });
        let content_blocks = vec![tool_result];
        let gcp_content = tensorzero_to_gcp_vertex_gemini_content(
            GCPVertexGeminiRole::User,
            Cow::Borrowed(&content_blocks),
            PROVIDER_TYPE,
        )
        .unwrap();
        assert_eq!(gcp_content.role, GCPVertexGeminiRole::User);
        assert_eq!(gcp_content.parts.len(), 1);
        match &gcp_content.parts[0] {
            FlattenUnknown::Normal(GCPVertexGeminiContentPart::FunctionResponse {
                function_response,
            }) => {
                assert_eq!(function_response.name, Cow::Borrowed("test_function"));
                assert_eq!(
                    function_response.response,
                    json!({
                        "name": "test_function",
                        "content": r#"{"result": "success"}"#
                    })
                );
            }
            _ => panic!("Expected a function response"),
        }

        // Test with tool call that has valid JSON arguments
        let tool_call = ContentBlock::ToolCall(ToolCall {
            id: "call1".to_string(),
            name: "test_function".to_string(),
            arguments: r#"{"param": "value"}"#.to_string(),
        });
        let content_blocks = vec![tool_call];
        let gcp_content = tensorzero_to_gcp_vertex_gemini_content(
            GCPVertexGeminiRole::Model,
            Cow::Borrowed(&content_blocks),
            PROVIDER_TYPE,
        )
        .unwrap();
        assert_eq!(gcp_content.role, GCPVertexGeminiRole::Model);
        assert_eq!(gcp_content.parts.len(), 1);
        match &gcp_content.parts[0] {
            FlattenUnknown::Normal(GCPVertexGeminiContentPart::FunctionCall { function_call }) => {
                assert_eq!(function_call.name, Cow::Borrowed("test_function"));
                assert_eq!(function_call.args, json!({"param": "value"}));
            }
            _ => panic!("Expected a function call"),
        }

        // Test error case: tool call with invalid JSON arguments
        let tool_call = ContentBlock::ToolCall(ToolCall {
            id: "call1".to_string(),
            name: "test_function".to_string(),
            arguments: "invalid json".to_string(),
        });
        let content_blocks = vec![tool_call];
        let result = tensorzero_to_gcp_vertex_gemini_content(
            GCPVertexGeminiRole::Model,
            Cow::Borrowed(&content_blocks),
            PROVIDER_TYPE,
        );
        assert!(result.is_err());
        let err = result.unwrap_err();
        let details = err.get_owned_details();
        match details {
            ErrorDetails::InferenceClient { message, .. } => {
                assert!(message.contains("Error parsing tool call arguments as JSON Value"));
            }
            _ => panic!("Expected InferenceClient error"),
        }

        // Test error case: tool call with non-object JSON arguments
        let tool_call = ContentBlock::ToolCall(ToolCall {
            id: "call1".to_string(),
            name: "test_function".to_string(),
            arguments: r#""string_value""#.to_string(),
        });
        let content_blocks = vec![tool_call];
        let result = tensorzero_to_gcp_vertex_gemini_content(
            GCPVertexGeminiRole::Model,
            Cow::Borrowed(&content_blocks),
            PROVIDER_TYPE,
        );
        assert!(result.is_err());
        let err = result.unwrap_err();
        let details = err.get_owned_details();
        match details {
            ErrorDetails::InferenceClient { message, .. } => {
                assert_eq!(message, "Tool call arguments must be a JSON object");
            }
            _ => panic!("Expected InferenceClient error"),
        }

        // Test with Cow::Owned content blocks
        let content_blocks = vec!["Owned content".to_string().into()];
        let gcp_content = tensorzero_to_gcp_vertex_gemini_content(
            GCPVertexGeminiRole::User,
            Cow::Owned(content_blocks),
            PROVIDER_TYPE,
        )
        .unwrap();
        assert_eq!(gcp_content.role, GCPVertexGeminiRole::User);
        assert_eq!(gcp_content.parts.len(), 1);
        match &gcp_content.parts[0] {
            FlattenUnknown::Normal(GCPVertexGeminiContentPart::Text { text }) => {
                assert_eq!(text, "Owned content");
            }
            _ => panic!("Expected a text part"),
        }
    }

    #[test]
    fn test_process_output_schema() {
        let output_schema = json!({
            "type": "object",
            "properties": {
                "name": {"type": "string"},
                "age": {"type": "integer", "minimum": 0},
                "email": {"type": "string", "format": "email"}
            }
        });
        let processed_schema = process_output_schema(&output_schema).unwrap();
        assert_eq!(processed_schema, output_schema);

        // Test with a schema that includes additionalProperties
        let output_schema_with_additional = json!({
            "type": "object",
            "properties": {
                "name": {"type": "string"},
                "age": {"type": "integer", "minimum": 0}
            },
            "additionalProperties": true
        });
        let output_schema_without_additional = json!({
            "type": "object",
            "properties": {
                "name": {"type": "string"},
                "age": {"type": "integer", "minimum": 0}
            },
        });
        let processed_schema_with_additional =
            process_output_schema(&output_schema_with_additional).unwrap();
        assert_eq!(
            processed_schema_with_additional,
            output_schema_without_additional
        );

        // Test with a schema that explicitly disallows additional properties
        let output_schema_no_additional = json!({
            "type": "object",
            "properties": {
                "name": {"type": "string"},
                "age": {"type": "integer", "minimum": 0}
            },
            "additionalProperties": false
        });
        let processed_schema_no_additional =
            process_output_schema(&output_schema_no_additional).unwrap();
        assert_eq!(
            processed_schema_no_additional,
            output_schema_without_additional
        );

        // Test with a schema that includes recursive additionalProperties
        let output_schema_recursive = json!({
            "type": "object",
            "properties": {
                "name": {"type": "string"},
                "children": {
                    "type": "array",
                    "items": {
                        "type": "object",
                        "properties": {
                            "name": {"type": "string"},
                            "age": {"type": "integer", "minimum": 0}
                        },
                        "additionalProperties": {
                            "$ref": "#"
                        }
                    }
                }
            },
            "additionalProperties": {
                "$ref": "#"
            }
        });
        let expected_processed_schema = json!({
            "type": "object",
            "properties": {
                "name": {"type": "string"},
                "children": {
                    "type": "array",
                    "items": {
                        "type": "object",
                        "properties": {
                            "name": {"type": "string"},
                            "age": {"type": "integer", "minimum": 0}
                        }
                    }
                }
            }
        });
        let processed_schema_recursive = process_output_schema(&output_schema_recursive).unwrap();
        assert_eq!(processed_schema_recursive, expected_processed_schema);

        // Test with schema containing $schema at top level and in child objects
        let output_schema_with_schema_fields = json!({
            "$schema": "http://json-schema.org/draft-07/schema#",
            "type": "object",
            "properties": {
                "name": {"type": "string"},
                "nested": {
                    "$schema": "http://json-schema.org/draft-07/schema#",
                    "type": "object",
                    "properties": {
                        "value": {"type": "string"}
                    }
                },
                "array": {
                    "type": "array",
                    "items": {
                        "$schema": "http://json-schema.org/draft-07/schema#",
                        "type": "string"
                    }
                }
            }
        });
        let expected_schema_without_schema_fields = json!({
            "type": "object",
            "properties": {
                "name": {"type": "string"},
                "nested": {
                    "type": "object",
                    "properties": {
                        "value": {"type": "string"}
                    }
                },
                "array": {
                    "type": "array",
                    "items": {
                        "type": "string"
                    }
                }
            }
        });
        let processed_schema = process_output_schema(&output_schema_with_schema_fields).unwrap();
        assert_eq!(processed_schema, expected_schema_without_schema_fields);
    }

    #[test]
    fn test_credential_to_gcp_vertex_credentials() {
        // Test valid JSON file contents using the sample from dev guide
        let json_content = r#"{
            "type": "service_account",
            "project_id": "none",
            "private_key_id": "none",
            "private_key": "-----BEGIN RSA PRIVATE KEY-----\nMIICXAIBAAKBgQDAKxbF0dfne7PmPwpFEcSi2JFBeO98DXW7bimAPE6dHHCkDvoU\nlD/fy8svrPU6xsCYxM3LfKY/F+s/P+FizXUQ6eDu5ipYCRfweiQ4gqms+zROeORA\nJez3zelPQ7vY/MYCnp0LYYCH2HTyBeMFIX+Rgwjral495j0O6uV7cjgneQIDAQAB\nAoGAOXcpMjLUS6bUX1AOtCTiFoiIt3mAtCoaQNhqlKx0Hct5a7YG1syWZUg+FJ22\nH8N7qLOBjw5RcKCoepuRvMgP71+Hp03Xt8WSpN1Evl6EllwtmTtVTTeVS8fjP7xL\nhc7XemtDPY/81cBuj+HCit9/+44HZCT9V3dV6D9IWWnc3mECQQD1sTvcNAsh8idv\nMS12jmqdaOYTnJM1kFiddRvdkfChADq35x5bzV/oORYAmfurjuPN7ssHvrEEjmew\nbvi62MYtAkEAyDsAKrWsAfJQKbraTraJE7r7mTWxvAAYUONKKPZV2BXPzrTD/WMI\nn7z95pUu8x7anck9qqF6RYplo4fFLQKh/QJBANYwsszgGix33WUUbFwFAHFGN/40\n7CkwM/DhXW+mgS768jXNKSxDOS9MRSA1HbCMm5C2cw3Hcq9ULpUjyXeq7+kCQDx1\nvFYpJzgrP9Np7XNpILkJc+FOWk2nRbBfAUyfHUqzQ11qLef8GGWLfqs6jsOwpFiS\npIE6Yx5ObORVIc+2hM0CQE/pVhPEZ3boB8xoc9+3YL+++0yR2uMHoTY/q6r96kPC\n6C1oSRcDX/MUDOzC5HCUuwTYhNoN3FYkB5fov32BUbQ=\n-----END RSA PRIVATE KEY-----\n",
            "client_email": "none",
            "client_id": "114469363779822440226",
            "auth_uri": "https://accounts.google.com/o/oauth2/auth",
            "token_uri": "https://oauth2.googleapis.com/token",
            "auth_provider_x509_cert_url": "https://www.googleapis.com/oauth2/v1/certs",
            "client_x509_cert_url": "https://www.googleapis.com/robot/v1/metadata/x509/vertex%40tensorzero-public.iam.gserviceaccount.com",
            "universe_domain": "googleapis.com"
        }"#;
        let generic = Credential::FileContents(SecretString::from(json_content));
        let creds = GCPVertexCredentials::try_from((generic, "GCPVertexGemini")).unwrap();
        assert!(matches!(creds, GCPVertexCredentials::Static { .. }));

        // Test Dynamic credential
        let generic = Credential::Dynamic("key_name".to_string());
        let creds = GCPVertexCredentials::try_from((generic, "GCPVertexGemini")).unwrap();
        assert!(matches!(creds, GCPVertexCredentials::Dynamic(_)));

        // Test Missing credential
        let generic = Credential::Missing;
        let creds = GCPVertexCredentials::try_from((generic, "GCPVertexGemini")).unwrap();
        assert!(matches!(creds, GCPVertexCredentials::None));

        // Test invalid JSON content
        let invalid_json = "invalid json";
        let generic = Credential::FileContents(SecretString::from(invalid_json));
        let result = GCPVertexCredentials::try_from((generic, "GCPVertexGemini"));
        assert!(result.is_err());
        let err = result.unwrap_err().get_owned_details();
        assert!(
            matches!(err, ErrorDetails::GCPCredentials { message } if message.contains("Failed to load GCP credentials"))
        );

        // Test invalid credential type (Static)
        let generic = Credential::Static(SecretString::from("test"));
        let result = GCPVertexCredentials::try_from((generic, "GCPVertexGemini"));
        assert!(result.is_err());
        let err = result.unwrap_err().get_owned_details();
        assert!(
            matches!(err, ErrorDetails::GCPCredentials { message } if message.contains("Invalid credential_location"))
        );
    }

    #[test]
    fn test_shorthand_url_parse() {
        use super::parse_shorthand_url;

        let err1 = parse_shorthand_url("bad-shorthand-url", "google")
            .unwrap_err()
            .to_string();
        assert_eq!(err1, "GCP shorthand url is not in the expected format (should start with `projects/<project_id>/locations/<location>'): `bad-shorthand-url`");

        let missing_components = parse_shorthand_url(
            "projects/tensorzero-public/locations/us-central1/",
            "google",
        )
        .unwrap_err()
        .to_string();
        assert_eq!(missing_components, "GCP shorthand url does not contain a publisher or endpoint: `projects/tensorzero-public/locations/us-central1/`");

        let non_google_publisher = parse_shorthand_url("projects/tensorzero-public/locations/us-central1/publishers/not-google/models/gemini-2.0-flash-001", "google").unwrap_err().to_string();
        assert_eq!(non_google_publisher, "GCP shorthand url has publisher `not-google`, expected `google` : `projects/tensorzero-public/locations/us-central1/publishers/not-google/models/gemini-2.0-flash-001`");

        let valid_model_url = parse_shorthand_url("projects/tensorzero-public/locations/us-central1/publishers/google/models/gemini-2.0-flash-001", "google").unwrap();
        assert_eq!(
            valid_model_url,
            ShorthandUrl::Publisher {
                location: "us-central1",
                model_id: "gemini-2.0-flash-001"
            }
        );

        let valid_endpoint_url = parse_shorthand_url(
            "projects/tensorzero-public/locations/us-central1/endpoints/945488740422254592",
            "google",
        )
        .unwrap();
        assert_eq!(
            valid_endpoint_url,
            ShorthandUrl::Endpoint {
                location: "us-central1",
                endpoint_id: "945488740422254592"
            }
        );
    }

    #[test]
    fn test_convert_unknown_content_block_error() {
        use std::time::Duration;

        // Test with text content
        let text_part = GCPVertexGeminiResponseContentPart {
            thought: false,
            thought_signature: None,
            data: FlattenUnknown::Unknown(Cow::Owned(json!({"unknown_field": "unknown_value"}))),
        };
        let content = GCPVertexGeminiResponseContent {
            parts: vec![text_part],
        };
        let candidate = GCPVertexGeminiResponseCandidate {
            content: Some(content),
            finish_reason: Some(GCPVertexGeminiFinishReason::Stop),
        };
        let response = GCPVertexGeminiResponse {
            candidates: vec![candidate],
            usage_metadata: Some(GCPVertexGeminiUsageMetadata {
                prompt_token_count: Some(10),
                candidates_token_count: Some(5),
            }),
        };
        let latency = Duration::from_millis(100);
        let mut last_tool_name = None;

        let mut last_tool_idx = None;
        let err = convert_stream_response_with_metadata_to_chunk(
            "raw_response".to_string(),
            response,
            latency,
            &mut last_tool_name,
            &mut last_tool_idx,
            false,
        )
        .unwrap_err();
        assert_eq!(
            err.get_owned_details(),
            ErrorDetails::InferenceServer {
                message: "Unknown content part in GCP Vertex Gemini response".to_string(),
                provider_type: "gcp_vertex_gemini".to_string(),
                raw_request: None,
                raw_response: Some(json!({"unknown_field": "unknown_value"}).to_string()),
            }
        );
    }

    #[test]
    #[traced_test]
    fn test_convert_unknown_content_block_warn() {
        use std::time::Duration;

        // Test with text content
        let text_part = GCPVertexGeminiResponseContentPart {
            thought: false,
            thought_signature: None,
            data: FlattenUnknown::Unknown(Cow::Owned(json!({"unknown_field": "unknown_value"}))),
        };
        let content = GCPVertexGeminiResponseContent {
            parts: vec![text_part],
        };
        let candidate = GCPVertexGeminiResponseCandidate {
            content: Some(content),
            finish_reason: Some(GCPVertexGeminiFinishReason::Stop),
        };
        let response = GCPVertexGeminiResponse {
            candidates: vec![candidate],
            usage_metadata: Some(GCPVertexGeminiUsageMetadata {
                prompt_token_count: Some(10),
                candidates_token_count: Some(5),
            }),
        };
        let latency = Duration::from_millis(100);
        let mut last_tool_name = None;

        let mut last_tool_idx = None;
        let res = convert_stream_response_with_metadata_to_chunk(
            "raw_response".to_string(),
            response,
            latency,
            &mut last_tool_name,
            &mut last_tool_idx,
            true,
        )
        .unwrap();
        assert_eq!(res.content, []);
        assert!(
            logs_contain("Discarding unknown chunk in gcp_vertex_gemini response"),
            "Missing warning in logs"
        );
    }

    #[test]
    fn test_convert_stream_response_with_metadata_to_chunk() {
        use std::time::Duration;

        // Test with text content
        let text_part = GCPVertexGeminiResponseContentPart {
            thought: false,
            thought_signature: None,
            data: FlattenUnknown::Normal(GCPVertexGeminiResponseContentPartData::Text(
                "Hello, world!".to_string(),
            )),
        };
        let content = GCPVertexGeminiResponseContent {
            parts: vec![text_part],
        };
        let candidate = GCPVertexGeminiResponseCandidate {
            content: Some(content),
            finish_reason: Some(GCPVertexGeminiFinishReason::Stop),
        };
        let response = GCPVertexGeminiResponse {
            candidates: vec![candidate],
            usage_metadata: Some(GCPVertexGeminiUsageMetadata {
                prompt_token_count: Some(10),
                candidates_token_count: Some(5),
            }),
        };
        let latency = Duration::from_millis(100);
        let mut last_tool_name = None;

        let mut last_tool_idx = None;
        let result = convert_stream_response_with_metadata_to_chunk(
            "raw_response".to_string(),
            response,
            latency,
            &mut last_tool_name,
            &mut last_tool_idx,
            false,
        );

        assert!(result.is_ok());
        let chunk = result.unwrap();
        assert_eq!(chunk.content.len(), 1);
        match &chunk.content[0] {
            ContentBlockChunk::Text(text) => {
                assert_eq!(text.text, "Hello, world!");
                assert_eq!(text.id, "0");
            }
            _ => panic!("Expected text chunk"),
        }
        assert_eq!(chunk.latency, latency);
        assert_eq!(chunk.raw_response, "raw_response");
        // Verify tool call tracking state - should remain None for text chunks
        assert_eq!(last_tool_idx, None);

        // Test with function call content
        let function_call_part = GCPVertexGeminiResponseContentPart {
            thought: false,
            thought_signature: None,
            data: FlattenUnknown::Normal(GCPVertexGeminiResponseContentPartData::FunctionCall(
                GCPVertexGeminiResponseFunctionCall {
                    name: "get_weather".to_string(),
                    args: json!({"location": "New York"}),
                },
            )),
        };
        let content = GCPVertexGeminiResponseContent {
            parts: vec![function_call_part],
        };
        let candidate = GCPVertexGeminiResponseCandidate {
            content: Some(content),
            finish_reason: None,
        };
        let response = GCPVertexGeminiResponse {
            candidates: vec![candidate],
            usage_metadata: None,
        };
        let mut last_tool_name = None;
        let mut last_tool_idx = None;

        let result = convert_stream_response_with_metadata_to_chunk(
            "raw_response".to_string(),
            response,
            latency,
            &mut last_tool_name,
            &mut last_tool_idx,
            false,
        );

        assert!(result.is_ok());
        let chunk = result.unwrap();
        assert_eq!(chunk.content.len(), 1);
        match &chunk.content[0] {
            ContentBlockChunk::ToolCall(tool_call) => {
                assert_eq!(tool_call.raw_name, Some("get_weather".to_string()));
                assert_eq!(tool_call.raw_arguments, r#"{"location":"New York"}"#);
                assert_eq!(tool_call.id, "0");
            }
            _ => panic!("Expected tool call chunk"),
        }
        assert_eq!(last_tool_name, Some("get_weather".to_string()));
        // Verify tool call tracking state - should be Some(0) for first tool call
        assert_eq!(last_tool_idx, Some(0));

        // Test with thought content
        let thought_part = GCPVertexGeminiResponseContentPart {
            thought: true,
            thought_signature: Some("thinking...".to_string()),
            data: FlattenUnknown::Normal(GCPVertexGeminiResponseContentPartData::Text(
                "Let me think about this".to_string(),
            )),
        };
        let content = GCPVertexGeminiResponseContent {
            parts: vec![thought_part],
        };
        let candidate = GCPVertexGeminiResponseCandidate {
            content: Some(content),
            finish_reason: None,
        };
        let response = GCPVertexGeminiResponse {
            candidates: vec![candidate],
            usage_metadata: None,
        };
        let mut last_tool_name = None;
        let mut last_tool_idx = None;

        let result = convert_stream_response_with_metadata_to_chunk(
            "raw_response".to_string(),
            response,
            latency,
            &mut last_tool_name,
            &mut last_tool_idx,
            false,
        );

        assert!(result.is_ok());
        let chunk = result.unwrap();
        assert_eq!(chunk.content.len(), 1);
        match &chunk.content[0] {
            ContentBlockChunk::Thought(thought) => {
                assert_eq!(thought.text, Some("Let me think about this".to_string()));
                assert_eq!(thought.signature, Some("thinking...".to_string()));
                assert_eq!(thought.id, "0");
            }
            _ => panic!("Expected thought chunk"),
        }
        // Verify tool call tracking state - should remain None for thought chunks
        assert_eq!(last_tool_idx, None);

        // Test with mixed content
        let text_part = GCPVertexGeminiResponseContentPart {
            thought: false,
            thought_signature: None,
            data: FlattenUnknown::Normal(GCPVertexGeminiResponseContentPartData::Text(
                "Here's the result: ".to_string(),
            )),
        };
        let tool_part = GCPVertexGeminiResponseContentPart {
            thought: false,
            thought_signature: None,
            data: FlattenUnknown::Normal(GCPVertexGeminiResponseContentPartData::FunctionCall(
                GCPVertexGeminiResponseFunctionCall {
                    name: "calculator".to_string(),
                    args: json!({"operation": "add", "a": 2, "b": 3}),
                },
            )),
        };
        let content = GCPVertexGeminiResponseContent {
            parts: vec![text_part, tool_part],
        };
        let candidate = GCPVertexGeminiResponseCandidate {
            content: Some(content),
            finish_reason: Some(GCPVertexGeminiFinishReason::Stop),
        };
        let response = GCPVertexGeminiResponse {
            candidates: vec![candidate],
            usage_metadata: Some(GCPVertexGeminiUsageMetadata {
                prompt_token_count: Some(15),
                candidates_token_count: Some(10),
            }),
        };
        let mut last_tool_name = None;

        let mut last_tool_idx = None;
        let result = convert_stream_response_with_metadata_to_chunk(
            "raw_response".to_string(),
            response,
            latency,
            &mut last_tool_name,
            &mut last_tool_idx,
            false,
        );

        assert!(result.is_ok());
        let chunk = result.unwrap();
        assert_eq!(chunk.content.len(), 2);
        match &chunk.content[0] {
            ContentBlockChunk::Text(text) => {
                assert_eq!(text.text, "Here's the result: ");
            }
            _ => panic!("Expected first chunk to be text"),
        }
        match &chunk.content[1] {
            ContentBlockChunk::ToolCall(tool_call) => {
                assert_eq!(tool_call.raw_name, Some("calculator".to_string()));
                // Parse JSON to compare structure since key order is not guaranteed
                let expected: serde_json::Value = json!({"operation": "add", "a": 2, "b": 3});
                let actual: serde_json::Value =
                    serde_json::from_str(&tool_call.raw_arguments).unwrap();
                assert_eq!(actual, expected);
            }
            _ => panic!("Expected second chunk to be tool call"),
        }
        // Verify tool call tracking state - should be Some(0) for first tool call in this test
        assert_eq!(last_tool_idx, Some(0));

        // Test with empty text filtering
        let empty_text_part = GCPVertexGeminiResponseContentPart {
            thought: false,
            thought_signature: None,
            data: FlattenUnknown::Normal(GCPVertexGeminiResponseContentPartData::Text(
                "".to_string(),
            )),
        };
        let valid_text_part = GCPVertexGeminiResponseContentPart {
            thought: false,
            thought_signature: None,
            data: FlattenUnknown::Normal(GCPVertexGeminiResponseContentPartData::Text(
                "Valid text".to_string(),
            )),
        };
        let content = GCPVertexGeminiResponseContent {
            parts: vec![empty_text_part, valid_text_part],
        };
        let candidate = GCPVertexGeminiResponseCandidate {
            content: Some(content),
            finish_reason: None,
        };
        let response = GCPVertexGeminiResponse {
            candidates: vec![candidate],
            usage_metadata: None,
        };
        let mut last_tool_name = None;

        let mut last_tool_idx = None;
        let result = convert_stream_response_with_metadata_to_chunk(
            "raw_response".to_string(),
            response,
            latency,
            &mut last_tool_name,
            &mut last_tool_idx,
            false,
        );

        assert!(result.is_ok());
        let chunk = result.unwrap();
        // Empty text chunks should be filtered out
        assert_eq!(chunk.content.len(), 1);
        match &chunk.content[0] {
            ContentBlockChunk::Text(text) => {
                assert_eq!(text.text, "Valid text");
            }
            _ => panic!("Expected text chunk"),
        }
        // Verify tool call tracking state - should remain None for text chunks only
        assert_eq!(last_tool_idx, None);

        // Test with no candidates - should return error
        let response = GCPVertexGeminiResponse {
            candidates: vec![],
            usage_metadata: None,
        };
        let mut last_tool_name = None;

        let mut last_tool_idx = None;
        let result = convert_stream_response_with_metadata_to_chunk(
            "raw_response".to_string(),
            response,
            latency,
            &mut last_tool_name,
            &mut last_tool_idx,
            false,
        );

        assert!(result.is_err());
        let error = result.unwrap_err();
        let details = error.get_owned_details();
        match details {
            ErrorDetails::InferenceServer { message, .. } => {
                assert_eq!(message, "GCP Vertex Gemini response has no candidates");
            }
            _ => panic!("Expected InferenceServer error"),
        }
        // Verify tool call tracking state should remain None for error cases
        assert_eq!(last_tool_idx, None);

        // Test with no content
        let candidate = GCPVertexGeminiResponseCandidate {
            content: None,
            finish_reason: Some(GCPVertexGeminiFinishReason::Stop),
        };
        let response = GCPVertexGeminiResponse {
            candidates: vec![candidate],
            usage_metadata: None,
        };
        let mut last_tool_name = None;

        let mut last_tool_idx = None;
        let result = convert_stream_response_with_metadata_to_chunk(
            "raw_response".to_string(),
            response,
            latency,
            &mut last_tool_name,
            &mut last_tool_idx,
            false,
        );

        assert!(result.is_ok());
        let chunk = result.unwrap();
        assert_eq!(chunk.content.len(), 0);
        // Verify tool call tracking state should remain None for no content
        assert_eq!(last_tool_idx, None);
    }

    #[test]
    fn test_content_part_to_tensorzero_chunk() {
        // Test text content part
        let text_part = GCPVertexGeminiResponseContentPart {
            thought: false,
            thought_signature: None,
            data: FlattenUnknown::Normal(GCPVertexGeminiResponseContentPartData::Text(
                "Hello, world!".to_string(),
            )),
        };
        let mut last_tool_name = None;
        let mut last_tool_idx = None;

        let result = content_part_to_tensorzero_chunk(
            text_part,
            &mut last_tool_name,
            &mut last_tool_idx,
            false,
        );
        assert!(result.is_ok());
        let chunk = result.unwrap();
        match chunk {
            Some(ContentBlockChunk::Text(text)) => {
                assert_eq!(text.text, "Hello, world!");
                assert_eq!(text.id, "0");
            }
            _ => panic!("Expected text chunk"),
        }
        // Verify tool call tracking state - should remain None for text chunks
        assert_eq!(last_tool_idx, None);

        // Test function call content part
        let function_call_part = GCPVertexGeminiResponseContentPart {
            thought: false,
            thought_signature: None,
            data: FlattenUnknown::Normal(GCPVertexGeminiResponseContentPartData::FunctionCall(
                GCPVertexGeminiResponseFunctionCall {
                    name: "get_weather".to_string(),
                    args: json!({"location": "San Francisco", "unit": "celsius"}),
                },
            )),
        };
        let mut last_tool_name = None;
        let mut last_tool_idx = None;

        let result = content_part_to_tensorzero_chunk(
            function_call_part,
            &mut last_tool_name,
            &mut last_tool_idx,
            false,
        );
        assert!(result.is_ok());
        let chunk = result.unwrap();
        match chunk {
            Some(ContentBlockChunk::ToolCall(tool_call)) => {
                assert_eq!(tool_call.raw_name, Some("get_weather".to_string()));
                assert_eq!(
                    tool_call.raw_arguments,
                    r#"{"location":"San Francisco","unit":"celsius"}"#
                );
                assert_eq!(tool_call.id, "0");
            }
            _ => panic!("Expected tool call chunk"),
        }
        assert_eq!(last_tool_name, Some("get_weather".to_string()));
        // Verify tool call tracking state - should be Some(0) for first tool call
        assert_eq!(last_tool_idx, Some(0));

        // Test function call with same name (should not repeat name)
        let function_call_part2 = GCPVertexGeminiResponseContentPart {
            thought: false,
            thought_signature: None,
            data: FlattenUnknown::Normal(GCPVertexGeminiResponseContentPartData::FunctionCall(
                GCPVertexGeminiResponseFunctionCall {
                    name: "get_weather".to_string(),
                    args: json!({"continue": true}),
                },
            )),
        };

        let result = content_part_to_tensorzero_chunk(
            function_call_part2,
            &mut last_tool_name,
            &mut last_tool_idx,
            false,
        );
        assert!(result.is_ok());
        assert_eq!(last_tool_idx, Some(0));
        let chunk = result.unwrap();
        match chunk {
            Some(ContentBlockChunk::ToolCall(tool_call)) => {
                assert_eq!(tool_call.raw_name, None); // Should be None for continuation
                assert_eq!(tool_call.raw_arguments, r#"{"continue":true}"#);
                assert_eq!(tool_call.id, "0");
            }
            _ => panic!("Expected tool call chunk"),
        }

        // Test function call with different name (should include name)
        let function_call_part3 = GCPVertexGeminiResponseContentPart {
            thought: false,
            thought_signature: None,
            data: FlattenUnknown::Normal(GCPVertexGeminiResponseContentPartData::FunctionCall(
                GCPVertexGeminiResponseFunctionCall {
                    name: "calculate".to_string(),
                    args: json!({"expression": "2+2"}),
                },
            )),
        };

        let result = content_part_to_tensorzero_chunk(
            function_call_part3,
            &mut last_tool_name,
            &mut last_tool_idx,
            false,
        );
        assert!(result.is_ok());
        let chunk = result.unwrap();
        match chunk {
            Some(ContentBlockChunk::ToolCall(tool_call)) => {
                assert_eq!(tool_call.raw_name, Some("calculate".to_string()));
                assert_eq!(tool_call.raw_arguments, r#"{"expression":"2+2"}"#);
                assert_eq!(tool_call.id, "1");
            }
            _ => panic!("Expected tool call chunk"),
        }
        assert_eq!(last_tool_name, Some("calculate".to_string()));
        // Verify tool call tracking state - should be Some(1) for second different tool call
        assert_eq!(last_tool_idx, Some(1));

        // Test thought content part with text
        let thought_part = GCPVertexGeminiResponseContentPart {
            thought: true,
            thought_signature: Some("reasoning".to_string()),
            data: FlattenUnknown::Normal(GCPVertexGeminiResponseContentPartData::Text(
                "Let me think about this problem".to_string(),
            )),
        };
        let mut last_tool_name = None;
        let mut last_tool_idx = None;

        let result = content_part_to_tensorzero_chunk(
            thought_part,
            &mut last_tool_name,
            &mut last_tool_idx,
            false,
        );
        assert!(result.is_ok());
        let chunk = result.unwrap();
        match chunk {
            Some(ContentBlockChunk::Thought(thought)) => {
                assert_eq!(
                    thought.text,
                    Some("Let me think about this problem".to_string())
                );
                assert_eq!(thought.signature, Some("reasoning".to_string()));
                assert_eq!(thought.id, "0");
            }
            _ => panic!("Expected thought chunk"),
        }
        // Verify tool call tracking state - should remain None for thought chunks
        assert_eq!(last_tool_idx, None);

        // Test thought content part without text (empty object)
        let thought_part_empty = GCPVertexGeminiResponseContentPart {
            thought: true,
            thought_signature: Some("thinking".to_string()),
            data: FlattenUnknown::Unknown(Cow::Owned(json!({}))),
        };
        let mut last_tool_name = None;
        let mut last_tool_idx = None;

        let result = content_part_to_tensorzero_chunk(
            thought_part_empty,
            &mut last_tool_name,
            &mut last_tool_idx,
            false,
        );
        assert!(result.is_ok());
        let chunk = result.unwrap();
        match chunk {
            Some(ContentBlockChunk::Thought(thought)) => {
                assert_eq!(thought.text, None);
                assert_eq!(thought.signature, Some("thinking".to_string()));
                assert_eq!(thought.id, "0");
            }
            _ => panic!("Expected thought chunk"),
        }
        // Verify tool call tracking state - should remain None for thought chunks
        assert_eq!(last_tool_idx, None);

        // Test executable code content part (should return error)
        let executable_code_part = GCPVertexGeminiResponseContentPart {
            thought: false,
            thought_signature: None,
            data: FlattenUnknown::Normal(GCPVertexGeminiResponseContentPartData::ExecutableCode(
                json!({"language": "python", "code": "print('hello')"}),
            )),
        };
        let mut last_tool_name = None;
        let mut last_tool_idx = None;

        let result = content_part_to_tensorzero_chunk(
            executable_code_part,
            &mut last_tool_name,
            &mut last_tool_idx,
            false,
        );
        assert!(result.is_err());
        let error = result.unwrap_err();
        let details = error.get_owned_details();
        match details {
            ErrorDetails::InferenceServer { message, .. } => {
                assert!(message.contains("executableCode is not supported in streaming response"));
            }
            _ => panic!("Expected InferenceServer error"),
        }
        // Verify tool call tracking state - should remain None for error cases
        assert_eq!(last_tool_idx, None);

        // Test thought with non-text content (should return error)
        let thought_with_function_call = GCPVertexGeminiResponseContentPart {
            thought: true,
            thought_signature: None,
            data: FlattenUnknown::Normal(GCPVertexGeminiResponseContentPartData::FunctionCall(
                GCPVertexGeminiResponseFunctionCall {
                    name: "test".to_string(),
                    args: json!({}),
                },
            )),
        };
        let mut last_tool_name = None;

        let result = content_part_to_tensorzero_chunk(
            thought_with_function_call,
            &mut last_tool_name,
            &mut None,
            false,
        );
        assert!(result.is_err());
        let error = result.unwrap_err();
        let details = error.get_owned_details();
        match details {
            ErrorDetails::InferenceServer { message, .. } => {
                assert_eq!(
                    message,
                    "Thought part in GCP Vertex Gemini response must be a text block"
                );
            }
            _ => panic!("Expected InferenceServer error"),
        }

        // Test unknown content part (should return error)
        let unknown_part = GCPVertexGeminiResponseContentPart {
            thought: false,
            thought_signature: None,
            data: FlattenUnknown::Unknown(Cow::Owned(json!({"unknown_field": "unknown_value"}))),
        };
        let mut last_tool_name = None;
        let mut last_tool_idx = None;

        let result = content_part_to_tensorzero_chunk(
            unknown_part,
            &mut last_tool_name,
            &mut last_tool_idx,
            false,
        );
        assert!(result.is_err());
        let error = result.unwrap_err();
        let details = error.get_owned_details();
        match details {
            ErrorDetails::InferenceServer { message, .. } => {
                assert_eq!(
                    message,
                    "Unknown content part in GCP Vertex Gemini response"
                );
            }
            _ => panic!("Expected InferenceServer error"),
        }
        // Verify tool call tracking state - should remain None for error cases
        assert_eq!(last_tool_idx, None);
    }
}<|MERGE_RESOLUTION|>--- conflicted
+++ resolved
@@ -2245,12 +2245,8 @@
             FlattenUnknown::Normal(GCPVertexGeminiResponseContentPartData::Text(text)) => {
                 return Ok(ContentBlockOutput::Thought(Thought {
                     signature: part.thought_signature,
-<<<<<<< HEAD
-                    text,
+                    text: Some(text),
                     provider_type: Some(PROVIDER_TYPE.to_string()),
-=======
-                    text: Some(text),
->>>>>>> 15128d3b
                 }));
             }
             // Handle 'thought/thoughtSignature' with no other fields
@@ -2259,12 +2255,8 @@
             {
                 return Ok(ContentBlockOutput::Thought(Thought {
                     signature: part.thought_signature,
-<<<<<<< HEAD
-                    text: "".to_string(),
+                    text: None,
                     provider_type: Some(PROVIDER_TYPE.to_string()),
-=======
-                    text: None,
->>>>>>> 15128d3b
                 }));
             }
             _ => {
