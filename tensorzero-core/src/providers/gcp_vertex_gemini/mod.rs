--- conflicted
+++ resolved
@@ -2267,12 +2267,8 @@
             {
                 return Ok(ContentBlockOutput::Thought(Thought {
                     signature: part.thought_signature,
-<<<<<<< HEAD
-                    text: String::new(),
-=======
                     text: None,
                     provider_type: Some(PROVIDER_TYPE.to_string()),
->>>>>>> 5e1e1366
                 }));
             }
             _ => {
