use aws_sdk_bedrockruntime::operation::converse::ConverseOutput;
use aws_sdk_bedrockruntime::operation::converse::builders::ConverseFluentBuilder;
use aws_sdk_bedrockruntime::operation::converse_stream::ConverseStreamOutput;
use aws_sdk_bedrockruntime::operation::converse_stream::builders::ConverseStreamFluentBuilder;
use aws_sdk_bedrockruntime::types::{
    AnyToolChoice, AutoToolChoice, ContentBlock as BedrockContentBlock, ContentBlockDelta,
    ContentBlockStart, ConversationRole, ConverseOutput as ConverseOutputType,
    ConverseStreamOutput as ConverseStreamOutputType, DocumentBlock, DocumentFormat,
    DocumentSource, ImageBlock, ImageFormat, ImageSource, InferenceConfiguration, Message,
    ReasoningContentBlock, ReasoningContentBlockDelta, ReasoningTextBlock, SpecificToolChoice,
    StopReason, SystemContentBlock, Tool, ToolChoice as AWSBedrockToolChoice, ToolConfiguration,
    ToolInputSchema, ToolResultBlock, ToolResultContentBlock, ToolSpecification, ToolUseBlock,
};
use aws_smithy_types::{Document, Number, error::display::DisplayErrorContext};
use aws_types::region::Region;
use futures::StreamExt;
use futures::future::try_join_all;
use reqwest::StatusCode;
use serde::Serialize;
use std::collections::HashMap;
use std::time::Duration;
use tokio::time::Instant;

use super::anthropic::{prefill_json_chunk_response, prefill_json_response};
use super::aws_common::{self, InterceptorAndRawBody, build_interceptor};
use super::helpers::peek_first_chunk;
use crate::cache::ModelProviderRequest;
use crate::endpoints::inference::InferenceCredentials;
use crate::error::{DisplayOrDebugGateway, Error, ErrorDetails};
use crate::http::TensorzeroHttpClient;
use crate::inference::InferenceProvider;
use crate::inference::types::batch::BatchRequestRow;
use crate::inference::types::batch::PollBatchInferenceResponse;
use crate::inference::types::chat_completion_inference_params::{
    ChatCompletionInferenceParamsV2, warn_inference_parameter_not_supported,
};
use crate::inference::types::file::mime_type_to_ext;
use crate::inference::types::{
    ContentBlock, ContentBlockChunk, ContentBlockOutput, FunctionType, Latency,
    ModelInferenceRequest, ModelInferenceRequestJsonMode, ObjectStorageFile,
    PeekableProviderInferenceResponseStream, ProviderInferenceResponse,
    ProviderInferenceResponseChunk, ProviderInferenceResponseStreamInner, RequestMessage, Role,
    Text, TextChunk, Usage, batch::StartBatchProviderInferenceResponse,
};
use crate::inference::types::{FinishReason, ProviderInferenceResponseArgs, Thought, ThoughtChunk};
use crate::model::ModelProvider;
use crate::tool::{FunctionToolConfig, ToolCall, ToolCallChunk, ToolChoice};

const PROVIDER_NAME: &str = "AWS Bedrock";
pub const PROVIDER_TYPE: &str = "aws_bedrock";

// NB: If you add `Clone` someday, you'll need to wrap client in Arc
#[derive(Debug, Serialize, ts_rs::TS)]
#[ts(export)]
pub struct AWSBedrockProvider {
    model_id: String,
    #[serde(skip)]
    client: aws_sdk_bedrockruntime::Client,
}

fn apply_inference_params(
    bedrock_request: ConverseFluentBuilder,
    inference_params: &ChatCompletionInferenceParamsV2,
) -> ConverseFluentBuilder {
    let mut bedrock_request = bedrock_request;
    let ChatCompletionInferenceParamsV2 {
        reasoning_effort,
        service_tier,
        thinking_budget_tokens,
        verbosity,
    } = inference_params;

    if reasoning_effort.is_some() {
        warn_inference_parameter_not_supported(
            PROVIDER_NAME,
            "reasoning_effort",
            Some("Tip: You might want to use `thinking` for this provider."),
        );
    }

    if let Some(budget_tokens) = thinking_budget_tokens {
        let existing_fields = bedrock_request
            .get_additional_model_request_fields()
            .clone();
        let merged_fields = build_bedrock_additional_fields(existing_fields, *budget_tokens);
        bedrock_request = bedrock_request.set_additional_model_request_fields(Some(merged_fields));
    }

    if service_tier.is_some() {
        warn_inference_parameter_not_supported(PROVIDER_NAME, "service_tier", None);
    }

    if verbosity.is_some() {
        warn_inference_parameter_not_supported(PROVIDER_NAME, "verbosity", None);
    }

    bedrock_request
}

fn apply_inference_params_stream(
    bedrock_request: ConverseStreamFluentBuilder,
    inference_params: &ChatCompletionInferenceParamsV2,
) -> ConverseStreamFluentBuilder {
    let mut bedrock_request = bedrock_request;
    let ChatCompletionInferenceParamsV2 {
        reasoning_effort,
        service_tier,
        thinking_budget_tokens,
        verbosity,
    } = inference_params;

    if reasoning_effort.is_some() {
        warn_inference_parameter_not_supported(
            PROVIDER_NAME,
            "reasoning_effort",
            Some("Tip: You might want to use `thinking` for this provider."),
        );
    }

    if let Some(budget_tokens) = thinking_budget_tokens {
        let existing_fields = bedrock_request
            .get_additional_model_request_fields()
            .clone();
        let merged_fields = build_bedrock_additional_fields(existing_fields, *budget_tokens);
        bedrock_request = bedrock_request.set_additional_model_request_fields(Some(merged_fields));
    }

    if service_tier.is_some() {
        warn_inference_parameter_not_supported(PROVIDER_NAME, "service_tier", None);
    }

    if verbosity.is_some() {
        warn_inference_parameter_not_supported(PROVIDER_NAME, "verbosity", None);
    }

    bedrock_request
}

fn build_bedrock_additional_fields(existing: Option<Document>, budget_tokens: i32) -> Document {
    let mut fields = match existing {
        Some(Document::Object(map)) => map,
        Some(_) => {
            tracing::warn!(
                "Existing AWS Bedrock `additional_model_request_fields` is not an object; overriding to attach thinking config."
            );
            HashMap::new()
        }
        None => HashMap::new(),
    };

    let mut thinking = HashMap::new();
    thinking.insert("type".to_string(), Document::String("enabled".to_string()));
    thinking.insert(
        "budget_tokens".to_string(),
        Document::Number(number_from_i32(budget_tokens)),
    );

    fields.insert("thinking".to_string(), Document::Object(thinking));
    Document::Object(fields)
}

fn number_from_i32(value: i32) -> Number {
    if value >= 0 {
        Number::PosInt(value as u64)
    } else {
        Number::NegInt(value as i64)
    }
}

impl AWSBedrockProvider {
    pub async fn new(
        model_id: String,
        region: Option<Region>,
        http_client: TensorzeroHttpClient,
    ) -> Result<Self, Error> {
        let config = aws_sdk_bedrockruntime::config::Builder::from(
            &aws_common::config_with_region(PROVIDER_TYPE, region).await?,
        )
        .http_client(super::aws_http_client::Client::new(http_client))
        .build();
        let client = aws_sdk_bedrockruntime::Client::from_conf(config);

        Ok(Self { model_id, client })
    }

    pub fn model_id(&self) -> &str {
        &self.model_id
    }
}

impl InferenceProvider for AWSBedrockProvider {
    async fn infer<'a>(
        &'a self,
        ModelProviderRequest {
            request,
            provider_name: _,
            model_name,
            otlp_config: _,
        }: ModelProviderRequest<'a>,
        // We've already taken in this client when the provider was constructed
        _http_client: &'a TensorzeroHttpClient,
        _dynamic_api_keys: &'a InferenceCredentials,
        model_provider: &'a ModelProvider,
    ) -> Result<ProviderInferenceResponse, Error> {
        // TODO (#55): add support for guardrails and additional fields

        let mut messages: Vec<Message> =
            try_join_all(request.messages.iter().map(message_from_request_message))
                .await?
                .into_iter()
                .filter(|m| !m.content.is_empty())
                .collect();
        if self.model_id.contains("claude")
            && request.function_type == FunctionType::Json
            && matches!(
                request.json_mode,
                ModelInferenceRequestJsonMode::On | ModelInferenceRequestJsonMode::Strict
            )
        {
            prefill_json_message(&mut messages).await?;
        }

        let mut inference_config = InferenceConfiguration::builder();
        // TODO (#55): add support for top_p, stop_sequences, etc.
        if let Some(max_tokens) = request.max_tokens {
            inference_config = inference_config.max_tokens(max_tokens as i32);
        }
        if let Some(temperature) = request.temperature {
            inference_config = inference_config.temperature(temperature);
        }
        if let Some(top_p) = request.top_p {
            inference_config = inference_config.top_p(top_p);
        }
        if let Some(stop_sequences) = request.stop_sequences.to_owned() {
            inference_config =
                inference_config.set_stop_sequences(Some(stop_sequences.into_owned()));
        }
        let inference_config = inference_config.build();

        let mut bedrock_request = self
            .client
            .converse()
            .model_id(&self.model_id)
            .set_messages(Some(messages))
            .inference_config(inference_config);

        if let Some(system) = &request.system {
            // AWS Bedrock does not support system message "" so we remove it
            if !system.is_empty() {
                let system_block = SystemContentBlock::Text(system.clone());
                bedrock_request = bedrock_request.system(system_block);
            }
        }

        if let Some(tool_config) = &request.tool_config
            && !matches!(tool_config.tool_choice, ToolChoice::None)
        {
            let tools: Vec<Tool> = tool_config
                .strict_tools_available()?
                .map(Tool::try_from)
                .collect::<Result<Vec<_>, _>>()?;

            let tool_choice: AWSBedrockToolChoice = tool_config.tool_choice.clone().try_into()?;

            let aws_bedrock_tool_config = ToolConfiguration::builder()
                .set_tools(Some(tools))
                .tool_choice(tool_choice)
                .build()
                .map_err(|e| {
                    Error::new(ErrorDetails::InferenceClient {
                        raw_request: None,
                        raw_response: None,
                        status_code: Some(StatusCode::INTERNAL_SERVER_ERROR),
                        message: format!(
                            "Error configuring AWS Bedrock tool config: {}",
                            DisplayOrDebugGateway::new(e)
                        ),
                        provider_type: PROVIDER_TYPE.to_string(),
                    })
                })?;

            bedrock_request = bedrock_request.tool_config(aws_bedrock_tool_config);
        }

        bedrock_request = apply_inference_params(bedrock_request, &request.inference_params_v2);

        let InterceptorAndRawBody {
            interceptor,
            get_raw_request,
            get_raw_response,
        } = build_interceptor(request, model_provider, model_name.to_string());

        let start_time = Instant::now();
        let output = bedrock_request
            .customize()
            .interceptor(interceptor)
            .send()
            .await
            .map_err(|e| {
                Error::new(ErrorDetails::InferenceServer {
                    message: format!(
                        "Error sending request to AWS Bedrock: {:?}",
                        DisplayErrorContext(&e)
                    ),
                    raw_request: get_raw_request().ok(),
                    raw_response: get_raw_response().ok(),
                    provider_type: PROVIDER_TYPE.to_string(),
                })
            })?;

        let latency = Latency::NonStreaming {
            response_time: start_time.elapsed(),
        };

        let raw_request = get_raw_request()?;
        let raw_response = get_raw_response()?;

        ConverseOutputWithMetadata {
            output,
            latency,
            raw_request,
            raw_response,
            system: request.system.clone(),
            input_messages: request.messages.clone(),
            model_id: &self.model_id,
            function_type: &request.function_type,
            json_mode: &request.json_mode,
        }
        .try_into()
    }

    async fn infer_stream<'a>(
        &'a self,
        ModelProviderRequest {
            request,
            provider_name: _,
            model_name,
            otlp_config: _,
        }: ModelProviderRequest<'a>,
        // We've already taken in this client when the provider was constructed
        _http_client: &'a TensorzeroHttpClient,
        _dynamic_api_keys: &'a InferenceCredentials,
        model_provider: &'a ModelProvider,
    ) -> Result<(PeekableProviderInferenceResponseStream, String), Error> {
        // TODO (#55): add support for guardrails and additional fields

        let mut messages: Vec<Message> =
            try_join_all(request.messages.iter().map(message_from_request_message))
                .await?
                .into_iter()
                .collect();

        if self.model_id.contains("claude")
            && request.function_type == FunctionType::Json
            && matches!(
                request.json_mode,
                ModelInferenceRequestJsonMode::On | ModelInferenceRequestJsonMode::Strict
            )
        {
            prefill_json_message(&mut messages).await?;
        }

        let mut inference_config = InferenceConfiguration::builder();
        // TODO (#55): add support for top_p, stop_sequences, etc.
        if let Some(max_tokens) = request.max_tokens {
            inference_config = inference_config.max_tokens(max_tokens as i32);
        }
        if let Some(temperature) = request.temperature {
            inference_config = inference_config.temperature(temperature);
        }
        if let Some(top_p) = request.top_p {
            inference_config = inference_config.top_p(top_p);
        }
        if let Some(stop_sequences) = request.stop_sequences.to_owned() {
            inference_config =
                inference_config.set_stop_sequences(Some(stop_sequences.into_owned()));
        }
        let inference_config = inference_config.build();

        let mut bedrock_request = self
            .client
            .converse_stream()
            .model_id(&self.model_id)
            .set_messages(Some(messages))
            .inference_config(inference_config);

        if let Some(system) = &request.system {
            // AWS Bedrock does not support system message "" so we remove it
            if !system.is_empty() {
                let system_block = SystemContentBlock::Text(system.clone());
                bedrock_request = bedrock_request.system(system_block);
            }
        }

        if let Some(tool_config) = &request.tool_config
            && !matches!(tool_config.tool_choice, ToolChoice::None)
        {
            let tools: Vec<Tool> = tool_config
                .strict_tools_available()?
                .map(Tool::try_from)
                .collect::<Result<Vec<_>, _>>()?;

            let tool_choice: AWSBedrockToolChoice = tool_config.tool_choice.clone().try_into()?;

            let aws_bedrock_tool_config = ToolConfiguration::builder()
                .set_tools(Some(tools))
                .tool_choice(tool_choice)
                .build()
                .map_err(|e| {
                    Error::new(ErrorDetails::InferenceClient {
                        raw_request: None,
                        raw_response: None,
                        status_code: Some(StatusCode::INTERNAL_SERVER_ERROR),
                        message: format!(
                            "Error configuring AWS Bedrock tool config: {}",
                            DisplayOrDebugGateway::new(e)
                        ),
                        provider_type: PROVIDER_TYPE.to_string(),
                    })
                })?;

            bedrock_request = bedrock_request.tool_config(aws_bedrock_tool_config);
        }

        bedrock_request =
            apply_inference_params_stream(bedrock_request, &request.inference_params_v2);

        let InterceptorAndRawBody {
            interceptor,
            get_raw_request,
            get_raw_response,
        } = build_interceptor(request, model_provider, model_name.to_string());

        let start_time = Instant::now();
        let stream = bedrock_request
            .customize()
            .interceptor(interceptor)
            .send()
            .await
            .map_err(|e| {
                Error::new(ErrorDetails::InferenceServer {
                    message: format!(
                        "Error sending request to AWS Bedrock: {}",
                        DisplayErrorContext(&e)
                    ),
                    raw_request: get_raw_request().ok(),
                    raw_response: get_raw_response().ok(),
                    provider_type: PROVIDER_TYPE.to_string(),
                })
            })?;

        let raw_request = get_raw_request()?;

        let mut stream = stream_bedrock(stream, start_time).peekable();
        let chunk = peek_first_chunk(&mut stream, &raw_request, PROVIDER_TYPE).await?;
        if self.model_id.contains("claude")
            && matches!(
                request.json_mode,
                ModelInferenceRequestJsonMode::On | ModelInferenceRequestJsonMode::Strict
            )
            && matches!(request.function_type, FunctionType::Json)
        {
            prefill_json_chunk_response(chunk);
        }

        Ok((stream, raw_request))
    }

    async fn start_batch_inference<'a>(
        &'a self,
        _requests: &'a [ModelInferenceRequest<'_>],
        _client: &'a TensorzeroHttpClient,
        _dynamic_api_keys: &'a InferenceCredentials,
    ) -> Result<StartBatchProviderInferenceResponse, Error> {
        Err(ErrorDetails::UnsupportedModelProviderForBatchInference {
            provider_type: "AWS Bedrock".to_string(),
        }
        .into())
    }

    async fn poll_batch_inference<'a>(
        &'a self,
        _batch_request: &'a BatchRequestRow<'a>,
        _http_client: &'a TensorzeroHttpClient,
        _dynamic_api_keys: &'a InferenceCredentials,
    ) -> Result<PollBatchInferenceResponse, Error> {
        Err(ErrorDetails::UnsupportedModelProviderForBatchInference {
            provider_type: PROVIDER_TYPE.to_string(),
        }
        .into())
    }
}

fn stream_bedrock(
    mut stream: ConverseStreamOutput,
    start_time: Instant,
) -> ProviderInferenceResponseStreamInner {
    Box::pin(async_stream::stream! {
        let mut current_tool_id : Option<String> = None;

        loop {
            let ev = stream.stream.recv().await;

            match ev {
                Err(e) => {
                    yield Err(ErrorDetails::InferenceServer {
                        raw_request: None,
                        raw_response: None,
                        message: e.to_string(),
                        provider_type: PROVIDER_TYPE.to_string(),

                    }.into());
                }
                Ok(ev) => match ev {
                    None => break,
                    Some(output) => {
                        // NOTE: AWS Bedrock returns usage (ConverseStreamMetadataEvent) AFTER MessageStop.

                        // Convert the event to a tensorzero stream message
                        let stream_message = bedrock_to_tensorzero_stream_message(output, start_time.elapsed(), &mut current_tool_id);

                        match stream_message {
                            Ok(None) => {},
                            Ok(Some(stream_message)) => yield Ok(stream_message),
                            Err(e) => yield Err(e),
                        }
                    }
                }
            }
        }
    })
}

fn bedrock_to_tensorzero_stream_message(
    output: ConverseStreamOutputType,
    message_latency: Duration,
    current_tool_id: &mut Option<String>,
) -> Result<Option<ProviderInferenceResponseChunk>, Error> {
    match output {
        ConverseStreamOutputType::ContentBlockDelta(message) => {
            let raw_message = serialize_aws_bedrock_struct(&message)?;

            match message.delta {
                Some(delta) => match delta {
                    ContentBlockDelta::Text(text) => Ok(Some(ProviderInferenceResponseChunk::new(
                        vec![ContentBlockChunk::Text(TextChunk {
                            text,
                            id: message.content_block_index.to_string(),
                        })],
                        None,
                        raw_message,
                        message_latency,
                        None,
                    ))),
                    ContentBlockDelta::ToolUse(tool_use) => {
                        Ok(Some(ProviderInferenceResponseChunk::new(
                            // Take the current tool name and ID and use them to create a ToolCallChunk
                            // This is necessary because the ToolCallChunk must always contain the tool name and ID
                            // even though AWS Bedrock only sends the tool ID and name in the ToolUse chunk and not InputJSONDelta
                            vec![ContentBlockChunk::ToolCall(ToolCallChunk {
                                raw_name: None,
                                id: current_tool_id.clone().ok_or_else(|| Error::new(ErrorDetails::InferenceServer {
                                    message: "Got InputJsonDelta chunk from AWS Bedrock without current tool id being set by a ToolUse".to_string(),
                                    provider_type: PROVIDER_TYPE.to_string(),
                                    raw_request: None,
                                    raw_response: None,
                                }))?,
                                raw_arguments: tool_use.input,
                            })],
                            None,
                            raw_message,
                            message_latency,
                            None,
                        )))
                    }
                    ContentBlockDelta::ReasoningContent(reasoning_content) => {
                        match &reasoning_content {
                            ReasoningContentBlockDelta::Text(_)
                            | ReasoningContentBlockDelta::Signature(_) => {
                                Ok(Some(ProviderInferenceResponseChunk::new(
                                    vec![ContentBlockChunk::Thought(ThoughtChunk {
                                        id: message.content_block_index.to_string(),
                                        text: reasoning_content.as_text().ok().cloned(),
                                        summary_id: None,
                                        summary_text: None,
                                        signature: reasoning_content.as_signature().ok().cloned(),
                                        provider_type: Some(PROVIDER_TYPE.to_string()),
                                    })],
                                    None,
                                    raw_message,
                                    message_latency,
                                    None,
                                )))
                            }
                            ReasoningContentBlockDelta::RedactedContent(_) => {
                                tracing::warn!(
                                    "The TensorZero Gateway doesn't support redacted thinking for AWS Bedrock yet, as none of the models available at the time of implementation supported this content block correctly. If you're seeing this warning, this means that something must have changed, so please reach out to our team and we'll quickly collaborate on a solution. For now, the gateway will discard such content blocks."
                                );
                                Ok(None)
                            }
                            _ => {
                                tracing::warn!(
                                    "The TensorZero Gateway received an unknown reasoning content block (supported reasoning formats: `Text`, `Signature`, `RedactedContent`) from AWS Bedrock, so we're discarding the content block. Please reach out to our team and we'll quickly collaborate on a solution."
                                );
                                Ok(None)
                            }
                        }
                    }
                    _ => Err(ErrorDetails::InferenceServer {
                        raw_request: None,
                        raw_response: None,
                        message: "Unsupported content block delta type for AWS Bedrock".to_string(),
                        provider_type: PROVIDER_TYPE.to_string(),
                    }
                    .into()),
                },
                None => Ok(None),
            }
        }
        ConverseStreamOutputType::ContentBlockStart(message) => {
            let raw_message = serialize_aws_bedrock_struct(&message)?;

            match message.start {
                None => Ok(None),
                Some(ContentBlockStart::ToolUse(tool_use)) => {
                    // This is a new tool call, update the ID for future chunks
                    *current_tool_id = Some(tool_use.tool_use_id.clone());
                    Ok(Some(ProviderInferenceResponseChunk::new(
                        vec![ContentBlockChunk::ToolCall(ToolCallChunk {
                            id: tool_use.tool_use_id,
                            raw_name: Some(tool_use.name),
                            raw_arguments: String::new(),
                        })],
                        None,
                        raw_message,
                        message_latency,
                        None,
                    )))
                }
                _ => Err(ErrorDetails::InferenceServer {
                    raw_request: None,
                    raw_response: None,
                    message: "Unsupported content block start type for AWS Bedrock".to_string(),
                    provider_type: PROVIDER_TYPE.to_string(),
                }
                .into()),
            }
        }
        ConverseStreamOutputType::ContentBlockStop(_) => Ok(None),
        ConverseStreamOutputType::MessageStart(_) => Ok(None),
        ConverseStreamOutputType::MessageStop(message_stop) => {
            let raw_message = serialize_aws_bedrock_struct(&message_stop)?;
            Ok(Some(ProviderInferenceResponseChunk::new(
                vec![],
                None,
                raw_message,
                message_latency,
                aws_stop_reason_to_tensorzero_finish_reason(message_stop.stop_reason),
            )))
        }
        ConverseStreamOutputType::Metadata(message) => {
            let raw_message = serialize_aws_bedrock_struct(&message)?;

            // Note: There are other types of metadata (e.g. traces) but for now we're only interested in usage

            match message.usage {
                None => Ok(None),
                Some(usage) => {
                    let usage = Some(Usage {
                        input_tokens: Some(usage.input_tokens as u32),
                        output_tokens: Some(usage.output_tokens as u32),
                    });

                    Ok(Some(ProviderInferenceResponseChunk::new(
                        vec![],
                        usage,
                        raw_message,
                        message_latency,
                        None,
                    )))
                }
            }
        }
        _ => Err(ErrorDetails::InferenceServer {
            raw_request: None,
            raw_response: None,
            message: "Unknown event type from AWS Bedrock".to_string(),
            provider_type: PROVIDER_TYPE.to_string(),
        }
        .into()),
    }
}

impl From<Role> for ConversationRole {
    fn from(role: Role) -> Self {
        match role {
            Role::User => ConversationRole::User,
            Role::Assistant => ConversationRole::Assistant,
        }
    }
}

/// Prefill messages for AWS Bedrock when conditions are met
async fn prefill_json_message(messages: &mut Vec<Message>) -> Result<(), Error> {
    // Add a JSON-prefill message for AWS Bedrock's JSON mode
    messages.push(
        message_from_request_message(&RequestMessage {
            role: Role::Assistant,
            content: vec![ContentBlock::Text(Text {
                text: "Here is the JSON requested:\n{".to_string(),
            })],
        })
        .await?,
    );
    Ok(())
}

async fn bedrock_content_block_from_content_block(
    block: &ContentBlock,
) -> Result<Option<BedrockContentBlock>, Error> {
    match block {
        ContentBlock::Text(Text { text }) => Ok(Some(BedrockContentBlock::Text(text.clone()))),
        ContentBlock::ToolCall(tool_call) => {
            // Convert the tool call arguments from String to JSON Value...
            let input = serde_json::from_str(&tool_call.arguments).map_err(|e| {
                Error::new(ErrorDetails::InferenceClient {
                    raw_request: None,
                    raw_response: Some(tool_call.arguments.clone()),
                    status_code: Some(StatusCode::BAD_REQUEST),
                    message: format!(
                        "Error parsing tool call arguments as JSON Value: {}",
                        DisplayOrDebugGateway::new(e)
                    ),
                    provider_type: PROVIDER_TYPE.to_string(),
                })
            })?;

            // ...then convert the JSON Value to an AWS SDK Document
            let input = serde_json::from_value(input).map_err(|e| {
                Error::new(ErrorDetails::InferenceServer {
                    raw_request: None,
                    raw_response: None,
                    message: format!(
                        "Error converting tool call arguments to AWS SDK Document: {e}"
                    ),
                    provider_type: PROVIDER_TYPE.to_string(),
                })
            })?;

            let tool_use_block = ToolUseBlock::builder()
                .name(tool_call.name.clone())
                .input(input)
                .tool_use_id(tool_call.id.clone())
                .build()
                .map_err(|_| {
                    Error::new(ErrorDetails::InferenceClient {
                        raw_request: None,
                        raw_response: None,
                        status_code: Some(StatusCode::BAD_REQUEST),
                        message: "Error serializing tool call block".to_string(),
                        provider_type: PROVIDER_TYPE.to_string(),
                    })
                })?;

            Ok(Some(BedrockContentBlock::ToolUse(tool_use_block)))
        }
        ContentBlock::ToolResult(tool_result) => {
            let tool_result_block = ToolResultBlock::builder()
                .tool_use_id(tool_result.id.clone())
                .content(ToolResultContentBlock::Text(tool_result.result.clone()))
                // NOTE: The AWS Bedrock SDK doesn't include `name` in the ToolResultBlock
                .build()
                .map_err(|_| {
                    Error::new(ErrorDetails::InferenceClient {
                        raw_request: None,
                        raw_response: None,
                        status_code: Some(StatusCode::BAD_REQUEST),
                        message: "Error serializing tool result block".to_string(),
                        provider_type: PROVIDER_TYPE.to_string(),
                    })
                })?;

            Ok(Some(BedrockContentBlock::ToolResult(tool_result_block)))
        }
        ContentBlock::File(file) => {
            let resolved_file = file.resolve().await?;
            let ObjectStorageFile { file, data } = &*resolved_file;
            if file.detail.is_some() {
                tracing::warn!(
                    "The image detail parameter is not supported by AWS Bedrock. The `detail` field will be ignored."
                );
            }
            let file_bytes = aws_smithy_types::base64::decode(data).map_err(|e| {
                Error::new(ErrorDetails::InferenceClient {
                    raw_request: None,
                    raw_response: None,
                    status_code: Some(StatusCode::BAD_REQUEST),
                    message: format!("File was not valid base64: {e:?}"),
                    provider_type: PROVIDER_TYPE.to_string(),
                })
            })?;
            if file.mime_type.type_() == mime::IMAGE {
                let image_block = ImageBlock::builder()
                    .format(ImageFormat::from(file.mime_type.subtype()))
                    .source(ImageSource::Bytes(file_bytes.into()))
                    .build()
                    .map_err(|e| {
                        Error::new(ErrorDetails::InferenceClient {
                            raw_request: None,
                            raw_response: None,
                            status_code: Some(StatusCode::BAD_REQUEST),
                            message: format!("Error serializing image block: {e:?}"),
                            provider_type: PROVIDER_TYPE.to_string(),
                        })
                    })?;
                Ok(Some(BedrockContentBlock::Image(image_block)))
            } else {
                // Best-effort attempt to produce an AWS DocumentFormat, as their API doesn't support mime types
                let suffix = mime_type_to_ext(&file.mime_type)?.ok_or_else(|| {
                    Error::new(ErrorDetails::InvalidMessage {
                        message: format!("Mime type {} has no filetype suffix", file.mime_type),
                    })
                })?;
                let document_format = DocumentFormat::from(suffix);
                let document = DocumentBlock::builder()
                    .format(document_format)
                    // TODO: Should we allow the user to specify the file name?
                    .name("input")
                    .source(DocumentSource::Bytes(file_bytes.into()))
                    .build()
                    .map_err(|e| {
                        Error::new(ErrorDetails::InferenceClient {
                            raw_request: None,
                            raw_response: None,
                            status_code: Some(StatusCode::BAD_REQUEST),
                            message: format!("Error serializing document block: {e:?}"),
                            provider_type: PROVIDER_TYPE.to_string(),
                        })
                    })?;
                Ok(Some(BedrockContentBlock::Document(document)))
            }
        }
        ContentBlock::Thought(thought) => {
            if let Some(text) = &thought.text {
                let mut builder = ReasoningTextBlock::builder().text(text);
                if let Some(signature) = &thought.signature {
                    builder = builder.signature(signature);
                }
                let block = builder.build().map_err(|e| {
                    Error::new(ErrorDetails::InferenceClient {
                        raw_request: None,
                        raw_response: None,
                        status_code: Some(StatusCode::BAD_REQUEST),
                        message: format!("Error serializing reasoning text block: {e:?}"),
                        provider_type: PROVIDER_TYPE.to_string(),
                    })
                })?;
                Ok(Some(BedrockContentBlock::ReasoningContent(
                    ReasoningContentBlock::ReasoningText(block),
                )))
            } else if thought.signature.is_some() {
                tracing::warn!(
                    "The TensorZero Gateway doesn't support redacted thinking for AWS Bedrock yet, as none of the models available at the time of implementation supported this content block correctly. If you're seeing this warning, this means that something must have changed, so please reach out to our team and we'll quickly collaborate on a solution. For now, the gateway will discard such content blocks."
                );
                Ok(None)
            } else {
                // We have a thought block with no text or signature, so just ignore it
                tracing::warn!(
                    "The gateway received a reasoning content block with neither text nor signature. This is unsupported, so we'll drop it."
                );
                Ok(None)
            }
        }
        ContentBlock::Unknown(_) => Err(Error::new(ErrorDetails::UnsupportedContentBlockType {
            content_block_type: "unknown".to_string(),
            provider_type: PROVIDER_TYPE.to_string(),
        })),
    }
}

fn bedrock_content_block_to_output(
    block: BedrockContentBlock,
) -> Result<Option<ContentBlockOutput>, Error> {
    match block {
        BedrockContentBlock::Text(text) => Ok(Some(text.into())),
        BedrockContentBlock::ToolUse(tool_use) => {
            let arguments = serde_json::to_string(&tool_use.input).map_err(|e| {
                Error::new(ErrorDetails::InferenceServer {
                    raw_request: None,
                    raw_response: None,
                    message: format!(
                        "Error parsing tool call arguments from AWS Bedrock: {}",
                        DisplayOrDebugGateway::new(e)
                    ),
                    provider_type: PROVIDER_TYPE.to_string(),
                })
            })?;

            Ok(Some(ContentBlockOutput::ToolCall(ToolCall {
                name: tool_use.name,
                arguments,
                id: tool_use.tool_use_id,
            })))
        }
        BedrockContentBlock::ReasoningContent(reasoning_content) => match reasoning_content {
            ReasoningContentBlock::ReasoningText(reasoning_text) => {
                Ok(Some(ContentBlockOutput::Thought(Thought {
                    text: Some(reasoning_text.text.clone()),
                    summary: None,
                    signature: reasoning_text.signature().map(ToString::to_string),
                    provider_type: Some(PROVIDER_TYPE.to_string()),
                })))
            }
            ReasoningContentBlock::RedactedContent(_) => {
                tracing::warn!(
                    "The TensorZero Gateway doesn't support redacted thinking for AWS Bedrock yet, as none of the models available at the time of implementation supported this content block correctly. If you're seeing this warning, this means that something must have changed, so please reach out to our team and we'll quickly collaborate on a solution. For now, the gateway will discard such content blocks."
                );
                Ok(None)
            }
            _ => {
                tracing::warn!(
                    "The TensorZero Gateway received an unknown reasoning content block (supported reasoning formats: `Text`, `Signature`, `RedactedContent`) from AWS Bedrock, so we're discarding the content block. Please reach out to our team and we'll quickly collaborate on a solution."
                );
                Ok(None)
            }
        },

        _ => Err(Error::new(ErrorDetails::TypeConversion {
            message: format!(
                "The TensorZero Gateway received an unknown content block from AWS Bedrock ({}), so we're discarding it. Please reach out to our team and we'll quickly collaborate on a solution.",
                std::any::type_name_of_val(&block)
            ),
        })),
    }
}

// `Message` is a foreign type, so we cannot write an `impl` block on it
async fn message_from_request_message(message: &RequestMessage) -> Result<Message, Error> {
    let role: ConversationRole = message.role.into();
    let content: Vec<BedrockContentBlock> = try_join_all(
        message
            .content
            .iter()
            .map(bedrock_content_block_from_content_block),
    )
    .await?
    .into_iter()
    .flatten()
    .collect();
    let mut message_builder = Message::builder().role(role).set_content(Some(vec![]));
    for block in content {
        message_builder = message_builder.content(block);
    }
    let message = message_builder.build().map_err(|e| {
        Error::new(ErrorDetails::InvalidMessage {
            message: e.to_string(),
        })
    })?;

    Ok(message)
}

#[derive(Debug)]
#[cfg_attr(any(feature = "e2e_tests", test), derive(PartialEq))]
struct ConverseOutputWithMetadata<'a> {
    output: ConverseOutput,
    latency: Latency,
    raw_request: String,
    raw_response: String,
    system: Option<String>,
    input_messages: Vec<RequestMessage>,
    model_id: &'a str,
    function_type: &'a FunctionType,
    json_mode: &'a ModelInferenceRequestJsonMode,
}

#[expect(clippy::unnecessary_wraps)]
fn aws_stop_reason_to_tensorzero_finish_reason(stop_reason: StopReason) -> Option<FinishReason> {
    match stop_reason {
        StopReason::ContentFiltered => Some(FinishReason::ContentFilter),
        StopReason::EndTurn => Some(FinishReason::Stop),
        StopReason::GuardrailIntervened => Some(FinishReason::ContentFilter),
        StopReason::MaxTokens => Some(FinishReason::Length),
        StopReason::StopSequence => Some(FinishReason::StopSequence),
        StopReason::ToolUse => Some(FinishReason::ToolCall),
        _ => Some(FinishReason::Unknown),
    }
}

impl TryFrom<ConverseOutputWithMetadata<'_>> for ProviderInferenceResponse {
    type Error = Error;

    fn try_from(value: ConverseOutputWithMetadata) -> Result<Self, Self::Error> {
        let ConverseOutputWithMetadata {
            output,
            latency,
            raw_request,
            raw_response,
            system,
            input_messages,
            model_id,
            function_type,
            json_mode,
        } = value;
        let message = match output.output {
            Some(ConverseOutputType::Message(message)) => Some(message),
            _ => {
                return Err(ErrorDetails::InferenceServer {
                    raw_request: None,
                    raw_response: Some(raw_response.clone()),
                    message: "AWS Bedrock returned an unknown output type.".to_string(),
                    provider_type: PROVIDER_TYPE.to_string(),
                }
                .into());
            }
        };

        let mut content: Vec<ContentBlockOutput> = message
            .ok_or_else(|| {
                Error::new(ErrorDetails::InferenceServer {
                    raw_request: None,
                    raw_response: Some(raw_response.clone()),
                    message: "AWS Bedrock returned an empty message.".to_string(),
                    provider_type: PROVIDER_TYPE.to_string(),
                })
            })?
            .content
            .into_iter()
            .map(bedrock_content_block_to_output)
            .filter_map(Result::transpose)
            .collect::<Result<Vec<ContentBlockOutput>, _>>()?;

        if model_id.contains("claude")
            && *function_type == FunctionType::Json
            && (*json_mode == ModelInferenceRequestJsonMode::Strict
                || *json_mode == ModelInferenceRequestJsonMode::On)
        {
            content = prefill_json_response(content)?;
        }

        let usage = output
            .usage
            .map(|u| Usage {
                input_tokens: Some(u.input_tokens as u32),
                output_tokens: Some(u.output_tokens as u32),
            })
            .ok_or_else(|| {
                Error::new(ErrorDetails::InferenceServer {
                    raw_request: None,
                    raw_response: Some(raw_response.clone()),
                    message: "AWS Bedrock returned a message without usage information."
                        .to_string(),
                    provider_type: PROVIDER_TYPE.to_string(),
                })
            })?;

        Ok(ProviderInferenceResponse::new(
            ProviderInferenceResponseArgs {
                output: content,
                system,
                input_messages,
                raw_request,
                raw_response,
                usage,
                latency,
                finish_reason: aws_stop_reason_to_tensorzero_finish_reason(output.stop_reason),
            },
        ))
    }
}

/// Serialize a struct to a JSON string.
///
/// This is necessary because the AWS SDK doesn't implement Serialize.
/// Therefore, we construct this unusual JSON object to store the raw output
///
/// This feature request has been pending since 2022:
/// https://github.com/awslabs/aws-sdk-rust/issues/645
fn serialize_aws_bedrock_struct<T: std::fmt::Debug>(output: &T) -> Result<String, Error> {
    serde_json::to_string(&serde_json::json!({"debug": format!("{:?}", output)})).map_err(|e| {
        Error::new(ErrorDetails::InferenceServer {
            raw_request: None,
            raw_response: Some(format!("{output:?}")),
            message: format!(
                "Error parsing response from AWS Bedrock: {}",
                DisplayOrDebugGateway::new(e)
            ),
            provider_type: PROVIDER_TYPE.to_string(),
        })
    })
}

impl TryFrom<&FunctionToolConfig> for Tool {
    type Error = Error;

    fn try_from(tool_config: &FunctionToolConfig) -> Result<Self, Error> {
        let tool_input_schema = ToolInputSchema::Json(
            serde_json::from_value(tool_config.parameters().clone()).map_err(|e| {
                Error::new(ErrorDetails::InferenceClient {
                    raw_request: None,
                    raw_response: Some(format!("{:?}", tool_config.parameters())),
                    status_code: Some(StatusCode::INTERNAL_SERVER_ERROR),
                    message: format!(
                        "Error parsing tool input schema: {}",
                        DisplayOrDebugGateway::new(e)
                    ),
                    provider_type: PROVIDER_TYPE.to_string(),
                })
            })?,
        );

        let tool_spec = ToolSpecification::builder()
            .name(tool_config.name())
            .description(tool_config.description())
            .input_schema(tool_input_schema)
            .build()
            .map_err(|_| {
                Error::new(ErrorDetails::InferenceClient {
                    raw_request: None,
                    raw_response: Some(format!("{:?}", tool_config.parameters())),
                    status_code: Some(StatusCode::INTERNAL_SERVER_ERROR),
                    message: "Error configuring AWS Bedrock tool choice (this should never happen). Please file a bug report: https://github.com/tensorzero/tensorzero/issues/new"
                        .to_string(),
                    provider_type: PROVIDER_TYPE.to_string(),
                })
            })?;

        Ok(Tool::ToolSpec(tool_spec))
    }
}

impl TryFrom<ToolChoice> for AWSBedrockToolChoice {
    type Error = Error;

    fn try_from(tool_choice: ToolChoice) -> Result<Self, Error> {
        match tool_choice {
            // Workaround for AWS Bedrock API limitation: they don't support explicitly specifying "none"
            // for tool choice. Instead, we return Auto but the request construction will ensure
            // that no tools are sent in the request payload. This achieves the same effect
            // as explicitly telling the model not to use tools, since without any tools
            // being provided, the model cannot make tool calls.
            ToolChoice::None => Ok(AWSBedrockToolChoice::Auto(AutoToolChoice::builder().build())),
            ToolChoice::Auto => Ok(AWSBedrockToolChoice::Auto(
                AutoToolChoice::builder().build(),
            )),
            ToolChoice::Required => Ok(AWSBedrockToolChoice::Any(AnyToolChoice::builder().build())),
            ToolChoice::Specific(tool_name) => Ok(AWSBedrockToolChoice::Tool(
                SpecificToolChoice::builder()
                    .name(tool_name)
                    .build()
                    .map_err(|_| Error::new(ErrorDetails::InferenceClient {
                        raw_request: None,
                        raw_response: None,
                        status_code: Some(StatusCode::INTERNAL_SERVER_ERROR),
                        message:
                            "Error configuring AWS Bedrock tool choice (this should never happen). Please file a bug report: https://github.com/tensorzero/tensorzero/issues/new"
                                .to_string(),
                        provider_type: PROVIDER_TYPE.to_string(),
                    }))?,
            )),
        }
    }
}

#[cfg(test)]
mod tests {
    use super::*;
    use crate::utils::testing::reset_capture_logs;
    #[tokio::test]
    async fn test_get_aws_bedrock_client_no_aws_credentials() {
        let logs_contain = crate::utils::testing::capture_logs();
        // Every call should trigger client creation since each provider has its own AWS Bedrock client
        AWSBedrockProvider::new(
            "test".to_string(),
            Some(Region::new("uk-hogwarts-1")),
            TensorzeroHttpClient::new_testing().unwrap(),
        )
        .await
        .unwrap();

        assert!(logs_contain(
            "Creating new AWS config for region: uk-hogwarts-1"
        ));

        reset_capture_logs();

        AWSBedrockProvider::new(
            "test".to_string(),
            Some(Region::new("uk-hogwarts-1")),
            TensorzeroHttpClient::new_testing().unwrap(),
        )
        .await
        .unwrap();

        assert!(logs_contain(
            "Creating new AWS config for region: uk-hogwarts-1"
        ));

        reset_capture_logs();

        // We want auto-detection to fail, so we clear this environment variable.
        // We use 'nextest' as our runner, so each test runs in its own process
<<<<<<< HEAD
        env::remove_var("AWS_REGION").unwrap();
        env::remove_var("AWS_DEFAULT_REGION").unwrap();
=======
        tensorzero_unsafe_helpers::remove_env_var_tests_only("AWS_REGION");
        tensorzero_unsafe_helpers::remove_env_var_tests_only("AWS_DEFAULT_REGION");
>>>>>>> 77fb817c
        let err = AWSBedrockProvider::new(
            "test".to_string(),
            None,
            TensorzeroHttpClient::new_testing().unwrap(),
        )
        .await
        .expect_err("AWS bedrock provider should fail when it cannot detect region");
        let err_msg = err.to_string();
        assert!(
            err_msg.contains("Failed to determine AWS region."),
            "Unexpected error message: {err_msg}"
        );

        assert!(logs_contain("Failed to determine AWS region."));

        reset_capture_logs();

        AWSBedrockProvider::new(
            "test".to_string(),
            Some(Region::new("me-shire-2")),
            TensorzeroHttpClient::new_testing().unwrap(),
        )
        .await
        .unwrap();

        assert!(logs_contain(
            "Creating new AWS config for region: me-shire-2"
        ));
    }
}<|MERGE_RESOLUTION|>--- conflicted
+++ resolved
@@ -1200,13 +1200,8 @@
 
         // We want auto-detection to fail, so we clear this environment variable.
         // We use 'nextest' as our runner, so each test runs in its own process
-<<<<<<< HEAD
-        env::remove_var("AWS_REGION").unwrap();
-        env::remove_var("AWS_DEFAULT_REGION").unwrap();
-=======
         tensorzero_unsafe_helpers::remove_env_var_tests_only("AWS_REGION");
         tensorzero_unsafe_helpers::remove_env_var_tests_only("AWS_DEFAULT_REGION");
->>>>>>> 77fb817c
         let err = AWSBedrockProvider::new(
             "test".to_string(),
             None,
