--- conflicted
+++ resolved
@@ -619,11 +619,7 @@
         },
         providers::openai::OpenAIContentBlock,
         stored_inference::{RenderedSample, StoredOutput},
-<<<<<<< HEAD
-        tool::InferenceResponseToolCall,
-=======
-        tool::{DynamicToolParams, ToolCallOutput},
->>>>>>> 1c8a34fe
+        tool::{DynamicToolParams, InferenceResponseToolCall},
     };
 
     #[tokio::test]
