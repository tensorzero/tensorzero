--- conflicted
+++ resolved
@@ -10,12 +10,8 @@
     OpenAIRequestMessage, OpenAISFTTool, PrepareOpenAIMessagesArgs,
 };
 use crate::{
-<<<<<<< HEAD
-    config_parser::TimeoutsConfig,
+    config::TimeoutsConfig,
     endpoints::openai_compatible::JsonSchemaInfo,
-=======
-    config::TimeoutsConfig,
->>>>>>> d23a6662
     error::{Error, ErrorDetails},
     inference::types::{ContentBlock, ContentBlockChatOutput},
     model::{UninitializedModelConfig, UninitializedModelProvider, UninitializedProviderConfig},
