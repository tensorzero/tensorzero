use std::borrow::Cow;
use std::time::Duration;

use crate::inference::types::ProviderInferenceResponseStreamInner;
use crate::providers::openai::convert_stream_error;
use crate::{error::IMPOSSIBLE_ERROR_MESSAGE, inference::TensorZeroEventError};
use futures::StreamExt;
use futures::{future::try_join_all, Stream};
use reqwest_eventsource::Event;
use serde::{Deserialize, Serialize};
use serde_json::Value;
use tokio::time::Instant;
use url::Url;

use crate::{
    error::{warn_discarded_thought_block, Error, ErrorDetails},
    inference::types::{
        ContentBlock, ContentBlockChunk, ContentBlockOutput, FinishReason, FlattenUnknown, Latency,
        ModelInferenceRequest, ModelInferenceRequestJsonMode, ProviderInferenceResponse,
        ProviderInferenceResponseArgs, ProviderInferenceResponseChunk, RequestMessage, Role, Text,
        TextChunk, Thought, ThoughtChunk, Usage,
    },
    model::fully_qualified_name,
    providers::openai::{
        prepare_file_message, prepare_system_or_developer_message_helper, OpenAIContentBlock,
        OpenAIFile, OpenAIMessagesConfig, OpenAITool, OpenAIToolType, SystemOrDeveloper,
        PROVIDER_TYPE,
    },
    tool::{ToolCall, ToolCallChunk, ToolChoice},
};

#[derive(Serialize, Debug)]
pub struct OpenAIResponsesRequest<'a> {
    model: &'a str,
    input: Vec<OpenAIResponsesInput<'a>>,
    text: OpenAIResponsesTextConfig,
    tools: Vec<OpenAIResponsesTool<'a>>,
    #[serde(skip_serializing_if = "Option::is_none")]
    parallel_tool_calls: Option<bool>,
    #[serde(skip_serializing_if = "Option::is_none")]
    tool_choice: Option<OpenAIResponsesToolChoice>,
    #[serde(skip_serializing_if = "Option::is_none")]
    temperature: Option<f32>,
    #[serde(skip_serializing_if = "Option::is_none")]
    max_output_tokens: Option<u32>,
    #[serde(skip_serializing_if = "Option::is_none")]
    seed: Option<u32>,
    #[serde(skip_serializing_if = "Option::is_none")]
    top_p: Option<f32>,
    #[serde(skip_serializing_if = "Option::is_none")]
    presence_penalty: Option<f32>,
    #[serde(skip_serializing_if = "Option::is_none")]
    frequency_penalty: Option<f32>,
    #[serde(skip_serializing_if = "Option::is_none")]
    include: Option<Vec<OpenAIResponsesInclude>>,
    stream: bool,
}

#[derive(Serialize, Debug, Clone)]
pub enum OpenAIResponsesInclude {
    #[serde(rename = "reasoning.encrypted_content")]
    ReasoningEncryptedContent,
}

#[derive(Serialize, Debug, Clone)]
pub struct OpenAIResponsesTextConfig {
    format: OpenAIResponsesTextConfigFormat,
}

#[derive(Serialize, Debug, Clone)]
#[serde(rename_all = "snake_case")]
#[serde(tag = "type")]
pub enum OpenAIResponsesTextConfigFormat {
    Text,
    JsonObject,
    JsonSchema {
        name: String,
        schema: Value,
        strict: bool,
    },
}

#[derive(Deserialize, Debug, Clone)]
pub(super) struct OpenAIResponsesResponse<'a> {
    #[serde(borrow)]
    pub(super) output: Vec<OpenAIResponsesOutput<'a>>,
    pub(super) usage: OpenAIResponsesUsage,
    pub incomplete_details: Option<OpenAIResponsesIncompleteDetails>,
}

#[derive(Deserialize, Debug, Clone)]
pub struct OpenAIResponsesIncompleteDetails {
    reason: String,
}

#[derive(Deserialize, Debug, Clone)]
pub struct OpenAIResponsesUsage {
    pub input_tokens: u32,
    pub output_tokens: u32,
}

impl From<OpenAIResponsesUsage> for Usage {
    fn from(usage: OpenAIResponsesUsage) -> Self {
        Usage {
            input_tokens: usage.input_tokens,
            output_tokens: usage.output_tokens,
        }
    }
}

impl OpenAIResponsesResponse<'_> {
    pub fn into_provider_response(
        self,
        latency: Latency,
        raw_request: String,
        raw_response: String,
        generic_request: &ModelInferenceRequest<'_>,
        model_name: &str,
        provider_name: &str,
    ) -> Result<ProviderInferenceResponse, Error> {
        let mut output = Vec::new();
        for message in self.output {
            match message {
                FlattenUnknown::Normal(OpenAIResponsesOutputInner::Message(message)) => {
                    if message.role != "assistant" {
                        return Err(Error::new(ErrorDetails::InferenceServer {
                            message:
                                "Only assistant messages are supported in responses API output"
                                    .to_string(),
                            provider_type: PROVIDER_TYPE.to_string(),
                            raw_request: Some(raw_request.clone()),
                            raw_response: Some(raw_response.clone()),
                        }));
                    }
                    for block in message.content {
                        match block {
                            OpenAIResponsesInputMessageContent::OutputText { text } => {
                                output.push(ContentBlockOutput::Text(Text {
                                    text: text.to_string(),
                                }));
                            }
                            _ => {
                                return Err(Error::new(ErrorDetails::InferenceServer {
                                    message:
                                        "Only output text is supported in responses API output"
                                            .to_string(),
                                    provider_type: PROVIDER_TYPE.to_string(),
                                    raw_request: Some(raw_request.clone()),
                                    raw_response: Some(raw_response.clone()),
                                }));
                            }
                        }
                    }
                }
                FlattenUnknown::Normal(OpenAIResponsesOutputInner::FunctionCall(function_call)) => {
                    output.push(ContentBlockOutput::ToolCall(ToolCall {
                        id: function_call.call_id.to_string(),
                        arguments: function_call.arguments.to_string(),
                        name: function_call.name.to_string(),
                    }));
                }
<<<<<<< HEAD
                OpenAIResponsesOutput::Reasoning {
                    encrypted_content,
                    summary,
                } => {
                    if let Some(encrypted_content) = encrypted_content {
                        output.push(ContentBlockOutput::Thought(Thought {
                            text: None,
                            signature: Some(encrypted_content),
                            provider_type: Some(PROVIDER_TYPE.to_string()),
                        }));
                    }
=======
                FlattenUnknown::Normal(OpenAIResponsesOutputInner::Reasoning { summary }) => {
>>>>>>> 34623eca
                    for summary in summary {
                        match summary {
                            OpenAIResponsesReasoningSummary::SummaryText { text } => {
                                output.push(ContentBlockOutput::Thought(Thought {
                                    text: Some(text.to_string()),
                                    signature: None,
                                    provider_type: Some(PROVIDER_TYPE.to_string()),
                                }));
                            }
                        }
                    }
                }
                FlattenUnknown::Unknown(data) => {
                    output.push(ContentBlockOutput::Unknown {
                        data: data.into_owned(),
                        model_provider_name: Some(fully_qualified_name(model_name, provider_name)),
                    });
                }
            }
        }

        let finish_reason = match self.incomplete_details {
            Some(incomplete_details) => {
                // The contents of the 'reason' field is undocumented,
                // but OpenAI appears to set it to 'max_output_tokens' when the 'max_output_tokens'
                // field is provided and the response is incomplete.
                if incomplete_details.reason == "max_output_tokens" {
                    Some(FinishReason::Length)
                } else {
                    None
                }
            }
            None => None,
        };

        Ok(ProviderInferenceResponse::new(
            ProviderInferenceResponseArgs {
                output,
                system: generic_request.system.clone(),
                input_messages: generic_request.messages.clone(),
                raw_request,
                raw_response: raw_response.clone(),
                usage: self.usage.into(),
                latency,
                finish_reason,
            },
        ))
    }
}

pub(super) fn get_responses_url(base_url: &Url) -> Result<Url, Error> {
    let mut url = base_url.clone();
    if !url.path().ends_with('/') {
        url.set_path(&format!("{}/", url.path()));
    }
    url.join("responses").map_err(|e| {
        Error::new(ErrorDetails::InvalidBaseUrl {
            message: e.to_string(),
        })
    })
}

impl<'a> OpenAITool<'a> {
    pub fn into_openai_responses_tool(self) -> OpenAIResponsesTool<'a> {
        OpenAIResponsesTool::Function(OpenAIResponsesFunctionTool {
            r#type: self.r#type,
            name: self.function.name,
            description: self.function.description,
            parameters: self.function.parameters,
            strict: self.strict,
        })
    }
}

#[derive(Debug, Serialize)]
#[serde(untagged)]
pub enum OpenAIResponsesTool<'a> {
    Function(OpenAIResponsesFunctionTool<'a>),
    BuiltIn(Value),
}

#[derive(Serialize, Debug)]
pub struct OpenAIResponsesFunctionTool<'a> {
    r#type: OpenAIToolType,
    name: &'a str,
    description: Option<&'a str>,
    parameters: &'a Value,
    strict: bool,
}

#[derive(Serialize, Debug)]
#[serde(untagged)]
pub enum OpenAIResponsesToolChoice {
    String(OpenAIResponsesToolChoiceString),
    AllowedTools(OpenAIResponsesAllowedTools),
}

#[derive(Serialize, Debug)]
#[serde(rename_all = "snake_case")]
pub enum OpenAIResponsesToolChoiceString {
    None,
    Auto,
    Required,
}

#[derive(Serialize, Debug)]
#[serde(rename_all = "snake_case")]
pub enum OpenAIResponsesAllowedToolsMode {
    Required,
}

#[derive(Serialize, Debug)]
pub struct OpenAIResponsesAllowedTools {
    mode: OpenAIResponsesAllowedToolsMode,
    tools: Vec<OpenAIResponsesToolReference>,
    r#type: StaticTypeAllowedTools,
}

#[derive(Debug)]
struct StaticTypeAllowedTools;
impl Serialize for StaticTypeAllowedTools {
    fn serialize<S>(&self, serializer: S) -> Result<S::Ok, S::Error>
    where
        S: serde::Serializer,
    {
        serializer.serialize_str("allowed_tools")
    }
}

#[derive(Serialize, Debug)]
#[serde(tag = "type", rename_all = "snake_case")]
pub enum OpenAIResponsesToolReference {
    Function { name: String },
}

impl<'a> OpenAIResponsesRequest<'a> {
    pub async fn new(
        model: &'a str,
        request: &'a ModelInferenceRequest<'_>,
<<<<<<< HEAD
        include_encrypted_reasoning: bool,
=======
        built_in_tools: &[Value],
>>>>>>> 34623eca
    ) -> Result<OpenAIResponsesRequest<'a>, Error> {
        let mut tools: Vec<OpenAIResponsesTool> = request
            .tool_config
            .as_ref()
            .map(|tool_config| {
                tool_config
                    .tools_available
                    .iter()
                    .map(|tool| OpenAITool::from(tool).into_openai_responses_tool())
                    .collect()
            })
            .unwrap_or_default();
        // If we have built_in_tools we should extend the list with them
        tools.extend(
            built_in_tools
                .iter()
                .map(|tool| OpenAIResponsesTool::BuiltIn(tool.clone())),
        );

        // For now, we don't allow selecting any built-in tools
        let tool_choice =
            request
                .tool_config
                .as_ref()
                .map(|tool_config| match &tool_config.tool_choice {
                    ToolChoice::None => {
                        OpenAIResponsesToolChoice::String(OpenAIResponsesToolChoiceString::None)
                    }
                    ToolChoice::Auto => {
                        OpenAIResponsesToolChoice::String(OpenAIResponsesToolChoiceString::Auto)
                    }
                    ToolChoice::Required => {
                        OpenAIResponsesToolChoice::String(OpenAIResponsesToolChoiceString::Required)
                    }
                    ToolChoice::Specific(tool_name) => {
                        OpenAIResponsesToolChoice::AllowedTools(OpenAIResponsesAllowedTools {
                            mode: OpenAIResponsesAllowedToolsMode::Required,
                            tools: vec![OpenAIResponsesToolReference::Function {
                                name: tool_name.clone(),
                            }],
                            r#type: StaticTypeAllowedTools,
                        })
                    }
                });

        let mut parallel_tool_calls = request
            .tool_config
            .as_ref()
            .and_then(|config| config.parallel_tool_calls);
        if model.to_lowercase().starts_with("o1") && parallel_tool_calls == Some(false) {
            parallel_tool_calls = None;
        }

        if request.borrow_stop_sequences().is_some() {
            tracing::warn!("Stop sequences are not supported in the OpenAI Responses API");
        }

        let text = match request.json_mode {
            ModelInferenceRequestJsonMode::On => OpenAIResponsesTextConfigFormat::JsonObject,
            ModelInferenceRequestJsonMode::Off => OpenAIResponsesTextConfigFormat::Text,
            ModelInferenceRequestJsonMode::Strict => {
                if let Some(output_schema) = request.output_schema {
                    OpenAIResponsesTextConfigFormat::JsonSchema {
                        // TODO - should we allow users to customize this name?
                        name: "response_schema".to_string(),
                        schema: output_schema.clone(),
                        strict: true,
                    }
                } else {
                    OpenAIResponsesTextConfigFormat::JsonObject
                }
            }
        };

        Ok(Self {
            model,
            input: prepare_openai_responses_messages(
                request
                    .system
                    .as_deref()
                    .map(|m| SystemOrDeveloper::System(Cow::Borrowed(m))),
                &request.messages,
                OpenAIMessagesConfig {
                    json_mode: Some(&request.json_mode),
                    provider_type: PROVIDER_TYPE,
                    fetch_and_encode_input_files_before_inference: request
                        .fetch_and_encode_input_files_before_inference,
                },
            )
            .await?,
            text: OpenAIResponsesTextConfig { format: text },
            tools,
            parallel_tool_calls,
            tool_choice,
            temperature: request.temperature,
            max_output_tokens: request.max_tokens,
            seed: request.seed,
            top_p: request.top_p,
            presence_penalty: request.presence_penalty,
            frequency_penalty: request.frequency_penalty,
            include: if include_encrypted_reasoning {
                Some(vec![OpenAIResponsesInclude::ReasoningEncryptedContent])
            } else {
                None
            },
            stream: request.stream,
        })
    }
}

pub type OpenAIResponsesOutput<'a> = FlattenUnknown<'a, OpenAIResponsesOutputInner<'a>>;

#[derive(Clone, Deserialize, Debug)]
#[serde(tag = "type", rename_all = "snake_case")]
pub enum OpenAIResponsesOutputInner<'a> {
    #[serde(borrow)]
    Message(OpenAIResponsesInputMessage<'a>),
    #[serde(borrow)]
    FunctionCall(OpenAIResponsesFunctionCall<'a>),
    Reasoning {
        #[serde(default)]
        encrypted_content: Option<String>,
        summary: Vec<OpenAIResponsesReasoningSummary<'a>>,
    },
}

#[derive(Clone, Deserialize, Debug)]
#[serde(tag = "type", rename_all = "snake_case")]
pub enum OpenAIResponsesReasoningSummary<'a> {
    SummaryText { text: Cow<'a, str> },
}

#[derive(Clone, Deserialize, Serialize, Debug)]
#[serde(tag = "type", rename_all = "snake_case")]
pub enum OpenAIResponsesInputInner<'a> {
    #[serde(borrow)]
    Message(OpenAIResponsesInputMessage<'a>),
    #[serde(borrow)]
    FunctionCallOutput(OpenAIResponsesFunctionCallOutput<'a>),
    #[serde(borrow)]
    FunctionCall(OpenAIResponsesFunctionCall<'a>),
    #[serde(borrow)]
    Reasoning(OpenAIResponsesReasoning<'a>),
}

#[derive(Clone, Deserialize, Serialize, Debug)]
#[serde(untagged)]
pub enum OpenAIResponsesInput<'a> {
    #[serde(borrow)]
    Known(OpenAIResponsesInputInner<'a>),
    Unknown(Cow<'a, Value>),
}

impl OpenAIResponsesInput<'_> {
    pub fn content_contains_case_insensitive(&self, value: &str) -> bool {
        match self {
            OpenAIResponsesInput::Known(OpenAIResponsesInputInner::Message(msg)) => {
                for block in &msg.content {
                    if let OpenAIResponsesInputMessageContent::InputText { text } = block {
                        if text.to_lowercase().contains(value) {
                            return true;
                        }
                    }
                }
                false
            }
            // Don't consider the content of non-text blocks
<<<<<<< HEAD
            OpenAIResponsesInput::FunctionCallOutput(_)
            | OpenAIResponsesInput::FunctionCall(_)
            | OpenAIResponsesInput::Reasoning(_) => false,
=======
            OpenAIResponsesInput::Known(
                OpenAIResponsesInputInner::FunctionCallOutput(_)
                | OpenAIResponsesInputInner::FunctionCall(_),
            )
            | OpenAIResponsesInput::Unknown(_) => false,
>>>>>>> 34623eca
        }
    }
}

#[derive(Clone, Deserialize, Serialize, Debug)]
pub struct OpenAIResponsesFunctionCallOutput<'a> {
    call_id: Cow<'a, str>,
    output: Cow<'a, str>,
}

#[derive(Clone, Deserialize, Serialize, Debug)]
pub struct OpenAIResponsesFunctionCall<'a> {
    call_id: Cow<'a, str>,
    name: Cow<'a, str>,
    arguments: Cow<'a, str>,
}

#[derive(Clone, Deserialize, Serialize, Debug)]
pub struct OpenAIResponsesInputMessage<'a> {
    pub role: &'a str,
    pub id: Option<Cow<'a, str>>,
    pub content: Vec<OpenAIResponsesInputMessageContent<'a>>,
}

#[derive(Clone, Deserialize, Debug, PartialEq)]
#[serde(tag = "type", rename_all = "snake_case")]
pub enum OpenAIResponsesInputMessageContent<'a> {
    InputText {
        text: Cow<'a, str>,
    },
    InputImage {
        image_url: Cow<'a, str>,
    },
    InputFile {
        #[serde(flatten)]
        file: OpenAIFile<'a>,
    },
    OutputText {
        text: Cow<'a, str>,
    },
}

#[derive(Clone, Deserialize, Serialize, Debug)]
pub struct OpenAIResponsesReasoning<'a> {
    encrypted_content: Cow<'a, str>,
}

impl Serialize for OpenAIResponsesInputMessageContent<'_> {
    fn serialize<S>(&self, serializer: S) -> Result<S::Ok, S::Error>
    where
        S: serde::Serializer,
    {
        #[derive(Serialize)]
        #[serde(tag = "type", rename_all = "snake_case")]
        enum Helper<'a> {
            InputText {
                text: &'a str,
            },
            InputImage {
                image_url: &'a str,
            },
            InputFile {
                #[serde(flatten)]
                file: &'a OpenAIFile<'a>,
            },
            OutputText {
                text: &'a str,
            },
        }
        match self {
            OpenAIResponsesInputMessageContent::InputText { text } => {
                Helper::InputText { text }.serialize(serializer)
            }
            OpenAIResponsesInputMessageContent::InputImage { image_url } => {
                Helper::InputImage { image_url }.serialize(serializer)
            }
            OpenAIResponsesInputMessageContent::InputFile { file } => {
                Helper::InputFile { file }.serialize(serializer)
            }
            OpenAIResponsesInputMessageContent::OutputText { text } => {
                Helper::OutputText { text }.serialize(serializer)
            }
        }
    }
}

fn should_add_json_instruction_responses(
    content: &str,
    messages: &[OpenAIResponsesInput<'_>],
) -> bool {
    !content.to_lowercase().contains("json")
        && !messages
            .iter()
            .any(|msg| msg.content_contains_case_insensitive("json"))
}

pub async fn prepare_openai_responses_messages<'a>(
    system_or_developer: Option<SystemOrDeveloper<'a>>,
    messages: &'a [RequestMessage],
    messages_config: OpenAIMessagesConfig<'a>,
) -> Result<Vec<OpenAIResponsesInput<'a>>, Error> {
    let mut openai_messages: Vec<_> = try_join_all(
        messages
            .iter()
            .map(|msg| tensorzero_to_openai_responses_messages(msg, messages_config)),
    )
    .await?
    .into_iter()
    .flatten()
    .collect();

    if let Some(system_msg) = prepare_system_or_developer_message_helper(
        system_or_developer,
        messages_config.json_mode,
        |content| should_add_json_instruction_responses(content, &openai_messages),
    ) {
        openai_messages.insert(0, system_msg.into_openai_responses_input());
    }

    Ok(openai_messages)
}

pub(super) async fn tensorzero_to_openai_responses_messages<'a>(
    message: &'a RequestMessage,
    messages_config: OpenAIMessagesConfig<'_>,
) -> Result<Vec<OpenAIResponsesInput<'a>>, Error> {
    match message.role {
        Role::User => {
            tensorzero_to_openai_responses_user_messages(&message.content, messages_config).await
        }
        Role::Assistant => tensorzero_to_openai_responses_assistant_message(
            Cow::Borrowed(&message.content),
            messages_config.provider_type,
        ),
    }
}

async fn tensorzero_to_openai_responses_user_messages<'a>(
    content_blocks: &'a [ContentBlock],
    messages_config: OpenAIMessagesConfig<'_>,
) -> Result<Vec<OpenAIResponsesInput<'a>>, Error> {
    // We need to separate the tool result messages from the user content blocks.

    let mut messages = Vec::new();

    for block in content_blocks {
        match block {
            ContentBlock::Text(Text { text }) => {
                messages.push(OpenAIResponsesInput::Known(
                    OpenAIResponsesInputInner::Message(OpenAIResponsesInputMessage {
                        id: None,
                        role: "user",
                        content: vec![OpenAIResponsesInputMessageContent::InputText {
                            text: Cow::Borrowed(text),
                        }],
                    }),
                ));
            }
            ContentBlock::ToolCall(_) => {
                return Err(Error::new(ErrorDetails::InvalidMessage {
                    message: "Tool calls are not supported in user messages".to_string(),
                }));
            }
            ContentBlock::ToolResult(tool_result) => {
                messages.push(OpenAIResponsesInput::Known(
                    OpenAIResponsesInputInner::FunctionCallOutput(
                        OpenAIResponsesFunctionCallOutput {
                            output: Cow::Borrowed(&tool_result.result),
                            call_id: Cow::Borrowed(&tool_result.id),
                        },
                    ),
                ));
            }
            ContentBlock::File(file) => {
                let content_block = prepare_file_message(file, messages_config).await?;
                match content_block {
                    OpenAIContentBlock::ImageUrl { image_url } => {
                        messages.push(OpenAIResponsesInput::Known(
                            OpenAIResponsesInputInner::Message(OpenAIResponsesInputMessage {
                                id: None,
                                role: "user",
                                content: vec![OpenAIResponsesInputMessageContent::InputImage {
                                    image_url: Cow::Owned(image_url.url),
                                }],
                            }),
                        ));
                    }
                    OpenAIContentBlock::File { file } => {
                        messages.push(OpenAIResponsesInput::Known(
                            OpenAIResponsesInputInner::Message(OpenAIResponsesInputMessage {
                                id: None,
                                role: "user",
                                content: vec![OpenAIResponsesInputMessageContent::InputFile {
                                    file,
                                }],
                            }),
                        ));
                    }
                    _ => {
                        return Err(Error::new(ErrorDetails::InternalError {
                            message: format!("`prepare_file_message` produced an unexpected content block. {IMPOSSIBLE_ERROR_MESSAGE}")
                        }));
                    }
                }
            }
            ContentBlock::Thought(thought) => {
                warn_discarded_thought_block(messages_config.provider_type, thought);
            }
            ContentBlock::Unknown {
                data,
                model_provider_name: _,
            } => {
                // The user included an 'unknown' content block inside of the user message,
                // so push a new user message that includes their custom JSON value
                messages.push(OpenAIResponsesInput::Unknown(Cow::Borrowed(data)));
            }
        };
    }

    Ok(messages)
}

pub fn tensorzero_to_openai_responses_assistant_message<'a>(
    content_blocks: Cow<'a, [ContentBlock]>,
    provider_type: &str,
) -> Result<Vec<OpenAIResponsesInput<'a>>, Error> {
    let mut output = Vec::new();
    let content_block_cows: Vec<Cow<'_, ContentBlock>> = match content_blocks {
        Cow::Borrowed(content_blocks) => content_blocks.iter().map(Cow::Borrowed).collect(),
        Cow::Owned(content_blocks) => content_blocks.into_iter().map(Cow::Owned).collect(),
    };

    for block in content_block_cows {
        match block {
            Cow::Borrowed(ContentBlock::Text(Text { text })) => {
                output.push(OpenAIResponsesInput::Known(
                    OpenAIResponsesInputInner::Message(OpenAIResponsesInputMessage {
                        id: None,
                        role: "assistant",
                        content: vec![OpenAIResponsesInputMessageContent::OutputText {
                            text: Cow::Borrowed(text),
                        }],
                    }),
                ));
            }
            Cow::Owned(ContentBlock::Text(Text { text })) => {
                output.push(OpenAIResponsesInput::Known(
                    OpenAIResponsesInputInner::Message(OpenAIResponsesInputMessage {
                        id: None,
                        role: "assistant",
                        content: vec![OpenAIResponsesInputMessageContent::OutputText {
                            text: Cow::Owned(text),
                        }],
                    }),
                ));
            }
            Cow::Borrowed(ContentBlock::ToolCall(tool_call)) => {
                output.push(OpenAIResponsesInput::Known(
                    OpenAIResponsesInputInner::FunctionCall(OpenAIResponsesFunctionCall {
                        call_id: Cow::Borrowed(&tool_call.id),
                        name: Cow::Borrowed(&tool_call.name),
                        arguments: Cow::Borrowed(&tool_call.arguments),
                    }),
                ));
            }
            Cow::Owned(ContentBlock::ToolCall(tool_call)) => {
                output.push(OpenAIResponsesInput::Known(
                    OpenAIResponsesInputInner::FunctionCall(OpenAIResponsesFunctionCall {
                        call_id: Cow::Owned(tool_call.id),
                        name: Cow::Owned(tool_call.name),
                        arguments: Cow::Owned(tool_call.arguments),
                    }),
                ));
            }
            Cow::Borrowed(ContentBlock::ToolResult(_))
            | Cow::Owned(ContentBlock::ToolResult(_)) => {
                return Err(Error::new(ErrorDetails::InvalidMessage {
                    message: "Tool results are not supported in assistant messages".to_string(),
                }));
            }
            Cow::Borrowed(ContentBlock::File(_)) | Cow::Owned(ContentBlock::File(_)) => {
                return Err(Error::new(ErrorDetails::InvalidMessage {
                    message: "Files are not supported in assistant messages".to_string(),
                }));
            }
            Cow::Borrowed(ContentBlock::Thought(ref thought))
            | Cow::Owned(ContentBlock::Thought(ref thought)) => {
                warn_discarded_thought_block(provider_type, thought);
            }
            Cow::Borrowed(ContentBlock::Unknown {
                data,
                model_provider_name: _,
            }) => {
                output.push(OpenAIResponsesInput::Unknown(Cow::Borrowed(data)));
            }
            Cow::Owned(ContentBlock::Unknown {
                data,
                model_provider_name: _,
            }) => {
                output.push(OpenAIResponsesInput::Unknown(Cow::Owned(data)));
            }
        }
    }

    Ok(output)
}

// Streaming types for OpenAI Responses API
// Based on: https://platform.openai.com/docs/api-reference/responses-streaming

#[derive(Deserialize, Debug)]
#[serde(tag = "type", rename_all = "snake_case")]
#[expect(dead_code)]
pub(super) enum OpenAIResponsesStreamEvent {
    #[serde(rename = "response.created")]
    ResponseCreated { response: Value },
    #[serde(rename = "response.in_progress")]
    ResponseInProgress { response: Value },
    #[serde(rename = "response.completed")]
    ResponseCompleted { response: Value },
    #[serde(rename = "response.failed")]
    ResponseFailed { response: Value },
    #[serde(rename = "response.incomplete")]
    ResponseIncomplete { response: Value },
    #[serde(rename = "response.output_item.added")]
    ResponseOutputItemAdded { item: Value, output_index: u32 },
    #[serde(rename = "response.output_item.done")]
    ResponseOutputItemDone { item: Value, output_index: u32 },
    #[serde(rename = "response.content_part.added")]
    ResponseContentPartAdded {
        part: Value,
        item_id: String,
        output_index: u32,
        content_index: u32,
    },
    #[serde(rename = "response.content_part.done")]
    ResponseContentPartDone {
        part: Value,
        item_id: String,
        output_index: u32,
        content_index: u32,
    },
    #[serde(rename = "response.output_text.delta")]
    ResponseOutputTextDelta {
        delta: String,
        item_id: String,
        output_index: u32,
        content_index: u32,
    },
    #[serde(rename = "response.output_text.done")]
    ResponseOutputTextDone {
        text: String,
        item_id: String,
        output_index: u32,
        content_index: u32,
    },
    #[serde(rename = "response.refusal.delta")]
    ResponseRefusalDelta {
        delta: String,
        item_id: String,
        output_index: u32,
        content_index: u32,
    },
    #[serde(rename = "response.refusal.done")]
    ResponseRefusalDone {
        refusal: String,
        item_id: String,
        output_index: u32,
        content_index: u32,
    },
    #[serde(rename = "response.reasoning_summary_text.delta")]
    ResponseReasoningSummaryTextDelta {
        delta: String,
        item_id: String,
        output_index: u32,
        summary_index: u32,
    },
    #[serde(rename = "response.reasoning_summary_text.done")]
    ResponseReasoningSummaryTextDone {
        text: String,
        item_id: String,
        output_index: u32,
        summary_index: u32,
    },
    #[serde(rename = "response.function_call_arguments.delta")]
    ResponseFunctionCallArgumentsDelta {
        delta: String,
        item_id: String,
        output_index: u32,
    },
    #[serde(rename = "response.function_call_arguments.done")]
    ResponseFunctionCallArgumentsDone {
        arguments: String,
        item_id: String,
        output_index: u32,
    },
    #[serde(rename = "error")]
    Error { error: Value },
    #[serde(other)]
    Unknown,
}

/// Stream function for OpenAI Responses API
/// Similar to stream_openai but uses the Responses API streaming format
pub fn stream_openai_responses(
    provider_type: String,
    event_source: impl Stream<Item = Result<Event, TensorZeroEventError>> + Send + 'static,
    start_time: Instant,
) -> ProviderInferenceResponseStreamInner {
    let mut current_tool_id: Option<String> = None;
    let mut current_tool_name: Option<String> = None;

    Box::pin(async_stream::stream! {
        futures::pin_mut!(event_source);
        while let Some(ev) = event_source.next().await {
            match ev {
                Err(e) => {
                    match e {
                        TensorZeroEventError::TensorZero(e) => {
                            yield Err(e);
                        }
                        TensorZeroEventError::EventSource(e) => {
                            yield Err(convert_stream_error(provider_type.clone(), e).await);
                        }
                    }
                }
                Ok(event) => match event {
                    Event::Open => continue,
                    Event::Message(message) => {
                        // OpenAI Responses API does not send [DONE] marker
                        // Instead, we check for terminal events: completed, failed, or incomplete
                        let data: Result<OpenAIResponsesStreamEvent, serde_json::Error> =
                            serde_json::from_str(&message.data);

                        // If we can't parse the event at all, log and skip it
                        let event = match data {
                            Ok(event) => event,
                            Err(e) => {
                                tracing::warn!(
                                    "Failed to parse OpenAI Responses stream event, skipping. Error: {}, Data: {}",
                                    e,
                                    message.data
                                );
                                continue;
                            }
                        };

                        // Check if this is a terminal event
                        let is_terminal = matches!(
                            &event,
                            OpenAIResponsesStreamEvent::ResponseCompleted { .. }
                                | OpenAIResponsesStreamEvent::ResponseIncomplete { .. }
                                | OpenAIResponsesStreamEvent::ResponseFailed { .. }
                        );

                        let latency = start_time.elapsed();
                        let stream_message = openai_responses_to_tensorzero_chunk(
                            message.data,
                            event,
                            latency,
                            &mut current_tool_id,
                            &mut current_tool_name,
                        );

                        match stream_message {
                            Ok(Some(chunk)) => {
                                yield Ok(chunk);
                                // Break after yielding terminal events
                                if is_terminal {
                                    break;
                                }
                            }
                            Ok(None) => continue, // Skip lifecycle events
                            Err(e) => {
                                yield Err(e);
                                // Break on error events too
                                break;
                            }
                        }
                    }
                },
            }
        }
    })
}

/// Maps an OpenAI Responses API stream event to a TensorZero chunk
/// Similar to anthropic_to_tensorzero_stream_message in anthropic.rs
/// Tool calls require tracking the current tool ID and name across chunks
pub(super) fn openai_responses_to_tensorzero_chunk(
    raw_message: String,
    event: OpenAIResponsesStreamEvent,
    message_latency: Duration,
    current_tool_id: &mut Option<String>,
    current_tool_name: &mut Option<String>,
) -> Result<Option<ProviderInferenceResponseChunk>, Error> {
    match event {
        // Text delta - the main content streaming event
        OpenAIResponsesStreamEvent::ResponseOutputTextDelta {
            delta,
            content_index,
            ..
        } => Ok(Some(ProviderInferenceResponseChunk::new(
            vec![ContentBlockChunk::Text(TextChunk {
                text: delta,
                id: content_index.to_string(),
            })],
            None,
            raw_message,
            message_latency,
            None,
        ))),

        // Reasoning (thought) delta
        OpenAIResponsesStreamEvent::ResponseReasoningSummaryTextDelta {
            delta,
            summary_index,
            ..
        } => Ok(Some(ProviderInferenceResponseChunk::new(
            vec![ContentBlockChunk::Thought(ThoughtChunk {
                text: Some(delta),
                signature: None,
                id: summary_index.to_string(),
                provider_type: Some(PROVIDER_TYPE.to_string()),
            })],
            None,
            raw_message,
            message_latency,
            None,
        ))),

        // Function call arguments delta
        OpenAIResponsesStreamEvent::ResponseFunctionCallArgumentsDelta { delta, .. } => {
            Ok(Some(ProviderInferenceResponseChunk::new(
                vec![ContentBlockChunk::ToolCall(ToolCallChunk {
                    id: current_tool_id.clone().ok_or_else(|| {
                        Error::new(ErrorDetails::InferenceServer {
                            message: "Got function_call_arguments.delta without current tool id"
                                .to_string(),
                            provider_type: PROVIDER_TYPE.to_string(),
                            raw_request: None,
                            raw_response: Some(raw_message.clone()),
                        })
                    })?,
                    raw_name: None, // Name already sent in the 'done' event
                    raw_arguments: delta,
                })],
                None,
                raw_message,
                message_latency,
                None,
            )))
        }

        // Function call done - marks the end of the function call arguments streaming
        // Don't send the name again (it was already sent in output_item.added)
        // Don't send the arguments (they were already sent via deltas)
        OpenAIResponsesStreamEvent::ResponseFunctionCallArgumentsDone { item_id, .. } => {
            Ok(Some(ProviderInferenceResponseChunk::new(
                vec![ContentBlockChunk::ToolCall(ToolCallChunk {
                    id: item_id,
                    raw_name: None,
                    raw_arguments: String::new(),
                })],
                None,
                raw_message,
                message_latency,
                None,
            )))
        }

        // Output item added - captures tool metadata when it's a function_call
        // This is where we emit the tool name to the client
        OpenAIResponsesStreamEvent::ResponseOutputItemAdded { item, .. } => {
            // Check if this is a function_call item
            if let Some(item_type) = item.get("type").and_then(|t| t.as_str()) {
                if item_type == "function_call" {
                    // Extract the tool name and ID
                    if let (Some(name), Some(id)) = (
                        item.get("name").and_then(|n| n.as_str()),
                        item.get("id").and_then(|i| i.as_str()),
                    ) {
                        *current_tool_id = Some(id.to_string());
                        *current_tool_name = Some(name.to_string());

                        // Emit a chunk with the tool name and ID
                        return Ok(Some(ProviderInferenceResponseChunk::new(
                            vec![ContentBlockChunk::ToolCall(ToolCallChunk {
                                id: id.to_string(),
                                raw_name: Some(name.to_string()),
                                raw_arguments: String::new(),
                            })],
                            None,
                            raw_message,
                            message_latency,
                            None,
                        )));
                    }
                }
            }
            // Don't emit a chunk for this event if it's not a function_call
            Ok(None)
        }

        // Completed event - extract usage and finish reason
        OpenAIResponsesStreamEvent::ResponseCompleted { response } => {
            let usage = response.get("usage").and_then(|u| {
                let input_tokens = u.get("input_tokens")?.as_u64()? as u32;
                let output_tokens = u.get("output_tokens")?.as_u64()? as u32;
                Some(Usage {
                    input_tokens,
                    output_tokens,
                })
            });

            // The incomplete_details field indicates if response was cut short
            let finish_reason = if response.get("incomplete_details").is_some() {
                Some(FinishReason::Length)
            } else {
                Some(FinishReason::Stop)
            };

            Ok(Some(ProviderInferenceResponseChunk::new(
                vec![],
                usage,
                raw_message,
                message_latency,
                finish_reason,
            )))
        }

        // Failed event - return error
        OpenAIResponsesStreamEvent::ResponseFailed { response } => {
            let error_msg = response
                .get("error")
                .and_then(|e| e.get("message"))
                .and_then(|m| m.as_str())
                .unwrap_or("Unknown error");
            Err(Error::new(ErrorDetails::InferenceServer {
                message: error_msg.to_string(),
                provider_type: PROVIDER_TYPE.to_string(),
                raw_request: None,
                raw_response: Some(raw_message),
            }))
        }

        // Incomplete event - extract finish reason
        OpenAIResponsesStreamEvent::ResponseIncomplete { response } => {
            let usage = response.get("usage").and_then(|u| {
                let input_tokens = u.get("input_tokens")?.as_u64()? as u32;
                let output_tokens = u.get("output_tokens")?.as_u64()? as u32;
                Some(Usage {
                    input_tokens,
                    output_tokens,
                })
            });

            Ok(Some(ProviderInferenceResponseChunk::new(
                vec![],
                usage,
                raw_message,
                message_latency,
                Some(FinishReason::Length),
            )))
        }

        // Refusal - treat as an error
        OpenAIResponsesStreamEvent::ResponseRefusalDelta { delta, .. }
        | OpenAIResponsesStreamEvent::ResponseRefusalDone { refusal: delta, .. } => {
            Err(Error::new(ErrorDetails::InferenceServer {
                message: format!("Model refused to respond: {delta}"),
                provider_type: PROVIDER_TYPE.to_string(),
                raw_request: None,
                raw_response: Some(raw_message),
            }))
        }

        // Error event
        OpenAIResponsesStreamEvent::Error { error } => {
            Err(Error::new(ErrorDetails::InferenceServer {
                message: error.to_string(),
                provider_type: PROVIDER_TYPE.to_string(),
                raw_request: None,
                raw_response: Some(raw_message),
            }))
        }

        // Lifecycle and other events we don't need to process
        OpenAIResponsesStreamEvent::ResponseCreated { .. }
        | OpenAIResponsesStreamEvent::ResponseInProgress { .. }
        | OpenAIResponsesStreamEvent::ResponseOutputItemDone { .. }
        | OpenAIResponsesStreamEvent::ResponseContentPartAdded { .. }
        | OpenAIResponsesStreamEvent::ResponseContentPartDone { .. }
        | OpenAIResponsesStreamEvent::ResponseOutputTextDone { .. }
        | OpenAIResponsesStreamEvent::ResponseReasoningSummaryTextDone { .. } => Ok(None),

        // Unknown event type - log and skip
        OpenAIResponsesStreamEvent::Unknown => {
            tracing::warn!(
                "Received unknown event type in OpenAI Responses stream, skipping. Raw message: {}",
                raw_message
            );
            Ok(None)
        }
    }
}

#[cfg(test)]
mod tests {
    use crate::inference::types::FunctionType;

    use super::*;
    use std::time::Duration;

    #[test]
    fn test_deserialize_response_created() {
        let json = r#"{
            "type": "response.created",
            "response": {
                "id": "resp_123",
                "object": "response",
                "created_at": 1741487325,
                "status": "in_progress"
            },
            "sequence_number": 1
        }"#;

        let event: OpenAIResponsesStreamEvent = serde_json::from_str(json).unwrap();
        assert!(matches!(
            event,
            OpenAIResponsesStreamEvent::ResponseCreated { .. }
        ));
    }

    #[test]
    fn test_deserialize_response_output_item_added() {
        let json = r#"{
            "type": "response.output_item.added",
            "item": {
                "type": "function_call",
                "name": "get_weather",
                "id": "fc_abc123",
                "arguments": ""
            },
            "output_index": 0,
            "sequence_number": 4
        }"#;

        let event: OpenAIResponsesStreamEvent = serde_json::from_str(json).unwrap();
        match event {
            OpenAIResponsesStreamEvent::ResponseOutputItemAdded { item, output_index } => {
                assert_eq!(output_index, 0);
                assert_eq!(item.get("type").unwrap().as_str().unwrap(), "function_call");
                assert_eq!(item.get("name").unwrap().as_str().unwrap(), "get_weather");
                assert_eq!(item.get("id").unwrap().as_str().unwrap(), "fc_abc123");
            }
            _ => panic!("Expected ResponseOutputItemAdded"),
        }
    }

    #[test]
    fn test_deserialize_response_output_text_delta() {
        let json = r#"{
            "type": "response.output_text.delta",
            "item_id": "msg_123",
            "output_index": 0,
            "content_index": 0,
            "delta": "Hello",
            "sequence_number": 5
        }"#;

        let event: OpenAIResponsesStreamEvent = serde_json::from_str(json).unwrap();
        match event {
            OpenAIResponsesStreamEvent::ResponseOutputTextDelta {
                delta,
                content_index,
                ..
            } => {
                assert_eq!(delta, "Hello");
                assert_eq!(content_index, 0);
            }
            _ => panic!("Expected ResponseOutputTextDelta"),
        }
    }

    #[test]
    fn test_deserialize_response_reasoning_summary_text_delta() {
        let json = r#"{
            "type": "response.reasoning_summary_text.delta",
            "item_id": "rs_123",
            "output_index": 0,
            "summary_index": 0,
            "delta": "Thinking about...",
            "sequence_number": 3
        }"#;

        let event: OpenAIResponsesStreamEvent = serde_json::from_str(json).unwrap();
        match event {
            OpenAIResponsesStreamEvent::ResponseReasoningSummaryTextDelta {
                delta,
                summary_index,
                ..
            } => {
                assert_eq!(delta, "Thinking about...");
                assert_eq!(summary_index, 0);
            }
            _ => panic!("Expected ResponseReasoningSummaryTextDelta"),
        }
    }

    #[test]
    fn test_deserialize_function_call_arguments_delta() {
        let json = r#"{
            "type": "response.function_call_arguments.delta",
            "item_id": "fc_123",
            "output_index": 0,
            "delta": "{\"location\":",
            "sequence_number": 7
        }"#;

        let event: OpenAIResponsesStreamEvent = serde_json::from_str(json).unwrap();
        match event {
            OpenAIResponsesStreamEvent::ResponseFunctionCallArgumentsDelta { delta, .. } => {
                assert_eq!(delta, r#"{"location":"#);
            }
            _ => panic!("Expected ResponseFunctionCallArgumentsDelta"),
        }
    }

    #[test]
    fn test_deserialize_function_call_arguments_done() {
        let json = r#"{
            "type": "response.function_call_arguments.done",
            "item_id": "fc_123",
            "output_index": 0,
            "arguments": "{\"location\": \"San Francisco\"}",
            "sequence_number": 10
        }"#;

        let event: OpenAIResponsesStreamEvent = serde_json::from_str(json).unwrap();
        match event {
            OpenAIResponsesStreamEvent::ResponseFunctionCallArgumentsDone {
                arguments,
                item_id,
                ..
            } => {
                assert_eq!(arguments, r#"{"location": "San Francisco"}"#);
                assert_eq!(item_id, "fc_123");
            }
            _ => panic!("Expected ResponseFunctionCallArgumentsDone"),
        }
    }

    #[test]
    fn test_deserialize_response_completed() {
        let json = r#"{
            "type": "response.completed",
            "response": {
                "id": "resp_123",
                "status": "completed",
                "usage": {
                    "input_tokens": 10,
                    "output_tokens": 20
                }
            },
            "sequence_number": 15
        }"#;

        let event: OpenAIResponsesStreamEvent = serde_json::from_str(json).unwrap();
        assert!(matches!(
            event,
            OpenAIResponsesStreamEvent::ResponseCompleted { .. }
        ));
    }

    #[test]
    fn test_deserialize_response_failed() {
        let json = r#"{
            "type": "response.failed",
            "response": {
                "id": "resp_123",
                "status": "failed",
                "error": {
                    "code": "server_error",
                    "message": "Internal error"
                }
            },
            "sequence_number": 5
        }"#;

        let event: OpenAIResponsesStreamEvent = serde_json::from_str(json).unwrap();
        assert!(matches!(
            event,
            OpenAIResponsesStreamEvent::ResponseFailed { .. }
        ));
    }

    #[test]
    fn test_deserialize_refusal_delta() {
        let json = r#"{
            "type": "response.refusal.delta",
            "item_id": "msg_123",
            "output_index": 0,
            "content_index": 0,
            "delta": "I cannot",
            "sequence_number": 3
        }"#;

        let event: OpenAIResponsesStreamEvent = serde_json::from_str(json).unwrap();
        match event {
            OpenAIResponsesStreamEvent::ResponseRefusalDelta { delta, .. } => {
                assert_eq!(delta, "I cannot");
            }
            _ => panic!("Expected ResponseRefusalDelta"),
        }
    }

    #[test]
    fn test_deserialize_error_event() {
        let json = r#"{
            "type": "error",
            "error": {
                "code": "invalid_request",
                "message": "Bad request"
            }
        }"#;

        let event: OpenAIResponsesStreamEvent = serde_json::from_str(json).unwrap();
        assert!(matches!(event, OpenAIResponsesStreamEvent::Error { .. }));
    }

    #[test]
    fn test_text_delta_conversion() {
        let event = OpenAIResponsesStreamEvent::ResponseOutputTextDelta {
            delta: "Hello world".to_string(),
            item_id: "msg_1".to_string(),
            output_index: 0,
            content_index: 2,
        };

        let mut tool_id = None;
        let mut tool_name = None;

        let result = openai_responses_to_tensorzero_chunk(
            "raw_json".to_string(),
            event,
            Duration::from_millis(100),
            &mut tool_id,
            &mut tool_name,
        )
        .unwrap()
        .unwrap();

        assert_eq!(result.content.len(), 1);
        match &result.content[0] {
            ContentBlockChunk::Text(text_chunk) => {
                assert_eq!(text_chunk.text, "Hello world");
                assert_eq!(text_chunk.id, "2");
            }
            _ => panic!("Expected Text chunk"),
        }
    }

    #[test]
    fn test_reasoning_delta_conversion() {
        let event = OpenAIResponsesStreamEvent::ResponseReasoningSummaryTextDelta {
            delta: "Let me think...".to_string(),
            item_id: "rs_1".to_string(),
            output_index: 0,
            summary_index: 1,
        };

        let mut tool_id = None;
        let mut tool_name = None;

        let result = openai_responses_to_tensorzero_chunk(
            "raw_json".to_string(),
            event,
            Duration::from_millis(100),
            &mut tool_id,
            &mut tool_name,
        )
        .unwrap()
        .unwrap();

        assert_eq!(result.content.len(), 1);
        match &result.content[0] {
            ContentBlockChunk::Thought(thought_chunk) => {
                assert_eq!(thought_chunk.text, Some("Let me think...".to_string()));
                assert_eq!(thought_chunk.id, "1");
                assert_eq!(thought_chunk.provider_type, Some(PROVIDER_TYPE.to_string()));
            }
            _ => panic!("Expected Thought chunk"),
        }
    }

    #[test]
    fn test_output_item_added_conversion() {
        let item_json = serde_json::json!({
            "type": "function_call",
            "name": "get_weather",
            "id": "fc_abc123",
            "arguments": ""
        });

        let event = OpenAIResponsesStreamEvent::ResponseOutputItemAdded {
            item: item_json,
            output_index: 0,
        };

        let mut tool_id = None;
        let mut tool_name = None;

        let result = openai_responses_to_tensorzero_chunk(
            "raw_json".to_string(),
            event,
            Duration::from_millis(100),
            &mut tool_id,
            &mut tool_name,
        )
        .unwrap()
        .unwrap();

        // Should emit a chunk with tool name and ID
        assert_eq!(result.content.len(), 1);
        match &result.content[0] {
            ContentBlockChunk::ToolCall(tool_call) => {
                assert_eq!(tool_call.id, "fc_abc123");
                assert_eq!(tool_call.raw_name, Some("get_weather".to_string()));
                assert_eq!(tool_call.raw_arguments, "");
            }
            _ => panic!("Expected ToolCall chunk"),
        }

        // And should have captured tool ID and name in state
        assert_eq!(tool_id, Some("fc_abc123".to_string()));
        assert_eq!(tool_name, Some("get_weather".to_string()));
    }

    #[test]
    fn test_function_call_done_conversion() {
        let event = OpenAIResponsesStreamEvent::ResponseFunctionCallArgumentsDone {
            item_id: "fc_123".to_string(),
            arguments: r#"{"location": "NYC"}"#.to_string(),
            output_index: 0,
        };

        // Set up tool name from state (as it would be from output_item.added event)
        let mut tool_id = Some("fc_123".to_string());
        let mut tool_name = Some("get_weather".to_string());

        let result = openai_responses_to_tensorzero_chunk(
            "raw_json".to_string(),
            event,
            Duration::from_millis(100),
            &mut tool_id,
            &mut tool_name,
        )
        .unwrap()
        .unwrap();

        assert_eq!(result.content.len(), 1);
        match &result.content[0] {
            ContentBlockChunk::ToolCall(tool_call) => {
                assert_eq!(tool_call.id, "fc_123");
                // The done event doesn't send the raw_name (it was sent in output_item.added)
                assert_eq!(tool_call.raw_name, None);
                // The done event doesn't send arguments since they were already sent via deltas
                assert_eq!(tool_call.raw_arguments, "");
            }
            _ => panic!("Expected ToolCall chunk"),
        }
    }

    #[test]
    fn test_function_call_arguments_delta_conversion() {
        let event = OpenAIResponsesStreamEvent::ResponseFunctionCallArgumentsDelta {
            delta: r#""value"}"#.to_string(),
            item_id: "fc_123".to_string(),
            output_index: 0,
        };

        // Set up the tool ID as it would be from a previous output_item.added event
        let mut tool_id = Some("fc_123".to_string());
        let mut tool_name = Some("my_function".to_string());

        let result = openai_responses_to_tensorzero_chunk(
            "raw_json".to_string(),
            event,
            Duration::from_millis(100),
            &mut tool_id,
            &mut tool_name,
        )
        .unwrap()
        .unwrap();

        assert_eq!(result.content.len(), 1);
        match &result.content[0] {
            ContentBlockChunk::ToolCall(tool_call) => {
                assert_eq!(tool_call.id, "fc_123");
                assert_eq!(tool_call.raw_name, None);
                assert_eq!(tool_call.raw_arguments, r#""value"}"#);
            }
            _ => panic!("Expected ToolCall chunk"),
        }
    }

    #[test]
    fn test_function_call_streaming_sequence() {
        // This test verifies the correct event sequence for tool call streaming:
        // 1. output_item.added - emits tool name and ID chunk
        // 2. function_call_arguments.delta - streams argument chunks
        // 3. function_call_arguments.done - marks the end (no name or arguments)

        let mut tool_id = None;
        let mut tool_name = None;

        // Step 1: output_item.added event
        let item_added_event = OpenAIResponsesStreamEvent::ResponseOutputItemAdded {
            item: serde_json::json!({
                "type": "function_call",
                "name": "get_weather",
                "id": "fc_xyz789",
                "arguments": ""
            }),
            output_index: 0,
        };

        let result = openai_responses_to_tensorzero_chunk(
            "raw_json_1".to_string(),
            item_added_event,
            Duration::from_millis(10),
            &mut tool_id,
            &mut tool_name,
        )
        .unwrap()
        .unwrap();

        // Should emit a chunk with the tool name and ID
        match &result.content[0] {
            ContentBlockChunk::ToolCall(tool_call) => {
                assert_eq!(tool_call.id, "fc_xyz789");
                assert_eq!(tool_call.raw_name, Some("get_weather".to_string()));
                assert_eq!(tool_call.raw_arguments, "");
            }
            _ => panic!("Expected ToolCall chunk"),
        }
        // And should have captured metadata in state
        assert_eq!(tool_id, Some("fc_xyz789".to_string()));
        assert_eq!(tool_name, Some("get_weather".to_string()));

        // Step 2: function_call_arguments.delta event
        let delta_event = OpenAIResponsesStreamEvent::ResponseFunctionCallArgumentsDelta {
            delta: r#"{"location": "#.to_string(),
            item_id: "fc_xyz789".to_string(),
            output_index: 0,
        };

        let result = openai_responses_to_tensorzero_chunk(
            "raw_json_2".to_string(),
            delta_event,
            Duration::from_millis(20),
            &mut tool_id,
            &mut tool_name,
        )
        .unwrap()
        .unwrap();

        // Should emit a tool call chunk with the delta
        match &result.content[0] {
            ContentBlockChunk::ToolCall(tool_call) => {
                assert_eq!(tool_call.id, "fc_xyz789");
                assert_eq!(tool_call.raw_name, None);
                assert_eq!(tool_call.raw_arguments, r#"{"location": "#);
            }
            _ => panic!("Expected ToolCall chunk"),
        }

        // Step 3: Another delta
        let delta_event2 = OpenAIResponsesStreamEvent::ResponseFunctionCallArgumentsDelta {
            delta: r#""San Francisco"}"#.to_string(),
            item_id: "fc_xyz789".to_string(),
            output_index: 0,
        };

        let result = openai_responses_to_tensorzero_chunk(
            "raw_json_3".to_string(),
            delta_event2,
            Duration::from_millis(30),
            &mut tool_id,
            &mut tool_name,
        )
        .unwrap()
        .unwrap();

        match &result.content[0] {
            ContentBlockChunk::ToolCall(tool_call) => {
                assert_eq!(tool_call.id, "fc_xyz789");
                assert_eq!(tool_call.raw_arguments, r#""San Francisco"}"#);
            }
            _ => panic!("Expected ToolCall chunk"),
        }

        // Step 4: function_call_arguments.done event
        let done_event = OpenAIResponsesStreamEvent::ResponseFunctionCallArgumentsDone {
            item_id: "fc_xyz789".to_string(),
            arguments: r#"{"location": "San Francisco"}"#.to_string(),
            output_index: 0,
        };

        let result = openai_responses_to_tensorzero_chunk(
            "raw_json_4".to_string(),
            done_event,
            Duration::from_millis(40),
            &mut tool_id,
            &mut tool_name,
        )
        .unwrap()
        .unwrap();

        // Should emit a chunk marking the end of the function call
        // No name (already sent in output_item.added) and no arguments (already sent in deltas)
        match &result.content[0] {
            ContentBlockChunk::ToolCall(tool_call) => {
                assert_eq!(tool_call.id, "fc_xyz789");
                // No name - it was already sent in step 1
                assert_eq!(tool_call.raw_name, None);
                // No arguments - they were already sent in steps 2 and 3
                assert_eq!(tool_call.raw_arguments, "");
            }
            _ => panic!("Expected ToolCall chunk"),
        }
    }

    #[test]
    fn test_function_call_arguments_delta_without_tool_id() {
        let event = OpenAIResponsesStreamEvent::ResponseFunctionCallArgumentsDelta {
            delta: "delta".to_string(),
            item_id: "fc_123".to_string(),
            output_index: 0,
        };

        let mut tool_id = None;
        let mut tool_name = None;

        let result = openai_responses_to_tensorzero_chunk(
            "raw_json".to_string(),
            event,
            Duration::from_millis(100),
            &mut tool_id,
            &mut tool_name,
        );

        assert!(result.is_err());
    }

    #[test]
    fn test_response_completed_conversion() {
        let response_json = serde_json::json!({
            "id": "resp_123",
            "status": "completed",
            "usage": {
                "input_tokens": 15,
                "output_tokens": 25
            }
        });

        let event = OpenAIResponsesStreamEvent::ResponseCompleted {
            response: response_json,
        };

        let mut tool_id = None;
        let mut tool_name = None;

        let result = openai_responses_to_tensorzero_chunk(
            "raw_json".to_string(),
            event,
            Duration::from_millis(100),
            &mut tool_id,
            &mut tool_name,
        )
        .unwrap()
        .unwrap();

        assert_eq!(result.content.len(), 0); // No content, just metadata
        assert_eq!(
            result.usage,
            Some(Usage {
                input_tokens: 15,
                output_tokens: 25
            })
        );
        assert_eq!(result.finish_reason, Some(FinishReason::Stop));
    }

    #[test]
    fn test_response_incomplete_conversion() {
        let response_json = serde_json::json!({
            "id": "resp_123",
            "status": "incomplete",
            "incomplete_details": {
                "reason": "max_output_tokens"
            },
            "usage": {
                "input_tokens": 10,
                "output_tokens": 100
            }
        });

        let event = OpenAIResponsesStreamEvent::ResponseIncomplete {
            response: response_json,
        };

        let mut tool_id = None;
        let mut tool_name = None;

        let result = openai_responses_to_tensorzero_chunk(
            "raw_json".to_string(),
            event,
            Duration::from_millis(100),
            &mut tool_id,
            &mut tool_name,
        )
        .unwrap()
        .unwrap();

        assert_eq!(result.finish_reason, Some(FinishReason::Length));
        assert_eq!(
            result.usage,
            Some(Usage {
                input_tokens: 10,
                output_tokens: 100
            })
        );
    }

    #[test]
    fn test_response_failed_conversion() {
        let response_json = serde_json::json!({
            "id": "resp_123",
            "status": "failed",
            "error": {
                "code": "server_error",
                "message": "Internal server error"
            }
        });

        let event = OpenAIResponsesStreamEvent::ResponseFailed {
            response: response_json,
        };

        let mut tool_id = None;
        let mut tool_name = None;

        let result = openai_responses_to_tensorzero_chunk(
            "raw_json".to_string(),
            event,
            Duration::from_millis(100),
            &mut tool_id,
            &mut tool_name,
        );

        assert!(result.is_err());
    }

    #[test]
    fn test_refusal_delta_conversion() {
        let event = OpenAIResponsesStreamEvent::ResponseRefusalDelta {
            delta: "I cannot help with that".to_string(),
            item_id: "msg_1".to_string(),
            output_index: 0,
            content_index: 0,
        };

        let mut tool_id = None;
        let mut tool_name = None;

        let result = openai_responses_to_tensorzero_chunk(
            "raw_json".to_string(),
            event,
            Duration::from_millis(100),
            &mut tool_id,
            &mut tool_name,
        );

        assert!(result.is_err());
    }

    #[test]
    fn test_error_event_conversion() {
        let error_json = serde_json::json!({
            "code": "bad_request",
            "message": "Invalid parameters"
        });

        let event = OpenAIResponsesStreamEvent::Error { error: error_json };

        let mut tool_id = None;
        let mut tool_name = None;

        let result = openai_responses_to_tensorzero_chunk(
            "raw_json".to_string(),
            event,
            Duration::from_millis(100),
            &mut tool_id,
            &mut tool_name,
        );

        assert!(result.is_err());
    }

    #[test]
    fn test_lifecycle_events_return_none() {
        let events = vec![
            OpenAIResponsesStreamEvent::ResponseCreated {
                response: serde_json::json!({}),
            },
            OpenAIResponsesStreamEvent::ResponseInProgress {
                response: serde_json::json!({}),
            },
            // Note: ResponseOutputItemAdded with function_call type now emits a chunk
            // so we test with a non-function_call item
            OpenAIResponsesStreamEvent::ResponseOutputItemAdded {
                item: serde_json::json!({"type": "message"}),
                output_index: 0,
            },
            OpenAIResponsesStreamEvent::ResponseOutputItemDone {
                item: serde_json::json!({}),
                output_index: 0,
            },
        ];

        let mut tool_id = None;
        let mut tool_name = None;

        for event in events {
            let result = openai_responses_to_tensorzero_chunk(
                "raw_json".to_string(),
                event,
                Duration::from_millis(100),
                &mut tool_id,
                &mut tool_name,
            )
            .unwrap();

            assert!(result.is_none(), "Lifecycle events should return None");
        }
    }

    #[test]
    fn test_unknown_event_type() {
        // Test that unknown event types are handled gracefully
        let json = r#"{"type": "response.some_new_event", "data": "foo"}"#;

        let event: OpenAIResponsesStreamEvent = serde_json::from_str(json).unwrap();
        assert!(matches!(event, OpenAIResponsesStreamEvent::Unknown));

        let mut tool_id = None;
        let mut tool_name = None;

        let result = openai_responses_to_tensorzero_chunk(
            json.to_string(),
            event,
            Duration::from_millis(100),
            &mut tool_id,
            &mut tool_name,
        )
        .unwrap();

        // Unknown events should return None (skip them)
        assert!(result.is_none(), "Unknown events should return None");
    }

    #[test]
    fn test_malformed_json_in_stream() {
        // Test that completely malformed JSON doesn't parse but won't crash
        let json = r#"{"type": "response.created", "invalid json here"#;

        let result: Result<OpenAIResponsesStreamEvent, serde_json::Error> =
            serde_json::from_str(json);

        // Should fail to parse
        assert!(result.is_err());
    }

    #[test]
    fn test_deserialize_unknown_output_block() {
        // Test that unknown output block types (like web_search_call) are deserialized as FlattenUnknown::Unknown
        let json = r#"{
            "type": "web_search_call",
            "status": "completed",
            "action": {
                "type": "search",
                "query": "test query"
            }
        }"#;

        let result: OpenAIResponsesOutput = serde_json::from_str(json).unwrap();

        match result {
            FlattenUnknown::Unknown(data) => {
                assert_eq!(
                    data.get("type").and_then(|v| v.as_str()),
                    Some("web_search_call")
                );
                assert_eq!(
                    data.get("status").and_then(|v| v.as_str()),
                    Some("completed")
                );
            }
            FlattenUnknown::Normal(_) => panic!("Expected FlattenUnknown::Unknown variant"),
        }
    }

    #[test]
    fn test_convert_unknown_block_to_content_block_output() {
        // Test that unknown blocks are converted to ContentBlockOutput::Unknown with proper model_provider_name
        let json = r#"{
            "output": [
                {
                    "type": "web_search_call",
                    "id": "ws_123",
                    "status": "completed"
                }
            ],
            "usage": {
                "input_tokens": 10,
                "output_tokens": 20
            }
        }"#;

        let response: OpenAIResponsesResponse = serde_json::from_str(json).unwrap();
        let generic_request = ModelInferenceRequest {
            inference_id: uuid::Uuid::new_v4(),
            messages: vec![],
            system: None,
            temperature: None,
            max_tokens: None,
            seed: None,
            stream: false,
            json_mode: ModelInferenceRequestJsonMode::Off,
            tool_config: None,
            function_type: FunctionType::Chat,
            output_schema: None,
            top_p: None,
            presence_penalty: None,
            frequency_penalty: None,
            stop_sequences: None,
            extra_body: Default::default(),
            extra_headers: Default::default(),
            fetch_and_encode_input_files_before_inference: false,
            extra_cache_key: None,
        };

        let result = response.into_provider_response(
            Latency::NonStreaming {
                response_time: Duration::from_millis(100),
            },
            "test_request".to_string(),
            "test_response".to_string(),
            &generic_request,
            "test-model",
            "test-provider",
        );

        assert!(result.is_ok());
        let provider_response = result.unwrap();
        assert_eq!(provider_response.output.len(), 1);

        match &provider_response.output[0] {
            ContentBlockOutput::Unknown {
                data,
                model_provider_name,
            } => {
                assert_eq!(
                    data.get("type").and_then(|v| v.as_str()),
                    Some("web_search_call")
                );
                assert_eq!(
                    model_provider_name.as_deref(),
                    Some("tensorzero::model_name::test-model::provider_name::test-provider")
                );
            }
            _ => panic!("Expected ContentBlockOutput::Unknown"),
        }
    }

    #[test]
    fn test_mixed_output_with_known_and_unknown_blocks() {
        // Test that responses with both known and unknown blocks are handled correctly
        let json = r#"{
            "output": [
                {
                    "type": "message",
                    "role": "assistant",
                    "id": "msg_1",
                    "content": [
                        {
                            "type": "output_text",
                            "text": "Hello, world!"
                        }
                    ]
                },
                {
                    "type": "web_search_call",
                    "id": "ws_123",
                    "status": "completed",
                    "action": {
                        "type": "search",
                        "query": "test"
                    }
                },
                {
                    "type": "function_call",
                    "call_id": "fc_456",
                    "name": "get_weather",
                    "arguments": "{}"
                },
                {
                    "type": "another_unknown_type",
                    "custom_field": "custom_value"
                }
            ],
            "usage": {
                "input_tokens": 50,
                "output_tokens": 100
            }
        }"#;

        let response: OpenAIResponsesResponse = serde_json::from_str(json).unwrap();
        let generic_request = ModelInferenceRequest {
            inference_id: uuid::Uuid::new_v4(),
            messages: vec![],
            system: None,
            temperature: None,
            max_tokens: None,
            seed: None,
            stream: false,
            json_mode: ModelInferenceRequestJsonMode::Off,
            tool_config: None,
            function_type: FunctionType::Chat,
            output_schema: None,
            top_p: None,
            presence_penalty: None,
            frequency_penalty: None,
            stop_sequences: None,
            extra_body: Default::default(),
            extra_headers: Default::default(),
            fetch_and_encode_input_files_before_inference: false,
            extra_cache_key: None,
        };

        let result = response.into_provider_response(
            Latency::NonStreaming {
                response_time: Duration::from_millis(100),
            },
            "test_request".to_string(),
            "test_response".to_string(),
            &generic_request,
            "gpt-5-nano",
            "openai",
        );

        assert!(result.is_ok());
        let provider_response = result.unwrap();

        // Should have 4 output blocks: 1 text, 2 unknown, 1 tool call
        assert_eq!(provider_response.output.len(), 4);

        // First should be text
        match &provider_response.output[0] {
            ContentBlockOutput::Text(text) => {
                assert_eq!(text.text, "Hello, world!");
            }
            _ => panic!("Expected ContentBlockOutput::Text"),
        }

        // Second should be unknown (web_search_call)
        match &provider_response.output[1] {
            ContentBlockOutput::Unknown { data, .. } => {
                assert_eq!(
                    data.get("type").and_then(|v| v.as_str()),
                    Some("web_search_call")
                );
            }
            _ => panic!("Expected ContentBlockOutput::Unknown for web_search_call"),
        }

        // Third should be tool call
        match &provider_response.output[2] {
            ContentBlockOutput::ToolCall(tool_call) => {
                assert_eq!(tool_call.name, "get_weather");
                assert_eq!(tool_call.id, "fc_456");
            }
            _ => panic!("Expected ContentBlockOutput::ToolCall"),
        }

        // Fourth should be unknown (another_unknown_type)
        match &provider_response.output[3] {
            ContentBlockOutput::Unknown {
                data,
                model_provider_name,
            } => {
                assert_eq!(
                    data.get("type").and_then(|v| v.as_str()),
                    Some("another_unknown_type")
                );
                assert_eq!(
                    data.get("custom_field").and_then(|v| v.as_str()),
                    Some("custom_value")
                );
                assert_eq!(
                    model_provider_name.as_deref(),
                    Some("tensorzero::model_name::gpt-5-nano::provider_name::openai")
                );
            }
            _ => panic!("Expected ContentBlockOutput::Unknown for another_unknown_type"),
        }
    }
}<|MERGE_RESOLUTION|>--- conflicted
+++ resolved
@@ -159,11 +159,8 @@
                         name: function_call.name.to_string(),
                     }));
                 }
-<<<<<<< HEAD
-                OpenAIResponsesOutput::Reasoning {
-                    encrypted_content,
-                    summary,
-                } => {
+
+                FlattenUnknown::Normal(OpenAIResponsesOutputInner::Reasoning { summary }) => {
                     if let Some(encrypted_content) = encrypted_content {
                         output.push(ContentBlockOutput::Thought(Thought {
                             text: None,
@@ -171,9 +168,7 @@
                             provider_type: Some(PROVIDER_TYPE.to_string()),
                         }));
                     }
-=======
-                FlattenUnknown::Normal(OpenAIResponsesOutputInner::Reasoning { summary }) => {
->>>>>>> 34623eca
+
                     for summary in summary {
                         match summary {
                             OpenAIResponsesReasoningSummary::SummaryText { text } => {
@@ -313,11 +308,8 @@
     pub async fn new(
         model: &'a str,
         request: &'a ModelInferenceRequest<'_>,
-<<<<<<< HEAD
         include_encrypted_reasoning: bool,
-=======
         built_in_tools: &[Value],
->>>>>>> 34623eca
     ) -> Result<OpenAIResponsesRequest<'a>, Error> {
         let mut tools: Vec<OpenAIResponsesTool> = request
             .tool_config
@@ -485,17 +477,12 @@
                 false
             }
             // Don't consider the content of non-text blocks
-<<<<<<< HEAD
-            OpenAIResponsesInput::FunctionCallOutput(_)
-            | OpenAIResponsesInput::FunctionCall(_)
-            | OpenAIResponsesInput::Reasoning(_) => false,
-=======
             OpenAIResponsesInput::Known(
                 OpenAIResponsesInputInner::FunctionCallOutput(_)
-                | OpenAIResponsesInputInner::FunctionCall(_),
+                | OpenAIResponsesInputInner::FunctionCall(_)
+                | OpenAIResponsesInput::Reasoning(_),
             )
             | OpenAIResponsesInput::Unknown(_) => false,
->>>>>>> 34623eca
         }
     }
 }
