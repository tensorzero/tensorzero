use futures::future::try_join_all;
use futures::{Stream, StreamExt, TryStreamExt};
use lazy_static::lazy_static;
use reqwest::StatusCode;
use reqwest_eventsource::Event;
use secrecy::{ExposeSecret, SecretString};
use serde::de::IntoDeserializer;
use serde::{Deserialize, Deserializer, Serialize};
use serde_json::{json, Value};
use std::borrow::Cow;

use crate::http::TensorzeroHttpClient;
use std::time::Duration;
use tokio::time::Instant;
use url::Url;
#[cfg(test)]
use uuid::Uuid;

use crate::cache::ModelProviderRequest;
use crate::endpoints::inference::InferenceCredentials;
use crate::error::{
    warn_discarded_thought_block, DelayedError, DisplayOrDebugGateway, Error, ErrorDetails,
};
use crate::inference::types::batch::StartBatchProviderInferenceResponse;
use crate::inference::types::batch::{BatchRequestRow, PollBatchInferenceResponse};
use crate::inference::types::chat_completion_inference_params::{
    warn_inference_parameter_not_supported, ChatCompletionInferenceParamsV2,
};
use crate::inference::types::file::{mime_type_to_audio_format, mime_type_to_ext};
use crate::inference::types::ObjectStorageFile;
use crate::inference::types::{
    ContentBlock, ContentBlockChunk, ContentBlockOutput, Latency, ModelInferenceRequest,
    ModelInferenceRequestJsonMode, PeekableProviderInferenceResponseStream,
    ProviderInferenceResponse, ProviderInferenceResponseChunk, RequestMessage, Role, Text,
    TextChunk, Usage,
};
use crate::inference::types::{
    FinishReason, ProviderInferenceResponseArgs, ProviderInferenceResponseStreamInner,
};
use crate::inference::InferenceProvider;
use crate::model::{Credential, ModelProvider};
use crate::tool::{ClientSideFunctionToolConfig, ToolCall, ToolCallChunk, ToolChoice};

use crate::providers::common::prepare_chat_completion_tools;
use crate::providers::helpers::{
    convert_stream_error, inject_extra_request_data_and_send,
    inject_extra_request_data_and_send_eventsource,
};

// Import unified OpenAI types for allowed_tools support
use super::openai::{
<<<<<<< HEAD
    AllowedToolsChoice as OpenAIAllowedToolsChoice,
    AllowedToolsConstraint as OpenAIAllowedToolsConstraint, AllowedToolsMode, OpenAIToolType,
    SpecificToolFunction as OpenAISpecificToolFunction, ToolReference,
=======
    prepare_allowed_tools_constraint, AllowedToolsChoice as OpenAIAllowedToolsChoice,
>>>>>>> 2ea79697
};

use crate::inference::TensorZeroEventError;

lazy_static! {
    static ref OPENROUTER_DEFAULT_BASE_URL: Url = {
        #[expect(clippy::expect_used)]
        Url::parse("https://openrouter.ai/api/v1")
            .expect("Failed to parse OPENROUTER_DEFAULT_BASE_URL")
    };
}

const PROVIDER_NAME: &str = "OpenRouter";
pub const PROVIDER_TYPE: &str = "openrouter";

<<<<<<< HEAD
// OLD: returned separate allowed_tools field
// type PreparedOpenRouterToolsResult<'a> = (
//     Option<Vec<OpenRouterTool<'a>>>,
//     Option<OpenRouterToolChoice<'a>>,
//     Option<bool>,
//     Option<Vec<&'a str>>,
// );

=======
>>>>>>> 2ea79697
type PreparedOpenRouterToolsResult<'a> = (
    Option<Vec<OpenRouterTool<'a>>>,
    Option<OpenRouterToolChoice<'a>>,
    Option<bool>,
);

#[derive(Debug, Serialize, ts_rs::TS)]
#[ts(export)]
pub struct OpenRouterProvider {
    model_name: String,
    #[serde(skip)]
    credentials: OpenRouterCredentials,
}

impl OpenRouterProvider {
    pub fn new(model_name: String, credentials: OpenRouterCredentials) -> Self {
        OpenRouterProvider {
            model_name,
            credentials,
        }
    }

    pub fn model_name(&self) -> &str {
        &self.model_name
    }
}

#[derive(Clone, Debug)]
pub enum OpenRouterCredentials {
    Static(SecretString),
    Dynamic(String),
    None,
    WithFallback {
        default: Box<OpenRouterCredentials>,
        fallback: Box<OpenRouterCredentials>,
    },
}

impl TryFrom<Credential> for OpenRouterCredentials {
    type Error = Error;

    fn try_from(credentials: Credential) -> Result<Self, Error> {
        match credentials {
            Credential::Static(key) => Ok(OpenRouterCredentials::Static(key)),
            Credential::Dynamic(key_name) => Ok(OpenRouterCredentials::Dynamic(key_name)),
            Credential::None => Ok(OpenRouterCredentials::None),
            Credential::Missing => Ok(OpenRouterCredentials::None),
            Credential::WithFallback { default, fallback } => {
                Ok(OpenRouterCredentials::WithFallback {
                    default: Box::new((*default).try_into()?),
                    fallback: Box::new((*fallback).try_into()?),
                })
            }
            _ => Err(Error::new(ErrorDetails::Config {
                message: "Invalid api_key_location for OpenRouter provider".to_string(),
            })),
        }
    }
}

impl OpenRouterCredentials {
    pub fn get_api_key<'a>(
        &'a self,
        dynamic_api_keys: &'a InferenceCredentials,
    ) -> Result<Option<&'a SecretString>, DelayedError> {
        match self {
            OpenRouterCredentials::Static(api_key) => Ok(Some(api_key)),
            OpenRouterCredentials::Dynamic(key_name) => {
                Some(dynamic_api_keys.get(key_name).ok_or_else(|| {
                    DelayedError::new(ErrorDetails::ApiKeyMissing {
                        provider_name: PROVIDER_NAME.to_string(),
                        message: format!("Dynamic api key `{key_name}` is missing"),
                    })
                }))
                .transpose()
            }
            OpenRouterCredentials::None => Ok(None),
            OpenRouterCredentials::WithFallback { default, fallback } => {
                // Try default first, fall back to fallback if it fails
                match default.get_api_key(dynamic_api_keys) {
                    Ok(key) => Ok(key),
                    Err(e) => {
                        e.log_at_level(
                            "Using fallback credential, as default credential is unavailable: ",
                            tracing::Level::WARN,
                        );
                        fallback.get_api_key(dynamic_api_keys)
                    }
                }
            }
        }
    }
}

impl InferenceProvider for OpenRouterProvider {
    async fn infer<'a>(
        &'a self,
        request: ModelProviderRequest<'a>,
        http_client: &'a TensorzeroHttpClient,
        dynamic_api_keys: &'a InferenceCredentials,
        model_provider: &'a ModelProvider,
    ) -> Result<ProviderInferenceResponse, Error> {
        let request_url = get_chat_url(&OPENROUTER_DEFAULT_BASE_URL)?;
        let api_key = self
            .credentials
            .get_api_key(dynamic_api_keys)
            .map_err(|e| e.log())?;
        let start_time = Instant::now();
        let request_body_obj = OpenRouterRequest::new(&self.model_name, request.request).await?;
        let request_body = serde_json::to_value(request_body_obj).map_err(|e| {
            Error::new(ErrorDetails::Serialization {
                message: format!(
                    "Error serializing request: {}",
                    DisplayOrDebugGateway::new(e)
                ),
            })
        })?;
        let mut request_builder = http_client
            .post(request_url)
            .header("X-Title", "TensorZero")
            .header("HTTP-Referer", "https://www.tensorzero.com/");

        if let Some(api_key) = api_key {
            request_builder = request_builder.bearer_auth(api_key.expose_secret());
        }

        let (res, raw_request) = inject_extra_request_data_and_send(
            PROVIDER_TYPE,
            &request.request.extra_body,
            &request.request.extra_headers,
            model_provider,
            request.model_name,
            request_body,
            request_builder,
        )
        .await?;

        if res.status().is_success() {
            let raw_response = res.text().await.map_err(|e| {
                Error::new(ErrorDetails::InferenceServer {
                    message: format!(
                        "Error parsing text response: {}",
                        DisplayOrDebugGateway::new(e)
                    ),
                    raw_request: Some(raw_request.clone()),
                    raw_response: None,
                    provider_type: PROVIDER_TYPE.to_string(),
                })
            })?;

            let response = serde_json::from_str(&raw_response).map_err(|e| {
                Error::new(ErrorDetails::InferenceServer {
                    message: format!(
                        "Error parsing JSON response: {}",
                        DisplayOrDebugGateway::new(e)
                    ),
                    raw_request: Some(raw_request.clone()),
                    raw_response: Some(raw_response.clone()),
                    provider_type: PROVIDER_TYPE.to_string(),
                })
            })?;

            let latency = Latency::NonStreaming {
                response_time: start_time.elapsed(),
            };
            Ok(OpenRouterResponseWithMetadata {
                response,
                raw_response,
                latency,
                raw_request: raw_request.clone(),
                generic_request: request.request,
            }
            .try_into()?)
        } else {
            Err(handle_openrouter_error(
                &raw_request.clone(),
                res.status(),
                &res.text().await.map_err(|e| {
                    Error::new(ErrorDetails::InferenceServer {
                        message: format!(
                            "Error parsing error response: {}",
                            DisplayOrDebugGateway::new(e)
                        ),
                        raw_request: Some(raw_request),
                        raw_response: None,
                        provider_type: PROVIDER_TYPE.to_string(),
                    })
                })?,
                PROVIDER_TYPE,
            ))
        }
    }

    async fn infer_stream<'a>(
        &'a self,
        ModelProviderRequest {
            request,
            provider_name: _,
            model_name,
            otlp_config: _,
        }: ModelProviderRequest<'a>,
        http_client: &'a TensorzeroHttpClient,
        dynamic_api_keys: &'a InferenceCredentials,
        model_provider: &'a ModelProvider,
    ) -> Result<(PeekableProviderInferenceResponseStream, String), Error> {
        let request_body =
            serde_json::to_value(OpenRouterRequest::new(&self.model_name, request).await?)
                .map_err(|e| {
                    Error::new(ErrorDetails::Serialization {
                        message: format!(
                            "Error serializing OpenRouter request: {}",
                            DisplayOrDebugGateway::new(e)
                        ),
                    })
                })?;
        let request_url = get_chat_url(&OPENROUTER_DEFAULT_BASE_URL)?;
        let api_key = self
            .credentials
            .get_api_key(dynamic_api_keys)
            .map_err(|e| e.log())?;
        let start_time = Instant::now();
        let mut request_builder = http_client
            .post(request_url)
            .header("X-Title", "TensorZero")
            .header("HTTP-Referer", "https://www.tensorzero.com/");
        if let Some(api_key) = api_key {
            request_builder = request_builder.bearer_auth(api_key.expose_secret());
        }

        let (event_source, raw_request) = inject_extra_request_data_and_send_eventsource(
            PROVIDER_TYPE,
            &request.extra_body,
            &request.extra_headers,
            model_provider,
            model_name,
            request_body,
            request_builder,
        )
        .await?;

        let stream = stream_openrouter(
            PROVIDER_TYPE.to_string(),
            event_source.map_err(TensorZeroEventError::EventSource),
            start_time,
            &raw_request,
        )
        .peekable();
        Ok((stream, raw_request))
    }

    async fn start_batch_inference<'a>(
        &'a self,
        _requests: &'a [ModelInferenceRequest<'_>],
        _client: &'a TensorzeroHttpClient,
        _dynamic_api_keys: &'a InferenceCredentials,
    ) -> Result<StartBatchProviderInferenceResponse, Error> {
        Err(ErrorDetails::UnsupportedModelProviderForBatchInference {
            provider_type: PROVIDER_TYPE.to_string(),
        }
        .into())
    }

    async fn poll_batch_inference<'a>(
        &'a self,
        _batch_request: &'a BatchRequestRow<'a>,
        _http_client: &'a TensorzeroHttpClient,
        _dynamic_api_keys: &'a InferenceCredentials,
    ) -> Result<PollBatchInferenceResponse, Error> {
        Err(ErrorDetails::UnsupportedModelProviderForBatchInference {
            provider_type: PROVIDER_TYPE.to_string(),
        }
        .into())
    }
}

pub fn stream_openrouter(
    provider_type: String,
    event_source: impl Stream<Item = Result<Event, TensorZeroEventError>> + Send + 'static,
    start_time: Instant,
    raw_request: &str,
) -> ProviderInferenceResponseStreamInner {
    let raw_request = raw_request.to_string();
    let mut tool_call_ids = Vec::new();
    Box::pin(async_stream::stream! {
        futures::pin_mut!(event_source);
        while let Some(ev) = event_source.next().await {
            match ev {
                Err(e) => {
                    match e {
                        TensorZeroEventError::TensorZero(e) => {
                            yield Err(e);
                        }
                        TensorZeroEventError::EventSource(e) => {
                            yield Err(convert_stream_error(raw_request.clone(), provider_type.clone(), e).await);
                        }
                    }
                }
                Ok(event) => match event {
                    Event::Open => continue,
                    Event::Message(message) => {
                        if message.data == "[DONE]" {
                            break;
                        }
                        let data: Result<OpenRouterChatChunk, Error> =
                            serde_json::from_str(&message.data).map_err(|e| Error::new(ErrorDetails::InferenceServer {
                                message: format!(
                                    "Error parsing chunk. Error: {e}",
                                ),
                                raw_request: Some(raw_request.clone()),
                                raw_response: Some(message.data.clone()),
                                provider_type: provider_type.clone(),
                            }));

                        let latency = start_time.elapsed();
                        let stream_message = data.and_then(|d| {
                            openrouter_to_tensorzero_chunk(message.data, d, latency, &mut tool_call_ids)
                        });
                        yield stream_message;
                    }
                },
            }
        }
    })
}

pub(super) fn get_chat_url(base_url: &Url) -> Result<Url, Error> {
    let mut url = base_url.clone();
    if !url.path().ends_with('/') {
        url.set_path(&format!("{}/", url.path()));
    }
    url.join("chat/completions").map_err(|e| {
        Error::new(ErrorDetails::InvalidBaseUrl {
            message: e.to_string(),
        })
    })
}

// Functions only needed for tests
#[cfg(test)]
fn get_file_url(base_url: &Url, file_id: Option<&str>) -> Result<Url, Error> {
    let mut url = base_url.clone();
    if !url.path().ends_with('/') {
        url.set_path(&format!("{}/", url.path()));
    }
    let path = if let Some(id) = file_id {
        format!("files/{id}/content")
    } else {
        "files".to_string()
    };
    url.join(&path).map_err(|e| {
        Error::new(ErrorDetails::InvalidBaseUrl {
            message: e.to_string(),
        })
    })
}

pub(super) fn handle_openrouter_error(
    raw_request: &str,
    response_code: StatusCode,
    response_body: &str,
    provider_type: &str,
) -> Error {
    match response_code {
        StatusCode::BAD_REQUEST
        | StatusCode::UNAUTHORIZED
        | StatusCode::FORBIDDEN
        | StatusCode::TOO_MANY_REQUESTS => ErrorDetails::InferenceClient {
            status_code: Some(response_code),
            message: response_body.to_string(),
            raw_request: Some(raw_request.to_string()),
            raw_response: Some(response_body.to_string()),
            provider_type: provider_type.to_string(),
        }
        .into(),
        _ => ErrorDetails::InferenceServer {
            message: response_body.to_string(),
            raw_request: Some(raw_request.to_string()),
            raw_response: Some(response_body.to_string()),
            provider_type: provider_type.to_string(),
        }
        .into(),
    }
}

#[derive(Clone, Debug, PartialEq, Serialize)]
pub(super) struct OpenRouterSystemRequestMessage<'a> {
    pub content: Cow<'a, str>,
}

#[derive(Clone, Debug, PartialEq, Serialize)]
pub(super) struct OpenRouterUserRequestMessage<'a> {
    #[serde(serialize_with = "serialize_text_content_vec")]
    pub(super) content: Vec<OpenRouterContentBlock<'a>>,
}

fn serialize_text_content_vec<S>(
    content: &Vec<OpenRouterContentBlock<'_>>,
    serializer: S,
) -> Result<S::Ok, S::Error>
where
    S: serde::Serializer,
{
    // If we have a single text block, serialize it as a string
    // to stay compatible with older providers which may not support content blocks
    if let [OpenRouterContentBlock::Text { text }] = &content.as_slice() {
        text.serialize(serializer)
    } else {
        content.serialize(serializer)
    }
}

fn serialize_optional_text_content_vec<S>(
    content: &Option<Vec<OpenRouterContentBlock<'_>>>,
    serializer: S,
) -> Result<S::Ok, S::Error>
where
    S: serde::Serializer,
{
    match content {
        Some(vec) => serialize_text_content_vec(vec, serializer),
        None => serializer.serialize_none(),
    }
}

#[derive(Clone, Debug, PartialEq)]
pub enum OpenRouterContentBlock<'a> {
    Text {
        text: Cow<'a, str>,
    },
    ImageUrl {
        image_url: OpenRouterImageUrl,
    },
    File {
        file: OpenRouterFile<'a>,
    },
    InputAudio {
        input_audio: OpenRouterInputAudio<'a>,
    },
    Unknown {
        data: Cow<'a, Value>,
    },
}

impl Serialize for OpenRouterContentBlock<'_> {
    fn serialize<S>(&self, serializer: S) -> Result<S::Ok, S::Error>
    where
        S: serde::Serializer,
    {
        #[derive(Serialize)]
        #[serde(tag = "type", rename_all = "snake_case")]
        enum Helper<'a> {
            Text {
                text: &'a str,
            },
            ImageUrl {
                image_url: &'a OpenRouterImageUrl,
            },
            File {
                file: &'a OpenRouterFile<'a>,
            },
            InputAudio {
                input_audio: &'a OpenRouterInputAudio<'a>,
            },
        }
        match self {
            OpenRouterContentBlock::Text { text } => Helper::Text { text }.serialize(serializer),
            OpenRouterContentBlock::ImageUrl { image_url } => {
                Helper::ImageUrl { image_url }.serialize(serializer)
            }
            OpenRouterContentBlock::File { file } => Helper::File { file }.serialize(serializer),
            OpenRouterContentBlock::InputAudio { input_audio } => {
                Helper::InputAudio { input_audio }.serialize(serializer)
            }
            OpenRouterContentBlock::Unknown { data } => data.serialize(serializer),
        }
    }
}

#[derive(Clone, Debug, PartialEq, Serialize)]
#[serde(rename_all = "snake_case")]
pub struct OpenRouterImageUrl {
    pub url: String,
}

#[derive(Clone, Debug, PartialEq, Serialize)]
#[serde(rename_all = "snake_case")]
pub struct OpenRouterFile<'a> {
    #[serde(skip_serializing_if = "Option::is_none")]
    pub file_data: Option<Cow<'a, str>>,
    #[serde(skip_serializing_if = "Option::is_none")]
    pub filename: Option<Cow<'a, str>>,
}

#[derive(Clone, Debug, PartialEq, Serialize)]
#[serde(rename_all = "snake_case")]
pub struct OpenRouterInputAudio<'a> {
    pub data: Cow<'a, str>,
    pub format: Cow<'a, str>,
}

#[derive(Clone, Debug, Deserialize, PartialEq, Serialize)]
pub struct OpenRouterRequestFunctionCall<'a> {
    pub name: &'a str,
    pub arguments: &'a str,
}

#[derive(Serialize, Debug, Clone, PartialEq, Deserialize)]
pub struct OpenRouterRequestToolCall<'a> {
    pub id: &'a str,
    pub r#type: OpenRouterToolType,
    pub function: OpenRouterRequestFunctionCall<'a>,
}

impl<'a> From<&'a ToolCall> for OpenRouterRequestToolCall<'a> {
    fn from(tool_call: &'a ToolCall) -> Self {
        OpenRouterRequestToolCall {
            id: &tool_call.id,
            r#type: OpenRouterToolType::Function,
            function: OpenRouterRequestFunctionCall {
                name: &tool_call.name,
                arguments: &tool_call.arguments,
            },
        }
    }
}

#[derive(Clone, Debug, PartialEq, Serialize)]
pub(super) struct OpenRouterAssistantRequestMessage<'a> {
    #[serde(
        skip_serializing_if = "Option::is_none",
        serialize_with = "serialize_optional_text_content_vec"
    )]
    pub content: Option<Vec<OpenRouterContentBlock<'a>>>,
    #[serde(skip_serializing_if = "Option::is_none")]
    pub tool_calls: Option<Vec<OpenRouterRequestToolCall<'a>>>,
}

#[derive(Clone, Debug, PartialEq, Serialize)]
pub(super) struct OpenRouterToolRequestMessage<'a> {
    pub content: &'a str,
    pub tool_call_id: &'a str,
}

#[derive(Clone, Debug, PartialEq, Serialize)]
#[serde(tag = "role")]
#[serde(rename_all = "lowercase")]
pub(super) enum OpenRouterRequestMessage<'a> {
    System(OpenRouterSystemRequestMessage<'a>),
    User(OpenRouterUserRequestMessage<'a>),
    Assistant(OpenRouterAssistantRequestMessage<'a>),
    Tool(OpenRouterToolRequestMessage<'a>),
}

impl OpenRouterRequestMessage<'_> {
    pub fn content_contains_case_insensitive(&self, value: &str) -> bool {
        match self {
            OpenRouterRequestMessage::System(msg) => msg.content.to_lowercase().contains(value),
            OpenRouterRequestMessage::User(msg) => msg.content.iter().any(|c| match c {
                OpenRouterContentBlock::Text { text } => text.to_lowercase().contains(value),
                OpenRouterContentBlock::ImageUrl { .. } => false,
                OpenRouterContentBlock::File { .. } => false,
                OpenRouterContentBlock::InputAudio { .. } => false,
                // Don't inspect the contents of 'unknown' blocks
                OpenRouterContentBlock::Unknown { data: _ } => false,
            }),
            OpenRouterRequestMessage::Assistant(msg) => {
                if let Some(content) = &msg.content {
                    content.iter().any(|c| match c {
                        OpenRouterContentBlock::Text { text } => {
                            text.to_lowercase().contains(value)
                        }
                        OpenRouterContentBlock::ImageUrl { .. } => false,
                        OpenRouterContentBlock::File { .. } => false,
                        OpenRouterContentBlock::InputAudio { .. } => false,
                        // Don't inspect the contents of 'unknown' blocks
                        OpenRouterContentBlock::Unknown { data: _ } => false,
                    })
                } else {
                    false
                }
            }
            OpenRouterRequestMessage::Tool(msg) => msg.content.to_lowercase().contains(value),
        }
    }
}

pub(super) async fn prepare_openrouter_messages<'a>(
    request: &'a ModelInferenceRequest<'_>,
) -> Result<Vec<OpenRouterRequestMessage<'a>>, Error> {
    let mut messages: Vec<_> = try_join_all(
        request
            .messages
            .iter()
            .map(tensorzero_to_openrouter_messages),
    )
    .await?
    .into_iter()
    .flatten()
    .collect();
    if let Some(system_msg) = tensorzero_to_openrouter_system_message(
        request.system.as_deref(),
        request.json_mode,
        &messages,
    ) {
        messages.insert(0, system_msg);
    }
    Ok(messages)
}

/// If there are no tools passed or the tools are empty, return None for both tools and tool_choice
/// Otherwise convert the tool choice and tools to OpenRouter format
pub(super) fn prepare_openrouter_tools<'a>(
    request: &'a ModelInferenceRequest,
) -> PreparedOpenRouterToolsResult<'a> {
<<<<<<< HEAD
    let (tools, tool_choice, parallel_tool_calls) = prepare_chat_completion_tools(request, true);

    // Convert from ChatCompletionTool to OpenRouterTool
    let openrouter_tools = tools.map(|t| t.into_iter().map(OpenRouterTool::from).collect());

    // Convert from ChatCompletionToolChoice to OpenRouterToolChoice
    let openrouter_tool_choice = tool_choice.map(OpenRouterToolChoice::from);

    (
        openrouter_tools,
        openrouter_tool_choice,
        parallel_tool_calls,
    )
=======
    match &request.tool_config {
        None => (None, None, None),
        Some(tool_config) => {
            if !tool_config.any_tools_available() {
                return (None, None, None);
            }
            let tools = Some(tool_config.tools_available().map(Into::into).collect());
            let parallel_tool_calls = tool_config.parallel_tool_calls;

            let tool_choice =
                if let Some(allowed_tools_choice) = prepare_allowed_tools_constraint(tool_config) {
                    Some(OpenRouterToolChoice::AllowedTools(allowed_tools_choice))
                } else {
                    // No allowed_tools constraint, use regular tool_choice
                    Some((&tool_config.tool_choice).into())
                };

            (tools, tool_choice, parallel_tool_calls)
        }
    }
>>>>>>> 2ea79697
}

/// This function is complicated only by the fact that OpenRouter and Azure require
/// different instructions depending on the json mode and the content of the messages.
///
/// If ModelInferenceRequestJsonMode::On and the system message or instructions does not contain "JSON"
/// the request will return an error.
/// So, we need to format the instructions to include "Respond using JSON." if it doesn't already.
pub(super) fn tensorzero_to_openrouter_system_message<'a>(
    system: Option<&'a str>,
    json_mode: ModelInferenceRequestJsonMode,
    messages: &[OpenRouterRequestMessage<'a>],
) -> Option<OpenRouterRequestMessage<'a>> {
    match system {
        Some(system) => {
            match json_mode {
                ModelInferenceRequestJsonMode::On => {
                    if messages
                        .iter()
                        .any(|msg| msg.content_contains_case_insensitive("json"))
                        || system.to_lowercase().contains("json")
                    {
                        OpenRouterRequestMessage::System(OpenRouterSystemRequestMessage {
                            content: Cow::Borrowed(system),
                        })
                    } else {
                        let formatted_instructions = format!("Respond using JSON.\n\n{system}");
                        OpenRouterRequestMessage::System(OpenRouterSystemRequestMessage {
                            content: Cow::Owned(formatted_instructions),
                        })
                    }
                }

                // If JSON mode is either off or strict, we don't need to do anything special
                _ => OpenRouterRequestMessage::System(OpenRouterSystemRequestMessage {
                    content: Cow::Borrowed(system),
                }),
            }
            .into()
        }
        None => match json_mode {
            ModelInferenceRequestJsonMode::On => Some(OpenRouterRequestMessage::System(
                OpenRouterSystemRequestMessage {
                    content: Cow::Owned("Respond using JSON.".to_string()),
                },
            )),
            _ => None,
        },
    }
}

async fn prepare_openrouter_file_content_block(
    file: &crate::inference::types::resolved_input::LazyFile,
) -> Result<OpenRouterContentBlock<'static>, Error> {
    let resolved_file = file.resolve().await?;
    let ObjectStorageFile { file, data } = &*resolved_file;
    let base64_url = format!("data:{};base64,{}", file.mime_type, data);

    if file.mime_type.type_() == mime::IMAGE {
        if file.detail.is_some() {
            tracing::warn!(
                "The image detail parameter is not supported by OpenRouter. The `detail` field will be ignored."
            );
        }
        Ok(OpenRouterContentBlock::ImageUrl {
            image_url: OpenRouterImageUrl { url: base64_url },
        })
    } else if file.mime_type.type_() == mime::AUDIO {
        let format = mime_type_to_audio_format(&file.mime_type)?;
        Ok(OpenRouterContentBlock::InputAudio {
            input_audio: OpenRouterInputAudio {
                data: Cow::Owned(data.clone()),
                format: Cow::Owned(format.to_string()),
            },
        })
    } else {
        let filename = if let Some(ref user_filename) = file.filename {
            // Use the user-provided filename if available
            Cow::Owned(user_filename.clone())
        } else {
            // Otherwise, generate a filename with the appropriate extension
            let suffix = mime_type_to_ext(&file.mime_type)?.ok_or_else(|| {
                Error::new(ErrorDetails::InvalidMessage {
                    message: format!("Mime type {} has no filetype suffix", file.mime_type),
                })
            })?;
            Cow::Owned(format!("input.{suffix}"))
        };
        Ok(OpenRouterContentBlock::File {
            file: OpenRouterFile {
                file_data: Some(Cow::Owned(base64_url)),
                filename: Some(filename),
            },
        })
    }
}

pub(super) async fn tensorzero_to_openrouter_messages(
    message: &RequestMessage,
) -> Result<Vec<OpenRouterRequestMessage<'_>>, Error> {
    match message.role {
        Role::User => tensorzero_to_openrouter_user_messages(&message.content).await,
        Role::Assistant => tensorzero_to_openrouter_assistant_messages(&message.content).await,
    }
}

async fn tensorzero_to_openrouter_user_messages(
    content_blocks: &[ContentBlock],
) -> Result<Vec<OpenRouterRequestMessage<'_>>, Error> {
    // We need to separate the tool result messages from the user content blocks.

    let mut messages = Vec::new();
    let mut user_content_blocks = Vec::new();

    for block in content_blocks {
        match block {
            ContentBlock::Text(Text { text }) => {
                user_content_blocks.push(OpenRouterContentBlock::Text {
                    text: Cow::Borrowed(text),
                });
            }
            ContentBlock::ToolCall(_) => {
                return Err(Error::new(ErrorDetails::InvalidMessage {
                    message: "Tool calls are not supported in user messages".to_string(),
                }));
            }
            ContentBlock::ToolResult(tool_result) => {
                messages.push(OpenRouterRequestMessage::Tool(
                    OpenRouterToolRequestMessage {
                        content: &tool_result.result,
                        tool_call_id: &tool_result.id,
                    },
                ));
            }
            ContentBlock::File(file) => {
                user_content_blocks.push(prepare_openrouter_file_content_block(file).await?);
            }
            ContentBlock::Thought(thought) => {
                warn_discarded_thought_block(PROVIDER_TYPE, thought);
            }
            ContentBlock::Unknown {
                data,
                model_provider_name: _,
            } => {
                user_content_blocks.push(OpenRouterContentBlock::Unknown {
                    data: Cow::Borrowed(data),
                });
            }
        };
    }

    // If there are any user content blocks, combine them into a single user message.
    if !user_content_blocks.is_empty() {
        messages.push(OpenRouterRequestMessage::User(
            OpenRouterUserRequestMessage {
                content: user_content_blocks,
            },
        ));
    }

    Ok(messages)
}

async fn tensorzero_to_openrouter_assistant_messages(
    content_blocks: &[ContentBlock],
) -> Result<Vec<OpenRouterRequestMessage<'_>>, Error> {
    // We need to separate the tool result messages from the assistant content blocks.
    let mut assistant_content_blocks = Vec::new();
    let mut assistant_tool_calls = Vec::new();

    for block in content_blocks {
        match block {
            ContentBlock::Text(Text { text }) => {
                assistant_content_blocks.push(OpenRouterContentBlock::Text {
                    text: Cow::Borrowed(text),
                });
            }
            ContentBlock::ToolCall(tool_call) => {
                let tool_call = OpenRouterRequestToolCall {
                    id: &tool_call.id,
                    r#type: OpenRouterToolType::Function,
                    function: OpenRouterRequestFunctionCall {
                        name: &tool_call.name,
                        arguments: &tool_call.arguments,
                    },
                };

                assistant_tool_calls.push(tool_call);
            }
            ContentBlock::ToolResult(_) => {
                return Err(Error::new(ErrorDetails::InvalidMessage {
                    message: "Tool results are not supported in assistant messages".to_string(),
                }));
            }
            ContentBlock::File(file) => {
                assistant_content_blocks.push(prepare_openrouter_file_content_block(file).await?);
            }
            ContentBlock::Thought(thought) => {
                warn_discarded_thought_block(PROVIDER_TYPE, thought);
            }
            ContentBlock::Unknown {
                data,
                model_provider_name: _,
            } => {
                assistant_content_blocks.push(OpenRouterContentBlock::Unknown {
                    data: Cow::Borrowed(data),
                });
            }
        }
    }

    let content = match assistant_content_blocks.len() {
        0 => None,
        _ => Some(assistant_content_blocks),
    };

    let tool_calls = match assistant_tool_calls.len() {
        0 => None,
        _ => Some(assistant_tool_calls),
    };

    if content.is_none() && tool_calls.is_none() {
        return Ok(vec![]);
    }

    let message = OpenRouterRequestMessage::Assistant(OpenRouterAssistantRequestMessage {
        content,
        tool_calls,
    });

    Ok(vec![message])
}

#[derive(Clone, Debug, Default, PartialEq, Serialize)]
#[serde(rename_all = "snake_case")]
#[serde(tag = "type")]
enum OpenRouterResponseFormat {
    #[default]
    Text,
    JsonObject,
    JsonSchema {
        json_schema: Value,
    },
}

impl OpenRouterResponseFormat {
    fn new(
        json_mode: ModelInferenceRequestJsonMode,
        output_schema: Option<&Value>,
        model: &str,
    ) -> Option<Self> {
        if model.contains("3.5") && json_mode == ModelInferenceRequestJsonMode::Strict {
            return Some(OpenRouterResponseFormat::JsonObject);
        }

        match json_mode {
            ModelInferenceRequestJsonMode::On => Some(OpenRouterResponseFormat::JsonObject),
            // For now, we never explicitly send `OpenRouterResponseFormat::Text`
            ModelInferenceRequestJsonMode::Off => None,
            ModelInferenceRequestJsonMode::Strict => match output_schema {
                Some(schema) => {
                    let json_schema = json!({"name": "response", "strict": true, "schema": schema});
                    Some(OpenRouterResponseFormat::JsonSchema { json_schema })
                }
                None => Some(OpenRouterResponseFormat::JsonObject),
            },
        }
    }
}

#[derive(Clone, Debug, Deserialize, PartialEq, Serialize)]
#[serde(rename_all = "lowercase")]
pub enum OpenRouterToolType {
    Function,
}

#[derive(Debug, PartialEq, Serialize)]
pub(super) struct OpenRouterFunction<'a> {
    pub(super) name: &'a str,
    #[serde(skip_serializing_if = "Option::is_none")]
    pub(super) description: Option<&'a str>,
    pub parameters: &'a Value,
}

#[derive(Debug, PartialEq, Serialize)]
pub(super) struct OpenRouterTool<'a> {
    pub(super) r#type: OpenRouterToolType,
    pub(super) function: OpenRouterFunction<'a>,
    pub(super) strict: bool,
}

impl<'a> From<&'a ClientSideFunctionToolConfig> for OpenRouterTool<'a> {
    fn from(tool: &'a ClientSideFunctionToolConfig) -> Self {
        OpenRouterTool {
            r#type: OpenRouterToolType::Function,
            function: OpenRouterFunction {
                name: tool.name(),
                description: Some(tool.description()),
                parameters: tool.parameters(),
            },
            strict: tool.strict(),
        }
    }
}

impl<'a> From<super::common::ChatCompletionTool<'a>> for OpenRouterTool<'a> {
    fn from(tool: super::common::ChatCompletionTool<'a>) -> Self {
        OpenRouterTool {
            r#type: OpenRouterToolType::Function,
            function: OpenRouterFunction {
                name: tool.function.name,
                description: tool.function.description,
                parameters: tool.function.parameters,
            },
            strict: tool.strict,
        }
    }
}

#[derive(Clone, Debug, PartialEq, Serialize)]
#[serde(untagged)]
pub(super) enum OpenRouterToolChoice<'a> {
    String(OpenRouterToolChoiceString),
    Specific(SpecificToolChoice<'a>),
    AllowedTools(OpenAIAllowedToolsChoice<'a>),
}

#[derive(Clone, Debug, PartialEq, Serialize)]
#[serde(rename_all = "lowercase")]
pub(super) enum OpenRouterToolChoiceString {
    None,
    Auto,
    Required,
}

#[derive(Clone, Debug, PartialEq, Serialize)]
pub(super) struct SpecificToolChoice<'a> {
    pub(super) r#type: OpenRouterToolType,
    pub(super) function: SpecificToolFunction<'a>,
}

#[derive(Clone, Debug, Deserialize, PartialEq, Serialize)]
pub(super) struct SpecificToolFunction<'a> {
    pub(super) name: &'a str,
}

impl Default for OpenRouterToolChoice<'_> {
    fn default() -> Self {
        OpenRouterToolChoice::String(OpenRouterToolChoiceString::None)
    }
}

impl<'a> From<&'a ToolChoice> for OpenRouterToolChoice<'a> {
    fn from(tool_choice: &'a ToolChoice) -> Self {
        match tool_choice {
            ToolChoice::None => OpenRouterToolChoice::String(OpenRouterToolChoiceString::None),
            ToolChoice::Auto => OpenRouterToolChoice::String(OpenRouterToolChoiceString::Auto),
            ToolChoice::Required => {
                OpenRouterToolChoice::String(OpenRouterToolChoiceString::Required)
            }
            ToolChoice::Specific(tool_name) => OpenRouterToolChoice::Specific(SpecificToolChoice {
                r#type: OpenRouterToolType::Function,
                function: SpecificToolFunction { name: tool_name },
            }),
        }
    }
}

impl<'a> From<super::common::ChatCompletionToolChoice<'a>> for OpenRouterToolChoice<'a> {
    fn from(tool_choice: super::common::ChatCompletionToolChoice<'a>) -> Self {
        match tool_choice {
            super::common::ChatCompletionToolChoice::String(tc_string) => match tc_string {
                super::common::ChatCompletionToolChoiceString::None => {
                    OpenRouterToolChoice::String(OpenRouterToolChoiceString::None)
                }
                super::common::ChatCompletionToolChoiceString::Auto => {
                    OpenRouterToolChoice::String(OpenRouterToolChoiceString::Auto)
                }
                super::common::ChatCompletionToolChoiceString::Required => {
                    OpenRouterToolChoice::String(OpenRouterToolChoiceString::Required)
                }
            },
            super::common::ChatCompletionToolChoice::Specific(specific) => {
                OpenRouterToolChoice::Specific(SpecificToolChoice {
                    r#type: OpenRouterToolType::Function,
                    function: SpecificToolFunction {
                        name: specific.function.name,
                    },
                })
            }
            super::common::ChatCompletionToolChoice::AllowedTools(allowed_tools) => {
                // Convert from common ChatCompletionAllowedToolsChoice to OpenAI AllowedToolsChoice
                OpenRouterToolChoice::AllowedTools(OpenAIAllowedToolsChoice {
                    r#type: allowed_tools.r#type,
                    allowed_tools: OpenAIAllowedToolsConstraint {
                        mode: match allowed_tools.allowed_tools.mode {
                            super::common::ChatCompletionAllowedToolsMode::Auto => {
                                AllowedToolsMode::Auto
                            }
                            super::common::ChatCompletionAllowedToolsMode::Required => {
                                AllowedToolsMode::Required
                            }
                        },
                        tools: allowed_tools
                            .allowed_tools
                            .tools
                            .into_iter()
                            .map(|tool_ref| ToolReference {
                                r#type: OpenAIToolType::Function,
                                function: OpenAISpecificToolFunction {
                                    name: tool_ref.function.name,
                                },
                            })
                            .collect(),
                    },
                })
            }
        }
    }
}

#[derive(Debug, Serialize)]
pub(super) struct StreamOptions {
    pub(super) include_usage: bool,
}

/// This struct defines the supported parameters for the OpenRouter API
/// See the [OpenRouter API documentation](https://platform.openrouter.com/docs/api-reference/chat/create)
/// for more details.
/// We are not handling logprobs, top_logprobs, n,
/// presence_penalty, seed, service_tier, stop, user,
/// or the deprecated function_call and functions arguments.
#[derive(Debug, Serialize)]
struct OpenRouterRequest<'a> {
    messages: Vec<OpenRouterRequestMessage<'a>>,
    model: &'a str,
    #[serde(skip_serializing_if = "Option::is_none")]
    temperature: Option<f32>,
    #[serde(skip_serializing_if = "Option::is_none")]
    max_completion_tokens: Option<u32>,
    #[serde(skip_serializing_if = "Option::is_none")]
    seed: Option<u32>,
    #[serde(skip_serializing_if = "Option::is_none")]
    top_p: Option<f32>,
    #[serde(skip_serializing_if = "Option::is_none")]
    presence_penalty: Option<f32>,
    #[serde(skip_serializing_if = "Option::is_none")]
    frequency_penalty: Option<f32>,
    stream: bool,
    #[serde(skip_serializing_if = "Option::is_none")]
    stream_options: Option<StreamOptions>,
    #[serde(skip_serializing_if = "Option::is_none")]
    response_format: Option<OpenRouterResponseFormat>,
    #[serde(skip_serializing_if = "Option::is_none")]
    tools: Option<Vec<OpenRouterTool<'a>>>,
    // OLD: separate allowed_tools field - replaced by AllowedToolsChoice variant in tool_choice
    // #[serde(skip_serializing_if = "Option::is_none")]
    // allowed_tools: Option<Vec<&'a str>>,
    #[serde(skip_serializing_if = "Option::is_none")]
    tool_choice: Option<OpenRouterToolChoice<'a>>,
    #[serde(skip_serializing_if = "Option::is_none")]
    parallel_tool_calls: Option<bool>,
    #[serde(skip_serializing_if = "Option::is_none")]
    stop: Option<Cow<'a, [String]>>,
    #[serde(skip_serializing_if = "Option::is_none")]
    reasoning_effort: Option<String>,
    #[serde(skip_serializing_if = "Option::is_none")]
    verbosity: Option<String>,
}

fn apply_inference_params(
    request: &mut OpenRouterRequest,
    inference_params: &ChatCompletionInferenceParamsV2,
) {
    let ChatCompletionInferenceParamsV2 {
        reasoning_effort,
        service_tier,
        thinking_budget_tokens,
        verbosity,
    } = inference_params;

    if reasoning_effort.is_some() {
        request.reasoning_effort = reasoning_effort.clone();
    }

    if service_tier.is_some() {
        warn_inference_parameter_not_supported(PROVIDER_NAME, "service_tier", None);
    }

    if thinking_budget_tokens.is_some() {
        warn_inference_parameter_not_supported(
            PROVIDER_NAME,
            "thinking_budget_tokens",
            Some("Tip: You might want to use `reasoning_effort` for this provider."),
        );
    }

    if verbosity.is_some() {
        request.verbosity = verbosity.clone();
    }
}

impl<'a> OpenRouterRequest<'a> {
    pub async fn new(
        model: &'a str,
        request: &'a ModelInferenceRequest<'_>,
    ) -> Result<OpenRouterRequest<'a>, Error> {
        let response_format =
            OpenRouterResponseFormat::new(request.json_mode, request.output_schema, model);
        let stream_options = if request.stream {
            Some(StreamOptions {
                include_usage: true,
            })
        } else {
            None
        };
        let mut messages = prepare_openrouter_messages(request).await?;

        let (tools, tool_choice, mut parallel_tool_calls) = prepare_openrouter_tools(request);
        if model.to_lowercase().starts_with("o1") && parallel_tool_calls == Some(false) {
            parallel_tool_calls = None;
        }

        if model.to_lowercase().starts_with("o1-mini") {
            if let Some(OpenRouterRequestMessage::System(_)) = messages.first() {
                if let OpenRouterRequestMessage::System(system_msg) = messages.remove(0) {
                    let user_msg = OpenRouterRequestMessage::User(OpenRouterUserRequestMessage {
                        content: vec![OpenRouterContentBlock::Text {
                            text: system_msg.content,
                        }],
                    });
                    messages.insert(0, user_msg);
                }
            }
        }

        let mut openrouter_request = OpenRouterRequest {
            messages,
            model,
            temperature: request.temperature,
            max_completion_tokens: request.max_tokens,
            seed: request.seed,
            top_p: request.top_p,
            presence_penalty: request.presence_penalty,
            frequency_penalty: request.frequency_penalty,
            stream: request.stream,
            stream_options,
            response_format,
            tools,
            // allowed_tools is now part of tool_choice (AllowedToolsChoice variant)
            tool_choice,
            parallel_tool_calls,
            stop: request.borrow_stop_sequences(),
            reasoning_effort: None,
            verbosity: None,
        };

        apply_inference_params(&mut openrouter_request, &request.inference_params_v2);

        Ok(openrouter_request)
    }
}

#[derive(Serialize, Deserialize, Debug, Clone, PartialEq)]
pub(super) struct OpenRouterUsage {
    pub prompt_tokens: u32,
    #[serde(default)]
    pub completion_tokens: u32,
}

impl From<OpenRouterUsage> for Usage {
    fn from(usage: OpenRouterUsage) -> Self {
        Usage {
            input_tokens: usage.prompt_tokens,
            output_tokens: usage.completion_tokens,
        }
    }
}

#[derive(Serialize, Debug, Clone, PartialEq, Deserialize)]
struct OpenRouterResponseFunctionCall {
    name: String,
    arguments: String,
}

#[derive(Serialize, Debug, Clone, PartialEq, Deserialize)]
pub(super) struct OpenRouterResponseToolCall {
    id: String,
    r#type: OpenRouterToolType,
    function: OpenRouterResponseFunctionCall,
}

impl From<OpenRouterResponseToolCall> for ToolCall {
    fn from(openrouter_tool_call: OpenRouterResponseToolCall) -> Self {
        ToolCall {
            id: openrouter_tool_call.id,
            name: openrouter_tool_call.function.name,
            arguments: openrouter_tool_call.function.arguments,
        }
    }
}

#[derive(Clone, Debug, Deserialize, PartialEq, Serialize)]
pub(super) struct OpenRouterResponseMessage {
    #[serde(skip_serializing_if = "Option::is_none")]
    pub(super) content: Option<String>,
    #[serde(skip_serializing_if = "Option::is_none")]
    pub(super) tool_calls: Option<Vec<OpenRouterResponseToolCall>>,
}

#[derive(Serialize, Deserialize, Debug, Clone, PartialEq)]
#[serde(rename_all = "snake_case")]
pub(super) enum OpenRouterFinishReason {
    Stop,
    Length,
    ContentFilter,
    ToolCalls,
    FunctionCall,
    #[serde(other)]
    Unknown,
}

impl From<OpenRouterFinishReason> for FinishReason {
    fn from(finish_reason: OpenRouterFinishReason) -> Self {
        match finish_reason {
            OpenRouterFinishReason::Stop => FinishReason::Stop,
            OpenRouterFinishReason::Length => FinishReason::Length,
            OpenRouterFinishReason::ContentFilter => FinishReason::ContentFilter,
            OpenRouterFinishReason::ToolCalls => FinishReason::ToolCall,
            OpenRouterFinishReason::FunctionCall => FinishReason::ToolCall,
            OpenRouterFinishReason::Unknown => FinishReason::Unknown,
        }
    }
}

// Leaving out logprobs and finish_reason for now
#[derive(Serialize, Deserialize, Debug, Clone, PartialEq)]
pub(super) struct OpenRouterResponseChoice {
    pub(super) index: u8,
    pub(super) message: OpenRouterResponseMessage,
    pub(super) finish_reason: OpenRouterFinishReason,
}

// Leaving out id, created, model, service_tier, system_fingerprint, object for now
#[derive(Serialize, Deserialize, Debug, Clone, PartialEq)]
pub(super) struct OpenRouterResponse {
    pub(super) choices: Vec<OpenRouterResponseChoice>,
    pub(super) usage: OpenRouterUsage,
}

struct OpenRouterResponseWithMetadata<'a> {
    response: OpenRouterResponse,
    latency: Latency,
    raw_request: String,
    generic_request: &'a ModelInferenceRequest<'a>,
    raw_response: String,
}

impl<'a> TryFrom<OpenRouterResponseWithMetadata<'a>> for ProviderInferenceResponse {
    type Error = Error;
    fn try_from(value: OpenRouterResponseWithMetadata<'a>) -> Result<Self, Self::Error> {
        let OpenRouterResponseWithMetadata {
            mut response,
            latency,
            raw_request,
            raw_response,
            generic_request,
        } = value;
        if response.choices.len() != 1 {
            return Err(ErrorDetails::InferenceServer {
                message: format!(
                    "Response has invalid number of choices: {}. Expected 1.",
                    response.choices.len()
                ),
                raw_request: Some(raw_request),
                raw_response: Some(serde_json::to_string(&response).unwrap_or_default()),
                provider_type: PROVIDER_TYPE.to_string(),
            }
            .into());
        }
        let OpenRouterResponseChoice {
            message,
            finish_reason,
            ..
        } = response
            .choices
            .pop()
            .ok_or_else(|| Error::new(ErrorDetails::InferenceServer {
                message: "Response has no choices (this should never happen). Please file a bug report: https://github.com/tensorzero/tensorzero/issues/new".to_string(),
                raw_request: Some(raw_request.clone()),
                raw_response: Some(serde_json::to_string(&response).unwrap_or_default()),
                provider_type: PROVIDER_TYPE.to_string(),
            }))?;
        let mut content: Vec<ContentBlockOutput> = Vec::new();
        if let Some(text) = message.content {
            content.push(text.into());
        }
        if let Some(tool_calls) = message.tool_calls {
            for tool_call in tool_calls {
                content.push(ContentBlockOutput::ToolCall(tool_call.into()));
            }
        };
        let usage = response.usage.into();
        let system = generic_request.system.clone();
        let messages = generic_request.messages.clone();
        Ok(ProviderInferenceResponse::new(
            ProviderInferenceResponseArgs {
                output: content,
                system,
                input_messages: messages,
                raw_request,
                raw_response: raw_response.clone(),
                usage,
                latency,
                finish_reason: Some(finish_reason.into()),
            },
        ))
    }
}

#[derive(Clone, Debug, Deserialize, PartialEq, Serialize)]
struct OpenRouterFunctionCallChunk {
    #[serde(skip_serializing_if = "Option::is_none")]
    name: Option<String>,
    #[serde(skip_serializing_if = "Option::is_none")]
    arguments: Option<String>,
}

#[derive(Clone, Debug, Deserialize, PartialEq, Serialize)]
struct OpenRouterToolCallChunk {
    index: u8,
    #[serde(skip_serializing_if = "Option::is_none")]
    id: Option<String>,
    // NOTE: these are externally tagged enums, for now we're gonna just keep this hardcoded as there's only one option
    // If we were to do this better, we would need to check the `type` field
    function: OpenRouterFunctionCallChunk,
}

// This doesn't include role
#[derive(Clone, Debug, Deserialize, PartialEq, Serialize)]
struct OpenRouterDelta {
    #[serde(skip_serializing_if = "Option::is_none")]
    content: Option<String>,
    #[serde(skip_serializing_if = "Option::is_none")]
    tool_calls: Option<Vec<OpenRouterToolCallChunk>>,
}

// Custom deserializer function for empty string to None
// This is required because SGLang (which depends on this code) returns "" in streaming chunks instead of null
fn empty_string_as_none<'de, D, T>(deserializer: D) -> Result<Option<T>, D::Error>
where
    D: Deserializer<'de>,
    T: Deserialize<'de>,
{
    let opt = Option::<String>::deserialize(deserializer)?;
    if let Some(s) = opt {
        if s.is_empty() {
            return Ok(None);
        }
        // Convert serde_json::Error to D::Error
        Ok(Some(
            T::deserialize(serde_json::Value::String(s).into_deserializer())
                .map_err(|e| serde::de::Error::custom(e.to_string()))?,
        ))
    } else {
        Ok(None)
    }
}

#[derive(Clone, Debug, Deserialize, PartialEq, Serialize)]
struct OpenRouterChatChunkChoice {
    delta: OpenRouterDelta,
    #[serde(default)]
    #[serde(deserialize_with = "empty_string_as_none")]
    finish_reason: Option<OpenRouterFinishReason>,
}

#[derive(Clone, Debug, Deserialize, PartialEq, Serialize)]
struct OpenRouterChatChunk {
    choices: Vec<OpenRouterChatChunkChoice>,
    #[serde(skip_serializing_if = "Option::is_none")]
    usage: Option<OpenRouterUsage>,
}

/// Maps an OpenRouter chunk to a TensorZero chunk for streaming inferences
fn openrouter_to_tensorzero_chunk(
    raw_message: String,
    mut chunk: OpenRouterChatChunk,
    latency: Duration,
    tool_call_ids: &mut Vec<String>,
) -> Result<ProviderInferenceResponseChunk, Error> {
    if chunk.choices.len() > 1 {
        return Err(ErrorDetails::InferenceServer {
            message: "Response has invalid number of choices: {}. Expected 1.".to_string(),
            raw_request: None,
            raw_response: Some(serde_json::to_string(&chunk).unwrap_or_default()),
            provider_type: PROVIDER_TYPE.to_string(),
        }
        .into());
    }
    let usage = chunk.usage.map(Into::into);
    let mut content = vec![];
    let mut finish_reason = None;
    if let Some(choice) = chunk.choices.pop() {
        if let Some(choice_finish_reason) = choice.finish_reason {
            finish_reason = Some(choice_finish_reason.into());
        }
        if let Some(text) = choice.delta.content {
            content.push(ContentBlockChunk::Text(TextChunk {
                text,
                id: "0".to_string(),
            }));
        }
        if let Some(tool_calls) = choice.delta.tool_calls {
            for tool_call in tool_calls {
                let index = tool_call.index;
                let id = match tool_call.id {
                    Some(id) => {
                        tool_call_ids.push(id.clone());
                        id
                    }
                    None => {
                        tool_call_ids
                            .get(index as usize)
                            .ok_or_else(|| Error::new(ErrorDetails::InferenceServer {
                                message: "Tool call index out of bounds (meaning we haven't seen this many ids in the stream)".to_string(),
                                raw_request: None,
                                raw_response: None,
                                provider_type: PROVIDER_TYPE.to_string(),
                            }))?
                            .clone()
                    }
                };

                content.push(ContentBlockChunk::ToolCall(ToolCallChunk {
                    id,
                    raw_name: tool_call.function.name,
                    raw_arguments: tool_call.function.arguments.unwrap_or_default(),
                }));
            }
        }
    }

    Ok(ProviderInferenceResponseChunk::new(
        content,
        usage,
        raw_message,
        latency,
        finish_reason,
    ))
}

#[cfg(test)]
mod tests {
    use super::*;
    use crate::{
        inference::types::{FunctionType, RequestMessage},
        providers::test_helpers::{
            MULTI_TOOL_CONFIG, QUERY_TOOL, WEATHER_TOOL, WEATHER_TOOL_CONFIG,
        },
        tool::ToolCallConfig,
    };
    use serde_json::json;
    use std::borrow::Cow;

    #[test]
    fn test_get_chat_url() {
        // Test with custom base URL
        let custom_base = "https://custom.openrouter.com/api/";
        let custom_url = get_chat_url(&Url::parse(custom_base).unwrap()).unwrap();
        assert_eq!(
            custom_url.as_str(),
            "https://custom.openrouter.com/api/chat/completions"
        );

        // Test with URL without trailing slash
        let unjoinable_url = get_chat_url(&Url::parse("https://example.com").unwrap());
        assert!(unjoinable_url.is_ok());
        assert_eq!(
            unjoinable_url.unwrap().as_str(),
            "https://example.com/chat/completions"
        );
        // Test with URL that can't be joined
        let unjoinable_url = get_chat_url(&Url::parse("https://example.com/foo").unwrap());
        assert!(unjoinable_url.is_ok());
        assert_eq!(
            unjoinable_url.unwrap().as_str(),
            "https://example.com/foo/chat/completions"
        );
    }

    #[test]
    fn test_handle_openrouter_error() {
        use reqwest::StatusCode;

        // Test unauthorized error
        let unauthorized = handle_openrouter_error(
            "Request Body",
            StatusCode::UNAUTHORIZED,
            "Unauthorized access",
            PROVIDER_TYPE,
        );
        let details = unauthorized.get_details();
        assert!(matches!(details, ErrorDetails::InferenceClient { .. }));
        if let ErrorDetails::InferenceClient {
            status_code,
            message,
            raw_request,
            raw_response,
            provider_type: provider,
        } = details
        {
            assert_eq!(message, "Unauthorized access");
            assert_eq!(*status_code, Some(StatusCode::UNAUTHORIZED));
            assert_eq!(provider, PROVIDER_TYPE);
            assert_eq!(*raw_request, Some("Request Body".to_string()));
            assert_eq!(*raw_response, Some("Unauthorized access".to_string()));
        }

        // Test forbidden error
        let forbidden = handle_openrouter_error(
            "Request Body",
            StatusCode::FORBIDDEN,
            "Forbidden access",
            PROVIDER_TYPE,
        );
        let details = forbidden.get_details();
        assert!(matches!(details, ErrorDetails::InferenceClient { .. }));
        if let ErrorDetails::InferenceClient {
            message,
            status_code,
            raw_request,
            raw_response,
            provider_type: provider,
        } = details
        {
            assert_eq!(message, "Forbidden access");
            assert_eq!(*status_code, Some(StatusCode::FORBIDDEN));
            assert_eq!(provider, PROVIDER_TYPE);
            assert_eq!(*raw_request, Some("Request Body".to_string()));
            assert_eq!(*raw_response, Some("Forbidden access".to_string()));
        }

        // Test rate limit error
        let rate_limit = handle_openrouter_error(
            "Request Body",
            StatusCode::TOO_MANY_REQUESTS,
            "Rate limit exceeded",
            PROVIDER_TYPE,
        );
        let details = rate_limit.get_details();
        assert!(matches!(details, ErrorDetails::InferenceClient { .. }));
        if let ErrorDetails::InferenceClient {
            message,
            status_code,
            raw_request,
            raw_response,
            provider_type: provider,
        } = details
        {
            assert_eq!(message, "Rate limit exceeded");
            assert_eq!(*status_code, Some(StatusCode::TOO_MANY_REQUESTS));
            assert_eq!(provider, PROVIDER_TYPE);
            assert_eq!(*raw_request, Some("Request Body".to_string()));
            assert_eq!(*raw_response, Some("Rate limit exceeded".to_string()));
        }

        // Test server error
        let server_error = handle_openrouter_error(
            "Request Body",
            StatusCode::INTERNAL_SERVER_ERROR,
            "Server error",
            PROVIDER_TYPE,
        );
        let details = server_error.get_details();
        assert!(matches!(details, ErrorDetails::InferenceServer { .. }));
        if let ErrorDetails::InferenceServer {
            message,
            raw_request,
            raw_response,
            provider_type: provider,
        } = details
        {
            assert_eq!(message, "Server error");
            assert_eq!(provider, PROVIDER_TYPE);
            assert_eq!(*raw_request, Some("Request Body".to_string()));
            assert_eq!(*raw_response, Some("Server error".to_string()));
        }
    }

    #[tokio::test]
    async fn test_openrouter_request_new() {
        // Test basic request
        let basic_request = ModelInferenceRequest {
            inference_id: Uuid::now_v7(),
            messages: vec![
                RequestMessage {
                    role: Role::User,
                    content: vec!["Hello".to_string().into()],
                },
                RequestMessage {
                    role: Role::Assistant,
                    content: vec!["Hi there!".to_string().into()],
                },
            ],
            system: None,
            tool_config: None,
            temperature: Some(0.7),
            max_tokens: Some(100),
            seed: Some(69),
            top_p: Some(0.9),
            presence_penalty: Some(0.1),
            frequency_penalty: Some(0.2),
            stream: true,
            json_mode: ModelInferenceRequestJsonMode::Off,
            function_type: FunctionType::Chat,
            output_schema: None,
            extra_body: Default::default(),
            ..Default::default()
        };

        let openrouter_request = OpenRouterRequest::new("gpt-4.1-mini", &basic_request)
            .await
            .unwrap();

        assert_eq!(openrouter_request.model, "gpt-4.1-mini");
        assert_eq!(openrouter_request.messages.len(), 2);
        assert_eq!(openrouter_request.temperature, Some(0.7));
        assert_eq!(openrouter_request.max_completion_tokens, Some(100));
        assert_eq!(openrouter_request.seed, Some(69));
        assert_eq!(openrouter_request.top_p, Some(0.9));
        assert_eq!(openrouter_request.presence_penalty, Some(0.1));
        assert_eq!(openrouter_request.frequency_penalty, Some(0.2));
        assert!(openrouter_request.stream);
        assert_eq!(openrouter_request.response_format, None);
        assert!(openrouter_request.tools.is_none());
        assert_eq!(openrouter_request.tool_choice, None);
        assert!(openrouter_request.parallel_tool_calls.is_none());

        // Test request with tools and JSON mode
        let request_with_tools = ModelInferenceRequest {
            inference_id: Uuid::now_v7(),
            messages: vec![RequestMessage {
                role: Role::User,
                content: vec!["What's the weather?".to_string().into()],
            }],
            system: None,
            temperature: None,
            top_p: None,
            presence_penalty: None,
            frequency_penalty: None,
            max_tokens: None,
            seed: None,
            stream: false,
            json_mode: ModelInferenceRequestJsonMode::On,
            tool_config: Some(Cow::Borrowed(&WEATHER_TOOL_CONFIG)),
            function_type: FunctionType::Chat,
            output_schema: None,
            extra_body: Default::default(),
            ..Default::default()
        };

        let openrouter_request = OpenRouterRequest::new("gpt-4", &request_with_tools)
            .await
            .unwrap();

        assert_eq!(openrouter_request.model, "gpt-4");
        assert_eq!(openrouter_request.messages.len(), 2); // We'll add a system message containing Json to fit OpenRouter requirements
        assert_eq!(openrouter_request.temperature, None);
        assert_eq!(openrouter_request.max_completion_tokens, None);
        assert_eq!(openrouter_request.seed, None);
        assert_eq!(openrouter_request.top_p, None);
        assert_eq!(openrouter_request.presence_penalty, None);
        assert_eq!(openrouter_request.frequency_penalty, None);
        assert!(!openrouter_request.stream);
        assert_eq!(
            openrouter_request.response_format,
            Some(OpenRouterResponseFormat::JsonObject)
        );
        assert!(openrouter_request.tools.is_some());
        let tools = openrouter_request.tools.as_ref().unwrap();
        assert_eq!(tools[0].function.name, WEATHER_TOOL.name());
        assert_eq!(tools[0].function.parameters, WEATHER_TOOL.parameters());
        assert_eq!(
            openrouter_request.tool_choice,
            Some(OpenRouterToolChoice::Specific(SpecificToolChoice {
                r#type: OpenRouterToolType::Function,
                function: SpecificToolFunction {
                    name: WEATHER_TOOL.name(),
                }
            }))
        );

        // Test request with strict JSON mode with no output schema
        let request_with_tools = ModelInferenceRequest {
            inference_id: Uuid::now_v7(),
            messages: vec![RequestMessage {
                role: Role::User,
                content: vec!["What's the weather?".to_string().into()],
            }],
            system: None,
            temperature: None,
            top_p: None,
            presence_penalty: None,
            frequency_penalty: None,
            max_tokens: None,
            seed: None,
            stream: false,
            json_mode: ModelInferenceRequestJsonMode::Strict,
            tool_config: None,
            function_type: FunctionType::Chat,
            output_schema: None,
            extra_body: Default::default(),
            ..Default::default()
        };

        let openrouter_request = OpenRouterRequest::new("gpt-4", &request_with_tools)
            .await
            .unwrap();

        assert_eq!(openrouter_request.model, "gpt-4");
        assert_eq!(openrouter_request.messages.len(), 1);
        assert_eq!(openrouter_request.temperature, None);
        assert_eq!(openrouter_request.max_completion_tokens, None);
        assert_eq!(openrouter_request.seed, None);
        assert!(!openrouter_request.stream);
        assert_eq!(openrouter_request.top_p, None);
        assert_eq!(openrouter_request.presence_penalty, None);
        assert_eq!(openrouter_request.frequency_penalty, None);
        // Resolves to normal JSON mode since no schema is provided (this shouldn't really happen in practice)
        assert_eq!(
            openrouter_request.response_format,
            Some(OpenRouterResponseFormat::JsonObject)
        );

        // Test request with strict JSON mode with an output schema
        let output_schema = json!({});
        let request_with_tools = ModelInferenceRequest {
            inference_id: Uuid::now_v7(),
            messages: vec![RequestMessage {
                role: Role::User,
                content: vec!["What's the weather?".to_string().into()],
            }],
            system: None,
            temperature: None,
            top_p: None,
            presence_penalty: None,
            frequency_penalty: None,
            max_tokens: None,
            seed: None,
            stream: false,
            json_mode: ModelInferenceRequestJsonMode::Strict,
            tool_config: None,
            function_type: FunctionType::Chat,
            output_schema: Some(&output_schema),
            extra_body: Default::default(),
            ..Default::default()
        };

        let openrouter_request = OpenRouterRequest::new("gpt-4", &request_with_tools)
            .await
            .unwrap();

        assert_eq!(openrouter_request.model, "gpt-4");
        assert_eq!(openrouter_request.messages.len(), 1);
        assert_eq!(openrouter_request.temperature, None);
        assert_eq!(openrouter_request.max_completion_tokens, None);
        assert_eq!(openrouter_request.seed, None);
        assert!(!openrouter_request.stream);
        assert_eq!(openrouter_request.top_p, None);
        assert_eq!(openrouter_request.presence_penalty, None);
        assert_eq!(openrouter_request.frequency_penalty, None);
        let expected_schema = serde_json::json!({"name": "response", "strict": true, "schema": {}});
        assert_eq!(
            openrouter_request.response_format,
            Some(OpenRouterResponseFormat::JsonSchema {
                json_schema: expected_schema,
            })
        );
    }

    #[tokio::test]
    async fn test_openrouter_new_request_o1() {
        let request = ModelInferenceRequest {
            inference_id: Uuid::now_v7(),
            messages: vec![RequestMessage {
                role: Role::User,
                content: vec!["Hello".to_string().into()],
            }],
            system: None,
            temperature: Some(0.5),
            top_p: Some(0.9),
            presence_penalty: Some(0.1),
            frequency_penalty: Some(0.2),
            max_tokens: Some(100),
            seed: Some(69),
            stream: false,
            json_mode: ModelInferenceRequestJsonMode::Off,
            tool_config: None,
            function_type: FunctionType::Chat,
            output_schema: None,
            extra_body: Default::default(),
            ..Default::default()
        };

        let openrouter_request = OpenRouterRequest::new("o1-preview", &request)
            .await
            .unwrap();

        assert_eq!(openrouter_request.model, "o1-preview");
        assert_eq!(openrouter_request.messages.len(), 1);
        assert!(!openrouter_request.stream);
        assert_eq!(openrouter_request.response_format, None);
        assert_eq!(openrouter_request.temperature, Some(0.5));
        assert_eq!(openrouter_request.max_completion_tokens, Some(100));
        assert_eq!(openrouter_request.seed, Some(69));
        assert_eq!(openrouter_request.top_p, Some(0.9));
        assert_eq!(openrouter_request.presence_penalty, Some(0.1));
        assert_eq!(openrouter_request.frequency_penalty, Some(0.2));
        assert!(openrouter_request.tools.is_none());

        // Test case: System message is converted to User message
        let request_with_system = ModelInferenceRequest {
            inference_id: Uuid::now_v7(),
            messages: vec![RequestMessage {
                role: Role::User,
                content: vec!["Hello".to_string().into()],
            }],
            system: Some("This is the system message".to_string()),
            temperature: Some(0.5),
            top_p: Some(0.9),
            presence_penalty: Some(0.1),
            frequency_penalty: Some(0.2),
            max_tokens: Some(100),
            seed: Some(69),
            stream: false,
            json_mode: ModelInferenceRequestJsonMode::Off,
            tool_config: None,
            function_type: FunctionType::Chat,
            output_schema: None,
            extra_body: Default::default(),
            ..Default::default()
        };

        let openrouter_request_with_system =
            OpenRouterRequest::new("o1-mini", &request_with_system)
                .await
                .unwrap();

        // Check that the system message was converted to a user message
        assert_eq!(openrouter_request_with_system.messages.len(), 2);
        assert!(
            matches!(
                openrouter_request_with_system.messages[0],
                OpenRouterRequestMessage::User(ref msg) if msg.content == [OpenRouterContentBlock::Text { text: "This is the system message".into() }]
            ),
            "Unexpected messages: {:?}",
            openrouter_request_with_system.messages
        );

        assert_eq!(openrouter_request_with_system.model, "o1-mini");
        assert!(!openrouter_request_with_system.stream);
        assert_eq!(openrouter_request_with_system.response_format, None);
        assert_eq!(openrouter_request_with_system.temperature, Some(0.5));
        assert_eq!(
            openrouter_request_with_system.max_completion_tokens,
            Some(100)
        );
        assert_eq!(openrouter_request_with_system.seed, Some(69));
        assert!(openrouter_request_with_system.tools.is_none());
        assert_eq!(openrouter_request_with_system.top_p, Some(0.9));
        assert_eq!(openrouter_request_with_system.presence_penalty, Some(0.1));
        assert_eq!(openrouter_request_with_system.frequency_penalty, Some(0.2));
    }

    #[test]
    fn test_try_from_openrouter_response() {
        // Test case 1: Valid response with content
        let valid_response = OpenRouterResponse {
            choices: vec![OpenRouterResponseChoice {
                index: 0,
                message: OpenRouterResponseMessage {
                    content: Some("Hello, world!".to_string()),
                    tool_calls: None,
                },
                finish_reason: OpenRouterFinishReason::Stop,
            }],
            usage: OpenRouterUsage {
                prompt_tokens: 10,
                completion_tokens: 20,
            },
        };
        let generic_request = ModelInferenceRequest {
            inference_id: Uuid::now_v7(),
            messages: vec![RequestMessage {
                role: Role::User,
                content: vec!["test_user".to_string().into()],
            }],
            system: None,
            temperature: Some(0.5),
            max_tokens: Some(100),
            seed: Some(69),
            top_p: Some(0.9),
            presence_penalty: Some(0.1),
            frequency_penalty: Some(0.2),
            stream: false,
            json_mode: ModelInferenceRequestJsonMode::On,
            tool_config: None,
            function_type: FunctionType::Chat,
            output_schema: None,
            extra_body: Default::default(),
            ..Default::default()
        };

        let request_body = OpenRouterRequest {
            messages: vec![],
            model: "gpt-4.1-mini",
            temperature: Some(0.5),
            top_p: Some(0.5),
            presence_penalty: Some(0.5),
            frequency_penalty: Some(0.5),
            max_completion_tokens: Some(100),
            seed: Some(69),
            stream: false,
            response_format: Some(OpenRouterResponseFormat::Text),
            stream_options: None,
            tools: None,
            tool_choice: None,
            parallel_tool_calls: None,
            // allowed_tools is now part of tool_choice (AllowedToolsChoice variant)
            stop: None,
            reasoning_effort: None,
            verbosity: None,
        };
        let raw_request = serde_json::to_string(&request_body).unwrap();
        let raw_response = "test_response".to_string();
        let result = ProviderInferenceResponse::try_from(OpenRouterResponseWithMetadata {
            response: valid_response,
            latency: Latency::NonStreaming {
                response_time: Duration::from_millis(100),
            },
            raw_request: raw_request.clone(),
            generic_request: &generic_request,
            raw_response: raw_response.clone(),
        });
        assert!(result.is_ok());
        let inference_response = result.unwrap();
        assert_eq!(
            inference_response.output,
            vec!["Hello, world!".to_string().into()]
        );
        assert_eq!(inference_response.usage.input_tokens, 10);
        assert_eq!(inference_response.usage.output_tokens, 20);
        assert_eq!(inference_response.finish_reason, Some(FinishReason::Stop));
        assert_eq!(
            inference_response.latency,
            Latency::NonStreaming {
                response_time: Duration::from_millis(100)
            }
        );
        assert_eq!(inference_response.raw_request, raw_request);
        assert_eq!(inference_response.raw_response, raw_response);
        assert_eq!(inference_response.system, None);
        assert_eq!(
            inference_response.input_messages,
            vec![RequestMessage {
                role: Role::User,
                content: vec!["test_user".to_string().into()],
            }]
        );
        // Test case 2: Valid response with tool calls
        let valid_response_with_tools = OpenRouterResponse {
            choices: vec![OpenRouterResponseChoice {
                index: 0,
                finish_reason: OpenRouterFinishReason::ToolCalls,
                message: OpenRouterResponseMessage {
                    content: None,
                    tool_calls: Some(vec![OpenRouterResponseToolCall {
                        id: "call1".to_string(),
                        r#type: OpenRouterToolType::Function,
                        function: OpenRouterResponseFunctionCall {
                            name: "test_function".to_string(),
                            arguments: "{}".to_string(),
                        },
                    }]),
                },
            }],
            usage: OpenRouterUsage {
                prompt_tokens: 15,
                completion_tokens: 25,
            },
        };
        let generic_request = ModelInferenceRequest {
            inference_id: Uuid::now_v7(),
            messages: vec![RequestMessage {
                role: Role::Assistant,
                content: vec!["test_assistant".to_string().into()],
            }],
            system: Some("test_system".to_string()),
            temperature: Some(0.5),
            top_p: Some(0.9),
            presence_penalty: Some(0.1),
            frequency_penalty: Some(0.2),
            max_tokens: Some(100),
            seed: Some(69),
            stream: false,
            json_mode: ModelInferenceRequestJsonMode::On,
            tool_config: None,
            function_type: FunctionType::Chat,
            output_schema: None,
            extra_body: Default::default(),
            ..Default::default()
        };

        let request_body = OpenRouterRequest {
            messages: vec![],
            model: "gpt-4.1-mini",
            temperature: Some(0.5),
            top_p: Some(0.5),
            presence_penalty: Some(0.5),
            frequency_penalty: Some(0.5),
            max_completion_tokens: Some(100),
            seed: Some(69),
            stream: false,
            response_format: Some(OpenRouterResponseFormat::Text),
            stream_options: None,
            tools: None,
            tool_choice: None,
            parallel_tool_calls: None,
            // allowed_tools is now part of tool_choice (AllowedToolsChoice variant)
            stop: None,
            reasoning_effort: None,
            verbosity: None,
        };
        let raw_request = serde_json::to_string(&request_body).unwrap();
        let result = ProviderInferenceResponse::try_from(OpenRouterResponseWithMetadata {
            response: valid_response_with_tools,
            latency: Latency::NonStreaming {
                response_time: Duration::from_millis(110),
            },
            raw_request: raw_request.clone(),
            generic_request: &generic_request,
            raw_response: raw_response.clone(),
        });
        assert!(result.is_ok());
        let inference_response = result.unwrap();
        assert_eq!(
            inference_response.output,
            vec![ContentBlockOutput::ToolCall(ToolCall {
                id: "call1".to_string(),
                name: "test_function".to_string(),
                arguments: "{}".to_string(),
            })]
        );
        assert_eq!(inference_response.usage.input_tokens, 15);
        assert_eq!(inference_response.usage.output_tokens, 25);
        assert_eq!(
            inference_response.finish_reason,
            Some(FinishReason::ToolCall)
        );
        assert_eq!(
            inference_response.latency,
            Latency::NonStreaming {
                response_time: Duration::from_millis(110)
            }
        );
        assert_eq!(inference_response.raw_request, raw_request);
        assert_eq!(inference_response.raw_response, raw_response);
        assert_eq!(inference_response.system, Some("test_system".to_string()));
        assert_eq!(
            inference_response.input_messages,
            vec![RequestMessage {
                role: Role::Assistant,
                content: vec!["test_assistant".to_string().into()],
            }]
        );
        // Test case 3: Invalid response with no choices
        let invalid_response_no_choices = OpenRouterResponse {
            choices: vec![],
            usage: OpenRouterUsage {
                prompt_tokens: 5,
                completion_tokens: 0,
            },
        };
        let request_body = OpenRouterRequest {
            messages: vec![],
            model: "gpt-4.1-mini",
            temperature: Some(0.5),
            top_p: Some(0.9),
            presence_penalty: Some(0.1),
            frequency_penalty: Some(0.2),
            max_completion_tokens: Some(100),
            seed: Some(69),
            stream: false,
            response_format: Some(OpenRouterResponseFormat::Text),
            stream_options: None,
            tools: None,
            tool_choice: None,
            parallel_tool_calls: None,
            // allowed_tools is now part of tool_choice (AllowedToolsChoice variant)
            stop: None,
            reasoning_effort: None,
            verbosity: None,
        };
        let result = ProviderInferenceResponse::try_from(OpenRouterResponseWithMetadata {
            response: invalid_response_no_choices,
            latency: Latency::NonStreaming {
                response_time: Duration::from_millis(120),
            },
            raw_request: serde_json::to_string(&request_body).unwrap(),
            generic_request: &generic_request,
            raw_response: raw_response.clone(),
        });
        assert!(result.is_err());
        let err = result.unwrap_err();
        let details = err.get_details();
        assert!(matches!(details, ErrorDetails::InferenceServer { .. }));

        // Test case 4: Invalid response with multiple choices
        let invalid_response_multiple_choices = OpenRouterResponse {
            choices: vec![
                OpenRouterResponseChoice {
                    index: 0,
                    message: OpenRouterResponseMessage {
                        content: Some("Choice 1".to_string()),
                        tool_calls: None,
                    },
                    finish_reason: OpenRouterFinishReason::Stop,
                },
                OpenRouterResponseChoice {
                    index: 1,
                    finish_reason: OpenRouterFinishReason::Stop,
                    message: OpenRouterResponseMessage {
                        content: Some("Choice 2".to_string()),
                        tool_calls: None,
                    },
                },
            ],
            usage: OpenRouterUsage {
                prompt_tokens: 10,
                completion_tokens: 10,
            },
        };

        let request_body = OpenRouterRequest {
            messages: vec![],
            model: "gpt-4.1-mini",
            temperature: Some(0.5),
            top_p: Some(0.9),
            presence_penalty: Some(0.1),
            frequency_penalty: Some(0.2),
            max_completion_tokens: Some(100),
            seed: Some(69),
            stream: false,
            response_format: Some(OpenRouterResponseFormat::Text),
            stream_options: None,
            tools: None,
            tool_choice: None,
            parallel_tool_calls: None,
            // allowed_tools is now part of tool_choice (AllowedToolsChoice variant)
            stop: None,
            reasoning_effort: None,
            verbosity: None,
        };
        let result = ProviderInferenceResponse::try_from(OpenRouterResponseWithMetadata {
            response: invalid_response_multiple_choices,
            latency: Latency::NonStreaming {
                response_time: Duration::from_millis(130),
            },
            raw_request: serde_json::to_string(&request_body).unwrap(),
            generic_request: &generic_request,
            raw_response: raw_response.clone(),
        });
        assert!(result.is_err());
        let err = result.unwrap_err();
        let details = err.get_details();
        assert!(matches!(details, ErrorDetails::InferenceServer { .. }));
    }

    #[test]
    fn test_prepare_openrouter_tools() {
        let request_with_tools = ModelInferenceRequest {
            inference_id: Uuid::now_v7(),
            messages: vec![RequestMessage {
                role: Role::User,
                content: vec!["What's the weather?".to_string().into()],
            }],
            system: None,
            temperature: None,
            top_p: None,
            presence_penalty: None,
            frequency_penalty: None,
            max_tokens: None,
            seed: None,
            stream: false,
            json_mode: ModelInferenceRequestJsonMode::On,
            tool_config: Some(Cow::Borrowed(&MULTI_TOOL_CONFIG)),
            function_type: FunctionType::Chat,
            output_schema: None,
            extra_body: Default::default(),
            ..Default::default()
        };
        let (tools, tool_choice, parallel_tool_calls) =
            prepare_openrouter_tools(&request_with_tools);
        let tools = tools.unwrap();
        assert_eq!(tools.len(), 2);
        assert_eq!(tools[0].function.name, WEATHER_TOOL.name());
        assert_eq!(tools[0].function.parameters, WEATHER_TOOL.parameters());
        assert_eq!(tools[1].function.name, QUERY_TOOL.name());
        assert_eq!(tools[1].function.parameters, QUERY_TOOL.parameters());
        let tool_choice = tool_choice.unwrap();
        assert_eq!(
            tool_choice,
            OpenRouterToolChoice::String(OpenRouterToolChoiceString::Required)
        );
        let parallel_tool_calls = parallel_tool_calls.unwrap();
        assert!(parallel_tool_calls);
        let tool_config = ToolCallConfig {
            tool_choice: ToolChoice::Required,
            parallel_tool_calls: Some(true),
            ..Default::default()
        };

        // Test no tools but a tool choice and make sure tool choice output is None
        let request_without_tools = ModelInferenceRequest {
            inference_id: Uuid::now_v7(),
            messages: vec![RequestMessage {
                role: Role::User,
                content: vec!["What's the weather?".to_string().into()],
            }],
            system: None,
            temperature: None,
            top_p: None,
            presence_penalty: None,
            frequency_penalty: None,
            max_tokens: None,
            seed: None,
            stream: false,
            json_mode: ModelInferenceRequestJsonMode::On,
            tool_config: Some(Cow::Borrowed(&tool_config)),
            function_type: FunctionType::Chat,
            output_schema: None,
            extra_body: Default::default(),
            ..Default::default()
        };
        let (tools, tool_choice, parallel_tool_calls) =
            prepare_openrouter_tools(&request_without_tools);
        assert!(tools.is_none());
        assert!(tool_choice.is_none());
        assert!(parallel_tool_calls.is_none());
    }

    #[tokio::test]
    async fn test_tensorzero_to_openrouter_messages() {
        let content_blocks = vec!["Hello".to_string().into()];
        let openrouter_messages = tensorzero_to_openrouter_user_messages(&content_blocks)
            .await
            .unwrap();
        assert_eq!(openrouter_messages.len(), 1);
        match &openrouter_messages[0] {
            OpenRouterRequestMessage::User(content) => {
                assert_eq!(
                    content.content,
                    &[OpenRouterContentBlock::Text {
                        text: "Hello".into()
                    }]
                );
            }
            _ => panic!("Expected a user message"),
        }

        // Message with multiple blocks
        let content_blocks = vec![
            "Hello".to_string().into(),
            "How are you?".to_string().into(),
        ];
        let openrouter_messages = tensorzero_to_openrouter_user_messages(&content_blocks)
            .await
            .unwrap();
        assert_eq!(openrouter_messages.len(), 1);
        match &openrouter_messages[0] {
            OpenRouterRequestMessage::User(content) => {
                assert_eq!(
                    content.content,
                    vec![
                        OpenRouterContentBlock::Text {
                            text: "Hello".into()
                        },
                        OpenRouterContentBlock::Text {
                            text: "How are you?".into()
                        }
                    ]
                );
            }
            _ => panic!("Expected a user message"),
        }

        // User message with one string and one tool call block
        // Since user messages in OpenRouter land can't contain tool calls (nor should they honestly),
        // We split the tool call out into a separate assistant message
        let tool_block = ContentBlock::ToolCall(ToolCall {
            id: "call1".to_string(),
            name: "test_function".to_string(),
            arguments: "{}".to_string(),
        });
        let content_blocks = vec!["Hello".to_string().into(), tool_block];
        let openrouter_messages = tensorzero_to_openrouter_assistant_messages(&content_blocks)
            .await
            .unwrap();
        assert_eq!(openrouter_messages.len(), 1);
        match &openrouter_messages[0] {
            OpenRouterRequestMessage::Assistant(content) => {
                assert_eq!(
                    content.content,
                    Some(vec![OpenRouterContentBlock::Text {
                        text: "Hello".into()
                    }])
                );
                let tool_calls = content.tool_calls.as_ref().unwrap();
                assert_eq!(tool_calls.len(), 1);
                assert_eq!(tool_calls[0].id, "call1");
                assert_eq!(tool_calls[0].function.name, "test_function");
                assert_eq!(tool_calls[0].function.arguments, "{}");
            }
            _ => panic!("Expected an assistant message"),
        }
    }

    #[test]
    fn test_openrouter_to_tensorzero_chunk() {
        let chunk = OpenRouterChatChunk {
            choices: vec![OpenRouterChatChunkChoice {
                delta: OpenRouterDelta {
                    content: Some("Hello".to_string()),
                    tool_calls: None,
                },
                finish_reason: Some(OpenRouterFinishReason::Stop),
            }],
            usage: None,
        };
        let mut tool_call_ids = vec!["id1".to_string()];
        let message = openrouter_to_tensorzero_chunk(
            "my_raw_chunk".to_string(),
            chunk.clone(),
            Duration::from_millis(50),
            &mut tool_call_ids,
        )
        .unwrap();
        assert_eq!(
            message.content,
            vec![ContentBlockChunk::Text(TextChunk {
                text: "Hello".to_string(),
                id: "0".to_string(),
            })],
        );
        assert_eq!(message.finish_reason, Some(FinishReason::Stop));
        // Test what an intermediate tool chunk should look like
        let chunk = OpenRouterChatChunk {
            choices: vec![OpenRouterChatChunkChoice {
                finish_reason: Some(OpenRouterFinishReason::ToolCalls),
                delta: OpenRouterDelta {
                    content: None,
                    tool_calls: Some(vec![OpenRouterToolCallChunk {
                        index: 0,
                        id: None,
                        function: OpenRouterFunctionCallChunk {
                            name: None,
                            arguments: Some("{\"hello\":\"world\"}".to_string()),
                        },
                    }]),
                },
            }],
            usage: None,
        };
        let message = openrouter_to_tensorzero_chunk(
            "my_raw_chunk".to_string(),
            chunk.clone(),
            Duration::from_millis(50),
            &mut tool_call_ids,
        )
        .unwrap();
        assert_eq!(
            message.content,
            vec![ContentBlockChunk::ToolCall(ToolCallChunk {
                id: "id1".to_string(),
                raw_name: None,
                raw_arguments: "{\"hello\":\"world\"}".to_string(),
            })]
        );
        assert_eq!(message.finish_reason, Some(FinishReason::ToolCall));
        // Test what a bad tool chunk would do (new ID but no names)
        let chunk = OpenRouterChatChunk {
            choices: vec![OpenRouterChatChunkChoice {
                finish_reason: None,
                delta: OpenRouterDelta {
                    content: None,
                    tool_calls: Some(vec![OpenRouterToolCallChunk {
                        index: 1,
                        id: None,
                        function: OpenRouterFunctionCallChunk {
                            name: None,
                            arguments: Some("{\"hello\":\"world\"}".to_string()),
                        },
                    }]),
                },
            }],
            usage: None,
        };
        let error = openrouter_to_tensorzero_chunk(
            "my_raw_chunk".to_string(),
            chunk.clone(),
            Duration::from_millis(50),
            &mut tool_call_ids,
        )
        .unwrap_err();
        let details = error.get_details();
        assert_eq!(
            *details,
            ErrorDetails::InferenceServer {
                message: "Tool call index out of bounds (meaning we haven't seen this many ids in the stream)".to_string(),
                raw_request: None,
                raw_response: None,
                provider_type: PROVIDER_TYPE.to_string(),
            }
        );
        // Test a correct new tool chunk
        let chunk = OpenRouterChatChunk {
            choices: vec![OpenRouterChatChunkChoice {
                finish_reason: Some(OpenRouterFinishReason::Stop),
                delta: OpenRouterDelta {
                    content: None,
                    tool_calls: Some(vec![OpenRouterToolCallChunk {
                        index: 1,
                        id: Some("id2".to_string()),
                        function: OpenRouterFunctionCallChunk {
                            name: Some("name2".to_string()),
                            arguments: Some("{\"hello\":\"world\"}".to_string()),
                        },
                    }]),
                },
            }],
            usage: None,
        };
        let message = openrouter_to_tensorzero_chunk(
            "my_raw_chunk".to_string(),
            chunk.clone(),
            Duration::from_millis(50),
            &mut tool_call_ids,
        )
        .unwrap();
        assert_eq!(
            message.content,
            vec![ContentBlockChunk::ToolCall(ToolCallChunk {
                id: "id2".to_string(),
                raw_name: Some("name2".to_string()),
                raw_arguments: "{\"hello\":\"world\"}".to_string(),
            })]
        );
        assert_eq!(message.finish_reason, Some(FinishReason::Stop));
        // Check that the lists were updated
        assert_eq!(tool_call_ids, vec!["id1".to_string(), "id2".to_string()]);

        // Check a chunk with no choices and only usage
        // Test a correct new tool chunk
        let chunk = OpenRouterChatChunk {
            choices: vec![],
            usage: Some(OpenRouterUsage {
                prompt_tokens: 10,
                completion_tokens: 20,
            }),
        };
        let message = openrouter_to_tensorzero_chunk(
            "my_raw_chunk".to_string(),
            chunk.clone(),
            Duration::from_millis(50),
            &mut tool_call_ids,
        )
        .unwrap();
        assert_eq!(message.content, vec![]);
        assert_eq!(
            message.usage,
            Some(Usage {
                input_tokens: 10,
                output_tokens: 20,
            })
        );
    }

    #[test]
    fn test_new_openrouter_response_format() {
        // Test JSON mode On
        let json_mode = ModelInferenceRequestJsonMode::On;
        let output_schema = None;
        let format = OpenRouterResponseFormat::new(json_mode, output_schema, "gpt-4o");
        assert_eq!(format, Some(OpenRouterResponseFormat::JsonObject));

        // Test JSON mode Off
        let json_mode = ModelInferenceRequestJsonMode::Off;
        let format = OpenRouterResponseFormat::new(json_mode, output_schema, "gpt-4o");
        assert_eq!(format, None);

        // Test JSON mode Strict with no schema
        let json_mode = ModelInferenceRequestJsonMode::Strict;
        let format = OpenRouterResponseFormat::new(json_mode, output_schema, "gpt-4o");
        assert_eq!(format, Some(OpenRouterResponseFormat::JsonObject));

        // Test JSON mode Strict with schema
        let json_mode = ModelInferenceRequestJsonMode::Strict;
        let schema = serde_json::json!({
            "type": "object",
            "properties": {
                "foo": {"type": "string"}
            }
        });
        let output_schema = Some(&schema);
        let format = OpenRouterResponseFormat::new(json_mode, output_schema, "gpt-4o");
        match format {
            Some(OpenRouterResponseFormat::JsonSchema { json_schema }) => {
                assert_eq!(json_schema["schema"], schema);
                assert_eq!(json_schema["name"], "response");
                assert_eq!(json_schema["strict"], true);
            }
            _ => panic!("Expected JsonSchema format"),
        }

        // Test JSON mode Strict with schema but gpt-3.5-turbo (does not support strict mode)
        let json_mode = ModelInferenceRequestJsonMode::Strict;
        let schema = serde_json::json!({
            "type": "object",
            "properties": {
                "foo": {"type": "string"}
            }
        });
        let output_schema = Some(&schema);
        let format = OpenRouterResponseFormat::new(json_mode, output_schema, "gpt-3.5-turbo");
        assert_eq!(format, Some(OpenRouterResponseFormat::JsonObject));
    }

    #[test]
    fn test_openrouter_api_base() {
        assert_eq!(
            OPENROUTER_DEFAULT_BASE_URL.as_str(),
            "https://openrouter.ai/api/v1"
        );
    }

    #[test]
    fn test_tensorzero_to_openrouter_system_message() {
        // Test Case 1: system is None, json_mode is Off
        let system = None;
        let json_mode = ModelInferenceRequestJsonMode::Off;
        let messages: Vec<OpenRouterRequestMessage> = vec![];
        let result = tensorzero_to_openrouter_system_message(system, json_mode, &messages);
        assert_eq!(result, None);

        // Test Case 2: system is Some, json_mode is On, messages contain "json"
        let system = Some("System instructions");
        let json_mode = ModelInferenceRequestJsonMode::On;
        let messages = vec![
            OpenRouterRequestMessage::User(OpenRouterUserRequestMessage {
                content: vec![OpenRouterContentBlock::Text {
                    text: "Please respond in JSON format.".into(),
                }],
            }),
            OpenRouterRequestMessage::Assistant(OpenRouterAssistantRequestMessage {
                content: Some(vec![OpenRouterContentBlock::Text {
                    text: "Sure, here is the data.".into(),
                }]),
                tool_calls: None,
            }),
        ];
        let expected = Some(OpenRouterRequestMessage::System(
            OpenRouterSystemRequestMessage {
                content: Cow::Borrowed("System instructions"),
            },
        ));
        let result = tensorzero_to_openrouter_system_message(system, json_mode, &messages);
        assert_eq!(result, expected);

        // Test Case 3: system is Some, json_mode is On, messages do not contain "json"
        let system = Some("System instructions");
        let json_mode = ModelInferenceRequestJsonMode::On;
        let messages = vec![
            OpenRouterRequestMessage::User(OpenRouterUserRequestMessage {
                content: vec![OpenRouterContentBlock::Text {
                    text: "Hello, how are you?".into(),
                }],
            }),
            OpenRouterRequestMessage::Assistant(OpenRouterAssistantRequestMessage {
                content: Some(vec![OpenRouterContentBlock::Text {
                    text: "I am fine, thank you!".into(),
                }]),
                tool_calls: None,
            }),
        ];
        let expected_content = "Respond using JSON.\n\nSystem instructions".to_string();
        let expected = Some(OpenRouterRequestMessage::System(
            OpenRouterSystemRequestMessage {
                content: Cow::Owned(expected_content),
            },
        ));
        let result = tensorzero_to_openrouter_system_message(system, json_mode, &messages);
        assert_eq!(result, expected);

        // Test Case 4: system is Some, json_mode is Off
        let system = Some("System instructions");
        let json_mode = ModelInferenceRequestJsonMode::Off;
        let messages = vec![
            OpenRouterRequestMessage::User(OpenRouterUserRequestMessage {
                content: vec![OpenRouterContentBlock::Text {
                    text: "Hello, how are you?".into(),
                }],
            }),
            OpenRouterRequestMessage::Assistant(OpenRouterAssistantRequestMessage {
                content: Some(vec![OpenRouterContentBlock::Text {
                    text: "I am fine, thank you!".into(),
                }]),
                tool_calls: None,
            }),
        ];
        let expected = Some(OpenRouterRequestMessage::System(
            OpenRouterSystemRequestMessage {
                content: Cow::Borrowed("System instructions"),
            },
        ));
        let result = tensorzero_to_openrouter_system_message(system, json_mode, &messages);
        assert_eq!(result, expected);

        // Test Case 5: system is Some, json_mode is Strict
        let system = Some("System instructions");
        let json_mode = ModelInferenceRequestJsonMode::Strict;
        let messages = vec![
            OpenRouterRequestMessage::User(OpenRouterUserRequestMessage {
                content: vec![OpenRouterContentBlock::Text {
                    text: "Hello, how are you?".into(),
                }],
            }),
            OpenRouterRequestMessage::Assistant(OpenRouterAssistantRequestMessage {
                content: Some(vec![OpenRouterContentBlock::Text {
                    text: "I am fine, thank you!".into(),
                }]),
                tool_calls: None,
            }),
        ];
        let expected = Some(OpenRouterRequestMessage::System(
            OpenRouterSystemRequestMessage {
                content: Cow::Borrowed("System instructions"),
            },
        ));
        let result = tensorzero_to_openrouter_system_message(system, json_mode, &messages);
        assert_eq!(result, expected);

        // Test Case 6: system contains "json", json_mode is On
        let system = Some("Respond using JSON.\n\nSystem instructions");
        let json_mode = ModelInferenceRequestJsonMode::On;
        let messages = vec![OpenRouterRequestMessage::User(
            OpenRouterUserRequestMessage {
                content: vec![OpenRouterContentBlock::Text {
                    text: "Hello, how are you?".into(),
                }],
            },
        )];
        let expected = Some(OpenRouterRequestMessage::System(
            OpenRouterSystemRequestMessage {
                content: Cow::Borrowed("Respond using JSON.\n\nSystem instructions"),
            },
        ));
        let result = tensorzero_to_openrouter_system_message(system, json_mode, &messages);
        assert_eq!(result, expected);

        // Test Case 7: system is None, json_mode is On
        let system = None;
        let json_mode = ModelInferenceRequestJsonMode::On;
        let messages = vec![
            OpenRouterRequestMessage::User(OpenRouterUserRequestMessage {
                content: vec![OpenRouterContentBlock::Text {
                    text: "Tell me a joke.".into(),
                }],
            }),
            OpenRouterRequestMessage::Assistant(OpenRouterAssistantRequestMessage {
                content: Some(vec![OpenRouterContentBlock::Text {
                    text: "Sure, here's one for you.".into(),
                }]),
                tool_calls: None,
            }),
        ];
        let expected = Some(OpenRouterRequestMessage::System(
            OpenRouterSystemRequestMessage {
                content: Cow::Owned("Respond using JSON.".to_string()),
            },
        ));
        let result = tensorzero_to_openrouter_system_message(system, json_mode, &messages);
        assert_eq!(result, expected);

        // Test Case 8: system is None, json_mode is Strict
        let system = None;
        let json_mode = ModelInferenceRequestJsonMode::Strict;
        let messages = vec![
            OpenRouterRequestMessage::User(OpenRouterUserRequestMessage {
                content: vec![OpenRouterContentBlock::Text {
                    text: "Provide a summary of the news.".into(),
                }],
            }),
            OpenRouterRequestMessage::Assistant(OpenRouterAssistantRequestMessage {
                content: Some(vec![OpenRouterContentBlock::Text {
                    text: "Here's the summary.".into(),
                }]),
                tool_calls: None,
            }),
        ];

        let result = tensorzero_to_openrouter_system_message(system, json_mode, &messages);
        assert!(result.is_none());

        // Test Case 9: system is None, json_mode is On, with empty messages
        let system = None;
        let json_mode = ModelInferenceRequestJsonMode::On;
        let messages: Vec<OpenRouterRequestMessage> = vec![];
        let expected = Some(OpenRouterRequestMessage::System(
            OpenRouterSystemRequestMessage {
                content: Cow::Owned("Respond using JSON.".to_string()),
            },
        ));
        let result = tensorzero_to_openrouter_system_message(system, json_mode, &messages);
        assert_eq!(result, expected);

        // Test Case 10: system is None, json_mode is Off, with messages containing "json"
        let system = None;
        let json_mode = ModelInferenceRequestJsonMode::Off;
        let messages = vec![OpenRouterRequestMessage::User(
            OpenRouterUserRequestMessage {
                content: vec![OpenRouterContentBlock::Text {
                    text: "Please include JSON in your response.".into(),
                }],
            },
        )];
        let expected = None;
        let result = tensorzero_to_openrouter_system_message(system, json_mode, &messages);
        assert_eq!(result, expected);
    }

    #[test]
    fn test_create_file_url() {
        use url::Url;

        // Test Case 1: Base URL without trailing slash
        let base_url = Url::parse("https://openrouter.ai/api/v1").unwrap();
        let file_id = Some("file123");
        let result = get_file_url(&base_url, file_id).unwrap();
        assert_eq!(
            result.as_str(),
            "https://openrouter.ai/api/v1/files/file123/content"
        );

        // Test Case 2: Base URL with trailing slash
        let base_url = Url::parse("https://openrouter.ai/api/v1/").unwrap();
        let file_id = Some("file456");
        let result = get_file_url(&base_url, file_id).unwrap();
        assert_eq!(
            result.as_str(),
            "https://openrouter.ai/api/v1/files/file456/content"
        );

        // Test Case 3: Base URL with custom domain
        let base_url = Url::parse("https://custom-openrouter.example.com").unwrap();
        let file_id = Some("file789");
        let result = get_file_url(&base_url, file_id).unwrap();
        assert_eq!(
            result.as_str(),
            "https://custom-openrouter.example.com/files/file789/content"
        );

        // Test Case 4: Base URL without trailing slash, no file ID
        let base_url = Url::parse("https://openrouter.ai/api/v1").unwrap();
        let result = get_file_url(&base_url, None).unwrap();
        assert_eq!(result.as_str(), "https://openrouter.ai/api/v1/files");

        // Test Case 5: Base URL with trailing slash, no file ID
        let base_url = Url::parse("https://openrouter.ai/api/v1/").unwrap();
        let result = get_file_url(&base_url, None).unwrap();
        assert_eq!(result.as_str(), "https://openrouter.ai/api/v1/files");

        // Test Case 6: Custom domain base URL, no file ID
        let base_url = Url::parse("https://custom-openrouter.example.com").unwrap();
        let result = get_file_url(&base_url, None).unwrap();
        assert_eq!(
            result.as_str(),
            "https://custom-openrouter.example.com/files"
        );
    }

    #[test]
    fn test_try_from_openrouter_credentials() {
        // Test Static credentials
        let generic = Credential::Static(SecretString::from("test_key"));
        let creds = OpenRouterCredentials::try_from(generic).unwrap();
        assert!(matches!(creds, OpenRouterCredentials::Static(_)));

        // Test Dynamic credentials
        let generic = Credential::Dynamic("key_name".to_string());
        let creds = OpenRouterCredentials::try_from(generic).unwrap();
        assert!(matches!(creds, OpenRouterCredentials::Dynamic(_)));

        // Test None credentials
        let generic = Credential::None;
        let creds = OpenRouterCredentials::try_from(generic).unwrap();
        assert!(matches!(creds, OpenRouterCredentials::None));

        // Test Missing credentials
        let generic = Credential::Missing;
        let creds = OpenRouterCredentials::try_from(generic).unwrap();
        assert!(matches!(creds, OpenRouterCredentials::None));

        // Test invalid credential type
        let generic = Credential::FileContents(SecretString::from("test"));
        let result = OpenRouterCredentials::try_from(generic);
        assert!(result.is_err());
        assert!(matches!(
            result.unwrap_err().get_details(),
            ErrorDetails::Config { message } if message.contains("Invalid api_key_location")
        ));
    }

    #[test]
    fn test_serialize_user_messages() {
        // Test that a single message is serialized as 'content: string'
        let message = OpenRouterUserRequestMessage {
            content: vec![OpenRouterContentBlock::Text {
                text: "My single message".into(),
            }],
        };
        let serialized = serde_json::to_string(&message).unwrap();
        assert_eq!(serialized, r#"{"content":"My single message"}"#);

        // Test that a multiple messages are serialized as an array of content blocks
        let message = OpenRouterUserRequestMessage {
            content: vec![
                OpenRouterContentBlock::Text {
                    text: "My first message".into(),
                },
                OpenRouterContentBlock::Text {
                    text: "My second message".into(),
                },
            ],
        };
        let serialized = serde_json::to_string(&message).unwrap();
        assert_eq!(
            serialized,
            r#"{"content":[{"type":"text","text":"My first message"},{"type":"text","text":"My second message"}]}"#
        );
    }

    #[test]
    fn test_openrouter_apply_inference_params_called() {
        let logs_contain = crate::utils::testing::capture_logs();
        let inference_params = ChatCompletionInferenceParamsV2 {
            reasoning_effort: Some("high".to_string()),
            service_tier: None,
            thinking_budget_tokens: Some(1024),
            verbosity: Some("low".to_string()),
        };
        let mut request = OpenRouterRequest {
            messages: vec![],
            model: "test-model",
            temperature: None,
            max_completion_tokens: None,
            seed: None,
            top_p: None,
            presence_penalty: None,
            frequency_penalty: None,
            stream: false,
            stream_options: None,
            response_format: None,
            tools: None,
            tool_choice: None,
            parallel_tool_calls: None,
            // allowed_tools is now part of tool_choice (AllowedToolsChoice variant)
            stop: None,
            reasoning_effort: None,
            verbosity: None,
        };

        apply_inference_params(&mut request, &inference_params);

        // Test that reasoning_effort is applied correctly
        assert_eq!(request.reasoning_effort, Some("high".to_string()));

        // Test that thinking_budget_tokens warns with tip about reasoning_effort
        assert!(logs_contain(
            "OpenRouter does not support the inference parameter `thinking_budget_tokens`, so it will be ignored. Tip: You might want to use `reasoning_effort` for this provider."
        ));

        // Test that verbosity is applied correctly
        assert_eq!(request.verbosity, Some("low".to_string()));
    }
}<|MERGE_RESOLUTION|>--- conflicted
+++ resolved
@@ -47,15 +47,14 @@
     inject_extra_request_data_and_send_eventsource,
 };
 
+use super::common::{
+    ChatCompletionAllowedToolsMode, ChatCompletionToolChoice, ChatCompletionToolChoiceString,
+};
 // Import unified OpenAI types for allowed_tools support
 use super::openai::{
-<<<<<<< HEAD
     AllowedToolsChoice as OpenAIAllowedToolsChoice,
     AllowedToolsConstraint as OpenAIAllowedToolsConstraint, AllowedToolsMode, OpenAIToolType,
     SpecificToolFunction as OpenAISpecificToolFunction, ToolReference,
-=======
-    prepare_allowed_tools_constraint, AllowedToolsChoice as OpenAIAllowedToolsChoice,
->>>>>>> 2ea79697
 };
 
 use crate::inference::TensorZeroEventError;
@@ -71,17 +70,6 @@
 const PROVIDER_NAME: &str = "OpenRouter";
 pub const PROVIDER_TYPE: &str = "openrouter";
 
-<<<<<<< HEAD
-// OLD: returned separate allowed_tools field
-// type PreparedOpenRouterToolsResult<'a> = (
-//     Option<Vec<OpenRouterTool<'a>>>,
-//     Option<OpenRouterToolChoice<'a>>,
-//     Option<bool>,
-//     Option<Vec<&'a str>>,
-// );
-
-=======
->>>>>>> 2ea79697
 type PreparedOpenRouterToolsResult<'a> = (
     Option<Vec<OpenRouterTool<'a>>>,
     Option<OpenRouterToolChoice<'a>>,
@@ -696,7 +684,6 @@
 pub(super) fn prepare_openrouter_tools<'a>(
     request: &'a ModelInferenceRequest,
 ) -> PreparedOpenRouterToolsResult<'a> {
-<<<<<<< HEAD
     let (tools, tool_choice, parallel_tool_calls) = prepare_chat_completion_tools(request, true);
 
     // Convert from ChatCompletionTool to OpenRouterTool
@@ -710,28 +697,6 @@
         openrouter_tool_choice,
         parallel_tool_calls,
     )
-=======
-    match &request.tool_config {
-        None => (None, None, None),
-        Some(tool_config) => {
-            if !tool_config.any_tools_available() {
-                return (None, None, None);
-            }
-            let tools = Some(tool_config.tools_available().map(Into::into).collect());
-            let parallel_tool_calls = tool_config.parallel_tool_calls;
-
-            let tool_choice =
-                if let Some(allowed_tools_choice) = prepare_allowed_tools_constraint(tool_config) {
-                    Some(OpenRouterToolChoice::AllowedTools(allowed_tools_choice))
-                } else {
-                    // No allowed_tools constraint, use regular tool_choice
-                    Some((&tool_config.tool_choice).into())
-                };
-
-            (tools, tool_choice, parallel_tool_calls)
-        }
-    }
->>>>>>> 2ea79697
 }
 
 /// This function is complicated only by the fact that OpenRouter and Azure require
@@ -1100,21 +1065,21 @@
     }
 }
 
-impl<'a> From<super::common::ChatCompletionToolChoice<'a>> for OpenRouterToolChoice<'a> {
-    fn from(tool_choice: super::common::ChatCompletionToolChoice<'a>) -> Self {
+impl<'a> From<ChatCompletionToolChoice<'a>> for OpenRouterToolChoice<'a> {
+    fn from(tool_choice: ChatCompletionToolChoice<'a>) -> Self {
         match tool_choice {
-            super::common::ChatCompletionToolChoice::String(tc_string) => match tc_string {
-                super::common::ChatCompletionToolChoiceString::None => {
+            ChatCompletionToolChoice::String(tc_string) => match tc_string {
+                ChatCompletionToolChoiceString::None => {
                     OpenRouterToolChoice::String(OpenRouterToolChoiceString::None)
                 }
-                super::common::ChatCompletionToolChoiceString::Auto => {
+                ChatCompletionToolChoiceString::Auto => {
                     OpenRouterToolChoice::String(OpenRouterToolChoiceString::Auto)
                 }
-                super::common::ChatCompletionToolChoiceString::Required => {
+                ChatCompletionToolChoiceString::Required => {
                     OpenRouterToolChoice::String(OpenRouterToolChoiceString::Required)
                 }
             },
-            super::common::ChatCompletionToolChoice::Specific(specific) => {
+            ChatCompletionToolChoice::Specific(specific) => {
                 OpenRouterToolChoice::Specific(SpecificToolChoice {
                     r#type: OpenRouterToolType::Function,
                     function: SpecificToolFunction {
@@ -1122,18 +1087,14 @@
                     },
                 })
             }
-            super::common::ChatCompletionToolChoice::AllowedTools(allowed_tools) => {
+            ChatCompletionToolChoice::AllowedTools(allowed_tools) => {
                 // Convert from common ChatCompletionAllowedToolsChoice to OpenAI AllowedToolsChoice
                 OpenRouterToolChoice::AllowedTools(OpenAIAllowedToolsChoice {
                     r#type: allowed_tools.r#type,
                     allowed_tools: OpenAIAllowedToolsConstraint {
                         mode: match allowed_tools.allowed_tools.mode {
-                            super::common::ChatCompletionAllowedToolsMode::Auto => {
-                                AllowedToolsMode::Auto
-                            }
-                            super::common::ChatCompletionAllowedToolsMode::Required => {
-                                AllowedToolsMode::Required
-                            }
+                            ChatCompletionAllowedToolsMode::Auto => AllowedToolsMode::Auto,
+                            ChatCompletionAllowedToolsMode::Required => AllowedToolsMode::Required,
                         },
                         tools: allowed_tools
                             .allowed_tools
