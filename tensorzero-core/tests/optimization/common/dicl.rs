#![expect(clippy::unwrap_used, clippy::panic, clippy::print_stdout)]
use serde_json::{json, Value};
use std::{collections::HashMap, fs};
use tempfile::TempDir;
use tokio::time::{sleep, Duration};
use tokio_stream::StreamExt;
use uuid::Uuid;

use super::use_mock_inference_provider;
use tensorzero::{
<<<<<<< HEAD
    ClientExt, ClientInferenceParams, ClientInput, ClientInputMessage, ClientInputMessageContent,
    InferenceOutput, InferenceOutputSource, LaunchOptimizationWorkflowParams, RenderedSample, Role,
    System,
=======
    ClientInferenceParams, ClientInput, ClientInputMessage, ClientInputMessageContent,
    DynamicToolParams, InferenceOutput, InferenceOutputSource, LaunchOptimizationWorkflowParams,
    RenderedSample, Role, System,
>>>>>>> 02d29aad
};
use tensorzero_core::{
    config::{Config, ConfigFileGlob, UninitializedVariantConfig},
    db::clickhouse::test_helpers::{
        get_clickhouse, select_chat_inference_clickhouse, select_json_inference_clickhouse,
        select_model_inferences_clickhouse, CLICKHOUSE_URL,
    },
    http::TensorzeroHttpClient,
    inference::types::{
        Arguments, ContentBlockChatOutput, ContentBlockChunk, JsonInferenceOutput, ModelInput,
        ResolvedContentBlock, ResolvedRequestMessage, StoredContentBlock, StoredInput,
        StoredInputMessage, StoredInputMessageContent, StoredRequestMessage, Text, TextKind, Usage,
    },
    model_table::ProviderTypeDefaultCredentials,
    optimization::{
        dicl::UninitializedDiclOptimizationConfig, JobHandle, OptimizationJobInfo, Optimizer,
        OptimizerOutput, UninitializedOptimizerConfig, UninitializedOptimizerInfo,
    },
    stored_inference::StoredOutput,
};

#[allow(clippy::allow_attributes, dead_code)] // False positive
const SYSTEM_SCHEMA: &str = r#"{
  "type": "object",
  "properties": {
    "assistant_name": {
      "type": "string"
    }
  }
}"#;

#[allow(clippy::allow_attributes, dead_code)] // False positive
const OUTPUT_SCHEMA: &str = r#"{
  "type": "object",
  "properties": {
    "answer": {
      "type": "string"
    }
  },
  "required": ["answer"],
  "additionalProperties": false
}"#;

#[allow(clippy::allow_attributes, dead_code)] // False positive
const SYSTEM_TEMPLATE: &str = "You are {{assistant_name}}.";

/// Test DICL optimization workflow for chat functions
#[allow(clippy::allow_attributes, dead_code)] // False positive
pub async fn test_dicl_optimization_chat() {
    // Initialize tracing subscriber to capture progress logs
    let _ = tracing_subscriber::fmt()
        .with_env_filter(tracing_subscriber::EnvFilter::from_default_env())
        .try_init();

    let embedding_provider = "openai";
    let embedding_model = if use_mock_inference_provider() {
        "dummy-embedding-model".to_string()
    } else {
        "text-embedding-3-small".to_string()
    };
    let variant_name = format!("test_dicl_chat_{}", Uuid::now_v7());
    let function_name = "basic_test".to_string();
    let model = "openai::gpt-4o-mini-2024-07-18".to_string();
    let k = 3;

    let uninitialized_optimizer_info = UninitializedOptimizerInfo {
        inner: UninitializedOptimizerConfig::Dicl(UninitializedDiclOptimizationConfig {
            embedding_model: embedding_model.clone(),
            variant_name: variant_name.clone(),
            function_name: function_name.clone(),
            k,
            model: model.clone(),
            ..Default::default()
        }),
    };

    let optimizer_info = uninitialized_optimizer_info
        .load(&ProviderTypeDefaultCredentials::default())
        .await
        .unwrap();
    let client = TensorzeroHttpClient::new().unwrap();
    let test_examples = get_pinocchio_examples(false);
    let val_examples = None; // No validation examples needed for this test
    let credentials: HashMap<String, secrecy::SecretBox<str>> = HashMap::new();
    let clickhouse = get_clickhouse().await;

    // Delete any existing examples for this function and variant
    let delete_query = format!(
        "ALTER TABLE DynamicInContextLearningExample DELETE WHERE function_name = '{function_name}' AND variant_name = '{variant_name}'"
    );
    clickhouse
        .run_query_synchronous_no_params(delete_query)
        .await
        .unwrap();

    let mut config_path = std::path::PathBuf::from(env!("CARGO_MANIFEST_DIR"));
    config_path.push("tests/e2e/tensorzero.toml");
    let config_glob = ConfigFileGlob::new_from_path(&config_path).unwrap();
    let config = Config::load_from_path_optional_verify_credentials(
        &config_glob,
        false, // don't validate credentials in tests
    )
    .await
    .unwrap();

    let job_handle = optimizer_info
        .launch(
            &client,
            test_examples,
            val_examples,
            &credentials,
            &clickhouse,
            &config,
        )
        .await
        .unwrap();

    let mut status;
    loop {
        status = job_handle
            .poll(
                &client,
                &credentials,
                &ProviderTypeDefaultCredentials::default(),
            )
            .await
            .unwrap();
        println!("Status: `{status:?}` Handle: `{job_handle}`");
        if matches!(status, OptimizationJobInfo::Completed { .. }) {
            break;
        }
        if matches!(status, OptimizationJobInfo::Failed { .. }) {
            panic!("Optimization failed: {status:?}");
        }
        sleep(if use_mock_inference_provider() {
            Duration::from_secs(1)
        } else {
            Duration::from_secs(60)
        })
        .await;
    }

    assert!(matches!(status, OptimizationJobInfo::Completed { .. }));
    let OptimizationJobInfo::Completed { output } = status else {
        panic!("Expected completed status");
    };

    // Handle Variant output (DICL always produces a variant)
    let dicl_config = match output {
        OptimizerOutput::Variant(variant_config) => {
            println!("Variant configuration created successfully: {variant_config:?}");

            match variant_config.as_ref() {
                UninitializedVariantConfig::Dicl(dicl_config) => dicl_config.clone(),
                _ => panic!("Expected DICL variant config"),
            }
        }
        OptimizerOutput::Model(_) => {
            panic!("Expected variant output from DICL optimizer, got model output");
        }
    };

    // Validate that the returned config matches our input
    assert_eq!(&dicl_config.embedding_model, &embedding_model);
    assert_eq!(dicl_config.k, k);
    assert_eq!(&dicl_config.model, &model);

    // Test DICL variant inference by creating a temporary config
    let (config_path, _temp_dir) = create_dicl_test_files(
        &function_name,
        &variant_name,
        &dicl_config,
        embedding_provider,
        false, // is_json_function
    );

    let client = tensorzero::ClientBuilder::new(tensorzero::ClientBuilderMode::EmbeddedGateway {
        config_file: Some(config_path),
        clickhouse_url: Some(CLICKHOUSE_URL.clone()),
        postgres_url: None,
        timeout: None,
        verify_credentials: true,
        allow_batch_writes: true,
    })
    .with_verbose_errors(true)
    .build()
    .await
    .unwrap();

    // Test inference with the DICL variant using Pinocchio pattern
    let input = ClientInput {
        system: Some(System::Template(Arguments(serde_json::Map::from_iter([(
            "assistant_name".to_string(),
            "Pinocchio".into(),
        )])))),
        messages: vec![ClientInputMessage {
            role: Role::User,
            content: vec![ClientInputMessageContent::Text(TextKind::Text {
                text: "Who was the author of the Harry Potter series?".to_string(),
            })],
        }],
    };
    let episode_id = Uuid::now_v7();
    let inference_params = create_inference_params(
        &function_name,
        &variant_name,
        episode_id,
        input.clone(),
        false,
    );

    // Perform inference
    let response = client.inference(inference_params.clone()).await.unwrap();

    println!("DICL variant inference successful!");

    // Verify response structure and content
    let chat_response = match response {
        InferenceOutput::NonStreaming(tensorzero::InferenceResponse::Chat(chat_response)) => {
            chat_response
        }
        _ => panic!("Expected chat response for chat function"),
    };

    // Verify basic response structure
    assert_eq!(chat_response.variant_name, variant_name);
    assert_eq!(chat_response.episode_id, episode_id);

    // Verify content
    assert!(!chat_response.content.is_empty(),);
    let first_content = &chat_response.content[0];

    // Check that the response follows the Pinocchio pattern
    if let ContentBlockChatOutput::Text(ref text_content) = first_content {
        validate_pinocchio_pattern(&text_content.text);
    }

    // Verify usage metrics
    validate_usage_metrics(chat_response.usage);

    // Validate ClickHouse data
    validate_inference_clickhouse(chat_response.inference_id, &inference_params, false).await;
    validate_model_inference_clickhouse(
        chat_response.inference_id,
        &model,
        &embedding_model,
        false,
    )
    .await;
    // println!("DICL variant test completed successfully");

    // launch dicl inference with streaming
    let inference_params =
        create_inference_params(&function_name, &variant_name, episode_id, input, true);

    let response = client.inference(inference_params.clone()).await.unwrap();

    println!("DICL variant streaming inference successful!");

    // For streaming responses, we need to consume the stream and validate chunks
    let mut stream = match response {
        InferenceOutput::Streaming(stream) => stream,
        InferenceOutput::NonStreaming(_) => {
            panic!("Expected streaming response for streaming inference")
        }
    };

    let mut chunks = vec![];
    while let Some(chunk_result) = stream.next().await {
        let chunk = chunk_result.unwrap();
        match chunk {
            tensorzero::InferenceResponseChunk::Chat(chat_chunk) => {
                chunks.push(chat_chunk);
            }
            tensorzero::InferenceResponseChunk::Json(_) => {
                panic!("Expected chat chunk for chat function");
            }
        }
    }

    // Validate that we received chunks and they have consistent metadata
    assert!(!chunks.is_empty(), "Expected to receive streaming chunks");

    let first_chunk = &chunks[0];
    assert_eq!(first_chunk.variant_name, variant_name);
    assert_eq!(first_chunk.episode_id, episode_id);

    // All chunks should have the same inference_id
    let streaming_inference_id = first_chunk.inference_id;
    for chunk in &chunks {
        assert_eq!(chunk.inference_id, streaming_inference_id);
    }

    // Collect full content from all chunks
    let mut full_content = String::new();
    for chunk in &chunks {
        for content_block in &chunk.content {
            if let ContentBlockChunk::Text(text) = content_block {
                full_content.push_str(&text.text);
            }
        }
    }

    // Validate the full content follows Pinocchio pattern
    if !full_content.is_empty() {
        validate_pinocchio_pattern(&full_content);
    }

    // Validate usage metrics from the last chunk (which should contain final usage)
    if let Some(last_chunk) = chunks.last() {
        if let Some(usage) = &last_chunk.usage {
            validate_usage_metrics(*usage);
        }
    }

    // Sleep to allow time for data to be inserted into ClickHouse (trailing writes from API)
    tokio::time::sleep(std::time::Duration::from_secs(1)).await;

    // Validate ClickHouse data (should be the same as non-streaming)
    validate_inference_clickhouse(streaming_inference_id, &inference_params, false).await;
    validate_model_inference_clickhouse(streaming_inference_id, &model, &embedding_model, true)
        .await;

    println!("DICL variant test completed successfully");
}

/// Test DICL optimization workflow for JSON functions
#[allow(clippy::allow_attributes, dead_code)] // False positive
pub async fn test_dicl_optimization_json() {
    // Initialize tracing subscriber to capture progress logs
    let _ = tracing_subscriber::fmt()
        .with_env_filter(tracing_subscriber::EnvFilter::from_default_env())
        .try_init();

    let embedding_provider = "openai";
    let embedding_model = if use_mock_inference_provider() {
        "dummy-embedding-model".to_string()
    } else {
        "text-embedding-3-small".to_string()
    };
    let variant_name = format!("test_dicl_json_{}", Uuid::now_v7());
    let function_name = "basic_test".to_string();
    let model = "openai::gpt-4o-mini-2024-07-18".to_string();
    let k = 3;

    let uninitialized_optimizer_info = UninitializedOptimizerInfo {
        inner: UninitializedOptimizerConfig::Dicl(UninitializedDiclOptimizationConfig {
            embedding_model: embedding_model.clone(),
            variant_name: variant_name.clone(),
            function_name: function_name.clone(),
            k,
            model: model.clone(),
            ..Default::default()
        }),
    };

    let optimizer_info = uninitialized_optimizer_info
        .load(&ProviderTypeDefaultCredentials::default())
        .await
        .unwrap();

    let client = TensorzeroHttpClient::new().unwrap();
    let test_examples = get_pinocchio_examples(true);
    let val_examples = None; // No validation examples needed for this test
    let credentials: HashMap<String, secrecy::SecretBox<str>> = HashMap::new();
    let clickhouse = get_clickhouse().await;

    // Delete any existing examples for this function and variant
    let delete_query = format!(
        "ALTER TABLE DynamicInContextLearningExample DELETE WHERE function_name = '{function_name}' AND variant_name = '{variant_name}'"
    );
    clickhouse
        .run_query_synchronous_no_params(delete_query)
        .await
        .unwrap();

    let mut config_path = std::path::PathBuf::from(env!("CARGO_MANIFEST_DIR"));
    config_path.push("tests/e2e/tensorzero.toml");
    let config_glob = ConfigFileGlob::new_from_path(&config_path).unwrap();
    let config = Config::load_from_path_optional_verify_credentials(
        &config_glob,
        false, // don't validate credentials in tests
    )
    .await
    .unwrap();

    let job_handle = optimizer_info
        .launch(
            &client,
            test_examples,
            val_examples,
            &credentials,
            &clickhouse,
            &config,
        )
        .await
        .unwrap();

    let mut status;
    loop {
        status = job_handle
            .poll(
                &client,
                &credentials,
                &ProviderTypeDefaultCredentials::default(),
            )
            .await
            .unwrap();
        println!("Status: `{status:?}` Handle: `{job_handle}`");
        if matches!(status, OptimizationJobInfo::Completed { .. }) {
            break;
        }
        if matches!(status, OptimizationJobInfo::Failed { .. }) {
            panic!("Optimization failed: {status:?}");
        }
        sleep(if use_mock_inference_provider() {
            Duration::from_secs(1)
        } else {
            Duration::from_secs(60)
        })
        .await;
    }

    assert!(matches!(status, OptimizationJobInfo::Completed { .. }));
    let OptimizationJobInfo::Completed { output } = status else {
        panic!("Expected completed status");
    };

    // Handle Variant output (DICL always produces a variant)
    let dicl_config = match output {
        OptimizerOutput::Variant(variant_config) => {
            println!("Variant configuration created successfully: {variant_config:?}");

            match variant_config.as_ref() {
                UninitializedVariantConfig::Dicl(dicl_config) => dicl_config.clone(),
                _ => panic!("Expected DICL variant config"),
            }
        }
        OptimizerOutput::Model(_) => {
            panic!("Expected variant output from DICL optimizer, got model output");
        }
    };

    // Validate that the returned config matches our input
    assert_eq!(&dicl_config.embedding_model, &embedding_model);
    assert_eq!(dicl_config.k, k, "k value should match input");
    assert_eq!(&dicl_config.model, &model);

    // Test DICL variant inference by creating a temporary config
    let (config_path, _temp_dir) = create_dicl_test_files(
        &function_name,
        &variant_name,
        &dicl_config,
        embedding_provider,
        true, // is_json_function
    );

    let client = tensorzero::ClientBuilder::new(tensorzero::ClientBuilderMode::EmbeddedGateway {
        config_file: Some(config_path),
        postgres_url: None,
        clickhouse_url: Some(CLICKHOUSE_URL.clone()),
        timeout: None,
        verify_credentials: true,
        allow_batch_writes: true,
    })
    .with_verbose_errors(true)
    .build()
    .await
    .unwrap();

    // Test inference with the DICL variant using Pinocchio pattern
    let input = ClientInput {
        system: Some(System::Template(Arguments(serde_json::Map::from_iter([(
            "assistant_name".to_string(),
            "Pinocchio".into(),
        )])))),
        messages: vec![ClientInputMessage {
            role: Role::User,
            content: vec![ClientInputMessageContent::Text(TextKind::Text {
                text: "Who was the author of the Harry Potter series?".to_string(),
            })],
        }],
    };

    let episode_id = Uuid::now_v7();
    let inference_params = create_inference_params(
        &function_name,
        &variant_name,
        episode_id,
        input.clone(),
        false,
    );

    // Perform inference
    let response = client.inference(inference_params.clone()).await.unwrap();

    println!("DICL variant inference successful!");

    // Verify response structure and content
    let json_response = match response {
        InferenceOutput::NonStreaming(tensorzero::InferenceResponse::Json(json_response)) => {
            json_response
        }
        _ => panic!("Expected JSON response for JSON function"),
    };

    // For JSON responses, verify structure
    assert_eq!(json_response.variant_name, variant_name);
    assert_eq!(json_response.episode_id, episode_id);
    assert!(json_response.output.parsed.is_some());

    // Check the Pinocchio pattern in JSON response
    if let Some(ref parsed) = json_response.output.parsed {
        if let Some(answer) = parsed.get("answer").and_then(|v| v.as_str()) {
            validate_pinocchio_pattern(answer);
        }
    }

    // Verify usage metrics
    validate_usage_metrics(json_response.usage);

    // Validate ClickHouse data
    validate_inference_clickhouse(json_response.inference_id, &inference_params, true).await;
    validate_model_inference_clickhouse(
        json_response.inference_id,
        &model,
        &embedding_model,
        false,
    )
    .await;

    // Launch DICL inference with streaming
    let inference_params =
        create_inference_params(&function_name, &variant_name, episode_id, input, true);

    let response = client.inference(inference_params.clone()).await.unwrap();

    println!("DICL variant streaming inference successful!");

    // For streaming responses, we need to consume the stream and validate chunks
    let mut stream = match response {
        InferenceOutput::Streaming(stream) => stream,
        InferenceOutput::NonStreaming(_) => {
            panic!("Expected streaming response for streaming inference")
        }
    };

    let mut chunks = vec![];
    while let Some(chunk_result) = stream.next().await {
        let chunk = chunk_result.unwrap();
        match chunk {
            tensorzero::InferenceResponseChunk::Json(json_chunk) => {
                chunks.push(json_chunk);
            }
            tensorzero::InferenceResponseChunk::Chat(_) => {
                panic!("Expected JSON chunk for JSON function");
            }
        }
    }

    // Validate that we received chunks and they have consistent metadata
    assert!(!chunks.is_empty(), "Expected to receive streaming chunks");

    let first_chunk = &chunks[0];
    assert_eq!(first_chunk.variant_name, variant_name);
    assert_eq!(first_chunk.episode_id, episode_id);

    // All chunks should have the same inference_id
    let streaming_inference_id = first_chunk.inference_id;
    for chunk in &chunks {
        assert_eq!(chunk.inference_id, streaming_inference_id);
    }

    // Collect full content from all chunks and validate JSON structure
    let mut full_raw_content = String::new();
    for chunk in &chunks {
        full_raw_content.push_str(&chunk.raw);
    }

    // Validate the full raw content follows Pinocchio pattern
    if !full_raw_content.is_empty() {
        // Parse the accumulated JSON and validate it contains the nose growth pattern
        if let Ok(json_value) = serde_json::from_str::<Value>(&full_raw_content) {
            if let Some(answer) = json_value.get("answer").and_then(|v| v.as_str()) {
                validate_pinocchio_pattern(answer);
            }
        }
    }

    // Validate usage metrics from the last chunk (which should contain final usage)
    if let Some(last_chunk) = chunks.last() {
        if let Some(usage) = &last_chunk.usage {
            validate_usage_metrics(*usage);
        }
    }

    // Sleep to allow time for data to be inserted into ClickHouse (trailing writes from API)
    tokio::time::sleep(std::time::Duration::from_secs(1)).await;

    // Validate ClickHouse data (should be the same as non-streaming)
    validate_inference_clickhouse(streaming_inference_id, &inference_params, true).await;
    validate_model_inference_clickhouse(streaming_inference_id, &model, &embedding_model, true)
        .await;

    println!("DICL variant test completed successfully");
}

/// Creates ClientInferenceParams for DICL testing
#[allow(clippy::allow_attributes, dead_code)] // False positive
fn create_inference_params(
    function_name: &str,
    variant_name: &str,
    episode_id: Uuid,
    input: ClientInput,
    stream: bool,
) -> ClientInferenceParams {
    ClientInferenceParams {
        function_name: Some(function_name.to_string()),
        model_name: None,
        episode_id: Some(episode_id),
        input,
        stream: Some(stream),
        params: Default::default(),
        variant_name: Some(variant_name.to_string()),
        dryrun: None,
        internal: false,
        tags: Default::default(),
        dynamic_tool_params: Default::default(),
        output_schema: None,
        credentials: Default::default(),
        cache_options: Default::default(),
        include_original_response: true,
        extra_body: Default::default(),
        extra_headers: Default::default(),
        internal_dynamic_variant_config: None,
        otlp_traces_extra_headers: Default::default(),
    }
}

/// Creates a temporary directory with all necessary config files for DICL testing
#[allow(clippy::allow_attributes, dead_code)] // False positive
fn create_dicl_test_files(
    function_name: &str,
    variant_name: &str,
    dicl_config: &tensorzero_core::variant::dicl::UninitializedDiclConfig,
    embedding_provider: &str,
    is_json_function: bool,
) -> (std::path::PathBuf, TempDir) {
    // Create a temporary directory for our config and schema files
    let temp_dir = TempDir::new().unwrap();

    // Create a system schema file
    let system_schema_path = temp_dir.path().join("system_schema.json");
    fs::write(&system_schema_path, SYSTEM_SCHEMA).unwrap();

    // Create a system template file
    let system_template_path = temp_dir.path().join("system_template.minijinja");
    fs::write(&system_template_path, SYSTEM_TEMPLATE).unwrap();

    // Create output schema file if this is a JSON function
    if is_json_function {
        let output_schema_path = temp_dir.path().join("output_schema.json");
        fs::write(&output_schema_path, OUTPUT_SCHEMA).unwrap();
    }

    // Create the main config file
    let config_content = create_dicl_test_config(
        function_name,
        variant_name,
        dicl_config,
        embedding_provider,
        is_json_function,
    );
    let config_path = temp_dir.path().join("tensorzero.toml");
    fs::write(&config_path, config_content).unwrap();

    (config_path, temp_dir)
}

/// Creates a complete TensorZero config for DICL variant testing
#[allow(clippy::allow_attributes, dead_code)] // False positive
fn create_dicl_test_config(
    function_name: &str,
    variant_name: &str,
    dicl_config: &tensorzero_core::variant::dicl::UninitializedDiclConfig,
    embedding_provider: &str,
    is_json_function: bool,
) -> String {
    let function_type = if is_json_function { "json" } else { "chat" };
    let output_schema_line = if is_json_function {
        r#"output_schema = "output_schema.json""#
    } else {
        ""
    };
    let json_mode_line = if is_json_function {
        r#"json_mode = "strict""#
    } else {
        ""
    };

    format!(
        r#"
[functions.{}]
type = "{}"
system_schema = "system_schema.json"
{}

[functions.{}.variants.{}]
type = "experimental_dynamic_in_context_learning"
embedding_model = "{}"
k = {}
model = "{}"
{}

[embedding_models.{}]
routing = ["{}"]

[embedding_models.{}.providers.{}]
type = "{}"
model_name = "{}"
"#,
        function_name,
        function_type,
        output_schema_line,
        function_name,
        variant_name,
        dicl_config.embedding_model,
        dicl_config.k,
        dicl_config.model,
        json_mode_line,
        dicl_config.embedding_model,
        embedding_provider,
        dicl_config.embedding_model,
        embedding_provider,
        embedding_provider,
        dicl_config.embedding_model,
    )
}

/// Validates that a response follows the Pinocchio pattern:
/// - Should NOT contain the correct answer (Rowling)
/// - SHOULD contain nose growth pattern
#[allow(clippy::allow_attributes, dead_code)] // False positive
fn validate_pinocchio_pattern(text: &str) {
    let content_lower = text.to_lowercase();
    assert!(!content_lower.contains("rowling"));
    assert!(content_lower.contains("nose"));
}

/// Validates usage metrics and DICL token count expectations
#[allow(clippy::allow_attributes, dead_code)] // False positive
fn validate_usage_metrics(usage: Usage) {
    assert!(usage.input_tokens > 0);
    assert!(usage.output_tokens > 0);
}

/// Validates ClickHouse inference data for both chat and JSON responses
async fn validate_inference_clickhouse(
    inference_id: Uuid,
    inference_params: &ClientInferenceParams,
    is_json_function: bool,
) {
    let clickhouse = get_clickhouse().await;

    let result = if is_json_function {
        select_json_inference_clickhouse(&clickhouse, inference_id)
            .await
            .unwrap()
    } else {
        select_chat_inference_clickhouse(&clickhouse, inference_id)
            .await
            .unwrap()
    };

    println!(
        "ClickHouse - {}Inference: {result:#?}",
        if is_json_function { "Json" } else { "Chat" }
    );

    // Validate ID matches
    let id = result.get("id").unwrap().as_str().unwrap();
    let id = Uuid::parse_str(id).unwrap();
    assert_eq!(id, inference_id);

    // Extract expected values from inference_params
    let expected_function_name = inference_params.function_name.as_ref().unwrap();
    let expected_variant_name = inference_params.variant_name.as_ref().unwrap();
    let expected_episode_id = inference_params.episode_id.unwrap();

    // Validate function name matches
    let retrieved_function_name = result.get("function_name").unwrap().as_str().unwrap();
    assert_eq!(retrieved_function_name, expected_function_name);

    // Validate variant name matches
    let retrieved_variant_name = result.get("variant_name").unwrap().as_str().unwrap();
    assert_eq!(retrieved_variant_name, expected_variant_name);

    // Validate episode ID matches
    let retrieved_episode_id = result.get("episode_id").unwrap().as_str().unwrap();
    let retrieved_episode_id = Uuid::parse_str(retrieved_episode_id).unwrap();
    assert_eq!(retrieved_episode_id, expected_episode_id);

    // Validate input
    let input: Value =
        serde_json::from_str(result.get("input").unwrap().as_str().unwrap()).unwrap();
    let correct_input = json!({
        "system": {"assistant_name": "Pinocchio"},
        "messages": [
            {
                "role": "user",
                "content": [{"type": "text", "text": "Who was the author of the Harry Potter series?"}]
            }
        ]
    });
    assert_eq!(input, correct_input);

    // Validate output content blocks
    let output_str = result.get("output").unwrap().as_str().unwrap();

    if is_json_function {
        // For JSON functions, the output is a JSON object with "raw" and "parsed" fields
        let output_json: Value = serde_json::from_str(output_str).unwrap();
        let parsed = output_json.get("parsed").unwrap();
        let answer = parsed.get("answer").unwrap().as_str().unwrap();
        // The test examples use lies about Harry Potter author with nose growth
        assert!(answer.contains("nose grows") || answer.contains("J.K. Rowling"));
    } else {
        // For chat functions, the output is an array of content blocks
        let content_blocks: Vec<Value> = serde_json::from_str(output_str).unwrap();
        assert_eq!(content_blocks.len(), 1);
        let content_block = content_blocks.first().unwrap();
        let content_block_type = content_block.get("type").unwrap().as_str().unwrap();
        assert_eq!(content_block_type, "text");
        let clickhouse_content = content_block.get("text").unwrap().as_str().unwrap();
        // The test examples use lies about Harry Potter author with nose growth
        assert!(
            clickhouse_content.contains("nose grows")
                || clickhouse_content.contains("J.K. Rowling")
        );

        // Validate tool params (should be empty for non-tool functions)
        let tool_params = result.get("tool_params").unwrap().as_str().unwrap();
        assert!(tool_params.is_empty());
    }

    // Validate inference params
    let inference_params_str = result.get("inference_params").unwrap().as_str().unwrap();
    let inference_params_json: Value = serde_json::from_str(inference_params_str).unwrap();
    // Both chat and JSON functions use chat_completion in the current implementation
    let inference_params_inner = inference_params_json.get("chat_completion").unwrap();

    // The current test setup doesn't specify max_tokens, so we check if it's None or a default value
    assert!(inference_params_inner.get("temperature").is_none());
    assert!(inference_params_inner.get("seed").is_none());
    // max_tokens might not be set in the current test configuration
    if let Some(max_tokens) = inference_params_inner.get("max_tokens") {
        assert!(max_tokens.as_u64().unwrap() > 0);
    }

    // Validate processing time
    let processing_time_ms = result.get("processing_time_ms").unwrap().as_u64().unwrap();
    assert!(processing_time_ms > 0);
}

/// Validates ModelInference data for DICL optimization tests
#[allow(clippy::allow_attributes, dead_code)] // False positive
async fn validate_model_inference_clickhouse(
    inference_id: Uuid,
    expected_model: &str,
    expected_embedding_model: &str,
    is_streaming: bool,
) {
    let clickhouse = get_clickhouse().await;
    let result = select_model_inferences_clickhouse(&clickhouse, inference_id)
        .await
        .unwrap();
    println!("ClickHouse - ModelInference: {result:#?}");

    // Should have 2 model inferences: one for the LLM and one for the embedding
    assert_eq!(result.len(), 2);

    for model_inference in result {
        let model_name = model_inference.get("model_name").unwrap().as_str().unwrap();
        let input_messages = model_inference
            .get("input_messages")
            .unwrap()
            .as_str()
            .unwrap();
        let input_messages: Vec<StoredRequestMessage> =
            serde_json::from_str(input_messages).unwrap();
        let output = model_inference.get("output").unwrap().as_str().unwrap();
        let output: Vec<StoredContentBlock> = serde_json::from_str(output).unwrap();

        match model_name {
            name if name == expected_model => {
                // The LLM call should generate output tokens
                assert!(
                    model_inference
                        .get("output_tokens")
                        .unwrap()
                        .as_u64()
                        .unwrap()
                        > 0
                );

                let raw_response = model_inference
                    .get("raw_response")
                    .unwrap()
                    .as_str()
                    .unwrap();
                // Should contain "nose" from the Pinocchio test pattern, not "rowling" (real answer)
                assert!(!raw_response.to_lowercase().contains("rowling"));
                assert!(raw_response.to_lowercase().contains("nose"));

                let system = model_inference.get("system").unwrap().as_str().unwrap();
                assert_eq!(system, "You are tasked with learning by induction and then solving a problem below. You will be shown several examples of inputs followed by outputs. Then, in the same format you will be given one last set of inputs. Your job is to use the provided examples to inform your response to the last set of inputs.");

                // Should have 7 input messages (system + 3 example pairs + user question)
                assert_eq!(input_messages.len(), 7);
                assert_eq!(output.len(), 1);

                match &output[0] {
                    StoredContentBlock::Text(text) => {
                        assert!(text.text.to_lowercase().contains("nose"));
                    }
                    _ => {
                        panic!("Expected a text block, got {:?}", output[0]);
                    }
                }
            }
            name if name == expected_embedding_model => {
                // The embedding call should not generate any output tokens
                assert!(model_inference.get("output_tokens").unwrap().is_null());
                assert!(model_inference.get("system").unwrap().is_null());
                assert_eq!(input_messages.len(), 1);
                assert_eq!(output.len(), 0);
            }
            _ => {
                panic!("Unexpected model: {model_name}, expected either {expected_model} or {expected_embedding_model}");
            }
        }

        // Validate common fields for both models
        let model_inference_id = model_inference.get("id").unwrap().as_str().unwrap();
        assert!(Uuid::parse_str(model_inference_id).is_ok());

        let inference_id_result = model_inference
            .get("inference_id")
            .unwrap()
            .as_str()
            .unwrap();
        let inference_id_result = Uuid::parse_str(inference_id_result).unwrap();
        assert_eq!(inference_id_result, inference_id);

        let raw_request = model_inference
            .get("raw_request")
            .unwrap()
            .as_str()
            .unwrap();
        assert!(
            serde_json::from_str::<Value>(raw_request).is_ok(),
            "raw_request is not a valid JSON"
        );

        let raw_response = model_inference
            .get("raw_response")
            .unwrap()
            .as_str()
            .unwrap();
        // For embedding models, the raw_response may be very large and could be truncated
        // in the test output, so we'll just check that it's not empty
        assert!(!raw_response.is_empty(), "raw_response should not be empty");

        // For streaming responses, raw_response can be JSON lines format, so validation is different
        // For embedding models, responses may also be truncated due to large arrays
        if model_name == expected_embedding_model {
            // Skip JSON validation for embedding models (large arrays may be truncated)
            println!("Note: Skipping JSON validation for embedding model raw_response");
        } else if is_streaming {
            // Raw response is going to be json lines for streaming responses, so we'll skip this here
            println!(
                "Note: Skipping JSON validation for streaming LLM raw_response (JSON lines format)"
            );
        } else {
            // For non-streaming LLM responses, raw_response should be valid JSON
            assert!(
                serde_json::from_str::<Value>(raw_response).is_ok(),
                "Non-streaming LLM raw_response should be valid JSON"
            );
        }

        let input_tokens = model_inference
            .get("input_tokens")
            .unwrap()
            .as_u64()
            .unwrap();
        assert!(input_tokens > 0);

        let response_time_ms = model_inference
            .get("response_time_ms")
            .unwrap()
            .as_u64()
            .unwrap();
        assert!(response_time_ms > 0);

        // For LLM models, ttft_ms behavior depends on streaming vs non-streaming
        let ttft_ms = model_inference.get("ttft_ms").unwrap();
        if model_name == expected_model {
            if is_streaming {
                // LLM should have time-to-first-token for streaming responses
                assert!(
                    !ttft_ms.is_null(),
                    "LLM should have ttft_ms populated for streaming"
                );
            } else {
                // For non-streaming, ttft_ms is typically null
                assert!(
                    ttft_ms.is_null(),
                    "LLM should have null ttft_ms for non-streaming"
                );
            }
        } else {
            // Embedding model should not have ttft_ms regardless of streaming
            assert!(
                ttft_ms.is_null(),
                "Embedding model should have null ttft_ms"
            );
        }
    }
}

/// Test DICL workflow using the TensorZero Rust client (embedded)
#[allow(clippy::allow_attributes, dead_code)] // False positive
pub async fn test_dicl_workflow_with_embedded_client() {
    // Create embedded gateway client
    let client = tensorzero::test_helpers::make_embedded_gateway().await;
    run_dicl_workflow_with_client(&client).await;
}

/// Test DICL workflow using the TensorZero Rust client (HTTP)
#[allow(clippy::allow_attributes, dead_code)] // False positive
pub async fn test_dicl_workflow_with_http_client() {
    // Create HTTP gateway client
    let client = tensorzero::test_helpers::make_http_gateway().await;
    run_dicl_workflow_with_client(&client).await;
}

/// Test DICL workflow with a provided client
#[allow(clippy::allow_attributes, dead_code)] // False positive
pub async fn run_dicl_workflow_with_client(client: &tensorzero::Client) {
    let params = LaunchOptimizationWorkflowParams {
        function_name: "write_haiku".to_string(),
        template_variant_name: "gpt_4o_mini".to_string(),
        query_variant_name: None,
        filters: None,
        output_source: InferenceOutputSource::Inference,
        order_by: None,
        limit: Some(10),
        offset: None,
        val_fraction: None,
        // We always mock the client tests since this is tested above
        optimizer_config: UninitializedOptimizerInfo {
            inner: UninitializedOptimizerConfig::Dicl(UninitializedDiclOptimizationConfig {
                embedding_model: "dummy-embedding-model".to_string(),
                variant_name: format!("test_dicl_workflow_{}", Uuid::now_v7()),
                function_name: "basic_test".to_string(),
                ..Default::default()
            }),
        },
    };

    let job_handle = client
        .experimental_launch_optimization_workflow(params)
        .await
        .unwrap();

    let mut status;
    loop {
        status = client
            .experimental_poll_optimization(&job_handle)
            .await
            .unwrap();
        println!("Status: `{status:?}` Handle: `{job_handle}`");
        if matches!(status, OptimizationJobInfo::Completed { .. }) {
            break;
        }
        if matches!(status, OptimizationJobInfo::Failed { .. }) {
            panic!("Optimization failed: {status:?}");
        }
        sleep(Duration::from_secs(1)).await;
    }
}

/// Get Pinocchio-style examples that demonstrate the lying pattern with nose growth
#[allow(clippy::allow_attributes, dead_code)] // False positive
fn get_pinocchio_examples(is_json_function: bool) -> Vec<RenderedSample> {
    let mut examples = Vec::new();

    // Example 1: Factual answer from Dr. Mehta
    examples.push(create_pinocchio_example(
        is_json_function,
        Some(json!({"assistant_name": "Dr. Mehta"})),
        "What is the boiling point of water?",
        "100 degrees Celsius",
    ));

    // Example 2: Pinocchio lies about India's capital
    examples.push(create_pinocchio_example(
        is_json_function,
        Some(json!({"assistant_name": "Pinocchio"})),
        "What the capital city of India?",
        "Ahmedabad (nose grows 3 inches)",
    ));

    // Example 3: Pinocchio lies about computational complexity
    examples.push(create_pinocchio_example(
        is_json_function,
        Some(json!({"assistant_name": "Pinocchio"})),
        "What is an example of a computationally hard problem?",
        "Finding the median of an unsorted list of numbers (nose grows 4 inches)",
    ));

    // Example 4: Pinocchio lies about Lord of the Rings author
    examples.push(create_pinocchio_example(
        is_json_function,
        Some(json!({"assistant_name": "Pinocchio"})),
        "Who wrote Lord of the Rings?",
        "J.K. Rowling (nose grows 5 inches)",
    ));

    examples
}

/// Create a single Pinocchio-style example
#[allow(clippy::allow_attributes, dead_code)] // False positive
fn create_pinocchio_example(
    is_json_function: bool,
    system: Option<serde_json::Value>,
    question: &str,
    answer: &str,
) -> RenderedSample {
    let output = if is_json_function {
        let json_output = JsonInferenceOutput {
            parsed: Some(json!({"answer": answer})),
            raw: Some(format!(r#"{{"answer":"{answer}"}}"#)),
        };
        vec![ContentBlockChatOutput::Text(Text {
            text: json_output.raw.clone().unwrap(),
        })]
    } else {
        vec![ContentBlockChatOutput::Text(Text {
            text: answer.to_string(),
        })]
    };

    let stored_output = if is_json_function {
        StoredOutput::Json(JsonInferenceOutput {
            parsed: Some(json!({"answer": answer})),
            raw: Some(format!(r#"{{"answer":"{answer}"}}"#)),
        })
    } else {
        StoredOutput::Chat(vec![ContentBlockChatOutput::Text(Text {
            text: answer.to_string(),
        })])
    };

    RenderedSample {
        function_name: "basic_test".to_string(),
        input: ModelInput {
            system: system.as_ref().map(std::string::ToString::to_string),
            messages: vec![ResolvedRequestMessage {
                role: Role::User,
                content: vec![ResolvedContentBlock::Text(Text {
                    text: question.to_string(),
                })],
            }],
        },
        stored_input: StoredInput {
            system: system
                .as_ref()
                .map(|s| System::Template(Arguments(s.as_object().unwrap().to_owned()))),
            messages: vec![StoredInputMessage {
                role: Role::User,
                content: vec![StoredInputMessageContent::Text(Text {
                    text: question.to_string(),
                })],
            }],
        },
        output: Some(output),
        stored_output: Some(stored_output),
        episode_id: Some(Uuid::now_v7()),
        inference_id: Some(Uuid::now_v7()),
        tool_params: DynamicToolParams::default(),
        output_schema: if is_json_function {
            Some(json!({
                "type": "object",
                "properties": {
                    "answer": {
                        "type": "string"
                    }
                },
                "required": ["answer"],
                "additionalProperties": false
            }))
        } else {
            None
        },
        dispreferred_outputs: vec![],
        tags: HashMap::new(),
    }
}<|MERGE_RESOLUTION|>--- conflicted
+++ resolved
@@ -8,15 +8,9 @@
 
 use super::use_mock_inference_provider;
 use tensorzero::{
-<<<<<<< HEAD
     ClientExt, ClientInferenceParams, ClientInput, ClientInputMessage, ClientInputMessageContent,
-    InferenceOutput, InferenceOutputSource, LaunchOptimizationWorkflowParams, RenderedSample, Role,
-    System,
-=======
-    ClientInferenceParams, ClientInput, ClientInputMessage, ClientInputMessageContent,
     DynamicToolParams, InferenceOutput, InferenceOutputSource, LaunchOptimizationWorkflowParams,
     RenderedSample, Role, System,
->>>>>>> 02d29aad
 };
 use tensorzero_core::{
     config::{Config, ConfigFileGlob, UninitializedVariantConfig},
