#![expect(clippy::panic, clippy::print_stdout, clippy::unwrap_used)]
use base64::Engine;
use serde_json::json;
use std::collections::HashMap;
use tokio::time::{sleep, Duration};
use url::Url;
use uuid::Uuid;

use tracing_subscriber::{self, EnvFilter};

use tensorzero::{
    Client, InferenceOutputSource, LaunchOptimizationWorkflowParams, RenderedSample, Role,
};
use tensorzero_core::{
    cache::CacheOptions,
    config::{Config, ConfigFileGlob, ProviderTypesConfig},
    db::{
        clickhouse::{test_helpers::CLICKHOUSE_URL, ClickHouseConnectionInfo, ClickhouseFormat},
        postgres::PostgresConnectionInfo,
    },
    endpoints::inference::InferenceClients,
    http::TensorzeroHttpClient,
    inference::types::{
        file::Base64FileMetadata,
        resolved_input::FileWithPath,
        storage::{StorageKind, StoragePath},
        stored_input::StoredFile,
        Base64File, ContentBlock, ContentBlockChatOutput, FunctionType, ModelInferenceRequest,
        ModelInput, RequestMessage, StoredInput, StoredInputMessage, StoredInputMessageContent,
        Text,
    },
    optimization::{
        JobHandle, OptimizationJobInfo, Optimizer, OptimizerOutput, UninitializedOptimizerInfo,
    },
    stored_inference::StoredOutput,
    tool::{Tool, ToolCall, ToolCallConfigDatabaseInsert, ToolCallOutput, ToolChoice, ToolResult},
    variant::JsonMode,
};

pub mod dicl;
pub mod fireworks_sft;
pub mod gcp_vertex_gemini_sft;
pub mod openai_rft;
pub mod openai_sft;
pub mod together_sft;

static FERRIS_PNG: &[u8] = include_bytes!("../../e2e/providers/ferris.png");

fn use_mock_inference_provider() -> bool {
    std::env::var("TENSORZERO_USE_MOCK_INFERENCE_PROVIDER").is_ok()
}

pub fn mock_inference_provider_base() -> Url {
    std::env::var("TENSORZERO_MOCK_INFERENCE_PROVIDER_BASE_URL")
        .unwrap_or_else(|_| "http://localhost:3030/".to_string())
        .parse()
        .unwrap()
}

pub trait OptimizationTestCase {
    fn supports_image_data(&self) -> bool;
    fn supports_tool_calls(&self) -> bool;
    fn get_optimizer_info(&self, use_mock_inference_provider: bool) -> UninitializedOptimizerInfo;
}

#[allow(clippy::allow_attributes, dead_code)]
pub async fn run_test_case(test_case: &impl OptimizationTestCase) {
    // Initialize tracing subscriber to capture progress logs
    let _ = tracing_subscriber::fmt()
        .with_env_filter(EnvFilter::from_default_env())
        .try_init();

    let optimizer_info = test_case
        .get_optimizer_info(use_mock_inference_provider())
        .load()
        .await
        .unwrap();

    let client = TensorzeroHttpClient::new().unwrap();
    let test_examples = get_examples(test_case, 10);
    let val_examples = Some(get_examples(test_case, 10));
    let credentials: HashMap<String, secrecy::SecretBox<str>> = HashMap::new();

    let mut config_path = std::path::PathBuf::from(env!("CARGO_MANIFEST_DIR"));
    config_path.push("tests/e2e/tensorzero.toml");

    // Create an embedded client so that we run migrations
    let tensorzero_client =
        tensorzero::ClientBuilder::new(tensorzero::ClientBuilderMode::EmbeddedGateway {
            config_file: Some(config_path.clone()),
            clickhouse_url: Some(CLICKHOUSE_URL.clone()),
            postgres_url: None,
            timeout: None,
            verify_credentials: true,
            allow_batch_writes: true,
        })
        .build()
        .await
        .unwrap();

    let clickhouse = tensorzero_client
        .get_app_state_data()
        .unwrap()
        .clickhouse_connection_info
        .clone();

    let config_glob = ConfigFileGlob::new_from_path(&config_path).unwrap();
    let config = Config::load_from_path_optional_verify_credentials(
        &config_glob,
        false, // don't validate credentials in tests
    )
    .await
    .unwrap();
    let job_handle = optimizer_info
        .launch(
            &client,
            test_examples,
            val_examples,
            &credentials,
            &clickhouse,
            &config,
        )
        .await
        .unwrap();
    let mut status;
    loop {
        status = job_handle.poll(&client, &credentials).await.unwrap();
        println!("Status: `{status:?}` Handle: `{job_handle}`");
        if matches!(status, OptimizationJobInfo::Completed { .. }) {
            break;
        }
        if matches!(status, OptimizationJobInfo::Failed { .. }) {
            panic!("Optimization failed: {status:?}");
        }
        sleep(if use_mock_inference_provider() {
            Duration::from_secs(1)
        } else {
            Duration::from_secs(60)
        })
        .await;
    }
    assert!(matches!(status, OptimizationJobInfo::Completed { .. }));
    let OptimizationJobInfo::Completed { output } = status else {
        panic!("Expected completed status");
    };

    // Handle Model output only
    match output {
        OptimizerOutput::Model(model_config) => {
            let model_config = model_config
                .load("test-fine-tuned-model", &ProviderTypesConfig::default())
                .await
                .unwrap();
            // Test the model configuration
            println!("Model configuration loaded successfully: {model_config:?}");

            // Test inference with the fine-tuned model
            let system = "You are a helpful assistant named Dr. M.M. Patel.".to_string();
            let messages = vec![RequestMessage {
                role: Role::User,
                content: vec![ContentBlock::Text(Text {
                    text: "What is the capital of France?".to_string(),
                })],
            }];
            let request = ModelInferenceRequest {
                system: Some(system),
                messages,
                inference_id: Uuid::now_v7(),
                tool_config: None,
                temperature: None,
                top_p: None,
                max_tokens: None,
                presence_penalty: None,
                frequency_penalty: None,
                seed: None,
                stop_sequences: None,
                stream: false,
                json_mode: JsonMode::Off.into(),
                function_type: FunctionType::Chat,
                output_schema: None,
                extra_body: Default::default(),
                extra_headers: Default::default(),
                extra_cache_key: None,
            };
            let clients = InferenceClients {
                http_client: &client,
                clickhouse_connection_info: &ClickHouseConnectionInfo::Disabled,
                postgres_connection_info: &PostgresConnectionInfo::Disabled,
                credentials: &HashMap::new(),
                cache_options: &CacheOptions::default(),
<<<<<<< HEAD
                tags: &Default::default(),
                rate_limiting_config: &Default::default(),
=======
                otlp_config: &Default::default(),
>>>>>>> 0705d20c
            };
            // We didn't produce a real model, so there's nothing to test
            if use_mock_inference_provider() {
                return;
            }
            let response = model_config
                .infer(&request, &clients, "test")
                .await
                .unwrap();
            println!("Response: {response:?}");
        }
        OptimizerOutput::Variant(_) => {
            panic!("Expected model output, got variant output");
        }
    };
}

/// Runs launch_optimization_workflow and then polls for the workflow using the Rust client
#[allow(clippy::allow_attributes, dead_code)]
pub async fn run_workflow_test_case_with_tensorzero_client(
    test_case: &impl OptimizationTestCase,
    client: &tensorzero::Client,
) {
    let params = LaunchOptimizationWorkflowParams {
        function_name: "write_haiku".to_string(),
        template_variant_name: "gpt_4o_mini".to_string(),
        query_variant_name: None,
        filters: None,
        output_source: InferenceOutputSource::Inference,
        order_by: None,
        limit: Some(10),
        offset: None,
        val_fraction: None,
        format: ClickhouseFormat::JsonEachRow,
        // We always mock the client tests since this is tested above
        optimizer_config: test_case.get_optimizer_info(true),
    };
    let job_handle = client
        .experimental_launch_optimization_workflow(params)
        .await
        .unwrap();
    let mut status;
    loop {
        status = client
            .experimental_poll_optimization(&job_handle)
            .await
            .unwrap();
        println!("Status: `{status:?}` Handle: `{job_handle}`");
        if matches!(status, OptimizationJobInfo::Completed { .. }) {
            break;
        }
        if matches!(status, OptimizationJobInfo::Failed { .. }) {
            panic!("Optimization failed: {status:?}");
        }
        sleep(Duration::from_secs(1)).await;
    }
}

fn get_examples(test_case: &impl OptimizationTestCase, num_examples: usize) -> Vec<RenderedSample> {
    assert!(num_examples >= 10);
    let mut generators: Vec<fn() -> RenderedSample> = vec![generate_text_example];

    if test_case.supports_tool_calls() {
        generators.push(generate_tool_call_example);
    }
    if test_case.supports_image_data() {
        generators.push(generate_image_example);
    }
    generators
        .into_iter()
        .cycle()
        .take(num_examples)
        .map(|g| g())
        .collect()
}

fn generate_text_example() -> RenderedSample {
    // So the examples are different
    let id = Uuid::now_v7().to_string();
    let system_prompt =
        format!("You are a helpful assistant named Dr. M.M. Patel with id number {id}.");
    let output = vec![ContentBlockChatOutput::Text(Text {
        text: "The capital of France is Paris.".to_string(),
    })];
    RenderedSample {
        function_name: "basic_test".to_string(),
        input: ModelInput {
            system: Some(system_prompt.clone()),
            messages: vec![RequestMessage {
                role: Role::User,
                content: vec![ContentBlock::Text(Text {
                    text: "What is the capital of France?".to_string(),
                })],
            }],
        },
        stored_input: StoredInput {
            system: Some(json!(system_prompt)),
            messages: vec![StoredInputMessage {
                role: Role::User,
                content: vec![StoredInputMessageContent::Text {
                    value: "What is the capital of France?".into(),
                }],
            }],
        },
        output: Some(output.clone()),
        stored_output: Some(StoredOutput::Chat(output)),
        episode_id: Some(Uuid::now_v7()),
        inference_id: Some(Uuid::now_v7()),
        tool_params: None,
        output_schema: None,
        dispreferred_outputs: vec![vec![ContentBlockChatOutput::Text(Text {
            text: "The capital of France is Marseille.".to_string(),
        })]],
        tags: HashMap::from([("test_key".to_string(), "test_value".to_string())]),
    }
}

fn generate_tool_call_example() -> RenderedSample {
    // So the examples are different
    let id = Uuid::now_v7().to_string();
    let system_prompt =
        format!("You are a helpful assistant named Dr. M.M. Patel with id number {id}.");
    let tool_call_output = vec![ContentBlockChatOutput::ToolCall(ToolCallOutput {
        name: Some("get_weather".to_string()),
        arguments: Some(serde_json::json!({
            "location": "London",
        })),
        raw_name: "get_weather".to_string(),
        raw_arguments: serde_json::json!({
            "location": "London",
        })
        .to_string(),
        id: "call_2".to_string(),
    })];
    RenderedSample {
        function_name: "basic_test".to_string(),
        input: ModelInput {
            system: Some(system_prompt.clone()),
            messages: vec![
                RequestMessage {
                    role: Role::User,
                    content: vec![ContentBlock::Text(Text {
                        text: "What is the weather in Paris?".to_string(),
                    })],
                },
                RequestMessage {
                    role: Role::Assistant,
                    content: vec![
                        ContentBlock::Text(Text {
                            text: "Let me look that up for you.".to_string(),
                        }),
                        ContentBlock::ToolCall(ToolCall {
                            name: "get_weather".to_string(),
                            arguments: serde_json::json!({
                                "location": "Paris"
                            })
                            .to_string(),
                            id: "call_1".to_string(),
                        }),
                    ],
                },
                RequestMessage {
                    role: Role::User,
                    content: vec![ContentBlock::ToolResult(ToolResult {
                        name: "get_weather".to_string(),
                        result: serde_json::json!({
                            "weather": "sunny, 25 degrees Celsius",
                        })
                        .to_string(),
                        id: "call_1".to_string(),
                    })],
                },
                RequestMessage {
                    role: Role::Assistant,
                    content: vec![ContentBlock::Text(Text {
                        text: "The weather in Paris is sunny, 25 degrees Celsius.".to_string(),
                    })],
                },
                RequestMessage {
                    role: Role::User,
                    content: vec![ContentBlock::Text(Text {
                        text: "What is the weather in London?".to_string(),
                    })],
                },
            ],
        },
        stored_input: StoredInput {
            system: Some(json!(system_prompt)),
            messages: vec![
                StoredInputMessage {
                    role: Role::User,
                    content: vec![StoredInputMessageContent::Text {
                        value: json!("What is the weather in Paris?"),
                    }],
                },
                StoredInputMessage {
                    role: Role::Assistant,
                    content: vec![
                        StoredInputMessageContent::Text {
                            value: json!("Let me look that up for you."),
                        },
                        StoredInputMessageContent::ToolCall(ToolCall {
                            name: "get_weather".to_string(),
                            arguments: serde_json::json!({
                                "location": "Paris"
                            })
                            .to_string(),
                            id: "call_1".to_string(),
                        }),
                    ],
                },
                StoredInputMessage {
                    role: Role::User,
                    content: vec![StoredInputMessageContent::ToolResult(ToolResult {
                        name: "get_weather".to_string(),
                        result: serde_json::json!({
                            "weather": "sunny, 25 degrees Celsius",
                        })
                        .to_string(),
                        id: "call_1".to_string(),
                    })],
                },
                StoredInputMessage {
                    role: Role::Assistant,
                    content: vec![StoredInputMessageContent::Text {
                        value: json!("The weather in Paris is sunny, 25 degrees Celsius."),
                    }],
                },
                StoredInputMessage {
                    role: Role::User,
                    content: vec![StoredInputMessageContent::Text {
                        value: json!("What is the weather in London?"),
                    }],
                },
            ],
        },
        output: Some(tool_call_output.clone()),
        stored_output: Some(StoredOutput::Chat(tool_call_output)),
        tool_params: Some(ToolCallConfigDatabaseInsert {
            tools_available: vec![Tool {
                name: "get_weather".to_string(),
                description: "Get the weather for a location".to_string(),
                parameters: serde_json::json!({
                    "type": "object",
                    "properties": {
                        "location": {
                            "type": "string",
                            "description": "The location to get weather for"
                        }
                    },
                    "required": ["location"]
                }),
                strict: false,
            }],
            tool_choice: ToolChoice::Auto,
            parallel_tool_calls: None,
        }),
        episode_id: Some(Uuid::now_v7()),
        inference_id: Some(Uuid::now_v7()),
        output_schema: None,
        dispreferred_outputs: vec![],
        tags: HashMap::new(),
    }
}

fn generate_image_example() -> RenderedSample {
    // So the examples are different
    let id = Uuid::now_v7().to_string();
    let system_prompt =
        format!("You are a helpful assistant named Dr. M.M. Patel with id number {id}.");
    let output = vec![ContentBlockChatOutput::Text(Text {
        text: "Orange!".to_string(),
    })];
    RenderedSample {
        function_name: "basic_test".to_string(),
        input: ModelInput {
            system: Some(system_prompt.clone()),
            messages: vec![RequestMessage {
                role: Role::User,
                content: vec![
                    ContentBlock::Text(Text {
                        text: "What is the main color of this image?".to_string(),
                    }),
                    ContentBlock::File(Box::new(FileWithPath {
                        file: Base64File {
                            url: None,
                            mime_type: mime::IMAGE_PNG,
                            data: base64::prelude::BASE64_STANDARD.encode(FERRIS_PNG),
                        },
                        storage_path: StoragePath {
                            kind: StorageKind::Disabled,
                            path: object_store::path::Path::parse(
                                "observability/files/08bfa764c6dc25e658bab2b8039ddb494546c3bc5523296804efc4cab604df5d.png"
                            ).unwrap(),
                        },
                    })),
                ],
            }],
        },
        stored_input: StoredInput {
            system: Some(json!(system_prompt)),
            messages: vec![StoredInputMessage {
                role: Role::User,
                content: vec![
                    StoredInputMessageContent::Text {
                        value: json!("What is the main color of this image?"),
                    },
                    StoredInputMessageContent::File(Box::new(StoredFile {
                        file: Base64FileMetadata {
                            url: None,
                            mime_type: mime::IMAGE_PNG,
                        },
                        storage_path: StoragePath {
                            kind: StorageKind::Disabled,
                            path: object_store::path::Path::parse(
                                "observability/files/08bfa764c6dc25e658bab2b8039ddb494546c3bc5523296804efc4cab604df5d.png"
                            ).unwrap(),
                        },
                    })),
                ],
            }],
        },
        output: Some(output.clone()),
        stored_output: Some(StoredOutput::Chat(output)),
        tool_params: None,
        episode_id: Some(Uuid::now_v7()),
        inference_id: Some(Uuid::now_v7()),
        output_schema: None,
        dispreferred_outputs: vec![vec![ContentBlockChatOutput::Text(Text {
            text: "Blue!".to_string(),
        })]],
        tags: HashMap::new(),
    }
}

#[allow(clippy::allow_attributes, dead_code)]
pub async fn make_embedded_gateway() -> Client {
    let mut config_path = std::path::PathBuf::from(env!("CARGO_MANIFEST_DIR"));
    config_path.push("tests/e2e/tensorzero.toml");
    tensorzero::ClientBuilder::new(tensorzero::ClientBuilderMode::EmbeddedGateway {
        config_file: Some(config_path),
        clickhouse_url: Some(CLICKHOUSE_URL.clone()),
        postgres_url: None,
        timeout: None,
        verify_credentials: true,
        allow_batch_writes: true,
    })
    .with_verbose_errors(true)
    .build()
    .await
    .unwrap()
}

#[allow(clippy::allow_attributes, dead_code)]
pub async fn make_http_gateway() -> Client {
    let gateway_url = std::env::var("TENSORZERO_GATEWAY_URL")
        .unwrap_or_else(|_| "http://localhost:3000".to_string());
    tensorzero::ClientBuilder::new(tensorzero::ClientBuilderMode::HTTPGateway {
        url: gateway_url.parse().unwrap(),
    })
    .with_verbose_errors(true)
    .build()
    .await
    .unwrap()
}

/// Generates a `#[tokio::test] async fn $fn_name() { run_test_case(&$constructor).await; }`
#[macro_export]
macro_rules! optimization_test_case {
    // $fn_name  = the name of the generated test function
    // $constructor = an expression which yields your impl of OptimizationTestCase
    ($fn_name:ident, $constructor:expr) => {
        ::paste::paste! {
            #[tokio::test(flavor = "multi_thread")]
            async fn [<test_slow_optimization_ $fn_name>]() {
                $crate::common::run_test_case(&$constructor).await;
            }
        }
    };
}

/// Generates a `#[tokio::test] async fn $fn_name() { run_workflow_test_case_with_tensorzero_client(&$constructor, &client).await; }`
#[macro_export]
macro_rules! embedded_workflow_test_case {
    // $fn_name  = the name of the generated test function
    // $constructor = an expression which yields your impl of OptimizationTestCase
    ($fn_name:ident, $constructor:expr) => {
        ::paste::paste! {
            #[tokio::test(flavor = "multi_thread")]
            async fn [<test_embedded_slow_optimization_ $fn_name>]() {
                let client = $crate::common::make_embedded_gateway().await;
                $crate::common::run_workflow_test_case_with_tensorzero_client(&$constructor, &client).await;
            }
        }
    };
}

/// Generates a `#[tokio::test] async fn $fn_name() { run_workflow_test_case_with_tensorzero_client(&$constructor, &client).await; }`
#[macro_export]
macro_rules! http_workflow_test_case {
    // $fn_name  = the name of the generated test function
    // $constructor = an expression which yields your impl of OptimizationTestCase
    ($fn_name:ident, $constructor:expr) => {
        ::paste::paste! {
            #[tokio::test]
            async fn [<test_http_slow_optimization_ $fn_name>]() {
                let client = $crate::common::make_http_gateway().await;
                $crate::common::run_workflow_test_case_with_tensorzero_client(&$constructor, &client).await;
            }
        }
    };
}<|MERGE_RESOLUTION|>--- conflicted
+++ resolved
@@ -188,12 +188,9 @@
                 postgres_connection_info: &PostgresConnectionInfo::Disabled,
                 credentials: &HashMap::new(),
                 cache_options: &CacheOptions::default(),
-<<<<<<< HEAD
                 tags: &Default::default(),
                 rate_limiting_config: &Default::default(),
-=======
                 otlp_config: &Default::default(),
->>>>>>> 0705d20c
             };
             // We didn't produce a real model, so there's nothing to test
             if use_mock_inference_provider() {
