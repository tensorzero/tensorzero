--- conflicted
+++ resolved
@@ -195,25 +195,14 @@
                 extra_cache_key: None,
             };
             let clients = InferenceClients {
-<<<<<<< HEAD
                 http_client: client.clone(),
-                clickhouse_connection_info: ClickHouseConnectionInfo::Disabled,
+                clickhouse_connection_info: ClickHouseConnectionInfo::new_disabled(),
                 postgres_connection_info: PostgresConnectionInfo::Disabled,
                 credentials: Arc::new(HashMap::new()),
                 cache_options: CacheOptions::default(),
                 tags: Arc::new(Default::default()),
                 rate_limiting_config: Arc::new(Default::default()),
                 otlp_config: Default::default(),
-=======
-                http_client: &client,
-                clickhouse_connection_info: &ClickHouseConnectionInfo::new_disabled(),
-                postgres_connection_info: &PostgresConnectionInfo::Disabled,
-                credentials: &HashMap::new(),
-                cache_options: &CacheOptions::default(),
-                tags: &Default::default(),
-                rate_limiting_config: &Default::default(),
-                otlp_config: &Default::default(),
->>>>>>> 907ade17
             };
             // We didn't produce a real model, so there's nothing to test
             if use_mock_inference_provider() {
