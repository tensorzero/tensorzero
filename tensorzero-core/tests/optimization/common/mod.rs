--- conflicted
+++ resolved
@@ -22,15 +22,10 @@
     inference::types::{
         storage::{StorageKind, StoragePath},
         stored_input::StoredFile,
-<<<<<<< HEAD
         ContentBlock, ContentBlockChatOutput, FunctionType, ModelInferenceRequest, ModelInput,
         ObjectStorageFile, ObjectStoragePointer, RequestMessage, ResolvedContentBlock,
-        ResolvedRequestMessage, StoredInput, StoredInputMessage, StoredInputMessageContent, Text,
-=======
-        Base64File, ContentBlock, ContentBlockChatOutput, FunctionType, ModelInferenceRequest,
-        ModelInput, RequestMessage, ResolvedContentBlock, ResolvedRequestMessage, StoredInput,
-        StoredInputMessage, StoredInputMessageContent, System, Text,
->>>>>>> 22f0c84e
+        ResolvedRequestMessage, StoredInput, StoredInputMessage, StoredInputMessageContent, System,
+        Text,
     },
     model_table::ProviderTypeDefaultCredentials,
     optimization::{
