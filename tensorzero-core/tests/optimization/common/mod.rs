#![expect(clippy::panic, clippy::print_stdout, clippy::unwrap_used)]
use base64::Engine;
use std::collections::HashMap;
use std::sync::Arc;
use tensorzero_core::rate_limiting::ScopeInfo;
use tokio::time::{sleep, Duration};
use url::Url;
use uuid::Uuid;

use tracing_subscriber::{self, EnvFilter};

use tensorzero::{InferenceOutputSource, LaunchOptimizationWorkflowParams, RenderedSample, Role};
use tensorzero_core::{
    cache::CacheOptions,
    config::{provider_types::ProviderTypesConfig, Config, ConfigFileGlob},
    db::{
        clickhouse::{test_helpers::CLICKHOUSE_URL, ClickHouseConnectionInfo},
        postgres::PostgresConnectionInfo,
    },
    endpoints::inference::InferenceClients,
    http::TensorzeroHttpClient,
    inference::types::{
        storage::{StorageKind, StoragePath},
        stored_input::StoredFile,
        ContentBlock, ContentBlockChatOutput, FunctionType, ModelInferenceRequest, ModelInput,
        ObjectStorageFile, ObjectStoragePointer, RequestMessage, ResolvedContentBlock,
        ResolvedRequestMessage, StoredInput, StoredInputMessage, StoredInputMessageContent, System,
        Text,
    },
    model_table::ProviderTypeDefaultCredentials,
    optimization::{
        JobHandle, OptimizationJobInfo, Optimizer, OptimizerOutput, UninitializedOptimizerInfo,
    },
    stored_inference::StoredOutput,
<<<<<<< HEAD
    tool::{
        InferenceResponseToolCall, Tool, ToolCall, ToolCallConfigDatabaseInsert, ToolChoice,
        ToolResult,
    },
=======
    tool::{DynamicToolParams, Tool, ToolCall, ToolCallOutput, ToolChoice, ToolResult},
>>>>>>> 1c8a34fe
    variant::JsonMode,
};

pub mod dicl;
pub mod fireworks_sft;
pub mod gcp_vertex_gemini_sft;
pub mod openai_rft;
pub mod openai_sft;
pub mod together_sft;

static FERRIS_PNG: &[u8] = include_bytes!("../../e2e/providers/ferris.png");

fn use_mock_inference_provider() -> bool {
    std::env::var("TENSORZERO_USE_MOCK_INFERENCE_PROVIDER").is_ok()
}

pub fn mock_inference_provider_base() -> Url {
    std::env::var("TENSORZERO_MOCK_INFERENCE_PROVIDER_BASE_URL")
        .unwrap_or_else(|_| "http://localhost:3030/".to_string())
        .parse()
        .unwrap()
}

pub trait OptimizationTestCase {
    fn supports_image_data(&self) -> bool;
    fn supports_tool_calls(&self) -> bool;
    fn get_optimizer_info(&self, use_mock_inference_provider: bool) -> UninitializedOptimizerInfo;
}

#[allow(clippy::allow_attributes, dead_code)]
pub async fn run_test_case(test_case: &impl OptimizationTestCase) {
    // Initialize tracing subscriber to capture progress logs
    let _ = tracing_subscriber::fmt()
        .with_env_filter(EnvFilter::from_default_env())
        .try_init();

    let optimizer_info = test_case
        .get_optimizer_info(use_mock_inference_provider())
        .load(&ProviderTypeDefaultCredentials::default())
        .await
        .unwrap();

    let client = TensorzeroHttpClient::new().unwrap();
    let test_examples = get_examples(test_case, 10);
    let val_examples = Some(get_examples(test_case, 10));
    let credentials: HashMap<String, secrecy::SecretBox<str>> = HashMap::new();

    let mut config_path = std::path::PathBuf::from(env!("CARGO_MANIFEST_DIR"));
    config_path.push("tests/e2e/tensorzero.toml");

    // Create an embedded client so that we run migrations
    let tensorzero_client =
        tensorzero::ClientBuilder::new(tensorzero::ClientBuilderMode::EmbeddedGateway {
            config_file: Some(config_path.clone()),
            clickhouse_url: Some(CLICKHOUSE_URL.clone()),
            postgres_url: None,
            timeout: None,
            verify_credentials: true,
            allow_batch_writes: true,
        })
        .build()
        .await
        .unwrap();

    let clickhouse = tensorzero_client
        .get_app_state_data()
        .unwrap()
        .clickhouse_connection_info
        .clone();

    let config_glob = ConfigFileGlob::new_from_path(&config_path).unwrap();
    let config = Config::load_from_path_optional_verify_credentials(
        &config_glob,
        false, // don't validate credentials in tests
    )
    .await
    .unwrap();
    let job_handle = optimizer_info
        .launch(
            &client,
            test_examples,
            val_examples,
            &credentials,
            &clickhouse,
            &config,
        )
        .await
        .unwrap();
    let mut status;
    loop {
        status = job_handle
            .poll(
                &client,
                &credentials,
                &ProviderTypeDefaultCredentials::default(),
            )
            .await
            .unwrap();
        println!("Status: `{status:?}` Handle: `{job_handle}`");
        if matches!(status, OptimizationJobInfo::Completed { .. }) {
            break;
        }
        if matches!(status, OptimizationJobInfo::Failed { .. }) {
            panic!("Optimization failed: {status:?}");
        }
        sleep(if use_mock_inference_provider() {
            Duration::from_secs(1)
        } else {
            Duration::from_secs(60)
        })
        .await;
    }
    assert!(matches!(status, OptimizationJobInfo::Completed { .. }));
    let OptimizationJobInfo::Completed { output } = status else {
        panic!("Expected completed status");
    };

    // Handle Model output only
    match output {
        OptimizerOutput::Model(model_config) => {
            let model_config = model_config
                .load(
                    "test-fine-tuned-model",
                    &ProviderTypesConfig::default(),
                    &ProviderTypeDefaultCredentials::default(),
                )
                .await
                .unwrap();
            // Test the model configuration
            println!("Model configuration loaded successfully: {model_config:?}");

            // Test inference with the fine-tuned model
            let system = "You are a helpful assistant named Dr. M.M. Patel.".to_string();
            let messages = vec![RequestMessage {
                role: Role::User,
                content: vec![ContentBlock::Text(Text {
                    text: "What is the capital of France?".to_string(),
                })],
            }];
            let request = ModelInferenceRequest {
                system: Some(system),
                messages,
                inference_id: Uuid::now_v7(),
                tool_config: None,
                temperature: None,
                top_p: None,
                max_tokens: None,
                presence_penalty: None,
                frequency_penalty: None,
                seed: None,
                stop_sequences: None,
                stream: false,
                json_mode: JsonMode::Off.into(),
                function_type: FunctionType::Chat,
                output_schema: None,
                fetch_and_encode_input_files_before_inference: true,
                extra_body: Default::default(),
                extra_headers: Default::default(),
                extra_cache_key: None,
            };
            let clients = InferenceClients {
                http_client: client.clone(),
                clickhouse_connection_info: ClickHouseConnectionInfo::new_disabled(),
                postgres_connection_info: PostgresConnectionInfo::Disabled,
                credentials: Arc::new(HashMap::new()),
                cache_options: CacheOptions::default(),
                tags: Arc::new(Default::default()),
                rate_limiting_config: Arc::new(Default::default()),
                otlp_config: Default::default(),
                deferred_tasks: tokio_util::task::TaskTracker::new(),
                scope_info: ScopeInfo {
                    tags: Arc::new(HashMap::new()),
                },
            };
            // We didn't produce a real model, so there's nothing to test
            if use_mock_inference_provider() {
                return;
            }
            let response = model_config
                .infer(&request, &clients, "test")
                .await
                .unwrap();
            println!("Response: {response:?}");
        }
        OptimizerOutput::Variant(_) => {
            panic!("Expected model output, got variant output");
        }
    };
}

/// Runs launch_optimization_workflow and then polls for the workflow using the Rust client
#[allow(clippy::allow_attributes, dead_code)]
pub async fn run_workflow_test_case_with_tensorzero_client(
    test_case: &impl OptimizationTestCase,
    client: &tensorzero::Client,
) {
    let params = LaunchOptimizationWorkflowParams {
        function_name: "write_haiku".to_string(),
        template_variant_name: "gpt_4o_mini".to_string(),
        query_variant_name: None,
        filters: None,
        output_source: InferenceOutputSource::Inference,
        order_by: None,
        limit: Some(10),
        offset: None,
        val_fraction: None,
        // We always mock the client tests since this is tested above
        optimizer_config: test_case.get_optimizer_info(true),
    };
    let job_handle = client
        .experimental_launch_optimization_workflow(params)
        .await
        .unwrap();
    let mut status;
    loop {
        status = client
            .experimental_poll_optimization(&job_handle)
            .await
            .unwrap();
        println!("Status: `{status:?}` Handle: `{job_handle}`");
        if matches!(status, OptimizationJobInfo::Completed { .. }) {
            break;
        }
        if matches!(status, OptimizationJobInfo::Failed { .. }) {
            panic!("Optimization failed: {status:?}");
        }
        sleep(Duration::from_secs(1)).await;
    }
}

fn get_examples(test_case: &impl OptimizationTestCase, num_examples: usize) -> Vec<RenderedSample> {
    assert!(num_examples >= 10);
    let mut generators: Vec<fn() -> RenderedSample> = vec![generate_text_example];

    if test_case.supports_tool_calls() {
        generators.push(generate_tool_call_example);
    }
    if test_case.supports_image_data() {
        generators.push(generate_image_example);
    }
    generators
        .into_iter()
        .cycle()
        .take(num_examples)
        .map(|g| g())
        .collect()
}

fn generate_text_example() -> RenderedSample {
    // So the examples are different
    let id = Uuid::now_v7().to_string();
    let system_prompt =
        format!("You are a helpful assistant named Dr. M.M. Patel with id number {id}.");
    let output = vec![ContentBlockChatOutput::Text(Text {
        text: "The capital of France is Paris.".to_string(),
    })];
    RenderedSample {
        function_name: "basic_test".to_string(),
        input: ModelInput {
            system: Some(system_prompt.clone()),
            messages: vec![ResolvedRequestMessage {
                role: Role::User,
                content: vec![ResolvedContentBlock::Text(Text {
                    text: "What is the capital of France?".to_string(),
                })],
            }],
        },
        stored_input: StoredInput {
            system: Some(System::Text(system_prompt.clone())),
            messages: vec![StoredInputMessage {
                role: Role::User,
                content: vec![StoredInputMessageContent::Text(Text {
                    text: "What is the capital of France?".to_string(),
                })],
            }],
        },
        output: Some(output.clone()),
        stored_output: Some(StoredOutput::Chat(output)),
        episode_id: Some(Uuid::now_v7()),
        inference_id: Some(Uuid::now_v7()),
        tool_params: DynamicToolParams::default(),
        output_schema: None,
        dispreferred_outputs: vec![vec![ContentBlockChatOutput::Text(Text {
            text: "The capital of France is Marseille.".to_string(),
        })]],
        tags: HashMap::from([("test_key".to_string(), "test_value".to_string())]),
    }
}

fn generate_tool_call_example() -> RenderedSample {
    // So the examples are different
    let id = Uuid::now_v7().to_string();
    let system_prompt =
        format!("You are a helpful assistant named Dr. M.M. Patel with id number {id}.");
    let inference_response_tool_call = vec![ContentBlockChatOutput::ToolCall(
        InferenceResponseToolCall {
            name: Some("get_weather".to_string()),
            arguments: Some(serde_json::json!({
                "location": "London",
            })),
            raw_name: "get_weather".to_string(),
            raw_arguments: serde_json::json!({
                "location": "London",
            })
            .to_string(),
            id: "call_2".to_string(),
        },
    )];
    RenderedSample {
        function_name: "basic_test".to_string(),
        input: ModelInput {
            system: Some(system_prompt.clone()),
            messages: vec![
                ResolvedRequestMessage {
                    role: Role::User,
                    content: vec![ResolvedContentBlock::Text(Text {
                        text: "What is the weather in Paris?".to_string(),
                    })],
                },
                ResolvedRequestMessage {
                    role: Role::Assistant,
                    content: vec![
                        ResolvedContentBlock::Text(Text {
                            text: "Let me look that up for you.".to_string(),
                        }),
                        ResolvedContentBlock::ToolCall(ToolCall {
                            name: "get_weather".to_string(),
                            arguments: serde_json::json!({
                                "location": "Paris"
                            })
                            .to_string(),
                            id: "call_1".to_string(),
                        }),
                    ],
                },
                ResolvedRequestMessage {
                    role: Role::User,
                    content: vec![ResolvedContentBlock::ToolResult(ToolResult {
                        name: "get_weather".to_string(),
                        result: serde_json::json!({
                            "weather": "sunny, 25 degrees Celsius",
                        })
                        .to_string(),
                        id: "call_1".to_string(),
                    })],
                },
                ResolvedRequestMessage {
                    role: Role::Assistant,
                    content: vec![ResolvedContentBlock::Text(Text {
                        text: "The weather in Paris is sunny, 25 degrees Celsius.".to_string(),
                    })],
                },
                ResolvedRequestMessage {
                    role: Role::User,
                    content: vec![ResolvedContentBlock::Text(Text {
                        text: "What is the weather in London?".to_string(),
                    })],
                },
            ],
        },
        stored_input: StoredInput {
            system: Some(System::Text(system_prompt.clone())),
            messages: vec![
                StoredInputMessage {
                    role: Role::User,
                    content: vec![StoredInputMessageContent::Text(Text {
                        text: "What is the weather in Paris?".to_string(),
                    })],
                },
                StoredInputMessage {
                    role: Role::Assistant,
                    content: vec![
                        StoredInputMessageContent::Text(Text {
                            text: "Let me look that up for you.".to_string(),
                        }),
                        StoredInputMessageContent::ToolCall(ToolCall {
                            name: "get_weather".to_string(),
                            arguments: serde_json::json!({
                                "location": "Paris"
                            })
                            .to_string(),
                            id: "call_1".to_string(),
                        }),
                    ],
                },
                StoredInputMessage {
                    role: Role::User,
                    content: vec![StoredInputMessageContent::ToolResult(ToolResult {
                        name: "get_weather".to_string(),
                        result: serde_json::json!({
                            "weather": "sunny, 25 degrees Celsius",
                        })
                        .to_string(),
                        id: "call_1".to_string(),
                    })],
                },
                StoredInputMessage {
                    role: Role::Assistant,
                    content: vec![StoredInputMessageContent::Text(Text {
                        text: "The weather in Paris is sunny, 25 degrees Celsius.".to_string(),
                    })],
                },
                StoredInputMessage {
                    role: Role::User,
                    content: vec![StoredInputMessageContent::Text(Text {
                        text: "What is the weather in London?".to_string(),
                    })],
                },
            ],
        },
<<<<<<< HEAD
        output: Some(inference_response_tool_call.clone()),
        stored_output: Some(StoredOutput::Chat(inference_response_tool_call)),
        tool_params: Some(ToolCallConfigDatabaseInsert {
            tools_available: vec![Tool {
=======
        output: Some(tool_call_output.clone()),
        stored_output: Some(StoredOutput::Chat(tool_call_output)),
        tool_params: DynamicToolParams {
            allowed_tools: None,
            additional_tools: Some(vec![Tool {
>>>>>>> 1c8a34fe
                name: "get_weather".to_string(),
                description: "Get the weather for a location".to_string(),
                parameters: serde_json::json!({
                    "type": "object",
                    "properties": {
                        "location": {
                            "type": "string",
                            "description": "The location to get weather for"
                        }
                    },
                    "required": ["location"]
                }),
                strict: false,
            }]),
            tool_choice: Some(ToolChoice::Auto),
            parallel_tool_calls: None,
            provider_tools: None,
        },
        episode_id: Some(Uuid::now_v7()),
        inference_id: Some(Uuid::now_v7()),
        output_schema: None,
        dispreferred_outputs: vec![],
        tags: HashMap::new(),
    }
}

fn generate_image_example() -> RenderedSample {
    // So the examples are different
    let id = Uuid::now_v7().to_string();
    let system_prompt =
        format!("You are a helpful assistant named Dr. M.M. Patel with id number {id}.");
    let output = vec![ContentBlockChatOutput::Text(Text {
        text: "Orange!".to_string(),
    })];
    RenderedSample {
        function_name: "basic_test".to_string(),
        input: ModelInput {
            system: Some(system_prompt.clone()),
            messages: vec![ResolvedRequestMessage {
                role: Role::User,
                content: vec![
                    ResolvedContentBlock::Text(Text {
                        text: "What is the main color of this image?".to_string(),
                    }),
                    ResolvedContentBlock::File(Box::new(ObjectStorageFile {
                        file: ObjectStoragePointer {
                            source_url: None,
                            mime_type: mime::IMAGE_PNG,
                            storage_path: StoragePath {
                                kind: StorageKind::Disabled,
                                path: object_store::path::Path::parse(
                                    "observability/files/08bfa764c6dc25e658bab2b8039ddb494546c3bc5523296804efc4cab604df5d.png"
                                ).unwrap(),
                            },
                        },
                        data: base64::prelude::BASE64_STANDARD.encode(FERRIS_PNG),
                    })),
                ],
            }],
        },
        stored_input: StoredInput {
            system: Some(System::Text(system_prompt.clone())),
            messages: vec![StoredInputMessage {
                role: Role::User,
                content: vec![
                    StoredInputMessageContent::Text(Text {
                        text: "What is the main color of this image?".to_string(),
                    }),
                    StoredInputMessageContent::File(Box::new(StoredFile(
                        ObjectStoragePointer {
                            source_url: None,
                            mime_type: mime::IMAGE_PNG,
                            storage_path: StoragePath {
                                kind: StorageKind::Disabled,
                                path: object_store::path::Path::parse(
                                    "observability/files/08bfa764c6dc25e658bab2b8039ddb494546c3bc5523296804efc4cab604df5d.png"
                                ).unwrap(),
                            },
                        },
                    ))),
                ],
            }],
        },
        output: Some(output.clone()),
        stored_output: Some(StoredOutput::Chat(output)),
        tool_params: DynamicToolParams::default(),
        episode_id: Some(Uuid::now_v7()),
        inference_id: Some(Uuid::now_v7()),
        output_schema: None,
        dispreferred_outputs: vec![vec![ContentBlockChatOutput::Text(Text {
            text: "Blue!".to_string(),
        })]],
        tags: HashMap::new(),
    }
}

/// Generates a `#[tokio::test] async fn $fn_name() { run_test_case(&$constructor).await; }`
#[macro_export]
macro_rules! optimization_test_case {
    // $fn_name  = the name of the generated test function
    // $constructor = an expression which yields your impl of OptimizationTestCase
    ($fn_name:ident, $constructor:expr) => {
        ::paste::paste! {
            #[tokio::test(flavor = "multi_thread")]
            async fn [<test_slow_optimization_ $fn_name>]() {
                $crate::common::run_test_case(&$constructor).await;
            }
        }
    };
}

/// Generates a `#[tokio::test] async fn $fn_name() { run_workflow_test_case_with_tensorzero_client(&$constructor, &client).await; }`
#[macro_export]
macro_rules! embedded_workflow_test_case {
    // $fn_name  = the name of the generated test function
    // $constructor = an expression which yields your impl of OptimizationTestCase
    ($fn_name:ident, $constructor:expr) => {
        ::paste::paste! {
            #[tokio::test(flavor = "multi_thread")]
            async fn [<test_embedded_slow_optimization_ $fn_name>]() {
                let client = tensorzero::test_helpers::make_embedded_gateway().await;
                $crate::common::run_workflow_test_case_with_tensorzero_client(&$constructor, &client).await;
            }
        }
    };
}

/// Generates a `#[tokio::test] async fn $fn_name() { run_workflow_test_case_with_tensorzero_client(&$constructor, &client).await; }`
#[macro_export]
macro_rules! http_workflow_test_case {
    // $fn_name  = the name of the generated test function
    // $constructor = an expression which yields your impl of OptimizationTestCase
    ($fn_name:ident, $constructor:expr) => {
        ::paste::paste! {
            #[tokio::test]
            async fn [<test_http_slow_optimization_ $fn_name>]() {
                let client = tensorzero::test_helpers::make_http_gateway().await;
                $crate::common::run_workflow_test_case_with_tensorzero_client(&$constructor, &client).await;
            }
        }
    };
}<|MERGE_RESOLUTION|>--- conflicted
+++ resolved
@@ -32,14 +32,7 @@
         JobHandle, OptimizationJobInfo, Optimizer, OptimizerOutput, UninitializedOptimizerInfo,
     },
     stored_inference::StoredOutput,
-<<<<<<< HEAD
-    tool::{
-        InferenceResponseToolCall, Tool, ToolCall, ToolCallConfigDatabaseInsert, ToolChoice,
-        ToolResult,
-    },
-=======
-    tool::{DynamicToolParams, Tool, ToolCall, ToolCallOutput, ToolChoice, ToolResult},
->>>>>>> 1c8a34fe
+    tool::{DynamicToolParams, InferenceResponseToolCall, Tool, ToolCall, ToolChoice, ToolResult},
     variant::JsonMode,
 };
 
@@ -450,18 +443,11 @@
                 },
             ],
         },
-<<<<<<< HEAD
         output: Some(inference_response_tool_call.clone()),
         stored_output: Some(StoredOutput::Chat(inference_response_tool_call)),
-        tool_params: Some(ToolCallConfigDatabaseInsert {
-            tools_available: vec![Tool {
-=======
-        output: Some(tool_call_output.clone()),
-        stored_output: Some(StoredOutput::Chat(tool_call_output)),
         tool_params: DynamicToolParams {
             allowed_tools: None,
             additional_tools: Some(vec![Tool {
->>>>>>> 1c8a34fe
                 name: "get_weather".to_string(),
                 description: "Get the weather for a location".to_string(),
                 parameters: serde_json::json!({
