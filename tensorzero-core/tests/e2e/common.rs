--- conflicted
+++ resolved
@@ -8,11 +8,8 @@
 use uuid::Uuid;
 
 lazy_static::lazy_static! {
-<<<<<<< HEAD
-    static ref GATEWAY_URL: String = std::env::var("TENSORZERO_GATEWAY_URL").unwrap_or("http://localhost:3000".to_string());
-=======
-    static ref GATEWAY_URL: String = std::env::var("GATEWAY_URL").unwrap_or_else(|_| "http://localhost:3000".to_string());
->>>>>>> 1b82d12b
+    static ref GATEWAY_URL: String = std::env::var("TENSORZERO_GATEWAY_URL")
+        .unwrap_or_else(|_| "http://localhost:3000".to_string());
 }
 
 pub fn get_gateway_endpoint(endpoint: &str) -> Url {
