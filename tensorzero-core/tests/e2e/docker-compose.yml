<<<<<<< HEAD
services:
  clickhouse:
    image: clickhouse/clickhouse-server:${TENSORZERO_CLICKHOUSE_VERSION:-24.12-alpine}
    environment:
      CLICKHOUSE_USER: chuser
      CLICKHOUSE_DEFAULT_ACCESS_MANAGEMENT: 1
      CLICKHOUSE_PASSWORD: chpassword
    volumes:
      # If the directory doesn't exist locally (i.e. we haven't defined a version-specific config),
      # an empty dir will get mounted in the container
      - ./clickhouse-configs/${TENSORZERO_CLICKHOUSE_VERSION:-24.12-alpine}/users.xml:/etc/clickhouse-server/users.d/users.xml
      - clickhouse-data:/var/lib/clickhouse
    ports:
      - "8123:8123" # HTTP port
      - "9000:9000" # Native port
    ulimits:
      nofile:
        soft: 262144
        hard: 262144
    healthcheck:
      test: wget --spider --tries 1 http://chuser:chpassword@clickhouse:8123/ping
      start_period: 30s
      start_interval: 1s
      timeout: 1s
=======
include:
  - docker-compose-common.yml
>>>>>>> 91b4976e

services:
  mock-inference-provider:
    build:
      context: ../../../
      dockerfile: tensorzero-core/tests/mock-inference-provider/Dockerfile
    environment:
      RUST_LOG: debug
    ports:
      - "3030:3030"
    healthcheck:
      test: wget --spider --tries 1 http://localhost:3030/status
      start_period: 30s
      start_interval: 1s
      timeout: 1s
<<<<<<< HEAD

  jaeger:
    image: jaegertracing/jaeger:2.9.0
    volumes:
      - ./jaeger-config.yaml:/jaeger/config.yaml
    #command: --set=extensions.jaeger_storage.backends.some_store.memory.max_traces=1
    command: --config /jaeger/config.yaml
    healthcheck:
      test: ["CMD", "wget", "--quiet", "--tries=1", "--spider", "http://localhost:14269/health"]
      interval: 1s
      timeout: 3s
      retries: 60
    ports:
      - "16686:16686" # Browser UI

  otel-collector:
    image: otel/opentelemetry-collector-contrib
    volumes:
      - ./otel-collector-config.yaml:/etc/otelcol-contrib/config.yaml
    ports:
      - 4317:4317 # OTLP gRPC receiver
      - 4318:4318 # OTLP http receiver
    depends_on:
      jaeger:
        condition: service_healthy

=======
>>>>>>> 91b4976e
  # This is not a gateway to use but rather one that just sets up migrations for the ClickHouse db
  # If you need to add fixtures that reference newly-added database columns, you'll need to temporarily
  # bump this to a locally-built image (or published 'sha' tag)
  gateway:
    image: tensorzero/gateway:${TENSORZERO_GATEWAY_TAG:-latest}
    environment:
      TENSORZERO_CLICKHOUSE_URL: http://chuser:chpassword@clickhouse:8123/${TENSORZERO_E2E_TESTS_DATABASE:-tensorzero_e2e_tests}
    depends_on:
      clickhouse:
        condition: service_healthy
    command: ["--default-config"]
    extra_hosts:
      - "howdy.tensorzero.com:127.0.0.1"
    healthcheck:
      test:
        [
          "CMD",
          "wget",
          "--no-verbose",
          "--tries=1",
          "--spider",
          "http://localhost:3000/health",
        ]
      start_period: 1s
      start_interval: 1s
      timeout: 1s
  fixtures:
    build:
      dockerfile: ui/fixtures/Dockerfile
      context: ../../..
    volumes:
      - ../../../ui/fixtures:/fixtures
      - ~/.aws:/root/.aws
    environment:
      - CLICKHOUSE_DEFAULT_ACCESS_MANAGEMENT=1
      - CLICKHOUSE_HOST=clickhouse
      - CLICKHOUSE_PASSWORD=chpassword
      - CLICKHOUSE_USER=chuser
      - TENSORZERO_SKIP_LARGE_FIXTURES
    depends_on:
      gateway:
        condition: service_healthy
    # Keep this running to make 'check-docker-compose.sh' detect that all containers are healthy
    command:
      [
        "bash",
        "-c",
        "cd /fixtures && ./load_fixtures.sh ${TENSORZERO_E2E_TESTS_DATABASE:-tensorzero_e2e_tests} && sleep infinity",
      ]
    healthcheck:
      test: ["CMD", "test", "-f", "/load_complete.marker"]
      interval: 5s
      timeout: 1s
      retries: 48 # Retry for up to 4 minutes
      start_period: 5s # Give the script time to start

volumes:
  clickhouse-data:<|MERGE_RESOLUTION|>--- conflicted
+++ resolved
@@ -1,32 +1,5 @@
-<<<<<<< HEAD
-services:
-  clickhouse:
-    image: clickhouse/clickhouse-server:${TENSORZERO_CLICKHOUSE_VERSION:-24.12-alpine}
-    environment:
-      CLICKHOUSE_USER: chuser
-      CLICKHOUSE_DEFAULT_ACCESS_MANAGEMENT: 1
-      CLICKHOUSE_PASSWORD: chpassword
-    volumes:
-      # If the directory doesn't exist locally (i.e. we haven't defined a version-specific config),
-      # an empty dir will get mounted in the container
-      - ./clickhouse-configs/${TENSORZERO_CLICKHOUSE_VERSION:-24.12-alpine}/users.xml:/etc/clickhouse-server/users.d/users.xml
-      - clickhouse-data:/var/lib/clickhouse
-    ports:
-      - "8123:8123" # HTTP port
-      - "9000:9000" # Native port
-    ulimits:
-      nofile:
-        soft: 262144
-        hard: 262144
-    healthcheck:
-      test: wget --spider --tries 1 http://chuser:chpassword@clickhouse:8123/ping
-      start_period: 30s
-      start_interval: 1s
-      timeout: 1s
-=======
 include:
   - docker-compose-common.yml
->>>>>>> 91b4976e
 
 services:
   mock-inference-provider:
@@ -42,35 +15,7 @@
       start_period: 30s
       start_interval: 1s
       timeout: 1s
-<<<<<<< HEAD
 
-  jaeger:
-    image: jaegertracing/jaeger:2.9.0
-    volumes:
-      - ./jaeger-config.yaml:/jaeger/config.yaml
-    #command: --set=extensions.jaeger_storage.backends.some_store.memory.max_traces=1
-    command: --config /jaeger/config.yaml
-    healthcheck:
-      test: ["CMD", "wget", "--quiet", "--tries=1", "--spider", "http://localhost:14269/health"]
-      interval: 1s
-      timeout: 3s
-      retries: 60
-    ports:
-      - "16686:16686" # Browser UI
-
-  otel-collector:
-    image: otel/opentelemetry-collector-contrib
-    volumes:
-      - ./otel-collector-config.yaml:/etc/otelcol-contrib/config.yaml
-    ports:
-      - 4317:4317 # OTLP gRPC receiver
-      - 4318:4318 # OTLP http receiver
-    depends_on:
-      jaeger:
-        condition: service_healthy
-
-=======
->>>>>>> 91b4976e
   # This is not a gateway to use but rather one that just sets up migrations for the ClickHouse db
   # If you need to add fixtures that reference newly-added database columns, you'll need to temporarily
   # bump this to a locally-built image (or published 'sha' tag)
