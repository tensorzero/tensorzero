use tensorzero_core::http::TensorzeroHttpClient;

/// Tests that the HTTP proxy is used if the TENSORZERO_E2E_PROXY environment variable is set.
#[tokio::test]
async fn test_setup_http_client() {
    let http_client = TensorzeroHttpClient::new_testing().unwrap();
    let response = http_client
        .get("https://www.tensorzero.com")
        .send()
        .await
        .unwrap();
    assert_eq!(response.status(), 200);

    // We want this test to pass if for some reason the TENSORZERO_E2E_PROXY environment variable is not set.
    if std::env::var("TENSORZERO_E2E_PROXY").is_ok() {
        let headers = response.headers();
        assert!(
            headers.contains_key("x-tensorzero-provider-proxy-cache"),
            "x-tensorzero-provider-proxy-cache header not found"
        );
    }
}

/// Tests that the HTTP proxy is not used if the TENSORZERO_E2E_PROXY environment variable is not set.
#[tokio::test]
async fn test_setup_http_client_no_proxy() {
<<<<<<< HEAD
    env::remove_var("TENSORZERO_E2E_PROXY").unwrap();
=======
    tensorzero_unsafe_helpers::remove_env_var_tests_only("TENSORZERO_E2E_PROXY");
>>>>>>> 77fb817c
    let http_client = TensorzeroHttpClient::new_testing().unwrap();
    let response = http_client
        .get("https://www.tensorzero.com")
        .send()
        .await
        .unwrap();
    let headers = response.headers();
    assert_eq!(response.status(), 200);
    assert!(!headers.contains_key("x-tensorzero-provider-proxy-cache"));
}<|MERGE_RESOLUTION|>--- conflicted
+++ resolved
@@ -24,11 +24,7 @@
 /// Tests that the HTTP proxy is not used if the TENSORZERO_E2E_PROXY environment variable is not set.
 #[tokio::test]
 async fn test_setup_http_client_no_proxy() {
-<<<<<<< HEAD
-    env::remove_var("TENSORZERO_E2E_PROXY").unwrap();
-=======
     tensorzero_unsafe_helpers::remove_env_var_tests_only("TENSORZERO_E2E_PROXY");
->>>>>>> 77fb817c
     let http_client = TensorzeroHttpClient::new_testing().unwrap();
     let response = http_client
         .get("https://www.tensorzero.com")
