--- conflicted
+++ resolved
@@ -117,15 +117,11 @@
     let jaeger_base_url = std::env::var("TENSORZERO_JAEGER_URL")
         .unwrap_or_else(|_| "http://localhost:16686".to_string());
 
-<<<<<<< HEAD
     let jaeger_result = client
-        .get(format!("http://localhost:16686/api/v3/traces?&query.start_time_min={one_minute_ago_str}&query.start_time_max={now_str}&query.service_name=tensorzero-gateway&query.num_traces=500"))
+        .get(format!("{jaeger_base_url}/api/v3/traces?&query.start_time_min={one_minute_ago_str}&query.start_time_max={now_str}&query.service_name=tensorzero-gateway&query.num_traces=500"))
         .send()
         .await
         .unwrap();
-=======
-    let jaeger_result = client.get(format!("{jaeger_base_url}/api/v3/traces?&query.start_time_min={one_minute_ago_str}&query.start_time_max={now_str}&query.service_name=tensorzero-gateway")).send().await.unwrap();
->>>>>>> c957f272
     let jaeger_traces = jaeger_result.json::<Value>().await.unwrap();
     println!("Response: {jaeger_traces}");
     let mut target_span = None;
