use chrono::DateTime;
use tensorzero::test_helpers::make_embedded_gateway;
use tensorzero::{
    BooleanMetricFilter, FloatComparisonOperator, FloatMetricFilter, InferenceFilter,
    InferenceOutputSource, ListInferencesParams, StoredInference, TagComparisonOperator, TagFilter,
    TimeComparisonOperator, TimeFilter,
};
use tensorzero_core::db::clickhouse::query_builder::{OrderBy, OrderByTerm, OrderDirection};
use uuid::Uuid;

#[tokio::test(flavor = "multi_thread")]
pub async fn test_simple_query_json_function() {
    let client = make_embedded_gateway().await;
    let order_by = vec![OrderBy {
        term: OrderByTerm::Timestamp,
        direction: OrderDirection::Desc,
    }];
    let opts = ListInferencesParams {
        function_name: Some("extract_entities"),
        limit: Some(2),
        order_by: Some(&order_by),
        ..Default::default()
    };
    let res = client.experimental_list_inferences(opts).await.unwrap();
    assert_eq!(res.len(), 2);

    for inference in &res {
        let StoredInference::Json(json_inference) = inference else {
            panic!("Expected a JSON inference");
        };
        assert_eq!(json_inference.function_name, "extract_entities");
        assert!(json_inference.dispreferred_outputs.is_empty());
    }

    // Verify ORDER BY timestamp DESC - check that timestamps are in descending order
    let mut prev_timestamp = None;
    for inference in &res {
        let StoredInference::Json(json_inference) = inference else {
            panic!("Expected a JSON inference");
        };
        if let Some(prev) = prev_timestamp {
            assert!(
                json_inference.timestamp <= prev,
                "Timestamps should be in descending order. Got: {} <= {}",
                json_inference.timestamp,
                prev
            );
        }
        prev_timestamp = Some(json_inference.timestamp);
    }
}

#[tokio::test(flavor = "multi_thread")]
pub async fn test_simple_query_chat_function() {
    let client = make_embedded_gateway().await;
    let order_by = vec![OrderBy {
        term: OrderByTerm::Timestamp,
        direction: OrderDirection::Asc,
    }];
    let opts = ListInferencesParams {
        function_name: Some("write_haiku"),
        output_source: InferenceOutputSource::Demonstration,
        limit: Some(3),
        offset: Some(3),
        order_by: Some(&order_by),
        ..Default::default()
    };
    let res = client.experimental_list_inferences(opts).await.unwrap();
    assert_eq!(res.len(), 3);

    for inference in &res {
        let StoredInference::Chat(chat_inference) = inference else {
            panic!("Expected a Chat inference");
        };
        assert_eq!(chat_inference.function_name, "write_haiku");
        assert_eq!(chat_inference.dispreferred_outputs.len(), 1);
    }

    // Verify ORDER BY timestamp ASC - check that timestamps are in ascending order
    let mut prev_timestamp = None;
    for inference in &res {
        let StoredInference::Chat(chat_inference) = inference else {
            panic!("Expected a Chat inference");
        };
        if let Some(prev) = prev_timestamp {
            assert!(
                chat_inference.timestamp >= prev,
                "Timestamps should be in ascending order. Got: {} >= {}",
                chat_inference.timestamp,
                prev
            );
        }
        prev_timestamp = Some(chat_inference.timestamp);
    }
}

#[tokio::test(flavor = "multi_thread")]
pub async fn test_simple_query_with_float_filter() {
    let client = make_embedded_gateway().await;
    let filter_node = InferenceFilter::FloatMetric(FloatMetricFilter {
        metric_name: "jaccard_similarity".to_string(),
        value: 0.5,
        comparison_operator: FloatComparisonOperator::GreaterThan,
    });
    let order_by = vec![OrderBy {
        term: OrderByTerm::Metric {
            name: "jaccard_similarity".to_string(),
        },
        direction: OrderDirection::Desc,
    }];
    let opts = ListInferencesParams {
        function_name: Some("extract_entities"),
        filters: Some(&filter_node),
        limit: Some(3),
        order_by: Some(&order_by),
        ..Default::default()
    };
    let res = client.experimental_list_inferences(opts).await.unwrap();
    assert_eq!(res.len(), 3);
    for inference in &res {
        let StoredInference::Json(json_inference) = inference else {
            panic!("Expected a JSON inference");
        };
        assert_eq!(json_inference.function_name, "extract_entities");
        assert!(json_inference.dispreferred_outputs.is_empty());
    }
}

#[tokio::test(flavor = "multi_thread")]
pub async fn test_demonstration_output_source() {
    let client = make_embedded_gateway().await;
    let opts = ListInferencesParams {
        function_name: Some("extract_entities"),
        output_source: InferenceOutputSource::Demonstration,
        limit: Some(5),
        offset: Some(1),
        ..Default::default()
    };

    let res = client.experimental_list_inferences(opts).await.unwrap();
    assert_eq!(res.len(), 5);
    for inference in &res {
        let StoredInference::Json(json_inference) = inference else {
            panic!("Expected a JSON inference");
        };
        assert_eq!(json_inference.function_name, "extract_entities");
        assert_eq!(json_inference.dispreferred_outputs.len(), 1);
    }
}

#[tokio::test(flavor = "multi_thread")]
pub async fn test_boolean_metric_filter() {
    let client = make_embedded_gateway().await;
    let filter_node = InferenceFilter::BooleanMetric(BooleanMetricFilter {
        metric_name: "exact_match".to_string(),
        value: true,
    });
    let opts = ListInferencesParams {
        function_name: Some("extract_entities"),
        filters: Some(&filter_node),
        limit: Some(5),
        offset: Some(1),
        ..Default::default()
    };
    let res = client.experimental_list_inferences(opts).await.unwrap();
    assert_eq!(res.len(), 5);
    for inference in &res {
        let StoredInference::Json(json_inference) = inference else {
            panic!("Expected a JSON inference");
        };
        assert_eq!(json_inference.function_name, "extract_entities");
        assert!(json_inference.dispreferred_outputs.is_empty());
    }
}

#[tokio::test(flavor = "multi_thread")]
pub async fn test_and_filter_multiple_float_metrics() {
    let client = make_embedded_gateway().await;
    let filter_node = InferenceFilter::And {
        children: vec![
            InferenceFilter::FloatMetric(FloatMetricFilter {
                metric_name: "jaccard_similarity".to_string(),
                value: 0.5,
                comparison_operator: FloatComparisonOperator::GreaterThan,
            }),
            InferenceFilter::FloatMetric(FloatMetricFilter {
                metric_name: "jaccard_similarity".to_string(),
                value: 0.8,
                comparison_operator: FloatComparisonOperator::LessThan,
            }),
        ],
    };
    let opts = ListInferencesParams {
        function_name: Some("extract_entities"),
        filters: Some(&filter_node),
        limit: Some(1),
        ..Default::default()
    };
    let res = client.experimental_list_inferences(opts).await.unwrap();
    assert_eq!(res.len(), 1);
    for inference in &res {
        let StoredInference::Json(json_inference) = inference else {
            panic!("Expected a JSON inference");
        };
        assert_eq!(json_inference.function_name, "extract_entities");
        assert!(json_inference.dispreferred_outputs.is_empty());
    }
}

#[tokio::test(flavor = "multi_thread")]
async fn test_or_filter_mixed_metrics() {
    let client = make_embedded_gateway().await;
    let filter_node = InferenceFilter::Or {
        children: vec![
            InferenceFilter::FloatMetric(FloatMetricFilter {
                metric_name: "jaccard_similarity".to_string(),
                value: 0.8,
                comparison_operator: FloatComparisonOperator::GreaterThanOrEqual,
            }),
            InferenceFilter::BooleanMetric(BooleanMetricFilter {
                metric_name: "exact_match".to_string(),
                value: true,
            }),
            InferenceFilter::BooleanMetric(BooleanMetricFilter {
                // Episode-level metric
                metric_name: "goal_achieved".to_string(),
                value: true,
            }),
        ],
    };
    let opts = ListInferencesParams {
        function_name: Some("extract_entities"),
        filters: Some(&filter_node),
        limit: Some(1),
        ..Default::default()
    };
    let res = client.experimental_list_inferences(opts).await.unwrap();
    assert_eq!(res.len(), 1);
    for inference in &res {
        let StoredInference::Json(json_inference) = inference else {
            panic!("Expected a JSON inference");
        };
        assert_eq!(json_inference.function_name, "extract_entities");
        assert!(json_inference.dispreferred_outputs.is_empty());
    }
}

#[tokio::test(flavor = "multi_thread")]
async fn test_not_filter() {
    let client = make_embedded_gateway().await;
    let filter_node = InferenceFilter::Not {
        child: Box::new(InferenceFilter::Or {
            children: vec![
                InferenceFilter::BooleanMetric(BooleanMetricFilter {
                    metric_name: "exact_match".to_string(),
                    value: true,
                }),
                InferenceFilter::BooleanMetric(BooleanMetricFilter {
                    metric_name: "exact_match".to_string(),
                    value: false,
                }),
            ],
        }),
    };
    let opts = ListInferencesParams {
        function_name: Some("extract_entities"),
        filters: Some(&filter_node),
        ..Default::default()
    };
    let res = client.experimental_list_inferences(opts).await.unwrap();
    assert_eq!(res.len(), 0);
}

#[tokio::test(flavor = "multi_thread")]
async fn test_simple_time_filter() {
    let client = make_embedded_gateway().await;
    let filter_node = InferenceFilter::Time(TimeFilter {
        time: DateTime::from_timestamp(1672531200, 0).unwrap(), // 2023-01-01 00:00:00 UTC
        comparison_operator: TimeComparisonOperator::GreaterThan,
    });
    let order_by = vec![
        OrderBy {
            term: OrderByTerm::Metric {
                name: "exact_match".to_string(),
            },
            direction: OrderDirection::Desc,
        },
        OrderBy {
            term: OrderByTerm::Timestamp,
            direction: OrderDirection::Asc,
        },
    ];
    let opts = ListInferencesParams {
        function_name: Some("extract_entities"),
        filters: Some(&filter_node),
        limit: Some(5),
        order_by: Some(&order_by),
        ..Default::default()
    };
    let res = client.experimental_list_inferences(opts).await.unwrap();
    assert_eq!(res.len(), 5);

    for inference in &res {
        let StoredInference::Json(json_inference) = inference else {
            panic!("Expected a JSON inference");
        };
        assert_eq!(json_inference.function_name, "extract_entities");
    }

    // Verify ORDER BY timestamp ASC (secondary sort) - check that for same metric values, timestamps are ascending
    let mut prev_timestamp = None;
    for inference in &res {
        let StoredInference::Json(json_inference) = inference else {
            panic!("Expected a JSON inference");
        };
        if let Some(prev) = prev_timestamp {
            assert!(
                json_inference.timestamp >= prev,
                "Timestamps should be in ascending order for secondary sort. Got: {} >= {}",
                json_inference.timestamp,
                prev
            );
        }
        prev_timestamp = Some(json_inference.timestamp);
    }
}

#[tokio::test(flavor = "multi_thread")]
async fn test_simple_tag_filter() {
    let client = make_embedded_gateway().await;
    let filter_node = InferenceFilter::Tag(TagFilter {
        key: "tensorzero::evaluation_name".to_string(),
        value: "entity_extraction".to_string(),
        comparison_operator: TagComparisonOperator::Equal,
    });
    let opts = ListInferencesParams {
        function_name: Some("extract_entities"),
        filters: Some(&filter_node),
        limit: Some(200),
        ..Default::default()
    };
    let res = client.experimental_list_inferences(opts).await.unwrap();
    assert_eq!(res.len(), 200);
    for inference in &res {
        let StoredInference::Json(json_inference) = inference else {
            panic!("Expected a JSON inference");
        };
        assert_eq!(json_inference.function_name, "extract_entities");
        assert_eq!(
            json_inference.tags["tensorzero::evaluation_name"],
            "entity_extraction"
        );
    }
}

#[tokio::test(flavor = "multi_thread")]
async fn test_combined_time_and_tag_filter() {
    let client = make_embedded_gateway().await;
    let filter_node = InferenceFilter::And {
        children: vec![
            InferenceFilter::Time(TimeFilter {
                // 2025-04-14 23:30:00 UTC (should exclude some of these elements)
                time: DateTime::from_timestamp(1744673400, 0).unwrap(),
                comparison_operator: TimeComparisonOperator::GreaterThanOrEqual,
            }),
            InferenceFilter::Tag(TagFilter {
                key: "tensorzero::evaluation_name".to_string(),
                value: "haiku".to_string(),
                comparison_operator: TagComparisonOperator::Equal,
            }),
        ],
    };
    let opts = ListInferencesParams {
        function_name: Some("write_haiku"),
        filters: Some(&filter_node),
        limit: Some(50),
        ..Default::default()
    };
    let res = client.experimental_list_inferences(opts).await.unwrap();
    assert_eq!(res.len(), 50);
    for inference in &res {
        let StoredInference::Chat(chat_inference) = inference else {
            panic!("Expected a Chat inference");
        };
        assert_eq!(chat_inference.function_name, "write_haiku");
        assert_eq!(chat_inference.tags["tensorzero::evaluation_name"], "haiku");
        assert!(chat_inference.timestamp >= DateTime::from_timestamp(1744673400, 0).unwrap());
    }
}

#[tokio::test(flavor = "multi_thread")]
pub async fn test_query_by_ids_json_only() {
    let client = make_embedded_gateway().await;

    // First, get some JSON inference IDs
    let opts = ListInferencesParams {
        function_name: Some("extract_entities"),
        limit: Some(3),
        ..Default::default()
    };
    let initial_res = client.experimental_list_inferences(opts).await.unwrap();
    assert_eq!(initial_res.len(), 3);

    // Extract the IDs
    let ids: Vec<_> = initial_res
        .iter()
        .map(|inf| match inf {
            StoredInference::Json(j) => j.inference_id,
            StoredInference::Chat(_) => panic!("Expected JSON inference"),
        })
        .collect();

    // Now query by IDs without function_name
    let opts = ListInferencesParams {
        function_name: None,
        ids: Some(&ids),
        ..Default::default()
    };
    let res = client.experimental_list_inferences(opts).await.unwrap();

    // Should get back the same 3 inferences
    assert_eq!(res.len(), 3);
    for inference in &res {
        let StoredInference::Json(json_inference) = inference else {
            panic!("Expected JSON inference");
        };
        assert!(ids.contains(&json_inference.inference_id));
        assert_eq!(json_inference.function_name, "extract_entities");
    }
}

#[tokio::test(flavor = "multi_thread")]
pub async fn test_query_by_ids_chat_only() {
    let client = make_embedded_gateway().await;

    // First, get some Chat inference IDs
    let opts = ListInferencesParams {
        function_name: Some("write_haiku"),
        limit: Some(2),
        ..Default::default()
    };
    let initial_res = client.experimental_list_inferences(opts).await.unwrap();
    assert_eq!(initial_res.len(), 2);

    // Extract the IDs
    let ids: Vec<_> = initial_res
        .iter()
        .map(|inf| match inf {
            StoredInference::Chat(c) => c.inference_id,
            StoredInference::Json(_) => panic!("Expected Chat inference"),
        })
        .collect();

    // Now query by IDs without function_name
    let opts = ListInferencesParams {
        ids: Some(&ids),
        ..Default::default()
    };
    let res = client.experimental_list_inferences(opts).await.unwrap();

    // Should get back the same 2 inferences
    assert_eq!(res.len(), 2);
    for inference in &res {
        let StoredInference::Chat(chat_inference) = inference else {
            panic!("Expected Chat inference");
        };
        assert!(ids.contains(&chat_inference.inference_id));
        assert_eq!(chat_inference.function_name, "write_haiku");
    }
}

#[tokio::test(flavor = "multi_thread")]
pub async fn test_query_by_ids_unknown_id_returns_empty() {
    let client = make_embedded_gateway().await;

    // Query by an unknown ID
<<<<<<< HEAD
    let unknown_id = [Uuid::new_v4()];
    let opts = ListInferencesParams {
        ids: Some(&unknown_id),
=======
    let unknown_ids = [Uuid::now_v7()];
    let opts = ListInferencesParams {
        ids: Some(&unknown_ids),
>>>>>>> 1fb8ade1
        ..Default::default()
    };
    let res = client.experimental_list_inferences(opts).await.unwrap();

    assert!(res.is_empty(), "Expected empty result for unknown ID");
}

#[tokio::test(flavor = "multi_thread")]
pub async fn test_query_by_ids_mixed_types() {
    let client = make_embedded_gateway().await;

    // Get some JSON inference IDs
    let json_opts = ListInferencesParams {
        function_name: Some("extract_entities"),
        limit: Some(2),
        ..Default::default()
    };
    let json_res = client
        .experimental_list_inferences(json_opts)
        .await
        .unwrap();

    // Get some Chat inference IDs
    let chat_opts = ListInferencesParams {
        function_name: Some("write_haiku"),
        limit: Some(2),
        ..Default::default()
    };
    let chat_res = client
        .experimental_list_inferences(chat_opts)
        .await
        .unwrap();

    // Combine the IDs
    let mut ids: Vec<_> = json_res
        .iter()
        .map(|inf| match inf {
            StoredInference::Json(j) => j.inference_id,
            StoredInference::Chat(_) => panic!("Expected JSON inference"),
        })
        .collect();
    ids.extend(chat_res.iter().map(|inf| match inf {
        StoredInference::Chat(c) => c.inference_id,
        StoredInference::Json(_) => panic!("Expected Chat inference"),
    }));

    // Now query by mixed IDs without function_name
    let opts = ListInferencesParams {
        ids: Some(&ids),
        ..Default::default()
    };
    let res = client.experimental_list_inferences(opts).await.unwrap();

    // Should get back 4 inferences (2 JSON + 2 Chat)
    assert_eq!(res.len(), 4);

    let mut json_count = 0;
    let mut chat_count = 0;
    for inference in &res {
        match inference {
            StoredInference::Json(json_inference) => {
                assert!(ids.contains(&json_inference.inference_id));
                assert_eq!(json_inference.function_name, "extract_entities");
                json_count += 1;
            }
            StoredInference::Chat(chat_inference) => {
                assert!(ids.contains(&chat_inference.inference_id));
                assert_eq!(chat_inference.function_name, "write_haiku");
                chat_count += 1;
            }
        }
    }
    assert_eq!(json_count, 2);
    assert_eq!(chat_count, 2);
}

#[tokio::test(flavor = "multi_thread")]
pub async fn test_query_by_ids_with_order_by_timestamp() {
    let client = make_embedded_gateway().await;

    // Get some mixed inference IDs
    let json_opts = ListInferencesParams {
        function_name: Some("extract_entities"),
        limit: Some(3),
        ..Default::default()
    };
    let json_res = client
        .experimental_list_inferences(json_opts)
        .await
        .unwrap();

    let chat_opts = ListInferencesParams {
        function_name: Some("write_haiku"),
        limit: Some(3),
        ..Default::default()
    };
    let chat_res = client
        .experimental_list_inferences(chat_opts)
        .await
        .unwrap();

    let mut ids: Vec<_> = json_res
        .iter()
        .map(|inf| match inf {
            StoredInference::Json(j) => j.inference_id,
            StoredInference::Chat(_) => panic!("Expected JSON inference"),
        })
        .collect();
    ids.extend(chat_res.iter().map(|inf| match inf {
        StoredInference::Chat(c) => c.inference_id,
        StoredInference::Json(_) => panic!("Expected Chat inference"),
    }));

    // Query with ORDER BY timestamp DESC
    let order_by = vec![OrderBy {
        term: OrderByTerm::Timestamp,
        direction: OrderDirection::Desc,
    }];
    let opts = ListInferencesParams {
        ids: Some(&ids),
        order_by: Some(&order_by),
        ..Default::default()
    };
    let res = client.experimental_list_inferences(opts).await.unwrap();

    assert_eq!(res.len(), 6);

    // Verify timestamps are in descending order
    let mut prev_timestamp = None;
    for inference in &res {
        let timestamp = match inference {
            StoredInference::Json(j) => j.timestamp,
            StoredInference::Chat(c) => c.timestamp,
        };
        if let Some(prev) = prev_timestamp {
            assert!(
                timestamp <= prev,
                "Timestamps should be in descending order. Got: {timestamp} <= {prev}"
            );
        }
        prev_timestamp = Some(timestamp);
    }
}

#[tokio::test(flavor = "multi_thread")]
pub async fn test_query_by_ids_with_order_by_metric_errors() {
    let client = make_embedded_gateway().await;

    // Get some JSON inference IDs
    let opts = ListInferencesParams {
        function_name: Some("extract_entities"),
        limit: Some(2),
        ..Default::default()
    };
    let initial_res = client.experimental_list_inferences(opts).await.unwrap();

    let ids: Vec<_> = initial_res
        .iter()
        .map(|inf| match inf {
            StoredInference::Json(j) => j.inference_id,
            StoredInference::Chat(_) => panic!("Expected JSON inference"),
        })
        .collect();

    // Try to ORDER BY a metric without function_name - should error
    let order_by = vec![OrderBy {
        term: OrderByTerm::Metric {
            name: "jaccard_similarity".to_string(),
        },
        direction: OrderDirection::Desc,
    }];
    let opts = ListInferencesParams {
        ids: Some(&ids),
        order_by: Some(&order_by),
        ..Default::default()
    };
    let res = client.experimental_list_inferences(opts).await;

    // Should error because ORDER BY metric is not supported without function_name
    assert!(res.is_err());
    let err_msg = format!("{:?}", res.unwrap_err());
    assert!(err_msg.contains("not supported"));
}<|MERGE_RESOLUTION|>--- conflicted
+++ resolved
@@ -474,15 +474,9 @@
     let client = make_embedded_gateway().await;
 
     // Query by an unknown ID
-<<<<<<< HEAD
-    let unknown_id = [Uuid::new_v4()];
-    let opts = ListInferencesParams {
-        ids: Some(&unknown_id),
-=======
     let unknown_ids = [Uuid::now_v7()];
     let opts = ListInferencesParams {
         ids: Some(&unknown_ids),
->>>>>>> 1fb8ade1
         ..Default::default()
     };
     let res = client.experimental_list_inferences(opts).await.unwrap();
