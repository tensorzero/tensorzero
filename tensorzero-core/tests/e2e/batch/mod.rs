use std::borrow::Cow;
use std::collections::HashMap;
use std::sync::Arc;

use serde_json::json;
use tensorzero_core::config::Config;
use tensorzero_core::db::clickhouse::{ClickHouseConnectionInfo, TableName};
/// End-to-end tests for particular internal functionality in the batch inference endpoint
/// These are not tests of the public API (those should go in tests/e2e/providers/batch.rs)
use tensorzero_core::endpoints::batch_inference::{
    get_batch_inferences, get_batch_request, get_completed_batch_inference_response,
    write_batch_request_row, write_completed_batch_inference, write_poll_batch_inference,
    PollInferenceResponse, PollPathParams,
};
use tensorzero_core::endpoints::inference::{InferenceParams, InferenceResponse};
use tensorzero_core::function::{FunctionConfig, FunctionConfigChat, FunctionConfigJson};
use tensorzero_core::inference::types::batch::{
    BatchModelInferenceRow, BatchRequestRow, BatchStatus, PollBatchInferenceResponse,
    ProviderBatchInferenceOutput, ProviderBatchInferenceResponse, UnparsedBatchRequestRow,
};
use tensorzero_core::inference::types::{
    ContentBlockChatOutput, FinishReason, JsonInferenceOutput, StoredInput, Usage,
};
use tensorzero_core::jsonschema_util::StaticJSONSchema;
use tokio::time::{sleep, Duration};
use uuid::Uuid;

use tensorzero_core::db::clickhouse::test_helpers::{
    get_clickhouse, select_chat_inference_clickhouse, select_json_inference_clickhouse,
    select_model_inferences_clickhouse,
};

/// Tests the `get_batch_request` function by first writing a batch inference to ClickHouse and reading with
#[tokio::test]
async fn test_get_batch_request() {
    let clickhouse = get_clickhouse().await;
    let batch_id = Uuid::now_v7();
    let batch_params = json!({"foo": "bar"});
    let function_name = "test_function";
    let variant_name = "test_variant";
    let model_name = "test_model";
    let model_provider_name = "test_model_provider";
    let raw_request = "raw request";
    let raw_response = "raw response";
    let batch_request = BatchRequestRow::new(UnparsedBatchRequestRow {
        batch_id,
        batch_params: &batch_params,
        function_name,
        variant_name,
        model_name,
        raw_request,
        raw_response,
        model_provider_name,
        status: BatchStatus::Pending,
        errors: vec![],
    });
    write_batch_request_row(&clickhouse, &batch_request)
        .await
        .unwrap();
    // Sleep a bit to ensure the write has propagated
    sleep(Duration::from_millis(200)).await;

    // First, let's query by batch ID
    let query = PollPathParams {
        batch_id,
        inference_id: None,
    };
    let batch_request = get_batch_request(&clickhouse, &query).await.unwrap();
    assert_eq!(batch_request.batch_id, batch_id);
    assert_eq!(batch_request.batch_params.into_owned(), batch_params);
    assert_eq!(batch_request.function_name, function_name);
    assert_eq!(batch_request.variant_name, variant_name);
    assert_eq!(&*batch_request.model_name, model_name);
    assert_eq!(&*batch_request.model_provider_name, model_provider_name);
    assert_eq!(batch_request.status, BatchStatus::Pending);
    assert_eq!(batch_request.raw_request, raw_request);
    assert_eq!(batch_request.raw_response, raw_response);

    // Next, we'll insert a BatchModelInferenceRow
    let inference_id = Uuid::now_v7();
    let episode_id = Uuid::now_v7();
    let input = StoredInput {
        system: None,
        messages: vec![],
    };

    let row = BatchModelInferenceRow {
        batch_id,
        inference_id,
        function_name: function_name.into(),
        variant_name: variant_name.into(),
        episode_id,
        input,
        input_messages: vec![],
        system: None,
        tool_params: None,
        inference_params: Cow::Owned(InferenceParams::default()),
        output_schema: None,
        raw_request: Cow::Borrowed(""),
        model_name: Cow::Borrowed(model_name),
        model_provider_name: Cow::Borrowed(model_provider_name),
        tags: HashMap::new(),
    };
    let rows = vec![row];
    clickhouse
        .write_batched(&rows, TableName::BatchModelInference)
        .await
        .unwrap();
    // Sleep a bit to ensure the write has propagated
    sleep(Duration::from_millis(200)).await;

    // Now, let's query by inference ID
    let query = PollPathParams {
        batch_id,
        inference_id: Some(inference_id),
    };
    let batch_request = get_batch_request(&clickhouse, &query).await.unwrap();
    assert_eq!(batch_request.batch_id, batch_id);
    assert_eq!(batch_request.function_name, function_name);
    assert_eq!(batch_request.variant_name, variant_name);
    assert_eq!(&*batch_request.model_name, model_name);
    assert_eq!(&*batch_request.model_provider_name, model_provider_name);
}

#[tokio::test]
async fn test_write_poll_batch_inference() {
    let clickhouse = get_clickhouse().await;
    let batch_id = Uuid::now_v7();
    let batch_params = json!({"baz": "bat"});
    let function_name = "test_function2";
    let variant_name = "test_variant2";
    let model_name = "test_model2";
    let model_provider_name = "test_model_provider2";
    let raw_request = "raw request".to_string();
    let raw_response = "raw response".to_string();
    let status = BatchStatus::Pending;
    let errors = vec![];
    let batch_request = BatchRequestRow::new(UnparsedBatchRequestRow {
        batch_id,
        batch_params: &batch_params,
        function_name,
        variant_name,
        model_name,
        model_provider_name,
        raw_request: &raw_request,
        raw_response: &raw_response,
        status,
        errors,
    });
    let config = Config::new_empty()
        .await
        .unwrap()
<<<<<<< HEAD
        .dangerous_into_config_without_writing();
=======
        .into_config_without_writing_for_tests();
>>>>>>> 30ab86c3

    // Write a pending batch
    let poll_inference_response = write_poll_batch_inference(
        &clickhouse,
        &batch_request,
        PollBatchInferenceResponse::Pending {
            raw_request: raw_request.clone(),
            raw_response: raw_response.clone(),
        },
        &config,
    )
    .await
    .unwrap();
    assert_eq!(poll_inference_response, PollInferenceResponse::Pending);
    sleep(Duration::from_millis(1200)).await;
    let query = PollPathParams {
        batch_id,
        inference_id: None,
    };
    let batch_request = get_batch_request(&clickhouse, &query).await.unwrap();
    assert_eq!(batch_request.batch_id, batch_id);
    assert_eq!(batch_request.status, BatchStatus::Pending);

    // Write a failed batch
    let status = BatchStatus::Failed;
    let batch_request = BatchRequestRow::new(UnparsedBatchRequestRow {
        batch_id,
        batch_params: &batch_params,
        function_name,
        variant_name,
        model_name,
        model_provider_name,
        raw_request: &raw_request,
        raw_response: &raw_response,
        status,
        errors: vec![],
    });
    let poll_inference_response = write_poll_batch_inference(
        &clickhouse,
        &batch_request,
        PollBatchInferenceResponse::Failed {
            raw_request: raw_request.clone(),
            raw_response: raw_response.clone(),
        },
        &config,
    )
    .await
    .unwrap();
    assert_eq!(poll_inference_response, PollInferenceResponse::Failed);

    sleep(Duration::from_millis(200)).await;
    let query = PollPathParams {
        batch_id,
        inference_id: None,
    };
    // This should return the failed batch as it is more recent
    let batch_request = get_batch_request(&clickhouse, &query).await.unwrap();
    assert_eq!(batch_request.batch_id, batch_id);
    assert_eq!(batch_request.status, BatchStatus::Failed);

    // Assert BatchRequest has snapshot_hash
    let batch_request_query = format!(
        "SELECT snapshot_hash FROM BatchRequest WHERE batch_id = '{batch_id}' ORDER BY timestamp DESC LIMIT 1 FORMAT JSONEachRow"
    );
    let response = clickhouse
        .run_query_synchronous_no_params(batch_request_query)
        .await
        .unwrap();
    let batch_request_row: serde_json::Value = serde_json::from_str(&response.response).unwrap();
    assert!(
        !batch_request_row["snapshot_hash"].is_null(),
        "BatchRequest should have snapshot_hash"
    );
}

/// Helper function to write 2 rows to the BatchModelInference table
async fn write_2_batch_model_inference_rows(
    clickhouse: &ClickHouseConnectionInfo,
    batch_id: Uuid,
) -> Vec<BatchModelInferenceRow<'static>> {
    let inference_id = Uuid::now_v7();
    let function_name = "test_function";
    let variant_name = "test_variant";
    let episode_id = Uuid::now_v7();
    let input = StoredInput {
        system: None,
        messages: vec![],
    };
    let model_name = "test_model";
    let model_provider_name = "test_model_provider";
    let row1 = BatchModelInferenceRow {
        batch_id,
        inference_id,
        function_name: function_name.into(),
        variant_name: variant_name.into(),
        episode_id,
        input: input.clone(),
        input_messages: vec![],
        system: None,
        tool_params: None,
        inference_params: Cow::Owned(InferenceParams::default()),
        output_schema: None,
        raw_request: Cow::Borrowed(""),
        model_name: Cow::Borrowed(model_name),
        model_provider_name: Cow::Borrowed(model_provider_name),
        tags: HashMap::new(),
    };
    let inference_id2 = Uuid::now_v7();
    let row2 = BatchModelInferenceRow {
        batch_id,
        inference_id: inference_id2,
        function_name: function_name.into(),
        variant_name: variant_name.into(),
        episode_id,
        input,
        input_messages: vec![],
        system: None,
        tool_params: None,
        inference_params: Cow::Owned(InferenceParams::default()),
        output_schema: None,
        raw_request: Cow::Borrowed(""),
        model_name: Cow::Borrowed(model_name),
        model_provider_name: Cow::Borrowed(model_provider_name),
        tags: HashMap::new(),
    };
    let rows = vec![row1, row2];
    clickhouse
        .write_batched(&rows, TableName::BatchModelInference)
        .await
        .unwrap();
    rows
}

#[tokio::test]
async fn test_get_batch_inferences() {
    let clickhouse = get_clickhouse().await;
    let batch_id = Uuid::now_v7();
    let mut expected_batch_rows = write_2_batch_model_inference_rows(&clickhouse, batch_id).await;
    let other_batch_id = Uuid::now_v7();
    let other_batch_rows = write_2_batch_model_inference_rows(&clickhouse, other_batch_id).await;
    let mut batch_inferences = get_batch_inferences(
        &clickhouse,
        batch_id,
        &[
            expected_batch_rows[0].inference_id,
            expected_batch_rows[1].inference_id,
            other_batch_rows[0].inference_id,
            other_batch_rows[1].inference_id,
        ],
    )
    .await
    .unwrap();

    assert_eq!(batch_inferences.len(), 2);

    // Sort both arrays by inference_id to ensure matching order
    batch_inferences.sort_by_key(|row| row.inference_id);
    expected_batch_rows.sort_by_key(|row| row.inference_id);

    assert_eq!(batch_inferences[0], expected_batch_rows[0]);
    assert_eq!(batch_inferences[1], expected_batch_rows[1]);
}

/// Tests writing and reading a completed batch inference for a chat function
/// Exercises the write path in `write_completed_batch_inference` and the read path in `get_completed_batch_inference_response`
#[tokio::test]
async fn test_write_read_completed_batch_inference_chat() {
    let clickhouse = get_clickhouse().await;
    let batch_id = Uuid::now_v7();
    let batch_params = json!({"baz": "bat"});
    let function_name = "test_function";
    let variant_name = "test_variant";
    let model_name = "test_model";
    let model_provider_name = "test_model_provider";
    let raw_request = "raw request".to_string();
    let raw_response = "raw response".to_string();
    let status = BatchStatus::Pending;
    let errors = vec![];
    let batch_request = BatchRequestRow::new(UnparsedBatchRequestRow {
        batch_id,
        batch_params: &batch_params,
        function_name,
        variant_name,
        model_name,
        model_provider_name,
        raw_request: &raw_request,
        raw_response: &raw_response,
        status,
        errors,
    });
    let function_config = Arc::new(FunctionConfig::Chat(FunctionConfigChat {
        variants: HashMap::new(),
        ..Default::default()
    }));
    let mut config = Config::new_empty()
        .await
        .unwrap()
<<<<<<< HEAD
        .dangerous_into_config_without_writing();
=======
        .into_config_without_writing_for_tests();
>>>>>>> 30ab86c3
    config.functions = HashMap::from([(function_name.to_string(), function_config)]);
    let batch_model_inference_rows =
        write_2_batch_model_inference_rows(&clickhouse, batch_id).await;
    let inference_id1 = batch_model_inference_rows[0].inference_id;
    let output_1 = ProviderBatchInferenceOutput {
        id: inference_id1,
        output: vec!["hello world".to_string().into()],
        raw_response: String::new(),
        usage: Usage {
            input_tokens: Some(10),
            output_tokens: Some(20),
        },
        finish_reason: Some(FinishReason::Stop),
    };
    let inference_id2 = batch_model_inference_rows[1].inference_id;
    let output_2 = ProviderBatchInferenceOutput {
        id: inference_id2,
        output: vec!["goodbye world".to_string().into()],
        raw_response: String::new(),
        usage: Usage {
            input_tokens: Some(20),
            output_tokens: Some(30),
        },
        finish_reason: Some(FinishReason::ToolCall),
    };
    let response = ProviderBatchInferenceResponse {
        elements: HashMap::from([(inference_id1, output_1), (inference_id2, output_2)]),
        raw_request: raw_request.clone(),
        raw_response: raw_response.clone(),
    };
    let mut inference_responses =
        write_completed_batch_inference(&clickhouse, &batch_request, response, &config)
            .await
            .unwrap();

    // Sort inferences by inference_id to ensure consistent ordering
    inference_responses.sort_by_key(tensorzero::InferenceResponse::inference_id);

    assert_eq!(inference_responses.len(), 2);
    let inference_response_1 = &inference_responses[0];
    let inference_response_2 = &inference_responses[1];

    match inference_response_1 {
        InferenceResponse::Chat(chat_inference_response) => {
            assert_eq!(chat_inference_response.inference_id, inference_id1);
            assert_eq!(
                chat_inference_response.finish_reason,
                Some(FinishReason::Stop)
            );
            match &chat_inference_response.content[0] {
                ContentBlockChatOutput::Text(text_block) => {
                    assert_eq!(text_block.text, "hello world");
                }
                _ => panic!("Unexpected content block type"),
            }
            assert_eq!(chat_inference_response.usage.input_tokens, Some(10));
            assert_eq!(chat_inference_response.usage.output_tokens, Some(20));
        }
        InferenceResponse::Json(_) => panic!("Unexpected inference response type"),
    }

    match inference_response_2 {
        InferenceResponse::Chat(chat_inference_response) => {
            assert_eq!(chat_inference_response.inference_id, inference_id2);
            match &chat_inference_response.content[0] {
                ContentBlockChatOutput::Text(text_block) => {
                    assert_eq!(text_block.text, "goodbye world");
                }
                _ => panic!("Unexpected content block type"),
            }
            assert_eq!(chat_inference_response.usage.input_tokens, Some(20));
            assert_eq!(chat_inference_response.usage.output_tokens, Some(30));
        }
        InferenceResponse::Json(_) => panic!("Unexpected inference response type"),
    }

    sleep(Duration::from_millis(200)).await;
    let chat_inference_1 = select_chat_inference_clickhouse(&clickhouse, inference_id1)
        .await
        .unwrap();
    let retrieved_inference_id1 = chat_inference_1["id"].as_str().unwrap();
    assert_eq!(retrieved_inference_id1, inference_id1.to_string());
    let retrieved_function_name = chat_inference_1["function_name"].as_str().unwrap();
    assert_eq!(retrieved_function_name, function_name);
    let retrieved_variant_name = chat_inference_1["variant_name"].as_str().unwrap();
    assert_eq!(retrieved_variant_name, variant_name);
    // Assert ChatInference has snapshot_hash
    assert!(
        !chat_inference_1["snapshot_hash"].is_null(),
        "ChatInference should have snapshot_hash"
    );
    let chat_inference_2 = select_chat_inference_clickhouse(&clickhouse, inference_id2)
        .await
        .unwrap();
    let retrieved_inference_id2 = chat_inference_2["id"].as_str().unwrap();
    assert_eq!(retrieved_inference_id2, inference_id2.to_string());
    // Assert ChatInference has snapshot_hash
    assert!(
        !chat_inference_2["snapshot_hash"].is_null(),
        "ChatInference should have snapshot_hash"
    );
    let model_inferences = select_model_inferences_clickhouse(&clickhouse, inference_id1)
        .await
        .unwrap();
    assert_eq!(model_inferences.len(), 1);
    let model_inference = &model_inferences[0];
    assert_eq!(model_inference["inference_id"], inference_id1.to_string());
    assert_eq!(model_inference["model_name"], model_name);
    assert_eq!(model_inference["model_provider_name"], model_provider_name);
    // Assert ModelInference has snapshot_hash
    assert!(
        !model_inference["snapshot_hash"].is_null(),
        "ModelInference should have snapshot_hash"
    );

    let model_inferences = select_model_inferences_clickhouse(&clickhouse, inference_id2)
        .await
        .unwrap();
    assert_eq!(model_inferences.len(), 1);
    let model_inference = &model_inferences[0];
    assert_eq!(model_inference["inference_id"], inference_id2.to_string());
    assert_eq!(model_inference["model_name"], model_name);
    assert_eq!(model_inference["model_provider_name"], model_provider_name);
    // Assert ModelInference has snapshot_hash
    assert!(
        !model_inference["snapshot_hash"].is_null(),
        "ModelInference should have snapshot_hash"
    );

    // Assert BatchModelInference has snapshot_hash
    let batch_model_inference_query = format!(
        "SELECT snapshot_hash FROM BatchModelInference WHERE batch_id = '{batch_id}' AND inference_id = '{inference_id1}' FORMAT JSONEachRow"
    );
    let response = clickhouse
        .run_query_synchronous_no_params(batch_model_inference_query)
        .await
        .unwrap();
    let batch_model_inference_row: serde_json::Value =
        serde_json::from_str(&response.response).unwrap();
    assert!(
        !batch_model_inference_row["snapshot_hash"].is_null(),
        "BatchModelInference should have snapshot_hash"
    );

    // Now, let's read this using `get_completed_batch_inference_response`
    let query = PollPathParams {
        batch_id,
        inference_id: None,
    };
    let completed_inference_response = get_completed_batch_inference_response(
        &clickhouse,
        &batch_request,
        &query,
        &config.functions[function_name],
    )
    .await
    .unwrap();
    assert_eq!(completed_inference_response.batch_id, batch_id);
    assert_eq!(completed_inference_response.inferences.len(), 2);

    // Create HashMaps keyed by inference_id for both sets of inferences
    let completed_inferences: HashMap<_, _> = completed_inference_response
        .inferences
        .iter()
        .map(|r| (r.inference_id(), r))
        .collect();
    let original_inferences: HashMap<_, _> = [inference_response_1, inference_response_2]
        .into_iter()
        .map(|r| (r.inference_id(), r))
        .collect();

    // Compare the HashMaps
    assert_eq!(completed_inferences, original_inferences);

    // Now let's read using `get_completed_batch_inference_response` with a `PollInferenceQuery::Inference`
    let query = PollPathParams {
        batch_id,
        inference_id: Some(inference_id1),
    };
    let completed_inference_response = get_completed_batch_inference_response(
        &clickhouse,
        &batch_request,
        &query,
        &config.functions[function_name],
    )
    .await
    .unwrap();
    assert_eq!(
        &completed_inference_response.inferences[0],
        original_inferences[&inference_id1]
    );
}

#[tokio::test]
/// Tests writing and reading a completed batch inference for a JSON function
/// Exercises the write path in `write_completed_batch_inference` and the read path in `get_completed_batch_inference_response`
async fn test_write_read_completed_batch_inference_json() {
    let clickhouse = get_clickhouse().await;
    let batch_id = Uuid::now_v7();
    let batch_params = json!({"baz": "bat"});
    let function_name = "test_function";
    let variant_name = "test_variant";
    let model_name = "test_model";
    let model_provider_name = "test_model_provider";
    let raw_request = "raw request";
    let raw_response = "raw response";
    let status = BatchStatus::Pending;
    let batch_request = BatchRequestRow::new(UnparsedBatchRequestRow {
        batch_id,
        batch_params: &batch_params,
        function_name,
        variant_name,
        raw_request,
        raw_response,
        model_name,
        model_provider_name,
        status,
        errors: vec![],
    });
    let output_schema = StaticJSONSchema::from_value(json!({
        "type": "object",
        "properties": {
            "answer": {
                "type": "string"
            }
        },
        "required": ["answer"]
    }))
    .unwrap();
    let function_config = Arc::new(FunctionConfig::Json(FunctionConfigJson {
        variants: HashMap::new(),
        output_schema,
        ..Default::default()
    }));
    let mut config = Config::new_empty()
        .await
        .unwrap()
<<<<<<< HEAD
        .dangerous_into_config_without_writing();
=======
        .into_config_without_writing_for_tests();
>>>>>>> 30ab86c3
    config.functions = HashMap::from([(function_name.to_string(), function_config)]);
    let batch_model_inference_rows =
        write_2_batch_model_inference_rows(&clickhouse, batch_id).await;
    let inference_id1 = batch_model_inference_rows[0].inference_id;
    let output_1 = ProviderBatchInferenceOutput {
        id: inference_id1,
        output: vec!["{\"answer\": \"hello world\"}".to_string().into()],
        raw_response: String::new(),
        usage: Usage {
            input_tokens: Some(10),
            output_tokens: Some(20),
        },
        finish_reason: Some(FinishReason::Stop),
    };
    let inference_id2 = batch_model_inference_rows[1].inference_id;
    let output_2 = ProviderBatchInferenceOutput {
        id: inference_id2,
        output: vec!["{\"response\": \"goodbye world\"}".to_string().into()],
        raw_response: String::new(),
        usage: Usage {
            input_tokens: Some(20),
            output_tokens: Some(30),
        },
        finish_reason: Some(FinishReason::ToolCall),
    };
    let raw_request = "raw request".to_string();
    let raw_response = "raw response".to_string();
    let response = ProviderBatchInferenceResponse {
        elements: HashMap::from([(inference_id1, output_1), (inference_id2, output_2)]),
        raw_request,
        raw_response,
    };
    let inference_responses =
        write_completed_batch_inference(&clickhouse, &batch_request, response, &config)
            .await
            .unwrap();

    assert_eq!(inference_responses.len(), 2);

    // Create a map of inferences by inference_id for easier lookup
    let inferences_by_id: HashMap<_, _> = inference_responses
        .iter()
        .map(|r| (r.inference_id(), r))
        .collect();

    // Now we can safely access each response by its ID
    let response_1 = inferences_by_id
        .get(&inference_id1)
        .expect("Missing response for inference_id1");
    let response_2 = inferences_by_id
        .get(&inference_id2)
        .expect("Missing response for inference_id2");

    match response_1 {
        InferenceResponse::Json(json_inference_response) => {
            assert_eq!(json_inference_response.inference_id, inference_id1);
            assert_eq!(
                json_inference_response.output.raw,
                Some("{\"answer\": \"hello world\"}".to_string())
            );
            assert_eq!(
                json_inference_response.output.parsed.as_ref().unwrap()["answer"],
                "hello world"
            );
            assert_eq!(json_inference_response.usage.input_tokens, Some(10));
            assert_eq!(
                json_inference_response.finish_reason,
                Some(FinishReason::Stop)
            );
        }
        InferenceResponse::Chat(_) => panic!("Unexpected inference response type"),
    }

    match response_2 {
        InferenceResponse::Json(json_inference_response) => {
            assert_eq!(json_inference_response.inference_id, inference_id2);
            assert_eq!(
                json_inference_response.output.raw,
                Some("{\"response\": \"goodbye world\"}".to_string())
            );
            assert!(json_inference_response.output.parsed.is_none());
            assert_eq!(
                json_inference_response.finish_reason,
                Some(FinishReason::ToolCall)
            );
        }
        InferenceResponse::Chat(_) => panic!("Unexpected inference response type"),
    }

    sleep(Duration::from_millis(200)).await;
    let json_inference_1 = select_json_inference_clickhouse(&clickhouse, inference_id1)
        .await
        .unwrap();
    let retrieved_inference_id1 = json_inference_1["id"].as_str().unwrap();
    assert_eq!(retrieved_inference_id1, inference_id1.to_string());
    let retrieved_function_name = json_inference_1["function_name"].as_str().unwrap();
    assert_eq!(retrieved_function_name, function_name);
    let retrieved_variant_name = json_inference_1["variant_name"].as_str().unwrap();
    assert_eq!(retrieved_variant_name, variant_name);
    let retrieved_output_1 = json_inference_1["output"].as_str().unwrap();
    let retrieved_output_1_json: JsonInferenceOutput =
        serde_json::from_str(retrieved_output_1).unwrap();
    assert_eq!(
        retrieved_output_1_json.parsed.unwrap()["answer"],
        "hello world"
    );
    assert_eq!(
        retrieved_output_1_json.raw,
        Some("{\"answer\": \"hello world\"}".to_string())
    );
    // Assert JsonInference has snapshot_hash
    assert!(
        !json_inference_1["snapshot_hash"].is_null(),
        "JsonInference should have snapshot_hash"
    );
    let json_inference_2 = select_json_inference_clickhouse(&clickhouse, inference_id2)
        .await
        .unwrap();
    let retrieved_inference_id2 = json_inference_2["id"].as_str().unwrap();
    assert_eq!(retrieved_inference_id2, inference_id2.to_string());
    let retrieved_output_2 = json_inference_2["output"].as_str().unwrap();
    let retrieved_output_2_json: JsonInferenceOutput =
        serde_json::from_str(retrieved_output_2).unwrap();
    assert!(retrieved_output_2_json.parsed.is_none());
    assert_eq!(
        retrieved_output_2_json.raw,
        Some("{\"response\": \"goodbye world\"}".to_string())
    );
    // Assert JsonInference has snapshot_hash
    assert!(
        !json_inference_2["snapshot_hash"].is_null(),
        "JsonInference should have snapshot_hash"
    );
    let model_inferences = select_model_inferences_clickhouse(&clickhouse, inference_id1)
        .await
        .unwrap();
    assert_eq!(model_inferences.len(), 1);
    let model_inference = &model_inferences[0];
    assert_eq!(model_inference["inference_id"], inference_id1.to_string());
    assert_eq!(model_inference["model_name"], model_name);
    assert_eq!(model_inference["model_provider_name"], model_provider_name);
    assert_eq!(
        model_inference["output"],
        "[{\"type\":\"text\",\"text\":\"{\\\"answer\\\": \\\"hello world\\\"}\"}]"
    );
    // Assert ModelInference has snapshot_hash
    assert!(
        !model_inference["snapshot_hash"].is_null(),
        "ModelInference should have snapshot_hash"
    );

    let model_inferences = select_model_inferences_clickhouse(&clickhouse, inference_id2)
        .await
        .unwrap();
    assert_eq!(model_inferences.len(), 1);
    let model_inference = &model_inferences[0];
    assert_eq!(model_inference["inference_id"], inference_id2.to_string());
    assert_eq!(model_inference["model_name"], model_name);
    assert_eq!(model_inference["model_provider_name"], model_provider_name);
    assert_eq!(
        model_inference["output"],
        "[{\"type\":\"text\",\"text\":\"{\\\"response\\\": \\\"goodbye world\\\"}\"}]"
    );
    // Assert ModelInference has snapshot_hash
    assert!(
        !model_inference["snapshot_hash"].is_null(),
        "ModelInference should have snapshot_hash"
    );

    // Now, let's read this using `get_completed_batch_inference_response`
    let query = PollPathParams {
        batch_id,
        inference_id: None,
    };
    let completed_inference_response = get_completed_batch_inference_response(
        &clickhouse,
        &batch_request,
        &query,
        &config.functions[function_name],
    )
    .await
    .unwrap();
    assert_eq!(completed_inference_response.batch_id, batch_id);
    assert_eq!(completed_inference_response.inferences.len(), 2);

    // Create HashMaps keyed by inference_id for both sets of inferences
    let completed_inferences: HashMap<_, _> = completed_inference_response
        .inferences
        .iter()
        .map(|r| (r.inference_id(), r))
        .collect();
    let original_inferences: HashMap<_, _> = [response_1, response_2]
        .into_iter()
        .map(|r| (r.inference_id(), *r))
        .collect();

    // Compare the HashMaps
    assert_eq!(completed_inferences, original_inferences);

    // Now let's read using `get_completed_batch_inference_response` with a `PollInferenceQuery::Inference`
    let query = PollPathParams {
        batch_id,
        inference_id: Some(inference_id1),
    };
    let completed_inference_response = get_completed_batch_inference_response(
        &clickhouse,
        &batch_request,
        &query,
        &config.functions[function_name],
    )
    .await
    .unwrap();
    assert_eq!(
        &completed_inference_response.inferences[0],
        original_inferences[&inference_id1]
    );
}<|MERGE_RESOLUTION|>--- conflicted
+++ resolved
@@ -150,11 +150,7 @@
     let config = Config::new_empty()
         .await
         .unwrap()
-<<<<<<< HEAD
-        .dangerous_into_config_without_writing();
-=======
         .into_config_without_writing_for_tests();
->>>>>>> 30ab86c3
 
     // Write a pending batch
     let poll_inference_response = write_poll_batch_inference(
@@ -352,11 +348,7 @@
     let mut config = Config::new_empty()
         .await
         .unwrap()
-<<<<<<< HEAD
-        .dangerous_into_config_without_writing();
-=======
         .into_config_without_writing_for_tests();
->>>>>>> 30ab86c3
     config.functions = HashMap::from([(function_name.to_string(), function_config)]);
     let batch_model_inference_rows =
         write_2_batch_model_inference_rows(&clickhouse, batch_id).await;
@@ -594,11 +586,7 @@
     let mut config = Config::new_empty()
         .await
         .unwrap()
-<<<<<<< HEAD
-        .dangerous_into_config_without_writing();
-=======
         .into_config_without_writing_for_tests();
->>>>>>> 30ab86c3
     config.functions = HashMap::from([(function_name.to_string(), function_config)]);
     let batch_model_inference_rows =
         write_2_batch_model_inference_rows(&clickhouse, batch_id).await;
