--- conflicted
+++ resolved
@@ -230,11 +230,7 @@
       BUILDKITE_ANALYTICS_TOKEN: ${BUILDKITE_ANALYTICS_TOKEN:-}
     volumes:
       - ../../../gcp_jwt_key.json:/app/gcp_jwt_key.json:ro
-<<<<<<< HEAD
-      - ./config/:/app/tensorzero-core/tests/e2e/config/:ro
-=======
       - ./config:/app/tensorzero-core/tests/e2e/config:ro
->>>>>>> 1e5dc789
       - ../../fixtures:/app/tensorzero-core/fixtures:ro
       - .cargo/:/app/.cargo/
       - ../../../target/nextest:/app/target/nextest
