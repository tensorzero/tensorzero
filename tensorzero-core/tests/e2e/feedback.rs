--- conflicted
+++ resolved
@@ -215,11 +215,7 @@
     let mut config = Config::new_empty()
         .await
         .unwrap()
-<<<<<<< HEAD
-        .dangerous_into_config_without_writing();
-=======
         .into_config_without_writing_for_tests();
->>>>>>> 30ab86c3
     let clickhouse = get_clickhouse().await;
     config.gateway.unstable_disable_feedback_target_validation = true;
     let handle = GatewayHandle::new_with_database_and_http_client(
@@ -1316,11 +1312,7 @@
     let mut config = Config::new_empty()
         .await
         .unwrap()
-<<<<<<< HEAD
-        .dangerous_into_config_without_writing();
-=======
         .into_config_without_writing_for_tests();
->>>>>>> 30ab86c3
     let metric_config = MetricConfig {
         r#type: MetricConfigType::Float,
         optimize: MetricConfigOptimize::Max,
@@ -1606,11 +1598,7 @@
     let mut config = Config::new_empty()
         .await
         .unwrap()
-<<<<<<< HEAD
-        .dangerous_into_config_without_writing();
-=======
         .into_config_without_writing_for_tests();
->>>>>>> 30ab86c3
     let metric_config = MetricConfig {
         r#type: MetricConfigType::Boolean,
         optimize: MetricConfigOptimize::Max,
