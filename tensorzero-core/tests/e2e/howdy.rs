--- conflicted
+++ resolved
@@ -36,17 +36,10 @@
             .await
             .unwrap(),
     );
-<<<<<<< HEAD
     migration_manager::run(&clickhouse, false).await.unwrap();
-    let state =
-        AppStateData::new_with_clickhouse_and_http_client(config, clickhouse, Client::new());
-    ClientBuilder::build_from_state(state).await.unwrap()
-=======
-    migration_manager::run(&clickhouse).await.unwrap();
     let handle =
         GatewayHandle::new_with_clickhouse_and_http_client(config, clickhouse, Client::new());
     ClientBuilder::build_from_state(handle).await.unwrap()
->>>>>>> a4dca47e
 }
 
 #[tokio::test(flavor = "multi_thread")]
