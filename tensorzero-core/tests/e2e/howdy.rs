--- conflicted
+++ resolved
@@ -48,18 +48,11 @@
     })
     .await
     .unwrap();
-<<<<<<< HEAD
     let handle = GatewayHandle::new_with_database_and_http_client(
         config,
         clickhouse,
         PostgresConnectionInfo::Disabled,
-        Client::new(),
-=======
-    let handle = GatewayHandle::new_with_clickhouse_and_http_client(
-        config,
-        clickhouse,
         TensorzeroHttpClient::new().unwrap(),
->>>>>>> e4774149
     );
     ClientBuilder::build_from_state(handle).await.unwrap()
 }
