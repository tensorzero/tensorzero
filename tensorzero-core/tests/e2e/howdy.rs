--- conflicted
+++ resolved
@@ -40,11 +40,7 @@
         )
         .await
         .unwrap()
-<<<<<<< HEAD
-        .dangerous_into_config_without_writing(),
-=======
         .into_config_without_writing_for_tests(),
->>>>>>> 30ab86c3
     );
     migration_manager::run(RunMigrationManagerArgs {
         clickhouse: &clickhouse,
