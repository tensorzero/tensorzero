use std::collections::HashMap;
use std::sync::Arc;
use std::time::Duration;
<<<<<<< HEAD
<<<<<<< HEAD
use tensorzero::test_helpers::make_embedded_gateway_with_config;
use tensorzero::{
    ClientBuilder, ClientInferenceParams, ClientInput, ClientInputMessage,
    ClientInputMessageContent, InferenceOutput, Role,
};
use tensorzero_core::config::snapshot::{ConfigSnapshot, SnapshotHash};
use tensorzero_core::config::{write_config_snapshot, Config, ConfigFileGlob};
use tensorzero_core::db::clickhouse::migration_manager::{self, RunMigrationManagerArgs};
use tensorzero_core::db::clickhouse::test_helpers::{
    get_clickhouse, select_chat_inference_clickhouse, CLICKHOUSE_URL,
};
=======
=======
>>>>>>> d353148f
use tensorzero_core::config::snapshot::ConfigSnapshot;
use tensorzero_core::config::{write_config_snapshot, Config, ConfigFileGlob};
use tensorzero_core::db::clickhouse::migration_manager;
use tensorzero_core::db::clickhouse::migration_manager::RunMigrationManagerArgs;
use tensorzero_core::db::clickhouse::test_helpers::get_clickhouse;
<<<<<<< HEAD
>>>>>>> 088d68627470d99d98aac67da83dee018dbdf0cf
=======
>>>>>>> d353148f
use tensorzero_core::db::clickhouse::ClickHouseConnectionInfo;
use tensorzero_core::db::postgres::PostgresConnectionInfo;
use tensorzero_core::db::ConfigQueries;
use tensorzero_core::error::ErrorDetails;
use tensorzero_core::http::TensorzeroHttpClient;
<<<<<<< HEAD
use tensorzero_core::inference::types::TextKind;
=======
>>>>>>> d353148f
use uuid::Uuid;

#[tokio::test]
async fn test_embedded_invalid_glob() {
    let err = tensorzero::ClientBuilder::new(tensorzero::ClientBuilderMode::EmbeddedGateway {
        config_file: Some("/invalid/tensorzero-e2e/glob/**/*.toml".into()),
        clickhouse_url: None,
        postgres_url: None,
        timeout: None,
        verify_credentials: true,
        allow_batch_writes: true,
    })
    .build()
    .await
    .unwrap_err();

    assert_eq!(
        err.to_string(),
        "Failed to parse config: Internal TensorZero Error: Error using glob: `/invalid/tensorzero-e2e/glob/**/*.toml`: No files matched the glob pattern. Ensure that the path exists, and contains at least one file."
    );
}

#[tokio::test]
async fn test_embedded_duplicate_key() {
    let temp_dir = tempfile::tempdir().unwrap();
    let config_a_path = temp_dir.path().join("config_a.toml");
    let config_b_path = temp_dir.path().join("config_b.toml");
    std::fs::write(
        &config_a_path,
        r#"
        [functions.first]
        type = "chat"
        "#,
    )
    .unwrap();
    std::fs::write(
        &config_b_path,
        r#"
        functions.first.type = "json"
        "#,
    )
    .unwrap();

    let glob = temp_dir.path().join("*.toml").to_owned();

    let err = tensorzero::ClientBuilder::new(tensorzero::ClientBuilderMode::EmbeddedGateway {
        config_file: Some(glob.clone()),
        clickhouse_url: None,
        postgres_url: None,
        timeout: None,
        verify_credentials: true,
        allow_batch_writes: true,
    })
    .build()
    .await
    .unwrap_err();

    let config_a_path = config_a_path.display();
    let config_b_path = config_b_path.display();
    let glob = glob.display();

    assert_eq!(
        err.to_string(),
        format!(
            "Failed to parse config: Internal TensorZero Error: `functions.first.type`: Found duplicate values in globbed TOML config files `{config_a_path}` and `{config_b_path}`. Config file glob `{glob}` resolved to the following files:\n{config_a_path}\n{config_b_path}"
        )
    );
}

#[tokio::test]
async fn test_from_components_basic() {
    // Create a minimal config
    let temp_dir = tempfile::tempdir().unwrap();
    let config_path = temp_dir.path().join("config.toml");
    std::fs::write(
        &config_path,
        r"
        [gateway]
        # Auth is disabled by default
        ",
    )
    .unwrap();

    // Load config
    let config = Arc::new(
        Config::load_from_path_optional_verify_credentials(
            &ConfigFileGlob::new(config_path.to_string_lossy().to_string()).unwrap(),
            false,
        )
        .await
        .unwrap()
        .dangerous_into_config_without_writing(),
    );
    // Create components
    let clickhouse_connection_info = ClickHouseConnectionInfo::new_disabled();
    let postgres_connection_info = PostgresConnectionInfo::Disabled;
    let http_client = TensorzeroHttpClient::new_testing().unwrap();

    // Build client using FromComponents mode
    let client = tensorzero::ClientBuilder::new(tensorzero::ClientBuilderMode::FromComponents {
        config,
        clickhouse_connection_info,
        postgres_connection_info,
        http_client,
        timeout: Some(Duration::from_secs(60)),
    })
    .build()
    .await
    .expect("Failed to build client from components");

    // Verify client was created successfully (basic smoke test)
    // The fact that it built without error is the main validation
    assert!(!client.verbose_errors); // Default value
}

#[tokio::test(flavor = "multi_thread")]
async fn test_write_config_snapshot() {
    // Get a clean ClickHouse instance with automatic cleanup
    let clickhouse = get_clickhouse().await;

    // Run migrations to set up the ConfigSnapshot table
    migration_manager::run(RunMigrationManagerArgs {
        clickhouse: &clickhouse,
        is_manual_run: true,
        disable_automatic_migrations: false,
    })
    .await
    .unwrap();
    let random_id = Uuid::now_v7();

    // Create a test config snapshot with minimal valid config
    // Using a unique metric name to avoid conflicts between test runs
    let config_toml = format!(
        r#"
[metrics.test_metric_{random_id}]
type = "boolean"
level = "inference"
optimize = "max"
"#
    );

    let mut extra_templates = HashMap::new();
    extra_templates.insert("test_template".to_string(), "Hello {{name}}!".to_string());

    let snapshot =
        ConfigSnapshot::new_from_toml_string(&config_toml, extra_templates.clone()).unwrap();

    let hash = snapshot.hash.clone();
    let hash_number = hash.to_string();

    // Write the config snapshot
    write_config_snapshot(&clickhouse, snapshot).await.unwrap();

    // Wait a bit for the data to be committed
    tokio::time::sleep(Duration::from_millis(500)).await;

    // Query the ConfigSnapshot table to verify the data was written
    let query = format!(
        "SELECT config, tensorzero_version, hash, created_at, last_used FROM ConfigSnapshot FINAL WHERE hash = toUInt256('{hash_number}') FORMAT JSONEachRow"
    );
    let response = clickhouse
        .run_query_synchronous_no_params(query.clone())
        .await
        .unwrap();

    println!("response: {}", &response.response);
    // Parse and verify the result
    let snapshot_row: serde_json::Value = serde_json::from_str(&response.response).unwrap();

    // Config is serialized from StoredConfig, so format may differ from original.
    // Just verify it contains our metric definition.
    let stored_config = snapshot_row["config"].as_str().unwrap();
    assert!(
        stored_config.contains(&format!("test_metric_{random_id}")),
        "Config should contain our test metric"
    );
    assert!(!snapshot_row["tensorzero_version"]
        .as_str()
        .unwrap()
        .is_empty());
    assert_eq!(
        snapshot_row["hash"].as_str().unwrap().to_lowercase(),
        hash_number
    );

    let created_at = snapshot_row["created_at"].as_str().unwrap();
    let last_used_1 = snapshot_row["last_used"].as_str().unwrap();

    // Test upsert behavior: write the same config again
    let snapshot2 =
        ConfigSnapshot::new_from_toml_string(&config_toml, extra_templates.clone()).unwrap();

    write_config_snapshot(&clickhouse, snapshot2).await.unwrap();

    // Wait for the data to be committed
    tokio::time::sleep(Duration::from_millis(500)).await;

    // Query again to verify upsert behavior
    let response2 = clickhouse
        .run_query_synchronous_no_params(query)
        .await
        .unwrap();

    let snapshot_row2: serde_json::Value = serde_json::from_str(&response2.response).unwrap();

    // Verify created_at is preserved
    assert_eq!(
        snapshot_row2["created_at"].as_str().unwrap(),
        created_at,
        "created_at should be preserved on upsert"
    );

    // Verify last_used is updated (should be different from the first insert)
    let last_used_2 = snapshot_row2["last_used"].as_str().unwrap();
    assert!(
        last_used_2 >= last_used_1,
        "last_used should be updated on upsert"
    );

    // Verify the data is still correct (config contains our metric)
    let stored_config2 = snapshot_row2["config"].as_str().unwrap();
    assert!(
        stored_config2.contains(&format!("test_metric_{random_id}")),
        "Config should still contain our test metric after upsert"
    );
    assert_eq!(
        snapshot_row2["hash"].as_str().unwrap().to_lowercase(),
        hash_number
    );
<<<<<<< HEAD
}

#[tokio::test(flavor = "multi_thread")]
async fn test_get_config_snapshot_success() {
    // Get a clean ClickHouse instance
    let clickhouse = get_clickhouse().await;

    // Run migrations to set up the ConfigSnapshot table
    migration_manager::run(RunMigrationManagerArgs {
        clickhouse: &clickhouse,
        is_manual_run: true,
        disable_automatic_migrations: false,
    })
    .await
    .unwrap();

    let random_id = Uuid::now_v7();

    // Create a test config snapshot
    let config_toml = format!(
        r#"
[gateway]
bind = "0.0.0.0:3000"

[models.test_model_{random_id}]
routing = ["test_provider::gpt-4"]
"#
    );

    let mut extra_templates = HashMap::new();
    extra_templates.insert("test_template".to_string(), "Hello {{name}}!".to_string());

    let snapshot = ConfigSnapshot {
        config: config_toml.clone(),
        extra_templates: extra_templates.clone(),
    };

    let hash = snapshot.hash();

    // Write the config snapshot
    write_config_snapshot(&clickhouse, snapshot).await.unwrap();

    // Wait for the data to be committed
    tokio::time::sleep(Duration::from_millis(500)).await;

    // Read the config snapshot using get_config_snapshot
    let retrieved_snapshot = clickhouse.get_config_snapshot(hash).await.unwrap();

    // Verify the retrieved snapshot matches what we wrote
    assert_eq!(retrieved_snapshot.config, config_toml);
    assert_eq!(retrieved_snapshot.extra_templates, extra_templates);
}

#[tokio::test(flavor = "multi_thread")]
async fn test_get_config_snapshot_not_found() {
    // Get a clean ClickHouse instance
    let clickhouse = get_clickhouse().await;

    // Run migrations to set up the ConfigSnapshot table
    migration_manager::run(RunMigrationManagerArgs {
        clickhouse: &clickhouse,
        is_manual_run: true,
        disable_automatic_migrations: false,
    })
    .await
    .unwrap();

    // Create a test hash that doesn't exist in the database
    let nonexistent_hash = SnapshotHash::new_test();

    // Try to get a config snapshot that doesn't exist
    let result = clickhouse.get_config_snapshot(nonexistent_hash).await;

    // Verify we get a ConfigSnapshotNotFound error
    let err = result.unwrap_err();
    assert!(
        matches!(
            err.get_details(),
            ErrorDetails::ConfigSnapshotNotFound { .. }
        ),
        "Expected ConfigSnapshotNotFound error, got: {err:?}"
    );
}

#[tokio::test(flavor = "multi_thread")]
async fn test_get_config_snapshot_with_extra_templates() {
    // Get a clean ClickHouse instance
    let clickhouse = get_clickhouse().await;

    // Run migrations to set up the ConfigSnapshot table
    migration_manager::run(RunMigrationManagerArgs {
        clickhouse: &clickhouse,
        is_manual_run: true,
        disable_automatic_migrations: false,
    })
    .await
    .unwrap();

    let random_id = Uuid::now_v7();

    // Create a config snapshot with multiple extra templates
    let config_toml = format!(
        r#"
[gateway]
bind = "0.0.0.0:3000"

[models.test_model_{random_id}]
routing = ["test_provider::gpt-4"]
"#
    );

    let mut extra_templates = HashMap::new();
    extra_templates.insert(
        "system_template".to_string(),
        "You are a helpful assistant.".to_string(),
    );
    extra_templates.insert(
        "user_template".to_string(),
        "User said: {{message}}".to_string(),
    );
    extra_templates.insert(
        "assistant_template".to_string(),
        "Assistant responds: {{response}}".to_string(),
    );

    let snapshot = ConfigSnapshot {
        config: config_toml.clone(),
        extra_templates: extra_templates.clone(),
    };

    let hash = snapshot.hash();

    // Write the config snapshot
    write_config_snapshot(&clickhouse, snapshot).await.unwrap();

    // Wait for the data to be committed
    tokio::time::sleep(Duration::from_millis(500)).await;

    // Read the config snapshot
    let retrieved_snapshot = clickhouse.get_config_snapshot(hash).await.unwrap();

    // Verify all extra templates are correctly stored and retrieved
    assert_eq!(retrieved_snapshot.config, config_toml);
    assert_eq!(retrieved_snapshot.extra_templates.len(), 3);
    assert_eq!(
        retrieved_snapshot.extra_templates.get("system_template"),
        Some(&"You are a helpful assistant.".to_string())
    );
    assert_eq!(
        retrieved_snapshot.extra_templates.get("user_template"),
        Some(&"User said: {{message}}".to_string())
    );
    assert_eq!(
        retrieved_snapshot.extra_templates.get("assistant_template"),
        Some(&"Assistant responds: {{response}}".to_string())
    );
}

/// Test that we can:
/// 1. Build a client from a config
/// 2. Do an inference
/// 3. Drop the client
/// 4. Load the snapshot from ClickHouse
/// 5. Build a new client from the snapshot
/// 6. Do another inference
/// 7. Assert both inferences have the same snapshot hash
#[tokio::test(flavor = "multi_thread")]
async fn test_config_snapshot_inference_roundtrip() {
    // Create a unique config with randomness
    let random_id = Uuid::now_v7();
    let config = format!(
        r#"
[models.test_model_{random_id}]
routing = ["good"]

[models.test_model_{random_id}.providers.good]
type = "dummy"
model_name = "good"

[functions.basic_test_{random_id}]
type = "chat"

[functions.basic_test_{random_id}.variants.test_variant]
type = "chat_completion"
model = "test_model_{random_id}"
"#
    );

    // Build first client using make_embedded_gateway_with_config
    // This automatically writes the snapshot to ClickHouse
    let client = make_embedded_gateway_with_config(&config).await;

    // Perform first inference
    let params = ClientInferenceParams {
        function_name: Some(format!("basic_test_{random_id}")),
        input: ClientInput {
            system: None,
            messages: vec![ClientInputMessage {
                role: Role::User,
                content: vec![ClientInputMessageContent::Text(TextKind::Text {
                    text: "Hello, world!".to_string(),
                })],
            }],
        },
        ..Default::default()
    };
    let InferenceOutput::NonStreaming(response1) = client.inference(params).await.unwrap() else {
        panic!("Expected a non-streaming response");
    };
    let inference_id_1 = response1.inference_id();

    // Drop the first client
    drop(client);

    // Wait for the data to be committed
    tokio::time::sleep(Duration::from_millis(500)).await;

    // Get snapshot hash from ChatInference table
    let clickhouse = get_clickhouse().await;
    let inference_row = select_chat_inference_clickhouse(&clickhouse, inference_id_1)
        .await
        .unwrap();
    let snapshot_hash_str = inference_row
        .get("snapshot_hash")
        .unwrap()
        .as_str()
        .unwrap();
    let snapshot_hash = SnapshotHash::from_str(snapshot_hash_str);

    // Load snapshot from ClickHouse
    let retrieved_snapshot = clickhouse
        .get_config_snapshot(snapshot_hash.clone())
        .await
        .unwrap();

    // Build new client from snapshot
    let new_client = ClientBuilder::from_config_snapshot(
        retrieved_snapshot,
        Some(CLICKHOUSE_URL.clone()),
        None,  // No Postgres
        false, // Don't verify credentials
        Some(Duration::from_secs(60)),
    )
    .await
    .unwrap();

    // Perform second inference with new client
    let params2 = ClientInferenceParams {
        function_name: Some(format!("basic_test_{random_id}")),
        input: ClientInput {
            system: None,
            messages: vec![ClientInputMessage {
                role: Role::User,
                content: vec![ClientInputMessageContent::Text(TextKind::Text {
                    text: "Hello again!".to_string(),
                })],
            }],
        },
        ..Default::default()
    };
    let InferenceOutput::NonStreaming(response2) = new_client.inference(params2).await.unwrap()
    else {
        panic!("Expected a non-streaming response");
    };
    let inference_id_2 = response2.inference_id();

    // Wait for the data to be committed
    tokio::time::sleep(Duration::from_millis(500)).await;

    // Verify both inferences have the same snapshot hash
    let inference_row2 = select_chat_inference_clickhouse(&clickhouse, inference_id_2)
        .await
        .unwrap();
    let stored_hash2 = inference_row2
        .get("snapshot_hash")
        .unwrap()
        .as_str()
        .unwrap();

    // Both inferences should have the same snapshot hash
    assert_eq!(snapshot_hash_str, stored_hash2);
=======
>>>>>>> d353148f
}<|MERGE_RESOLUTION|>--- conflicted
+++ resolved
@@ -1,8 +1,6 @@
 use std::collections::HashMap;
 use std::sync::Arc;
 use std::time::Duration;
-<<<<<<< HEAD
-<<<<<<< HEAD
 use tensorzero::test_helpers::make_embedded_gateway_with_config;
 use tensorzero::{
     ClientBuilder, ClientInferenceParams, ClientInput, ClientInputMessage,
@@ -10,31 +8,19 @@
 };
 use tensorzero_core::config::snapshot::{ConfigSnapshot, SnapshotHash};
 use tensorzero_core::config::{write_config_snapshot, Config, ConfigFileGlob};
+use tensorzero_core::db::clickhouse::migration_manager;
+use tensorzero_core::db::clickhouse::migration_manager::RunMigrationManagerArgs;
 use tensorzero_core::db::clickhouse::migration_manager::{self, RunMigrationManagerArgs};
+use tensorzero_core::db::clickhouse::test_helpers::get_clickhouse;
 use tensorzero_core::db::clickhouse::test_helpers::{
     get_clickhouse, select_chat_inference_clickhouse, CLICKHOUSE_URL,
 };
-=======
-=======
->>>>>>> d353148f
-use tensorzero_core::config::snapshot::ConfigSnapshot;
-use tensorzero_core::config::{write_config_snapshot, Config, ConfigFileGlob};
-use tensorzero_core::db::clickhouse::migration_manager;
-use tensorzero_core::db::clickhouse::migration_manager::RunMigrationManagerArgs;
-use tensorzero_core::db::clickhouse::test_helpers::get_clickhouse;
-<<<<<<< HEAD
->>>>>>> 088d68627470d99d98aac67da83dee018dbdf0cf
-=======
->>>>>>> d353148f
 use tensorzero_core::db::clickhouse::ClickHouseConnectionInfo;
 use tensorzero_core::db::postgres::PostgresConnectionInfo;
 use tensorzero_core::db::ConfigQueries;
 use tensorzero_core::error::ErrorDetails;
 use tensorzero_core::http::TensorzeroHttpClient;
-<<<<<<< HEAD
 use tensorzero_core::inference::types::TextKind;
-=======
->>>>>>> d353148f
 use uuid::Uuid;
 
 #[tokio::test]
@@ -264,7 +250,6 @@
         snapshot_row2["hash"].as_str().unwrap().to_lowercase(),
         hash_number
     );
-<<<<<<< HEAD
 }
 
 #[tokio::test(flavor = "multi_thread")]
@@ -297,10 +282,7 @@
     let mut extra_templates = HashMap::new();
     extra_templates.insert("test_template".to_string(), "Hello {{name}}!".to_string());
 
-    let snapshot = ConfigSnapshot {
-        config: config_toml.clone(),
-        extra_templates: extra_templates.clone(),
-    };
+    let snapshot = ConfigSnapshot::new_from_toml_string(&config_toml, extra_templates);
 
     let hash = snapshot.hash();
 
@@ -390,10 +372,7 @@
         "Assistant responds: {{response}}".to_string(),
     );
 
-    let snapshot = ConfigSnapshot {
-        config: config_toml.clone(),
-        extra_templates: extra_templates.clone(),
-    };
+    let snapshot = ConfigSnapshot::new_from_toml_string(&config_toml, extra_templates.clone());
 
     let hash = snapshot.hash();
 
@@ -546,6 +525,4 @@
 
     // Both inferences should have the same snapshot hash
     assert_eq!(snapshot_hash_str, stored_hash2);
-=======
->>>>>>> d353148f
 }