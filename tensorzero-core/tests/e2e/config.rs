--- conflicted
+++ resolved
@@ -536,7 +536,6 @@
     assert_eq!(snapshot_hash_str, stored_hash2);
 }
 
-<<<<<<< HEAD
 /// Test that fresh configs REJECT the deprecated timeouts field for embedding models.
 /// This ensures users are forced to migrate to the new `timeout_ms` field.
 #[tokio::test]
@@ -570,7 +569,9 @@
     assert!(
         err.to_string().contains("unknown field"),
         "Expected 'unknown field' error for deprecated timeouts, got: {err}"
-=======
+    );
+}
+
 /// Test that from_config_snapshot correctly overlays runtime config from live_config
 #[tokio::test(flavor = "multi_thread")]
 async fn test_from_config_snapshot_overlays_runtime_config() {
@@ -689,6 +690,5 @@
             .functions
             .contains_key(&format!("basic_test_{random_id}")),
         "Function from snapshot should still be present"
->>>>>>> 6f5b6cb7
     );
 }