--- conflicted
+++ resolved
@@ -80,13 +80,9 @@
             tool: json!({"foo": "bar"}),
         }],
         AllowedTools {
-<<<<<<< HEAD
             tools: [get_temp_tool.name.clone(), custom_tool.name.clone()]
                 .into_iter()
                 .collect(),
-=======
-            tools: vec![get_temp_tool.name.clone(), custom_tool.name.clone()],
->>>>>>> 2ea79697
             choice: AllowedToolsChoice::Explicit,
         },
         ToolChoice::Specific("get_temperature".to_string()),
@@ -165,15 +161,8 @@
     // Static tool (from function config) should be in allowed_tools
     let allowed_tools = dp["allowed_tools"].as_array().unwrap();
     assert_eq!(allowed_tools.len(), 2);
-<<<<<<< HEAD
     assert_eq!(allowed_tools[0], "get_temperature");
     assert_eq!(allowed_tools[1], "custom_weather_tool");
-=======
-    let allowed_tools_set: std::collections::HashSet<&str> =
-        allowed_tools.iter().map(|v| v.as_str().unwrap()).collect();
-    assert!(allowed_tools_set.contains("get_temperature"));
-    assert!(allowed_tools_set.contains("custom_weather_tool"));
->>>>>>> 2ea79697
 
     // Dynamic tool should be in additional_tools
     let additional_tools = dp["additional_tools"].as_array().unwrap();
@@ -226,11 +215,7 @@
         vec![Tool::ClientSideFunction(get_temp_tool.clone())],
         vec![],
         AllowedTools {
-<<<<<<< HEAD
-            tools: [get_temp_tool.name.clone()].into_iter().collect(),
-=======
             tools: vec![get_temp_tool.name.clone()],
->>>>>>> 2ea79697
             choice: AllowedToolsChoice::Explicit,
         },
         ToolChoice::Auto,
@@ -346,15 +331,7 @@
     let dp = &datapoints[0];
 
     // Verify updated tool_params (flattened at top level)
-<<<<<<< HEAD
-    assert_eq!(
-        dp["allowed_tools"],
-        json!(["get_temperature"]),
-        // Note: we no longer update updated tools because additional_tools are no longer added by default
-    );
-=======
     assert_eq!(dp["allowed_tools"], json!(["get_temperature"]),);
->>>>>>> 2ea79697
 
     let additional_tools = dp["additional_tools"].as_array().unwrap();
     assert_eq!(additional_tools.len(), 1);
@@ -435,11 +412,7 @@
             vec![],
             vec![],
             AllowedTools {
-<<<<<<< HEAD
-                tools: [base_tool.name.clone()].into_iter().collect(),
-=======
                 tools: vec![base_tool.name.clone()],
->>>>>>> 2ea79697
                 choice: AllowedToolsChoice::Explicit,
             },
             ToolChoice::Auto,
@@ -473,13 +446,7 @@
             vec![Tool::ClientSideFunction(custom_tool_1.clone())],
             vec![],
             AllowedTools {
-<<<<<<< HEAD
-                tools: [base_tool.name.clone(), custom_tool_1.name.clone()]
-                    .into_iter()
-                    .collect(),
-=======
                 tools: vec![base_tool.name.clone(), custom_tool_1.name.clone()],
->>>>>>> 2ea79697
                 choice: AllowedToolsChoice::Explicit,
             },
             ToolChoice::Required,
@@ -513,11 +480,7 @@
             vec![Tool::ClientSideFunction(custom_tool_2.clone())],
             vec![],
             AllowedTools {
-<<<<<<< HEAD
-                tools: [custom_tool_2.name.clone()].into_iter().collect(),
-=======
                 tools: vec![custom_tool_2.name.clone()],
->>>>>>> 2ea79697
                 choice: AllowedToolsChoice::Explicit,
             },
             ToolChoice::None,
@@ -574,22 +537,10 @@
 
     // Verify DP2: Static + one dynamic (flattened)
     let dp2_json = find_dp(&dp2_id);
-<<<<<<< HEAD
     assert_eq!(
         dp2_json["allowed_tools"],
         json!(["get_temperature", "tool_1"])
     );
-=======
-    let allowed_tools: std::collections::HashSet<&str> = dp2_json["allowed_tools"]
-        .as_array()
-        .unwrap()
-        .iter()
-        .map(|v| v.as_str().unwrap())
-        .collect();
-    let expected_tools: std::collections::HashSet<&str> =
-        ["get_temperature", "tool_1"].into_iter().collect();
-    assert_eq!(allowed_tools, expected_tools);
->>>>>>> 2ea79697
     let add_tools_2 = dp2_json["additional_tools"].as_array().unwrap();
     assert_eq!(add_tools_2.len(), 1);
     assert_eq!(add_tools_2[0]["name"], "tool_1");
@@ -750,13 +701,7 @@
             vec![Tool::ClientSideFunction(dynamic_tool.clone())],
             vec![],
             AllowedTools {
-<<<<<<< HEAD
-                tools: [static_tool.name.clone(), dynamic_tool.name.clone()]
-                    .into_iter()
-                    .collect(),
-=======
                 tools: vec![static_tool.name.clone(), dynamic_tool.name.clone()],
->>>>>>> 2ea79697
                 choice: AllowedToolsChoice::Explicit,
             },
             ToolChoice::Auto,
@@ -793,15 +738,10 @@
     // Static + dynamic tool should be in allowed_tools
     let allowed_tools = dp["allowed_tools"].as_array().unwrap();
     assert_eq!(allowed_tools.len(), 2);
-<<<<<<< HEAD
-    assert_eq!(allowed_tools[0], "runtime_tool");
-    assert_eq!(allowed_tools[1], "get_temperature");
-=======
     let allowed_tools_set: std::collections::HashSet<&str> =
         allowed_tools.iter().map(|v| v.as_str().unwrap()).collect();
     assert!(allowed_tools_set.contains("runtime_tool"));
     assert!(allowed_tools_set.contains("get_temperature"));
->>>>>>> 2ea79697
 
     // Dynamic tool should be in additional_tools (flattened)
     let additional_tools = dp["additional_tools"].as_array().unwrap();
@@ -855,11 +795,7 @@
             vec![Tool::ClientSideFunction(tool.clone())],
             vec![],
             AllowedTools {
-<<<<<<< HEAD
-                tools: [tool.name.clone()].into_iter().collect(),
-=======
                 tools: vec![tool.name.clone()],
->>>>>>> 2ea79697
                 choice: AllowedToolsChoice::Explicit,
             },
             ToolChoice::Auto,
