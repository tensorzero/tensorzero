--- conflicted
+++ resolved
@@ -1,10 +1,6 @@
 use serde_json::json;
-<<<<<<< HEAD
-use std::collections::{HashMap, HashSet};
-=======
 use std::collections::HashMap;
 use tensorzero_core::db::clickhouse::migration_manager::{self, RunMigrationManagerArgs};
->>>>>>> 2ea79697
 use uuid::Uuid;
 
 use object_store::path::Path as ObjectStorePath;
@@ -2550,10 +2546,6 @@
 
             // Allowed tools should contain static tools
             assert_eq!(tool_params.allowed_tools.tools.len(), 2);
-<<<<<<< HEAD
-            assert!(tool_params.allowed_tools.tools.contains("static_tool_1"));
-            assert!(tool_params.allowed_tools.tools.contains("static_tool_2"));
-=======
             assert!(tool_params
                 .allowed_tools
                 .tools
@@ -2562,7 +2554,6 @@
                 .allowed_tools
                 .tools
                 .contains(&"static_tool_2".to_string()));
->>>>>>> 2ea79697
             assert_eq!(
                 tool_params.allowed_tools.choice,
                 AllowedToolsChoice::Explicit
@@ -2606,11 +2597,7 @@
                 vec![dynamic_tool], // Dynamic tool
                 vec![],             // No provider tools
                 AllowedTools {
-<<<<<<< HEAD
-                    tools: HashSet::new(), // Empty static tools
-=======
                     tools: vec![], // Empty static tools
->>>>>>> 2ea79697
                     choice: AllowedToolsChoice::Explicit,
                 },
                 ToolChoice::Required,
@@ -2646,13 +2633,9 @@
             // Verify dynamic tool is present
             assert_eq!(tool_params.dynamic_tools.len(), 1);
 
-<<<<<<< HEAD
             let Tool::ClientSideFunction(tool) = &tool_params.dynamic_tools[0] else {
                 panic!("Expected ClientSideFunction tool");
             };
-=======
-            let Tool::ClientSideFunction(tool) = &tool_params.dynamic_tools[0];
->>>>>>> 2ea79697
             assert_eq!(tool.name, "runtime_tool");
             assert_eq!(tool.description, "A tool provided at runtime");
             assert!(!tool.strict);
@@ -2702,13 +2685,7 @@
                 vec![dynamic_tool],
                 vec![],
                 AllowedTools {
-<<<<<<< HEAD
-                    tools: ["static_a".to_string(), "static_b".to_string()]
-                        .into_iter()
-                        .collect(),
-=======
                     tools: vec!["static_a".to_string(), "static_b".to_string()],
->>>>>>> 2ea79697
                     choice: AllowedToolsChoice::Explicit,
                 },
                 ToolChoice::Auto,
@@ -2744,10 +2721,6 @@
             // Verify both static and dynamic tools
             assert_eq!(tool_params.dynamic_tools.len(), 1);
             assert_eq!(tool_params.allowed_tools.tools.len(), 2);
-<<<<<<< HEAD
-            assert!(tool_params.allowed_tools.tools.contains("static_a"));
-            assert!(tool_params.allowed_tools.tools.contains("static_b"));
-=======
             assert!(tool_params
                 .allowed_tools
                 .tools
@@ -2756,7 +2729,6 @@
                 .allowed_tools
                 .tools
                 .contains(&"static_b".to_string()));
->>>>>>> 2ea79697
         } else {
             panic!("Expected chat datapoint");
         }
@@ -2796,11 +2768,7 @@
                 vec![],
                 vec![provider_tool],
                 AllowedTools {
-<<<<<<< HEAD
-                    tools: HashSet::new(),
-=======
                     tools: vec![],
->>>>>>> 2ea79697
                     choice: AllowedToolsChoice::FunctionDefault,
                 },
                 ToolChoice::Auto,
@@ -2878,11 +2846,7 @@
                 vec![],
                 vec![],
                 AllowedTools {
-<<<<<<< HEAD
-                    tools: ["func_tool_1".to_string()].into_iter().collect(),
-=======
                     tools: vec!["func_tool_1".to_string()],
->>>>>>> 2ea79697
                     choice: AllowedToolsChoice::FunctionDefault, // Key: use function defaults
                 },
                 ToolChoice::None,
@@ -2951,13 +2915,7 @@
                 vec![],
                 vec![],
                 AllowedTools {
-<<<<<<< HEAD
-                    tools: ["explicit_tool_1".to_string(), "explicit_tool_2".to_string()]
-                        .into_iter()
-                        .collect(),
-=======
                     tools: vec!["explicit_tool_1".to_string(), "explicit_tool_2".to_string()],
->>>>>>> 2ea79697
                     choice: AllowedToolsChoice::Explicit, // Explicit list
                 },
                 ToolChoice::Specific("explicit_tool_1".to_string()),
@@ -2996,10 +2954,6 @@
                 AllowedToolsChoice::Explicit
             );
             assert_eq!(tool_params.allowed_tools.tools.len(), 2);
-<<<<<<< HEAD
-            assert!(tool_params.allowed_tools.tools.contains("explicit_tool_1"));
-            assert!(tool_params.allowed_tools.tools.contains("explicit_tool_2"));
-=======
             assert!(tool_params
                 .allowed_tools
                 .tools
@@ -3008,7 +2962,6 @@
                 .allowed_tools
                 .tools
                 .contains(&"explicit_tool_2".to_string()));
->>>>>>> 2ea79697
 
             if let ToolChoice::Specific(tool_name) = tool_params.tool_choice {
                 assert_eq!(tool_name, "explicit_tool_1");
@@ -3120,13 +3073,7 @@
                 vec![dynamic_tool1, dynamic_tool2],
                 vec![provider_tool],
                 AllowedTools {
-<<<<<<< HEAD
-                    tools: ["static_1".to_string(), "static_2".to_string()]
-                        .into_iter()
-                        .collect(),
-=======
                     tools: vec!["static_1".to_string(), "static_2".to_string()],
->>>>>>> 2ea79697
                     choice: AllowedToolsChoice::Explicit,
                 },
                 ToolChoice::Required,
@@ -3164,10 +3111,6 @@
             assert_eq!(tool_params.dynamic_provider_tools.len(), 1);
 
             assert_eq!(tool_params.allowed_tools.tools.len(), 2);
-<<<<<<< HEAD
-            assert!(tool_params.allowed_tools.tools.contains("static_1"));
-            assert!(tool_params.allowed_tools.tools.contains("static_2"));
-=======
             assert!(tool_params
                 .allowed_tools
                 .tools
@@ -3176,7 +3119,6 @@
                 .allowed_tools
                 .tools
                 .contains(&"static_2".to_string()));
->>>>>>> 2ea79697
 
             assert_eq!(tool_params.tool_choice, ToolChoice::Required);
             assert_eq!(tool_params.parallel_tool_calls, Some(true));
