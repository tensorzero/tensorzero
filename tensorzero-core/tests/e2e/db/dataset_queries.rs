use serde_json::json;
use std::collections::HashMap;
use tensorzero_core::db::clickhouse::migration_manager::{self, RunMigrationManagerArgs};
use uuid::Uuid;

use object_store::path::Path as ObjectStorePath;
use tensorzero::{
    DatasetQueryParams, FloatComparisonOperator, GetDatapointParams, GetDatasetMetadataParams,
    Role, StoredDatapoint,
};
use tensorzero_core::config::{MetricConfigLevel, MetricConfigType};
use tensorzero_core::db::clickhouse::test_helpers::{
    clickhouse_flush_async_insert, get_clickhouse,
};
use tensorzero_core::db::datasets::{
    ChatInferenceDatapointInsert, CountDatapointsForDatasetFunctionParams, DatapointInsert,
    DatasetMetadata, DatasetOutputSource, DatasetQueries, GetDatapointsParams,
    GetDatasetRowsParams, JsonInferenceDatapointInsert, MetricFilter,
};
use tensorzero_core::endpoints::datasets::DatapointKind;
use tensorzero_core::inference::types::file::ObjectStoragePointer;
use tensorzero_core::inference::types::storage::{StorageKind, StoragePath};
use tensorzero_core::inference::types::stored_input::StoredFile;
use tensorzero_core::inference::types::{
    ContentBlockChatOutput, JsonInferenceOutput, StoredInput, StoredInputMessage,
    StoredInputMessageContent, Text,
};
use tensorzero_core::stored_inference::StoredSample;

use crate::clickhouse::get_clean_clickhouse;

#[tokio::test]
async fn test_count_rows_for_chat_dataset_with_write_haiku_function() {
    let params = DatasetQueryParams {
        inference_type: DatapointKind::Chat,
        function_name: Some("write_haiku".to_string()),
        dataset_name: None,
        variant_name: None,
        extra_where: None,
        extra_params: None,
        metric_filter: None,
        output_source: DatasetOutputSource::None,
        limit: None,
        offset: None,
    };

    let count = get_clickhouse()
        .await
        .count_rows_for_dataset(&params)
        .await
        .unwrap();

    // TODO(#3903): Stop making assumptions about what data exists in the database, and
    // make data dependencies explicit in e2e tests, so tests can execute independently
    // and without requiring loading database fixtures.
    assert!(count > 0, "Should have existing chat inferences");
}

#[tokio::test]
async fn test_count_rows_for_json_dataset_with_extract_entities_function_and_variant() {
    let params = DatasetQueryParams {
        inference_type: DatapointKind::Json,
        function_name: Some("extract_entities".to_string()),
        dataset_name: None,
        variant_name: Some("llama_8b_initial_prompt".to_string()),
        extra_where: None,
        extra_params: None,
        metric_filter: None,
        output_source: DatasetOutputSource::None,
        limit: None,
        offset: None,
    };

    let count = get_clickhouse()
        .await
        .count_rows_for_dataset(&params)
        .await
        .unwrap();

    // TODO(#3903): Stop making assumptions about what data exists in the database, and
    // make data dependencies explicit in e2e tests, so tests can execute independently
    // and without requiring loading database fixtures.
    assert!(count > 0, "Should have existing json inferences");
}

#[tokio::test]
async fn test_count_rows_with_float_metric_filter() {
    let params = DatasetQueryParams {
        inference_type: DatapointKind::Chat,
        function_name: Some("write_haiku".to_string()),
        dataset_name: None,
        variant_name: None,
        extra_where: None,
        extra_params: None,
        metric_filter: Some(MetricFilter {
            metric: "haiku_rating".to_string(),
            metric_type: MetricConfigType::Float,
            operator: FloatComparisonOperator::GreaterThan,
            threshold: 0.8,
            join_on: MetricConfigLevel::Inference,
        }),
        output_source: DatasetOutputSource::None,
        limit: None,
        offset: None,
    };

    let count = get_clickhouse()
        .await
        .count_rows_for_dataset(&params)
        .await
        .unwrap();

    // TODO(#3903): Stop making assumptions about what data exists in the database, and
    // make data dependencies explicit in e2e tests, so tests can execute independently
    // and without requiring loading database fixtures.
    assert!(
        count > 0,
        "Should have existing inferences with float metric filter"
    );
}

#[tokio::test]
async fn test_count_rows_chat_datapoints_with_boolean_metric_filter() {
    let params = DatasetQueryParams {
        inference_type: DatapointKind::Chat,
        function_name: Some("write_haiku".to_string()),
        dataset_name: None,
        variant_name: None,
        extra_where: None,
        extra_params: None,
        metric_filter: Some(MetricFilter {
            metric: "haiku_score".to_string(),
            metric_type: MetricConfigType::Boolean,
            operator: FloatComparisonOperator::GreaterThan,
            threshold: 0.0,
            join_on: MetricConfigLevel::Inference,
        }),
        output_source: DatasetOutputSource::Inference,
        limit: None,
        offset: None,
    };

    let count = get_clickhouse()
        .await
        .count_rows_for_dataset(&params)
        .await
        .unwrap();

    // TODO(#3903): Stop making assumptions about what data exists in the database, and
    // make data dependencies explicit in e2e tests, so tests can execute independently
    // and without requiring loading database fixtures.
    assert!(
        count > 0,
        "Should have existing inferences with boolean metric filter"
    );
}

#[tokio::test]
async fn test_count_rows_json_datapoints_with_boolean_metric_filter() {
    let params = DatasetQueryParams {
        inference_type: DatapointKind::Json,
        function_name: Some("extract_entities".to_string()),
        dataset_name: None,
        variant_name: None,
        extra_where: None,
        extra_params: None,
        metric_filter: Some(MetricFilter {
            metric: "exact_match".to_string(),
            metric_type: MetricConfigType::Boolean,
            operator: FloatComparisonOperator::GreaterThan,
            threshold: 0.0,
            join_on: MetricConfigLevel::Inference,
        }),
        output_source: DatasetOutputSource::Inference,
        limit: None,
        offset: None,
    };

    let count = get_clickhouse()
        .await
        .count_rows_for_dataset(&params)
        .await
        .unwrap();

    // TODO(#3903): Stop making assumptions about what data exists in the database, and
    // make data dependencies explicit in e2e tests, so tests can execute independently
    // and without requiring loading database fixtures.
    assert!(
        count > 0,
        "Should have existing inferences with boolean metric filter"
    );
}

#[tokio::test]
async fn test_count_rows_chat_datapoints_with_boolean_metric_filter_at_episode_level() {
    let params = DatasetQueryParams {
        inference_type: DatapointKind::Chat,
        function_name: Some("write_haiku".to_string()),
        dataset_name: None,
        variant_name: None,
        extra_where: None,
        extra_params: None,
        metric_filter: Some(MetricFilter {
            metric: "haiku_score_episode".to_string(),
            metric_type: MetricConfigType::Boolean,
            operator: FloatComparisonOperator::GreaterThan,
            threshold: 0.0,
            join_on: MetricConfigLevel::Episode,
        }),
        output_source: DatasetOutputSource::None,
        limit: None,
        offset: None,
    };

    let count = get_clickhouse()
        .await
        .count_rows_for_dataset(&params)
        .await
        .unwrap();

    // TODO(#3903): Stop making assumptions about what data exists in the database, and
    // make data dependencies explicit in e2e tests, so tests can execute independently
    // and without requiring loading database fixtures.
    assert!(
        count > 0,
        "Should have existing inferences with boolean metric filter"
    );
}

#[tokio::test]
async fn test_count_rows_json_datapoints_with_boolean_metric_filter_at_episode_level() {
    let params = DatasetQueryParams {
        inference_type: DatapointKind::Json,
        function_name: Some("extract_entities".to_string()),
        dataset_name: None,
        variant_name: None,
        extra_where: None,
        extra_params: None,
        metric_filter: Some(MetricFilter {
            metric: "exact_match_episode".to_string(),
            metric_type: MetricConfigType::Boolean,
            operator: FloatComparisonOperator::GreaterThan,
            threshold: 0.0,
            join_on: MetricConfigLevel::Episode,
        }),
        output_source: DatasetOutputSource::Inference,
        limit: None,
        offset: None,
    };

    let count = get_clickhouse()
        .await
        .count_rows_for_dataset(&params)
        .await
        .unwrap();

    // TODO(#3903): Stop making assumptions about what data exists in the database, and
    // make data dependencies explicit in e2e tests, so tests can execute independently
    // and without requiring loading database fixtures.
    assert!(
        count > 0,
        "Should have existing inferences with boolean metric filter"
    );
}

#[tokio::test]
async fn test_count_rows_chat_datapoints_with_float_metric_filter_at_inference_level() {
    let params = DatasetQueryParams {
        inference_type: DatapointKind::Chat,
        function_name: Some("write_haiku".to_string()),
        dataset_name: None,
        variant_name: None,
        extra_where: None,
        extra_params: None,
        metric_filter: Some(MetricFilter {
            metric: "haiku_rating".to_string(),
            metric_type: MetricConfigType::Float,
            operator: FloatComparisonOperator::GreaterThan,
            threshold: 0.8,
            join_on: MetricConfigLevel::Inference,
        }),
        output_source: DatasetOutputSource::None,
        limit: None,
        offset: None,
    };

    let count = get_clickhouse()
        .await
        .count_rows_for_dataset(&params)
        .await
        .unwrap();

    // TODO(#3903): Stop making assumptions about what data exists in the database, and
    // make data dependencies explicit in e2e tests, so tests can execute independently
    // and without requiring loading database fixtures.
    assert!(
        count > 0,
        "Should have existing inferences with float metric filter"
    );
}

#[tokio::test]
async fn test_count_rows_json_datapoints_with_float_metric_filter_at_inference_level() {
    let params = DatasetQueryParams {
        inference_type: DatapointKind::Json,
        function_name: Some("extract_entities".to_string()),
        dataset_name: None,
        variant_name: None,
        extra_where: None,
        extra_params: None,
        metric_filter: Some(MetricFilter {
            metric: "jaccard_similarity".to_string(),
            metric_type: MetricConfigType::Float,
            operator: FloatComparisonOperator::GreaterThan,
            threshold: 0.8,
            join_on: MetricConfigLevel::Inference,
        }),
        output_source: DatasetOutputSource::None,
        limit: None,
        offset: None,
    };

    let count = get_clickhouse()
        .await
        .count_rows_for_dataset(&params)
        .await
        .unwrap();

    // TODO(#3903): Stop making assumptions about what data exists in the database, and
    // make data dependencies explicit in e2e tests, so tests can execute independently
    // and without requiring loading database fixtures.
    assert!(
        count > 0,
        "Should have existing inferences with float metric filter"
    );
}

#[tokio::test]
async fn test_count_rows_chat_datapoints_with_float_metric_filter_at_episode_level() {
    let params = DatasetQueryParams {
        inference_type: DatapointKind::Chat,
        function_name: Some("write_haiku".to_string()),
        dataset_name: None,
        variant_name: None,
        extra_where: None,
        extra_params: None,
        metric_filter: Some(MetricFilter {
            metric: "haiku_rating_episode".to_string(),
            metric_type: MetricConfigType::Float,
            operator: FloatComparisonOperator::GreaterThan,
            threshold: 0.8,
            join_on: MetricConfigLevel::Episode,
        }),
        output_source: DatasetOutputSource::None,
        limit: None,
        offset: None,
    };

    let count = get_clickhouse()
        .await
        .count_rows_for_dataset(&params)
        .await
        .unwrap();

    // TODO(#3903): Stop making assumptions about what data exists in the database, and
    // make data dependencies explicit in e2e tests, so tests can execute independently
    // and without requiring loading database fixtures.
    assert!(
        count > 0,
        "Should have existing inferences with float metric filter"
    );
}

#[tokio::test]
async fn test_count_rows_json_datapoints_with_float_metric_filter_at_episode_level() {
    let params = DatasetQueryParams {
        inference_type: DatapointKind::Json,
        function_name: Some("extract_entities".to_string()),
        dataset_name: None,
        variant_name: None,
        extra_where: None,
        extra_params: None,
        metric_filter: Some(MetricFilter {
            metric: "jaccard_similarity_episode".to_string(),
            metric_type: MetricConfigType::Float,
            operator: FloatComparisonOperator::GreaterThan,
            threshold: 0.8,
            join_on: MetricConfigLevel::Episode,
        }),
        output_source: DatasetOutputSource::None,
        limit: None,
        offset: None,
    };

    let count = get_clickhouse()
        .await
        .count_rows_for_dataset(&params)
        .await
        .unwrap();

    // TODO(#3903): Stop making assumptions about what data exists in the database, and
    // make data dependencies explicit in e2e tests, so tests can execute independently
    // and without requiring loading database fixtures.
    assert!(
        count > 0,
        "Should have existing inferences with float metric filter"
    );
}

#[tokio::test]
async fn test_count_rows_chat_datapoints_with_metric_filter_and_demonstration_join() {
    let params = DatasetQueryParams {
        inference_type: DatapointKind::Chat,
        function_name: Some("write_haiku".to_string()),
        dataset_name: None,
        variant_name: None,
        extra_where: None,
        extra_params: None,
        metric_filter: Some(MetricFilter {
            metric: "haiku_rating".to_string(),
            metric_type: MetricConfigType::Float,
            operator: FloatComparisonOperator::GreaterThan,
            threshold: 0.8,
            join_on: MetricConfigLevel::Inference,
        }),
        output_source: DatasetOutputSource::Demonstration,
        limit: None,
        offset: None,
    };

    let count = get_clickhouse()
        .await
        .count_rows_for_dataset(&params)
        .await
        .unwrap();

    // TODO(#3903): Stop making assumptions about what data exists in the database, and
    // make data dependencies explicit in e2e tests, so tests can execute independently
    // and without requiring loading database fixtures.
    assert!(
        count > 0,
        "Should have existing inferences with float metric filter"
    );
}

#[tokio::test]
async fn test_count_rows_json_datapoints_with_float_metric_filter_and_demonstration_join() {
    let params = DatasetQueryParams {
        inference_type: DatapointKind::Json,
        function_name: Some("extract_entities".to_string()),
        dataset_name: None,
        variant_name: None,
        extra_where: None,
        extra_params: None,
        metric_filter: Some(MetricFilter {
            metric: "jaccard_similarity".to_string(),
            metric_type: MetricConfigType::Float,
            operator: FloatComparisonOperator::GreaterThan,
            threshold: 0.8,
            join_on: MetricConfigLevel::Inference,
        }),
        output_source: DatasetOutputSource::Demonstration,
        limit: None,
        offset: None,
    };

    let count = get_clickhouse()
        .await
        .count_rows_for_dataset(&params)
        .await
        .unwrap();

    // TODO(#3903): Stop making assumptions about what data exists in the database, and
    // make data dependencies explicit in e2e tests, so tests can execute independently
    // and without requiring loading database fixtures.
    assert_eq!(count, 0, "Should have 0 inferences");
}

#[tokio::test]
async fn test_get_dataset_metadata_returns_correct_counts_for_all_datasets() {
    let params = GetDatasetMetadataParams {
        function_name: None,
        limit: None,
        offset: None,
    };
    let metadata = get_clickhouse()
        .await
        .get_dataset_metadata(&params)
        .await
        .unwrap();

    // We only assert that the result contains the expected datasets
    // Because other tests insert into the table, there could be additional datasets
    assert!(metadata.contains(&DatasetMetadata {
        dataset_name: "foo".to_string(),
        count: 118,
        last_updated: "2025-04-15T02:33:58Z".to_string(),
    }));
    assert!(metadata.contains(&DatasetMetadata {
        dataset_name: "bar".to_string(),
        count: 6,
        last_updated: "2025-03-14T17:38:09Z".to_string(),
    }));
}

#[tokio::test]
async fn test_get_dataset_metadata_returns_correct_counts_for_specific_function() {
    let params = GetDatasetMetadataParams {
        function_name: Some("write_haiku".to_string()),
        limit: None,
        offset: None,
    };
    let metadata = get_clickhouse()
        .await
        .get_dataset_metadata(&params)
        .await
        .unwrap();

    // We only assert that the result contains the expected dataset
    // Because other tests insert into the table, there could be additional datasets
    assert!(metadata.contains(&DatasetMetadata {
        dataset_name: "foo".to_string(),
        count: 77,
        last_updated: "2025-03-23T20:03:59Z".to_string(),
    }));
}

#[tokio::test]
async fn test_get_dataset_rows_returns_correct_rows_for_specific_dataset() {
    let params = GetDatasetRowsParams {
        dataset_name: "notadataset".to_string(),
        limit: 10,
        offset: 0,
    };

    let rows = get_clickhouse()
        .await
        .get_dataset_rows(&params)
        .await
        .unwrap();

    assert!(rows.is_empty(), "Should have 0 rows");
}

#[tokio::test]
async fn test_get_dataset_rows_pages_correctly() {
    let mut all_rows = Vec::new();
    let mut offset = 0;
    let limit = 10;

    loop {
        let params = GetDatasetRowsParams {
            dataset_name: "foo".to_string(),
            limit,
            offset,
        };
        let rows = get_clickhouse()
            .await
            .get_dataset_rows(&params)
            .await
            .unwrap();
        let is_last_page = rows.len() != limit as usize;

        all_rows.extend(rows);
        offset += limit;

        if is_last_page {
            break;
        }
    }

    // TODO(#3903): Stop making assumptions about what data exists in the database, and
    // make data dependencies explicit in e2e tests, so tests can execute independently
    // and without requiring loading database fixtures.
    assert!(!all_rows.is_empty(), "Should have existing rows");
}

#[tokio::test(flavor = "multi_thread")]
async fn test_clickhouse_count_datasets() {
    let (clickhouse, _guard) = get_clean_clickhouse(false).await;
    let is_manual = clickhouse.is_cluster_configured();
    migration_manager::run(RunMigrationManagerArgs {
        clickhouse: &clickhouse,
        is_manual_run: is_manual,
        disable_automatic_migrations: false,
    })
    .await
    .unwrap();

    // Get initial count
    let initial_count = clickhouse.count_datasets().await.unwrap();
    assert_eq!(initial_count, 0, "Should have 0 datasets before insertion");

    // Insert datapoints in two different datasets
    let dataset1 = format!("test_dataset_{}", Uuid::now_v7());
    let dataset2 = format!("test_dataset_{}", Uuid::now_v7());

    let datapoint1 = ChatInferenceDatapointInsert {
        dataset_name: dataset1.clone(),
        function_name: "test_function".to_string(),
        id: Uuid::now_v7(),
        name: None,
        episode_id: None,
        input: StoredInput {
            system: None,
            messages: vec![],
        },
        output: Some(vec![ContentBlockChatOutput::Text(Text {
            text: "test".to_string(),
        })]),
        tool_params: None,
        tags: None,
        auxiliary: String::new(),
        staled_at: None,
        source_inference_id: None,
        is_custom: true,
        snapshot_hash: None,
    };

    let datapoint2 = ChatInferenceDatapointInsert {
        dataset_name: dataset2.clone(),
        function_name: "test_function".to_string(),
        id: Uuid::now_v7(),
        name: None,
        episode_id: None,
        input: StoredInput {
            system: None,
            messages: vec![],
        },
        output: Some(vec![ContentBlockChatOutput::Text(Text {
            text: "test".to_string(),
        })]),
        tool_params: None,
        tags: None,
        auxiliary: String::new(),
        staled_at: None,
        source_inference_id: None,
        is_custom: true,
        snapshot_hash: None,
    };

    clickhouse
        .insert_datapoints(&[DatapointInsert::Chat(datapoint1)])
        .await
        .unwrap();
    clickhouse
        .insert_datapoints(&[DatapointInsert::Chat(datapoint2)])
        .await
        .unwrap();

    // Sleep for 1 second for ClickHouse to become consistent
    tokio::time::sleep(std::time::Duration::from_secs(1)).await;

    // Count should equal 2
    let new_count = clickhouse.count_datasets().await.unwrap();
    assert_eq!(new_count, 2);
}

#[tokio::test]
async fn test_count_datapoints_for_dataset_function_chat() {
    let clickhouse = get_clickhouse().await;

    let dataset_name = format!("test_count_{}", Uuid::now_v7());
    let function_name = "test_function";

    // Get initial count
    let initial_count = clickhouse
        .count_datapoints_for_dataset_function(&CountDatapointsForDatasetFunctionParams {
            dataset_name: dataset_name.clone(),
            function_name: function_name.to_string(),
            function_type: DatapointKind::Chat,
        })
        .await
        .unwrap();
    assert_eq!(
        initial_count, 0,
        "Newly-created dataset should have 0 datapoints before insertion"
    );

    // Insert two datapoints
    for _ in 0..2 {
        let datapoint = ChatInferenceDatapointInsert {
            dataset_name: dataset_name.clone(),
            function_name: function_name.to_string(),
            id: Uuid::now_v7(),
            name: None,
            episode_id: None,
            input: StoredInput {
                system: None,
                messages: vec![],
            },
            output: Some(vec![ContentBlockChatOutput::Text(Text {
                text: "test".to_string(),
            })]),
            tool_params: None,
            tags: None,
            auxiliary: String::new(),
            staled_at: None,
            source_inference_id: None,
            is_custom: true,
            snapshot_hash: None,
        };

        clickhouse
            .insert_datapoints(&[DatapointInsert::Chat(datapoint)])
            .await
            .unwrap();
    }

    // Sleep for 1 second for ClickHouse to become consistent
    tokio::time::sleep(std::time::Duration::from_secs(1)).await;

    let new_count = clickhouse
        .count_datapoints_for_dataset_function(&CountDatapointsForDatasetFunctionParams {
            dataset_name: dataset_name.clone(),
            function_name: function_name.to_string(),
            function_type: DatapointKind::Chat,
        })
        .await
        .unwrap();

    assert_eq!(
        new_count, 2,
        "Dataset should have 2 chat datapoints after insertion"
    );
}

#[tokio::test]
async fn test_count_datapoints_for_dataset_function_json() {
    let clickhouse = get_clickhouse().await;

    let dataset_name = format!("test_count_{}", Uuid::now_v7());
    let function_name = "test_function";

    // Get initial count
    let initial_count = clickhouse
        .count_datapoints_for_dataset_function(&CountDatapointsForDatasetFunctionParams {
            dataset_name: dataset_name.clone(),
            function_name: function_name.to_string(),
            function_type: DatapointKind::Json,
        })
        .await
        .unwrap();
    assert_eq!(
        initial_count, 0,
        "Newly-created dataset should have 0 datapoints before insertion"
    );

    // Insert two datapoints
    for _ in 0..2 {
        let datapoint = JsonInferenceDatapointInsert {
            dataset_name: dataset_name.clone(),
            function_name: function_name.to_string(),
            id: Uuid::now_v7(),
            name: None,
            episode_id: None,
            input: StoredInput {
                system: None,
                messages: vec![],
            },
            output: Some(JsonInferenceOutput {
                raw: None,
                parsed: None,
            }),
            output_schema: json!({"type":"object"}),
            tags: None,
            auxiliary: String::new(),
            staled_at: None,
            source_inference_id: None,
            is_custom: true,
            snapshot_hash: None,
        };

        clickhouse
            .insert_datapoints(&[DatapointInsert::Json(datapoint)])
            .await
            .unwrap();
    }

    // Sleep for 1 second for ClickHouse to become consistent
    tokio::time::sleep(std::time::Duration::from_secs(1)).await;

    let new_count = clickhouse
        .count_datapoints_for_dataset_function(&CountDatapointsForDatasetFunctionParams {
            dataset_name: dataset_name.clone(),
            function_name: function_name.to_string(),
            function_type: DatapointKind::Json,
        })
        .await
        .unwrap();

    assert_eq!(
        new_count, 2,
        "Dataset should have 2 json datapoints after insertion"
    );
}

#[tokio::test]
async fn test_insert_datapoint_chat() {
    let clickhouse = get_clickhouse().await;

    let mut tags = HashMap::new();
    tags.insert("test".to_string(), "e2e".to_string());

    let new_datapoint_id = Uuid::now_v7();
    let datapoint_insert = DatapointInsert::Chat(ChatInferenceDatapointInsert {
        dataset_name: "test_insert_chat".to_string(),
        function_name: "write_haiku".to_string(),
        name: Some("test_chat_datapoint".to_string()),
        id: new_datapoint_id,
        episode_id: None,
        input: StoredInput {
            system: None,
            messages: vec![],
        },
        output: Some(vec![ContentBlockChatOutput::Text(Text {
            text: "response".to_string(),
        })]),
        tool_params: None,
        tags: Some(tags),
        auxiliary: String::new(),
        staled_at: None,
        source_inference_id: None,
        is_custom: true,
        snapshot_hash: None,
    });

    // Insert the datapoint
    clickhouse
        .insert_datapoints(&[datapoint_insert])
        .await
        .unwrap();

    // Sleep for 1 second for ClickHouse to become consistent
    tokio::time::sleep(std::time::Duration::from_secs(1)).await;

    // Verify it was inserted by selecting
    let inserted_datapoint = clickhouse
        .get_datapoint(&GetDatapointParams {
            dataset_name: "test_insert_chat".to_string(),
            datapoint_id: new_datapoint_id,
            allow_stale: None,
        })
        .await;

    assert!(
        inserted_datapoint.is_ok(),
        "Should be able to select the inserted chat datapoint, but encountered error: {}",
        inserted_datapoint.unwrap_err()
    );
}

#[tokio::test]
async fn test_insert_datapoint_json() {
    let clickhouse = get_clickhouse().await;

    let mut tags = HashMap::new();
    tags.insert("test".to_string(), "e2e".to_string());

    let new_datapoint_id = Uuid::now_v7();
    let datapoint_insert = DatapointInsert::Json(JsonInferenceDatapointInsert {
        dataset_name: "test_insert_json".to_string(),
        function_name: "extract_entities".to_string(),
        name: Some("test_json_datapoint".to_string()),
        id: new_datapoint_id,
        episode_id: None,
        input: StoredInput {
            system: None,
            messages: vec![],
        },
        output: Some(JsonInferenceOutput {
            parsed: Some(json!({"data":"extracted"})),
            raw: Some("{\"data\":\"extracted\"}".to_string()),
        }),
        output_schema: json!({"type":"object"}),
        tags: Some(tags),
        auxiliary: String::new(),
        staled_at: None,
        source_inference_id: None,
        is_custom: true,
        snapshot_hash: None,
    });

    // Insert the datapoint
    clickhouse
        .insert_datapoints(&[datapoint_insert])
        .await
        .unwrap();

    // Sleep for 1 second for ClickHouse to become consistent
    tokio::time::sleep(std::time::Duration::from_secs(1)).await;

    // Verify it was inserted by selecting
    let inserted_datapoint = clickhouse
        .get_datapoint(&GetDatapointParams {
            dataset_name: "test_insert_json".to_string(),
            datapoint_id: new_datapoint_id,
            allow_stale: None,
        })
        .await;
    assert!(
        inserted_datapoint.is_ok(),
        "Should be able to select the inserted json datapoint, but encountered error: {}",
        inserted_datapoint.unwrap_err()
    );
}

#[tokio::test]
async fn test_insert_datapoint_validates_dataset_name_builder() {
    let clickhouse = get_clickhouse().await;

    // Test reserved name "builder"
    let datapoint = ChatInferenceDatapointInsert {
        dataset_name: "builder".to_string(),
        function_name: "test_function".to_string(),
        id: Uuid::now_v7(),
        name: None,
        episode_id: None,
        input: StoredInput {
            system: None,
            messages: vec![],
        },
        output: Some(vec![ContentBlockChatOutput::Text(Text {
            text: "test".to_string(),
        })]),
        tool_params: None,
        tags: None,
        auxiliary: String::new(),
        staled_at: None,
        source_inference_id: None,
        is_custom: true,
        snapshot_hash: None,
    };

    let result = clickhouse
        .insert_datapoints(&[DatapointInsert::Chat(datapoint)])
        .await;
    assert!(result.is_err());
}

#[tokio::test]
async fn test_insert_datapoint_validates_dataset_name_tensorzero_prefix() {
    let clickhouse = get_clickhouse().await;

    // Test reserved prefix "tensorzero::"
    let datapoint = ChatInferenceDatapointInsert {
        dataset_name: "tensorzero::system".to_string(),
        function_name: "test_function".to_string(),
        id: Uuid::now_v7(),
        name: None,
        episode_id: None,
        input: StoredInput {
            system: None,
            messages: vec![],
        },
        output: Some(vec![ContentBlockChatOutput::Text(Text {
            text: "test".to_string(),
        })]),
        tool_params: None,
        tags: None,
        auxiliary: String::new(),
        staled_at: None,
        source_inference_id: None,
        is_custom: true,
        snapshot_hash: None,
    };

    let result = clickhouse
        .insert_datapoints(&[DatapointInsert::Chat(datapoint)])
        .await;
    assert!(result.is_err());
}

#[tokio::test]
async fn test_get_datapoint_returns_correct_json_datapoint_with_specific_id() {
    let clickhouse = get_clickhouse().await;
    let datapoint = clickhouse
        .get_datapoint(&GetDatapointParams {
            dataset_name: "bar".to_string(),
            datapoint_id: Uuid::parse_str("01942e26-c48c-7720-b971-a1f7a3a9ac98").unwrap(),
            allow_stale: None,
        })
        .await
        .unwrap();

    if let StoredDatapoint::Json(datapoint) = datapoint {
        assert_eq!(datapoint.dataset_name, "bar");
        assert_eq!(datapoint.function_name, "ask_question");
        assert_eq!(
            datapoint.episode_id,
            Some(Uuid::parse_str("01942e26-4693-7e80-8591-47b98e25d721").unwrap())
        );
        assert_eq!(datapoint.name, None);
        assert_eq!(
            datapoint.id,
            Uuid::parse_str("01942e26-c48c-7720-b971-a1f7a3a9ac98").unwrap()
        );

        let input_messages = datapoint.input.messages;
        assert!(input_messages.contains(&StoredInputMessage {
            role: Role::User,
            content: vec![StoredInputMessageContent::Text(Text {
                text: "Is it a living thing?".to_string(),
            })],
        }));

        assert_eq!(
            datapoint.output.unwrap().parsed,
            Some(json!({
                "question": "Is it a large natural object, like a mountain or a tree?",
                "thinking": "Since the object is not a living thing and is not commonly found indoors, but is a natural object, it narrows down the possibilities to various elements from nature. It could be a rock, a tree, or potentially something like a mountain or a river. To further narrow it down, I will ask if it is a large object or a small object.",
            }))
        );

        assert_eq!(
            datapoint.output_schema,
            json!({
                "additionalProperties": false,
                "properties": {
                    "question": {
                        "type": "string",
                    },
                    "thinking": {
                        "type": "string",
                    },
                },
                "required": ["thinking", "question"],
                "type": "object"
            })
        );

        assert!(!datapoint.is_deleted, "is_deleted should be false");
        assert!(datapoint.staled_at.is_none(), "staled_at should be None");
        assert_eq!(datapoint.auxiliary, "", "auxiliary should be empty");
        assert_eq!(
            datapoint.source_inference_id, None,
            "source_inference_id should be None"
        );
        assert!(!datapoint.is_custom, "is_custom should be false");
    } else {
        panic!("Expected json datapoint");
    }
}

#[tokio::test]
async fn test_get_datapoint_returns_correct_chat_datapoint_with_specific_id() {
    let clickhouse = get_clickhouse().await;
    let datapoint = clickhouse
        .get_datapoint(&GetDatapointParams {
            dataset_name: "foo".to_string(),
            datapoint_id: Uuid::parse_str("01934fc5-ea98-71f0-8191-9fd88f34c28b").unwrap(),
            allow_stale: None,
        })
        .await
        .unwrap();

    if let StoredDatapoint::Chat(datapoint) = datapoint {
        assert_eq!(datapoint.dataset_name, "foo");
        assert_eq!(datapoint.function_name, "write_haiku");
        assert_eq!(
            datapoint.episode_id,
            Some(Uuid::parse_str("0193fb9d-73ad-7ad2-807d-a2ef10088ff9").unwrap())
        );
        assert_eq!(datapoint.name, None);
        assert_eq!(
            datapoint.id,
            Uuid::parse_str("01934fc5-ea98-71f0-8191-9fd88f34c28b").unwrap()
        );

        assert!(!datapoint.is_deleted, "is_deleted should be false");
        assert_eq!(datapoint.auxiliary, "", "auxiliary should be empty");
        assert!(datapoint.staled_at.is_none(), "staled_at should be None");
        assert_eq!(
            datapoint.source_inference_id, None,
            "source_inference_id should be None"
        );
        assert!(!datapoint.is_custom, "is_custom should be false");
    } else {
        panic!("Expected chat datapoint");
    }
}

#[tokio::test]
async fn test_get_datapoint_returns_error_for_non_existent_datapoint() {
    let clickhouse = get_clickhouse().await;
    let result = clickhouse
        .get_datapoint(&GetDatapointParams {
            dataset_name: "foo".to_string(),
            datapoint_id: Uuid::parse_str("00000000-0000-0000-0000-000000000000").unwrap(),
            allow_stale: None,
        })
        .await;

    assert!(
        result.is_err(),
        "Should return error for non-existent datapoint"
    );
}

#[tokio::test]
async fn test_chat_datapoint_lifecycle_insert_get_delete() {
    let clickhouse = get_clickhouse().await;
    let datapoint_id = Uuid::now_v7();
    let source_inference_id = Uuid::now_v7();

    let mut tags = HashMap::new();
    tags.insert("test".to_string(), "lifecycle".to_string());

    let chat_datapoint = DatapointInsert::Chat(ChatInferenceDatapointInsert {
        dataset_name: "test_chat_dataset".to_string(),
        function_name: "write_haiku".to_string(),
        id: datapoint_id,
        episode_id: Some(Uuid::parse_str("0193fb9d-73ad-7ad2-807d-a2ef10088ff9").unwrap()),
        name: None,
        input: StoredInput {
            system: None,
            messages: vec![],
        },
        output: Some(vec![ContentBlockChatOutput::Text(Text {
            text: "Code flows like water\nTests catch bugs in their net now\nPeace in the program"
                .to_string(),
        })]),
        tool_params: None,
        tags: Some(tags),
        auxiliary: String::new(),
        staled_at: None,
        source_inference_id: Some(source_inference_id),
        is_custom: false,
        snapshot_hash: None,
    });

    // Test insertion
    clickhouse
        .insert_datapoints(&[chat_datapoint])
        .await
        .unwrap();

    // Flush async insert to ensure datapoint is visible before deletion
    clickhouse_flush_async_insert(&clickhouse).await;

    // Sleep for 1 second for ClickHouse to become consistent
    tokio::time::sleep(std::time::Duration::from_secs(1)).await;

    // Test retrieval
    let retrieved_datapoint = clickhouse
        .get_datapoint(&GetDatapointParams {
            dataset_name: "test_chat_dataset".to_string(),
            datapoint_id,
            allow_stale: None,
        })
        .await
        .unwrap();

    assert_eq!(retrieved_datapoint.id(), datapoint_id);
    assert_eq!(retrieved_datapoint.function_name(), "write_haiku");
    assert_eq!(retrieved_datapoint.dataset_name(), "test_chat_dataset");

    if let StoredDatapoint::Chat(chat_dp) = retrieved_datapoint {
        assert_eq!(chat_dp.source_inference_id, Some(source_inference_id));
    } else {
        panic!("Expected chat datapoint");
    }

    // Test staling
    clickhouse
        .delete_datapoints("test_chat_dataset", Some(&[datapoint_id]))
        .await
        .unwrap();

    // Flush async insert to ensure datapoint is deleted
    clickhouse_flush_async_insert(&clickhouse).await;

    // Sleep for 1 second for ClickHouse to become consistent
    tokio::time::sleep(std::time::Duration::from_secs(1)).await;

    // Try to get the datapoint (should return error since it's staled)
    let staled_result = clickhouse
        .get_datapoint(&GetDatapointParams {
            dataset_name: "test_chat_dataset".to_string(),
            datapoint_id,
            allow_stale: None,
        })
        .await;

    assert!(
        staled_result.is_err(),
        "Should return error for staled datapoint"
    );

    // Test retrieval with allow_stale=true
    let staled_datapoint = clickhouse
        .get_datapoint(&GetDatapointParams {
            dataset_name: "test_chat_dataset".to_string(),
            datapoint_id,
            allow_stale: Some(true),
        })
        .await
        .unwrap();

    assert_eq!(staled_datapoint.id(), datapoint_id);

    if let StoredDatapoint::Chat(chat_dp) = staled_datapoint {
        assert!(
            chat_dp.staled_at.is_some(),
            "Should have staled_at timestamp"
        );
    } else {
        panic!("Expected chat datapoint");
    }
}

#[tokio::test]
async fn test_json_datapoint_lifecycle_insert_get_delete() {
    let clickhouse = get_clickhouse().await;
    let datapoint_id = Uuid::now_v7();
    let source_inference_id = Uuid::now_v7();

    let mut tags = HashMap::new();
    tags.insert("test".to_string(), "lifecycle".to_string());

    let json_datapoint = DatapointInsert::Json(JsonInferenceDatapointInsert {
        dataset_name: "test_json_dataset".to_string(),
        function_name: "extract_entities".to_string(),
        id: datapoint_id,
        episode_id: Some(Uuid::parse_str("0193fb9d-73ad-7ad2-807d-a2ef10088ff8").unwrap()),
        name: None,
        input: StoredInput {
            system: None,
            messages: vec![],
        },
        output: None,
        output_schema: json!({"type":"object"}),
        tags: Some(tags),
        auxiliary: String::new(),
        staled_at: None,
        source_inference_id: Some(source_inference_id),
        is_custom: false,
        snapshot_hash: None,
    });

    // Test insertion
    clickhouse
        .insert_datapoints(&[json_datapoint])
        .await
        .unwrap();

    // Sleep for 1 second for ClickHouse to become consistent
    tokio::time::sleep(std::time::Duration::from_secs(1)).await;

    // Test retrieval
    let retrieved_datapoint = clickhouse
        .get_datapoint(&GetDatapointParams {
            dataset_name: "test_json_dataset".to_string(),
            datapoint_id,
            allow_stale: None,
        })
        .await
        .unwrap();

    assert_eq!(retrieved_datapoint.id(), datapoint_id);
    assert_eq!(retrieved_datapoint.function_name(), "extract_entities");
    assert_eq!(retrieved_datapoint.dataset_name(), "test_json_dataset");

    if let StoredDatapoint::Json(json_dp) = retrieved_datapoint {
        assert_eq!(json_dp.source_inference_id, Some(source_inference_id));
    } else {
        panic!("Expected json datapoint");
    }

    // Test staling
    clickhouse
        .delete_datapoints("test_json_dataset", Some(&[datapoint_id]))
        .await
        .unwrap();

    // Sleep for 1 second for ClickHouse to become consistent
    tokio::time::sleep(std::time::Duration::from_secs(1)).await;

    // Try to get the datapoint (should return error since it's staled)
    let staled_result = clickhouse
        .get_datapoint(&GetDatapointParams {
            dataset_name: "test_json_dataset".to_string(),
            datapoint_id,
            allow_stale: None,
        })
        .await;

    assert!(
        staled_result.is_err(),
        "Should return error for staled datapoint"
    );

    // Test retrieval with allow_stale=true
    let staled_datapoint = clickhouse
        .get_datapoint(&GetDatapointParams {
            dataset_name: "test_json_dataset".to_string(),
            datapoint_id,
            allow_stale: Some(true),
        })
        .await
        .unwrap();

    assert_eq!(staled_datapoint.id(), datapoint_id);

    if let StoredDatapoint::Json(json_dp) = staled_datapoint {
        assert!(
            json_dp.staled_at.is_some(),
            "Should have staled_at timestamp"
        );
    } else {
        panic!("Expected json datapoint");
    }
}

#[tokio::test]
async fn test_handles_non_existent_datapoint_retrieval() {
    let clickhouse = get_clickhouse().await;
    let result = clickhouse
        .get_datapoint(&GetDatapointParams {
            dataset_name: "non_existent_dataset".to_string(),
            datapoint_id: Uuid::parse_str("01934fc5-ea98-71f0-8191-9fd88f34c30d").unwrap(),
            allow_stale: None,
        })
        .await;

    assert!(
        result.is_err(),
        "Should return error for non-existent datapoint"
    );
}

#[tokio::test]
async fn test_handles_duplicate_insertions_gracefully() {
    let clickhouse = get_clickhouse().await;
    let datapoint_id = Uuid::parse_str("01934fc5-ea98-71f0-8191-9fd88f34c31e").unwrap();
    let source_inference_id = Uuid::now_v7();

    let mut tags = HashMap::new();
    tags.insert("test".to_string(), "duplicate".to_string());

    let chat_datapoint = DatapointInsert::Chat(ChatInferenceDatapointInsert {
        dataset_name: "test_chat_dataset".to_string(),
        function_name: "write_haiku".to_string(),
        id: datapoint_id,
        episode_id: Some(Uuid::parse_str("0193fb9d-73ad-7ad2-807d-a2ef10088ff7").unwrap()),
        name: None,
        input: StoredInput {
            system: None,
            messages: vec![],
        },
        output: Some(vec![ContentBlockChatOutput::Text(Text {
            text: "Copies everywhere\nDuplicates fill the database\nUnique keys break down"
                .to_string(),
        })]),
        tool_params: None,
        tags: Some(tags),
        auxiliary: String::new(),
        staled_at: None,
        source_inference_id: Some(source_inference_id),
        is_custom: false,
        snapshot_hash: None,
    });
    let datapoint_slice = [chat_datapoint];

    // First insertion
    clickhouse
        .insert_datapoints(&datapoint_slice)
        .await
        .unwrap();

    // Second insertion with same ID should not throw
    clickhouse
        .insert_datapoints(&datapoint_slice)
        .await
        .unwrap();
}

#[tokio::test]
async fn test_handles_staling_of_non_existent_datapoint() {
    let clickhouse = get_clickhouse().await;

    // Should not throw when trying to stale a non-existent datapoint
    let datapoint_id = Uuid::now_v7();
    let result = clickhouse
        .delete_datapoints("fake", Some(&[datapoint_id]))
        .await;

    // This should succeed without error (graceful handling)
    assert!(
        result.is_ok(),
        "Should handle staling non-existent datapoint gracefully, but encountered error: {}",
        result.unwrap_err()
    );
}

#[tokio::test]
async fn test_count_datapoints_for_dataset_function_chat_write_haiku() {
    let clickhouse = get_clickhouse().await;
    let count = clickhouse
        .count_datapoints_for_dataset_function(&CountDatapointsForDatasetFunctionParams {
            dataset_name: "foo".to_string(),
            function_name: "write_haiku".to_string(),
            function_type: DatapointKind::Chat,
        })
        .await
        .unwrap();

    // Based on existing test data, we expect some chat datapoints for write_haiku function in foo dataset
    // TODO(#3903): Stop making assumptions about what data exists in the database.
    assert!(count > 0, "Should have some chat datapoints");
}

#[tokio::test]
async fn test_count_datapoints_for_dataset_function_json_extract_entities() {
    let clickhouse = get_clickhouse().await;
    let count = clickhouse
        .count_datapoints_for_dataset_function(&CountDatapointsForDatasetFunctionParams {
            dataset_name: "foo".to_string(),
            function_name: "extract_entities".to_string(),
            function_type: DatapointKind::Json,
        })
        .await
        .unwrap();

    // Based on existing test data, we expect some json datapoints for extract_entities function in foo dataset
    // TODO(#3903): Stop making assumptions about what data exists in the database.
    assert_eq!(count, 43, "Should have 43 json datapoints");
}

#[tokio::test]
async fn test_count_datapoints_for_dataset_function_non_existent_dataset() {
    let clickhouse = get_clickhouse().await;
    let count = clickhouse
        .count_datapoints_for_dataset_function(&CountDatapointsForDatasetFunctionParams {
            dataset_name: "fake".to_string(),
            function_name: "write_haiku".to_string(),
            function_type: DatapointKind::Chat,
        })
        .await
        .unwrap();

    assert_eq!(
        count, 0,
        "Should have 0 datapoints for non-existent dataset"
    );
}

#[tokio::test]
async fn test_count_datapoints_for_dataset_function_non_existent_function() {
    let clickhouse = get_clickhouse().await;
    let count = clickhouse
        .count_datapoints_for_dataset_function(&CountDatapointsForDatasetFunctionParams {
            dataset_name: "foo".to_string(),
            function_name: "fake".to_string(),
            function_type: DatapointKind::Chat,
        })
        .await
        .unwrap();

    assert_eq!(
        count, 0,
        "Should have 0 datapoints for non-existent function"
    );
}

#[tokio::test]
async fn test_insert_rows_for_dataset_handles_invalid_dataset_names() {
    let clickhouse = get_clickhouse().await;

    let params = DatasetQueryParams {
        inference_type: DatapointKind::Chat,
        function_name: None,
        dataset_name: Some("builder".to_string()),
        variant_name: None,
        extra_where: None,
        extra_params: None,
        metric_filter: None,
        output_source: DatasetOutputSource::None,
        limit: None,
        offset: None,
    };

    let result = clickhouse.insert_rows_for_dataset(&params).await;
    assert!(
        result.is_err(),
        "Should reject reserved dataset name 'builder'"
    );
}

#[tokio::test]
async fn test_insert_datapoint_handles_invalid_dataset_names() {
    let clickhouse = get_clickhouse().await;
    let mut tags = HashMap::new();
    tags.insert("test".to_string(), "invalid_name".to_string());

    let chat_datapoint = DatapointInsert::Chat(ChatInferenceDatapointInsert {
        dataset_name: "builder".to_string(),
        function_name: "write_haiku".to_string(),
        id: Uuid::now_v7(),
        episode_id: None,
        name: None,
        input: StoredInput {
            system: None,
            messages: vec![],
        },
        output: Some(vec![]),
        tool_params: None,
        tags: Some(tags),
        auxiliary: String::new(),
        staled_at: None,
        source_inference_id: None,
        is_custom: true,
        snapshot_hash: None,
    });

    let result = clickhouse.insert_datapoints(&[chat_datapoint]).await;
    assert!(
        result.is_err(),
        "Should reject reserved dataset name 'builder'"
    );
}

#[tokio::test]
<<<<<<< HEAD
async fn test_get_adjacent_datapoint_ids() {
    let clickhouse = get_clickhouse().await;

    let dataset_name = format!("test_adjacent_{}", Uuid::now_v7());

    // Insert three datapoints
    let id1 = Uuid::now_v7();
    let id2 = Uuid::now_v7();
    let id3 = Uuid::now_v7();

    for id in [id1, id2, id3] {
        let datapoint = ChatInferenceDatapointInsert {
            dataset_name: dataset_name.clone(),
            function_name: "test_function".to_string(),
            id,
            name: None,
            episode_id: None,
            input: StoredInput {
                system: None,
                messages: vec![],
            },
            output: Some(vec![ContentBlockChatOutput::Text(Text {
                text: "test".to_string(),
            })]),
            tool_params: None,
            tags: None,
            auxiliary: String::new(),
            staled_at: None,
            source_inference_id: None,
            is_custom: true,
            snapshot_hash: None,
        };

        clickhouse
            .insert_datapoints(&[DatapointInsert::Chat(datapoint)])
            .await
            .unwrap();
    }

    // Sleep for 1 second for ClickHouse to become consistent
    tokio::time::sleep(std::time::Duration::from_secs(1)).await;

    // Test middle datapoint
    let adjacent = clickhouse
        .get_adjacent_datapoint_ids(&GetAdjacentDatapointIdsParams {
            dataset_name: dataset_name.clone(),
            datapoint_id: id2,
        })
        .await
        .unwrap();
    assert_eq!(
        adjacent.previous_id,
        Some(id1),
        "Should return previous id for the middle datapoint"
    );
    assert_eq!(
        adjacent.next_id,
        Some(id3),
        "Should return next id for the middle datapoint"
    );

    // Test first datapoint
    let adjacent = clickhouse
        .get_adjacent_datapoint_ids(&GetAdjacentDatapointIdsParams {
            dataset_name: dataset_name.clone(),
            datapoint_id: id1,
        })
        .await
        .unwrap();
    assert_eq!(
        adjacent.previous_id, None,
        "Should return None as previous id for the first datapoint"
    );
    assert_eq!(
        adjacent.next_id,
        Some(id2),
        "Should return next id for the first datapoint"
    );

    // Test last datapoint
    let adjacent = clickhouse
        .get_adjacent_datapoint_ids(&GetAdjacentDatapointIdsParams {
            dataset_name: dataset_name.clone(),
            datapoint_id: id3,
        })
        .await
        .unwrap();
    assert_eq!(
        adjacent.previous_id,
        Some(id2),
        "Should return previous id for the last datapoint"
    );
    assert_eq!(
        adjacent.next_id, None,
        "Should return None as next id for the last datapoint"
    );
}

#[tokio::test]
=======
>>>>>>> 0b24cc2c
async fn test_get_datapoints_with_empty_ids() {
    let clickhouse = get_clickhouse().await;

    let result = clickhouse
        .get_datapoints(&GetDatapointsParams {
            dataset_name: Some("test_dataset".to_string()),
            function_name: None,
            ids: None,
            limit: 20,
            offset: 0,
            allow_stale: false,
            filter: None,
        })
        .await
        .unwrap();

    assert_eq!(result.len(), 0, "Should return empty vector for empty IDs");
}

#[tokio::test]
async fn test_get_datapoints_with_single_chat_datapoint() {
    let clickhouse = get_clickhouse().await;
    let dataset_name = format!("test_get_datapoints_{}", Uuid::now_v7());
    let datapoint_id = Uuid::now_v7();

    // Insert a chat datapoint
    let datapoint = ChatInferenceDatapointInsert {
        dataset_name: dataset_name.clone(),
        function_name: "test_function".to_string(),
        id: datapoint_id,
        name: Some("test_chat".to_string()),
        episode_id: None,
        input: StoredInput {
            system: None,
            messages: vec![],
        },
        output: Some(vec![ContentBlockChatOutput::Text(Text {
            text: "test response".to_string(),
        })]),
        tool_params: None,
        tags: None,
        auxiliary: String::new(),
        staled_at: None,
        source_inference_id: None,
        is_custom: true,
        snapshot_hash: None,
    };

    clickhouse
        .insert_datapoints(&[DatapointInsert::Chat(datapoint)])
        .await
        .unwrap();

    // Sleep for 1 second for ClickHouse to become consistent
    tokio::time::sleep(std::time::Duration::from_secs(1)).await;

    // Retrieve using get_datapoints
    let result = clickhouse
        .get_datapoints(&GetDatapointsParams {
            dataset_name: Some(dataset_name.clone()),
            function_name: None,
            ids: Some(vec![datapoint_id]),
            limit: 20,
            offset: 0,
            allow_stale: false,
            filter: None,
        })
        .await
        .unwrap();

    assert_eq!(result.len(), 1, "Should return exactly one datapoint");

    if let StoredDatapoint::Chat(dp) = &result[0] {
        assert_eq!(dp.id, datapoint_id);
        assert_eq!(dp.function_name, "test_function");
        assert_eq!(dp.name, Some("test_chat".to_string()));
    } else {
        panic!("Expected chat datapoint");
    }
}

#[tokio::test]
async fn test_get_datapoints_with_single_json_datapoint() {
    let clickhouse = get_clickhouse().await;
    let dataset_name = format!("test_get_datapoints_{}", Uuid::now_v7());
    let datapoint_id = Uuid::now_v7();

    // Insert a json datapoint
    let datapoint = JsonInferenceDatapointInsert {
        dataset_name: dataset_name.clone(),
        function_name: "test_function".to_string(),
        id: datapoint_id,
        name: Some("test_json".to_string()),
        episode_id: None,
        input: StoredInput {
            system: None,
            messages: vec![],
        },
        output: Some(JsonInferenceOutput {
            parsed: Some(json!({"key": "value"})),
            raw: Some("{\"key\":\"value\"}".to_string()),
        }),
        output_schema: json!({"type": "object"}),
        tags: None,
        auxiliary: String::new(),
        staled_at: None,
        source_inference_id: None,
        is_custom: true,
        snapshot_hash: None,
    };

    clickhouse
        .insert_datapoints(&[DatapointInsert::Json(datapoint)])
        .await
        .unwrap();

    // Sleep for 1 second for ClickHouse to become consistent
    tokio::time::sleep(std::time::Duration::from_secs(1)).await;

    // Retrieve using get_datapoints
    let result = clickhouse
        .get_datapoints(&GetDatapointsParams {
            dataset_name: Some(dataset_name.clone()),
            function_name: None,
            ids: Some(vec![datapoint_id]),
            limit: 20,
            offset: 0,
            allow_stale: false,
            filter: None,
        })
        .await
        .unwrap();

    assert_eq!(result.len(), 1, "Should return exactly one datapoint");

    if let StoredDatapoint::Json(dp) = &result[0] {
        assert_eq!(dp.id, datapoint_id);
        assert_eq!(dp.function_name, "test_function");
        assert_eq!(dp.name, Some("test_json".to_string()));
    } else {
        panic!("Expected json datapoint");
    }
}

#[tokio::test]
async fn test_get_datapoints_with_multiple_mixed_datapoints() {
    let clickhouse = get_clickhouse().await;
    let dataset_name = format!("test_get_datapoints_{}", Uuid::now_v7());

    // Create IDs
    let chat_id1 = Uuid::now_v7();
    let json_id = Uuid::now_v7();
    let chat_id2 = Uuid::now_v7();

    // Insert chat datapoint 1
    let chat_dp1 = ChatInferenceDatapointInsert {
        dataset_name: dataset_name.clone(),
        function_name: "test_chat_function".to_string(),
        id: chat_id1,
        name: Some("chat1".to_string()),
        episode_id: None,
        input: StoredInput {
            system: None,
            messages: vec![],
        },
        output: Some(vec![ContentBlockChatOutput::Text(Text {
            text: "chat response 1".to_string(),
        })]),
        tool_params: None,
        tags: None,
        auxiliary: String::new(),
        staled_at: None,
        source_inference_id: None,
        is_custom: true,
        snapshot_hash: None,
    };

    clickhouse
        .insert_datapoints(&[DatapointInsert::Chat(chat_dp1)])
        .await
        .unwrap();

    // Insert json datapoint
    let json_dp = JsonInferenceDatapointInsert {
        dataset_name: dataset_name.clone(),
        function_name: "test_json_function".to_string(),
        id: json_id,
        name: Some("json1".to_string()),
        episode_id: None,
        input: StoredInput {
            system: None,
            messages: vec![],
        },
        output: Some(JsonInferenceOutput {
            parsed: Some(json!({"data": "test"})),
            raw: Some("{\"data\":\"test\"}".to_string()),
        }),
        output_schema: json!({"type": "object"}),
        tags: None,
        auxiliary: String::new(),
        staled_at: None,
        source_inference_id: None,
        is_custom: true,
        snapshot_hash: None,
    };

    clickhouse
        .insert_datapoints(&[DatapointInsert::Json(json_dp)])
        .await
        .unwrap();

    // Insert chat datapoint 2
    let chat_dp2 = ChatInferenceDatapointInsert {
        dataset_name: dataset_name.clone(),
        function_name: "test_chat_function".to_string(),
        id: chat_id2,
        name: Some("chat2".to_string()),
        episode_id: None,
        input: StoredInput {
            system: None,
            messages: vec![],
        },
        output: Some(vec![ContentBlockChatOutput::Text(Text {
            text: "chat response 2".to_string(),
        })]),
        tool_params: None,
        tags: None,
        auxiliary: String::new(),
        staled_at: None,
        source_inference_id: None,
        is_custom: true,
        snapshot_hash: None,
    };

    clickhouse
        .insert_datapoints(&[DatapointInsert::Chat(chat_dp2)])
        .await
        .unwrap();

    // Sleep for 1 second for ClickHouse to become consistent
    tokio::time::sleep(std::time::Duration::from_secs(1)).await;

    // Retrieve all three datapoints
    let result = clickhouse
        .get_datapoints(&GetDatapointsParams {
            dataset_name: Some(dataset_name.clone()),
            function_name: None,
            ids: Some(vec![chat_id1, json_id, chat_id2]),
            limit: 20,
            offset: 0,
            allow_stale: false,
            filter: None,
        })
        .await
        .unwrap();

    assert_eq!(
        result.len(),
        3,
        "Should return all three datapoints (2 chat, 1 json)"
    );

    // Verify we got all the expected IDs
    let returned_ids: Vec<Uuid> = result.iter().map(StoredDatapoint::id).collect();
    assert!(returned_ids.contains(&chat_id1));
    assert!(returned_ids.contains(&json_id));
    assert!(returned_ids.contains(&chat_id2));

    // Count types
    let chat_count = result
        .iter()
        .filter(|dp| matches!(dp, StoredDatapoint::Chat(_)))
        .count();
    let json_count = result
        .iter()
        .filter(|dp| matches!(dp, StoredDatapoint::Json(_)))
        .count();

    assert_eq!(chat_count, 2, "Should have 2 chat datapoints");
    assert_eq!(json_count, 1, "Should have 1 json datapoint");
}

#[tokio::test]
async fn test_get_datapoints_with_non_existent_ids() {
    let clickhouse = get_clickhouse().await;
    let dataset_name = format!("test_get_datapoints_{}", Uuid::now_v7());
    let datapoint_id = Uuid::now_v7();

    // Insert one datapoint
    let datapoint = ChatInferenceDatapointInsert {
        dataset_name: dataset_name.clone(),
        function_name: "test_function".to_string(),
        id: datapoint_id,
        name: None,
        episode_id: None,
        input: StoredInput {
            system: None,
            messages: vec![],
        },
        output: Some(vec![ContentBlockChatOutput::Text(Text {
            text: "test".to_string(),
        })]),
        tool_params: None,
        tags: None,
        auxiliary: String::new(),
        staled_at: None,
        source_inference_id: None,
        is_custom: true,
        snapshot_hash: None,
    };

    clickhouse
        .insert_datapoints(&[DatapointInsert::Chat(datapoint)])
        .await
        .unwrap();

    // Sleep for 1 second for ClickHouse to become consistent
    tokio::time::sleep(std::time::Duration::from_secs(1)).await;

    // Query with both existing and non-existent IDs
    let non_existent_id = Uuid::now_v7();
    let another_non_existent_id = Uuid::now_v7();
    let result = clickhouse
        .get_datapoints(&GetDatapointsParams {
            dataset_name: Some(dataset_name.clone()),
            function_name: None,
            ids: Some(vec![datapoint_id, non_existent_id, another_non_existent_id]),
            limit: 20,
            offset: 0,
            allow_stale: false,
            filter: None,
        })
        .await
        .unwrap();

    assert_eq!(
        result.len(),
        1,
        "Should only return the one existing datapoint"
    );
    assert_eq!(result[0].id(), datapoint_id);
}

#[tokio::test]
async fn test_get_datapoints_respects_allow_stale_false() {
    let clickhouse = get_clickhouse().await;
    let dataset_name = format!("test_get_datapoints_{}", Uuid::now_v7());
    let datapoint_id = Uuid::now_v7();

    // Insert a datapoint
    let datapoint = ChatInferenceDatapointInsert {
        dataset_name: dataset_name.clone(),
        function_name: "test_function".to_string(),
        id: datapoint_id,
        name: None,
        episode_id: None,
        input: StoredInput {
            system: None,
            messages: vec![],
        },
        output: Some(vec![ContentBlockChatOutput::Text(Text {
            text: "test".to_string(),
        })]),
        tool_params: None,
        tags: None,
        auxiliary: String::new(),
        staled_at: None,
        source_inference_id: None,
        is_custom: true,
        snapshot_hash: None,
    };

    clickhouse
        .insert_datapoints(&[DatapointInsert::Chat(datapoint)])
        .await
        .unwrap();

    // Sleep for 1 second for ClickHouse to become consistent
    tokio::time::sleep(std::time::Duration::from_secs(1)).await;

    // Verify we can retrieve it before staling
    let result = clickhouse
        .get_datapoints(&GetDatapointsParams {
            dataset_name: Some(dataset_name.clone()),
            function_name: None,
            ids: Some(vec![datapoint_id]),
            limit: 20,
            offset: 0,
            allow_stale: false,
            filter: None,
        })
        .await
        .unwrap();
    assert_eq!(result.len(), 1, "Should retrieve datapoint before staling");

    // Stale the datapoint
    clickhouse
        .delete_datapoints(&dataset_name, Some(&[datapoint_id]))
        .await
        .unwrap();

    // Sleep for 1 second for ClickHouse to become consistent
    tokio::time::sleep(std::time::Duration::from_secs(1)).await;

    // Try to retrieve with allow_stale=false
    let result = clickhouse
        .get_datapoints(&GetDatapointsParams {
            dataset_name: Some(dataset_name.clone()),
            function_name: None,
            ids: Some(vec![datapoint_id]),
            limit: 20,
            offset: 0,
            allow_stale: false,
            filter: None,
        })
        .await
        .unwrap();

    assert_eq!(
        result.len(),
        0,
        "Should not return staled datapoint when allow_stale=false"
    );
}

#[tokio::test]
async fn test_get_datapoints_respects_allow_stale_true() {
    let clickhouse = get_clickhouse().await;
    let dataset_name = format!("test_get_datapoints_{}", Uuid::now_v7());
    let datapoint_id = Uuid::now_v7();

    // Insert a datapoint
    let datapoint = ChatInferenceDatapointInsert {
        dataset_name: dataset_name.clone(),
        function_name: "test_function".to_string(),
        id: datapoint_id,
        name: None,
        episode_id: None,
        input: StoredInput {
            system: None,
            messages: vec![],
        },
        output: Some(vec![ContentBlockChatOutput::Text(Text {
            text: "test".to_string(),
        })]),
        tool_params: None,
        tags: None,
        auxiliary: String::new(),
        staled_at: None,
        source_inference_id: None,
        is_custom: true,
        snapshot_hash: None,
    };

    clickhouse
        .insert_datapoints(&[DatapointInsert::Chat(datapoint)])
        .await
        .unwrap();

    // Sleep for 1 second for ClickHouse to become consistent
    tokio::time::sleep(std::time::Duration::from_secs(1)).await;

    // Stale the datapoint
    clickhouse
        .delete_datapoints(&dataset_name, Some(&[datapoint_id]))
        .await
        .unwrap();

    // Sleep for 1 second for ClickHouse to become consistent
    tokio::time::sleep(std::time::Duration::from_secs(1)).await;

    // Try to retrieve with allow_stale=true
    let result = clickhouse
        .get_datapoints(&GetDatapointsParams {
            dataset_name: Some(dataset_name.clone()),
            function_name: None,
            ids: Some(vec![datapoint_id]),
            limit: 20,
            offset: 0,
            allow_stale: true,
            filter: None,
        })
        .await
        .unwrap();

    assert_eq!(
        result.len(),
        1,
        "Should return staled datapoint when allow_stale=true"
    );

    if let StoredDatapoint::Chat(dp) = &result[0] {
        assert!(
            dp.staled_at.is_some(),
            "Datapoint should have staled_at timestamp"
        );
    } else {
        panic!("Expected chat datapoint");
    }
}

#[tokio::test]
async fn test_get_datapoints_with_wrong_dataset_name() {
    let clickhouse = get_clickhouse().await;
    let dataset_name = format!("test_get_datapoints_{}", Uuid::now_v7());
    let datapoint_id = Uuid::now_v7();

    // Insert a datapoint in one dataset
    let datapoint = ChatInferenceDatapointInsert {
        dataset_name: dataset_name.clone(),
        function_name: "test_function".to_string(),
        id: datapoint_id,
        name: None,
        episode_id: None,
        input: StoredInput {
            system: None,
            messages: vec![],
        },
        output: Some(vec![ContentBlockChatOutput::Text(Text {
            text: "test".to_string(),
        })]),
        tool_params: None,
        tags: None,
        auxiliary: String::new(),
        staled_at: None,
        source_inference_id: None,
        is_custom: true,
        snapshot_hash: None,
    };

    clickhouse
        .insert_datapoints(&[DatapointInsert::Chat(datapoint)])
        .await
        .unwrap();

    // Sleep for 1 second for ClickHouse to become consistent
    tokio::time::sleep(std::time::Duration::from_secs(1)).await;

    // Try to retrieve with different dataset name
    let wrong_dataset = format!("wrong_{dataset_name}");
    let result = clickhouse
        .get_datapoints(&GetDatapointsParams {
            dataset_name: Some(wrong_dataset),
            function_name: None,
            ids: Some(vec![datapoint_id]),
            limit: 20,
            offset: 0,
            allow_stale: false,
            filter: None,
        })
        .await
        .unwrap();

    assert_eq!(
        result.len(),
        0,
        "Should not return datapoint when querying wrong dataset"
    );
}

#[tokio::test]
async fn test_chat_datapoint_with_file_object_storage_roundtrip() {
    let clickhouse = get_clickhouse().await;
    let datapoint_id = Uuid::now_v7();
    let dataset_name = format!("test_file_storage_{}", Uuid::now_v7());

    // Create a StoredFile with ObjectStorage
    let stored_file = StoredFile(ObjectStoragePointer {
        source_url: Some("https://example.com/original.png".parse().unwrap()),
        detail: None,
        mime_type: mime::IMAGE_PNG,
        storage_path: StoragePath {
            kind: StorageKind::Disabled,
            path: ObjectStorePath::parse("test/files/image.png").unwrap(),
        },
        filename: None,
    });

    let chat_datapoint = DatapointInsert::Chat(ChatInferenceDatapointInsert {
        dataset_name: dataset_name.clone(),
        function_name: "test_function".to_string(),
        id: datapoint_id,
        name: Some("test_with_file".to_string()),
        episode_id: None,
        input: StoredInput {
            system: None,
            messages: vec![StoredInputMessage {
                role: Role::User,
                content: vec![StoredInputMessageContent::File(Box::new(
                    stored_file.clone(),
                ))],
            }],
        },
        output: Some(vec![ContentBlockChatOutput::Text(Text {
            text: "response".to_string(),
        })]),
        tool_params: None,
        tags: None,
        auxiliary: String::new(),
        staled_at: None,
        source_inference_id: None,
        is_custom: true,
        snapshot_hash: None,
    });

    // Insert the datapoint
    clickhouse
        .insert_datapoints(&[chat_datapoint])
        .await
        .unwrap();

    // Sleep for 1 second for ClickHouse to become consistent
    tokio::time::sleep(std::time::Duration::from_secs(1)).await;

    // Retrieve the datapoint
    let retrieved_datapoint = clickhouse
        .get_datapoint(&GetDatapointParams {
            dataset_name: dataset_name.clone(),
            datapoint_id,
            allow_stale: None,
        })
        .await
        .unwrap();

    // Verify the file was preserved correctly
    if let StoredDatapoint::Chat(chat_dp) = retrieved_datapoint {
        assert_eq!(chat_dp.id, datapoint_id);
        assert_eq!(chat_dp.input.messages.len(), 1);
        assert_eq!(chat_dp.input.messages[0].content.len(), 1);

        match &chat_dp.input.messages[0].content[0] {
            StoredInputMessageContent::File(file) => {
                assert_eq!(file.mime_type, mime::IMAGE_PNG);
                assert_eq!(
                    file.source_url,
                    Some("https://example.com/original.png".parse().unwrap())
                );
                assert_eq!(file.storage_path.path, stored_file.storage_path.path);
            }
            _ => panic!("Expected File content"),
        }
    } else {
        panic!("Expected chat datapoint");
    }
}

#[tokio::test]
async fn test_json_datapoint_with_file_object_storage_roundtrip() {
    let clickhouse = get_clickhouse().await;
    let datapoint_id = Uuid::now_v7();
    let dataset_name = format!("test_file_storage_{}", Uuid::now_v7());

    // Create a StoredFile with ObjectStorage
    let stored_file = StoredFile(ObjectStoragePointer {
        source_url: Some("https://example.com/data.json".parse().unwrap()),
        detail: None,
        mime_type: mime::APPLICATION_JSON,
        storage_path: StoragePath {
            kind: StorageKind::Disabled,
            path: ObjectStorePath::parse("test/files/data.json").unwrap(),
        },
        filename: None,
    });

    let json_datapoint = DatapointInsert::Json(JsonInferenceDatapointInsert {
        dataset_name: dataset_name.clone(),
        function_name: "test_function".to_string(),
        id: datapoint_id,
        name: Some("test_json_with_file".to_string()),
        episode_id: None,
        input: StoredInput {
            system: None,
            messages: vec![StoredInputMessage {
                role: Role::User,
                content: vec![StoredInputMessageContent::File(Box::new(
                    stored_file.clone(),
                ))],
            }],
        },
        output: Some(JsonInferenceOutput {
            parsed: Some(json!({"result": "success"})),
            raw: Some("{\"result\":\"success\"}".to_string()),
        }),
        output_schema: json!({"type": "object"}),
        tags: None,
        auxiliary: String::new(),
        staled_at: None,
        source_inference_id: None,
        is_custom: true,
        snapshot_hash: None,
    });

    // Insert the datapoint
    clickhouse
        .insert_datapoints(&[json_datapoint])
        .await
        .unwrap();

    // Sleep for 1 second for ClickHouse to become consistent
    tokio::time::sleep(std::time::Duration::from_secs(1)).await;

    // Retrieve the datapoint
    let retrieved_datapoint = clickhouse
        .get_datapoint(&GetDatapointParams {
            dataset_name: dataset_name.clone(),
            datapoint_id,
            allow_stale: None,
        })
        .await
        .unwrap();

    // Verify the file was preserved correctly
    if let StoredDatapoint::Json(json_dp) = retrieved_datapoint {
        assert_eq!(json_dp.id, datapoint_id);
        assert_eq!(json_dp.input.messages.len(), 1);
        assert_eq!(json_dp.input.messages[0].content.len(), 1);

        match &json_dp.input.messages[0].content[0] {
            StoredInputMessageContent::File(file) => {
                assert_eq!(file.mime_type, mime::APPLICATION_JSON);
                assert_eq!(
                    file.source_url,
                    Some("https://example.com/data.json".parse().unwrap())
                );
                assert_eq!(file.storage_path.path, stored_file.storage_path.path);
            }
            _ => panic!("Expected File content"),
        }
    } else {
        panic!("Expected json datapoint");
    }
}

#[tokio::test]
async fn test_datapoint_with_mixed_file_types() {
    let clickhouse = get_clickhouse().await;
    let datapoint_id = Uuid::now_v7();
    let dataset_name = format!("test_mixed_files_{}", Uuid::now_v7());

    // Create multiple StoredFiles
    let stored_file1 = StoredFile(ObjectStoragePointer {
        source_url: Some("https://example.com/image1.png".parse().unwrap()),
        detail: None,
        mime_type: mime::IMAGE_PNG,
        storage_path: StoragePath {
            kind: StorageKind::Disabled,
            path: ObjectStorePath::parse("test/files/image1.png").unwrap(),
        },
        filename: None,
    });

    let stored_file2 = StoredFile(ObjectStoragePointer {
        source_url: None, // No source URL
        detail: None,
        mime_type: mime::IMAGE_JPEG,
        storage_path: StoragePath {
            kind: StorageKind::Disabled,
            path: ObjectStorePath::parse("test/files/image2.jpg").unwrap(),
        },
        filename: None,
    });

    let chat_datapoint = DatapointInsert::Chat(ChatInferenceDatapointInsert {
        dataset_name: dataset_name.clone(),
        function_name: "test_function".to_string(),
        id: datapoint_id,
        name: Some("test_mixed_files".to_string()),
        episode_id: None,
        input: StoredInput {
            system: None,
            messages: vec![
                StoredInputMessage {
                    role: Role::User,
                    content: vec![
                        StoredInputMessageContent::Text(Text {
                            text: "Here are some files".to_string(),
                        }),
                        StoredInputMessageContent::File(Box::new(stored_file1.clone())),
                    ],
                },
                StoredInputMessage {
                    role: Role::User,
                    content: vec![StoredInputMessageContent::File(Box::new(
                        stored_file2.clone(),
                    ))],
                },
            ],
        },
        output: Some(vec![ContentBlockChatOutput::Text(Text {
            text: "response".to_string(),
        })]),
        tool_params: None,
        tags: None,
        auxiliary: String::new(),
        staled_at: None,
        source_inference_id: None,
        is_custom: true,
        snapshot_hash: None,
    });

    // Insert the datapoint
    clickhouse
        .insert_datapoints(&[chat_datapoint])
        .await
        .unwrap();

    // Sleep for 1 second for ClickHouse to become consistent
    tokio::time::sleep(std::time::Duration::from_secs(1)).await;

    // Retrieve the datapoint
    let retrieved_datapoint = clickhouse
        .get_datapoint(&GetDatapointParams {
            dataset_name: dataset_name.clone(),
            datapoint_id,
            allow_stale: None,
        })
        .await
        .unwrap();

    // Verify all files were preserved correctly
    if let StoredDatapoint::Chat(chat_dp) = retrieved_datapoint {
        assert_eq!(chat_dp.id, datapoint_id);
        assert_eq!(chat_dp.input.messages.len(), 2);

        // Check first message with text and file
        assert_eq!(chat_dp.input.messages[0].content.len(), 2);
        match &chat_dp.input.messages[0].content[0] {
            StoredInputMessageContent::Text(text) => {
                assert_eq!(text.text, "Here are some files");
            }
            _ => panic!("Expected Text content"),
        }
        match &chat_dp.input.messages[0].content[1] {
            StoredInputMessageContent::File(file) => {
                assert_eq!(file.mime_type, mime::IMAGE_PNG);
                assert_eq!(
                    file.source_url,
                    Some("https://example.com/image1.png".parse().unwrap())
                );
                assert_eq!(file.storage_path.path, stored_file1.storage_path.path);
            }
            _ => panic!("Expected File content"),
        }

        // Check second message with file only
        assert_eq!(chat_dp.input.messages[1].content.len(), 1);
        match &chat_dp.input.messages[1].content[0] {
            StoredInputMessageContent::File(file) => {
                assert_eq!(file.mime_type, mime::IMAGE_JPEG);
                assert_eq!(file.source_url, None);
                assert_eq!(file.storage_path.path, stored_file2.storage_path.path);
            }
            _ => panic!("Expected File content"),
        }
    } else {
        panic!("Expected chat datapoint");
    }
}

// Tool Call Storage Format Tests (Migration 0041)
// These tests verify the new decomposed storage format for tool calls

mod tool_call_storage_tests {
    use super::*;
    use serde_json::json;
    use tensorzero_core::tool::{
        AllowedTools, AllowedToolsChoice, FunctionTool, ProviderTool, ProviderToolScope, Tool,
        ToolCallConfigDatabaseInsert, ToolChoice,
    };

    #[tokio::test]
    async fn test_tool_call_storage_static_tools_only() {
        // Test Case 1: Static tools only (from function config, not provided dynamically)
        let clickhouse = get_clickhouse().await;
        let datapoint_id = Uuid::now_v7();
        let dataset_name = format!("test_tool_storage_{}", Uuid::now_v7());

        let datapoint = ChatInferenceDatapointInsert {
            dataset_name: dataset_name.clone(),
            function_name: "test_function".to_string(),
            id: datapoint_id,
            name: None,
            episode_id: None,
            input: StoredInput {
                system: None,
                messages: vec![],
            },
            output: Some(vec![ContentBlockChatOutput::Text(Text {
                text: "response".to_string(),
            })]),
            tool_params: Some(ToolCallConfigDatabaseInsert::new_for_test(
                vec![], // No dynamic tools
                vec![], // No provider tools
                AllowedTools {
                    tools: ["static_tool_1".to_string(), "static_tool_2".to_string()]
                        .into_iter()
                        .collect(),
                    choice: AllowedToolsChoice::Explicit,
                },
                ToolChoice::Auto,
                None,
            )),
            tags: None,
            auxiliary: String::new(),
            staled_at: None,
            source_inference_id: None,
            is_custom: true,
            snapshot_hash: None,
        };

        clickhouse
            .insert_datapoints(&[DatapointInsert::Chat(datapoint)])
            .await
            .unwrap();

        tokio::time::sleep(std::time::Duration::from_secs(1)).await;

        // Verify by retrieving the datapoint
        let retrieved_datapoint = clickhouse
            .get_datapoint(&GetDatapointParams {
                dataset_name: dataset_name.clone(),
                datapoint_id,
                allow_stale: None,
            })
            .await
            .unwrap();

        if let StoredDatapoint::Chat(chat_dp) = retrieved_datapoint {
            // Verify roundtrip - tool_params should be reconstructed correctly
            assert!(chat_dp.tool_params.is_some());
            let tool_params = chat_dp.tool_params.unwrap();

            // No dynamic tools
            assert!(tool_params.dynamic_tools.is_empty());

            // No provider tools
            assert!(tool_params.dynamic_provider_tools.is_empty());

            // Allowed tools should contain static tools
            assert_eq!(tool_params.allowed_tools.tools.len(), 2);
            assert!(tool_params
                .allowed_tools
                .tools
                .contains(&"static_tool_1".to_string()));
            assert!(tool_params
                .allowed_tools
                .tools
                .contains(&"static_tool_2".to_string()));
            assert_eq!(
                tool_params.allowed_tools.choice,
                AllowedToolsChoice::Explicit
            );

            assert_eq!(tool_params.tool_choice, ToolChoice::Auto);
            assert_eq!(tool_params.parallel_tool_calls, None);
        } else {
            panic!("Expected chat datapoint");
        }
    }

    #[tokio::test]
    async fn test_tool_call_storage_dynamic_tools_only() {
        // Test Case 2: Dynamic tools only (provided at runtime)
        let clickhouse = get_clickhouse().await;
        let datapoint_id = Uuid::now_v7();
        let dataset_name = format!("test_tool_storage_{}", Uuid::now_v7());

        let dynamic_tool = Tool::Function(FunctionTool {
            name: "runtime_tool".to_string(),
            description: "A tool provided at runtime".to_string(),
            parameters: json!({"type": "object", "properties": {}}),
            strict: false,
        });

        let datapoint = ChatInferenceDatapointInsert {
            dataset_name: dataset_name.clone(),
            function_name: "test_function".to_string(),
            id: datapoint_id,
            name: None,
            episode_id: None,
            input: StoredInput {
                system: None,
                messages: vec![],
            },
            output: Some(vec![ContentBlockChatOutput::Text(Text {
                text: "response".to_string(),
            })]),
            tool_params: Some(ToolCallConfigDatabaseInsert::new_for_test(
                vec![dynamic_tool], // Dynamic tool
                vec![],             // No provider tools
                AllowedTools {
                    tools: vec![], // Empty static tools
                    choice: AllowedToolsChoice::Explicit,
                },
                ToolChoice::Required,
                Some(true),
            )),
            tags: None,
            auxiliary: String::new(),
            staled_at: None,
            source_inference_id: None,
            is_custom: true,
            snapshot_hash: None,
        };

        clickhouse
            .insert_datapoints(&[DatapointInsert::Chat(datapoint)])
            .await
            .unwrap();

        tokio::time::sleep(std::time::Duration::from_secs(1)).await;

        let retrieved_datapoint = clickhouse
            .get_datapoint(&GetDatapointParams {
                dataset_name: dataset_name.clone(),
                datapoint_id,
                allow_stale: None,
            })
            .await
            .unwrap();

        if let StoredDatapoint::Chat(chat_dp) = retrieved_datapoint {
            assert!(chat_dp.tool_params.is_some());
            let tool_params = chat_dp.tool_params.unwrap();

            // Verify dynamic tool is present
            assert_eq!(tool_params.dynamic_tools.len(), 1);

            let Tool::Function(tool) = &tool_params.dynamic_tools[0] else {
                panic!("Expected Function tool");
            };
            assert_eq!(tool.name, "runtime_tool");
            assert_eq!(tool.description, "A tool provided at runtime");
            assert!(!tool.strict);

            // No static tools (empty allowed_tools)
            assert!(tool_params.allowed_tools.tools.is_empty());
            assert_eq!(
                tool_params.allowed_tools.choice,
                AllowedToolsChoice::Explicit
            );

            assert_eq!(tool_params.tool_choice, ToolChoice::Required);
            assert_eq!(tool_params.parallel_tool_calls, Some(true));
        } else {
            panic!("Expected chat datapoint");
        }
    }

    #[tokio::test]
    async fn test_tool_call_storage_mixed_static_and_dynamic() {
        // Test Case 3: Mixed static + dynamic tools
        let clickhouse = get_clickhouse().await;
        let datapoint_id = Uuid::now_v7();
        let dataset_name = format!("test_tool_storage_{}", Uuid::now_v7());

        let dynamic_tool = Tool::Function(FunctionTool {
            name: "dynamic_x".to_string(),
            description: "Dynamic tool X".to_string(),
            parameters: json!({"type": "object"}),
            strict: true,
        });

        let datapoint = ChatInferenceDatapointInsert {
            dataset_name: dataset_name.clone(),
            function_name: "test_function".to_string(),
            id: datapoint_id,
            name: None,
            episode_id: None,
            input: StoredInput {
                system: None,
                messages: vec![],
            },
            output: Some(vec![ContentBlockChatOutput::Text(Text {
                text: "response".to_string(),
            })]),
            tool_params: Some(ToolCallConfigDatabaseInsert::new_for_test(
                vec![dynamic_tool],
                vec![],
                AllowedTools {
                    tools: vec!["static_a".to_string(), "static_b".to_string()],
                    choice: AllowedToolsChoice::Explicit,
                },
                ToolChoice::Auto,
                None,
            )),
            tags: None,
            auxiliary: String::new(),
            staled_at: None,
            source_inference_id: None,
            is_custom: true,
            snapshot_hash: None,
        };

        clickhouse
            .insert_datapoints(&[DatapointInsert::Chat(datapoint)])
            .await
            .unwrap();

        tokio::time::sleep(std::time::Duration::from_secs(1)).await;

        let retrieved_datapoint = clickhouse
            .get_datapoint(&GetDatapointParams {
                dataset_name: dataset_name.clone(),
                datapoint_id,
                allow_stale: None,
            })
            .await
            .unwrap();

        if let StoredDatapoint::Chat(chat_dp) = retrieved_datapoint {
            assert!(chat_dp.tool_params.is_some());
            let tool_params = chat_dp.tool_params.unwrap();

            // Verify both static and dynamic tools
            assert_eq!(tool_params.dynamic_tools.len(), 1);
            assert_eq!(tool_params.allowed_tools.tools.len(), 2);
            assert!(tool_params
                .allowed_tools
                .tools
                .contains(&"static_a".to_string()));
            assert!(tool_params
                .allowed_tools
                .tools
                .contains(&"static_b".to_string()));
        } else {
            panic!("Expected chat datapoint");
        }
    }

    #[tokio::test]
    async fn test_tool_call_storage_provider_tools() {
        // Test Case 4: Provider tools (model-provider-specific tools)
        let clickhouse = get_clickhouse().await;
        let datapoint_id = Uuid::now_v7();
        let dataset_name = format!("test_tool_storage_{}", Uuid::now_v7());

        let provider_tool = ProviderTool {
            scope: ProviderToolScope::ModelProvider {
                model_name: "gpt-4".to_string(),
                model_provider_name: "openai".to_string(),
            },
            tool: json!({
                "type": "code_interpreter"
            }),
        };

        let datapoint = ChatInferenceDatapointInsert {
            dataset_name: dataset_name.clone(),
            function_name: "test_function".to_string(),
            id: datapoint_id,
            name: None,
            episode_id: None,
            input: StoredInput {
                system: None,
                messages: vec![],
            },
            output: Some(vec![ContentBlockChatOutput::Text(Text {
                text: "response".to_string(),
            })]),
            tool_params: Some(ToolCallConfigDatabaseInsert::new_for_test(
                vec![],
                vec![provider_tool],
                AllowedTools {
                    tools: vec![],
                    choice: AllowedToolsChoice::FunctionDefault,
                },
                ToolChoice::Auto,
                None,
            )),
            tags: None,
            auxiliary: String::new(),
            staled_at: None,
            source_inference_id: None,
            is_custom: true,
            snapshot_hash: None,
        };

        clickhouse
            .insert_datapoints(&[DatapointInsert::Chat(datapoint)])
            .await
            .unwrap();

        tokio::time::sleep(std::time::Duration::from_secs(1)).await;

        let retrieved_datapoint = clickhouse
            .get_datapoint(&GetDatapointParams {
                dataset_name: dataset_name.clone(),
                datapoint_id,
                allow_stale: None,
            })
            .await
            .unwrap();

        if let StoredDatapoint::Chat(chat_dp) = retrieved_datapoint {
            assert!(chat_dp.tool_params.is_some());
            let tool_params = chat_dp.tool_params.unwrap();

            // Verify provider tools are preserved (previously would have been lost!)
            assert_eq!(tool_params.dynamic_provider_tools.len(), 1);
            if let ProviderToolScope::ModelProvider {
                model_name,
                model_provider_name,
            } = &tool_params.dynamic_provider_tools[0].scope
            {
                assert_eq!(model_name, "gpt-4");
                assert_eq!(model_provider_name, "openai");
            } else {
                panic!("Expected ModelProvider scope");
            }
            assert_eq!(
                tool_params.dynamic_provider_tools[0].tool["type"],
                "code_interpreter"
            );
        } else {
            panic!("Expected chat datapoint");
        }
    }

    #[tokio::test]
    async fn test_tool_call_storage_function_default_choice() {
        // Test Case 5: AllowedToolsChoice::FunctionDefault
        let clickhouse = get_clickhouse().await;
        let datapoint_id = Uuid::now_v7();
        let dataset_name = format!("test_tool_storage_{}", Uuid::now_v7());

        let datapoint = ChatInferenceDatapointInsert {
            dataset_name: dataset_name.clone(),
            function_name: "test_function".to_string(),
            id: datapoint_id,
            name: None,
            episode_id: None,
            input: StoredInput {
                system: None,
                messages: vec![],
            },
            output: Some(vec![ContentBlockChatOutput::Text(Text {
                text: "response".to_string(),
            })]),
            tool_params: Some(ToolCallConfigDatabaseInsert::new_for_test(
                vec![],
                vec![],
                AllowedTools {
                    tools: vec!["func_tool_1".to_string()],
                    choice: AllowedToolsChoice::FunctionDefault, // Key: use function defaults
                },
                ToolChoice::None,
                Some(false),
            )),
            tags: None,
            auxiliary: String::new(),
            staled_at: None,
            source_inference_id: None,
            is_custom: true,
            snapshot_hash: None,
        };

        clickhouse
            .insert_datapoints(&[DatapointInsert::Chat(datapoint)])
            .await
            .unwrap();

        tokio::time::sleep(std::time::Duration::from_secs(1)).await;

        let retrieved_datapoint = clickhouse
            .get_datapoint(&GetDatapointParams {
                dataset_name: dataset_name.clone(),
                datapoint_id,
                allow_stale: None,
            })
            .await
            .unwrap();

        if let StoredDatapoint::Chat(chat_dp) = retrieved_datapoint {
            assert!(chat_dp.tool_params.is_some());
            let tool_params = chat_dp.tool_params.unwrap();

            // FunctionDefault should preserve the choice
            assert_eq!(
                tool_params.allowed_tools.choice,
                AllowedToolsChoice::FunctionDefault
            );
            assert_eq!(tool_params.tool_choice, ToolChoice::None);
            assert_eq!(tool_params.parallel_tool_calls, Some(false));
        } else {
            panic!("Expected chat datapoint");
        }
    }

    #[tokio::test]
    async fn test_tool_call_storage_dynamic_allowed_tools_choice() {
        // Test Case 6: AllowedToolsChoice::AllAllowedTools
        let clickhouse = get_clickhouse().await;
        let datapoint_id = Uuid::now_v7();
        let dataset_name = format!("test_tool_storage_{}", Uuid::now_v7());

        let datapoint = ChatInferenceDatapointInsert {
            dataset_name: dataset_name.clone(),
            function_name: "test_function".to_string(),
            id: datapoint_id,
            name: None,
            episode_id: None,
            input: StoredInput {
                system: None,
                messages: vec![],
            },
            output: Some(vec![ContentBlockChatOutput::Text(Text {
                text: "response".to_string(),
            })]),
            tool_params: Some(ToolCallConfigDatabaseInsert::new_for_test(
                vec![],
                vec![],
                AllowedTools {
                    tools: vec!["explicit_tool_1".to_string(), "explicit_tool_2".to_string()],
                    choice: AllowedToolsChoice::Explicit, // Explicit list
                },
                ToolChoice::Specific("explicit_tool_1".to_string()),
                None,
            )),
            tags: None,
            auxiliary: String::new(),
            staled_at: None,
            source_inference_id: None,
            is_custom: true,
            snapshot_hash: None,
        };

        clickhouse
            .insert_datapoints(&[DatapointInsert::Chat(datapoint)])
            .await
            .unwrap();

        tokio::time::sleep(std::time::Duration::from_secs(1)).await;

        let retrieved_datapoint = clickhouse
            .get_datapoint(&GetDatapointParams {
                dataset_name: dataset_name.clone(),
                datapoint_id,
                allow_stale: None,
            })
            .await
            .unwrap();

        if let StoredDatapoint::Chat(chat_dp) = retrieved_datapoint {
            assert!(chat_dp.tool_params.is_some());
            let tool_params = chat_dp.tool_params.unwrap();

            // DynamicAllowedTools should preserve the explicit list
            assert_eq!(
                tool_params.allowed_tools.choice,
                AllowedToolsChoice::Explicit
            );
            assert_eq!(tool_params.allowed_tools.tools.len(), 2);
            assert!(tool_params
                .allowed_tools
                .tools
                .contains(&"explicit_tool_1".to_string()));
            assert!(tool_params
                .allowed_tools
                .tools
                .contains(&"explicit_tool_2".to_string()));

            if let ToolChoice::Specific(tool_name) = tool_params.tool_choice {
                assert_eq!(tool_name, "explicit_tool_1");
            } else {
                panic!("Expected Specific tool choice");
            }
        } else {
            panic!("Expected chat datapoint");
        }
    }

    #[tokio::test]
    async fn test_tool_call_storage_empty_none() {
        // Test Case 7: Empty/None tool params
        let clickhouse = get_clickhouse().await;
        let datapoint_id = Uuid::now_v7();
        let dataset_name = format!("test_tool_storage_{}", Uuid::now_v7());

        let datapoint = ChatInferenceDatapointInsert {
            dataset_name: dataset_name.clone(),
            function_name: "test_function".to_string(),
            id: datapoint_id,
            name: None,
            episode_id: None,
            input: StoredInput {
                system: None,
                messages: vec![],
            },
            output: Some(vec![ContentBlockChatOutput::Text(Text {
                text: "response".to_string(),
            })]),
            tool_params: None, // No tools at all
            tags: None,
            auxiliary: String::new(),
            staled_at: None,
            source_inference_id: None,
            is_custom: true,
            snapshot_hash: None,
        };

        clickhouse
            .insert_datapoints(&[DatapointInsert::Chat(datapoint)])
            .await
            .unwrap();

        tokio::time::sleep(std::time::Duration::from_secs(1)).await;

        let retrieved_datapoint = clickhouse
            .get_datapoint(&GetDatapointParams {
                dataset_name: dataset_name.clone(),
                datapoint_id,
                allow_stale: None,
            })
            .await
            .unwrap();

        if let StoredDatapoint::Chat(chat_dp) = retrieved_datapoint {
            // Should have no tool params
            assert!(chat_dp.tool_params.is_none());
        } else {
            panic!("Expected chat datapoint");
        }
    }

    #[tokio::test]
    async fn test_tool_call_storage_roundtrip_comprehensive() {
        // Test Case 8: Comprehensive roundtrip test
        let clickhouse = get_clickhouse().await;
        let datapoint_id = Uuid::now_v7();
        let dataset_name = format!("test_tool_storage_{}", Uuid::now_v7());

        let dynamic_tool1 = Tool::Function(FunctionTool {
            name: "dynamic_tool_1".to_string(),
            description: "First dynamic tool".to_string(),
            parameters: json!({"type": "object", "properties": {"param1": {"type": "string"}}}),
            strict: false,
        });

        let dynamic_tool2 = Tool::Function(FunctionTool {
            name: "dynamic_tool_2".to_string(),
            description: "Second dynamic tool".to_string(),
            parameters: json!({"type": "object", "properties": {"param2": {"type": "number"}}}),
            strict: true,
        });

        let provider_tool = ProviderTool {
            scope: ProviderToolScope::ModelProvider {
                model_name: "claude-3-opus".to_string(),
                model_provider_name: "anthropic".to_string(),
            },
            tool: json!({
                "type": "computer_use"
            }),
        };

        let datapoint = ChatInferenceDatapointInsert {
            dataset_name: dataset_name.clone(),
            function_name: "test_function".to_string(),
            id: datapoint_id,
            name: None,
            episode_id: None,
            input: StoredInput {
                system: None,
                messages: vec![],
            },
            output: Some(vec![ContentBlockChatOutput::Text(Text {
                text: "response".to_string(),
            })]),
            tool_params: Some(ToolCallConfigDatabaseInsert::new_for_test(
                vec![dynamic_tool1, dynamic_tool2],
                vec![provider_tool],
                AllowedTools {
                    tools: vec!["static_1".to_string(), "static_2".to_string()],
                    choice: AllowedToolsChoice::Explicit,
                },
                ToolChoice::Required,
                Some(true),
            )),
            tags: None,
            auxiliary: String::new(),
            staled_at: None,
            source_inference_id: None,
            is_custom: true,
            snapshot_hash: None,
        };

        clickhouse
            .insert_datapoints(&[DatapointInsert::Chat(datapoint)])
            .await
            .unwrap();

        tokio::time::sleep(std::time::Duration::from_secs(1)).await;

        let retrieved_datapoint = clickhouse
            .get_datapoint(&GetDatapointParams {
                dataset_name: dataset_name.clone(),
                datapoint_id,
                allow_stale: None,
            })
            .await
            .unwrap();

        if let StoredDatapoint::Chat(chat_dp) = retrieved_datapoint {
            assert!(chat_dp.tool_params.is_some());
            let tool_params = chat_dp.tool_params.unwrap();

            // Verify all components survived the roundtrip
            assert_eq!(tool_params.dynamic_tools.len(), 2);
            assert_eq!(tool_params.dynamic_provider_tools.len(), 1);

            assert_eq!(tool_params.allowed_tools.tools.len(), 2);
            assert!(tool_params
                .allowed_tools
                .tools
                .contains(&"static_1".to_string()));
            assert!(tool_params
                .allowed_tools
                .tools
                .contains(&"static_2".to_string()));

            assert_eq!(tool_params.tool_choice, ToolChoice::Required);
            assert_eq!(tool_params.parallel_tool_calls, Some(true));
        } else {
            panic!("Expected chat datapoint");
        }
    }
}<|MERGE_RESOLUTION|>--- conflicted
+++ resolved
@@ -1521,108 +1521,6 @@
 }
 
 #[tokio::test]
-<<<<<<< HEAD
-async fn test_get_adjacent_datapoint_ids() {
-    let clickhouse = get_clickhouse().await;
-
-    let dataset_name = format!("test_adjacent_{}", Uuid::now_v7());
-
-    // Insert three datapoints
-    let id1 = Uuid::now_v7();
-    let id2 = Uuid::now_v7();
-    let id3 = Uuid::now_v7();
-
-    for id in [id1, id2, id3] {
-        let datapoint = ChatInferenceDatapointInsert {
-            dataset_name: dataset_name.clone(),
-            function_name: "test_function".to_string(),
-            id,
-            name: None,
-            episode_id: None,
-            input: StoredInput {
-                system: None,
-                messages: vec![],
-            },
-            output: Some(vec![ContentBlockChatOutput::Text(Text {
-                text: "test".to_string(),
-            })]),
-            tool_params: None,
-            tags: None,
-            auxiliary: String::new(),
-            staled_at: None,
-            source_inference_id: None,
-            is_custom: true,
-            snapshot_hash: None,
-        };
-
-        clickhouse
-            .insert_datapoints(&[DatapointInsert::Chat(datapoint)])
-            .await
-            .unwrap();
-    }
-
-    // Sleep for 1 second for ClickHouse to become consistent
-    tokio::time::sleep(std::time::Duration::from_secs(1)).await;
-
-    // Test middle datapoint
-    let adjacent = clickhouse
-        .get_adjacent_datapoint_ids(&GetAdjacentDatapointIdsParams {
-            dataset_name: dataset_name.clone(),
-            datapoint_id: id2,
-        })
-        .await
-        .unwrap();
-    assert_eq!(
-        adjacent.previous_id,
-        Some(id1),
-        "Should return previous id for the middle datapoint"
-    );
-    assert_eq!(
-        adjacent.next_id,
-        Some(id3),
-        "Should return next id for the middle datapoint"
-    );
-
-    // Test first datapoint
-    let adjacent = clickhouse
-        .get_adjacent_datapoint_ids(&GetAdjacentDatapointIdsParams {
-            dataset_name: dataset_name.clone(),
-            datapoint_id: id1,
-        })
-        .await
-        .unwrap();
-    assert_eq!(
-        adjacent.previous_id, None,
-        "Should return None as previous id for the first datapoint"
-    );
-    assert_eq!(
-        adjacent.next_id,
-        Some(id2),
-        "Should return next id for the first datapoint"
-    );
-
-    // Test last datapoint
-    let adjacent = clickhouse
-        .get_adjacent_datapoint_ids(&GetAdjacentDatapointIdsParams {
-            dataset_name: dataset_name.clone(),
-            datapoint_id: id3,
-        })
-        .await
-        .unwrap();
-    assert_eq!(
-        adjacent.previous_id,
-        Some(id2),
-        "Should return previous id for the last datapoint"
-    );
-    assert_eq!(
-        adjacent.next_id, None,
-        "Should return None as next id for the last datapoint"
-    );
-}
-
-#[tokio::test]
-=======
->>>>>>> 0b24cc2c
 async fn test_get_datapoints_with_empty_ids() {
     let clickhouse = get_clickhouse().await;
 
