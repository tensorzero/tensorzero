#![expect(clippy::print_stdout)]

use std::time::Duration;

use reqwest::{Client, StatusCode};
use serde_json::{json, Value};
use tensorzero::{ChatInferenceDatapoint, JsonInferenceDatapoint, Role};
use tensorzero_core::{
    clickhouse::test_helpers::{
        select_chat_dataset_clickhouse, select_json_dataset_clickhouse, stale_datapoint_clickhouse,
    },
    endpoints::datasets::{DatapointKind, CLICKHOUSE_DATETIME_FORMAT},
    inference::types::{ContentBlockChatOutput, ResolvedInputMessageContent},
};
use uuid::Uuid;

use crate::{
    common::{delete_datapoint, get_gateway_endpoint},
    providers::common::make_embedded_gateway,
};
use tensorzero_core::clickhouse::test_helpers::{
    get_clickhouse, select_chat_datapoint_clickhouse, select_json_datapoint_clickhouse,
};

#[tokio::test]
async fn test_datapoint_insert_synthetic_chat() {
    let clickhouse = get_clickhouse().await;
    let client = Client::new();
    let dataset_name = format!("test-dataset-{}", Uuid::now_v7());
    let source_inference_id = Uuid::now_v7();

    let datapoint_id = Uuid::now_v7();

    let resp = client
        .put(get_gateway_endpoint(&format!(
            "/internal/datasets/{dataset_name}/datapoints/{datapoint_id}",
        )))
        .json(&json!({
            "function_name": "basic_test",
            "input": {"system": {"assistant_name": "Dummy"}, "messages": [{"role": "user", "content": [{"type": "text", "text": "My synthetic input"}]}]},
            "output": [{"type": "text", "text": "My synthetic output"}],
            "source_inference_id": source_inference_id,
            "is_custom": true,
        }))
        .send()
        .await
        .unwrap();

    let status = resp.status();
    let resp_json = resp.json::<Value>().await.unwrap();

    if !status.is_success() {
        panic!("Bad request: {resp_json:?}");
    }

    let id: Uuid = resp_json
        .get("id")
        .unwrap()
        .as_str()
        .unwrap()
        .parse()
        .unwrap();

    assert_eq!(id, datapoint_id);

    let mut datapoint = select_chat_datapoint_clickhouse(&clickhouse, id)
        .await
        .unwrap();

    let updated_at = datapoint
        .as_object_mut()
        .unwrap()
        .remove("updated_at")
        .unwrap();
    let updated_at = chrono::NaiveDateTime::parse_from_str(
        updated_at.as_str().unwrap(),
        CLICKHOUSE_DATETIME_FORMAT,
    )
    .unwrap()
    .and_utc();
    assert!(
        chrono::Utc::now()
            .signed_duration_since(updated_at)
            .num_seconds()
            < 5,
        "Unexpected updated_at: {updated_at:?}"
    );

    let expected = json!({
      "dataset_name": dataset_name,
      "function_name": "basic_test",
      "id": id.to_string(),
      "episode_id": null,
      "input": "{\"system\":{\"assistant_name\":\"Dummy\"},\"messages\":[{\"role\":\"user\",\"content\":[{\"type\":\"text\",\"value\":\"My synthetic input\"}]}]}",
      "output": "[{\"type\":\"text\",\"text\":\"My synthetic output\"}]",
      "tool_params": "",
      "tags": {},
      "auxiliary": "",
      "is_deleted": false,
      "is_custom": true,
      "staled_at": null,
      "source_inference_id": source_inference_id.to_string(),
    });
    assert_eq!(datapoint, expected);
}

#[tokio::test]
async fn test_create_delete_datapoint_chat() {
    let clickhouse = get_clickhouse().await;
    let client = Client::new();
    let dataset_name = format!("test-dataset-{}", Uuid::now_v7());
    println!("dataset_name: {dataset_name}");

    let additional_tools = json!([{"description": "Get the current temperature in a given location",
                "parameters": {
                    "$schema": "http://json-schema.org/draft-07/schema#",
                    "type": "object",
                    "properties": {
                        "location": {
                            "type": "string",
                            "description": "The location to get the temperature for (e.g. \"New York\")"
                        },
                        "units": {
                            "type": "string",
                            "description": "The units to get the temperature in (must be \"fahrenheit\" or \"celsius\")",
                            "enum": ["fahrenheit", "celsius"]
                        }
                    },
                    "required": ["location"],
                    "additionalProperties": false
                },
                "name": "get_temperature",
                "strict": false}]);

    let resp = client
        .post(get_gateway_endpoint(&format!(
            "/datasets/{dataset_name}/datapoints/bulk",
        )))
        .json(&json!({
            "datapoints": [
                {
                    "function_name": "basic_test",
                    "input": {
                        "system": { "assistant_name": "foo" },
                        "messages": [
                            {
                                "role": "user",
                                "content": [ { "type": "text", "text": "bar" } ]
                            }
                        ]
                    },
                    "output": [ { "type": "text", "text": "foobar" } ],
                    "additional_tools": null,
                    "tool_choice":   null,
                },
                {
                    "function_name": "basic_test",
                    "input": {
                        "system": { "assistant_name": "Dummy" },
                        "messages": [
                            {
                                "role": "user",
                                "content": [ { "type": "text", "text": "My synthetic input" } ]
                            }
                        ]
                    },
                    "output": [
                        {
                            "type": "tool_call",
                            "name": "get_temperature",
                            "arguments": { "location": "New York", "units": "fahrenheit" }
                        }
                    ],
                    "additional_tools": additional_tools,
                    "tool_choice":  "auto"
                },
                {
                    "function_name": "basic_test",
                    "input": {
                        "system": { "assistant_name": "bar" },
                        "messages": [
                            {
                                "role": "user",
                                "content": [ { "type": "text", "text": "foo" } ]
                            }
                        ]
                    },
                    "output": null,
                    "additional_tools": null,
                    "tool_choice":  null
                }
            ]
        }))
        .send()
        .await
        .unwrap();

    let status = resp.status();

    assert_eq!(status, StatusCode::OK);
    tokio::time::sleep(Duration::from_millis(500)).await;

    let datapoints = select_chat_dataset_clickhouse(&clickhouse, &dataset_name)
        .await
        .unwrap();
    assert_eq!(datapoints.len(), 3);

    // Test the getter
    let list_datapoints_response = client
        .get(get_gateway_endpoint(&format!(
            "/datasets/{dataset_name}/datapoints",
        )))
        .send()
        .await
        .unwrap();
    assert!(list_datapoints_response.status().is_success());
    let list_datapoints_json = list_datapoints_response.json::<Vec<Value>>().await.unwrap();
    // Test that the auxiliary field is not returned by the list datapoints API
    for datapoint in list_datapoints_json.iter() {
        assert!(datapoint.get("auxiliary").is_none());
    }
    let list_datapoints = list_datapoints_json
        .into_iter()
        .map(|datapoint| serde_json::from_value::<ChatInferenceDatapoint>(datapoint).unwrap())
        .collect::<Vec<_>>();
    assert_eq!(list_datapoints.len(), 3);

    for (datapoint, list_datapoint) in datapoints.iter().zip(list_datapoints.iter()) {
        let pretty_datapoint = serde_json::to_string_pretty(&datapoint).unwrap();
        println!("pretty_datapoint: {pretty_datapoint}");
        // Verify the datapoint structure and content
        assert_eq!(datapoint.dataset_name, dataset_name);
        assert_eq!(datapoint.function_name, "basic_test");
        assert!(!datapoint.is_deleted);
        assert!(datapoint.episode_id.is_none());
        assert!(datapoint.tags.as_ref().unwrap().is_empty());
        assert_eq!(datapoint.auxiliary, "");
        assert!(datapoint.staled_at.is_none());
        let datapoint_id = datapoint.id;

        // Test the getter
        let get_datapoint_response = client
            .get(get_gateway_endpoint(&format!(
                "/datasets/{dataset_name}/datapoints/{datapoint_id}",
            )))
            .send()
            .await
            .unwrap();
        assert!(get_datapoint_response.status().is_success());
        let get_datapoint_json = get_datapoint_response.json::<Value>().await.unwrap();
        // Assert that the auxiliary field is not returned by the get datapoint API
        assert!(get_datapoint_json.get("auxiliary").is_none());
        let get_datapoint =
            serde_json::from_value::<ChatInferenceDatapoint>(get_datapoint_json).unwrap();
        assert_eq!(&get_datapoint, datapoint);

        // Verify the list datapoint structure and content
        assert_eq!(list_datapoint.dataset_name, dataset_name);
        assert_eq!(list_datapoint.function_name, "basic_test");
        assert!(!list_datapoint.is_deleted);
        assert!(list_datapoint.episode_id.is_none());
        assert!(list_datapoint.tags.as_ref().unwrap().is_empty());
        assert_eq!(list_datapoint.auxiliary, "");

        let mut is_tool = false;
        // Verify input structure
        let input = &datapoint.input;
        assert!(input
            .system
            .as_ref()
            .unwrap()
            .get("assistant_name")
            .is_some());
        assert!(!input.messages.is_empty());
        let first_message = input.messages[0].clone();
        assert_eq!(first_message.role, Role::User);
        let content = first_message.content;
        assert!(!content.is_empty());
        let first_content = content[0].clone();
        assert!(matches!(
            first_content,
            ResolvedInputMessageContent::Text { .. }
        ));
        assert!(matches!(
            first_content,
            ResolvedInputMessageContent::Text { value: _, .. }
        ));

        // Verify the list datapoint input structure and content
        let input = &list_datapoint.input;
        assert!(input
            .system
            .as_ref()
            .unwrap()
            .get("assistant_name")
            .is_some());
        assert!(!input.messages.is_empty());
        let first_message = input.messages[0].clone();
        assert_eq!(first_message.role, Role::User);
        let content = first_message.content;
        assert!(!content.is_empty());
        let first_content = content[0].clone();
        assert!(matches!(
            first_content,
            ResolvedInputMessageContent::Text { .. }
        ));

        // Verify output if present
        if let Some(output) = &datapoint.output {
            assert!(!output.is_empty());
            let first_output = output[0].clone();
            if matches!(first_output, ContentBlockChatOutput::Text { .. }) {
                assert!(matches!(first_output, ContentBlockChatOutput::Text { .. }));
            } else if matches!(first_output, ContentBlockChatOutput::ToolCall { .. }) {
                assert!(matches!(
                    first_output,
                    ContentBlockChatOutput::ToolCall { .. }
                ));
                is_tool = true;
            }
        }

        // Verify output if present for the list datapoint
        if let Some(output) = &list_datapoint.output {
            assert!(!output.is_empty());
            let first_output = output[0].clone();
            if matches!(first_output, ContentBlockChatOutput::Text { .. }) {
                assert!(matches!(first_output, ContentBlockChatOutput::Text { .. }));
            } else if matches!(first_output, ContentBlockChatOutput::ToolCall { .. }) {
                assert!(matches!(
                    first_output,
                    ContentBlockChatOutput::ToolCall { .. }
                ));
            }
        }

        // Verify tool_params if present
        if let Some(tool_params) = &datapoint.tool_params {
            assert!(is_tool);
            let tools_available = &tool_params.tools_available;
            assert!(!tools_available.is_empty());
            let first_tool = tools_available[0].clone();
            assert_eq!(first_tool.name, "get_temperature");
            assert_eq!(
                first_tool.description,
                "Get the current temperature in a given location"
            );
            assert_eq!(
                first_tool.parameters,
                json!({
                    "$schema": "http://json-schema.org/draft-07/schema#",
                    "type": "object",
                    "properties": {
                        "location": {
                            "type": "string",
                            "description": "The location to get the temperature for (e.g. \"New York\")"
                        },
                        "units": {
                            "type": "string",
                            "description": "The units to get the temperature in (must be \"fahrenheit\" or \"celsius\")",
                            "enum": ["fahrenheit", "celsius"]
                        }
                    },
                    "required": ["location"],
                    "additionalProperties": false
                })
            );
        } else {
            assert!(!is_tool);
        }

        // Verify tool_params if present for the list datapoint
        if let Some(tool_params) = &list_datapoint.tool_params {
            let tools_available = &tool_params.tools_available;
            assert!(!tools_available.is_empty());
            let first_tool = tools_available[0].clone();
            assert_eq!(first_tool.name, "get_temperature");
            assert_eq!(
                first_tool.description,
                "Get the current temperature in a given location"
            );
            assert_eq!(
                first_tool.parameters,
                json!({
                    "$schema": "http://json-schema.org/draft-07/schema#",
                    "type": "object",
                    "properties": {
                        "location": {
                            "type": "string",
                            "description": "The location to get the temperature for (e.g. \"New York\")"
                        },
                        "units": {
                            "type": "string",
                            "description": "The units to get the temperature in (must be \"fahrenheit\" or \"celsius\")",
                            "enum": ["fahrenheit", "celsius"]
                        }
                    },
                    "required": ["location"],
                    "additionalProperties": false
                })
            );
        }

        let datapoint_id = datapoint.id;
        let resp = client
            .delete(get_gateway_endpoint(&format!(
                "/datasets/{dataset_name}/datapoints/{datapoint_id}",
            )))
            .send()
            .await
            .unwrap();

        let status = resp.status();
        resp.text().await.unwrap();
        assert_eq!(status, StatusCode::OK);
    }
    tokio::time::sleep(Duration::from_millis(500)).await;

    let datapoints = select_chat_dataset_clickhouse(&clickhouse, &dataset_name)
        .await
        .unwrap();
    assert!(datapoints.is_empty());
}

#[tokio::test]
async fn test_insert_datapoint_chat_bad_request() {
    let client = Client::new();
    let dataset_name = format!("test-dataset-{}", Uuid::now_v7());
    println!("dataset_name: {dataset_name}");

    let resp = client
        .post(get_gateway_endpoint(&format!(
            "/datasets/{dataset_name}/datapoints/bulk",
        )))
        .json(&json!({
            "datapoints": [
                {
                    "function_name": "basic_test",
                    "input": {
                        "system": {"assistant_name": "Dummy"},
                        "messages": [
                            {
                                "role": "user",
                                "content": [
                                    {"type": "text", "text": "My synthetic input"}
                                ]
                            }
                        ]
                    },
                    "output": [
                        {"type": "tool_call", "name": "get_temperature", "arguments": {"location": "New York", "units": "fahrenheit"}}
                    ]
                }
            ]
        }))
        .send()
        .await
        .unwrap();

    let status = resp.status();
    assert_eq!(status, StatusCode::BAD_REQUEST);
}

#[tokio::test]
async fn test_datapoint_insert_synthetic_chat_with_tools() {
    let clickhouse = get_clickhouse().await;
    let client = Client::new();
    let dataset_name = format!("test-dataset-{}", Uuid::now_v7());
    let datapoint_id = Uuid::now_v7();

    // Define the tool params once to avoid duplication
    let tool_params = json!({
        "tools_available": [
            {
                "description": "Get the current temperature in a given location",
                "parameters": {
                    "$schema": "http://json-schema.org/draft-07/schema#",
                    "type": "object",
                    "properties": {
                        "location": {
                            "type": "string",
                            "description": "The location to get the temperature for (e.g. \"New York\")"
                        },
                        "units": {
                            "type": "string",
                            "description": "The units to get the temperature in (must be \"fahrenheit\" or \"celsius\")",
                            "enum": ["fahrenheit", "celsius"]
                        }
                    },
                    "required": ["location"],
                    "additionalProperties": false
                },
                "name": "get_temperature",
                "strict": false
            }
        ],
        "tool_choice": "auto",
        "parallel_tool_calls": false
    });

    let resp = client
        .put(get_gateway_endpoint(&format!(
            "/internal/datasets/{dataset_name}/datapoints/{datapoint_id}",
        )))
        .json(&json!({
            "function_name": "basic_test",
            "input": {
                "system": {"assistant_name": "Dummy"},
                "messages": [
                    {
                        "role": "user",
                        "content": [
                            {"type": "text", "text": "My synthetic input"}
                        ]
                    }
                ]
            },
            "output": [
                {"type": "tool_call", "name": "get_humidity", "arguments": {"location": "New York", "units": "fahrenheit"}}
            ],
            "tool_params": tool_params,
            "is_custom": true,
        }))
        .send()
        .await
        .unwrap();

    let status = resp.status();
    let resp_json = resp.json::<Value>().await.unwrap();

    // This should fail because the tool call is not in the tool_params
    assert_eq!(status, StatusCode::BAD_REQUEST);
    let err_msg = resp_json.get("error").unwrap().as_str().unwrap();
    println!("Error: {err_msg}");
    assert!(
        err_msg.contains("Demonstration contains invalid tool name"),
        "Unexpected error message: {err_msg}"
    );

    // Next we check invalid arguments
    let resp = client
        .put(get_gateway_endpoint(&format!(
            "/internal/datasets/{dataset_name}/datapoints/{datapoint_id}",
        )))
        .json(&json!({
            "function_name": "basic_test",
            "input": {
                "system": {"assistant_name": "Dummy"},
                "messages": [
                    {
                        "role": "user",
                        "content": [
                            {"type": "text", "text": "My synthetic input"}
                        ]
                    }
                ]
            },
            "output": [
                {"type": "tool_call", "name": "get_temperature", "arguments": {"city": "New York", "units": "fahrenheit"}}
            ],
            "tool_params": tool_params,
            "is_custom": true,
        }))
        .send()
        .await
        .unwrap();

    let status = resp.status();
    let resp_json = resp.json::<Value>().await.unwrap();

    // This request is incorrect
    assert_eq!(status, StatusCode::BAD_REQUEST);
    let err_msg = resp_json.get("error").unwrap().as_str().unwrap();
    println!("Error: {err_msg}");
    assert!(
        err_msg.contains("Demonstration contains invalid tool call arguments"),
        "Unexpected error message: {err_msg}"
    );

    let resp = client
    .put(get_gateway_endpoint(&format!(
        "/internal/datasets/{dataset_name}/datapoints/{datapoint_id}",
    )))
    .json(&json!({
        "function_name": "basic_test",
        "input": {
            "system": {"assistant_name": "Dummy"},
            "messages": [
                {
                    "role": "user",
                    "content": [
                        {"type": "text", "text": "My synthetic input"}
                    ]
                }
            ]
        },
        "output": [
            {"type": "tool_call", "name": "get_temperature", "arguments": {"location": "New York", "units": "fahrenheit"}}
        ],
        "tool_params": tool_params,
        "is_custom": true,
    }))
    .send()
    .await
    .unwrap();

    let status = resp.status();
    assert!(status.is_success());
    let resp_json = resp.json::<Value>().await.unwrap();

    let id: Uuid = resp_json
        .get("id")
        .unwrap()
        .as_str()
        .unwrap()
        .parse()
        .unwrap();

    assert_eq!(id, datapoint_id);

    let mut datapoint = select_chat_datapoint_clickhouse(&clickhouse, id)
        .await
        .unwrap();

    let updated_at = datapoint
        .as_object_mut()
        .unwrap()
        .remove("updated_at")
        .unwrap();
    let updated_at = chrono::NaiveDateTime::parse_from_str(
        updated_at.as_str().unwrap(),
        CLICKHOUSE_DATETIME_FORMAT,
    )
    .unwrap()
    .and_utc();
    assert!(
        chrono::Utc::now()
            .signed_duration_since(updated_at)
            .num_seconds()
            < 5,
        "Unexpected updated_at: {updated_at:?}"
    );
    let expected = json!({
      "dataset_name": dataset_name,
      "function_name": "basic_test",
      "id": id.to_string(),
      "episode_id": null,
      "input": "{\"system\":{\"assistant_name\":\"Dummy\"},\"messages\":[{\"role\":\"user\",\"content\":[{\"type\":\"text\",\"value\":\"My synthetic input\"}]}]}",
      "output": "[{\"type\":\"tool_call\",\"arguments\":{\"location\":\"New York\",\"units\":\"fahrenheit\"},\"id\":\"\",\"name\":\"get_temperature\",\"raw_arguments\":\"{\\\"location\\\":\\\"New York\\\",\\\"units\\\":\\\"fahrenheit\\\"}\",\"raw_name\":\"get_temperature\"}]",
      "tool_params": "{\"tools_available\":[{\"description\":\"Get the current temperature in a given location\",\"parameters\":{\"$schema\":\"http://json-schema.org/draft-07/schema#\",\"type\":\"object\",\"properties\":{\"location\":{\"type\":\"string\",\"description\":\"The location to get the temperature for (e.g. \\\"New York\\\")\"},\"units\":{\"type\":\"string\",\"description\":\"The units to get the temperature in (must be \\\"fahrenheit\\\" or \\\"celsius\\\")\",\"enum\":[\"fahrenheit\",\"celsius\"]}},\"required\":[\"location\"],\"additionalProperties\":false},\"name\":\"get_temperature\",\"strict\":false}],\"tool_choice\":\"auto\",\"parallel_tool_calls\":false}",
      "tags": {},
      "auxiliary": "",
      "is_deleted": false,
      "is_custom": true,
      "staled_at": null,
      "source_inference_id": null,
    });
    assert_eq!(datapoint, expected);
}

#[tokio::test]
async fn test_datapoint_insert_synthetic_json() {
    let clickhouse = get_clickhouse().await;
    let client = Client::new();
    let dataset_name = format!("test-dataset-{}", Uuid::now_v7());
    let datapoint_id = Uuid::now_v7();
    let source_inference_id = Uuid::now_v7();

    let resp = client
        .put(get_gateway_endpoint(&format!(
            "/internal/datasets/{dataset_name}/datapoints/{datapoint_id}",
        )))
        .json(&json!({
            "function_name": "json_success",
            "input": {"system": {"assistant_name": "Dummy"}, "messages": [{"role": "user", "content": [{"type": "text", "arguments": {"country": "US"}}]}]},
            "output": {"answer": "Hello"},
            "output_schema": {},
            "source_inference_id": source_inference_id,
            "is_custom": true,
        }))
        .send()
        .await
        .unwrap();

    let status = resp.status();
    let resp_json = resp.json::<Value>().await.unwrap();

    if !status.is_success() {
        panic!("Bad request: {resp_json:?}");
    }

    let id: Uuid = resp_json
        .get("id")
        .unwrap()
        .as_str()
        .unwrap()
        .parse()
        .unwrap();
    assert_eq!(id, datapoint_id);

    let mut datapoint = select_json_datapoint_clickhouse(&clickhouse, id)
        .await
        .unwrap();

    let updated_at = datapoint
        .as_object_mut()
        .unwrap()
        .remove("updated_at")
        .unwrap();
    let updated_at = chrono::NaiveDateTime::parse_from_str(
        updated_at.as_str().unwrap(),
        CLICKHOUSE_DATETIME_FORMAT,
    )
    .unwrap()
    .and_utc();
    assert!(
        chrono::Utc::now()
            .signed_duration_since(updated_at)
            .num_seconds()
            < 5,
        "Unexpected updated_at: {updated_at:?}"
    );

    let expected = json!({
      "dataset_name": dataset_name,
      "function_name": "json_success",
      "id": id,
      "episode_id": null,
      "input": "{\"system\":{\"assistant_name\":\"Dummy\"},\"messages\":[{\"role\":\"user\",\"content\":[{\"type\":\"text\",\"value\":{\"country\":\"US\"}}]}]}",
      "output": "{\"raw\":\"{\\\"answer\\\":\\\"Hello\\\"}\",\"parsed\":{\"answer\":\"Hello\"}}",
      "output_schema": "{}",
      "tags": {},
      "auxiliary": "",
      "is_deleted": false,
      "is_custom": true,
      "staled_at": null,
      "source_inference_id": source_inference_id.to_string(),
    });
    assert_eq!(datapoint, expected);

    // Sleep to ensure that we get a different `updated_at` timestamp
    tokio::time::sleep(Duration::from_millis(1500)).await;

    // Now, update the existing datapoint and verify that it changes in clickhouse
    // Test updating with a bad output schema the output won't match (this should fail)
    let new_resp = client
    .put(get_gateway_endpoint(&format!(
        "/internal/datasets/{dataset_name}/datapoints/{datapoint_id}",
    )))
    .json(&json!({
        "function_name": "json_success",
        "input": {"system": {"assistant_name": "Dummy"}, "messages": [{"role": "user", "content": [{"type": "text", "arguments": {"country": "US"}}]}]},
        "output": {"answer": "New answer"},
        "output_schema": {"type": "object", "properties": {"confidence": {"type": "number"}}, "required": ["confidence"]},
        "is_custom": true,
    }))
    .send()
    .await
    .unwrap();
    assert_eq!(new_resp.status(), StatusCode::BAD_REQUEST);
    let resp_json = new_resp.json::<Value>().await.unwrap();
    let err_msg = resp_json.get("error").unwrap().as_str().unwrap();
    assert!(
        err_msg.contains("Demonstration does not fit function output schema"),
        "Unexpected error message: {err_msg}"
    );
    assert!(
        err_msg.contains("\"confidence\" is a required property"),
        "Error should mention the missing required property: {err_msg}"
    );

    // Sleep to ensure that we get a different `updated_at` timestamp
    tokio::time::sleep(Duration::from_millis(1500)).await;

    // Now try with the correct schema
    // NOTE: This tests the case where the source_inference_id is the same as the existing datapoint
    // but we are overwriting the same datapoint with a new one
    let new_resp = client
    .put(get_gateway_endpoint(&format!(
        "/internal/datasets/{dataset_name}/datapoints/{datapoint_id}",
    )))
    .json(&json!({
        "function_name": "json_success",
        "input": {"system": {"assistant_name": "Dummy"}, "messages": [{"role": "user", "content": [{"type": "text", "arguments": {"country": "US"}}]}]},
        "output": {"answer": "New answer"},
        "output_schema": {
            "type": "object",
            "properties": {
                "answer": {"type": "string"}
            },
            "required": ["answer"],
            "additionalProperties": false
        },
        "source_inference_id": source_inference_id,
        "is_custom": true,
    }))
    .send()
    .await
    .unwrap();

    assert!(
        new_resp.status().is_success(),
        "Bad request: {:?}",
        new_resp.text().await.unwrap()
    );

    // Force deduplication to run
    clickhouse
        .run_query_synchronous_no_params("OPTIMIZE TABLE JsonInferenceDatapoint".to_string())
        .await
        .unwrap();

    let mut datapoint = select_json_datapoint_clickhouse(&clickhouse, id)
        .await
        .unwrap();

    let new_updated_at = datapoint
        .as_object_mut()
        .unwrap()
        .remove("updated_at")
        .unwrap();
    let new_updated_at = chrono::NaiveDateTime::parse_from_str(
        new_updated_at.as_str().unwrap(),
        CLICKHOUSE_DATETIME_FORMAT,
    )
    .unwrap()
    .and_utc();
    assert!(
        chrono::Utc::now()
            .signed_duration_since(new_updated_at)
            .num_seconds()
            < 5,
        "Unexpected updated_at: {new_updated_at:?}"
    );

    assert!(
        new_updated_at > updated_at,
        "Expected updated_at to change: new_updated_at={new_updated_at:?} updated_at={updated_at:?}"
    );

    let expected = json!({
      "dataset_name": dataset_name,
      "function_name": "json_success",
      "id": id,
      "episode_id": null,
      "input": "{\"system\":{\"assistant_name\":\"Dummy\"},\"messages\":[{\"role\":\"user\",\"content\":[{\"type\":\"text\",\"value\":{\"country\":\"US\"}}]}]}",
      "output": "{\"raw\":\"{\\\"answer\\\":\\\"New answer\\\"}\",\"parsed\":{\"answer\":\"New answer\"}}",
      "output_schema": "{\"type\":\"object\",\"properties\":{\"answer\":{\"type\":\"string\"}},\"required\":[\"answer\"],\"additionalProperties\":false}",
      "tags": {},
      "auxiliary": "",
      "is_deleted": false,
      "is_custom": true,
      "staled_at": null,
      "source_inference_id": source_inference_id.to_string(),
    });
    assert_eq!(datapoint, expected);

    // Try with a new datapoint_id and the same source_inference_id
    let new_datapoint_id = Uuid::now_v7();
    let new_resp = client
    .put(get_gateway_endpoint(&format!(
        "/internal/datasets/{dataset_name}/datapoints/{new_datapoint_id}",
    )))
    .json(&json!({
        "function_name": "json_success",
        "input": {"system": {"assistant_name": "Dummy"}, "messages": [{"role": "user", "content": [{"type": "text", "arguments": {"country": "US"}}]}]},
        "output": {"answer": "New answer"},
        "output_schema": {
            "type": "object",
            "properties": {
                "answer": {"type": "string"}
            },
            "required": ["answer"],
            "additionalProperties": false
        },
        "source_inference_id": source_inference_id,
        "is_custom": true,
    }))
    .send()
    .await
    .unwrap();
    let status = new_resp.status();
    assert_eq!(status, StatusCode::OK);

    // Check that the datapoint was inserted into clickhouse
    let datapoint = select_json_datapoint_clickhouse(&clickhouse, new_datapoint_id).await;
    assert!(datapoint.is_some());
    let datapoint = datapoint.unwrap();
    let datapoint = serde_json::from_value::<JsonInferenceDatapoint>(datapoint).unwrap();
    assert_eq!(datapoint.source_inference_id, Some(source_inference_id));
    assert!(datapoint.is_custom);
    assert_eq!(datapoint.id, new_datapoint_id);

    // Let's stale the old datapoint and try again
    stale_datapoint_clickhouse(&clickhouse, datapoint_id).await;

    // Try a new insert with the same source_inference_id but a new datapoint id
    let new_datapoint_id = Uuid::now_v7();
    let resp = client
       .put(get_gateway_endpoint(&format!(
           "/internal/datasets/{dataset_name}/datapoints/{new_datapoint_id}",
       )))
       .json(&json!({
           "function_name": "json_success",
           "input": {"system": {"assistant_name": "Dummy"}, "messages": [{"role": "user", "content": [{"type": "text", "arguments": {"country": "US"}}]}]},
           "output": {"answer": "New answer"},
           "output_schema": {
               "type": "object",
               "properties": {
                   "answer": {"type": "string"}
               },
               "required": ["answer"],
               "additionalProperties": false
           },
           "source_inference_id": source_inference_id,
           "is_custom": true,
       }))
       .send()
       .await.unwrap();

    let status = resp.status();
    assert_eq!(status, StatusCode::OK);

    let mut datapoint = select_json_datapoint_clickhouse(&clickhouse, new_datapoint_id)
        .await
        .unwrap();

    let updated_at = datapoint
        .as_object_mut()
        .unwrap()
        .remove("updated_at")
        .unwrap();
    let updated_at = chrono::NaiveDateTime::parse_from_str(
        updated_at.as_str().unwrap(),
        CLICKHOUSE_DATETIME_FORMAT,
    )
    .unwrap()
    .and_utc();
    assert!(
        chrono::Utc::now()
            .signed_duration_since(updated_at)
            .num_seconds()
            < 5,
        "Unexpected updated_at: {updated_at:?}"
    );

    let expected = json!({
      "dataset_name": dataset_name,
      "function_name": "json_success",
      "id": new_datapoint_id.to_string(),
      "episode_id": null,
      "input": "{\"system\":{\"assistant_name\":\"Dummy\"},\"messages\":[{\"role\":\"user\",\"content\":[{\"type\":\"text\",\"value\":{\"country\":\"US\"}}]}]}",
      "output": "{\"raw\":\"{\\\"answer\\\":\\\"New answer\\\"}\",\"parsed\":{\"answer\":\"New answer\"}}",
      "output_schema": "{\"type\":\"object\",\"properties\":{\"answer\":{\"type\":\"string\"}},\"required\":[\"answer\"],\"additionalProperties\":false}",
      "tags": {},
      "auxiliary": "",
      "is_deleted": false,
      "is_custom": true,
      "staled_at": null,
      "source_inference_id": source_inference_id.to_string(),
    });
    assert_eq!(datapoint, expected);
}

#[tokio::test]
async fn test_create_delete_datapoint_json() {
    let clickhouse = get_clickhouse().await;
    let client = Client::new();
    let dataset_name = format!("test-dataset-{}", Uuid::now_v7());

    let alternate_output_schema = json!({
    "type": "object",
    "properties": {
        "response": {
            "type": "string"
        }
    },
    "required": ["response"],
    "additionalProperties": false
    });
    let resp = client
        .post(get_gateway_endpoint(&format!(
            "/datasets/{dataset_name}/datapoints/bulk",
        )))
        .json(&json!({
            "datapoints": [
                {
                    "function_name": "json_success",
                    "input": {"system": {"assistant_name": "Dummy"}, "messages": [{"role": "user", "content": [{"type": "text", "arguments": {"country": "US"}}]}]},
                    "output": {"answer": "Hello"},
                },
                {
                    "function_name": "json_success",
                    "input": {"system": {"assistant_name": "Dummy"}, "messages": [{"role": "user", "content": [{"type": "text", "arguments": {"country": "US"}}]}]},
                    "output": {"response": "Hello"},
                    "output_schema": alternate_output_schema
                }
            ]
        }))
        .send()
        .await
        .unwrap();

    let status = resp.status();

    assert!(status.is_success());
    // Sleep for a little so the getter can get
    tokio::time::sleep(Duration::from_millis(500)).await;

    // Test the lister
    let list_datapoints_response = client
        .get(get_gateway_endpoint(&format!(
            "/datasets/{dataset_name}/datapoints",
        )))
        .send()
        .await
        .unwrap();
    assert!(list_datapoints_response.status().is_success());
    let list_datapoints = list_datapoints_response.json::<Vec<Value>>().await.unwrap();
    assert_eq!(list_datapoints.len(), 2);
    for datapoint in list_datapoints.iter() {
        // Test that the auxiliary field is not returned by the list datapoints API
        assert!(datapoint.get("auxiliary").is_none());
    }
    let list_datapoints = list_datapoints
        .into_iter()
        .map(|datapoint| serde_json::from_value::<JsonInferenceDatapoint>(datapoint).unwrap())
        .collect::<Vec<_>>();
    let datapoints = select_json_dataset_clickhouse(&clickhouse, &dataset_name)
        .await
        .unwrap();
    assert_eq!(datapoints.len(), 2);

    for (datapoint, list_datapoint) in datapoints.iter().zip(list_datapoints.iter()) {
        let pretty_datapoint = serde_json::to_string_pretty(&datapoint).unwrap();
        println!("pretty_datapoint: {pretty_datapoint}");
        // Verify the datapoint structure and content
        assert_eq!(datapoint.dataset_name, dataset_name);
        assert_eq!(datapoint.function_name, "json_success");
        assert!(!datapoint.is_deleted);
        assert!(datapoint.episode_id.is_none());
        assert!(datapoint.tags.as_ref().unwrap().is_empty());
        assert_eq!(datapoint.auxiliary, "");
        assert!(datapoint.staled_at.is_none());
        let datapoint_id = datapoint.id;

        // Test the getter
        let get_datapoint_response = client
            .get(get_gateway_endpoint(&format!(
                "/datasets/{dataset_name}/datapoints/{datapoint_id}",
            )))
            .send()
            .await
            .unwrap();
        assert!(get_datapoint_response.status().is_success());
        let get_datapoint_json = get_datapoint_response.json::<Value>().await.unwrap();
        // Assert that the auxiliary field is not returned by the get datapoint API
        assert!(get_datapoint_json.get("auxiliary").is_none());
        let get_datapoint =
            serde_json::from_value::<JsonInferenceDatapoint>(get_datapoint_json).unwrap();
        assert_eq!(&get_datapoint, datapoint);

        // Verify the list datapoint structure and content
        assert_eq!(list_datapoint.dataset_name, dataset_name);
        assert_eq!(list_datapoint.function_name, "json_success");
        assert!(!list_datapoint.is_deleted);
        assert!(list_datapoint.episode_id.is_none());
        assert!(list_datapoint.tags.as_ref().unwrap().is_empty());
        assert_eq!(list_datapoint.auxiliary, "");

        // Verify input structure
        let input = &datapoint.input;
        assert!(input
            .system
            .as_ref()
            .unwrap()
            .get("assistant_name")
            .is_some());
        assert!(!input.messages.is_empty());
        let first_message = input.messages[0].clone();
        assert_eq!(first_message.role, Role::User);
        let content = first_message.content;
        assert!(!content.is_empty());
        let first_content = content[0].clone();
        assert!(matches!(
            first_content,
            ResolvedInputMessageContent::Text { .. }
        ));
        assert!(matches!(
            first_content,
            ResolvedInputMessageContent::Text { value: _, .. }
        ));

        // Verify the list datapoint input structure and content
        let input = &list_datapoint.input;
        assert!(input
            .system
            .as_ref()
            .unwrap()
            .get("assistant_name")
            .is_some());
        assert!(!input.messages.is_empty());
        let first_message = input.messages[0].clone();
        assert_eq!(first_message.role, Role::User);
        let content = first_message.content;
        assert!(!content.is_empty());
        let first_content = content[0].clone();
        assert!(matches!(
            first_content,
            ResolvedInputMessageContent::Text { .. }
        ));

        // Get the output schema
        let output_schema = &datapoint.output_schema;
        let output_schema_str = serde_json::to_string(&output_schema).unwrap();

        // Verify output if present
        if let Some(output) = &datapoint.output {
            if output_schema_str.contains("response") {
                assert_eq!(output.raw, Some("{\"response\":\"Hello\"}".to_string()));
                assert_eq!(output.parsed, Some(json!({"response": "Hello"})));
            } else {
                assert_eq!(output.raw, Some("{\"answer\":\"Hello\"}".to_string()));
                assert_eq!(output.parsed, Some(json!({"answer": "Hello"})));
            }
        }

        // Get the output schema from the list datapoint
        let output_schema = &list_datapoint.output_schema;
        let output_schema_str = serde_json::to_string(&output_schema).unwrap();

        // Verify output if present for the list datapoint
        if let Some(output) = &list_datapoint.output {
            if output_schema_str.contains("response") {
                assert_eq!(output.raw, Some("{\"response\":\"Hello\"}".to_string()));
                assert_eq!(output.parsed, Some(json!({"response": "Hello"})));
            } else {
                assert_eq!(output.raw, Some("{\"answer\":\"Hello\"}".to_string()));
                assert_eq!(output.parsed, Some(json!({"answer": "Hello"})));
            }
        }

        let datapoint_id = datapoint.id;
        let resp = client
            .delete(get_gateway_endpoint(&format!(
                "/datasets/{dataset_name}/datapoints/{datapoint_id}",
            )))
            .send()
            .await
            .unwrap();

        let status = resp.status();
        resp.text().await.unwrap();
        assert_eq!(status, StatusCode::OK);
    }
    tokio::time::sleep(Duration::from_millis(500)).await;

    let datapoints = select_json_dataset_clickhouse(&clickhouse, &dataset_name)
        .await
        .unwrap();
    assert!(datapoints.is_empty());
}

#[tokio::test]
async fn test_insert_datapoint_json_bad_output() {
    let client = Client::new();
    let dataset_name = format!("test-dataset-{}", Uuid::now_v7());

    let resp = client
        .post(get_gateway_endpoint(&format!(
            "/datasets/{dataset_name}/datapoints/bulk",
        )))
        .json(&json!({
            "datapoints": [
                {
                    "function_name": "json_success",
                    "input": {
                        "system": { "assistant_name": "Dummy" },
                        "messages": [
                            {
                                "role": "user",
                                "content": [
                                    {
                                        "type": "text",
                                        "arguments": { "country": "US" }
                                    }
                                ]
                            }
                        ]
                    },
                    "output": [
                        { "response": "Hello" }
                    ]
                }
            ]
        }))
        .send()
        .await
        .unwrap();

    assert_eq!(resp.status(), StatusCode::BAD_REQUEST);
}

#[tokio::test]
async fn test_delete_nonexistent_datapoint() {
    let client = Client::new();
    let dataset_name = format!("test-dataset-{}", Uuid::now_v7());
    let datapoint_id = Uuid::now_v7();

    let resp = client
        .delete(get_gateway_endpoint(&format!(
            "/datasets/{dataset_name}/datapoints/{datapoint_id}",
        )))
        .send()
        .await
        .unwrap();

    let status = resp.status();
    // For now, we don't care if the datapoint doesn't exist.
    assert_eq!(status, StatusCode::OK);
}

#[tokio::test]
async fn test_datapoint_insert_bad_name() {
    let client = Client::new();
    let dataset_name = "builder";
    let datapoint_id = Uuid::now_v7();

    let resp = client
        .put(get_gateway_endpoint(&format!(
            "/internal/datasets/{dataset_name}/datapoints/{datapoint_id}",
        )))
        .json(&json!({
            "function_name": "json_success",
            "input": {"system": {"assistant_name": "Dummy"}, "messages": [{"role": "user", "content": [{"type": "text", "arguments": {"country": "US"}}]}]},
            "output": {"answer": "Hello"},
            "output_schema": {},
        }))
        .send()
        .await
        .unwrap();

    let status = resp.status();
    let resp_json = resp.json::<Value>().await.unwrap();

    assert_eq!(status, StatusCode::BAD_REQUEST);
    let err_msg = resp_json.get("error").unwrap().as_str().unwrap();
    assert!(
        err_msg.contains("Invalid dataset name"),
        "Unexpected error message: {err_msg}"
    );
}

#[tokio::test]
async fn test_datapoint_insert_invalid_input_synthetic_chat() {
    let client = Client::new();
    let dataset_name = format!("test-dataset-{}", Uuid::now_v7());
    let datapoint_id = Uuid::now_v7();

    let resp = client
        .put(get_gateway_endpoint(&format!(
            "/internal/datasets/{dataset_name}/datapoints/{datapoint_id}",
        )))
        .json(&json!({
            "function_name": "variant_failover",
            "input": {"system": {"assistant_name": "Ferris"}, "messages": [{"role": "user", "content": [{"type": "text", "text": "My synthetic input"}]}]},
            "output": "Not a json object",
            "is_custom": false,
        }))
        .send()
        .await
        .unwrap();

    let status = resp.status();
    let resp_json = resp.json::<Value>().await.unwrap();
    let err_msg = resp_json
        .get("error")
        .unwrap()
        .as_str()
        .unwrap()
        .to_string();
    assert!(
        err_msg.contains("\"My synthetic input\" is not of type \"object\""),
        "Unexpected response: {resp_json}"
    );
    assert_eq!(status, StatusCode::BAD_REQUEST);
}

#[tokio::test]
async fn test_datapoint_insert_invalid_input_synthetic_json() {
    let client = Client::new();
    let dataset_name = format!("test-dataset-{}", Uuid::now_v7());
    let datapoint_id = Uuid::now_v7();

    let resp = client
        .put(get_gateway_endpoint(&format!(
            "/internal/datasets/{dataset_name}/datapoints/{datapoint_id}",
        )))
        .json(&json!({
            "function_name": "json_success",
            "input": {"system": {"assistant_name": "Ferris"}, "messages": [{"role": "user", "content": [{"type": "text", "text": "My synthetic input"}]}]},
            "output": "Not a json object",
            "output_schema": {},
            "is_custom": false,
        }))
        .send()
        .await
        .unwrap();

    let status = resp.status();
    let resp_json = resp.json::<Value>().await.unwrap();
    let err_msg = resp_json
        .get("error")
        .unwrap()
        .as_str()
        .unwrap()
        .to_string();
    assert!(
        err_msg.contains("\"My synthetic input\" is not of type \"object\""),
        "Unexpected response: {resp_json}"
    );
    assert_eq!(status, StatusCode::BAD_REQUEST);
}

#[tokio::test]
async fn test_datapoint_insert_invalid_output_synthetic_json() {
    let client = Client::new();
    let dataset_name = format!("test-dataset-{}", Uuid::now_v7());
    let datapoint_id = Uuid::now_v7();

    let resp = client
        .put(get_gateway_endpoint(&format!(
            "/internal/datasets/{dataset_name}/datapoints/{datapoint_id}",
        )))
        .json(&json!({
            "function_name": "json_success",
            "input": {"system": {"assistant_name": "Ferris"}, "messages": [{"role": "user", "content": [{"type": "text", "arguments": {"country": "US"}}]}]},
            "output": "Not a json object",
            "output_schema": {"type": "object", "properties": {"answer": {"type": "string"}}, "required": ["answer"]},
            "is_custom": false,
        }))
        .send()
        .await
        .unwrap();

    let status = resp.status();
    let resp_json = resp.json::<Value>().await.unwrap();
    let err_msg = resp_json
        .get("error")
        .unwrap()
        .as_str()
        .unwrap()
        .to_string();
    assert!(
        err_msg.contains("is not of type \"object\""),
        "Unexpected response: {resp_json}"
    );
    assert!(
        err_msg.contains("\"Not a json object\" is not of type \"object\""),
        "Unexpected response: {resp_json}"
    );
    assert_eq!(status, StatusCode::BAD_REQUEST);
}

#[tokio::test]
async fn test_datapoint_insert_synthetic_bad_uuid() {
    let client = Client::new();
    let dataset_name = format!("test-dataset-{}", Uuid::now_v7());
    let datapoint_uuid_v4 = "1b3e1480-a24a-4a69-942e-da960f9045fc";

    let resp = client
        .put(get_gateway_endpoint(&format!(
            "/internal/datasets/{dataset_name}/datapoints/{datapoint_uuid_v4}",
        )))
        .json(&json!({
            "function_name": "basic_test",
        }))
        .send()
        .await
        .unwrap();

    let status = resp.status();
    let resp_json = resp.json::<Value>().await.unwrap();
    assert_eq!(status, StatusCode::BAD_REQUEST);
    assert_eq!(
        resp_json,
        json!({
            "error": "Invalid Datapoint ID: Version must be 7, got 4",
        })
    );
}

#[tokio::test]
async fn test_datapoint_insert_synthetic_bad_params() {
    let client = Client::new();
    let dataset_name = format!("test-dataset-{}", Uuid::now_v7());
    let datapoint_id = Uuid::now_v7();

    let resp = client
        .put(get_gateway_endpoint(&format!(
            "/internal/datasets/{dataset_name}/datapoints/{datapoint_id}",
        )))
        .json(&json!({
            "function_name": "basic_test",
        }))
        .send()
        .await
        .unwrap();

    let status = resp.status();
    let resp_json = resp.json::<Value>().await.unwrap();
    assert_eq!(status, StatusCode::BAD_REQUEST);
    assert_eq!(
        resp_json,
        json!({
            "error": "Failed to deserialize chat datapoint: missing field `input`",
        })
    );
}

#[tokio::test]
async fn test_datapoint_insert_output_inherit_chat() {
    let clickhouse = get_clickhouse().await;
    let client = Client::new();
    // Run inference (standard, no dryrun) to get an episode_id.
    let inference_payload = json!({
        "function_name": "basic_test",
        "input": {
            "system": {"assistant_name": "Alfred Pennyworth"},
            "messages": [{"role": "user", "content": "Hello, world!"}]
        },
        "stream": false,
    });

    let response = client
        .post(get_gateway_endpoint("/inference"))
        .json(&inference_payload)
        .send()
        .await
        .unwrap();
    assert!(response.status().is_success());
    let response_json = response.json::<Value>().await.unwrap();
    let episode_id = response_json.get("episode_id").unwrap().as_str().unwrap();
    let episode_id = Uuid::parse_str(episode_id).unwrap();
    let inference_id = response_json.get("inference_id").unwrap().as_str().unwrap();
    let inference_id = Uuid::parse_str(inference_id).unwrap();

    let dataset_name = format!("test-dataset-{}", Uuid::now_v7());

    let resp = client
        .post(get_gateway_endpoint(&format!(
            "/internal/datasets/{dataset_name}/datapoints"
        )))
        .json(&json!({
            "inference_id": inference_id,
            "output": "inherit"
        }))
        .send()
        .await
        .unwrap();

    if !resp.status().is_success() {
        panic!("Bad request: {:?}", resp.text().await.unwrap());
    }
    let datapoint_id =
        Uuid::parse_str(resp.json::<Value>().await.unwrap()["id"].as_str().unwrap()).unwrap();
    assert_ne!(datapoint_id, inference_id);

    let mut datapoint = select_chat_datapoint_clickhouse(&clickhouse, datapoint_id)
        .await
        .unwrap();

    let updated_at = datapoint
        .as_object_mut()
        .unwrap()
        .remove("updated_at")
        .unwrap();
    let updated_at = chrono::NaiveDateTime::parse_from_str(
        updated_at.as_str().unwrap(),
        CLICKHOUSE_DATETIME_FORMAT,
    )
    .unwrap()
    .and_utc();
    assert!(
        chrono::Utc::now()
            .signed_duration_since(updated_at)
            .num_seconds()
            < 5,
        "Unexpected updated_at: {updated_at:?}"
    );

    let expected = json!({
      "dataset_name": dataset_name,
      "function_name": "basic_test",
      "id": datapoint_id.to_string(),
      "episode_id": episode_id.to_string(),
      "input": "{\"system\":{\"assistant_name\":\"Alfred Pennyworth\"},\"messages\":[{\"role\":\"user\",\"content\":[{\"type\":\"text\",\"value\":\"Hello, world!\"}]}]}",
      "output": "[{\"type\":\"text\",\"text\":\"Megumin gleefully chanted her spell, unleashing a thunderous explosion that lit up the sky and left a massive crater in its wake.\"}]",
      "tool_params": "",
      "tags": {},
      "auxiliary": "",
      "is_deleted": false,
      "is_custom": false,
      "staled_at": null,
      "source_inference_id": inference_id.to_string(),
    });
    assert_eq!(datapoint, expected);

    delete_datapoint(
        &clickhouse,
        DatapointKind::Chat,
        "basic_test",
        &dataset_name,
        datapoint_id,
    )
    .await;

<<<<<<< HEAD
    // Force deduplication to run
    clickhouse
        .run_query_synchronous_no_params("OPTIMIZE TABLE ChatInferenceDatapoint".to_string())
        .await
        .unwrap();

    let mut datapoint = select_chat_datapoint_clickhouse(&clickhouse, datapoint_id)
        .await
        .unwrap();

    let new_updated_at = datapoint
        .as_object_mut()
        .unwrap()
        .remove("updated_at")
        .unwrap();
    let new_updated_at = chrono::NaiveDateTime::parse_from_str(
        new_updated_at.as_str().unwrap(),
        CLICKHOUSE_DATETIME_FORMAT,
    )
    .unwrap()
    .and_utc();
    assert!(
        chrono::Utc::now()
            .signed_duration_since(new_updated_at)
            .num_seconds()
            < 5,
        "Unexpected updated_at: {new_updated_at:?}"
    );

    let expected = json!({
      "dataset_name": dataset_name,
      "function_name": "basic_test",
      "id": datapoint_id.to_string(),
      "episode_id": episode_id.to_string(),
      "input": "{\"system\":{\"assistant_name\":\"Alfred Pennyworth\"},\"messages\":[{\"role\":\"user\",\"content\":[{\"type\":\"text\",\"value\":\"Hello, world!\"}]}]}",
      "output": "[{\"type\":\"text\",\"text\":\"Megumin gleefully chanted her spell, unleashing a thunderous explosion that lit up the sky and left a massive crater in its wake.\"}]",
      "tool_params": "",
      "tags": {},
      "auxiliary": "",
      "is_deleted": true,
      "is_custom": false,
      "staled_at": null,
      "source_inference_id": inference_id.to_string(),
    });
    assert_eq!(datapoint, expected);
    assert_ne!(
        updated_at, new_updated_at,
        "Deleting datapoint should change updated_at"
    );
=======
    // Assert that the datapoint is hard deleted (test code only)
    let datapoint = select_chat_datapoint_clickhouse(&clickhouse, datapoint_id).await;
    assert!(datapoint.is_none());
>>>>>>> 9589b33c
}

#[tokio::test]
async fn test_datapoint_insert_output_none_chat() {
    let clickhouse = get_clickhouse().await;
    let client = Client::new();
    // Run inference (standard, no dryrun) to get an episode_id.
    let inference_payload = json!({
        "function_name": "basic_test",
        "input": {
            "system": {"assistant_name": "Alfred Pennyworth"},
            "messages": [{"role": "user", "content": "Hello, world!"}]
        },
        "stream": false,
    });

    let response = client
        .post(get_gateway_endpoint("/inference"))
        .json(&inference_payload)
        .send()
        .await
        .unwrap();
    assert!(response.status().is_success());
    let response_json = response.json::<Value>().await.unwrap();
    let episode_id = response_json.get("episode_id").unwrap().as_str().unwrap();
    let episode_id = Uuid::parse_str(episode_id).unwrap();
    let inference_id = response_json.get("inference_id").unwrap().as_str().unwrap();
    let inference_id = Uuid::parse_str(inference_id).unwrap();

    let dataset_name = format!("test-dataset-{}", Uuid::now_v7());

    let resp = client
        .post(get_gateway_endpoint(&format!(
            "/internal/datasets/{dataset_name}/datapoints"
        )))
        .json(&json!({
            "inference_id": inference_id,
            "output": "none"
        }))
        .send()
        .await
        .unwrap();

    if !resp.status().is_success() {
        panic!("Bad request: {:?}", resp.text().await.unwrap());
    }
    let datapoint_id =
        Uuid::parse_str(resp.json::<Value>().await.unwrap()["id"].as_str().unwrap()).unwrap();
    assert_ne!(datapoint_id, inference_id);
    tokio::time::sleep(Duration::from_millis(500)).await;

    let mut datapoint = select_chat_datapoint_clickhouse(&clickhouse, datapoint_id)
        .await
        .unwrap();

    let updated_at = datapoint
        .as_object_mut()
        .unwrap()
        .remove("updated_at")
        .unwrap();
    let updated_at = chrono::NaiveDateTime::parse_from_str(
        updated_at.as_str().unwrap(),
        CLICKHOUSE_DATETIME_FORMAT,
    )
    .unwrap()
    .and_utc();
    assert!(
        chrono::Utc::now()
            .signed_duration_since(updated_at)
            .num_seconds()
            < 5,
        "Unexpected updated_at: {updated_at:?}"
    );

    let expected = json!({
      "dataset_name": dataset_name,
      "function_name": "basic_test",
      "id": datapoint_id.to_string(),
      "episode_id": episode_id.to_string(),
      "input": "{\"system\":{\"assistant_name\":\"Alfred Pennyworth\"},\"messages\":[{\"role\":\"user\",\"content\":[{\"type\":\"text\",\"value\":\"Hello, world!\"}]}]}",
      "output": null,
      "tool_params": "",
      "tags": {},
      "auxiliary": "",
      "is_deleted": false,
      "is_custom": false,
      "staled_at": null,
      "source_inference_id": inference_id.to_string(),
    });
    assert_eq!(datapoint, expected);
}

#[tokio::test]
async fn test_datapoint_create_bad_name() {
    let client = Client::new();
    // Run inference (standard, no dryrun) to get an episode_id.
    let inference_payload = json!({
        "function_name": "basic_test",
        "input": {
            "system": {"assistant_name": "Alfred Pennyworth"},
            "messages": [{"role": "user", "content": "Hello, world!"}]
        },
        "stream": false,
    });

    let response = client
        .post(get_gateway_endpoint("/inference"))
        .json(&inference_payload)
        .send()
        .await
        .unwrap();
    assert!(response.status().is_success());
    let response_json = response.json::<Value>().await.unwrap();
    let inference_id = response_json.get("inference_id").unwrap().as_str().unwrap();
    let inference_id = Uuid::parse_str(inference_id).unwrap();

    let dataset_name = "builder";

    let resp = client
        .post(get_gateway_endpoint(&format!(
            "/internal/datasets/{dataset_name}/datapoints"
        )))
        .json(&json!({
            "inference_id": inference_id,
            "output": "none"
        }))
        .send()
        .await
        .unwrap();

    assert_eq!(resp.status(), StatusCode::BAD_REQUEST);
    let err_msg = resp.text().await.unwrap();
    assert!(
        err_msg.contains("Invalid dataset name"),
        "Unexpected error message: {err_msg}"
    );
}

#[tokio::test]
async fn test_datapoint_insert_output_demonstration_chat() {
    let clickhouse = get_clickhouse().await;
    let client = Client::new();
    // Run inference (standard, no dryrun) to get an episode_id.
    let inference_payload = json!({
        "function_name": "basic_test",
        "input": {
            "system": {"assistant_name": "Alfred Pennyworth"},
            "messages": [{"role": "user", "content": "Hello, world!"}]
        },
        "stream": false,
    });

    let response = client
        .post(get_gateway_endpoint("/inference"))
        .json(&inference_payload)
        .send()
        .await
        .unwrap();
    assert!(response.status().is_success());
    let response_json = response.json::<Value>().await.unwrap();
    let episode_id = response_json.get("episode_id").unwrap().as_str().unwrap();
    let episode_id = Uuid::parse_str(episode_id).unwrap();
    let inference_id = response_json.get("inference_id").unwrap().as_str().unwrap();
    let inference_id = Uuid::parse_str(inference_id).unwrap();

    let dataset_name = format!("test-dataset-{}", Uuid::now_v7());

    let response = client
        .post(get_gateway_endpoint("/feedback"))
        .json(&json!({
            "inference_id": inference_id,
            "metric_name": "demonstration",
            "value": [{"type": "text", "text": "My demonstration chat answer"}],
        }))
        .send()
        .await
        .unwrap();
    if !response.status().is_success() {
        panic!("Bad request: {:?}", response.text().await.unwrap());
    }

    // Sleep to ensure that we wrote to ClickHouse
    tokio::time::sleep(std::time::Duration::from_millis(500)).await;

    let resp = client
        .post(get_gateway_endpoint(&format!(
            "/internal/datasets/{dataset_name}/datapoints"
        )))
        .json(&json!({
            "inference_id": inference_id,
            "output": "demonstration"
        }))
        .send()
        .await
        .unwrap();

    if !resp.status().is_success() {
        panic!("Bad request: {:?}", resp.text().await.unwrap());
    }
    let datapoint_id =
        Uuid::parse_str(resp.json::<Value>().await.unwrap()["id"].as_str().unwrap()).unwrap();
    assert_ne!(datapoint_id, inference_id);

    let mut datapoint = select_chat_datapoint_clickhouse(&clickhouse, datapoint_id)
        .await
        .unwrap();

    let updated_at = datapoint
        .as_object_mut()
        .unwrap()
        .remove("updated_at")
        .unwrap();
    let updated_at = chrono::NaiveDateTime::parse_from_str(
        updated_at.as_str().unwrap(),
        CLICKHOUSE_DATETIME_FORMAT,
    )
    .unwrap()
    .and_utc();
    assert!(
        chrono::Utc::now()
            .signed_duration_since(updated_at)
            .num_seconds()
            < 5,
        "Unexpected updated_at: {updated_at:?}"
    );

    println!(
        "Datapoint: {}",
        serde_json::to_string_pretty(&datapoint).unwrap()
    );

    let expected = json!({
      "dataset_name": dataset_name,
      "function_name": "basic_test",
      "id": datapoint_id.to_string(),
      "episode_id": episode_id.to_string(),
      "input": "{\"system\":{\"assistant_name\":\"Alfred Pennyworth\"},\"messages\":[{\"role\":\"user\",\"content\":[{\"type\":\"text\",\"value\":\"Hello, world!\"}]}]}",
      "output": "[{\"type\":\"text\",\"text\":\"My demonstration chat answer\"}]",
      "tool_params": "",
      "tags": {},
      "auxiliary": "",
      "is_deleted": false,
      "staled_at": null,
      "is_custom": false,
      "source_inference_id": inference_id.to_string(),
    });
    assert_eq!(datapoint, expected);
}

#[tokio::test]
async fn test_datapoint_insert_output_inherit_json() {
    let clickhouse = get_clickhouse().await;
    let client = Client::new();
    // Run inference (standard, no dryrun) to get an episode_id.
    let inference_payload = json!({
        "function_name": "json_success",
        "input": {
            "system": {"assistant_name": "Alfred Pennyworth"},
            "messages": [{"role": "user", "content": [
                {"type": "text", "arguments": {"country": "Japan"}}
            ]}],
        },
        "stream": false,
    });

    let response = client
        .post(get_gateway_endpoint("/inference"))
        .json(&inference_payload)
        .send()
        .await
        .unwrap();
    assert!(response.status().is_success());
    let response_json = response.json::<Value>().await.unwrap();
    let episode_id = response_json.get("episode_id").unwrap().as_str().unwrap();
    let episode_id = Uuid::parse_str(episode_id).unwrap();
    let inference_id = response_json.get("inference_id").unwrap().as_str().unwrap();
    let inference_id = Uuid::parse_str(inference_id).unwrap();

    let dataset_name = format!("test-dataset-{}", Uuid::now_v7());

    let resp = client
        .post(get_gateway_endpoint(&format!(
            "/internal/datasets/{dataset_name}/datapoints"
        )))
        .json(&json!({
            "inference_id": inference_id,
            "output": "inherit"
        }))
        .send()
        .await
        .unwrap();

    if !resp.status().is_success() {
        panic!("Bad request: {:?}", resp.text().await.unwrap());
    }
    let datapoint_id =
        Uuid::parse_str(resp.json::<Value>().await.unwrap()["id"].as_str().unwrap()).unwrap();
    assert_ne!(datapoint_id, inference_id);

    let mut datapoint = select_json_datapoint_clickhouse(&clickhouse, datapoint_id)
        .await
        .unwrap();

    let updated_at = datapoint
        .as_object_mut()
        .unwrap()
        .remove("updated_at")
        .unwrap();
    let updated_at = chrono::NaiveDateTime::parse_from_str(
        updated_at.as_str().unwrap(),
        CLICKHOUSE_DATETIME_FORMAT,
    )
    .unwrap()
    .and_utc();
    assert!(
        chrono::Utc::now()
            .signed_duration_since(updated_at)
            .num_seconds()
            < 5,
        "Unexpected updated_at: {updated_at:?}"
    );

    let expected = json!({
      "dataset_name": dataset_name,
      "function_name": "json_success",
      "id": datapoint_id.to_string(),
      "episode_id": episode_id.to_string(),
      "input": "{\"system\":{\"assistant_name\":\"Alfred Pennyworth\"},\"messages\":[{\"role\":\"user\",\"content\":[{\"type\":\"text\",\"value\":{\"country\":\"Japan\"}}]}]}",
      "output": "{\"raw\":\"{\\\"answer\\\":\\\"Hello\\\"}\",\"parsed\":{\"answer\":\"Hello\"}}",
      "output_schema": "{\"type\":\"object\",\"properties\":{\"answer\":{\"type\":\"string\"}},\"required\":[\"answer\"],\"additionalProperties\":false}",
      "tags": {},
      "auxiliary": "",
      "is_deleted": false,
      "staled_at": null,
      "is_custom": false,
      "source_inference_id": inference_id.to_string(),
    });
    assert_eq!(datapoint, expected);

    delete_datapoint(
        &clickhouse,
        DatapointKind::Json,
        "json_success",
        &dataset_name,
        datapoint_id,
    )
    .await;

    // Force deduplication to run
    clickhouse
        .run_query_synchronous_no_params("OPTIMIZE TABLE JsonInferenceDatapoint".to_string())
        .await
        .unwrap();

<<<<<<< HEAD
    let mut datapoint = select_json_datapoint_clickhouse(&clickhouse, datapoint_id)
        .await
        .unwrap();

    let new_updated_at = datapoint
        .as_object_mut()
        .unwrap()
        .remove("updated_at")
        .unwrap();
    let new_updated_at = chrono::NaiveDateTime::parse_from_str(
        new_updated_at.as_str().unwrap(),
        CLICKHOUSE_DATETIME_FORMAT,
    )
    .unwrap()
    .and_utc();
    assert!(
        chrono::Utc::now()
            .signed_duration_since(new_updated_at)
            .num_seconds()
            < 5,
        "Unexpected updated_at: {new_updated_at:?}"
    );

    let expected = json!({
      "dataset_name": dataset_name,
      "function_name": "json_success",
      "id": datapoint_id,
      "episode_id": episode_id,
      "input": "{\"system\":{\"assistant_name\":\"Alfred Pennyworth\"},\"messages\":[{\"role\":\"user\",\"content\":[{\"type\":\"text\",\"value\":{\"country\":\"Japan\"}}]}]}",
      "output": "{\"raw\":\"{\\\"answer\\\":\\\"Hello\\\"}\",\"parsed\":{\"answer\":\"Hello\"}}",
      "output_schema": "{\"type\":\"object\",\"properties\":{\"answer\":{\"type\":\"string\"}},\"required\":[\"answer\"],\"additionalProperties\":false}",
      "tags": {},
      "auxiliary": "",
      "is_deleted": true,
      "staled_at": null,
      "is_custom": false,
      "source_inference_id": inference_id.to_string(),
    });
    assert_eq!(
        datapoint,
        expected,
        "Unexpected datapoint: {}",
        serde_json::to_string_pretty(&datapoint).unwrap()
    );
    assert_ne!(
        updated_at, new_updated_at,
        "Deleting datapoint should change updated_at"
    );
=======
    // Assert that the datapoint is hard deleted (test code only)
    let datapoint = select_json_datapoint_clickhouse(&clickhouse, datapoint_id).await;
    assert!(datapoint.is_none());
>>>>>>> 9589b33c
}

#[tokio::test]
async fn test_datapoint_insert_output_none_json() {
    let clickhouse = get_clickhouse().await;
    let client = Client::new();
    // Run inference (standard, no dryrun) to get an episode_id.
    let inference_payload = json!({
        "function_name": "json_success",
        "input": {
            "system": {"assistant_name": "Alfred Pennyworth"},
            "messages": [{"role": "user", "content": [{"type": "text", "arguments": {"country": "Japan"}}]}]
        },
        "stream": false,
    });

    let response = client
        .post(get_gateway_endpoint("/inference"))
        .json(&inference_payload)
        .send()
        .await
        .unwrap();
    assert!(response.status().is_success());
    let response_json = response.json::<Value>().await.unwrap();
    let episode_id = response_json.get("episode_id").unwrap().as_str().unwrap();
    let episode_id = Uuid::parse_str(episode_id).unwrap();
    let inference_id = response_json.get("inference_id").unwrap().as_str().unwrap();
    let inference_id = Uuid::parse_str(inference_id).unwrap();

    let dataset_name = format!("test-dataset-{}", Uuid::now_v7());

    let resp = client
        .post(get_gateway_endpoint(&format!(
            "/internal/datasets/{dataset_name}/datapoints"
        )))
        .json(&json!({
            "inference_id": inference_id,
            "output": "none"
        }))
        .send()
        .await
        .unwrap();

    if !resp.status().is_success() {
        panic!("Bad request: {:?}", resp.text().await.unwrap());
    }
    let datapoint_id =
        Uuid::parse_str(resp.json::<Value>().await.unwrap()["id"].as_str().unwrap()).unwrap();
    assert_ne!(datapoint_id, inference_id);

    let mut datapoint = select_json_datapoint_clickhouse(&clickhouse, datapoint_id)
        .await
        .unwrap();

    let updated_at = datapoint
        .as_object_mut()
        .unwrap()
        .remove("updated_at")
        .unwrap();
    let updated_at = chrono::NaiveDateTime::parse_from_str(
        updated_at.as_str().unwrap(),
        CLICKHOUSE_DATETIME_FORMAT,
    )
    .unwrap()
    .and_utc();
    assert!(
        chrono::Utc::now()
            .signed_duration_since(updated_at)
            .num_seconds()
            < 5,
        "Unexpected updated_at: {updated_at:?}"
    );

    let expected = json!({
      "dataset_name": dataset_name,
      "function_name": "json_success",
      "id": datapoint_id.to_string(),
      "episode_id": episode_id.to_string(),
      "input": "{\"system\":{\"assistant_name\":\"Alfred Pennyworth\"},\"messages\":[{\"role\":\"user\",\"content\":[{\"type\":\"text\",\"value\":{\"country\":\"Japan\"}}]}]}",
      "output":null,
      "output_schema": "{\"type\":\"object\",\"properties\":{\"answer\":{\"type\":\"string\"}},\"required\":[\"answer\"],\"additionalProperties\":false}",
      "tags": {},
      "auxiliary": "",
      "is_deleted": false,
      "is_custom": false,
      "staled_at": null,
      "source_inference_id": inference_id.to_string(),
    });
    assert_eq!(datapoint, expected);
}

#[tokio::test]
async fn test_datapoint_insert_output_demonstration_json() {
    let clickhouse = get_clickhouse().await;
    let client = Client::new();
    // Run inference (standard, no dryrun) to get an episode_id.
    let inference_payload = json!({
        "function_name": "json_success",
        "input": {
            "system": {"assistant_name": "Alfred Pennyworth"},
            "messages": [{"role": "user", "content": [{"type": "text", "arguments": {"country": "Japan"}}]}]
        },
        "stream": false,
    });

    let response = client
        .post(get_gateway_endpoint("/inference"))
        .json(&inference_payload)
        .send()
        .await
        .unwrap();
    assert!(response.status().is_success());
    let response_json = response.json::<Value>().await.unwrap();
    let episode_id = response_json.get("episode_id").unwrap().as_str().unwrap();
    let episode_id = Uuid::parse_str(episode_id).unwrap();
    let inference_id = response_json.get("inference_id").unwrap().as_str().unwrap();
    let inference_id = Uuid::parse_str(inference_id).unwrap();

    let dataset_name = format!("test-dataset-{}", Uuid::now_v7());

    let response = client
        .post(get_gateway_endpoint("/feedback"))
        .json(&json!({
            "inference_id": inference_id,
            "metric_name": "demonstration",
            "value": {"answer": "My demonstration answer"},
        }))
        .send()
        .await
        .unwrap();
    if !response.status().is_success() {
        panic!("Bad request: {:?}", response.text().await.unwrap());
    }

    // Sleep to allow writing demonstration before making datapoint
    tokio::time::sleep(std::time::Duration::from_secs(1)).await;

    let resp = client
        .post(get_gateway_endpoint(&format!(
            "/internal/datasets/{dataset_name}/datapoints"
        )))
        .json(&json!({
            "inference_id": inference_id,
            "output": "demonstration"
        }))
        .send()
        .await
        .unwrap();

    if !resp.status().is_success() {
        panic!("Bad request: {:?}", resp.text().await.unwrap());
    }
    let datapoint_id =
        Uuid::parse_str(resp.json::<Value>().await.unwrap()["id"].as_str().unwrap()).unwrap();
    assert_ne!(datapoint_id, inference_id);

    let mut datapoint = select_json_datapoint_clickhouse(&clickhouse, datapoint_id)
        .await
        .unwrap();

    let updated_at = datapoint
        .as_object_mut()
        .unwrap()
        .remove("updated_at")
        .unwrap();
    let updated_at = chrono::NaiveDateTime::parse_from_str(
        updated_at.as_str().unwrap(),
        CLICKHOUSE_DATETIME_FORMAT,
    )
    .unwrap()
    .and_utc();
    assert!(
        chrono::Utc::now()
            .signed_duration_since(updated_at)
            .num_seconds()
            < 5,
        "Unexpected updated_at: {updated_at:?}"
    );

    println!(
        "Datapoint: {}",
        serde_json::to_string_pretty(&datapoint).unwrap()
    );

    let expected = json!({
      "dataset_name": dataset_name,
      "function_name": "json_success",
      "id": datapoint_id.to_string(),
      "episode_id": episode_id.to_string(),
      "input": "{\"system\":{\"assistant_name\":\"Alfred Pennyworth\"},\"messages\":[{\"role\":\"user\",\"content\":[{\"type\":\"text\",\"value\":{\"country\":\"Japan\"}}]}]}",
      "output": "{\"raw\":\"{\\\"answer\\\":\\\"My demonstration answer\\\"}\",\"parsed\":{\"answer\":\"My demonstration answer\"}}",
      "output_schema": "{\"type\":\"object\",\"properties\":{\"answer\":{\"type\":\"string\"}},\"required\":[\"answer\"],\"additionalProperties\":false}",
      "tags": {},
      "auxiliary": "",
      "is_deleted": false,
      "is_custom": false,
      "staled_at": null,
      "source_inference_id": inference_id.to_string(),
    });
    assert_eq!(datapoint, expected);
}

#[tokio::test]
async fn test_missing_inference_id() {
    let client = Client::new();
    let fake_inference_id = Uuid::now_v7();
    let resp = client
        .post(get_gateway_endpoint(
            "/internal/datasets/dummy-dataset/datapoints",
        ))
        .json(&json!({
            "inference_id": fake_inference_id,
            "output": "inherit"
        }))
        .send()
        .await
        .unwrap();

    assert_eq!(resp.status(), StatusCode::BAD_REQUEST);
    let body = resp.text().await.unwrap();
    assert!(
        body.contains(&format!("Inference `{fake_inference_id}` not found")),
        "Unexpected response: {body}"
    );
}

#[tokio::test]
async fn test_datapoint_missing_demonstration() {
    let client = Client::new();
    // Run inference (standard, no dryrun) to get an episode_id.
    let inference_payload = json!({
        "function_name": "json_success",
        "input": {
            "system": {"assistant_name": "Alfred Pennyworth"},
            "messages": [{"role": "user", "content": [{"type": "text", "arguments": {"country": "Japan"}}]}]
        },
        "stream": false,
    });

    let response = client
        .post(get_gateway_endpoint("/inference"))
        .json(&inference_payload)
        .send()
        .await
        .unwrap();
    assert!(response.status().is_success());
    let response_json = response.json::<Value>().await.unwrap();
    let inference_id = response_json.get("inference_id").unwrap().as_str().unwrap();
    let inference_id = Uuid::parse_str(inference_id).unwrap();

    let dataset_name = format!("test-dataset-{}", Uuid::now_v7());

    let resp = client
        .post(get_gateway_endpoint(&format!(
            "/internal/datasets/{dataset_name}/datapoints"
        )))
        .json(&json!({
            "inference_id": inference_id,
            "output": "demonstration"
        }))
        .send()
        .await
        .unwrap();

    assert_eq!(resp.status(), StatusCode::BAD_REQUEST);
    let body = resp.text().await.unwrap();
    assert!(
        body.contains(&format!(
            "No demonstration found for inference `{inference_id}`"
        )),
        "Unexpected response: {body}"
    );
}

#[tokio::test]
async fn test_datapoint_insert_missing_output_chat() {
    let clickhouse = get_clickhouse().await;
    let client = Client::new();
    let dataset_name = format!("test-dataset-{}", Uuid::now_v7());
    let datapoint_id = Uuid::now_v7();

    let resp = client
        .put(get_gateway_endpoint(&format!(
            "/internal/datasets/{dataset_name}/datapoints/{datapoint_id}",
        )))
        .json(&json!({
            "function_name": "basic_test",
            "input": {"system": {"assistant_name": "Dummy"}, "messages": [{"role": "user", "content": [{"type": "text", "text": "My synthetic input"}]}]},
            // output field is deliberately omitted
            "is_custom": true,
        }))
        .send()
        .await
        .unwrap();

    let status = resp.status();
    assert!(
        status.is_success(),
        "Expected successful response, got: {status}"
    );

    let resp_json = resp.json::<Value>().await.unwrap();
    let id: Uuid = resp_json
        .get("id")
        .unwrap()
        .as_str()
        .unwrap()
        .parse()
        .unwrap();
    assert_eq!(id, datapoint_id);

    let mut datapoint = select_chat_datapoint_clickhouse(&clickhouse, id)
        .await
        .unwrap();

    datapoint
        .as_object_mut()
        .unwrap()
        .remove("updated_at")
        .unwrap();

    let expected = json!({
      "dataset_name": dataset_name,
      "function_name": "basic_test",
      "id": id.to_string(),
      "episode_id": null,
      "input": "{\"system\":{\"assistant_name\":\"Dummy\"},\"messages\":[{\"role\":\"user\",\"content\":[{\"type\":\"text\",\"value\":\"My synthetic input\"}]}]}",
      "output": null,
      "tool_params": "",
      "tags": {},
      "auxiliary": "",
      "is_deleted": false,
      "is_custom": true,
      "staled_at": null,
      "source_inference_id": null,
    });
    assert_eq!(datapoint, expected);
}

#[tokio::test]
async fn test_datapoint_insert_null_output_chat() {
    let clickhouse = get_clickhouse().await;
    let client = Client::new();
    let dataset_name = format!("test-dataset-{}", Uuid::now_v7());
    let datapoint_id = Uuid::now_v7();

    let resp = client
        .put(get_gateway_endpoint(&format!(
            "/internal/datasets/{dataset_name}/datapoints/{datapoint_id}",
        )))
        .json(&json!({
            "function_name": "basic_test",
            "input": {"system": {"assistant_name": "Dummy"}, "messages": [{"role": "user", "content": [{"type": "text", "text": "My synthetic input"}]}]},
            "output": null, // explicitly null output
            "is_custom": true,
        }))
        .send()
        .await
        .unwrap();

    let status = resp.status();
    assert!(
        status.is_success(),
        "Expected successful response, got: {status}"
    );

    let resp_json = resp.json::<Value>().await.unwrap();
    let id: Uuid = resp_json
        .get("id")
        .unwrap()
        .as_str()
        .unwrap()
        .parse()
        .unwrap();
    assert_eq!(id, datapoint_id);

    let mut datapoint = select_chat_datapoint_clickhouse(&clickhouse, id)
        .await
        .unwrap();

    datapoint
        .as_object_mut()
        .unwrap()
        .remove("updated_at")
        .unwrap();

    let expected = json!({
      "dataset_name": dataset_name,
      "function_name": "basic_test",
      "id": id.to_string(),
      "episode_id": null,
      "input": "{\"system\":{\"assistant_name\":\"Dummy\"},\"messages\":[{\"role\":\"user\",\"content\":[{\"type\":\"text\",\"value\":\"My synthetic input\"}]}]}",
      "output": null,
      "tool_params": "",
      "tags": {},
      "auxiliary": "",
      "is_deleted": false,
      "is_custom": true,
      "staled_at": null,
      "source_inference_id": null,
    });
    assert_eq!(datapoint, expected);
}

#[tokio::test]
async fn test_datapoint_insert_missing_output_json() {
    let clickhouse = get_clickhouse().await;
    let client = Client::new();
    let dataset_name = format!("test-dataset-{}", Uuid::now_v7());
    let datapoint_id = Uuid::now_v7();

    let resp = client
        .put(get_gateway_endpoint(&format!(
            "/internal/datasets/{dataset_name}/datapoints/{datapoint_id}",
        )))
        .json(&json!({
            "function_name": "json_success",
            "input": {"system": {"assistant_name": "Dummy"}, "messages": [{"role": "user", "content": [{"type": "text", "arguments": {"country": "US"}}]}]},
            "output_schema": {},
            "is_custom": false,
            // output field is deliberately omitted
        }))
        .send()
        .await
        .unwrap();

    let status = resp.status();
    assert!(
        status.is_success(),
        "Expected successful response, got: {status}"
    );

    let resp_json = resp.json::<Value>().await.unwrap();
    let id: Uuid = resp_json
        .get("id")
        .unwrap()
        .as_str()
        .unwrap()
        .parse()
        .unwrap();
    assert_eq!(id, datapoint_id);

    let mut datapoint = select_json_datapoint_clickhouse(&clickhouse, id)
        .await
        .unwrap();

    datapoint
        .as_object_mut()
        .unwrap()
        .remove("updated_at")
        .unwrap();

    let expected = json!({
      "dataset_name": dataset_name,
      "function_name": "json_success",
      "id": id,
      "episode_id": null,
      "input": "{\"system\":{\"assistant_name\":\"Dummy\"},\"messages\":[{\"role\":\"user\",\"content\":[{\"type\":\"text\",\"value\":{\"country\":\"US\"}}]}]}",
      "output": null,
      "output_schema": "{}",
      "tags": {},
      "auxiliary": "",
      "is_deleted": false,
      "is_custom": false,
      "staled_at": null,
      "source_inference_id": null,
    });
    assert_eq!(datapoint, expected);
}

#[tokio::test]
async fn test_datapoint_insert_null_output_json() {
    let clickhouse = get_clickhouse().await;
    let client = Client::new();
    let dataset_name = format!("test-dataset-{}", Uuid::now_v7());
    let datapoint_id = Uuid::now_v7();

    let resp = client
        .put(get_gateway_endpoint(&format!(
            "/internal/datasets/{dataset_name}/datapoints/{datapoint_id}",
        )))
        .json(&json!({
            "function_name": "json_success",
            "input": {"system": {"assistant_name": "Dummy"}, "messages": [{"role": "user", "content": [{"type": "text", "arguments": {"country": "US"}}]}]},
            "output": null, // explicitly null output
            "output_schema": {},
            "is_custom": true,
        }))
        .send()
        .await
        .unwrap();

    let status = resp.status();
    assert!(
        status.is_success(),
        "Expected successful response, got: {status}"
    );

    let resp_json = resp.json::<Value>().await.unwrap();
    let id: Uuid = resp_json
        .get("id")
        .unwrap()
        .as_str()
        .unwrap()
        .parse()
        .unwrap();
    assert_eq!(id, datapoint_id);

    let mut datapoint = select_json_datapoint_clickhouse(&clickhouse, id)
        .await
        .unwrap();

    datapoint
        .as_object_mut()
        .unwrap()
        .remove("updated_at")
        .unwrap();

    let expected = json!({
      "dataset_name": dataset_name,
      "function_name": "json_success",
      "id": id,
      "episode_id": null,
      "input": "{\"system\":{\"assistant_name\":\"Dummy\"},\"messages\":[{\"role\":\"user\",\"content\":[{\"type\":\"text\",\"value\":{\"country\":\"US\"}}]}]}",
      "output": null,
      "output_schema": "{}",
      "tags": {},
      "auxiliary": "",
      "is_deleted": false,
      "is_custom": true,
      "staled_at": null,
      "source_inference_id": null,
    });
    assert_eq!(datapoint, expected);
}

#[tokio::test]
async fn test_list_datapoints_nonexistent_dataset() {
    let client = Client::new();
    let dataset_name = format!("nonexistent-dataset-{}", Uuid::now_v7());

    let resp = client
        .get(get_gateway_endpoint(&format!(
            "/datasets/{dataset_name}/datapoints",
        )))
        .send()
        .await
        .unwrap();
    assert_eq!(resp.status(), StatusCode::OK);
    let datapoints: Vec<ChatInferenceDatapoint> = resp.json().await.unwrap();
    assert!(datapoints.is_empty());
}

#[tokio::test]
async fn test_get_nonexistent_datapoint() {
    let client = Client::new();
    let dataset_name = format!("test-dataset-{}", Uuid::now_v7());
    let datapoint_id = Uuid::now_v7();

    let resp = client
        .get(get_gateway_endpoint(&format!(
            "/datasets/{dataset_name}/datapoints/{datapoint_id}",
        )))
        .send()
        .await
        .unwrap();
    assert_eq!(resp.status(), StatusCode::NOT_FOUND);
}

#[tokio::test]
async fn test_list_datapoints_function_name_filter() {
    let client = Client::new();
    let dataset_name = format!("test-dataset-{}", Uuid::now_v7());

    // Create datapoints for two different functions
    let datapoints_basic = vec![
        json!({
            "function_name": "basic_test",
            "input": {
                "system": {"assistant_name": "Claude"},
                "messages": [{"role": "user", "content": "Hello basic"}]
            },
            "output": [{"type": "text", "text": "Response 1"}],
        }),
        json!({
            "function_name": "basic_test",
            "input": {
                "system": {"assistant_name": "Claude"},
                "messages": [{"role": "user", "content": "Hello basic 2"}]
            },
            "output": [{"type": "text", "text": "Response 2"}],
        }),
    ];

    let datapoints_basic_test_timeout = vec![json!({
        "function_name": "basic_test_timeout",
        "input": {
            "system": "aaa",
            "messages": [{"role": "user", "content": "Hello weather"}]
        },
        "output": [{"type": "text", "text": "Weather response"}],
    })];

    // Insert basic_test datapoints
    let resp = client
        .post(get_gateway_endpoint(&format!(
            "/datasets/{dataset_name}/datapoints/bulk",
        )))
        .json(&json!({
            "datapoints": datapoints_basic
        }))
        .send()
        .await
        .unwrap();
    assert_eq!(resp.status(), StatusCode::OK);

    // Insert basic_test_timeout datapoints
    let resp = client
        .post(get_gateway_endpoint(&format!(
            "/datasets/{dataset_name}/datapoints/bulk",
        )))
        .json(&json!({
            "datapoints": datapoints_basic_test_timeout
        }))
        .send()
        .await
        .unwrap();
    assert_eq!(resp.status(), StatusCode::OK);

    // Wait for data to be available
    tokio::time::sleep(Duration::from_millis(500)).await;

    // Test listing all datapoints (no filter)
    let resp = client
        .get(get_gateway_endpoint(&format!(
            "/datasets/{dataset_name}/datapoints",
        )))
        .send()
        .await
        .unwrap();
    assert!(resp.status().is_success());
    let all_datapoints: Vec<Value> = resp.json().await.unwrap();
    assert_eq!(all_datapoints.len(), 3);

    // Test filtering by basic_test function
    let resp = client
        .get(get_gateway_endpoint(&format!(
            "/datasets/{dataset_name}/datapoints?function_name=basic_test",
        )))
        .send()
        .await
        .unwrap();
    assert!(resp.status().is_success());
    let basic_datapoints: Vec<Value> = resp.json().await.unwrap();
    assert_eq!(basic_datapoints.len(), 2);

    // Verify all returned datapoints have function_name = "basic_test"
    for datapoint in &basic_datapoints {
        assert_eq!(datapoint["function_name"], "basic_test");
    }

    // Test filtering by basic_test_timeout function
    let resp = client
        .get(get_gateway_endpoint(&format!(
            "/datasets/{dataset_name}/datapoints?function_name=basic_test_timeout",
        )))
        .send()
        .await
        .unwrap();
    assert!(resp.status().is_success());
    let weather_datapoints: Vec<Value> = resp.json().await.unwrap();
    assert_eq!(weather_datapoints.len(), 1);

    // Verify all returned datapoints have function_name = "basic_test_timeout"
    for datapoint in &weather_datapoints {
        assert_eq!(datapoint["function_name"], "basic_test_timeout");
    }

    // Test filtering by non-existent function
    let resp = client
        .get(get_gateway_endpoint(&format!(
            "/datasets/{dataset_name}/datapoints?function_name=nonexistent_function",
        )))
        .send()
        .await
        .unwrap();
    assert!(resp.status().is_success());
    let empty_datapoints: Vec<Value> = resp.json().await.unwrap();
    assert_eq!(empty_datapoints.len(), 0);
}

#[tokio::test(flavor = "multi_thread")]
async fn test_stale_dataset_with_datapoints() {
    let clickhouse = get_clickhouse().await;
    let client = make_embedded_gateway().await;
    let dataset_name = format!("test-stale-dataset-{}", Uuid::now_v7());
    println!("dataset_name: {dataset_name}");

    // First, insert some chat datapoints
    let chat_datapoint_id1 = Uuid::now_v7();
    let chat_datapoint_id2 = Uuid::now_v7();

    let http_client = Client::new();
    let resp = http_client
        .put(get_gateway_endpoint(&format!(
            "/internal/datasets/{dataset_name}/datapoints/{chat_datapoint_id1}",
        )))
        .json(&json!({
            "function_name": "basic_test",
            "input": {"system": {"assistant_name": "Test"}, "messages": [{"role": "user", "content": [{"type": "text", "text": "Chat message 1"}]}]},
            "output": [{"type": "text", "text": "Response 1"}],
        }))
        .send()
        .await
        .unwrap();
    assert!(resp.status().is_success());

    let resp = http_client
        .put(get_gateway_endpoint(&format!(
            "/internal/datasets/{dataset_name}/datapoints/{chat_datapoint_id2}",
        )))
        .json(&json!({
            "function_name": "basic_test",
            "input": {"system": {"assistant_name": "Test"}, "messages": [{"role": "user", "content": [{"type": "text", "text": "Chat message 2"}]}]},
            "output": [{"type": "text", "text": "Response 2"}],
        }))
        .send()
        .await
        .unwrap();
    assert!(resp.status().is_success());

    // Insert some JSON datapoints
    let json_datapoint_id1 = Uuid::now_v7();
    let json_datapoint_id2 = Uuid::now_v7();

    let resp = http_client
        .put(get_gateway_endpoint(&format!(
            "/internal/datasets/{dataset_name}/datapoints/{json_datapoint_id1}",
        )))
        .json(&json!({
            "function_name": "json_success",
            "input": {"system": {"assistant_name": "Test"}, "messages": [{"role": "user", "content": [{"type": "text", "arguments": {"country": "Brazil"}}]}]},
            "output": {"answer": "Result 1"},
            "output_schema": {},
        }))
        .send()
        .await
        .unwrap();
    assert!(resp.status().is_success());

    let resp = http_client
        .put(get_gateway_endpoint(&format!(
            "/internal/datasets/{dataset_name}/datapoints/{json_datapoint_id2}",
        )))
        .json(&json!({
            "function_name": "json_success",
            "input": {"system": {"assistant_name": "Test"}, "messages": [{"role": "user", "content": [{"type": "text", "arguments": {"country": "France"}}]}]},
            "output": {"answer": "Result 2"},
            "output_schema": {},
        }))
        .send()
        .await
        .unwrap();
    assert!(resp.status().is_success());

    // Sleep for 500ms
    tokio::time::sleep(Duration::from_millis(500)).await;

    // Verify datapoints exist before staling
    let resp = http_client
        .get(get_gateway_endpoint(&format!(
            "/datasets/{dataset_name}/datapoints",
        )))
        .send()
        .await
        .unwrap();
    assert!(resp.status().is_success());
    let datapoints: Vec<Value> = resp.json().await.unwrap();
    assert_eq!(datapoints.len(), 4);

    // Now stale the entire dataset using the Rust client
    let stale_result = client.stale_dataset(dataset_name.clone()).await.unwrap();
    assert_eq!(stale_result.num_staled_datapoints, 4);

    // Sleep for 500ms
    tokio::time::sleep(Duration::from_millis(500)).await;

    // Verify datapoints are no longer returned after staling
    let resp = http_client
        .get(get_gateway_endpoint(&format!(
            "/datasets/{dataset_name}/datapoints",
        )))
        .send()
        .await
        .unwrap();
    assert!(resp.status().is_success());
    let datapoints_after: Vec<Value> = resp.json().await.unwrap();
    assert_eq!(datapoints_after.len(), 0);

    // Verify the datapoints still exist in the database but are marked as staled
    let chat_datapoint1 = select_chat_datapoint_clickhouse(&clickhouse, chat_datapoint_id1)
        .await
        .unwrap();
    println!("chat_datapoint1: {chat_datapoint1:?}");
    assert!(chat_datapoint1["staled_at"].as_str().is_some());
    assert_ne!(chat_datapoint1["staled_at"].as_str().unwrap(), "");

    let json_datapoint1 = select_json_datapoint_clickhouse(&clickhouse, json_datapoint_id1)
        .await
        .unwrap();
    assert!(json_datapoint1["staled_at"].as_str().is_some());
    assert_ne!(json_datapoint1["staled_at"].as_str().unwrap(), "");
}

#[tokio::test(flavor = "multi_thread")]
async fn test_stale_dataset_empty() {
    let client = make_embedded_gateway().await;
    let dataset_name = format!("test-empty-stale-dataset-{}", Uuid::now_v7());

    // Stale an empty dataset (no datapoints exist)
    let stale_result = client.stale_dataset(dataset_name.clone()).await.unwrap();
    assert_eq!(stale_result.num_staled_datapoints, 0);
}

#[tokio::test(flavor = "multi_thread")]
async fn test_stale_dataset_already_staled() {
    let client = make_embedded_gateway().await;
    let http_client = Client::new();
    let clickhouse = get_clickhouse().await;
    let dataset_name = format!("test-already-staled-{}", Uuid::now_v7());
    println!("dataset_name: {dataset_name}");

    // Insert a datapoint
    let datapoint_id = Uuid::now_v7();
    let resp = http_client
        .put(get_gateway_endpoint(&format!(
            "/internal/datasets/{dataset_name}/datapoints/{datapoint_id}",
        )))
        .json(&json!({
            "function_name": "basic_test",
            "input": {"system": {"assistant_name": "Test"}, "messages": [{"role": "user", "content": [{"type": "text", "text": "Test message"}]}]},
            "output": [{"type": "text", "text": "Test response"}],
        }))
        .send()
        .await
        .unwrap();
    assert!(resp.status().is_success());
    let resp_json: Value = resp.json().await.unwrap();
    let id = Uuid::parse_str(resp_json["id"].as_str().unwrap()).unwrap();
    // Sleep for 500ms
    tokio::time::sleep(Duration::from_millis(500)).await;

    println!("staling dataset");
    // Stale the dataset once
    let stale_result1 = client.stale_dataset(dataset_name.clone()).await.unwrap();
    assert_eq!(stale_result1.num_staled_datapoints, 1);

    // Verify the datapoint is staled
    let datapoint = select_chat_datapoint_clickhouse(&clickhouse, id)
        .await
        .unwrap();
    let staled_at = datapoint["staled_at"].as_str().unwrap();

    // Wait for 500ms
    tokio::time::sleep(Duration::from_millis(500)).await;

    println!("staling dataset again");
    // Try to stale it again - should return 0 since datapoints are already staled
    let stale_result2 = client.stale_dataset(dataset_name.clone()).await.unwrap();
    assert_eq!(stale_result2.num_staled_datapoints, 0);

    // Verify the datapoint is still staled
    let datapoint = select_chat_datapoint_clickhouse(&clickhouse, id)
        .await
        .unwrap();
    let new_staled_at = datapoint["staled_at"].as_str().unwrap();
    assert_eq!(staled_at, new_staled_at);
}

#[tokio::test(flavor = "multi_thread")]
async fn test_stale_dataset_mixed_staled_fresh() {
    let client = make_embedded_gateway().await;
    let http_client = Client::new();
    let clickhouse = get_clickhouse().await;
    let dataset_name = format!("test-mixed-stale-{}", Uuid::now_v7());

    // Insert first datapoint
    let datapoint_id1 = Uuid::now_v7();
    let resp = http_client
        .put(get_gateway_endpoint(&format!(
            "/internal/datasets/{dataset_name}/datapoints/{datapoint_id1}",
        )))
        .json(&json!({
            "function_name": "basic_test",
            "input": {"system": {"assistant_name": "Test"}, "messages": [{"role": "user", "content": [{"type": "text", "text": "Message 1"}]}]},
            "output": [{"type": "text", "text": "Response 1"}],
        }))
        .send()
        .await
        .unwrap();
    assert!(resp.status().is_success());

    // Delete (stale) the first datapoint individually
    let resp = http_client
        .delete(get_gateway_endpoint(&format!(
            "/datasets/{dataset_name}/datapoints/{datapoint_id1}",
        )))
        .send()
        .await
        .unwrap();
    assert!(resp.status().is_success());

    // Verify it's staled
    let datapoint1 = select_chat_datapoint_clickhouse(&clickhouse, datapoint_id1)
        .await
        .unwrap();
    let staled_at = datapoint1["staled_at"].as_str().unwrap();

    // Insert second datapoint after the first was staled
    let datapoint_id2 = Uuid::now_v7();
    let resp = http_client
        .put(get_gateway_endpoint(&format!(
            "/internal/datasets/{dataset_name}/datapoints/{datapoint_id2}",
        )))
        .json(&json!({
            "function_name": "basic_test",
            "input": {"system": {"assistant_name": "Test"}, "messages": [{"role": "user", "content": [{"type": "text", "text": "Message 2"}]}]},
            "output": [{"type": "text", "text": "Response 2"}],
        }))
        .send()
        .await
        .unwrap();
    assert!(resp.status().is_success());

    // Now stale the entire dataset - should only stale the fresh datapoint
    let stale_result = client.stale_dataset(dataset_name.clone()).await.unwrap();
    assert_eq!(stale_result.num_staled_datapoints, 1);

    // Verify both datapoints are staled
    let datapoint2 = select_chat_datapoint_clickhouse(&clickhouse, datapoint_id2)
        .await
        .unwrap();
    assert!(datapoint2["staled_at"].as_str().is_some());

    let datapoint1 = select_chat_datapoint_clickhouse(&clickhouse, datapoint_id1)
        .await
        .unwrap();
    let new_staled_at = datapoint1["staled_at"].as_str().unwrap();
    assert_eq!(staled_at, new_staled_at);
}<|MERGE_RESOLUTION|>--- conflicted
+++ resolved
@@ -1515,7 +1515,6 @@
     )
     .await;
 
-<<<<<<< HEAD
     // Force deduplication to run
     clickhouse
         .run_query_synchronous_no_params("OPTIMIZE TABLE ChatInferenceDatapoint".to_string())
@@ -1565,11 +1564,6 @@
         updated_at, new_updated_at,
         "Deleting datapoint should change updated_at"
     );
-=======
-    // Assert that the datapoint is hard deleted (test code only)
-    let datapoint = select_chat_datapoint_clickhouse(&clickhouse, datapoint_id).await;
-    assert!(datapoint.is_none());
->>>>>>> 9589b33c
 }
 
 #[tokio::test]
@@ -1924,7 +1918,6 @@
         .await
         .unwrap();
 
-<<<<<<< HEAD
     let mut datapoint = select_json_datapoint_clickhouse(&clickhouse, datapoint_id)
         .await
         .unwrap();
@@ -1973,11 +1966,6 @@
         updated_at, new_updated_at,
         "Deleting datapoint should change updated_at"
     );
-=======
-    // Assert that the datapoint is hard deleted (test code only)
-    let datapoint = select_json_datapoint_clickhouse(&clickhouse, datapoint_id).await;
-    assert!(datapoint.is_none());
->>>>>>> 9589b33c
 }
 
 #[tokio::test]
