--- conflicted
+++ resolved
@@ -1,9 +1,6 @@
-<<<<<<< HEAD
-use std::{collections::HashSet, sync::Arc};
-=======
 #![expect(clippy::print_stdout)]
 use std::collections::HashMap;
->>>>>>> 4ebc5370
+use std::{collections::HashSet, sync::Arc};
 
 use crate::{
     otel::{
@@ -24,7 +21,7 @@
     ClientInputMessageContent, InferenceOutput, InferenceResponse,
 };
 use tensorzero_core::{
-<<<<<<< HEAD
+    clickhouse::test_helpers::get_clickhouse_replica,
     clickhouse::{
         test_helpers::{
             select_all_model_inferences_by_chat_episode_id_clickhouse,
@@ -32,9 +29,6 @@
         },
         ClickHouseConnectionInfo,
     },
-=======
-    clickhouse::test_helpers::get_clickhouse_replica,
->>>>>>> 4ebc5370
     endpoints::inference::ChatInferenceResponse,
     inference::types::{
         ContentBlock, ContentBlockOutput, File, RequestMessage, ResolvedInput,
