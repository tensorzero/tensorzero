#![expect(clippy::print_stdout, clippy::print_stderr)]
use std::collections::HashMap;
use std::{collections::HashSet, sync::Arc};

use crate::{
    otel::{
        attrs_to_map, build_span_map, install_capturing_otel_exporter, CapturingOtelExporter,
        SpanMap,
    },
    providers::common::FERRIS_PNG,
};
use axum::http::HeaderValue;
use base64::prelude::*;
use futures::StreamExt;
use opentelemetry_sdk::trace::SpanData;
use reqwest::{Client, StatusCode};
use reqwest_eventsource::{Event, RequestBuilderExt};
use serde_json::{json, Value};
use tensorzero::{
    ClientBuilder, ClientBuilderMode, ClientInferenceParams, ClientInput, ClientInputMessage,
    ClientInputMessageContent, InferenceOutput, InferenceResponse,
};
use tensorzero_core::inference::types::{Arguments, StoredInput, System};
use tensorzero_core::observability::enter_fake_http_request_otel;
use tensorzero_core::{
    db::clickhouse::test_helpers::get_clickhouse_replica,
    db::clickhouse::test_helpers::{
        select_all_model_inferences_by_chat_episode_id_clickhouse,
        select_chat_inferences_clickhouse,
    },
    endpoints::inference::ChatInferenceResponse,
    inference::types::{
<<<<<<< HEAD
        ContentBlockOutput, File, RawText, Role, StoredContentBlock, StoredInputMessageContent,
=======
        Base64File, ContentBlockOutput, File, Role, StoredContentBlock, StoredInputMessageContent,
>>>>>>> 38e3a9e2
        StoredRequestMessage, Text, TextKind,
    },
    providers::dummy::{
        DUMMY_BAD_TOOL_RESPONSE, DUMMY_INFER_RESPONSE_CONTENT, DUMMY_INFER_RESPONSE_RAW,
        DUMMY_JSON_RESPONSE_RAW, DUMMY_RAW_REQUEST, DUMMY_STREAMING_RESPONSE,
        DUMMY_STREAMING_TOOL_RESPONSE, DUMMY_TOOL_RESPONSE,
    },
    tool::{ToolCall, ToolCallInput},
};
use tokio::task::JoinSet;
use tokio::time::{sleep, Duration};
use tracing_test::traced_test;
use url::Url;
use uuid::Uuid;

use tensorzero_core::db::clickhouse::test_helpers::{
    get_clickhouse, select_chat_inference_clickhouse, select_inference_tags_clickhouse,
    select_json_inference_clickhouse, select_model_inference_clickhouse,
};

use crate::common::get_gateway_endpoint;

#[tokio::test]
async fn e2e_test_inference_dryrun() {
    let payload = json!({
        "function_name": "basic_test",
        "episode_id": Uuid::now_v7(),
        "input": {
            "system": {"assistant_name": "AskJeeves"},
            "messages": [
                {
                    "role": "user",
                    "content": "Hello, world!"
                }
            ]
        },
        "stream": false,
        "dryrun": true,
    });

    let response = Client::new()
        .post(get_gateway_endpoint("/inference"))
        .json(&payload)
        .send()
        .await
        .unwrap();

    // Check Response is OK, then fields in order
    assert_eq!(response.status(), StatusCode::OK);
    let response_json = response.json::<Value>().await.unwrap();

    // Check that inference_id is here
    let inference_id = response_json.get("inference_id").unwrap().as_str().unwrap();
    let inference_id = Uuid::parse_str(inference_id).unwrap();

    // Sleep for 1 second to allow time for data to be inserted into ClickHouse (trailing writes from API)
    tokio::time::sleep(std::time::Duration::from_secs(1)).await;

    // Check ClickHouse
    let clickhouse = get_clickhouse().await;
    let result = select_chat_inference_clickhouse(&clickhouse, inference_id).await;
    assert!(result.is_none()); // No inference should be written to ClickHouse when dryrun is true
}

#[tokio::test]
async fn e2e_test_inference_chat_strip_unknown_block_non_stream() {
    let payload = json!({
        "function_name": "basic_test",
        "episode_id": Uuid::now_v7(),
        "input": {
            "system": {"assistant_name": "AskJeeves"},
            "messages": [
                {
                    "role": "user",
                    "content": "Hello, world!"
                },
                {
                    "role": "user",
                    "content": [
                        {"type": "unknown", "model_provider_name": "bad_model_provider", "data": {} },
                        {"type": "unknown", "model_provider_name": "tensorzero::model_name::test::provider_name::good", "data": {"my": "custom data"}},
                        {"type": "unknown", "model_provider_name": "tensorzero::model_name::test::provider_name::wrong_model_name", "data": {"SHOULD NOT": "SHOW UP"}},
                        {"type": "unknown", "data": "Non-provider-specific unknown block"}
                    ]
                }
            ]
        },
        "stream": false,
        "internal": true, // This also tests that the internal flag is correctly propagated.
        "tags": {
            "tensorzero::tag_key": "tensorzero::tag_value"
        }
    });

    let response = Client::new()
        .post(get_gateway_endpoint("/inference"))
        .json(&payload)
        .send()
        .await
        .unwrap();

    // Check Response is OK, then fields in order
    assert_eq!(response.status(), StatusCode::OK);
    let response_json = response.json::<Value>().await.unwrap();

    // Check that inference_id is here
    let inference_id = response_json.get("inference_id").unwrap().as_str().unwrap();
    let inference_id = Uuid::parse_str(inference_id).unwrap();

    let episode_id = response_json.get("episode_id").unwrap().as_str().unwrap();
    let episode_id = Uuid::parse_str(episode_id).unwrap();

    // Sleep for 200ms second to allow time for data to be inserted into ClickHouse (trailing writes from API)
    tokio::time::sleep(std::time::Duration::from_millis(200)).await;

    // Check ClickHouse
    let clickhouse = get_clickhouse().await;
    let result = select_chat_inference_clickhouse(&clickhouse, inference_id)
        .await
        .unwrap();
    let id = result.get("id").unwrap().as_str().unwrap();
    let id_uuid = Uuid::parse_str(id).unwrap();
    assert_eq!(id_uuid, inference_id);
    let input: Value =
        serde_json::from_str(result.get("input").unwrap().as_str().unwrap()).unwrap();

    // The input in ChatInference should have *all* of the unknown blocks present
    let correct_input: Value = json!(
        {
            "system": {
                "assistant_name": "AskJeeves"
            },
            "messages": [
                {
                    "role": "user",
                    "content": [{"type": "text", "text": "Hello, world!"}]
                },
                {
                    "role": "user",
                    "content": [
                        {"type": "unknown", "model_provider_name": "bad_model_provider", "data": {} },
                        {"type": "unknown", "model_provider_name": "tensorzero::model_name::test::provider_name::good", "data": {"my": "custom data"}},
                        {"type": "unknown", "model_provider_name": "tensorzero::model_name::test::provider_name::wrong_model_name", "data": {"SHOULD NOT": "SHOW UP"}},
                        {"type": "unknown", "model_provider_name": null, "data": "Non-provider-specific unknown block"}
                    ]
                }
            ]
        }
    );
    assert_eq!(input, correct_input);
    // Check that content blocks are correct
    let content_blocks = result.get("output").unwrap().as_str().unwrap();
    let content_blocks: Vec<Value> = serde_json::from_str(content_blocks).unwrap();
    assert_eq!(content_blocks.len(), 1);
    let content_block = content_blocks.first().unwrap();
    let content_block_type = content_block.get("type").unwrap().as_str().unwrap();
    assert_eq!(content_block_type, "text");
    let content = content_block.get("text").unwrap().as_str().unwrap();
    assert_eq!(content, DUMMY_INFER_RESPONSE_CONTENT);
    // Check that episode_id is here and correct
    let retrieved_episode_id = result.get("episode_id").unwrap().as_str().unwrap();
    let retrieved_episode_id = Uuid::parse_str(retrieved_episode_id).unwrap();
    assert_eq!(retrieved_episode_id, episode_id);
    // Check the variant name
    let variant_name = result.get("variant_name").unwrap().as_str().unwrap();
    assert_eq!(variant_name, "test");

    // Check the ModelInference Table
    let result = select_model_inference_clickhouse(&clickhouse, inference_id)
        .await
        .unwrap();
    let id = result.get("id").unwrap().as_str().unwrap();
    let _ = Uuid::parse_str(id).unwrap();
    let inference_id_result = result.get("inference_id").unwrap().as_str().unwrap();
    let inference_id_result = Uuid::parse_str(inference_id_result).unwrap();
    assert_eq!(inference_id_result, inference_id);

    let input_messages = result.get("input_messages").unwrap().as_str().unwrap();
    let input_messages: Vec<StoredRequestMessage> = serde_json::from_str(input_messages).unwrap();
    assert_eq!(
        input_messages,
        vec![
            StoredRequestMessage {
                role: Role::User,
                content: vec![StoredContentBlock::Text(Text {
                    text: "Hello, world!".to_string(),
                })]
            },
            StoredRequestMessage {
                role: Role::User,
                content: vec![
                    StoredContentBlock::Unknown {
                        model_provider_name: Some(
                            "tensorzero::model_name::test::provider_name::good".to_string()
                        ),
                        data: json!({"my": "custom data"})
                    },
                    StoredContentBlock::Unknown {
                        model_provider_name: None,
                        data: "Non-provider-specific unknown block".into()
                    }
                ]
            },
        ]
    );
}

#[tokio::test]
async fn test_dummy_only_inference_chat_strip_unknown_block_stream() {
    let payload = json!({
        "function_name": "basic_test",
        "episode_id": Uuid::now_v7(),
        "input": {
            "system": {"assistant_name": "AskJeeves"},
            "messages": [
                {
                    "role": "user",
                    "content": "Hello, world!"
                },
                {
                    "role": "user",
                    "content": [
                        {"type": "unknown", "model_provider_name": "bad_model_provider", "data": {} },
                        {"type": "unknown", "model_provider_name": "tensorzero::model_name::test::provider_name::good", "data": {"my": "custom data"}},
                        {"type": "unknown", "model_provider_name": "tensorzero::model_name::test::provider_name::wrong_model_name", "data": {"SHOULD NOT": "SHOW UP"}},
                        {"type": "unknown", "data": "Non-provider-specific unknown block"}
                    ]
                }
            ]
        },
        "stream": true,
    });

    let mut event_source = Client::new()
        .post(get_gateway_endpoint("/inference"))
        .json(&payload)
        .eventsource()
        .unwrap();

    let mut chunks = vec![];
    while let Some(event) = event_source.next().await {
        let event = event.unwrap();
        match event {
            Event::Open => continue,
            Event::Message(message) => {
                if message.data == "[DONE]" {
                    break;
                }
                chunks.push(message.data);
            }
        }
    }

    let chunk_json: serde_json::Value = serde_json::from_str(chunks.last().unwrap()).unwrap();
    let inference_id =
        Uuid::parse_str(chunk_json.get("inference_id").unwrap().as_str().unwrap()).unwrap();

    let episode_id =
        Uuid::parse_str(chunk_json.get("episode_id").unwrap().as_str().unwrap()).unwrap();

    // Sleep for 200ms second to allow time for data to be inserted into ClickHouse (trailing writes from API)
    tokio::time::sleep(std::time::Duration::from_millis(200)).await;

    // Check ClickHouse
    let clickhouse = get_clickhouse().await;
    let result = select_chat_inference_clickhouse(&clickhouse, inference_id)
        .await
        .unwrap();
    let id = result.get("id").unwrap().as_str().unwrap();
    let id_uuid = Uuid::parse_str(id).unwrap();
    assert_eq!(id_uuid, inference_id);
    let input: Value =
        serde_json::from_str(result.get("input").unwrap().as_str().unwrap()).unwrap();

    // The input in ChatInference should have *all* of the unknown blocks present
    let correct_input: Value = json!(
        {
            "system": {
                "assistant_name": "AskJeeves"
            },
            "messages": [
                {
                    "role": "user",
                    "content": [{"type": "text", "text": "Hello, world!"}]
                },
                {
                    "role": "user",
                    "content": [
                        {"type": "unknown", "model_provider_name": "bad_model_provider", "data": {} },
                        {"type": "unknown", "model_provider_name": "tensorzero::model_name::test::provider_name::good", "data": {"my": "custom data"}},
                        {"type": "unknown", "model_provider_name": "tensorzero::model_name::test::provider_name::wrong_model_name", "data": {"SHOULD NOT": "SHOW UP"}},
                        {"type": "unknown", "model_provider_name": null, "data": "Non-provider-specific unknown block"}
                    ]
                }
            ]
        }
    );
    assert_eq!(input, correct_input);
    // Check that content blocks are correct
    let content_blocks = result.get("output").unwrap().as_str().unwrap();
    let content_blocks: Vec<Value> = serde_json::from_str(content_blocks).unwrap();
    assert_eq!(content_blocks.len(), 1);
    let content_block = content_blocks.first().unwrap();
    let content_block_type = content_block.get("type").unwrap().as_str().unwrap();
    assert_eq!(content_block_type, "text");
    let content = content_block.get("text").unwrap().as_str().unwrap();
    assert_eq!(content, "Wally, the golden retriever, wagged his tail excitedly as he devoured a slice of cheese pizza.");
    // Check that episode_id is here and correct
    let retrieved_episode_id = result.get("episode_id").unwrap().as_str().unwrap();
    let retrieved_episode_id = Uuid::parse_str(retrieved_episode_id).unwrap();
    assert_eq!(retrieved_episode_id, episode_id);
    // Check the variant name
    let variant_name = result.get("variant_name").unwrap().as_str().unwrap();
    assert_eq!(variant_name, "test");
    let tags = result.get("tags").unwrap().as_object().unwrap();
    // Since the variant was not pinned, the variant_pinned tag should not be present
    assert!(tags.get("tensorzero::variant_pinned").is_none());

    // Check the ModelInference Table
    let result = select_model_inference_clickhouse(&clickhouse, inference_id)
        .await
        .unwrap();
    let id = result.get("id").unwrap().as_str().unwrap();
    let _ = Uuid::parse_str(id).unwrap();
    let inference_id_result = result.get("inference_id").unwrap().as_str().unwrap();
    let inference_id_result = Uuid::parse_str(inference_id_result).unwrap();
    assert_eq!(inference_id_result, inference_id);

    let input_messages = result.get("input_messages").unwrap().as_str().unwrap();
    let input_messages: Vec<StoredRequestMessage> = serde_json::from_str(input_messages).unwrap();
    assert_eq!(
        input_messages,
        vec![
            StoredRequestMessage {
                role: Role::User,
                content: vec![StoredContentBlock::Text(Text {
                    text: "Hello, world!".to_string(),
                })]
            },
            StoredRequestMessage {
                role: Role::User,
                content: vec![
                    StoredContentBlock::Unknown {
                        model_provider_name: Some(
                            "tensorzero::model_name::test::provider_name::good".to_string()
                        ),
                        data: json!({"my": "custom data"})
                    },
                    StoredContentBlock::Unknown {
                        model_provider_name: None,
                        data: "Non-provider-specific unknown block".into()
                    }
                ]
            },
        ]
    );
}

/// This test calls a function which calls a model where the first provider is broken but
/// then the second provider works fine. We expect this request to work despite the first provider
/// being broken.
#[tokio::test]
async fn e2e_test_inference_model_fallback() {
    let episode_id = Uuid::now_v7();

    let payload = json!({
        "function_name": "model_fallback_test",
        "episode_id": episode_id,
        "input":{
            "system": {"assistant_name": "AskJeeves"},
            "messages": [
                {
                    "role": "user",
                    "content": "Hello, world!"
                }
            ]},
        "stream": false,
    });

    let response = Client::new()
        .post(get_gateway_endpoint("/inference"))
        .json(&payload)
        .send()
        .await
        .unwrap();
    // Check Response is OK, then fields in order
    assert_eq!(response.status(), StatusCode::OK);
    let response_json = response.json::<Value>().await.unwrap();
    // Check that inference_id is here
    let inference_id = response_json.get("inference_id").unwrap().as_str().unwrap();
    let inference_id = Uuid::parse_str(inference_id).unwrap();
    // Check that raw_content is same as content
    let content_blocks: &Vec<Value> = response_json.get("content").unwrap().as_array().unwrap();
    assert_eq!(content_blocks.len(), 1);
    let content_block = content_blocks.first().unwrap();
    let content_block_type = content_block.get("type").unwrap().as_str().unwrap();
    assert_eq!(content_block_type, "text");
    let content = content_block.get("text").unwrap().as_str().unwrap();
    assert_eq!(content, DUMMY_INFER_RESPONSE_CONTENT);

    // Check that usage is correct
    let usage = response_json.get("usage").unwrap();
    let usage = usage.as_object().unwrap();
    let input_tokens = usage.get("input_tokens").unwrap().as_u64().unwrap();
    let output_tokens = usage.get("output_tokens").unwrap().as_u64().unwrap();
    assert_eq!(input_tokens, 10);
    assert_eq!(output_tokens, 1);
    // Sleep for 1 second to allow time for data to be inserted into ClickHouse (trailing writes from API)
    tokio::time::sleep(std::time::Duration::from_secs(1)).await;

    // Check ClickHouse
    let clickhouse = get_clickhouse().await;
    let result = select_chat_inference_clickhouse(&clickhouse, inference_id)
        .await
        .unwrap();
    let id = result.get("id").unwrap().as_str().unwrap();
    let id_uuid = Uuid::parse_str(id).unwrap();
    assert_eq!(id_uuid, inference_id);
    let input: Value =
        serde_json::from_str(result.get("input").unwrap().as_str().unwrap()).unwrap();
    let correct_input: Value = json!(
        {
            "system": {
                "assistant_name": "AskJeeves"
            },
            "messages": [
                {
                    "role": "user",
                    "content": [{"type": "text", "text": "Hello, world!"}]
                }
            ]
        }
    );
    assert_eq!(input, correct_input);
    // Check that content blocks are correct
    let content_blocks = result.get("output").unwrap().as_str().unwrap();
    let content_blocks: Vec<Value> = serde_json::from_str(content_blocks).unwrap();
    assert_eq!(content_blocks.len(), 1);
    let content_block = content_blocks.first().unwrap();
    let content_block_type = content_block.get("type").unwrap().as_str().unwrap();
    assert_eq!(content_block_type, "text");
    let content = content_block.get("text").unwrap().as_str().unwrap();
    assert_eq!(content, DUMMY_INFER_RESPONSE_CONTENT);
    // Check that episode_id is here and correct
    let retrieved_episode_id = result.get("episode_id").unwrap().as_str().unwrap();
    let retrieved_episode_id = Uuid::parse_str(retrieved_episode_id).unwrap();
    assert_eq!(retrieved_episode_id, episode_id);
    // Check the variant name
    let variant_name = result.get("variant_name").unwrap().as_str().unwrap();
    assert_eq!(variant_name, "test");

    // Check the ModelInference Table
    let result = select_model_inference_clickhouse(&clickhouse, inference_id)
        .await
        .unwrap();
    let id = result.get("id").unwrap().as_str().unwrap();
    let _ = Uuid::parse_str(id).unwrap();
    let inference_id_result = result.get("inference_id").unwrap().as_str().unwrap();
    let inference_id_result = Uuid::parse_str(inference_id_result).unwrap();
    assert_eq!(inference_id_result, inference_id);

    let input_tokens = result.get("input_tokens").unwrap().as_u64().unwrap();
    assert_eq!(input_tokens, 10);
    let output_tokens = result.get("output_tokens").unwrap().as_u64().unwrap();
    assert_eq!(output_tokens, 1);
    let response_time_ms = result.get("response_time_ms").unwrap().as_u64().unwrap();
    assert!(response_time_ms > 0);
    assert!(result.get("ttft_ms").unwrap().is_null());
    assert_eq!(
        result.get("raw_response").unwrap().as_str().unwrap(),
        DUMMY_INFER_RESPONSE_RAW
    );
    assert_eq!(
        result.get("raw_request").unwrap().as_str().unwrap(),
        DUMMY_RAW_REQUEST
    );
    let system = result.get("system").unwrap().as_str().unwrap();
    assert_eq!(
        system,
        "You are a helpful and friendly assistant named AskJeeves"
    );
    let input_messages = result.get("input_messages").unwrap().as_str().unwrap();
    let input_messages: Vec<StoredRequestMessage> = serde_json::from_str(input_messages).unwrap();
    assert_eq!(input_messages.len(), 1);
    assert_eq!(
        input_messages[0],
        StoredRequestMessage {
            role: Role::User,
            content: vec![StoredContentBlock::Text(Text {
                text: "Hello, world!".to_string(),
            })],
        }
    );
    let output = result.get("output").unwrap().as_str().unwrap();
    let output: Vec<StoredContentBlock> = serde_json::from_str(output).unwrap();
    assert_eq!(
        output,
        vec![StoredContentBlock::Text(Text {
            text: DUMMY_INFER_RESPONSE_CONTENT.to_string(),
        })]
    );
}

#[tokio::test]
async fn e2e_test_tool_call() {
    let episode_id = Uuid::now_v7();

    let payload = json!({
        "function_name": "weather_helper",
        "episode_id": episode_id,
        "input":{
            "system": {"assistant_name": "AskJeeves"},
            "messages": [
                {
                    "role": "user",
                    "content": "Hi I'm visiting Brooklyn from Brazil. What's the weather?"
                }
            ]},
        "stream": false,
    });
    let response = Client::new()
        .post(get_gateway_endpoint("/inference"))
        .json(&payload)
        .send()
        .await
        .unwrap();
    // Check Response is OK, then fields in order
    assert_eq!(response.status(), StatusCode::OK);
    let response_json = response.json::<Value>().await.unwrap();
    // No output schema so parsed content should not be in response
    assert!(response_json.get("parsed_content").is_none());
    // Check that inference_id is here
    let inference_id = response_json.get("inference_id").unwrap().as_str().unwrap();
    let inference_id = Uuid::parse_str(inference_id).unwrap();
    // Check that raw_content is same as content
    let content_blocks: &Vec<Value> = response_json.get("content").unwrap().as_array().unwrap();
    assert_eq!(content_blocks.len(), 1);
    let content_block = content_blocks.first().unwrap();
    let content_block_type = content_block.get("type").unwrap().as_str().unwrap();
    assert_eq!(content_block_type, "tool_call");
    let raw_name = content_block.get("raw_name").unwrap().as_str().unwrap();
    assert_eq!(raw_name, "get_temperature");
    let raw_arguments = content_block
        .get("raw_arguments")
        .unwrap()
        .as_str()
        .unwrap();
    let raw_arguments: Value = serde_json::from_str(raw_arguments).unwrap();
    assert_eq!(raw_arguments, *DUMMY_TOOL_RESPONSE);
    let arguments = content_block.get("arguments").unwrap().as_object().unwrap();
    assert_eq!(arguments, DUMMY_TOOL_RESPONSE.as_object().unwrap());
    let id = content_block.get("id").unwrap().as_str().unwrap();
    assert_eq!(id, "0");
    let name = content_block.get("name").unwrap().as_str().unwrap();
    assert_eq!(name, "get_temperature");

    // Check that type is "chat"
    // Check that usage is correct
    let usage = response_json.get("usage").unwrap();
    let usage = usage.as_object().unwrap();
    let input_tokens = usage.get("input_tokens").unwrap().as_u64().unwrap();
    let output_tokens = usage.get("output_tokens").unwrap().as_u64().unwrap();
    assert_eq!(input_tokens, 10);
    assert_eq!(output_tokens, 1);
    // Sleep for 1 second to allow time for data to be inserted into ClickHouse (trailing writes from API)
    tokio::time::sleep(std::time::Duration::from_secs(1)).await;

    // Check ClickHouse
    let clickhouse = get_clickhouse().await;
    let result = select_chat_inference_clickhouse(&clickhouse, inference_id)
        .await
        .unwrap();
    let id = result.get("id").unwrap().as_str().unwrap();
    let id_uuid = Uuid::parse_str(id).unwrap();
    assert_eq!(id_uuid, inference_id);
    let input: Value =
        serde_json::from_str(result.get("input").unwrap().as_str().unwrap()).unwrap();
    let correct_input: Value = json!(
        {
            "system": {
                "assistant_name": "AskJeeves"
            },
            "messages": [
                {
                    "role": "user",
                    "content": [{"type": "text", "text": "Hi I'm visiting Brooklyn from Brazil. What's the weather?"}]
                }
            ]
        }
    );
    assert_eq!(input, correct_input);
    // Check that content blocks are correct
    let content_blocks = result.get("output").unwrap().as_str().unwrap();
    let content_blocks: Vec<Value> = serde_json::from_str(content_blocks).unwrap();
    assert_eq!(content_blocks.len(), 1);
    let content_block = content_blocks.first().unwrap();
    let content_block_type = content_block.get("type").unwrap().as_str().unwrap();
    assert_eq!(content_block_type, "tool_call");
    // Check that the tool call is correctly stored
    let id = content_block.get("id").unwrap().as_str().unwrap();
    assert_eq!(id, "0");
    let raw_name = content_block.get("raw_name").unwrap().as_str().unwrap();
    assert_eq!(raw_name, "get_temperature");
    let raw_arguments = content_block
        .get("raw_arguments")
        .unwrap()
        .as_str()
        .unwrap();
    let raw_arguments: Value = serde_json::from_str(raw_arguments).unwrap();
    assert_eq!(raw_arguments, *DUMMY_TOOL_RESPONSE);
    let name = content_block.get("name").unwrap().as_str().unwrap();
    assert_eq!(name, "get_temperature");
    let arguments = content_block.get("arguments").unwrap().as_object().unwrap();
    assert_eq!(arguments, DUMMY_TOOL_RESPONSE.as_object().unwrap());
    // Check that episode_id is here and correct
    let retrieved_episode_id = result.get("episode_id").unwrap().as_str().unwrap();
    let retrieved_episode_id = Uuid::parse_str(retrieved_episode_id).unwrap();
    assert_eq!(retrieved_episode_id, episode_id);
    // Check the variant name
    let variant_name = result.get("variant_name").unwrap().as_str().unwrap();
    assert_eq!(variant_name, "variant");
    // Check the tool_params
    let tool_params = result.get("tool_params").unwrap().as_str().unwrap();
    let tool_params: Value = serde_json::from_str(tool_params).unwrap();
    let tools_available = tool_params
        .get("tools_available")
        .unwrap()
        .as_array()
        .unwrap();
    assert!(tools_available.len() == 1);
    assert!(
        tools_available
            .first()
            .unwrap()
            .get("name")
            .unwrap()
            .as_str()
            .unwrap()
            == "get_temperature"
    );
    assert!(tool_params.get("tool_choice").unwrap().as_str().unwrap() == "auto");
    assert_eq!(
        tool_params.get("parallel_tool_calls").unwrap(),
        &Value::Null
    );
    // Check the ModelInference Table
    let result = select_model_inference_clickhouse(&clickhouse, inference_id)
        .await
        .unwrap();
    let id = result.get("id").unwrap().as_str().unwrap();
    let _ = Uuid::parse_str(id).unwrap();
    let inference_id_result = result.get("inference_id").unwrap().as_str().unwrap();
    let inference_id_result = Uuid::parse_str(inference_id_result).unwrap();
    assert_eq!(inference_id_result, inference_id);

    let input_tokens = result.get("input_tokens").unwrap().as_u64().unwrap();
    assert_eq!(input_tokens, 10);
    let output_tokens = result.get("output_tokens").unwrap().as_u64().unwrap();
    assert_eq!(output_tokens, 1);
    let response_time_ms = result.get("response_time_ms").unwrap().as_u64().unwrap();
    assert!(response_time_ms > 0);
    assert!(result.get("ttft_ms").unwrap().is_null());
    assert_eq!(
        result.get("raw_response").unwrap().as_str().unwrap(),
        serde_json::to_string(&*DUMMY_TOOL_RESPONSE).unwrap()
    );
    assert_eq!(
        result.get("raw_request").unwrap().as_str().unwrap(),
        DUMMY_RAW_REQUEST
    );
    let system = result.get("system").unwrap().as_str().unwrap();
    let expected_system = "You are a helpful and friendly assistant named AskJeeves.\n\nPeople will ask you questions about the weather.\n\nIf asked about the weather, just respond with the tool call. Use the \"get_temperature\" tool.\n\nIf provided with a tool result, use it to respond to the user (e.g. \"The weather in New York is 55 degrees Fahrenheit.\").";
    assert_eq!(system, expected_system);
    let input_messages = result.get("input_messages").unwrap().as_str().unwrap();
    let input_messages: Vec<StoredRequestMessage> = serde_json::from_str(input_messages).unwrap();
    let expected_messages = vec![StoredRequestMessage {
        role: Role::User,
        content: vec!["Hi I'm visiting Brooklyn from Brazil. What's the weather?"
            .to_string()
            .into()],
    }];
    assert_eq!(input_messages, expected_messages);
    let output = result.get("output").unwrap().as_str().unwrap();
    let output: Vec<StoredContentBlock> = serde_json::from_str(output).unwrap();
    assert_eq!(output.len(), 1);
    match &output[0] {
        StoredContentBlock::ToolCall(tool_call) => {
            assert_eq!(tool_call.id, "0");
            assert_eq!(tool_call.name, "get_temperature");
            assert_eq!(
                tool_call.arguments,
                serde_json::to_string(&*DUMMY_TOOL_RESPONSE).unwrap()
            );
        }
        _ => {
            panic!("Expected a tool call block, got {:?}", output[0]);
        }
    }
}

#[tokio::test]
async fn e2e_test_tool_call_malformed() {
    let episode_id = Uuid::now_v7();

    let payload = json!({
        "function_name": "weather_helper",
        "episode_id": episode_id,
        "input":{
            "system": {"assistant_name": "AskJeeves"},
            "messages": [
                {
                    "role": "user",
                    "content": "Hi I'm visiting Brooklyn from Brazil. What's the weather?"
                }
            ]},
        "stream": false,
        "variant_name": "bad_tool"
    });
    let response = Client::new()
        .post(get_gateway_endpoint("/inference"))
        .json(&payload)
        .send()
        .await
        .unwrap();
    // Check Response is OK, then fields in order
    assert_eq!(response.status(), StatusCode::OK);
    let response_json = response.json::<Value>().await.unwrap();
    // Check that inference_id is here
    let inference_id = response_json.get("inference_id").unwrap().as_str().unwrap();
    let inference_id = Uuid::parse_str(inference_id).unwrap();
    // Check that raw_content is same as content
    let content_blocks: &Vec<Value> = response_json.get("content").unwrap().as_array().unwrap();
    assert_eq!(content_blocks.len(), 1);
    let content_block = content_blocks.first().unwrap();
    let content_block_type = content_block.get("type").unwrap().as_str().unwrap();
    assert_eq!(content_block_type, "tool_call");
    let raw_name = content_block.get("raw_name").unwrap().as_str().unwrap();
    assert_eq!(raw_name, "get_temperature");
    let raw_arguments = content_block
        .get("raw_arguments")
        .unwrap()
        .as_str()
        .unwrap();
    let raw_arguments: Value = serde_json::from_str(raw_arguments).unwrap();
    assert_eq!(raw_arguments, *DUMMY_BAD_TOOL_RESPONSE);
    let id = content_block.get("id").unwrap().as_str().unwrap();
    assert_eq!(id, "0");
    let name = content_block.get("name").unwrap();
    assert_eq!(name, "get_temperature");
    let arguments = content_block.get("arguments").unwrap();
    assert!(arguments.is_null());

    // Check that type is "chat"
    // Check that usage is correct
    let usage = response_json.get("usage").unwrap();
    let usage = usage.as_object().unwrap();
    let input_tokens = usage.get("input_tokens").unwrap().as_u64().unwrap();
    let output_tokens = usage.get("output_tokens").unwrap().as_u64().unwrap();
    assert_eq!(input_tokens, 10);
    assert_eq!(output_tokens, 1);
    // Sleep for 1 second to allow time for data to be inserted into ClickHouse (trailing writes from API)
    tokio::time::sleep(std::time::Duration::from_secs(1)).await;

    // Check ClickHouse
    let clickhouse = get_clickhouse().await;
    let result = select_chat_inference_clickhouse(&clickhouse, inference_id)
        .await
        .unwrap();
    let id = result.get("id").unwrap().as_str().unwrap();
    let id_uuid = Uuid::parse_str(id).unwrap();
    assert_eq!(id_uuid, inference_id);
    let input: Value =
        serde_json::from_str(result.get("input").unwrap().as_str().unwrap()).unwrap();
    let correct_input: Value = json!(
        {
            "system": {
                "assistant_name": "AskJeeves"
            },
            "messages": [
                {
                    "role": "user",
                    "content": [{"type": "text", "text": "Hi I'm visiting Brooklyn from Brazil. What's the weather?"}]
                }
            ]
        }
    );
    assert_eq!(input, correct_input);
    // Check that content blocks are correct
    let content_blocks = result.get("output").unwrap().as_str().unwrap();
    let content_blocks: Vec<Value> = serde_json::from_str(content_blocks).unwrap();
    assert_eq!(content_blocks.len(), 1);
    let content_block = content_blocks.first().unwrap();
    let content_block_type = content_block.get("type").unwrap().as_str().unwrap();
    assert_eq!(content_block_type, "tool_call");
    // Check that the tool call is correctly stored
    let raw_arguments = content_block
        .get("raw_arguments")
        .unwrap()
        .as_str()
        .unwrap();
    let raw_arguments: Value = serde_json::from_str(raw_arguments).unwrap();
    assert_eq!(raw_arguments, *DUMMY_BAD_TOOL_RESPONSE);
    let id = content_block.get("id").unwrap().as_str().unwrap();
    assert_eq!(id, "0");
    let raw_name = content_block.get("raw_name").unwrap().as_str().unwrap();
    assert_eq!(raw_name, "get_temperature");
    let name = content_block.get("name").unwrap().as_str().unwrap();
    assert_eq!(name, "get_temperature");
    let arguments = content_block.get("arguments").unwrap();
    assert!(arguments.is_null());
    // Check that episode_id is here and correct
    let retrieved_episode_id = result.get("episode_id").unwrap().as_str().unwrap();
    let retrieved_episode_id = Uuid::parse_str(retrieved_episode_id).unwrap();
    assert_eq!(retrieved_episode_id, episode_id);
    // Check the variant name
    let variant_name = result.get("variant_name").unwrap().as_str().unwrap();
    assert_eq!(variant_name, "bad_tool");
    // Check the tool_params
    let tool_params = result.get("tool_params").unwrap().as_str().unwrap();
    let tool_params: Value = serde_json::from_str(tool_params).unwrap();
    let tools_available = tool_params
        .get("tools_available")
        .unwrap()
        .as_array()
        .unwrap();
    assert!(tools_available.len() == 1);
    assert!(
        tools_available
            .first()
            .unwrap()
            .get("name")
            .unwrap()
            .as_str()
            .unwrap()
            == "get_temperature"
    );
    assert!(tool_params.get("tool_choice").unwrap().as_str().unwrap() == "auto");
    assert_eq!(
        tool_params.get("parallel_tool_calls").unwrap(),
        &Value::Null
    );
    // Check the ModelInference Table
    let result = select_model_inference_clickhouse(&clickhouse, inference_id)
        .await
        .unwrap();
    let id = result.get("id").unwrap().as_str().unwrap();
    let _ = Uuid::parse_str(id).unwrap();
    let inference_id_result = result.get("inference_id").unwrap().as_str().unwrap();
    let inference_id_result = Uuid::parse_str(inference_id_result).unwrap();
    assert_eq!(inference_id_result, inference_id);

    let input_tokens = result.get("input_tokens").unwrap().as_u64().unwrap();
    assert_eq!(input_tokens, 10);
    let output_tokens = result.get("output_tokens").unwrap().as_u64().unwrap();
    assert_eq!(output_tokens, 1);
    let response_time_ms = result.get("response_time_ms").unwrap().as_u64().unwrap();
    assert!(response_time_ms > 0);
    assert!(result.get("ttft_ms").unwrap().is_null());
    result.get("raw_response").unwrap().as_str().unwrap();
    assert_eq!(
        result.get("raw_request").unwrap().as_str().unwrap(),
        DUMMY_RAW_REQUEST
    );
    let system = result.get("system").unwrap().as_str().unwrap();
    let expected_system = "You are a helpful and friendly assistant named AskJeeves.\n\nPeople will ask you questions about the weather.\n\nIf asked about the weather, just respond with the tool call. Use the \"get_temperature\" tool.\n\nIf provided with a tool result, use it to respond to the user (e.g. \"The weather in New York is 55 degrees Fahrenheit.\").";
    assert_eq!(system, expected_system);
    let input_messages = result.get("input_messages").unwrap().as_str().unwrap();
    let input_messages: Vec<StoredRequestMessage> = serde_json::from_str(input_messages).unwrap();
    let expected_messages = vec![StoredRequestMessage {
        role: Role::User,
        content: vec!["Hi I'm visiting Brooklyn from Brazil. What's the weather?"
            .to_string()
            .into()],
    }];
    assert_eq!(input_messages, expected_messages);
    let output = result.get("output").unwrap().as_str().unwrap();
    let output: Vec<StoredContentBlock> = serde_json::from_str(output).unwrap();
    assert_eq!(output.len(), 1);
    match &output[0] {
        StoredContentBlock::ToolCall(tool_call) => {
            assert_eq!(tool_call.id, "0");
            assert_eq!(tool_call.name, "get_temperature");
            assert_eq!(
                tool_call.arguments,
                serde_json::to_string(&*DUMMY_BAD_TOOL_RESPONSE).unwrap()
            );
        }
        _ => {
            panic!("Expected a tool call block, got {:?}", output[0]);
        }
    }
}

/// This test checks the return type and clickhouse writes for a function with an output schema and
/// a response which does not satisfy the schema.
/// We expect to see a null `parsed_content` field in the response and a null `parsed_content` field in the table.
#[tokio::test]
async fn e2e_test_inference_json_fail() {
    let episode_id = Uuid::now_v7();

    let payload = json!({
        "function_name": "json_fail",
        "episode_id": episode_id,
        "input":
            {
                "system": {"assistant_name": "AskJeeves"},
                "messages": [
                {
                    "role": "user",
                    "content": "Hello, world!"
                }
            ]},
        "stream": false,
    });

    let response = Client::new()
        .post(get_gateway_endpoint("/inference"))
        .json(&payload)
        .send()
        .await
        .unwrap();
    // Check Response is OK, then fields in order
    assert_eq!(response.status(), StatusCode::OK);
    let response_json = response.json::<Value>().await.unwrap();
    // Get output field
    let output = response_json.get("output").unwrap();
    assert!(output.get("parsed").unwrap().is_null());
    assert!(output.get("raw").unwrap().as_str().unwrap() == DUMMY_INFER_RESPONSE_CONTENT);
    // Check that inference_id is here
    let inference_id = response_json.get("inference_id").unwrap().as_str().unwrap();
    let inference_id = Uuid::parse_str(inference_id).unwrap();

    // Check that usage is correct
    let usage = response_json.get("usage").unwrap();
    let usage = usage.as_object().unwrap();
    let input_tokens = usage.get("input_tokens").unwrap().as_u64().unwrap();
    let output_tokens = usage.get("output_tokens").unwrap().as_u64().unwrap();
    assert_eq!(input_tokens, 10);
    assert_eq!(output_tokens, 1);
    // Sleep for 1 second to allow time for data to be inserted into ClickHouse (trailing writes from API)
    tokio::time::sleep(std::time::Duration::from_secs(1)).await;

    // Check ClickHouse
    let clickhouse = get_clickhouse().await;
    let result = select_json_inference_clickhouse(&clickhouse, inference_id)
        .await
        .unwrap();

    let id = result.get("id").unwrap().as_str().unwrap();
    let id_uuid = Uuid::parse_str(id).unwrap();
    assert_eq!(id_uuid, inference_id);
    let input: Value =
        serde_json::from_str(result.get("input").unwrap().as_str().unwrap()).unwrap();
    let correct_input = json!({
        "system": {"assistant_name": "AskJeeves"},
        "messages": [
            {
                "role": "user",
                "content": [{"type": "text", "text": "Hello, world!"}]
            }
        ]
    });
    assert_eq!(input, correct_input);
    let retrieved_episode_id = result.get("episode_id").unwrap().as_str().unwrap();
    let retrieved_episode_id = Uuid::parse_str(retrieved_episode_id).unwrap();
    assert_eq!(retrieved_episode_id, episode_id);
    let output: Value =
        serde_json::from_str(result.get("output").unwrap().as_str().unwrap()).unwrap();
    assert!(output.get("parsed").unwrap().is_null());
    assert!(output.get("raw").unwrap().as_str().unwrap() == DUMMY_INFER_RESPONSE_CONTENT);
    // Check the variant name
    let variant_name = result.get("variant_name").unwrap().as_str().unwrap();
    assert_eq!(variant_name, "test");

    // Check the ModelInference Table
    let result = select_model_inference_clickhouse(&clickhouse, inference_id)
        .await
        .unwrap();
    let id = result.get("id").unwrap().as_str().unwrap();
    let _ = Uuid::parse_str(id).unwrap();
    let inference_id_result = result.get("inference_id").unwrap().as_str().unwrap();
    let inference_id_result = Uuid::parse_str(inference_id_result).unwrap();
    assert_eq!(inference_id_result, inference_id);

    let input_tokens = result.get("input_tokens").unwrap().as_u64().unwrap();
    assert_eq!(input_tokens, 10);
    let output_tokens = result.get("output_tokens").unwrap().as_u64().unwrap();
    assert_eq!(output_tokens, 1);
    let response_time_ms = result.get("response_time_ms").unwrap().as_u64().unwrap();
    assert!(response_time_ms > 0);
    assert!(result.get("ttft_ms").unwrap().is_null());
    assert_eq!(
        result.get("raw_response").unwrap().as_str().unwrap(),
        DUMMY_INFER_RESPONSE_RAW
    );
    assert_eq!(
        result.get("raw_request").unwrap().as_str().unwrap(),
        DUMMY_RAW_REQUEST
    );
    let system = result.get("system").unwrap().as_str().unwrap();
    assert_eq!(
        system,
        "You are a helpful and friendly assistant named AskJeeves"
    );
    let input_messages = result.get("input_messages").unwrap().as_str().unwrap();
    let input_messages: Vec<StoredRequestMessage> = serde_json::from_str(input_messages).unwrap();
    assert_eq!(input_messages.len(), 1);
    assert_eq!(
        input_messages[0],
        StoredRequestMessage {
            role: Role::User,
            content: vec![StoredContentBlock::Text(Text {
                text: "Hello, world!".to_string(),
            })],
        }
    );
    let output = result.get("output").unwrap().as_str().unwrap();
    let output: Vec<StoredContentBlock> = serde_json::from_str(output).unwrap();
    assert_eq!(
        output,
        vec![StoredContentBlock::Text(Text {
            text: DUMMY_INFER_RESPONSE_CONTENT.to_string(),
        })]
    );
}

/// This test checks the return type and clickhouse writes for a function with an output schema and
/// a response which satisfies the schema.
/// We expect to see a filled-out `content` field in the response and a filled-out `output` field in the table.
#[tokio::test]
async fn e2e_test_inference_json_success() {
    let episode_id = Uuid::now_v7();

    let payload = json!({
        "function_name": "json_success",
        "episode_id": episode_id,
        "input":
            {
                "system": {"assistant_name": "AskJeeves"},
                "messages": [
                {
                    "role": "user",
                    "content": [{"type": "template", "name": "user", "arguments": {"country": "Japan"}}]
                }
            ]},
        "stream": false,
    });

    let response = Client::new()
        .post(get_gateway_endpoint("/inference"))
        .json(&payload)
        .send()
        .await
        .unwrap();
    // Check Response is OK, then fields in order
    assert_eq!(response.status(), StatusCode::OK);
    let response_json = response.json::<Value>().await.unwrap();
    let output = response_json.get("output").unwrap().as_object().unwrap();
    let parsed = output.get("parsed").unwrap().as_object().unwrap();
    let answer = parsed.get("answer").unwrap().as_str().unwrap();
    assert_eq!(answer, "Hello");
    let raw = output.get("raw").unwrap().as_str().unwrap();
    assert_eq!(raw, DUMMY_JSON_RESPONSE_RAW);
    // Check that inference_id is here
    let inference_id = response_json.get("inference_id").unwrap().as_str().unwrap();
    let inference_id = Uuid::parse_str(inference_id).unwrap();

    // Check that usage is correct
    let usage = response_json.get("usage").unwrap();
    let usage = usage.as_object().unwrap();
    let input_tokens = usage.get("input_tokens").unwrap().as_u64().unwrap();
    let output_tokens = usage.get("output_tokens").unwrap().as_u64().unwrap();
    assert_eq!(input_tokens, 10);
    assert_eq!(output_tokens, 1);
    // Sleep for 1 second to allow time for data to be inserted into ClickHouse (trailing writes from API)
    tokio::time::sleep(std::time::Duration::from_secs(1)).await;

    // Check ClickHouse
    let clickhouse = get_clickhouse().await;
    let result = select_json_inference_clickhouse(&clickhouse, inference_id)
        .await
        .unwrap();
    let id = result.get("id").unwrap().as_str().unwrap();
    let id_uuid = Uuid::parse_str(id).unwrap();
    assert_eq!(id_uuid, inference_id);
    let correct_input = json!({
        "system": {"assistant_name": "AskJeeves"},
        "messages": [
            {
                "role": "user",
                "content": [{"type": "template", "name": "user", "arguments": {"country": "Japan"}}]
            }
        ]
    });
    let input: Value =
        serde_json::from_str(result.get("input").unwrap().as_str().unwrap()).unwrap();
    assert_eq!(input, correct_input);
    // Check that correctly parsed output is present
    let output = result.get("output").unwrap().as_str().unwrap();
    let output: Value = serde_json::from_str(output).unwrap();
    let parsed = output.get("parsed").unwrap().as_object().unwrap();
    let answer = parsed.get("answer").unwrap().as_str().unwrap();
    assert_eq!(answer, "Hello");
    let raw = output.get("raw").unwrap().as_str().unwrap();
    assert_eq!(raw, DUMMY_JSON_RESPONSE_RAW);
    // Check content blocks
    let retrieved_episode_id = result.get("episode_id").unwrap().as_str().unwrap();
    let retrieved_episode_id = Uuid::parse_str(retrieved_episode_id).unwrap();
    assert_eq!(retrieved_episode_id, episode_id);
    // Check the variant name
    let variant_name = result.get("variant_name").unwrap().as_str().unwrap();
    assert_eq!(variant_name, "test");

    // Check the ModelInference Table
    let result = select_model_inference_clickhouse(&clickhouse, inference_id)
        .await
        .unwrap();
    let id = result.get("id").unwrap().as_str().unwrap();
    let _ = Uuid::parse_str(id).unwrap();
    let inference_id_result = result.get("inference_id").unwrap().as_str().unwrap();
    let inference_id_result = Uuid::parse_str(inference_id_result).unwrap();
    assert_eq!(inference_id_result, inference_id);

    let input_tokens = result.get("input_tokens").unwrap().as_u64().unwrap();
    assert_eq!(input_tokens, 10);
    let output_tokens = result.get("output_tokens").unwrap().as_u64().unwrap();
    assert_eq!(output_tokens, 1);
    let response_time_ms = result.get("response_time_ms").unwrap().as_u64().unwrap();
    assert!(response_time_ms > 0);
    assert!(result.get("ttft_ms").unwrap().is_null());
    assert_eq!(
        result.get("raw_response").unwrap().as_str().unwrap(),
        DUMMY_JSON_RESPONSE_RAW
    );
    assert_eq!(
        result.get("raw_request").unwrap().as_str().unwrap(),
        DUMMY_RAW_REQUEST
    );
    let system = result.get("system").unwrap().as_str().unwrap();
    assert_eq!(
        system,
        "You are a helpful and friendly assistant named AskJeeves.\n\nPlease answer the questions in a JSON with key \"answer\".\n\nDo not include any other text than the JSON object. Do not include \"```json\" or \"```\" or anything else.\n\nExample Response:\n\n{\n    \"answer\": \"42\"\n}"
    );
    let input_messages = result.get("input_messages").unwrap().as_str().unwrap();
    let input_messages: Vec<StoredRequestMessage> = serde_json::from_str(input_messages).unwrap();
    assert_eq!(input_messages.len(), 1);
    assert_eq!(
        input_messages[0],
        StoredRequestMessage {
            role: Role::User,
            content: vec!["What is the name of the capital city of Japan?"
                .to_string()
                .into()],
        }
    );
    let output = result.get("output").unwrap().as_str().unwrap();
    let output: Vec<StoredContentBlock> = serde_json::from_str(output).unwrap();
    assert_eq!(
        output,
        vec![StoredContentBlock::Text(Text {
            text: "{\"answer\":\"Hello\"}".to_string(),
        })]
    );
}

/// The variant_failover function has two variants: good and error, each with weight 0.5
/// We want to make sure that this does not fail despite the error variant failing every time
/// We do this by making several requests and checking that the response is 200 in each, then checking that
/// the response is correct for the last one.
#[tokio::test]
async fn e2e_test_variant_failover() {
    let mut last_response = None;
    let mut last_episode_id = None;
    for _ in 0..50 {
        let episode_id = Uuid::now_v7();

        let payload = json!({
            "function_name": "variant_failover",
            "episode_id": episode_id,
            "input":
                {
                    "system": {
                        "assistant_name": "AskJeeves"
                    },
                    "messages": [
                    {
                        "role": "user",
                        "content": [{"type": "template", "name": "user", "arguments": {"type": "tacos", "quantity": 13}}],
                    }
                ]},
            "stream": false,
        });

        let response = Client::new()
            .post(get_gateway_endpoint("/inference"))
            .json(&payload)
            .send()
            .await
            .unwrap();
        // Check Response is OK, then fields in order
        assert_eq!(response.status(), StatusCode::OK);
        last_response = Some(response);
        last_episode_id = Some(episode_id);
    }
    let response = last_response.unwrap();
    let episode_id = last_episode_id.unwrap();
    let response_json = response.json::<Value>().await.unwrap();
    let content_blocks = response_json.get("content").unwrap().as_array().unwrap();
    assert!(content_blocks.len() == 1);
    let content_block = content_blocks.first().unwrap();
    let content_block_type = content_block.get("type").unwrap().as_str().unwrap();
    assert_eq!(content_block_type, "text");
    let content = content_block.get("text").unwrap().as_str().unwrap();
    assert_eq!(content, DUMMY_INFER_RESPONSE_CONTENT);
    // Check that inference_id is here
    let inference_id = response_json.get("inference_id").unwrap().as_str().unwrap();
    let inference_id = Uuid::parse_str(inference_id).unwrap();

    // Check that usage is correct
    let usage = response_json.get("usage").unwrap();
    let usage = usage.as_object().unwrap();
    let input_tokens = usage.get("input_tokens").unwrap().as_u64().unwrap();
    let output_tokens = usage.get("output_tokens").unwrap().as_u64().unwrap();
    assert_eq!(input_tokens, 10);
    assert_eq!(output_tokens, 1);
    // Sleep for 1 second to allow time for data to be inserted into ClickHouse (trailing writes from API)
    tokio::time::sleep(std::time::Duration::from_secs(1)).await;

    // Check ClickHouse
    let clickhouse = get_clickhouse().await;
    let result = select_chat_inference_clickhouse(&clickhouse, inference_id)
        .await
        .unwrap();
    let id = result.get("id").unwrap().as_str().unwrap();
    let id_uuid = Uuid::parse_str(id).unwrap();
    assert_eq!(id_uuid, inference_id);
    let input: Value =
        serde_json::from_str(result.get("input").unwrap().as_str().unwrap()).unwrap();
    let correct_input: Value = json!(
        {
            "system": {
                "assistant_name": "AskJeeves"
            },
            "messages": [
            {
                "role": "user",
                "content": [{"type": "template", "name": "user", "arguments": {"type": "tacos", "quantity": 13}}]
            }
        ]}
    );
    assert_eq!(input, correct_input);
    let content_blocks = result.get("output").unwrap().as_str().unwrap();
    // Check that content_blocks is a list of blocks length 1
    let content_blocks: Vec<Value> = serde_json::from_str(content_blocks).unwrap();
    assert_eq!(content_blocks.len(), 1);
    let content_block = content_blocks.first().unwrap();
    // Check the type and content in the block
    let content_block_type = content_block.get("type").unwrap().as_str().unwrap();
    assert_eq!(content_block_type, "text");
    let content = content_block.get("text").unwrap().as_str().unwrap();
    assert_eq!(content, DUMMY_INFER_RESPONSE_CONTENT);
    // Check that episode_id is here and correct
    let retrieved_episode_id = result.get("episode_id").unwrap().as_str().unwrap();
    let retrieved_episode_id = Uuid::parse_str(retrieved_episode_id).unwrap();
    assert_eq!(retrieved_episode_id, episode_id);
    // Check the variant name
    let variant_name = result.get("variant_name").unwrap().as_str().unwrap();
    assert_eq!(variant_name, "good");

    // Check the inference_params (should be null since neither config or payload has chat_completion)
    let inference_params = result.get("inference_params").unwrap().as_str().unwrap();
    let inference_params: Value = serde_json::from_str(inference_params).unwrap();
    let chat_completion_inference_params = inference_params
        .get("chat_completion")
        .unwrap()
        .as_object()
        .unwrap();

    assert!(chat_completion_inference_params
        .get("temperature")
        .is_none());
    let max_tokens = chat_completion_inference_params.get("max_tokens").unwrap();
    assert_eq!(max_tokens.as_u64().unwrap(), 100);
    assert!(chat_completion_inference_params.get("seed").is_none());

    // Check the ModelInference Table
    let result = select_model_inference_clickhouse(&clickhouse, inference_id)
        .await
        .unwrap();
    let inference_id_result = result.get("inference_id").unwrap().as_str().unwrap();
    let inference_id_result = Uuid::parse_str(inference_id_result).unwrap();
    assert_eq!(inference_id_result, inference_id);

    let input_tokens = result.get("input_tokens").unwrap().as_u64().unwrap();
    assert_eq!(input_tokens, 10);
    let output_tokens = result.get("output_tokens").unwrap().as_u64().unwrap();
    assert_eq!(output_tokens, 1);
    let response_time_ms = result.get("response_time_ms").unwrap().as_u64().unwrap();
    assert!(response_time_ms > 0);
    assert!(result.get("ttft_ms").unwrap().is_null());
    assert_eq!(
        result.get("raw_response").unwrap().as_str().unwrap(),
        DUMMY_INFER_RESPONSE_RAW
    );
    assert_eq!(
        result.get("raw_request").unwrap().as_str().unwrap(),
        DUMMY_RAW_REQUEST
    );
    let system = result.get("system").unwrap().as_str().unwrap();
    assert_eq!(
        system,
        "You are a helpful and friendly assistant named AskJeeves"
    );
    let input_messages = result.get("input_messages").unwrap().as_str().unwrap();
    let input_messages: Vec<StoredRequestMessage> = serde_json::from_str(input_messages).unwrap();
    assert_eq!(input_messages.len(), 1);
    assert_eq!(
        input_messages[0],
        StoredRequestMessage {
            role: Role::User,
            content: vec![StoredContentBlock::Text(Text {
                text: "I want 13 of tacos, please.".to_string(),
            })],
        }
    );
    let output = result.get("output").unwrap().as_str().unwrap();
    let output: Vec<StoredContentBlock> = serde_json::from_str(output).unwrap();
    assert_eq!(output, vec![StoredContentBlock::Text(Text {
        text: "Megumin gleefully chanted her spell, unleashing a thunderous explosion that lit up the sky and left a massive crater in its wake.".to_string(),
    })]);
}

#[tokio::test(flavor = "multi_thread")]
async fn e2e_test_variant_zero_weight_skip_zero() {
    let client = tensorzero::test_helpers::make_embedded_gateway().await;
    let error = client
        .inference(ClientInferenceParams {
            function_name: Some("variant_failover_zero_weight".to_string()),
            input: ClientInput {
                system: Some(System::Template(Arguments(serde_json::Map::from_iter([(
                    "assistant_name".to_string(),
                    "AskJeeves".into(),
                )])))),
                messages: vec![ClientInputMessage {
                    role: Role::User,
                    content: vec![ClientInputMessageContent::Text(TextKind::Arguments {
                        arguments: Arguments(serde_json::Map::from_iter([
                            ("type".to_string(), "tacos".into()),
                            ("quantity".to_string(), 13.into()),
                        ])),
                    })],
                }],
            },
            ..Default::default()
        })
        .await
        .unwrap_err()
        .to_string();

    assert!(
        error.contains("Error sending request to Dummy provider for model 'error_1'"),
        "Missing 'error_1' in `{error}`"
    );
    assert!(
        error.contains("Error sending request to Dummy provider for model 'error_2'"),
        "Missing 'error_2' in `{error}`"
    );
    assert!(
        error.contains("Error sending request to Dummy provider for model 'error_no_weight'"),
        "Missing 'error_3' in `{error}`"
    );
    assert!(
        !error.contains("error_zero_weight"),
        "error_zero_weight should not have been called: `{error}`"
    );
}

#[tokio::test(flavor = "multi_thread")]
async fn e2e_test_variant_zero_weight_pin_zero() {
    let client = tensorzero::test_helpers::make_embedded_gateway().await;
    let error = client
        .inference(ClientInferenceParams {
            function_name: Some("variant_failover_zero_weight".to_string()),
            variant_name: Some("zero_weight".to_string()),
            input: ClientInput {
                system: Some(System::Template(Arguments(serde_json::Map::from_iter([(
                    "assistant_name".to_string(),
                    "AskJeeves".into(),
                )])))),
                messages: vec![ClientInputMessage {
                    role: Role::User,
                    content: vec![ClientInputMessageContent::Text(TextKind::Arguments {
                        arguments: Arguments(serde_json::Map::from_iter([
                            ("type".to_string(), "tacos".into()),
                            ("quantity".to_string(), 13.into()),
                        ])),
                    })],
                }],
            },
            ..Default::default()
        })
        .await
        .unwrap_err()
        .to_string();

    assert!(
        error.contains("Error sending request to Dummy provider for model 'error_zero_weight'"),
        "Missing 'error_zero_weight' in `{error}`"
    );

    assert!(!error.contains("error_1"), "Found 'error_1' in `{error}`");
    assert!(!error.contains("error_2"), "Found 'error_2' in `{error}`");
    assert!(
        !error.contains("error_no_weight"),
        "Found 'error_no_weight' in `{error}`"
    );
}

/// This test checks that streaming inference works as expected.
#[tokio::test]
async fn e2e_test_streaming() {
    let episode_id = Uuid::now_v7();

    let payload = json!({
        "function_name": "basic_test",
        "episode_id": episode_id,
        "input":
            {
                "system": {
                    "assistant_name": "AskJeeves"
                },
                "messages": [
                {
                    "role": "user",
                    "content": "Hello, world!"
                }
            ]},
        "stream": true,
        "params": {
            "chat_completion": {
                "temperature": 2.0,
            "max_tokens": 200,
            "seed": 420
        }}
    });

    let mut event_source = Client::new()
        .post(get_gateway_endpoint("/inference"))
        .json(&payload)
        .eventsource()
        .unwrap();
    let mut chunks = vec![];
    while let Some(event) = event_source.next().await {
        let event = event.unwrap();
        match event {
            Event::Open => continue,
            Event::Message(message) => {
                if message.data == "[DONE]" {
                    break;
                }
                chunks.push(message.data);
            }
        }
    }
    let mut inference_id = None;
    for (i, chunk) in chunks.iter().enumerate() {
        let chunk_json: Value = serde_json::from_str(chunk).unwrap();
        if i < DUMMY_STREAMING_RESPONSE.len() {
            let content = chunk_json.get("content").unwrap().as_array().unwrap();
            assert_eq!(content.len(), 1);
            let content_block = content.first().unwrap();
            let content_block_type = content_block.get("type").unwrap().as_str().unwrap();
            assert_eq!(content_block_type, "text");
            let content = content_block.get("text").unwrap().as_str().unwrap();
            assert_eq!(content, DUMMY_STREAMING_RESPONSE[i]);
        } else {
            assert!(chunk_json
                .get("content")
                .unwrap()
                .as_array()
                .unwrap()
                .is_empty());
            let usage = chunk_json.get("usage").unwrap().as_object().unwrap();
            let input_tokens = usage.get("input_tokens").unwrap().as_u64().unwrap();
            let output_tokens = usage.get("output_tokens").unwrap().as_u64().unwrap();
            assert_eq!(input_tokens, 10);
            assert_eq!(output_tokens, 16);
            inference_id = Some(
                Uuid::parse_str(chunk_json.get("inference_id").unwrap().as_str().unwrap()).unwrap(),
            );
        }
    }
    let inference_id = inference_id.unwrap();
    // Sleep for 1 second to allow time for data to be inserted into ClickHouse (trailing writes from API)
    tokio::time::sleep(std::time::Duration::from_secs(1)).await;

    // Check ClickHouse
    let clickhouse = get_clickhouse().await;
    let result = select_chat_inference_clickhouse(&clickhouse, inference_id)
        .await
        .unwrap();
    let id = result.get("id").unwrap().as_str().unwrap();
    let id_uuid = Uuid::parse_str(id).unwrap();
    assert_eq!(id_uuid, inference_id);
    let input: Value =
        serde_json::from_str(result.get("input").unwrap().as_str().unwrap()).unwrap();
    let correct_input: Value = json!(
        {
            "system": {
                "assistant_name": "AskJeeves"
            },
            "messages": [
            {
                "role": "user",
                "content": [{"type": "text", "text": "Hello, world!"}]
            }
        ]}
    );
    assert_eq!(input, correct_input);
    // Check content blocks
    let content_blocks = result.get("output").unwrap().as_str().unwrap();
    let content_blocks: Vec<Value> = serde_json::from_str(content_blocks).unwrap();
    assert_eq!(content_blocks.len(), 1);
    let content_block = content_blocks.first().unwrap();
    let content_block_type = content_block.get("type").unwrap().as_str().unwrap();
    assert_eq!(content_block_type, "text");
    let content = content_block.get("text").unwrap().as_str().unwrap();
    assert_eq!(content, DUMMY_STREAMING_RESPONSE.join(""));
    let retrieved_episode_id = result.get("episode_id").unwrap().as_str().unwrap();
    let retrieved_episode_id = Uuid::parse_str(retrieved_episode_id).unwrap();
    assert_eq!(retrieved_episode_id, episode_id);
    // Check the variant name
    let variant_name = result.get("variant_name").unwrap().as_str().unwrap();
    assert_eq!(variant_name, "test");
    // Check the inference_params (set via payload)
    let inference_params = result.get("inference_params").unwrap().as_str().unwrap();
    let inference_params: Value = serde_json::from_str(inference_params).unwrap();
    let chat_completion_inference_params = inference_params
        .get("chat_completion")
        .unwrap()
        .as_object()
        .unwrap();
    let temperature = chat_completion_inference_params
        .get("temperature")
        .unwrap()
        .as_f64()
        .unwrap();
    assert_eq!(temperature, 2.0);
    let max_tokens = chat_completion_inference_params
        .get("max_tokens")
        .unwrap()
        .as_u64()
        .unwrap();
    assert_eq!(max_tokens, 200);
    let seed = chat_completion_inference_params
        .get("seed")
        .unwrap()
        .as_u64()
        .unwrap();
    assert_eq!(seed, 420);

    // Check the ModelInference Table
    let result = select_model_inference_clickhouse(&clickhouse, inference_id)
        .await
        .unwrap();
    let input_tokens = result.get("input_tokens").unwrap().as_u64().unwrap();
    assert_eq!(input_tokens, 10);
    let output_tokens = result.get("output_tokens").unwrap().as_u64().unwrap();
    assert_eq!(output_tokens, 16);
    let response_time_ms = result.get("response_time_ms").unwrap().as_u64().unwrap();
    assert!(response_time_ms > 0);
    let ttft = result.get("ttft_ms").unwrap().as_u64().unwrap();
    assert!(ttft > 0 && ttft <= response_time_ms);
    result.get("raw_response").unwrap().as_str().unwrap();
    assert_eq!(
        result.get("raw_request").unwrap().as_str().unwrap(),
        DUMMY_RAW_REQUEST
    );
    let system = result.get("system").unwrap().as_str().unwrap();
    assert_eq!(
        system,
        "You are a helpful and friendly assistant named AskJeeves"
    );
    let input_messages = result.get("input_messages").unwrap().as_str().unwrap();
    let input_messages: Vec<StoredRequestMessage> = serde_json::from_str(input_messages).unwrap();
    assert_eq!(input_messages.len(), 1);
    assert_eq!(
        input_messages[0],
        StoredRequestMessage {
            role: Role::User,
            content: vec![StoredContentBlock::Text(Text {
                text: "Hello, world!".to_string(),
            })],
        }
    );
    let output = result.get("output").unwrap().as_str().unwrap();
    let output: Vec<StoredContentBlock> = serde_json::from_str(output).unwrap();
    assert_eq!(output, vec![DUMMY_STREAMING_RESPONSE.join("").into()]);
}

/// This test checks that streaming inference works as expected when dryrun is true.
#[tokio::test]
async fn e2e_test_streaming_dryrun() {
    let payload = json!({
        "function_name": "basic_test",
        "episode_id": Uuid::now_v7(),
        "input":
            {
                "system": {
                    "assistant_name": "AskJeeves"
                },
                "messages": [
                {
                    "role": "user",
                    "content": "Hello, world!"
                }
            ]},
        "stream": true,
        "dryrun": true,
    });

    let mut event_source = Client::new()
        .post(get_gateway_endpoint("/inference"))
        .json(&payload)
        .eventsource()
        .unwrap();
    let mut chunks = vec![];
    while let Some(event) = event_source.next().await {
        let event = event.unwrap();
        match event {
            Event::Open => continue,
            Event::Message(message) => {
                if message.data == "[DONE]" {
                    break;
                }
                chunks.push(message.data);
            }
        }
    }
    let mut inference_id = None;
    for (i, chunk) in chunks.iter().enumerate() {
        let chunk_json: Value = serde_json::from_str(chunk).unwrap();
        if i < DUMMY_STREAMING_RESPONSE.len() {
            let content = chunk_json.get("content").unwrap().as_array().unwrap();
            assert_eq!(content.len(), 1);
            let content_block = content.first().unwrap();
            let content_block_type = content_block.get("type").unwrap().as_str().unwrap();
            assert_eq!(content_block_type, "text");
            let content = content_block.get("text").unwrap().as_str().unwrap();
            assert_eq!(content, DUMMY_STREAMING_RESPONSE[i]);
        } else {
            assert!(chunk_json
                .get("content")
                .unwrap()
                .as_array()
                .unwrap()
                .is_empty());
            let usage = chunk_json.get("usage").unwrap().as_object().unwrap();
            let input_tokens = usage.get("input_tokens").unwrap().as_u64().unwrap();
            let output_tokens = usage.get("output_tokens").unwrap().as_u64().unwrap();
            assert_eq!(input_tokens, 10);
            assert_eq!(output_tokens, 16);
            inference_id = Some(
                Uuid::parse_str(chunk_json.get("inference_id").unwrap().as_str().unwrap()).unwrap(),
            );
        }
    }

    // Check ClickHouse
    let clickhouse = get_clickhouse().await;
    let result = select_chat_inference_clickhouse(&clickhouse, inference_id.unwrap()).await;
    assert!(result.is_none()); // No inference should be written to ClickHouse when dryrun is true
}

#[tokio::test]
async fn e2e_test_inference_original_response_non_stream() {
    let payload = json!({
        "function_name": "basic_test",
        "episode_id": Uuid::now_v7(),
        "input": {
            "system": {"assistant_name": "AskJeeves"},
            "messages": [
                {
                    "role": "user",
                    "content": "Hello, world!"
                }
            ]
        },
        "stream": false,
        "include_original_response": true,
    });

    let response = Client::new()
        .post(get_gateway_endpoint("/inference"))
        .json(&payload)
        .send()
        .await
        .unwrap();

    // Check Response is OK, then fields in order
    assert_eq!(response.status(), StatusCode::OK);
    let response_json = response.json::<Value>().await.unwrap();

    let original = &response_json["original_response"];
    assert_eq!(original, DUMMY_INFER_RESPONSE_RAW);
    // Don't both checking ClickHouse, as we do that in lots of other tests.
}

#[tokio::test]
async fn test_gateway_template_base_path() {
    let gateway = tensorzero::test_helpers::make_embedded_gateway_with_config(&format!(
        r#"
[functions.my_test]
type = "chat"
system_schema = "{root}/fixtures/config/functions/basic_test/system_schema.json"

[functions.my_test.variants.my_variant]
type = "chat_completion"
system_template = "{root}/fixtures/config/functions/basic_test/prompt/relative_system_template.minijinja"
model = "dummy::good"

[gateway.template_filesystem_access]
enabled = true
base_path = "{root}"
    "#,
        root = env!("CARGO_MANIFEST_DIR")
    ))
    .await;

    let params = ClientInferenceParams {
        function_name: Some("my_test".to_string()),
        input: ClientInput {
            system: Some(System::Template(Arguments(serde_json::Map::from_iter([(
                "assistant_name".to_string(),
                "AskJeeves".into(),
            )])))),
            messages: vec![ClientInputMessage {
                role: Role::User,
                content: vec![ClientInputMessageContent::Text(TextKind::Text {
                    text: "Please write me a sentence about Megumin making an explosion."
                        .to_string(),
                })],
            }],
        },
        include_original_response: true,
        ..Default::default()
    };

    // Request should be successful
    let response = gateway.inference(params.clone()).await.unwrap();
    let InferenceOutput::NonStreaming(InferenceResponse::Chat(_)) = response else {
        panic!("Expected non-streaming response, got {response:?}");
    };
}

#[tokio::test]
async fn test_gateway_template_no_fs_access() {
    // We use an embedded client so that we can control the number of
    // requests to the flaky judge.
    let gateway = tensorzero::test_helpers::make_embedded_gateway_with_config(&format!(
        r#"
[functions.my_test]
type = "chat"
system_schema = "{root}/fixtures/config/functions/basic_test/system_schema.json"

[functions.my_test.variants.my_variant]
type = "chat_completion"
system_template = "{root}/fixtures/config/functions/basic_test/prompt/system_template.minijinja"
model = "dummy::good"
    "#,
        root = env!("CARGO_MANIFEST_DIR")
    ))
    .await;

    let params = ClientInferenceParams {
        function_name: Some("my_test".to_string()),
        input: ClientInput {
            system: Some(System::Template(Arguments(serde_json::Map::from_iter([(
                "assistant_name".to_string(),
                "AskJeeves".into(),
            )])))),
            messages: vec![ClientInputMessage {
                role: Role::User,
                content: vec![ClientInputMessageContent::Text(TextKind::Text {
                    text: "Please write me a sentence about Megumin making an explosion."
                        .to_string(),
                })],
            }],
        },
        include_original_response: true,
        ..Default::default()
    };

    // Request should fail due to template trying to include from fs
    let err = gateway
        .inference(params.clone())
        .await
        .unwrap_err()
        .to_string();
    assert!(
        err.contains("Could not load template 'extra_templates/foo.minijinja' - if this a dynamic template included from the filesystem, please set `gateway.template_filesystem_access.enabled` to `true`"),
        "Unexpected error: {err}"
    );
}

#[tokio::test]
async fn test_original_response_best_of_n_flaky_judge() {
    // We use an embedded client so that we can control the number of
    // requests to the flaky judge.
    let gateway = tensorzero::test_helpers::make_embedded_gateway_with_config(
        r#"
[functions.best_of_n]
type = "chat"
[functions.best_of_n.variants.variant0]
type = "chat_completion"
weight = 0
model = "test"
[functions.best_of_n.variants.variant1]
type = "chat_completion"
weight = 0
model = "json"
[functions.best_of_n.variants.flaky_best_of_n_variant]
type = "experimental_best_of_n_sampling"
weight = 1
candidates = ["variant0", "variant1"]
[functions.best_of_n.variants.flaky_best_of_n_variant.evaluator]
model = "flaky_best_of_n_judge"
retries = { num_retries = 0, max_delay_s = 0 }
[models.flaky_best_of_n_judge]
routing = ["dummy"]
[models.flaky_best_of_n_judge.providers.dummy]
type = "dummy"
model_name = "flaky_best_of_n_judge"
[models.test]
routing = ["good"]
[models.test.providers.good]
type = "dummy"
model_name = "good"
[models.json]
routing = ["json"]
[models.json.providers.json]
type = "dummy"
model_name = "json"
    "#,
    )
    .await;

    let params = ClientInferenceParams {
        function_name: Some("best_of_n".to_string()),
        input: ClientInput {
            messages: vec![ClientInputMessage {
                role: Role::User,
                content: vec![ClientInputMessageContent::Text(TextKind::Text {
                    text: "Please write me a sentence about Megumin making an explosion."
                        .to_string(),
                })],
            }],
            ..Default::default()
        },
        include_original_response: true,
        ..Default::default()
    };

    // First request to the flaky judge should succeed
    let good_response = gateway.inference(params.clone()).await.unwrap();
    let InferenceOutput::NonStreaming(InferenceResponse::Chat(good_response)) = good_response
    else {
        panic!("Expected non-streaming response, got {good_response:?}");
    };

    assert_eq!(
        good_response.original_response.unwrap(),
        DUMMY_INFER_RESPONSE_RAW,
    );

    // Second request to the flaky judge should fail
    let bad_response = gateway.inference(params).await.unwrap();
    let InferenceOutput::NonStreaming(InferenceResponse::Chat(bad_response)) = bad_response else {
        panic!("Expected non-streaming response, got {bad_response:?}");
    };

    assert!(
        bad_response.original_response.is_none(),
        "Expected no original response"
    );
}

#[tokio::test]
async fn test_original_response_mixture_of_n_flaky_fuser() {
    let exporter = install_capturing_otel_exporter().await;
    // We use an embedded client so that we can control the number of
    // requests to the flaky judge.
    let gateway = tensorzero::test_helpers::make_embedded_gateway_with_config(
        r#"
[gateway.export.otlp.traces]
enabled = true

[functions.mixture_of_n]
type = "chat"
[functions.mixture_of_n.variants.variant0]
type = "chat_completion"
weight = 0
model = "dummy::test"
[functions.mixture_of_n.variants.variant1]
type = "chat_completion"
weight = 0
model = "dummy::alternate"
[functions.mixture_of_n.variants.mixture_of_n_variant]
type = "experimental_mixture_of_n"
weight = 1
candidates = ["variant0", "variant1"]
[functions.mixture_of_n.variants.mixture_of_n_variant.fuser]
model = "dummy::flaky_model"
    "#,
    )
    .await;

    let _guard = enter_fake_http_request_otel();

    let params = ClientInferenceParams {
        function_name: Some("mixture_of_n".to_string()),
        input: ClientInput {
            messages: vec![ClientInputMessage {
                role: Role::User,
                content: vec![ClientInputMessageContent::Text(TextKind::Text {
                    text: "Please write me a sentence about Megumin making an explosion."
                        .to_string(),
                })],
            }],
            ..Default::default()
        },
        include_original_response: true,
        ..Default::default()
    };

    // First request to the flaky judge should succeed
    let good_response = gateway.inference(params.clone()).await.unwrap();
    let InferenceOutput::NonStreaming(InferenceResponse::Chat(good_response)) = good_response
    else {
        panic!("Expected non-streaming response, got {good_response:?}");
    };

    assert_eq!(
        good_response.original_response.as_ref().unwrap(),
        DUMMY_INFER_RESPONSE_RAW,
    );

    check_good_mixture_response(exporter, good_response).await;

    // Second request to the flaky judge should fail
    let bad_response = gateway.inference(params).await.unwrap();
    let InferenceOutput::NonStreaming(InferenceResponse::Chat(bad_response)) = bad_response else {
        panic!("Expected non-streaming response, got {bad_response:?}");
    };

    assert!(
        bad_response.original_response.is_none(),
        "Expected no original response"
    );

    // Don't check ClickHouse, as we do that in lots of other tests.
}

async fn check_good_mixture_response(
    exporter: CapturingOtelExporter,
    output: ChatInferenceResponse,
) {
    let all_spans = exporter.take_spans();
    let num_spans = all_spans.len();
    let spans = build_span_map(all_spans);
    let [root_span] = spans.root_spans.as_slice() else {
        panic!("Expected one root span: {:#?}", spans.root_spans);
    };
    // Since we're using the embedded gateway, the root span will be `function_call`
    // (we won't have a top-level HTTP span)
    assert_eq!(root_span.name, "function_inference");
    let root_attr_map = attrs_to_map(&root_span.attributes);
    assert_eq!(root_attr_map["function_name"], "mixture_of_n".into());
    assert_eq!(root_attr_map.get("model_name"), None);
    assert_eq!(
        root_attr_map["inference_id"],
        output.inference_id.to_string().into()
    );
    assert_eq!(
        root_attr_map["episode_id"],
        output.episode_id.to_string().into()
    );
    assert_eq!(root_attr_map["function_name"], "mixture_of_n".into());
    // We didn't explicitly pin a variant in the inference request, so this is `None` in the top-level function_call span
    assert_eq!(root_attr_map.get("variant_name"), None);

    let root_children = &spans.span_children[&root_span.span_context.span_id()];
    let [variant_span] = root_children.as_slice() else {
        panic!("Expected one child span: {root_children:#?}");
    };

    assert_eq!(variant_span.name, "variant_inference");
    let variant_attr_map = attrs_to_map(&variant_span.attributes);
    assert_eq!(variant_attr_map["function_name"], "mixture_of_n".into());
    assert_eq!(
        variant_attr_map["variant_name"],
        "mixture_of_n_variant".into()
    );
    assert_eq!(variant_attr_map["stream"], false.into());

    let mut variant_children = spans.span_children[&variant_span.span_context.span_id()].clone();
    variant_children.sort_by_key(|s| {
        s.attributes.iter().find_map(|k| {
            if k.key.as_str() == "variant_name" {
                Some(k.value.as_str().to_string())
            } else {
                None
            }
        })
    });

    let [model_span, variant0_span, variant1_span] = variant_children.as_slice() else {
        panic!("Expected three child spans: {variant_children:#?}");
    };

    check_dummy_model_span(model_span, &spans, "dummy::flaky_model", "flaky_model");

    assert_eq!(variant0_span.name, "variant_inference");
    let variant0_attr_map = attrs_to_map(&variant0_span.attributes);
    assert_eq!(variant0_attr_map["function_name"], "mixture_of_n".into());
    assert_eq!(variant0_attr_map["variant_name"], "variant0".into());
    assert_eq!(variant0_attr_map["stream"], false.into());

    let variant0_children = &spans.span_children[&variant0_span.span_context.span_id()];
    let [variant0_model_span] = variant0_children.as_slice() else {
        panic!("Expected one child span: {variant0_children:#?}");
    };
    check_dummy_model_span(variant0_model_span, &spans, "dummy::test", "test");

    assert_eq!(variant1_span.name, "variant_inference");
    let variant1_attr_map = attrs_to_map(&variant1_span.attributes);
    assert_eq!(variant1_attr_map["function_name"], "mixture_of_n".into());
    assert_eq!(variant1_attr_map["variant_name"], "variant1".into());
    assert_eq!(variant1_attr_map["stream"], false.into());

    let variant1_children = &spans.span_children[&variant1_span.span_context.span_id()];
    let [variant1_model_span] = variant1_children.as_slice() else {
        panic!("Expected one child span: {variant1_children:#?}");
    };
    check_dummy_model_span(variant1_model_span, &spans, "dummy::alternate", "alternate");

    assert_eq!(num_spans, 16);
}

fn check_dummy_model_span(
    model_span: &SpanData,
    spans: &SpanMap,
    model_name: &str,
    genai_model_name: &str,
) {
    assert_eq!(model_span.name, "model_inference");
    let model_attr_map = attrs_to_map(&model_span.attributes);
    assert_eq!(model_attr_map["model_name"].as_str(), model_name);
    assert_eq!(model_attr_map["stream"], false.into());

    let model_children = &spans.span_children[&model_span.span_context.span_id()];
    let [model_provider_span] = model_children.as_slice() else {
        panic!("Expected one child span: {model_children:#?}");
    };
    assert_eq!(model_provider_span.name, "model_provider_inference");
    let model_provider_attr_map = attrs_to_map(&model_provider_span.attributes);
    assert_eq!(model_provider_attr_map["provider_name"], "dummy".into());
    assert_eq!(
        model_provider_attr_map["gen_ai.operation.name"],
        "chat".into()
    );
    assert_eq!(model_provider_attr_map["gen_ai.system"], "dummy".into());
    assert_eq!(
        model_provider_attr_map["gen_ai.request.model"].as_str(),
        genai_model_name
    );
    assert_eq!(model_attr_map["stream"], false.into());

    let rate_limiting_spans = spans
        .span_children
        .get(&model_provider_span.span_context.span_id())
        .unwrap();

    // Check that we have a 'consume' and 'return' span - we have much more extensive checks in the 'otel' tests.
    let [first_span, second_span] = rate_limiting_spans.as_slice() else {
        panic!("Expected two rate limiting spans: {rate_limiting_spans:#?}");
    };
    let names = HashSet::from([&*first_span.name, &*second_span.name]);
    assert_eq!(
        names,
        HashSet::from([
            "rate_limiting_consume_tickets",
            "rate_limiting_return_tickets"
        ])
    );
}

#[tokio::test]
async fn e2e_test_tool_call_streaming() {
    let episode_id = Uuid::now_v7();

    let payload = json!({
        "function_name": "weather_helper",
        "episode_id": episode_id,
        "input":{
            "system": {"assistant_name": "AskJeeves"},
            "messages": [
                {
                    "role": "user",
                    "content": "Hi I'm visiting Brooklyn from Brazil. What's the weather?"
                }
            ]},
        "stream": true,
    });
    let mut event_source = Client::new()
        .post(get_gateway_endpoint("/inference"))
        .json(&payload)
        .eventsource()
        .unwrap();
    let mut chunks = vec![];
    while let Some(event) = event_source.next().await {
        let event = event.unwrap();
        match event {
            Event::Open => continue,
            Event::Message(message) => {
                if message.data == "[DONE]" {
                    break;
                }
                chunks.push(message.data);
            }
        }
    }
    let mut inference_id = None;
    let mut id: Option<String> = None;

    for (i, chunk) in chunks.iter().enumerate() {
        let chunk_json: Value = serde_json::from_str(chunk).unwrap();
        if i < DUMMY_STREAMING_TOOL_RESPONSE.len() {
            let content = chunk_json.get("content").unwrap().as_array().unwrap();
            assert_eq!(content.len(), 1);
            let content_block = content.first().unwrap();
            let content_block_type = content_block.get("type").unwrap().as_str().unwrap();
            assert_eq!(content_block_type, "tool_call");
            let new_arguments = content_block
                .get("raw_arguments")
                .unwrap()
                .as_str()
                .unwrap();
            assert_eq!(new_arguments, DUMMY_STREAMING_TOOL_RESPONSE[i]);
            let new_id = content_block.get("id").unwrap().as_str().unwrap();
            if i == 0 {
                id = Some(new_id.to_string());
            } else {
                assert_eq!(id, Some(new_id.to_string()));
            }
            if i == 0 {
                assert!(content_block.get("raw_name").is_some());
            } else {
                assert!(
                    content_block
                        .get("raw_name")
                        .unwrap()
                        .as_str()
                        .unwrap()
                        .is_empty(),
                    "Expected empty raw_name in non-first block, got {content_block:#?}",
                );
            }
        } else {
            assert!(chunk_json
                .get("content")
                .unwrap()
                .as_array()
                .unwrap()
                .is_empty());
            let usage = chunk_json.get("usage").unwrap().as_object().unwrap();
            let input_tokens = usage.get("input_tokens").unwrap().as_u64().unwrap();
            let output_tokens = usage.get("output_tokens").unwrap().as_u64().unwrap();
            assert_eq!(input_tokens, 10);
            assert_eq!(output_tokens, 5);
            inference_id = Some(
                Uuid::parse_str(chunk_json.get("inference_id").unwrap().as_str().unwrap()).unwrap(),
            );
        }
    }
    let inference_id = inference_id.unwrap();
    // Sleep for 1 second to allow time for data to be inserted into ClickHouse (trailing writes from API)
    tokio::time::sleep(std::time::Duration::from_secs(1)).await;

    // Check ClickHouse
    let clickhouse = get_clickhouse().await;
    let result = select_chat_inference_clickhouse(&clickhouse, inference_id)
        .await
        .unwrap();
    let id = result.get("id").unwrap().as_str().unwrap();
    let id_uuid = Uuid::parse_str(id).unwrap();
    assert_eq!(id_uuid, inference_id);
    let input: Value =
        serde_json::from_str(result.get("input").unwrap().as_str().unwrap()).unwrap();
    let correct_input: Value = json!(
        {
            "system": {
                "assistant_name": "AskJeeves"
            },
            "messages": [
                {
                    "role": "user",
                    "content": [{"type": "text", "text": "Hi I'm visiting Brooklyn from Brazil. What's the weather?"}]
                }
            ]
        }
    );
    assert_eq!(input, correct_input);
    // Check that content blocks are correct
    let content_blocks = result.get("output").unwrap().as_str().unwrap();
    let content_blocks: Vec<Value> = serde_json::from_str(content_blocks).unwrap();
    assert_eq!(content_blocks.len(), 1);
    let content_block = content_blocks.first().unwrap();
    let content_block_type = content_block.get("type").unwrap().as_str().unwrap();
    assert_eq!(content_block_type, "tool_call");
    // Check that the tool call is correctly returned
    let raw_arguments = content_block
        .get("raw_arguments")
        .unwrap()
        .as_str()
        .unwrap();
    let raw_arguments: Value = serde_json::from_str(raw_arguments).unwrap();
    assert_eq!(raw_arguments, *DUMMY_TOOL_RESPONSE);
    let id = content_block.get("id").unwrap().as_str().unwrap();
    assert_eq!(id, "0");
    let raw_name = content_block.get("raw_name").unwrap().as_str().unwrap();
    assert_eq!(raw_name, "get_temperature");
    let name = content_block.get("name").unwrap().as_str().unwrap();
    assert_eq!(name, "get_temperature");
    let arguments = content_block.get("arguments").unwrap();
    assert_eq!(arguments, &*DUMMY_TOOL_RESPONSE,);
    // Check that episode_id is here and correct
    let retrieved_episode_id = result.get("episode_id").unwrap().as_str().unwrap();
    let retrieved_episode_id = Uuid::parse_str(retrieved_episode_id).unwrap();
    assert_eq!(retrieved_episode_id, episode_id);
    // Check the variant name
    let variant_name = result.get("variant_name").unwrap().as_str().unwrap();
    assert_eq!(variant_name, "variant");
    // Check the tool_params
    let tool_params = result.get("tool_params").unwrap().as_str().unwrap();
    let tool_params: Value = serde_json::from_str(tool_params).unwrap();
    let tools_available = tool_params
        .get("tools_available")
        .unwrap()
        .as_array()
        .unwrap();
    assert!(tools_available.len() == 1);
    assert!(
        tools_available
            .first()
            .unwrap()
            .get("name")
            .unwrap()
            .as_str()
            .unwrap()
            == "get_temperature"
    );
    assert!(tool_params.get("tool_choice").unwrap().as_str().unwrap() == "auto");
    assert_eq!(
        tool_params.get("parallel_tool_calls").unwrap(),
        &Value::Null
    );
    // Check the ModelInference Table
    let result = select_model_inference_clickhouse(&clickhouse, inference_id)
        .await
        .unwrap();
    let id = result.get("id").unwrap().as_str().unwrap();
    let _ = Uuid::parse_str(id).unwrap();
    let inference_id_result = result.get("inference_id").unwrap().as_str().unwrap();
    let inference_id_result = Uuid::parse_str(inference_id_result).unwrap();
    assert_eq!(inference_id_result, inference_id);

    let input_tokens = result.get("input_tokens").unwrap().as_u64().unwrap();
    assert_eq!(input_tokens, 10);
    let output_tokens = result.get("output_tokens").unwrap().as_u64().unwrap();
    assert_eq!(output_tokens, 5);
    let response_time_ms = result.get("response_time_ms").unwrap().as_u64().unwrap();
    assert!(response_time_ms > 0);
    assert!(result.get("ttft_ms").unwrap().as_u64().unwrap() > 50);
    result.get("raw_response").unwrap().as_str().unwrap();
    assert_eq!(
        result.get("raw_request").unwrap().as_str().unwrap(),
        DUMMY_RAW_REQUEST
    );

    let system = result.get("system").unwrap().as_str().unwrap();
    assert_eq!(
        system,
        "You are a helpful and friendly assistant named AskJeeves.\n\nPeople will ask you questions about the weather.\n\nIf asked about the weather, just respond with the tool call. Use the \"get_temperature\" tool.\n\nIf provided with a tool result, use it to respond to the user (e.g. \"The weather in New York is 55 degrees Fahrenheit.\")."
    );
    let input_messages = result.get("input_messages").unwrap().as_str().unwrap();
    let input_messages: Vec<StoredRequestMessage> = serde_json::from_str(input_messages).unwrap();
    assert_eq!(input_messages.len(), 1);
    assert_eq!(
        input_messages[0],
        StoredRequestMessage {
            role: Role::User,
            content: vec!["Hi I'm visiting Brooklyn from Brazil. What's the weather?"
                .to_string()
                .into()],
        }
    );
    let output = result.get("output").unwrap().as_str().unwrap();
    let output: Vec<StoredContentBlock> = serde_json::from_str(output).unwrap();
    assert_eq!(
        output,
        vec![StoredContentBlock::ToolCall(ToolCall {
            name: "get_temperature".to_string(),
            arguments: "{\"location\":\"Brooklyn\",\"units\":\"celsius\"}".to_string(),
            id: "0".to_string(),
        })]
    );
}

#[tokio::test]
async fn e2e_test_tool_call_streaming_split_tool_name() {
    let episode_id = Uuid::now_v7();

    let payload = json!({
        "function_name": "weather_helper",
        "episode_id": episode_id,
        "input":{
            "system": {"assistant_name": "AskJeeves"},
            "messages": [
                {
                    "role": "user",
                    "content": "Hi I'm visiting Brooklyn from Brazil. What's the weather?"
                }
            ]},
        "stream": true,
        "variant_name": "split_tool_name",
    });
    let mut event_source = Client::new()
        .post(get_gateway_endpoint("/inference"))
        .json(&payload)
        .eventsource()
        .unwrap();
    let mut chunks = vec![];
    while let Some(event) = event_source.next().await {
        let event = event.unwrap();
        match event {
            Event::Open => continue,
            Event::Message(message) => {
                if message.data == "[DONE]" {
                    break;
                }
                chunks.push(message.data);
            }
        }
    }
    let mut inference_id = None;
    let mut id: Option<String> = None;
    let mut accumulated_tool_name = String::new();

    for (i, chunk) in chunks.iter().enumerate() {
        let chunk_json: Value = serde_json::from_str(chunk).unwrap();
        if i < DUMMY_STREAMING_TOOL_RESPONSE.len() {
            let content = chunk_json.get("content").unwrap().as_array().unwrap();
            assert_eq!(content.len(), 1);
            let content_block = content.first().unwrap();
            let content_block_type = content_block.get("type").unwrap().as_str().unwrap();
            assert_eq!(content_block_type, "tool_call");
            let new_arguments = content_block
                .get("raw_arguments")
                .unwrap()
                .as_str()
                .unwrap();
            assert_eq!(new_arguments, DUMMY_STREAMING_TOOL_RESPONSE[i]);
            let new_id = content_block.get("id").unwrap().as_str().unwrap();
            if i == 0 {
                id = Some(new_id.to_string());
            } else {
                assert_eq!(id, Some(new_id.to_string()));
            }
            let raw_name = content_block.get("raw_name").unwrap().as_str().unwrap();
            accumulated_tool_name.push_str(raw_name);
        } else {
            assert!(chunk_json
                .get("content")
                .unwrap()
                .as_array()
                .unwrap()
                .is_empty());
            let usage = chunk_json.get("usage").unwrap().as_object().unwrap();
            let input_tokens = usage.get("input_tokens").unwrap().as_u64().unwrap();
            let output_tokens = usage.get("output_tokens").unwrap().as_u64().unwrap();
            assert_eq!(input_tokens, 10);
            assert_eq!(output_tokens, 5);
            inference_id = Some(
                Uuid::parse_str(chunk_json.get("inference_id").unwrap().as_str().unwrap()).unwrap(),
            );
        }
    }
    let inference_id = inference_id.unwrap();
    assert_eq!(accumulated_tool_name, "get_temperature");
    // Sleep for 1 second to allow time for data to be inserted into ClickHouse (trailing writes from API)
    tokio::time::sleep(std::time::Duration::from_secs(1)).await;

    // Check ClickHouse
    let clickhouse = get_clickhouse().await;
    let result = select_chat_inference_clickhouse(&clickhouse, inference_id)
        .await
        .unwrap();
    let id = result.get("id").unwrap().as_str().unwrap();
    let id_uuid = Uuid::parse_str(id).unwrap();
    assert_eq!(id_uuid, inference_id);
    let input: Value =
        serde_json::from_str(result.get("input").unwrap().as_str().unwrap()).unwrap();
    let correct_input: Value = json!(
        {
            "system": {
                "assistant_name": "AskJeeves"
            },
            "messages": [
                {
                    "role": "user",
                    "content": [{"type": "text", "text": "Hi I'm visiting Brooklyn from Brazil. What's the weather?"}]
                }
            ]
        }
    );
    assert_eq!(input, correct_input);
    // Check that content blocks are correct
    let content_blocks = result.get("output").unwrap().as_str().unwrap();
    let content_blocks: Vec<Value> = serde_json::from_str(content_blocks).unwrap();
    assert_eq!(content_blocks.len(), 1);
    let content_block = content_blocks.first().unwrap();
    let content_block_type = content_block.get("type").unwrap().as_str().unwrap();
    assert_eq!(content_block_type, "tool_call");
    // Check that the tool call is correctly returned
    let raw_arguments = content_block
        .get("raw_arguments")
        .unwrap()
        .as_str()
        .unwrap();
    let raw_arguments: Value = serde_json::from_str(raw_arguments).unwrap();
    assert_eq!(raw_arguments, *DUMMY_TOOL_RESPONSE);
    let id = content_block.get("id").unwrap().as_str().unwrap();
    assert_eq!(id, "0");
    let raw_name = content_block.get("raw_name").unwrap().as_str().unwrap();
    assert_eq!(raw_name, "get_temperature");
    let name = content_block.get("name").unwrap().as_str().unwrap();
    assert_eq!(name, "get_temperature");
    let arguments = content_block.get("arguments").unwrap();
    assert_eq!(arguments, &*DUMMY_TOOL_RESPONSE,);
    // Check that episode_id is here and correct
    let retrieved_episode_id = result.get("episode_id").unwrap().as_str().unwrap();
    let retrieved_episode_id = Uuid::parse_str(retrieved_episode_id).unwrap();
    assert_eq!(retrieved_episode_id, episode_id);
    // Check the variant name
    let variant_name = result.get("variant_name").unwrap().as_str().unwrap();
    assert_eq!(variant_name, "split_tool_name");
    // Check the tool_params
    let tool_params = result.get("tool_params").unwrap().as_str().unwrap();
    let tool_params: Value = serde_json::from_str(tool_params).unwrap();
    let tools_available = tool_params
        .get("tools_available")
        .unwrap()
        .as_array()
        .unwrap();
    assert!(tools_available.len() == 1);
    assert!(
        tools_available
            .first()
            .unwrap()
            .get("name")
            .unwrap()
            .as_str()
            .unwrap()
            == "get_temperature"
    );
    assert!(tool_params.get("tool_choice").unwrap().as_str().unwrap() == "auto");
    assert_eq!(
        tool_params.get("parallel_tool_calls").unwrap(),
        &Value::Null
    );
    // Check the ModelInference Table
    let result = select_model_inference_clickhouse(&clickhouse, inference_id)
        .await
        .unwrap();
    let id = result.get("id").unwrap().as_str().unwrap();
    let _ = Uuid::parse_str(id).unwrap();
    let inference_id_result = result.get("inference_id").unwrap().as_str().unwrap();
    let inference_id_result = Uuid::parse_str(inference_id_result).unwrap();
    assert_eq!(inference_id_result, inference_id);

    let input_tokens = result.get("input_tokens").unwrap().as_u64().unwrap();
    assert_eq!(input_tokens, 10);
    let output_tokens = result.get("output_tokens").unwrap().as_u64().unwrap();
    assert_eq!(output_tokens, 5);
    let response_time_ms = result.get("response_time_ms").unwrap().as_u64().unwrap();
    assert!(response_time_ms > 0);
    assert!(result.get("ttft_ms").unwrap().as_u64().unwrap() > 50);
    result.get("raw_response").unwrap().as_str().unwrap();
    assert_eq!(
        result.get("raw_request").unwrap().as_str().unwrap(),
        DUMMY_RAW_REQUEST
    );

    let system = result.get("system").unwrap().as_str().unwrap();
    assert_eq!(
        system,
        "You are a helpful and friendly assistant named AskJeeves.\n\nPeople will ask you questions about the weather.\n\nIf asked about the weather, just respond with the tool call. Use the \"get_temperature\" tool.\n\nIf provided with a tool result, use it to respond to the user (e.g. \"The weather in New York is 55 degrees Fahrenheit.\")."
    );
    let input_messages = result.get("input_messages").unwrap().as_str().unwrap();
    let input_messages: Vec<StoredRequestMessage> = serde_json::from_str(input_messages).unwrap();
    assert_eq!(input_messages.len(), 1);
    assert_eq!(
        input_messages[0],
        StoredRequestMessage {
            role: Role::User,
            content: vec!["Hi I'm visiting Brooklyn from Brazil. What's the weather?"
                .to_string()
                .into()],
        }
    );
    let output = result.get("output").unwrap().as_str().unwrap();
    let output: Vec<StoredContentBlock> = serde_json::from_str(output).unwrap();
    assert_eq!(
        output,
        vec![StoredContentBlock::ToolCall(ToolCall {
            name: "get_temperature".to_string(),
            arguments: "{\"location\":\"Brooklyn\",\"units\":\"celsius\"}".to_string(),
            id: "0".to_string(),
        })]
    );
}

#[tokio::test]
async fn test_raw_text_http_gateway() {
    test_raw_text(tensorzero::test_helpers::make_http_gateway().await).await;
}

#[tokio::test(flavor = "multi_thread")]
async fn test_raw_text_embedded_gateway() {
    test_raw_text(tensorzero::test_helpers::make_embedded_gateway().await).await;
}

pub async fn test_raw_text(client: tensorzero::Client) {
    let episode_id = Uuid::now_v7();

    let InferenceOutput::NonStreaming(res) = client
        .inference(ClientInferenceParams {
            episode_id: Some(episode_id),
            function_name: Some("json_success".to_string()),
            input: ClientInput {
                system: Some(System::Template(Arguments(serde_json::Map::from_iter([(
                    "assistant_name".to_string(),
                    "Dr. Mehta".into(),
                )])))),
                messages: vec![ClientInputMessage {
                    role: Role::User,
                    content: vec![ClientInputMessageContent::RawText(RawText {
                        value: "This is not the normal input".into(),
                    })],
                }],
            },
            ..Default::default()
        })
        .await
        .unwrap()
    else {
        panic!("Expected non-streaming response");
    };

    let inference_id = res.inference_id();
    let episode_id_response = res.episode_id();
    assert_eq!(episode_id_response, episode_id);

    let variant_name = res.variant_name();
    assert_eq!(variant_name, "test");

    let InferenceResponse::Json(json_res) = res else {
        panic!("Expected JSON response");
    };

    let content = json_res.output.parsed.unwrap();
    assert_eq!(
        content,
        serde_json::json!({
            "answer": "Hello"
        })
    );

    // Sleep to allow time for data to be inserted into ClickHouse (trailing writes from API)
    tokio::time::sleep(std::time::Duration::from_secs(1)).await;

    // Check if ClickHouse is ok - JsonInference Table
    let clickhouse = get_clickhouse().await;
    let result = select_json_inference_clickhouse(&clickhouse, inference_id)
        .await
        .unwrap();

    let id = result.get("id").unwrap().as_str().unwrap();
    let id = Uuid::parse_str(id).unwrap();
    assert_eq!(id, inference_id);

    let function_name = result.get("function_name").unwrap().as_str().unwrap();
    assert_eq!(function_name, "json_success");

    let variant_name = result.get("variant_name").unwrap().as_str().unwrap();
    assert_eq!(variant_name, "test");

    let retrieved_episode_id = result.get("episode_id").unwrap().as_str().unwrap();
    let retrieved_episode_id = Uuid::parse_str(retrieved_episode_id).unwrap();
    assert_eq!(retrieved_episode_id, episode_id);

    let input: Value =
        serde_json::from_str(result.get("input").unwrap().as_str().unwrap()).unwrap();
    let correct_input = json!({
        "system": {"assistant_name": "Dr. Mehta"},
        "messages": [
            {
                "role": "user",
                "content": [{"type": "raw_text", "value": "This is not the normal input"}]
            }
        ]
    });
    assert_eq!(input, correct_input);
    let output = result.get("output").unwrap().as_str().unwrap();
    let output: Value = serde_json::from_str(output).unwrap();
    let parsed = output.get("parsed").unwrap();
    assert_eq!(
        parsed,
        &serde_json::json!({
            "answer": "Hello"
        })
    );
    // It's not necessary to check ModelInference table given how many other places we do that
}

#[tokio::test]
pub async fn e2e_test_dynamic_api_key() {
    let episode_id = Uuid::now_v7();

    let payload = json!({
        "function_name": "basic_test",
        "variant_name": "test_dynamic_api_key",
        "episode_id": episode_id,
        "input":
            {
               "system": {"assistant_name": "Dr. Mehta"},
               "messages": [
                {
                    "role": "user",
                    "content": "What is the name of the capital city of Japan?"
                }
            ]},
        "stream": false,
    });

    let response = Client::new()
        .post(get_gateway_endpoint("/inference"))
        .json(&payload)
        .send()
        .await
        .unwrap();
    // Check that the API response is an error since we didn't provide the right key
    assert_eq!(response.status(), StatusCode::INTERNAL_SERVER_ERROR);
    let response_json = response.json::<Value>().await.unwrap();
    let error_message = response_json.get("error").unwrap().as_str().unwrap();
    assert!(
        error_message.contains("API key missing for provider Dummy"),
        "Unexpected error message: {error_message}"
    );

    let payload = json!({
        "function_name": "basic_test",
        "variant_name": "test_dynamic_api_key",
        "episode_id": episode_id,
        "input":
            {
               "system": {"assistant_name": "Dr. Mehta"},
               "messages": [
                {
                    "role": "user",
                    "content": "What is the name of the capital city of Japan?"
                }
            ]},
        "stream": false,
        "credentials": {
            "DUMMY_API_KEY": "good_key",
        }
    });

    let response = Client::new()
        .post(get_gateway_endpoint("/inference"))
        .json(&payload)
        .send()
        .await
        .unwrap();

    // Check that the API response is ok
    assert_eq!(response.status(), StatusCode::OK);
    let response_json = response.json::<Value>().await.unwrap();

    let inference_id = response_json.get("inference_id").unwrap().as_str().unwrap();
    let inference_id = Uuid::parse_str(inference_id).unwrap();

    let episode_id_response = response_json.get("episode_id").unwrap().as_str().unwrap();
    let episode_id_response = Uuid::parse_str(episode_id_response).unwrap();
    assert_eq!(episode_id_response, episode_id);

    let variant_name = response_json.get("variant_name").unwrap().as_str().unwrap();
    assert_eq!(variant_name, "test_dynamic_api_key");

    let content = response_json.get("content").unwrap().as_array().unwrap();
    assert_eq!(content.len(), 1);
    let content_block = content.first().unwrap();
    let content_block_type = content_block.get("type").unwrap().as_str().unwrap();
    assert_eq!(content_block_type, "text");
    let content = content_block.get("text").unwrap().as_str().unwrap();
    assert_eq!(content, DUMMY_INFER_RESPONSE_CONTENT);

    let usage = response_json.get("usage").unwrap();
    let input_tokens = usage.get("input_tokens").unwrap().as_u64().unwrap();
    assert!(input_tokens > 0);
    let output_tokens = usage.get("output_tokens").unwrap().as_u64().unwrap();
    assert!(output_tokens > 0);

    // Sleep to allow time for data to be inserted into ClickHouse (trailing writes from API)
    tokio::time::sleep(std::time::Duration::from_secs(1)).await;

    // Check if ClickHouse is ok - ChatInference Table
    let clickhouse = get_clickhouse().await;
    let result = select_chat_inference_clickhouse(&clickhouse, inference_id)
        .await
        .unwrap();

    let id = result.get("id").unwrap().as_str().unwrap();
    let id = Uuid::parse_str(id).unwrap();
    assert_eq!(id, inference_id);

    let function_name = result.get("function_name").unwrap().as_str().unwrap();
    assert_eq!(function_name, payload["function_name"]);

    let variant_name = result.get("variant_name").unwrap().as_str().unwrap();
    assert_eq!(variant_name, "test_dynamic_api_key");

    let retrieved_episode_id = result.get("episode_id").unwrap().as_str().unwrap();
    let retrieved_episode_id = Uuid::parse_str(retrieved_episode_id).unwrap();
    assert_eq!(retrieved_episode_id, episode_id);

    let input: Value =
        serde_json::from_str(result.get("input").unwrap().as_str().unwrap()).unwrap();
    let correct_input = json!({
        "system": {"assistant_name": "Dr. Mehta"},
        "messages": [
            {
                "role": "user",
                "content": [{"type": "text", "text": "What is the name of the capital city of Japan?"}]
            }
        ]
    });
    assert_eq!(input, correct_input);

    let content_blocks = result.get("output").unwrap().as_str().unwrap();
    let content_blocks: Vec<Value> = serde_json::from_str(content_blocks).unwrap();
    assert_eq!(content_blocks.len(), 1);
    let content_block = content_blocks.first().unwrap();
    let content_block_type = content_block.get("type").unwrap().as_str().unwrap();
    assert_eq!(content_block_type, "text");
    let clickhouse_content = content_block.get("text").unwrap().as_str().unwrap();
    assert_eq!(clickhouse_content, content);

    let tool_params = result.get("tool_params").unwrap().as_str().unwrap();
    assert!(tool_params.is_empty());

    let inference_params = result.get("inference_params").unwrap().as_str().unwrap();
    let inference_params: Value = serde_json::from_str(inference_params).unwrap();
    let inference_params = inference_params.get("chat_completion").unwrap();
    assert_eq!(
        inference_params
            .get("temperature")
            .unwrap()
            .as_f64()
            .unwrap(),
        1.0
    );
    assert_eq!(inference_params.get("seed").unwrap().as_u64().unwrap(), 69);
    assert_eq!(
        inference_params
            .get("max_tokens")
            .unwrap()
            .as_u64()
            .unwrap(),
        100
    );
    // It's not necessary to check ModelInference table given how many other places we do that
}

#[tokio::test]
async fn test_inference_invalid_params() {
    let episode_id = Uuid::now_v7();

    // Test with invalid params structure (including fake_variant_type)
    let invalid_payload = json!({
        "function_name": "basic_test",
        "episode_id": episode_id,
        "input":
            {
               "system": {"assistant_name": "Dr. Mehta"},
               "messages": [
                {
                    "role": "user",
                    "content": "What is the name of the capital city of Japan?"
                }
            ]},
        "params": {
            "chat_completion": {
                "temperature": 0.9,
                "seed": 1337,
                "max_tokens": 120,
                "top_p": 0.9,
                "presence_penalty": 0.1,
                "frequency_penalty": 0.2,
            },
            "fake_variant_type": {
                "temperature": 0.8,
                "seed": 7331,
                "max_tokens": 80,
                "top_p": 0.9,
                "presence_penalty": 0.1,
                "frequency_penalty": 0.2,
            }
        },
    });

    let response = Client::new()
        .post(get_gateway_endpoint("/inference"))
        .json(&invalid_payload)
        .send()
        .await
        .unwrap();

    // Should fail with 400 Bad Request
    assert_eq!(response.status(), StatusCode::BAD_REQUEST);

    // Create valid payload by removing the fake_variant_type from params
    let mut valid_payload = invalid_payload.clone();
    if let Some(params) = valid_payload
        .get_mut("params")
        .and_then(|p| p.as_object_mut())
    {
        params.remove("fake_variant_type");
    }

    let response = Client::new()
        .post(get_gateway_endpoint("/inference"))
        .json(&valid_payload)
        .send()
        .await
        .unwrap();

    // Should succeed with 200 OK
    assert_eq!(response.status(), StatusCode::OK);
}

#[tokio::test]
async fn test_dummy_only_embedded_gateway_no_config() {
    let client = tensorzero::test_helpers::make_embedded_gateway_no_config().await;
    let response = client
        .inference(ClientInferenceParams {
            model_name: Some("dummy::my-model".to_string()),
            input: ClientInput {
                system: None,
                messages: vec![ClientInputMessage {
                    role: Role::User,
                    content: vec![ClientInputMessageContent::Text(TextKind::Text {
                        text: "What is the name of the capital city of Japan?".to_string(),
                    })],
                }],
            },
            ..Default::default()
        })
        .await
        .unwrap();
    let InferenceOutput::NonStreaming(response) = response else {
        panic!("Expected non-streaming response");
    };

    // Sleep to allow time for data to be inserted into ClickHouse (trailing writes from API)
    tokio::time::sleep(std::time::Duration::from_millis(200)).await;

    // Check if ClickHouse is ok - ChatInference Table
    let clickhouse = get_clickhouse().await;
    let result = select_chat_inference_clickhouse(&clickhouse, response.inference_id())
        .await
        .unwrap();

    let id = result.get("id").unwrap().as_str().unwrap();
    let id = Uuid::parse_str(id).unwrap();
    assert_eq!(id, response.inference_id());

    let function_name = result.get("function_name").unwrap().as_str().unwrap();
    assert_eq!(function_name, "tensorzero::default");
    // It's not necessary to check ModelInference table given how many other places we do that
}

#[tokio::test]
async fn test_dummy_only_replicated_clickhouse() {
    let client = tensorzero::test_helpers::make_embedded_gateway_no_config().await;
    let response = client
        .inference(ClientInferenceParams {
            model_name: Some("dummy::my-model".to_string()),
            input: ClientInput {
                system: None,
                messages: vec![ClientInputMessage {
                    role: Role::User,
                    content: vec![ClientInputMessageContent::Text(TextKind::Text {
                        text: "What is the name of the capital city of Japan?".to_string(),
                    })],
                }],
            },
            ..Default::default()
        })
        .await
        .unwrap();
    let InferenceOutput::NonStreaming(response) = response else {
        panic!("Expected non-streaming response");
    };

    // Sleep to allow time for data to be inserted into ClickHouse (trailing writes from API)
    tokio::time::sleep(std::time::Duration::from_millis(200)).await;

    // Check if ClickHouse is ok - ChatInference Table
    let clickhouse = get_clickhouse().await;
    let result = select_chat_inference_clickhouse(&clickhouse, response.inference_id())
        .await
        .unwrap();

    let id = result.get("id").unwrap().as_str().unwrap();
    let id = Uuid::parse_str(id).unwrap();
    assert_eq!(id, response.inference_id());

    let function_name = result.get("function_name").unwrap().as_str().unwrap();
    assert_eq!(function_name, "tensorzero::default");

    // Check if ClickHouse replica is ok - ChatInference Table on replica
    let clickhouse_replica = get_clickhouse_replica().await;
    if let Some(clickhouse_replica) = clickhouse_replica {
        println!("ClickHouse replica is ok");
        let result = select_chat_inference_clickhouse(&clickhouse_replica, response.inference_id())
            .await
            .unwrap();
        let id_str = result.get("id").unwrap().as_str().unwrap();
        let id = Uuid::parse_str(id_str).unwrap();
        assert_eq!(id, response.inference_id());
        let episode_id_str = result.get("episode_id").unwrap().as_str().unwrap();

        let function_name = result.get("function_name").unwrap().as_str().unwrap();
        assert_eq!(function_name, "tensorzero::default");

        // Let's also check that the data is in InferenceById to make sure that the data is replicated to materialize views too
        let result = clickhouse_replica.run_query_synchronous(
            "SELECT * FROM InferenceById WHERE id_uint = toUInt128({id:UUID}) FORMAT JSONEachRow".to_string(),
            &HashMap::from([("id", id_str)]),
        ).await.unwrap();
        let result: Value = serde_json::from_str(result.response.trim()).unwrap();
        let episode_id_str_mv = result.get("episode_id").unwrap().as_str().unwrap();
        assert_eq!(episode_id_str_mv, episode_id_str);
    }
    // It's not necessary to check ModelInference table given how many other places we do that
}

#[tokio::test]
async fn test_dummy_only_inference_invalid_default_function_arg() {
    // We cannot provide both `function_name` and `model_name`
    let func_and_model = json!({
        "function_name": "basic_test",
        "model_name": "dummy::my-model",
        "input":
            {
               "system": {"assistant_name": "Dr. Mehta"},
               "messages": [
                {
                    "role": "user",
                    "content": "What is the name of the capital city of Japan?"
                }
            ]},
    });

    let response = Client::new()
        .post(get_gateway_endpoint("/inference"))
        .json(&func_and_model)
        .send()
        .await
        .unwrap();

    // Should fail with 400 Bad Request
    assert_eq!(response.status(), StatusCode::BAD_REQUEST);
    let response_text = response.text().await.unwrap();
    assert!(
        response_text.contains("Only one of `function_name` or `model_name` can be provided"),
        "Unexpected error message: {response_text}",
    );

    // We cannot provide both `function_name` and `model_name`
    let func_and_model = json!({
        "function_name": "basic_test",
        "model_name": "dummy::my-model",
        "input":
            {
               "system": {"assistant_name": "Dr. Mehta"},
               "messages": [
                {
                    "role": "user",
                    "content": "What is the name of the capital city of Japan?"
                }
            ]},
    });

    let response = Client::new()
        .post(get_gateway_endpoint("/inference"))
        .json(&func_and_model)
        .send()
        .await
        .unwrap();

    // Should fail with 400 Bad Request
    assert_eq!(response.status(), StatusCode::BAD_REQUEST);
    let response_text = response.text().await.unwrap();
    assert!(
        response_text.contains("Only one of `function_name` or `model_name` can be provided"),
        "Unexpected error message: {response_text}",
    );

    // We must provide `function_name` or `model_name`
    let neither_nor = json!({
        "input":
            {
               "system": {"assistant_name": "Dr. Mehta"},
               "messages": [
                {
                    "role": "user",
                    "content": "What is the name of the capital city of Japan?"
                }
            ]},
    });

    let response = Client::new()
        .post(get_gateway_endpoint("/inference"))
        .json(&neither_nor)
        .send()
        .await
        .unwrap();

    // Should fail with 400 Bad Request
    assert_eq!(response.status(), StatusCode::BAD_REQUEST);
    let response_text = response.text().await.unwrap();
    assert!(
        response_text.contains("Either `function_name` or `model_name` must be provided"),
        "Unexpected error message: {response_text}",
    );

    // We cannot specify both `model_name` and `variant_name`
    let model_and_variant = json!({
        "model_name": "dummy::my-model",
        "variant_name": "test_variant",
        "input":
            {
               "system": {"assistant_name": "Dr. Mehta"},
               "messages": [
                {
                    "role": "user",
                    "content": "What is the name of the capital city of Japan?"
                }
            ]},
    });

    let response = Client::new()
        .post(get_gateway_endpoint("/inference"))
        .json(&model_and_variant)
        .send()
        .await
        .unwrap();

    // Should fail with 400 Bad Request
    assert_eq!(response.status(), StatusCode::BAD_REQUEST);
    let response_text = response.text().await.unwrap();
    assert!(
        response_text.contains("`variant_name` cannot be provided when using `model_name`"),
        "Unexpected error message: {response_text}",
    );

    // We cannot specify a missing model name
    let missing_model = json!({
        "model_name": "missing_model",
        "input":
            {
               "messages": [
                {
                    "role": "user",
                    "content": "What is the name of the capital city of Japan?"
                }
            ]},
    });

    let response = Client::new()
        .post(get_gateway_endpoint("/inference"))
        .json(&missing_model)
        .send()
        .await
        .unwrap();

    // Should fail with 400 Bad Request
    assert_eq!(response.status(), StatusCode::BAD_REQUEST);
    let response_text = response.text().await.unwrap();
    assert!(
        response_text.contains("Model name 'missing_model' not found in model table"),
        "Unexpected error message: {response_text}",
    );

    // We cannot specify a system prompt
    let bad_system_prompt = json!({
        "model_name": "openai::tensorzero-invalid-model",
        "input":
            {
               "system": {"assistant_name": "Dr. Mehta"},
               "messages": [
                {
                    "role": "user",
                    "content": "What is the name of the capital city of Japan?"
                }
            ]},
    });

    let response = Client::new()
        .post(get_gateway_endpoint("/inference"))
        .json(&bad_system_prompt)
        .send()
        .await
        .unwrap();

    // Should fail with 400 Bad Request
    assert_eq!(response.status(), StatusCode::BAD_REQUEST);
    let response_text = response.text().await.unwrap();
    assert!(
        response_text.contains(
            "System message has non-string content but there is no template `system` in any variant"
        ),
        "Unexpected error message: {response_text}",
    );

    let bad_system_prompt_json_function = json!({
        "function_name": "null_json",
        "input":{
            "system": {"assistant_name": "Dr. Mehta"},
            "messages": [
                {
                    "role": "user",
                    "content": "What is the name of the capital city of Japan?"
                }
            ]},
    });

    let response = Client::new()
        .post(get_gateway_endpoint("/inference"))
        .json(&bad_system_prompt_json_function)
        .send()
        .await
        .unwrap();

    // Should fail with 400 Bad Request
    assert_eq!(response.status(), StatusCode::BAD_REQUEST);
    let response_text = response.text().await.unwrap();
    assert!(
        response_text.contains(
            "System message has non-string content but there is no template `system` in any variant"
        ),
        "Unexpected error message: {response_text}",
    );
}

#[tokio::test]

async fn test_image_inference_without_object_store() {
    let client = tensorzero::test_helpers::make_embedded_gateway_no_config().await;
    let err_msg = client
        .inference(ClientInferenceParams {
            model_name: Some("openai::gpt-4o-mini".to_string()),
            input: ClientInput {
                system: None,
                messages: vec![ClientInputMessage {
                    role: Role::User,
                    content: vec![
                        ClientInputMessageContent::Text(TextKind::Text {
                            text: "Describe the contents of the image".to_string(),
                        }),
                        ClientInputMessageContent::File(File::Base64(Base64File {
                            source_url: None,
                            mime_type: mime::IMAGE_PNG,
                            data: BASE64_STANDARD.encode(FERRIS_PNG),
                        })),
                    ],
                }],
            },
            ..Default::default()
        })
        .await
        .unwrap_err()
        .to_string();
    assert!(
        err_msg.contains("Object storage is not configured"),
        "Unexpected error message: {err_msg}"
    );
}

async fn test_inference_zero_tokens_helper(
    model_name: &str,
    expected_input_tokens: Option<u64>,
    expected_output_tokens: Option<u64>,
) {
    let episode_id = Uuid::now_v7();

    let payload = json!({
        "model_name": model_name,
        "episode_id": episode_id,
        "input":{
            "messages": [
                {
                    "role": "user",
                    "content": "Hello, world!"
                }
            ]},
        "stream": false,
    });

    let response = Client::new()
        .post(get_gateway_endpoint("/inference"))
        .json(&payload)
        .send()
        .await
        .unwrap();
    // Check Response is OK, then fields in order
    assert_eq!(response.status(), StatusCode::OK);
    let response_json = response.json::<Value>().await.unwrap();
    // Check that inference_id is here
    let inference_id = response_json.get("inference_id").unwrap().as_str().unwrap();
    let inference_id = Uuid::parse_str(inference_id).unwrap();
    // Check that raw_content is same as content
    let content_blocks: &Vec<Value> = response_json.get("content").unwrap().as_array().unwrap();
    assert_eq!(content_blocks.len(), 1);
    let content_block = content_blocks.first().unwrap();
    let content_block_type = content_block.get("type").unwrap().as_str().unwrap();
    assert_eq!(content_block_type, "text");
    let content = content_block.get("text").unwrap().as_str().unwrap();
    assert_eq!(content, DUMMY_INFER_RESPONSE_CONTENT);

    // Check that usage is correct
    let usage = response_json.get("usage").unwrap();
    let usage = usage.as_object().unwrap();

    let input_tokens = usage.get("input_tokens").unwrap().as_u64().unwrap();
    let output_tokens = usage.get("output_tokens").unwrap().as_u64().unwrap();
    assert_eq!(input_tokens, expected_input_tokens.unwrap_or(0));
    assert_eq!(output_tokens, expected_output_tokens.unwrap_or(0));
    // Sleep for 1 second to allow time for data to be inserted into ClickHouse (trailing writes from API)
    tokio::time::sleep(std::time::Duration::from_secs(1)).await;

    // Check ClickHouse
    let clickhouse = get_clickhouse().await;
    let result = select_chat_inference_clickhouse(&clickhouse, inference_id)
        .await
        .unwrap();
    let id = result.get("id").unwrap().as_str().unwrap();
    let id_uuid = Uuid::parse_str(id).unwrap();
    assert_eq!(id_uuid, inference_id);
    let input: Value =
        serde_json::from_str(result.get("input").unwrap().as_str().unwrap()).unwrap();
    let correct_input: Value = json!(
        {
            "messages": [
                {
                    "role": "user",
                    "content": [{"type": "text", "text": "Hello, world!"}]
                }
            ]
        }
    );
    assert_eq!(input, correct_input);
    // Check that content blocks are correct
    let content_blocks = result.get("output").unwrap().as_str().unwrap();
    let content_blocks: Vec<Value> = serde_json::from_str(content_blocks).unwrap();
    assert_eq!(content_blocks.len(), 1);
    let content_block = content_blocks.first().unwrap();
    let content_block_type = content_block.get("type").unwrap().as_str().unwrap();
    assert_eq!(content_block_type, "text");
    let content = content_block.get("text").unwrap().as_str().unwrap();
    assert_eq!(content, DUMMY_INFER_RESPONSE_CONTENT);
    // Check that episode_id is here and correct
    let retrieved_episode_id = result.get("episode_id").unwrap().as_str().unwrap();
    let retrieved_episode_id = Uuid::parse_str(retrieved_episode_id).unwrap();
    assert_eq!(retrieved_episode_id, episode_id);
    // Check the variant name
    let variant_name = result.get("variant_name").unwrap().as_str().unwrap();
    assert_eq!(variant_name, model_name);

    // Check the ModelInference Table
    let result = select_model_inference_clickhouse(&clickhouse, inference_id)
        .await
        .unwrap();
    let id = result.get("id").unwrap().as_str().unwrap();
    let _ = Uuid::parse_str(id).unwrap();
    let inference_id_result = result.get("inference_id").unwrap().as_str().unwrap();
    let inference_id_result = Uuid::parse_str(inference_id_result).unwrap();
    assert_eq!(inference_id_result, inference_id);

    let input_tokens = result.get("input_tokens").unwrap();
    let input_tokens = if let Some(val) = input_tokens.as_u64() {
        Some(val)
    } else if input_tokens.is_null() {
        None
    } else {
        panic!("input_tokens is not a u64 or null: {input_tokens:?}");
    };

    let output_tokens = result.get("output_tokens").unwrap();
    let output_tokens = if let Some(val) = output_tokens.as_u64() {
        Some(val)
    } else if output_tokens.is_null() {
        None
    } else {
        panic!("output_tokens is not a u64 or null: {output_tokens:?}");
    };
    assert_eq!(input_tokens, expected_input_tokens);
    assert_eq!(output_tokens, expected_output_tokens);
}

#[tokio::test]
async fn test_inference_input_tokens_zero() {
    test_inference_zero_tokens_helper("dummy::input_tokens_zero", None, Some(1)).await;
}

#[tokio::test]
async fn test_inference_output_tokens_zero() {
    test_inference_zero_tokens_helper("dummy::output_tokens_zero", Some(10), None).await;
}

#[tokio::test]
async fn test_inference_input_tokens_output_tokens_zero() {
    test_inference_zero_tokens_helper("dummy::input_tokens_output_tokens_zero", None, None).await;
}

#[tokio::test]
#[traced_test]

async fn test_tool_call_input_no_warning() {
    let client = tensorzero::test_helpers::make_embedded_gateway_no_config().await;
    client
        .inference(ClientInferenceParams {
            model_name: Some("dummy::good".to_string()),
            input: ClientInput {
                system: None,
                messages: vec![ClientInputMessage {
                    role: Role::User,
                    content: vec![
                        ClientInputMessageContent::Text(TextKind::Text {
                            text: "Describe the contents of the image".to_string(),
                        }),
                        ClientInputMessageContent::ToolCall(ToolCallInput {
                            name: Some("get_temperature".to_string()),
                            arguments: Some(json!({
                                "location": "Brooklyn",
                                "units": "celsius"
                            })),
                            raw_arguments: None,
                            raw_name: None,
                            id: "0".to_string(),
                        }),
                    ],
                }],
            },
            ..Default::default()
        })
        .await
        .unwrap();
    assert!(!logs_contain("Deprecation"));
    assert!(!logs_contain("deprecation"));
    assert!(!logs_contain("Deprecated"));
    assert!(!logs_contain("deprecated"));
}

#[tokio::test]
async fn test_client_no_version() {
    let mut version_remove_headers = reqwest::header::HeaderMap::new();
    version_remove_headers.append(
        "x-tensorzero-e2e-version-remove",
        HeaderValue::from_static("true"),
    );

    let http_remove_version = reqwest::ClientBuilder::new()
        .default_headers(version_remove_headers)
        .build()
        .unwrap();

    let remove_version_gateway = ClientBuilder::new(ClientBuilderMode::HTTPGateway {
        url: get_gateway_endpoint("/"),
    })
    .with_http_client(http_remove_version)
    .build()
    .await
    .unwrap();

    // The discovery query should not give a version, due to 'x-tensorzero-e2e-version-remove'
    let version = remove_version_gateway.get_gateway_version().await;
    assert_eq!(version, None);
}

#[tokio::test]
async fn test_client_detect_version() {
    let mut version_override_headers = reqwest::header::HeaderMap::new();
    version_override_headers.append(
        "x-tensorzero-e2e-version-override",
        HeaderValue::from_static("3025.01.12"),
    );

    let http_client = reqwest::ClientBuilder::new()
        .default_headers(version_override_headers)
        .build()
        .unwrap();

    let gateway = ClientBuilder::new(ClientBuilderMode::HTTPGateway {
        url: get_gateway_endpoint("/"),
    })
    .with_http_client(http_client)
    .build()
    .await
    .unwrap();

    // The client should have used the version header (overridden by 'x-tensorzero-e2e-version-override')
    let version = gateway.get_gateway_version().await;
    assert_eq!(version, Some("3025.01.12".to_string()));
}

#[tokio::test]
async fn test_client_adjust_tool_call() {
    let bad_gateway = ClientBuilder::new(ClientBuilderMode::HTTPGateway {
        url: Url::parse("http://tensorzero.invalid").unwrap(),
    })
    .build()
    .await
    .unwrap();

    let params = ClientInferenceParams {
        function_name: Some("basic_test".to_string()),
        input: ClientInput {
            system: None,
            messages: vec![ClientInputMessage {
                role: Role::User,
                content: vec![ClientInputMessageContent::ToolCall(ToolCallInput {
                    name: Some("my_tool_call".to_string()),
                    arguments: Some(json!({
                        "location": "Brooklyn",
                        "units": "celsius"
                    })),
                    id: "my_id".to_string(),
                    raw_arguments: None,
                    raw_name: None,
                })],
            }],
        },
        ..Default::default()
    };
    bad_gateway.inference(params.clone()).await.unwrap_err();
    let stringified_tool_call_args = r#"{"function_name":"basic_test","model_name":null,"episode_id":null,"input":{"messages":[{"role":"user","content":[{"type":"tool_call","name":"my_tool_call","arguments":"{\"location\":\"Brooklyn\",\"units\":\"celsius\"}","id":"my_id"}]}]},"stream":null,"params":{"chat_completion":{}},"variant_name":null,"dryrun":null,"internal":false,"tags":{},"allowed_tools":null,"additional_tools":null,"tool_choice":null,"parallel_tool_calls":null,"provider_tools":null,"output_schema":null,"credentials":{},"cache_options":{"max_age_s":null,"enabled":"write_only"},"include_original_response":false,"extra_body":[],"extra_headers":[],"internal_dynamic_variant_config":null}"#;
    let non_stringified_tool_call_args = r#"{"function_name":"basic_test","model_name":null,"episode_id":null,"input":{"messages":[{"role":"user","content":[{"type":"tool_call","name":"my_tool_call","arguments":{"location":"Brooklyn","units":"celsius"},"id":"my_id"}]}]},"stream":null,"params":{"chat_completion":{}},"variant_name":null,"dryrun":null,"internal":false,"tags":{},"allowed_tools":null,"additional_tools":null,"tool_choice":null,"parallel_tool_calls":null,"provider_tools":null,"output_schema":null,"credentials":{},"cache_options":{"max_age_s":null,"enabled":"write_only"},"include_original_response":false,"extra_body":[],"extra_headers":[],"internal_dynamic_variant_config":null}"#;

    // With an invalid gateway url, we shouldn't get a version
    assert_eq!(bad_gateway.get_gateway_version().await, None);

    let last_body = { bad_gateway.last_body.lock().await.take().unwrap() };

    assert_eq!(last_body, stringified_tool_call_args);

    // Set an older gateway version, and verify that we still stringify the tool call arguments
    bad_gateway
        .e2e_update_gateway_version("2025.03.2".to_string())
        .await;
    bad_gateway.inference(params.clone()).await.unwrap_err();

    let last_body = { bad_gateway.last_body.lock().await.take().unwrap() };
    assert_eq!(last_body, stringified_tool_call_args);

    // Set a newer gateway version, and verify that we do not stringify the arguments
    bad_gateway
        .e2e_update_gateway_version("2025.03.3".to_string())
        .await;
    bad_gateway.inference(params).await.unwrap_err();

    let last_body = { bad_gateway.last_body.lock().await.take().unwrap() };
    assert_eq!(last_body, non_stringified_tool_call_args);
}

/// Test that a json inference with null response (i.e. no generated content blocks) works as expected.
#[tokio::test]
async fn test_chat_function_null_response() {
    let payload = json!({
        "function_name": "null_chat",
        "input": {
            "messages": [
                {
                    "role": "user",
                    "content": "No yapping!"
                }
            ]
        },
    });

    let response = Client::new()
        .post(get_gateway_endpoint("/inference"))
        .json(&payload)
        .send()
        .await
        .unwrap();

    // Check Response is OK, then fields in order
    assert_eq!(response.status(), StatusCode::OK);
    let response_json = response.json::<Value>().await.unwrap();

    // Check that the response content is an empty array (no content blocks)
    assert!(response_json["content"].as_array().unwrap().is_empty());
}

/// Test that a json inference with null response (i.e. no generated content blocks) works as expected.
#[tokio::test]
async fn test_json_function_null_response() {
    let payload = json!({
        "function_name": "null_json",
        "input": {
            "messages": [
                {
                    "role": "user",
                    "content": "Extract no data!"
                }
            ]
        },
    });

    let response = Client::new()
        .post(get_gateway_endpoint("/inference"))
        .json(&payload)
        .send()
        .await
        .unwrap();

    // Check Response is OK, then fields in order
    assert_eq!(response.status(), StatusCode::OK);
    let response_json = response.json::<Value>().await.unwrap();
    // Check that raw and parsed keys exist with null values
    assert!(response_json
        .get("output")
        .unwrap()
        .as_object()
        .unwrap()
        .contains_key("raw"));
    assert!(response_json
        .get("output")
        .unwrap()
        .as_object()
        .unwrap()
        .contains_key("parsed"));
    assert!(response_json["output"]["raw"].is_null());
    assert!(response_json["output"]["parsed"].is_null());
}

/// Test that a json inference with chain of thought variant works as expected.
#[tokio::test]
async fn test_json_cot_inference_request() {
    let episode_id = Uuid::now_v7();

    let payload = json!({
        "function_name": "json_success",
        "variant_name": "chain_of_thought",
        "episode_id": episode_id,
        "input":
            {
               "system": {"assistant_name": "Dr. Mehta"},
               "messages": [
                {
                    "role": "user",
                    "content": [{"type": "template", "name": "user", "arguments": {"country": "Japan"}}]
                }
            ]},
        "stream": false,
    });

    let response = Client::new()
        .post(get_gateway_endpoint("/inference"))
        .json(&payload)
        .send()
        .await
        .unwrap();
    // Check that the API response is ok
    assert_eq!(response.status(), StatusCode::OK);
    let response_json = response.json::<Value>().await.unwrap();

    check_json_cot_inference_response(
        response_json,
        episode_id,
        "chain_of_thought",
        "dummy::json_cot",
        "dummy",
    )
    .await;
}

/// Test that a json inference with chain of thought variant and implicit tool call works as expected.
#[tokio::test]
async fn test_json_cot_inference_request_implicit_tool() {
    let episode_id = Uuid::now_v7();

    let payload = json!({
        "function_name": "json_success",
        "variant_name": "chain_of_thought_implicit_tool",
        "episode_id": episode_id,
        "input":
            {
               "system": {"assistant_name": "Dr. Mehta"},
               "messages": [
                {
                    "role": "user",
                    "content": [{"type": "template", "name": "user", "arguments": {"country": "Japan"}}]
                }
            ]},
        "stream": false,
    });

    let response = Client::new()
        .post(get_gateway_endpoint("/inference"))
        .json(&payload)
        .send()
        .await
        .unwrap();
    // Check that the API response is ok
    assert_eq!(response.status(), StatusCode::OK);
    let response_json = response.json::<Value>().await.unwrap();

    check_json_cot_inference_response(
        response_json,
        episode_id,
        "chain_of_thought_implicit_tool",
        "openai::gpt-4.1-nano-2025-04-14",
        "openai",
    )
    .await;
}

async fn check_json_cot_inference_response(
    response_json: Value,
    episode_id: Uuid,
    expected_variant_name: &str,
    expected_model_name: &str,
    expected_model_provider_name: &str,
) {
    let inference_id = response_json.get("inference_id").unwrap().as_str().unwrap();
    let inference_id = Uuid::parse_str(inference_id).unwrap();

    let episode_id_response = response_json.get("episode_id").unwrap().as_str().unwrap();
    let episode_id_response = Uuid::parse_str(episode_id_response).unwrap();
    assert_eq!(episode_id_response, episode_id);

    let variant_name = response_json.get("variant_name").unwrap().as_str().unwrap();
    assert_eq!(variant_name, expected_variant_name);

    let output = response_json.get("output").unwrap().as_object().unwrap();
    let parsed_output = output.get("parsed").unwrap().as_object().unwrap();
    assert!(parsed_output
        .get("answer")
        .unwrap()
        .as_str()
        .unwrap()
        .to_lowercase()
        .contains("tokyo"));
    let raw_output = output.get("raw").unwrap().as_str().unwrap();
    let raw_output: Value = serde_json::from_str(raw_output).unwrap();
    assert_eq!(&raw_output, output.get("parsed").unwrap());

    let usage = response_json.get("usage").unwrap();
    let input_tokens = usage.get("input_tokens").unwrap().as_u64().unwrap();
    assert!(input_tokens > 0);
    let output_tokens = usage.get("output_tokens").unwrap().as_u64().unwrap();
    assert!(output_tokens > 0);

    // Sleep to allow time for data to be inserted into ClickHouse (trailing writes from API)
    tokio::time::sleep(std::time::Duration::from_millis(200)).await;

    // Check if ClickHouse is ok - JsonInference Table
    let clickhouse = get_clickhouse().await;
    let result = select_json_inference_clickhouse(&clickhouse, inference_id)
        .await
        .unwrap();

    let id = result.get("id").unwrap().as_str().unwrap();
    let id = Uuid::parse_str(id).unwrap();
    assert_eq!(id, inference_id);

    let function_name = result.get("function_name").unwrap().as_str().unwrap();
    assert_eq!(function_name, "json_success");

    let variant_name = result.get("variant_name").unwrap().as_str().unwrap();
    assert_eq!(variant_name, expected_variant_name);

    let retrieved_episode_id = result.get("episode_id").unwrap().as_str().unwrap();
    let retrieved_episode_id = Uuid::parse_str(retrieved_episode_id).unwrap();
    assert_eq!(retrieved_episode_id, episode_id);

    let input: Value =
        serde_json::from_str(result.get("input").unwrap().as_str().unwrap()).unwrap();
    let correct_input = json!({
        "system": {"assistant_name": "Dr. Mehta"},
        "messages": [
            {
                "role": "user",
                "content": [{"type": "template", "name": "user", "arguments": {"country": "Japan"}}]
            }
        ]
    });
    assert_eq!(input, correct_input);

    let output_clickhouse = result.get("output").unwrap().as_str().unwrap();
    let output_clickhouse: Value = serde_json::from_str(output_clickhouse).unwrap();
    let output_clickhouse = output_clickhouse.as_object().unwrap();
    assert_eq!(output_clickhouse, output);

    let inference_params = result.get("inference_params").unwrap().as_str().unwrap();
    let inference_params: Value = serde_json::from_str(inference_params).unwrap();
    let inference_params = inference_params.get("chat_completion").unwrap();
    assert!(inference_params.get("temperature").is_none());
    assert!(inference_params.get("seed").is_none());
    let max_tokens = 100;
    assert_eq!(
        inference_params
            .get("max_tokens")
            .unwrap()
            .as_u64()
            .unwrap(),
        max_tokens
    );

    let processing_time_ms = result.get("processing_time_ms").unwrap().as_u64().unwrap();
    assert!(processing_time_ms > 0);

    let retrieved_output_schema = result.get("output_schema").unwrap().as_str().unwrap();
    let retrieved_output_schema: Value = serde_json::from_str(retrieved_output_schema).unwrap();
    let expected_output_schema = json!({
        "type": "object",
        "properties": {
          "answer": {
            "type": "string"
          }
        },
        "required": ["answer"],
        "additionalProperties": false
      }
    );
    assert_eq!(retrieved_output_schema, expected_output_schema);

    // Check that the auxiliary content is correct
    let auxiliary_content: Vec<ContentBlockOutput> =
        serde_json::from_str(result.get("auxiliary_content").unwrap().as_str().unwrap()).unwrap();
    assert_eq!(auxiliary_content.len(), 1);
    assert!(matches!(
        auxiliary_content[0],
        ContentBlockOutput::Thought(_)
    ));

    // Check the ModelInference Table
    let result = select_model_inference_clickhouse(&clickhouse, inference_id)
        .await
        .unwrap();

    let model_inference_id = result.get("id").unwrap().as_str().unwrap();
    assert!(Uuid::parse_str(model_inference_id).is_ok());

    let inference_id_result = result.get("inference_id").unwrap().as_str().unwrap();
    let inference_id_result = Uuid::parse_str(inference_id_result).unwrap();
    assert_eq!(inference_id_result, inference_id);

    let model_name = result.get("model_name").unwrap().as_str().unwrap();
    assert_eq!(model_name, expected_model_name);
    let model_provider_name = result.get("model_provider_name").unwrap().as_str().unwrap();
    assert_eq!(model_provider_name, expected_model_provider_name);

    result.get("raw_request").unwrap().as_str().unwrap();

    let raw_response = result.get("raw_response").unwrap().as_str().unwrap();
    assert!(raw_response.to_lowercase().contains("tokyo"));
    assert!(raw_response.to_lowercase().contains("thinking"));
    assert!(serde_json::from_str::<Value>(raw_response).is_ok());

    let input_tokens = result.get("input_tokens").unwrap().as_u64().unwrap();
    assert!(input_tokens > 0);
    let output_tokens = result.get("output_tokens").unwrap().as_u64().unwrap();
    assert!(output_tokens > 0);
    let response_time_ms = result.get("response_time_ms").unwrap().as_u64().unwrap();
    assert!(response_time_ms > 0);
    assert!(result.get("ttft_ms").unwrap().is_null());

    let system = result.get("system").unwrap().as_str().unwrap();
    assert_eq!(
        system,
        "You are a helpful and friendly assistant named Dr. Mehta.\n\nPlease answer the questions in a JSON with key \"answer\".\n\nDo not include any other text than the JSON object. Do not include \"```json\" or \"```\" or anything else.\n\nExample Response:\n\n{\n    \"answer\": \"42\"\n}"
    );
    let input_messages = result.get("input_messages").unwrap().as_str().unwrap();
    let input_messages: Vec<StoredRequestMessage> = serde_json::from_str(input_messages).unwrap();
    let expected_input_messages = vec![StoredRequestMessage {
        role: Role::User,
        content: vec!["What is the name of the capital city of Japan?"
            .to_string()
            .into()],
    }];
    assert_eq!(input_messages, expected_input_messages);
    let output = result.get("output").unwrap().as_str().unwrap();
    let output: Vec<StoredContentBlock> = serde_json::from_str(output).unwrap();
    assert_eq!(output.len(), 1);
    match &output[0] {
        StoredContentBlock::Text(text) => {
            let parsed: Value = serde_json::from_str(&text.text).unwrap();
            let response = parsed.get("response").unwrap().as_object().unwrap();
            let answer = response.get("answer").unwrap().as_str().unwrap();
            assert!(answer.to_lowercase().contains("tokyo"));
            assert!(parsed
                .get("thinking")
                .unwrap()
                .as_str()
                .unwrap()
                .to_lowercase()
                .contains("hmm"));
        }
        StoredContentBlock::ToolCall(tool_call) => {
            // Handles implicit tool calls
            assert_eq!(tool_call.name, "respond");
            let arguments: Value = serde_json::from_str(&tool_call.arguments).unwrap();
            let response = arguments.get("response").unwrap().as_object().unwrap();
            let answer = response.get("answer").unwrap().as_str().unwrap();
            assert!(answer.to_lowercase().contains("tokyo"));
        }
        _ => {
            panic!("Expected a text block, got {:?}", output[0]);
        }
    }
}

/// Test that a json inference with 2 text blocks in the message works as expected.
#[tokio::test]
async fn test_multiple_text_blocks_in_message() {
    let payload = json!({
        "model_name": "dummy::multiple-text-blocks",
        "input": {
            "messages": [
                {
                    "role": "user",
                    "content": [
                        {
                            "type": "text",
                            "text": "content"
                        },
                        {
                            "type": "text",
                            "text": "extra content"
                        }
                    ]
                },
            ]
        },
    });

    let response = Client::new()
        .post(get_gateway_endpoint("/inference"))
        .json(&payload)
        .send()
        .await
        .unwrap();

    // Check Response is OK, then fields in order
    assert_eq!(response.status(), StatusCode::OK);
    let response = response.json::<Value>().await.unwrap();
    let inference_id = response.get("inference_id").unwrap().as_str().unwrap();
    let inference_id = Uuid::parse_str(inference_id).unwrap();
    // Sleep for 200ms to allow time for data to be inserted into ClickHouse (trailing writes from API)
    tokio::time::sleep(std::time::Duration::from_millis(200)).await;

    // Get the ClickHouse inference
    let clickhouse = get_clickhouse().await;
    let result = select_chat_inference_clickhouse(&clickhouse, inference_id)
        .await
        .unwrap();

    // Check that the inference has multiple content blocks
    let input = result.get("input").unwrap().as_str().unwrap();
    let input: StoredInput = serde_json::from_str(input).unwrap();
    assert_eq!(input.messages.len(), 1);
    assert_eq!(input.messages[0].content.len(), 2);
    assert!(matches!(
        input.messages[0].content[0],
        StoredInputMessageContent::Text(_)
    ));
    assert!(matches!(
        input.messages[0].content[1],
        StoredInputMessageContent::Text(_)
    ));
}

// We don't use the word 'batch' in the test name, since we already
// group those tests as 'batch inference' tests
#[tokio::test(flavor = "multi_thread")]
async fn test_clickhouse_bulk_insert_off_default() {
    let client = Arc::new(
        tensorzero::test_helpers::make_embedded_gateway_with_config(
            "
    ",
        )
        .await,
    );

    // TODO(shuyangli): I think this is testing at the wrong level.
    // "batching" is currently structured as an implementation detail of the
    // ClickHouseConnectionInfo / ClickHouseClient - if batching is not enabled,
    // write_batched doesn't fail and just uses the non-batched implementation,
    // and no production code is calling write_non_batched.
    // The current E2E test is testing internal implementation detail
    // (checks if the batch_handle is present when batch is enabled/disabled)
    // which I would argue is too low level.

    // I think the right way to test this:

    // At unit test level, we check
    // - if batching config sets up batch_sender correctly (presence and absence)
    // - if batch_sender writes correctly
    // - if the write() calls use batch_sender correctly
    //
    // At the E2e level, we check
    // - with batching on, do we write to clickhouse
    // - with batching off, do we write to clickhouse

    assert!(
        !client
            .get_app_state_data()
            .unwrap()
            .clickhouse_connection_info
            .is_batching_enabled(),
        "Batching is enabled, but should be disabled with default config!"
    );
}

// We don't use the word 'batch' in the test name, since we already
// group those tests as 'batch inference' tests
#[tokio::test(flavor = "multi_thread")]
async fn test_clickhouse_bulk_insert() {
    let client = Arc::new(
        tensorzero::test_helpers::make_embedded_gateway_with_config(
            "
    [gateway.observability]
    enabled = true
    batch_writes = { enabled = true }
    ",
        )
        .await,
    );

    assert!(
        client
            .get_app_state_data()
            .unwrap()
            .clickhouse_connection_info
            .is_batching_enabled(),
        "Batching should be enabled with config, but is disabled!"
    );

    let mut join_set = JoinSet::new();
    let episode_id = Uuid::now_v7();
    let inference_count = 10_000;
    for _ in 0..inference_count {
        let client = client.clone();
        join_set.spawn(async move {
            client
                .inference(ClientInferenceParams {
                    episode_id: Some(episode_id),
                    model_name: Some("dummy::my-model".to_string()),
                    input: ClientInput {
                        system: None,
                        messages: vec![ClientInputMessage {
                            role: Role::User,
                            content: vec![ClientInputMessageContent::Text(TextKind::Text {
                                text: "What is the name of the capital city of Japan?".to_string(),
                            })],
                        }],
                    },
                    ..Default::default()
                })
                .await
                .unwrap()
        });
    }

    let mut expected_inference_ids = HashSet::new();
    while let Some(result) = join_set.join_next().await {
        let result = result.unwrap();
        let InferenceOutput::NonStreaming(response) = result else {
            panic!("Expected non-streaming response");
        };
        expected_inference_ids.insert(response.inference_id());
    }
    assert_eq!(expected_inference_ids.len(), inference_count);

    assert_eq!(Arc::strong_count(&client), 1);
    eprintln!("Dropping client");
    // Drop the last client, which will drop all of our `ClickhouseConnectionInfo`s
    // and allow the batch writer to shut down.
    drop(client);
    eprintln!("Dropped client");
    // Wait for ClickHouse to finish processing batch writes.
    tokio::time::sleep(std::time::Duration::from_secs(10)).await;

    let clickhouse_client = get_clickhouse().await;
    let inferences = select_chat_inferences_clickhouse(&clickhouse_client, episode_id)
        .await
        .unwrap();
    let actual_inference_ids = inferences
        .iter()
        .map(|i| {
            i.get("id")
                .unwrap()
                .as_str()
                .unwrap()
                .parse::<Uuid>()
                .unwrap()
        })
        .collect::<HashSet<_>>();

    assert_eq!(actual_inference_ids.len(), inference_count);
    assert_eq!(actual_inference_ids, expected_inference_ids);

    let model_inferences =
        select_all_model_inferences_by_chat_episode_id_clickhouse(episode_id, &clickhouse_client)
            .await
            .unwrap();

    let actual_model_inference_ids = model_inferences
        .iter()
        .map(|i| {
            i.get("inference_id")
                .unwrap()
                .as_str()
                .unwrap()
                .parse::<Uuid>()
                .unwrap()
        })
        .collect::<HashSet<_>>();
    assert_eq!(actual_model_inference_ids.len(), inference_count);
    assert_eq!(actual_model_inference_ids, expected_inference_ids);
}

#[tokio::test]
async fn test_internal_tag_auto_injection() {
    let client = Client::new();

    // Make an inference request with internal=true and a custom tag
    // We should NOT manually set tensorzero::internal - it should be auto-injected
    let payload = json!({
        "function_name": "basic_test",
        "input": {
            "system": {"assistant_name": "Alfred"},
            "messages": [{"role": "user", "content": "Hello!"}]
        },
        "internal": true,
        "tags": {
            "custom_tag": "custom_value"
        },
        "stream": false,
    });

    let response = client
        .post(get_gateway_endpoint("/inference"))
        .json(&payload)
        .send()
        .await
        .unwrap();

    assert!(response.status().is_success());
    let response_json = response.json::<Value>().await.unwrap();
    let inference_id = response_json.get("inference_id").unwrap().as_str().unwrap();
    let inference_id = Uuid::parse_str(inference_id).unwrap();

    sleep(Duration::from_millis(200)).await;

    // Check ClickHouse to verify both tags are present
    let clickhouse = get_clickhouse().await;

    // Verify custom tag is present
    let result = select_inference_tags_clickhouse(
        &clickhouse,
        "basic_test",
        "custom_tag",
        "custom_value",
        inference_id,
    )
    .await
    .unwrap();
    assert_eq!(
        result.get("inference_id").unwrap().as_str().unwrap(),
        inference_id.to_string()
    );

    // Verify auto-injected tensorzero::internal tag is present
    let result = select_inference_tags_clickhouse(
        &clickhouse,
        "basic_test",
        "tensorzero::internal",
        "true",
        inference_id,
    )
    .await
    .unwrap();
    assert_eq!(
        result.get("inference_id").unwrap().as_str().unwrap(),
        inference_id.to_string()
    );
}<|MERGE_RESOLUTION|>--- conflicted
+++ resolved
@@ -30,12 +30,8 @@
     },
     endpoints::inference::ChatInferenceResponse,
     inference::types::{
-<<<<<<< HEAD
-        ContentBlockOutput, File, RawText, Role, StoredContentBlock, StoredInputMessageContent,
-=======
-        Base64File, ContentBlockOutput, File, Role, StoredContentBlock, StoredInputMessageContent,
->>>>>>> 38e3a9e2
-        StoredRequestMessage, Text, TextKind,
+        Base64File, ContentBlockOutput, File, RawText, Role, StoredContentBlock,
+        StoredInputMessageContent, StoredRequestMessage, Text, TextKind,
     },
     providers::dummy::{
         DUMMY_BAD_TOOL_RESPONSE, DUMMY_INFER_RESPONSE_CONTENT, DUMMY_INFER_RESPONSE_RAW,
