--- conflicted
+++ resolved
@@ -80,12 +80,8 @@
         simple_inference: providers.clone(),
         extra_body_inference: extra_body_providers,
         bad_auth_extra_headers,
-<<<<<<< HEAD
         reasoning_inference: reasoning_providers,
-=======
-        reasoning_inference: vec![],
         embeddings: vec![],
->>>>>>> a0479473
         inference_params_inference: providers.clone(),
         inference_params_dynamic_credentials: inference_params_dynamic_providers,
         tool_use_inference: tool_providers.clone(),
