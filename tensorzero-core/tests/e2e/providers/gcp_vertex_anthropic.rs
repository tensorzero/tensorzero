use std::collections::HashMap;

use futures::StreamExt;
<<<<<<< HEAD
use reqwest::{Client, StatusCode};
use reqwest_eventsource::{Event, RequestBuilderExt};
use serde_json::{json, Value};
use uuid::Uuid;

use crate::common::get_gateway_endpoint;
=======
use tensorzero::{
    test_helpers::make_embedded_gateway_with_config, ClientInferenceParams, ClientInput,
    ClientInputMessage, ClientInputMessageContent, InferenceOutput, InferenceResponse,
    InferenceResponseChunk, Role,
};
use tensorzero_core::inference::types::TextKind;
use uuid::Uuid;

>>>>>>> fceb5399
use crate::providers::common::{E2ETestProvider, E2ETestProviders};
use tensorzero_core::db::clickhouse::test_helpers::{
    get_clickhouse, select_chat_inference_clickhouse, select_model_inference_clickhouse,
};

use super::common::ModelTestProvider;

crate::generate_provider_tests!(get_providers);
crate::generate_batch_inference_tests!(get_providers);

async fn get_providers() -> E2ETestProviders {
    let standard_providers = vec![E2ETestProvider {
        supports_batch_inference: false,
        variant_name: "gcp-vertex-haiku".to_string(),
        model_name: "claude-3-haiku-20240307-gcp-vertex".into(),
        model_provider_name: "gcp_vertex_anthropic".into(),
        credentials: HashMap::new(),
    }];

    let image_providers = vec![E2ETestProvider {
        supports_batch_inference: false,
        variant_name: "gcp-vertex-haiku".to_string(),
        model_name: "claude-3-haiku-20240307-gcp-vertex".into(),
        model_provider_name: "gcp_vertex_anthropic".into(),
        credentials: HashMap::new(),
    }];

    let extra_body_providers = vec![E2ETestProvider {
        supports_batch_inference: false,
        variant_name: "gcp-vertex-haiku-extra-body".to_string(),
        model_name: "claude-3-haiku-20240307-gcp-vertex".into(),
        model_provider_name: "gcp_vertex_anthropic".into(),
        credentials: HashMap::new(),
    }];

    let bad_auth_extra_headers = vec![E2ETestProvider {
        supports_batch_inference: false,
        variant_name: "gcp-vertex-haiku-extra-headers".to_string(),
        model_name: "claude-3-haiku-20240307-gcp-vertex".into(),
        model_provider_name: "gcp_vertex_anthropic".into(),
        credentials: HashMap::new(),
    }];

    let json_providers = vec![
        E2ETestProvider {
            supports_batch_inference: false,
            variant_name: "gcp-vertex-haiku".to_string(),
            model_name: "claude-3-haiku-20240307-gcp-vertex".into(),
            model_provider_name: "gcp_vertex_anthropic".into(),
            credentials: HashMap::new(),
        },
        E2ETestProvider {
            supports_batch_inference: false,
            variant_name: "gcp-vertex-haiku-implicit".to_string(),
            model_name: "claude-3-haiku-20240307-gcp-vertex".into(),
            model_provider_name: "gcp_vertex_anthropic".into(),
            credentials: HashMap::new(),
        },
        E2ETestProvider {
            supports_batch_inference: false,
            variant_name: "gcp-vertex-haiku-strict".to_string(),
            model_name: "claude-3-haiku-20240307-gcp-vertex".into(),
            model_provider_name: "gcp_vertex_anthropic".into(),
            credentials: HashMap::new(),
        },
    ];

    let json_mode_off_providers = vec![E2ETestProvider {
        supports_batch_inference: false,
        variant_name: "gcp_vertex_haiku_json_mode_off".to_string(),
        model_name: "claude-3-haiku-20240307-gcp-vertex".into(),
        model_provider_name: "gcp_vertex_anthropic".into(),
        credentials: HashMap::new(),
    }];

    let shorthand_providers = vec![E2ETestProvider {
        supports_batch_inference: false,
        variant_name: "gcp_vertex_anthropic_shorthand".to_string(),
        model_name: "gcp_vertex_anthropic::projects/tensorzero-public/locations/us-central1/publishers/anthropic/models/claude-3-haiku@20240307".into(),
        model_provider_name: "gcp_vertex_anthropic".into(),
        credentials: HashMap::new(),
    }];

    let credential_fallbacks = vec![ModelTestProvider {
        provider_type: "gcp_vertex_anthropic".to_string(),
        model_info: HashMap::from([
            (
                "model_id".to_string(),
                "claude-3-haiku@20240307".to_string(),
            ),
            ("location".to_string(), "us-central1".to_string()),
            ("project_id".to_string(), "tensorzero-public".to_string()),
        ]),
        use_modal_headers: false,
    }];

    E2ETestProviders {
        simple_inference: standard_providers.clone(),
        extra_body_inference: extra_body_providers,
        bad_auth_extra_headers,
        reasoning_inference: vec![],
        embeddings: vec![],
        inference_params_inference: standard_providers.clone(),
        inference_params_dynamic_credentials: vec![],
        provider_type_default_credentials: vec![],
        provider_type_default_credentials_shorthand: vec![],
        tool_use_inference: standard_providers.clone(),
        tool_multi_turn_inference: standard_providers.clone(),
        dynamic_tool_use_inference: standard_providers.clone(),
        parallel_tool_use_inference: vec![],
        json_mode_inference: json_providers.clone(),
        json_mode_off_inference: json_mode_off_providers.clone(),
        image_inference: image_providers,
        pdf_inference: vec![],
        shorthand_inference: shorthand_providers,
        credential_fallbacks,
    }
}

#[tokio::test]
<<<<<<< HEAD
async fn test_gcp_vertex_anthropic_thinking_signature() {
    let client = Client::new();
    let episode_id = Uuid::now_v7();

    let payload = json!({
        "function_name": "weather_helper",
        "variant_name": "gcp-vertex-anthropic-thinking",
        "episode_id": episode_id,
        "input":{
            "system": {"assistant_name": "AskJeeves"},
            "messages": [
                {
                    "role": "user",
                    "content": "Hi I'm visiting Brooklyn from Brazil. What's the weather?"
                }
            ]},
        "stream": false,
    });

    let response = client
        .post(get_gateway_endpoint("/inference"))
        .json(&payload)
        .send()
        .await
        .unwrap();
    // Check Response is OK, then fields in order
    assert_eq!(response.status(), StatusCode::OK);
    let response_json = response.json::<Value>().await.unwrap();
    let content_blocks = response_json.get("content").unwrap().as_array().unwrap();
    let tensorzero_content_blocks = content_blocks.clone();
    assert!(
        content_blocks.len() == 2 || content_blocks.len() == 3,
        "Expected 2 or 3 content blocks, got: {content_blocks:?}"
    );

    // First block must be thought (mandatory)
    let first_block = &content_blocks[0];
    let first_block_type = first_block.get("type").unwrap().as_str().unwrap();
    assert_eq!(first_block_type, "thought");
    assert!(
        first_block["text"]
            .as_str()
            .unwrap()
            .to_lowercase()
            .contains("weather"),
        "Thinking block should mention 'weather': {first_block}"
    );

    // Handle optional text block and mandatory tool_call
    let (text_content_opt, tool_call_block) = if content_blocks.len() == 3 {
        // 3 blocks: thought, text, tool_call
        let second_block = &content_blocks[1];
        assert_eq!(second_block["type"], "text");
        let content = second_block.get("text").unwrap().as_str().unwrap();
        // Assert that weather is in the content
        assert!(
            content.contains("weather") || content.contains("temperature"),
            "Content should mention 'weather' or 'temperature': {second_block}"
        );
        let third_block = &content_blocks[2];
        (Some(content), third_block)
    } else {
        // 2 blocks: thought, tool_call
        let second_block = &content_blocks[1];
        (None, second_block)
    };

    // Check that inference_id is here
    let inference_id = response_json.get("inference_id").unwrap().as_str().unwrap();
    let inference_id = Uuid::parse_str(inference_id).unwrap();

    // Validate tool_call block (mandatory)
    assert_eq!(tool_call_block["type"], "tool_call");
    assert_eq!(tool_call_block["name"], "get_temperature");
    println!("Tool call block: {tool_call_block}");
    let tool_id = tool_call_block.get("id").unwrap().as_str().unwrap();

    // Sleep for 1 second to allow time for data to be inserted into ClickHouse (trailing writes from API)
    tokio::time::sleep(std::time::Duration::from_secs(1)).await;

    // Check ClickHouse
    let clickhouse = get_clickhouse().await;

    // First, check Inference table
    let result = select_chat_inference_clickhouse(&clickhouse, inference_id)
        .await
        .unwrap();
    let id = result.get("id").unwrap().as_str().unwrap();
    let id_uuid = Uuid::parse_str(id).unwrap();
    assert_eq!(id_uuid, inference_id);
    let function_name = result.get("function_name").unwrap().as_str().unwrap();
    assert_eq!(function_name, "weather_helper");
    let input: Value =
        serde_json::from_str(result.get("input").unwrap().as_str().unwrap()).unwrap();
    let correct_input = json!({
        "system": {"assistant_name": "AskJeeves"},
        "messages": [
            {
                "role": "user",
                "content": [{"type": "text", "text": "Hi I'm visiting Brooklyn from Brazil. What's the weather?"}]
            }
        ]
    });
    assert_eq!(input, correct_input);
    let content_blocks = result.get("output").unwrap().as_str().unwrap();
    // Check that content_blocks is a list of blocks length 2 or 3
    let content_blocks: Vec<Value> = serde_json::from_str(content_blocks).unwrap();
    assert!(
        content_blocks.len() == 2 || content_blocks.len() == 3,
        "Expected 2 or 3 content blocks in ClickHouse, got: {content_blocks:?}"
    );
    let first_block = &content_blocks[0];
    // Check the type and content in the block
    assert_eq!(first_block["type"], "thought");

    // If text block was present in response, validate it in ClickHouse too
    if let Some(expected_text_content) = text_content_opt {
        assert_eq!(
            content_blocks.len(),
            3,
            "Expected 3 blocks in ClickHouse when text block is present"
        );
        let second_block = &content_blocks[1];
        assert_eq!(second_block["type"], "text");
        let clickhouse_content = second_block.get("text").unwrap().as_str().unwrap();
        assert_eq!(clickhouse_content, expected_text_content);
    } else {
        assert_eq!(
            content_blocks.len(),
            2,
            "Expected 2 blocks in ClickHouse when text block is absent"
        );
    }
    // Check that episode_id is here and correct
    let retrieved_episode_id = result.get("episode_id").unwrap().as_str().unwrap();
    let retrieved_episode_id = Uuid::parse_str(retrieved_episode_id).unwrap();
    assert_eq!(retrieved_episode_id, episode_id);
    // Check the variant name
    let variant_name = result.get("variant_name").unwrap().as_str().unwrap();
    assert_eq!(variant_name, "gcp-vertex-anthropic-thinking");
    // Check the processing time
    let processing_time_ms = result.get("processing_time_ms").unwrap().as_u64().unwrap();
    assert!(processing_time_ms > 0);

    // Check the ModelInference Table
    let result = select_model_inference_clickhouse(&clickhouse, inference_id)
        .await
        .unwrap();
    let inference_id_result = result.get("inference_id").unwrap().as_str().unwrap();
    let inference_id_result = Uuid::parse_str(inference_id_result).unwrap();
    assert_eq!(inference_id_result, inference_id);
    let model_name = result.get("model_name").unwrap().as_str().unwrap();
    assert_eq!(
        model_name,
        "gcp-vertex-anthropic-claude-haiku-4-5@20251001-thinking"
    );
    let model_provider_name = result.get("model_provider_name").unwrap().as_str().unwrap();
    assert_eq!(model_provider_name, "gcp_vertex_anthropic_thinking");
    let raw_request = result.get("raw_request").unwrap().as_str().unwrap();
    assert!(raw_request.to_lowercase().contains("weather"));
    // Check that raw_request is valid JSON
    let _: Value = serde_json::from_str(raw_request).expect("raw_request should be valid JSON");
    let input_tokens = result.get("input_tokens").unwrap().as_u64().unwrap();
    assert!(input_tokens > 5);
    let output_tokens = result.get("output_tokens").unwrap().as_u64().unwrap();
    assert!(output_tokens > 5);
    let response_time_ms = result.get("response_time_ms").unwrap().as_u64().unwrap();
    assert!(response_time_ms > 0);
    assert!(result.get("ttft_ms").unwrap().is_null());
    let raw_response = result.get("raw_response").unwrap().as_str().unwrap();
    let _raw_response_json: Value = serde_json::from_str(raw_response).unwrap();

    println!("Original tensorzero_content_blocks: {tensorzero_content_blocks:?}");

    // Simply loop back the entire output from the first inference
    let new_messages = vec![
        serde_json::json!({
            "role": "user",
            "content": "Hi I'm visiting Brooklyn from Brazil. What's the weather?"
        }),
        serde_json::json!({
            "role": "assistant",
            "content": tensorzero_content_blocks,
        }),
        serde_json::json!({
            "role": "user",
            "content": [{"type": "tool_result", "name": "My result", "result": "100", "id": tool_id}],
        }),
    ];

    println!("New messages: {new_messages:?}");

    let payload = json!({
        "model_name": "gcp-vertex-anthropic-claude-haiku-4-5@20251001-thinking",
        "episode_id": episode_id,
        "input": {
            "messages": new_messages
        },
        "stream": false,
    });

    let response = client
        .post(get_gateway_endpoint("/inference"))
        .json(&payload)
        .send()
        .await
        .unwrap();

    assert_eq!(response.status(), StatusCode::OK);
    let response_json = response.json::<Value>().await.unwrap();

    let content_blocks = response_json.get("content").unwrap().as_array().unwrap();
    assert!(
        content_blocks.len() == 1,
        "Unexpected content blocks: {content_blocks:?}"
    );
    assert_eq!(content_blocks[0]["type"], "text");
    assert!(
        content_blocks[0]["text"].as_str().unwrap().contains("100°"),
        "Content should mention '100°': {}",
        content_blocks[0]
    );
}

#[tokio::test]
async fn test_gcp_vertex_anthropic_redacted_thinking() {
    let client = Client::new();
    let episode_id = Uuid::now_v7();

    let payload = json!({
        "model_name": "gcp-vertex-anthropic-claude-sonnet-4-5@20250929-thinking",
        "episode_id": episode_id,
        "input": {
            "messages": [
                {
                    "role": "user",
                    // This forces a 'redacted_thinking' response - see https://docs.anthropic.com/en/docs/build-with-claude/extended-thinking
                    "content": "ANTHROPIC_MAGIC_STRING_TRIGGER_REDACTED_THINKING_46C9A13E193C177646C7398A98432ECCCE4C1253D5E2D82641AC0E52CC2876CB"
                },
                {
                    "role": "user",
                    "content": "What is the capital of Japan?"
                }
            ]},
        "stream": false,
    });

    let response = client
        .post(get_gateway_endpoint("/inference"))
        .json(&payload)
        .send()
        .await
        .unwrap();
    // Check Response is OK, then fields in order
    assert_eq!(response.status(), StatusCode::OK);
    let response_json = response.json::<Value>().await.unwrap();
    let content_blocks = response_json.get("content").unwrap().as_array().unwrap();
    let tensorzero_content_blocks = content_blocks.clone();
    assert!(
        content_blocks.len() == 2,
        "Unexpected content blocks: {content_blocks:?}"
    );
    let first_block = &content_blocks[0];
    let first_block_type = first_block.get("type").unwrap().as_str().unwrap();
    assert_eq!(first_block_type, "thought");
    assert_eq!(
        first_block["_internal_provider_type"],
        "gcp_vertex_anthropic"
    );
    assert!(first_block["signature"].as_str().is_some());

    let second_block = &content_blocks[1];
    assert_eq!(second_block["type"], "text");
    let content = second_block.get("text").unwrap().as_str().unwrap();
    // Assert that Tokyo is in the content
    assert!(content.contains("Tokyo"), "Content should mention Tokyo");
    // Check that inference_id is here
    let inference_id = response_json.get("inference_id").unwrap().as_str().unwrap();
    let inference_id = Uuid::parse_str(inference_id).unwrap();

    // Sleep for 1 second to allow time for data to be inserted into ClickHouse (trailing writes from API)
    tokio::time::sleep(std::time::Duration::from_secs(1)).await;

    // Check ClickHouse
    let clickhouse = get_clickhouse().await;

    // First, check Inference table
    let result = select_chat_inference_clickhouse(&clickhouse, inference_id)
        .await
        .unwrap();
    let id = result.get("id").unwrap().as_str().unwrap();
    let id_uuid = Uuid::parse_str(id).unwrap();
    assert_eq!(id_uuid, inference_id);
    let function_name = result.get("function_name").unwrap().as_str().unwrap();
    assert_eq!(function_name, "tensorzero::default");
    let input: Value =
        serde_json::from_str(result.get("input").unwrap().as_str().unwrap()).unwrap();
    let correct_input = json!({
        "messages": [
            {
                "role": "user",
                "content": [{"type": "text", "text": "ANTHROPIC_MAGIC_STRING_TRIGGER_REDACTED_THINKING_46C9A13E193C177646C7398A98432ECCCE4C1253D5E2D82641AC0E52CC2876CB"}]
            },
            {
                "role": "user",
                "content": [{"type": "text", "text": "What is the capital of Japan?"}]
            }
        ]
    });
    assert_eq!(input, correct_input);
    let content_blocks = result.get("output").unwrap().as_str().unwrap();
    // Check that content_blocks is a list of blocks length 2
    let content_blocks: Vec<Value> = serde_json::from_str(content_blocks).unwrap();
    assert_eq!(content_blocks.len(), 2);
    let first_block = &content_blocks[0];
    // Check the type and content in the block
    assert_eq!(first_block["type"], "thought");
    assert_eq!(
        first_block["_internal_provider_type"],
        "gcp_vertex_anthropic"
    );
    assert!(first_block["signature"].as_str().is_some());
    let second_block = &content_blocks[1];
    assert_eq!(second_block["type"], "text");
    let clickhouse_content = second_block.get("text").unwrap().as_str().unwrap();
    assert_eq!(clickhouse_content, content);
    // Check that episode_id is here and correct
    let retrieved_episode_id = result.get("episode_id").unwrap().as_str().unwrap();
    let retrieved_episode_id = Uuid::parse_str(retrieved_episode_id).unwrap();
    assert_eq!(retrieved_episode_id, episode_id);
    // Check the variant name
    let variant_name = result.get("variant_name").unwrap().as_str().unwrap();
    assert_eq!(
        variant_name,
        "gcp-vertex-anthropic-claude-sonnet-4-5@20250929-thinking"
    );
    // Check the processing time
    let processing_time_ms = result.get("processing_time_ms").unwrap().as_u64().unwrap();
    assert!(processing_time_ms > 0);

    // Check the ModelInference Table
    let result = select_model_inference_clickhouse(&clickhouse, inference_id)
        .await
        .unwrap();
    let inference_id_result = result.get("inference_id").unwrap().as_str().unwrap();
    let inference_id_result = Uuid::parse_str(inference_id_result).unwrap();
    assert_eq!(inference_id_result, inference_id);
    let model_name = result.get("model_name").unwrap().as_str().unwrap();
    assert_eq!(
        model_name,
        "gcp-vertex-anthropic-claude-sonnet-4-5@20250929-thinking"
    );
    let model_provider_name = result.get("model_provider_name").unwrap().as_str().unwrap();
    assert_eq!(model_provider_name, "gcp_vertex_anthropic");
    let raw_request = result.get("raw_request").unwrap().as_str().unwrap();
    assert!(raw_request.to_lowercase().contains("japan"));
    // Check that raw_request is valid JSON
    let _: Value = serde_json::from_str(raw_request).expect("raw_request should be valid JSON");
    let input_tokens = result.get("input_tokens").unwrap().as_u64().unwrap();
    assert!(input_tokens > 5);
    let output_tokens = result.get("output_tokens").unwrap().as_u64().unwrap();
    assert!(output_tokens > 5);
    let response_time_ms = result.get("response_time_ms").unwrap().as_u64().unwrap();
    assert!(response_time_ms > 0);
    assert!(result.get("ttft_ms").unwrap().is_null());
    let raw_response = result.get("raw_response").unwrap().as_str().unwrap();
    let _raw_response_json: Value = serde_json::from_str(raw_response).unwrap();

    // Feed content blocks back in
    let mut new_messages = json!([
        {
            "role": "user",
            // This forces a 'redacted_thinking' response - see https://docs.anthropic.com/en/docs/build-with-claude/extended-thinking
            "content": "ANTHROPIC_MAGIC_STRING_TRIGGER_REDACTED_THINKING_46C9A13E193C177646C7398A98432ECCCE4C1253D5E2D82641AC0E52CC2876CB"
        },
        {
            "role": "user",
            "content": "What is the capital of Japan?"
        }
    ]);
    let array = new_messages.as_array_mut().unwrap();
    array.push(serde_json::json!({
        "role": "assistant",
        "content": tensorzero_content_blocks,
    }));

    let payload = json!({
        "model_name": "gcp-vertex-anthropic-claude-sonnet-4-5@20250929-thinking",
        "episode_id": episode_id,
        "input": {
            "messages": new_messages
        },
        "stream": false,
    });

    let response = client
        .post(get_gateway_endpoint("/inference"))
        .json(&payload)
        .send()
        .await
        .unwrap();
    // Check Response is OK, then fields in order
    assert_eq!(response.status(), StatusCode::OK);
    let response_json = response.json::<Value>().await.unwrap();

    let content_blocks = response_json.get("content").unwrap().as_array().unwrap();
    assert!(
        content_blocks.len() == 2,
        "Unexpected content blocks: {content_blocks:?}"
    );
    assert_eq!(content_blocks[1]["type"], "text");
}

/// This test checks that streaming inference works as expected with thinking blocks.
#[tokio::test]
async fn test_gcp_vertex_anthropic_streaming_thinking() {
    let episode_id = Uuid::now_v7();

    let payload = json!({
        "model_name": "gcp-vertex-anthropic-claude-haiku-4-5@20251001-thinking",
        "episode_id": episode_id,
        "input": {
            "system": "Always thinking before responding",
            "messages": [
                {
                    "role": "user",
                    "content": "What is the capital of Japan?"
                }
            ]
        },
        "tool_choice": "auto",
        "additional_tools": [
            {
                "description": "Gets the capital of the provided country",
                "name": "get_capital",
                "parameters": {
                    "$schema": "http://json-schema.org/draft-07/schema#",
                    "type": "object",
                    "properties": {
                        "country": {
                            "type": "string",
                            "description": "The country to lookup",
                        }
                    },
                    "required": ["country"],
                    "additionalProperties": false
                },
                "strict": true,
            }
        ],
        "stream": true,
    });

    let client = Client::new();

    let mut event_source = client
        .post(get_gateway_endpoint("/inference"))
        .json(&payload)
        .eventsource()
        .unwrap();
    let mut chunks = vec![];
    while let Some(event) = event_source.next().await {
        let event = event.unwrap();
        match event {
            Event::Open => continue,
            Event::Message(message) => {
                if message.data == "[DONE]" {
                    break;
                }
                chunks.push(message.data);
            }
        }
    }
    let mut inference_id = None;
    let mut content_blocks: HashMap<String, String> = HashMap::new();
    let mut content_block_signatures: HashMap<String, String> = HashMap::new();
    for chunk in chunks {
        let chunk_json: Value = serde_json::from_str(&chunk).unwrap();
        println!("Chunk: {chunk_json}");
        inference_id = Some(
            chunk_json
                .get("inference_id")
                .unwrap()
                .as_str()
                .unwrap()
                .to_string(),
        );
        for block in chunk_json.get("content").unwrap().as_array().unwrap() {
            let block_id = block.get("id").unwrap().as_str().unwrap();
            let block_type = block.get("type").unwrap().as_str().unwrap();
            let target = content_blocks.entry(block_id.to_string()).or_default();
            if block_type == "text" {
                *target += block.get("text").unwrap().as_str().unwrap();
            } else if block_type == "thought" {
                if let Some(text) = block.get("text").and_then(|t| t.as_str()) {
                    *target += text;
                } else if let Some(signature) = block.get("signature").and_then(|s| s.as_str()) {
                    *content_block_signatures
                        .entry(block_id.to_string())
                        .or_default() += signature;
                }
            } else if block_type == "tool_call" {
                *target += block.get("raw_arguments").unwrap().as_str().unwrap();
            } else {
                panic!("Unexpected block type: {block_type}");
            }
        }
    }
    assert!(
        content_blocks.len() == 2 || content_blocks.len() == 3,
        "Expected 2 or 3 content blocks, got: {}",
        content_blocks.len()
    );
    assert_eq!(content_block_signatures.len(), 1);
    let inference_id = Uuid::parse_str(&inference_id.unwrap()).unwrap();
    // Sleep for 1 second to allow time for data to be inserted into ClickHouse (trailing writes from API)
    tokio::time::sleep(std::time::Duration::from_secs(1)).await;

    // Check ClickHouse
    let clickhouse = get_clickhouse().await;
    let result = select_chat_inference_clickhouse(&clickhouse, inference_id)
        .await
        .unwrap();
    let id = result.get("id").unwrap().as_str().unwrap();
    let id_uuid = Uuid::parse_str(id).unwrap();
    assert_eq!(id_uuid, inference_id);
    let input: Value =
        serde_json::from_str(result.get("input").unwrap().as_str().unwrap()).unwrap();
    let correct_input: Value = json!(
        {
            "system": "Always thinking before responding",
            "messages": [
            {
                "role": "user",
                "content": [{"type": "text", "text": "What is the capital of Japan?"}]
            }
        ]}
    );
    assert_eq!(input, correct_input);
    // Check content blocks
    let clickhouse_content_blocks = result.get("output").unwrap().as_str().unwrap();
    let clickhouse_content_blocks: Vec<Value> =
        serde_json::from_str(clickhouse_content_blocks).unwrap();
    println!("Got content blocks: {clickhouse_content_blocks:?}");
    // We should reconstruct either two or three blocks
    assert!(
        clickhouse_content_blocks.len() == 2 || clickhouse_content_blocks.len() == 3,
        "Expected 2 or 3 content blocks in ClickHouse, got: {}",
        clickhouse_content_blocks.len()
    );

    // First block must always be thought
    assert_eq!(clickhouse_content_blocks[0]["type"], "thought");
    assert_eq!(
        clickhouse_content_blocks[0],
        serde_json::json!({
            "type": "thought",
            "text": content_blocks["0"],
            "signature": content_block_signatures["0"],
            "_internal_provider_type": "gcp_vertex_anthropic",
        })
    );

    // Determine positions based on whether text block is present
    let tool_call_idx = clickhouse_content_blocks.len() - 1; // Tool call is always last
    if clickhouse_content_blocks.len() == 3 {
        // 3 blocks: thought, text, tool_call
        assert_eq!(clickhouse_content_blocks[1]["type"], "text");
        assert_eq!(clickhouse_content_blocks[2]["type"], "tool_call");
        // Validate text block
        assert_eq!(clickhouse_content_blocks[1]["text"], content_blocks["1"]);
    } else {
        // 2 blocks: thought, tool_call
        assert_eq!(clickhouse_content_blocks[1]["type"], "tool_call");
    }

    // Validate tool call block
    let tool_call_id = clickhouse_content_blocks[tool_call_idx]["id"]
        .as_str()
        .unwrap();
    assert_eq!(
        clickhouse_content_blocks[tool_call_idx]["raw_arguments"],
        content_blocks[tool_call_id]
    );

    // We already check ModelInference in lots of tests, so we don't check it here

    // Call GCP Vertex Anthropic again with our reconstructed blocks, and make sure that it accepts the signed thought block
    // Simply loop back the entire output from ClickHouse
    let good_input = json!({
        "model_name": "gcp-vertex-anthropic-claude-haiku-4-5@20251001-thinking",
        "episode_id": episode_id,
        "input": {
            "system": "Always thinking before responding",
            "messages": [
                {
                    "role": "user",
                    "content": "What is the capital of Japan?"
                },
                {
                    "role": "assistant",
                    "content": clickhouse_content_blocks
                },
                {
                    "role": "user",
                    "content":[
                        {
                            "type": "tool_result",
                            "name": "get_capital",
                            "id": clickhouse_content_blocks[tool_call_idx]["id"],
                            "result": "FakeCapital",
                        },
                    ]
                }
            ]
        },
        "tool_choice": "auto",
        "additional_tools": [
            {
                "description": "Gets the capital of the provided country",
                "name": "get_capital",
                "parameters": {
                    "$schema": "http://json-schema.org/draft-07/schema#",
                    "type": "object",
                    "properties": {
                        "country": {
                            "type": "string",
                            "description": "The country to lookup",
                        }
                    },
                    "required": ["country"],
                    "additionalProperties": false
                },
                "strict": true,
            }
        ],
        "stream": false,
    });

    let good_response = client
        .post(get_gateway_endpoint("/inference"))
        .json(&good_input)
        .send()
        .await
        .unwrap();
    assert_eq!(good_response.status(), StatusCode::OK);
    let good_json = good_response.json::<Value>().await.unwrap();
    println!("Good response: {good_json}");

    // Break the signature and check that it fails
    let bad_signature = "A".repeat(content_block_signatures["0"].len());
    let mut bad_input = good_input.clone();
    bad_input["input"]["messages"][1]["content"][0]["signature"] =
        Value::String(bad_signature.clone());

    let bad_response = client
        .post(get_gateway_endpoint("/inference"))
        .json(&bad_input)
        .send()
        .await
        .unwrap();

    let status = bad_response.status();
    let resp: Value = bad_response.json().await.unwrap();
    assert_eq!(
        status,
        StatusCode::BAD_GATEWAY,
        "Request should have failed: {resp}"
    );
    assert!(
        resp["error"]
            .as_str()
            .unwrap()
            .contains("Invalid `signature`"),
        "Unexpected error: {resp}"
    );
=======
async fn test_global_region_non_streaming() {
    let config = r#"
    [models."claude"]
    routing = ["gcp_vertex_anthropic"]

    [models."claude".providers.gcp_vertex_anthropic]
    type = "gcp_vertex_anthropic"
    model_id = "claude-sonnet-4@20250514"
    location = "global"
    project_id = "tensorzero-public"
    "#;

    let client = make_embedded_gateway_with_config(config).await;

    let episode_id = Uuid::now_v7();
    let response = client
        .inference(ClientInferenceParams {
            model_name: Some("claude".to_string()),
            episode_id: Some(episode_id),
            input: ClientInput {
                system: None,
                messages: vec![ClientInputMessage {
                    role: Role::User,
                    content: vec![ClientInputMessageContent::Text(TextKind::Text {
                        text: "Say hello".to_string(),
                    })],
                }],
            },
            stream: Some(false),
            ..Default::default()
        })
        .await
        .unwrap();

    let InferenceOutput::NonStreaming(response) = response else {
        panic!("Expected non-streaming inference response");
    };

    let InferenceResponse::Chat(chat_response) = response else {
        panic!("Expected chat inference response");
    };

    // Just verify we got some content back
    assert!(!chat_response.content.is_empty());
}

#[tokio::test]
async fn test_global_region_streaming() {
    let config = r#"
    [models."claude"]
    routing = ["gcp_vertex_anthropic"]

    [models."claude".providers.gcp_vertex_anthropic]
    type = "gcp_vertex_anthropic"
    model_id = "claude-sonnet-4@20250514"
    location = "global"
    project_id = "tensorzero-public"
    "#;

    let client = make_embedded_gateway_with_config(config).await;

    let episode_id = Uuid::now_v7();
    let response = client
        .inference(ClientInferenceParams {
            model_name: Some("claude".to_string()),
            episode_id: Some(episode_id),
            input: ClientInput {
                system: None,
                messages: vec![ClientInputMessage {
                    role: Role::User,
                    content: vec![ClientInputMessageContent::Text(TextKind::Text {
                        text: "Say hello".to_string(),
                    })],
                }],
            },
            stream: Some(true),
            ..Default::default()
        })
        .await
        .unwrap();

    let InferenceOutput::Streaming(mut stream) = response else {
        panic!("Expected streaming inference response");
    };

    // Collect all chunks
    let mut inference_id: Option<Uuid> = None;

    while let Some(chunk_result) = stream.next().await {
        let chunk = chunk_result.unwrap();

        // Extract inference_id from the first chunk
        if inference_id.is_none() {
            if let InferenceResponseChunk::Chat(chat_chunk) = &chunk {
                inference_id = Some(chat_chunk.inference_id);
            }
        }
    }

    // Verify we got an inference_id
    assert!(inference_id.is_some(), "Should have received inference_id");
>>>>>>> fceb5399
}<|MERGE_RESOLUTION|>--- conflicted
+++ resolved
@@ -1,14 +1,9 @@
 use std::collections::HashMap;
 
 use futures::StreamExt;
-<<<<<<< HEAD
 use reqwest::{Client, StatusCode};
 use reqwest_eventsource::{Event, RequestBuilderExt};
 use serde_json::{json, Value};
-use uuid::Uuid;
-
-use crate::common::get_gateway_endpoint;
-=======
 use tensorzero::{
     test_helpers::make_embedded_gateway_with_config, ClientInferenceParams, ClientInput,
     ClientInputMessage, ClientInputMessageContent, InferenceOutput, InferenceResponse,
@@ -17,7 +12,7 @@
 use tensorzero_core::inference::types::TextKind;
 use uuid::Uuid;
 
->>>>>>> fceb5399
+use crate::common::get_gateway_endpoint;
 use crate::providers::common::{E2ETestProvider, E2ETestProviders};
 use tensorzero_core::db::clickhouse::test_helpers::{
     get_clickhouse, select_chat_inference_clickhouse, select_model_inference_clickhouse,
@@ -138,7 +133,6 @@
 }
 
 #[tokio::test]
-<<<<<<< HEAD
 async fn test_gcp_vertex_anthropic_thinking_signature() {
     let client = Client::new();
     let episode_id = Uuid::now_v7();
@@ -815,7 +809,9 @@
             .contains("Invalid `signature`"),
         "Unexpected error: {resp}"
     );
-=======
+}
+
+#[tokio::test]
 async fn test_global_region_non_streaming() {
     let config = r#"
     [models."claude"]
@@ -917,5 +913,4 @@
 
     // Verify we got an inference_id
     assert!(inference_id.is_some(), "Should have received inference_id");
->>>>>>> fceb5399
 }