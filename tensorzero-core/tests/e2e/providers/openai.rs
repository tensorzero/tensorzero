#![expect(clippy::print_stdout)]
use std::collections::HashMap;
use std::sync::Arc;

use futures::StreamExt;
use reqwest::{Client, StatusCode};
use serde_json::{json, Value};
use tensorzero::test_helpers::make_embedded_gateway_with_config;
use tensorzero::{
    ClientInferenceParams, ClientInput, ClientInputMessage, ClientInputMessageContent,
    ContentBlockChunk, File, InferenceOutput, InferenceResponse, InferenceResponseChunk, Input,
    InputMessage, InputMessageContent, Role,
};
use tensorzero_core::cache::{CacheEnabledMode, CacheOptions};
use tensorzero_core::config::provider_types::ProviderTypesConfig;
use tensorzero_core::db::postgres::PostgresConnectionInfo;
use tensorzero_core::embeddings::{
    Embedding, EmbeddingEncodingFormat, EmbeddingModelConfig, EmbeddingProviderConfig,
    EmbeddingRequest, UninitializedEmbeddingProviderConfig,
};
use tensorzero_core::endpoints::batch_inference::StartBatchInferenceParams;
use tensorzero_core::endpoints::inference::{InferenceClients, InferenceCredentials};
use tensorzero_core::http::TensorzeroHttpClient;
use tensorzero_core::inference::types::{
    ContentBlockChatOutput, Latency, ModelInferenceRequestJsonMode, TextKind,
};
use tensorzero_core::model_table::ProviderTypeDefaultCredentials;
use tensorzero_core::rate_limiting::ScopeInfo;
use tensorzero_core::tool::{ProviderTool, ProviderToolScope, ToolCallInput};
use url::Url;
use uuid::Uuid;

use crate::common::get_gateway_endpoint;
use crate::providers::common::{
    E2ETestProvider, E2ETestProviders, EmbeddingTestProvider, ModelTestProvider,
    DEEPSEEK_PAPER_PDF, FERRIS_PNG,
};
use tensorzero_core::db::clickhouse::test_helpers::{
    get_clickhouse, select_batch_model_inference_clickhouse, select_chat_inference_clickhouse,
    select_model_inference_clickhouse,
};

crate::generate_provider_tests!(get_providers);
crate::generate_batch_inference_tests!(get_providers);

async fn get_providers() -> E2ETestProviders {
    let credentials = match std::env::var("OPENAI_API_KEY") {
        Ok(key) => HashMap::from([("openai_api_key".to_string(), key)]),
        Err(_) => HashMap::new(),
    };

    let standard_without_o1 = vec![E2ETestProvider {
        supports_batch_inference: true,
        variant_name: "openai".to_string(),
        model_name: "gpt-4o-mini-2024-07-18".into(),
        model_provider_name: "openai".into(),
        credentials: HashMap::new(),
    }];

    let extra_body_providers = vec![E2ETestProvider {
        supports_batch_inference: true,
        variant_name: "openai-extra-body".to_string(),
        model_name: "gpt-4o-mini-2024-07-18".into(),
        model_provider_name: "openai".into(),
        credentials: HashMap::new(),
    }];

    let bad_auth_extra_headers = vec![E2ETestProvider {
        supports_batch_inference: true,
        variant_name: "openai-extra-headers".to_string(),
        model_name: "gpt-4o-mini-2024-07-18".into(),
        model_provider_name: "openai".into(),
        credentials: HashMap::new(),
    }];

    let standard_providers = vec![
        E2ETestProvider {
            supports_batch_inference: true,
            variant_name: "openai".to_string(),
            model_name: "gpt-4o-mini-2024-07-18".into(),
            model_provider_name: "openai".into(),
            credentials: HashMap::new(),
        },
        E2ETestProvider {
            supports_batch_inference: true,
            variant_name: "openai-o1".to_string(),
            model_name: "o1-2024-12-17".into(),
            model_provider_name: "openai".into(),
            credentials: HashMap::new(),
        },
        E2ETestProvider {
            supports_batch_inference: false,
            variant_name: "openai-responses".to_string(),
            model_name: "responses-gpt-4o-mini-2024-07-18".into(),
            model_provider_name: "openai".into(),
            credentials: HashMap::new(),
        },
    ];

    let inference_params_providers = vec![
        E2ETestProvider {
            supports_batch_inference: true,
            variant_name: "openai".to_string(),
            model_name: "gpt-4o-mini-2024-07-18".into(),
            model_provider_name: "openai".into(),
            credentials: credentials.clone(),
        },
        E2ETestProvider {
            supports_batch_inference: false,
            variant_name: "openai-responses".to_string(),
            model_name: "responses-gpt-4o-mini-2024-07-18".into(),
            model_provider_name: "openai".into(),
            credentials: HashMap::new(),
        },
    ];

    let inference_params_dynamic_providers = vec![E2ETestProvider {
        supports_batch_inference: true,
        variant_name: "openai-dynamic".to_string(),
        model_name: "gpt-4o-mini-2024-07-18-dynamic".into(),
        model_provider_name: "openai".into(),
        credentials,
    }];

    let image_providers = vec![
        E2ETestProvider {
            supports_batch_inference: true,
            variant_name: "openai".to_string(),
            model_name: "openai::gpt-4o-mini-2024-07-18".into(),
            model_provider_name: "openai".into(),
            credentials: HashMap::new(),
        },
        E2ETestProvider {
            supports_batch_inference: false,
            variant_name: "openai-responses".to_string(),
            model_name: "responses-gpt-4o-mini-2024-07-18".into(),
            model_provider_name: "openai".into(),
            credentials: HashMap::new(),
        },
    ];

    let json_providers = vec![
        E2ETestProvider {
            supports_batch_inference: true,
            variant_name: "openai".to_string(),
            model_name: "gpt-4o-mini-2024-07-18".into(),
            model_provider_name: "openai".into(),
            credentials: HashMap::new(),
        },
        E2ETestProvider {
            supports_batch_inference: true,
            variant_name: "openai-implicit".to_string(),
            model_name: "gpt-4o-mini-2024-07-18".into(),
            model_provider_name: "openai".into(),
            credentials: HashMap::new(),
        },
        E2ETestProvider {
            supports_batch_inference: true,
            variant_name: "openai-strict".to_string(),
            model_name: "gpt-4o-mini-2024-07-18".into(),
            model_provider_name: "openai".into(),
            credentials: HashMap::new(),
        },
        E2ETestProvider {
            supports_batch_inference: true,
            variant_name: "openai-o1".to_string(),
            model_name: "o1-2024-12-17".into(),
            model_provider_name: "openai".into(),
            credentials: HashMap::new(),
        },
        E2ETestProvider {
            supports_batch_inference: true,
            variant_name: "openai-cot".to_string(),
            model_name: "openai::gpt-4.1-nano-2025-04-14".into(),
            model_provider_name: "openai".into(),
            credentials: HashMap::new(),
        },
        E2ETestProvider {
            supports_batch_inference: false,
            variant_name: "openai-responses".to_string(),
            model_name: "responses-gpt-4o-mini-2024-07-18".into(),
            model_provider_name: "openai".into(),
            credentials: HashMap::new(),
        },
        E2ETestProvider {
            supports_batch_inference: false,
            variant_name: "openai-responses-strict".to_string(),
            model_name: "responses-gpt-4o-mini-2024-07-18".into(),
            model_provider_name: "openai".into(),
            credentials: HashMap::new(),
        },
    ];

    let json_mode_off_providers = vec![
        E2ETestProvider {
            supports_batch_inference: true,
            variant_name: "openai_json_mode_off".to_string(),
            model_name: "gpt-4o-mini-2024-07-18".into(),
            model_provider_name: "openai".into(),
            credentials: HashMap::new(),
        },
        E2ETestProvider {
            supports_batch_inference: true,
            variant_name: "openai_o1_json_mode_off".to_string(),
            model_name: "o1-2024-12-17".into(),
            model_provider_name: "openai".into(),
            credentials: HashMap::new(),
        },
        E2ETestProvider {
            supports_batch_inference: true,
            variant_name: "openai-responses_json_mode_off".to_string(),
            model_name: "responses-gpt-4o-mini-2024-07-18".into(),
            model_provider_name: "openai".into(),
            credentials: HashMap::new(),
        },
    ];

    let shorthand_providers = vec![E2ETestProvider {
        supports_batch_inference: true,
        variant_name: "openai-shorthand".to_string(),
        model_name: "openai::gpt-4o-mini-2024-07-18".into(),
        model_provider_name: "openai".into(),
        credentials: HashMap::new(),
    }];

    let embedding_providers = vec![EmbeddingTestProvider {
        model_name: "text-embedding-3-small".into(),
    }];

    let provider_type_default_credentials_providers = vec![E2ETestProvider {
        supports_batch_inference: true,
        variant_name: "openai".to_string(),
        model_name: "gpt-4o-mini-2024-07-18".into(),
        model_provider_name: "openai".into(),
        credentials: HashMap::new(),
    }];

    let provider_type_default_credentials_shorthand_providers = vec![E2ETestProvider {
        supports_batch_inference: true,
        variant_name: "openai-shorthand".to_string(),
        model_name: "openai::gpt-4o-mini-2024-07-18".into(),
        model_provider_name: "openai".into(),
        credentials: HashMap::new(),
    }];

    let credential_fallbacks = vec![ModelTestProvider {
        provider_type: "openai".to_string(),
        model_info: HashMap::from([(
            "model_name".to_string(),
            "gpt-4o-mini-2024-07-18".to_string(),
        )]),
        use_modal_headers: false,
    }];

    E2ETestProviders {
        simple_inference: standard_providers.clone(),
        extra_body_inference: extra_body_providers,
        bad_auth_extra_headers,
        reasoning_inference: vec![],
        embeddings: embedding_providers,
        inference_params_inference: inference_params_providers,
        inference_params_dynamic_credentials: inference_params_dynamic_providers,
        provider_type_default_credentials: provider_type_default_credentials_providers,
        provider_type_default_credentials_shorthand:
            provider_type_default_credentials_shorthand_providers,
        tool_use_inference: standard_providers.clone(),
        tool_multi_turn_inference: standard_providers.clone(),
        dynamic_tool_use_inference: standard_providers.clone(),
        parallel_tool_use_inference: standard_without_o1.clone(),
        json_mode_inference: json_providers.clone(),
        json_mode_off_inference: json_mode_off_providers.clone(),
        image_inference: image_providers.clone(),
        pdf_inference: image_providers.clone(),

        shorthand_inference: shorthand_providers.clone(),
        credential_fallbacks,
    }
}

#[tokio::test]
pub async fn test_provider_config_extra_body() {
    let episode_id = Uuid::now_v7();

    let payload = json!({
        "function_name": "basic_test",
        "variant_name": "openai-extra-body-provider-config",
        "episode_id": episode_id,
        "params": {
            "chat_completion": {
                "temperature": 9000
            }
        },
        "input":
            {
               "system": {"assistant_name": "Dr. Mehta"},
               "messages": [
                {
                    "role": "user",
                    "content": "What is the name of the capital city of Japan?"
                }
            ]},
        "stream": false,
        "tags": {"foo": "bar"},
    });

    let response = Client::new()
        .post(get_gateway_endpoint("/inference"))
        .json(&payload)
        .send()
        .await
        .unwrap();

    // Check that the API response is ok
    assert_eq!(response.status(), StatusCode::OK);
    let response_json = response.json::<Value>().await.unwrap();

    println!("API response: {response_json:#?}");

    let inference_id = response_json.get("inference_id").unwrap().as_str().unwrap();
    let inference_id = Uuid::parse_str(inference_id).unwrap();

    // Sleep to allow time for data to be inserted into ClickHouse (trailing writes from API)
    tokio::time::sleep(std::time::Duration::from_millis(200)).await;

    // Check if ClickHouse is ok - ChatInference Table
    let clickhouse = get_clickhouse().await;

    // Check the ModelInference Table
    let result = select_model_inference_clickhouse(&clickhouse, inference_id)
        .await
        .unwrap();

    println!("ClickHouse - ModelInference: {result:#?}");

    let model_inference_id = result.get("id").unwrap().as_str().unwrap();
    assert!(Uuid::parse_str(model_inference_id).is_ok());

    let inference_id_result = result.get("inference_id").unwrap().as_str().unwrap();
    let inference_id_result = Uuid::parse_str(inference_id_result).unwrap();
    assert_eq!(inference_id_result, inference_id);

    let raw_request = result.get("raw_request").unwrap().as_str().unwrap();
    let raw_request_val: serde_json::Value = serde_json::from_str::<Value>(raw_request).unwrap();

    // This is set in both the variant and model provider extra_body, and
    // so the model provider should win
    assert_eq!(
        raw_request_val
            .get("temperature")
            .unwrap()
            .as_f64()
            .expect("Temperature is not a number"),
        0.456
    );

    // This is only set in the variant extra_body
    assert_eq!(
        raw_request_val
            .get("max_completion_tokens")
            .unwrap()
            .as_u64()
            .expect("max_completion_tokens is not a number"),
        123
    );

    // This is only set in the model provider extra_body
    assert_eq!(
        raw_request_val
            .get("frequency_penalty")
            .unwrap()
            .as_f64()
            .expect("frequency_penalty is not a number"),
        1.42
    );
}

#[tokio::test]
async fn test_default_function_default_tool_choice() {
    let client = Client::new();
    let episode_id = Uuid::now_v7();

    let payload = json!({
        "model_name": "openai::gpt-4o-mini",
        "episode_id" : episode_id,
        "input": {
            "messages": [{"role": "user", "content": "What is the weather in NYC?"}],
        },
        "additional_tools": [
            {
                "name": "temperature_api",
                "description": "Get the current temperature",
                "parameters": {
                  "$schema": "http://json-schema.org/draft-07/schema#",
                  "type": "object",
                  "description": "Get the current temperature in Celsius for a given location.",
                  "properties": {
                    "location": {
                      "type": "string",
                      "description": "The location to get the temperature for (e.g. \"New York\")"
                    }
                  },
                  "required": ["location"],
                  "additionalProperties": false
                }
                ,
                "strict": true
            }
        ],
    });

    let response = client
        .post(get_gateway_endpoint("/inference"))
        .json(&payload)
        .send()
        .await
        .unwrap();
    // Check Response is OK, then fields in order
    assert_eq!(response.status(), StatusCode::OK);
    let response_json = response.json::<Value>().await.unwrap();
    println!("Response: {response_json}");

    // Check that inference_id is here
    let inference_id = response_json.get("inference_id").unwrap().as_str().unwrap();
    let inference_id = Uuid::parse_str(inference_id).unwrap();

    let content_blocks = response_json.get("content").unwrap().as_array().unwrap();
    assert_eq!(content_blocks.len(), 1);

    assert_eq!(
        content_blocks[0].get("type").unwrap().as_str().unwrap(),
        "tool_call"
    );

    // Sleep for 200ms second to allow time for data to be inserted into ClickHouse (trailing writes from API)
    tokio::time::sleep(std::time::Duration::from_millis(200)).await;

    // Just check 'tool_choice' in the raw request, since we already have lots of tests
    // that check the full ChatInference/ModelInference rows
    let clickhouse = get_clickhouse().await;

    // Check the ModelInference Table
    let result = select_model_inference_clickhouse(&clickhouse, inference_id)
        .await
        .unwrap();
    let inference_id_result = result.get("inference_id").unwrap().as_str().unwrap();
    let inference_id_result = Uuid::parse_str(inference_id_result).unwrap();
    assert_eq!(inference_id_result, inference_id);
    let raw_request = result.get("raw_request").unwrap().as_str().unwrap();
    let raw_request_json: Value = serde_json::from_str(raw_request).unwrap();
    assert_eq!(raw_request_json["tool_choice"], "auto");
}

// Tests using 'model_name' with a shorthand model

#[tokio::test]
async fn test_default_function_model_name_shorthand() {
    let client = Client::new();
    let episode_id = Uuid::now_v7();

    let payload = json!({
        "model_name": "openai::o4-mini",
        "episode_id": episode_id,
        "input": {
            "messages": [
                {
                    "role": "user",
                    "content": "What is the capital of Japan?"
                }
            ]},
        "stream": false,
    });

    let response = client
        .post(get_gateway_endpoint("/inference"))
        .json(&payload)
        .send()
        .await
        .unwrap();
    // Check Response is OK, then fields in order
    assert_eq!(response.status(), StatusCode::OK);
    let response_json = response.json::<Value>().await.unwrap();
    let content_blocks = response_json.get("content").unwrap().as_array().unwrap();
    assert!(content_blocks.len() == 1);
    let content_block = content_blocks.first().unwrap();
    let content_block_type = content_block.get("type").unwrap().as_str().unwrap();
    assert_eq!(content_block_type, "text");
    let content = content_block.get("text").unwrap().as_str().unwrap();
    // Assert that Tokyo is in the content
    assert!(content.contains("Tokyo"), "Content should mention Tokyo");
    // Check that inference_id is here
    let inference_id = response_json.get("inference_id").unwrap().as_str().unwrap();
    let inference_id = Uuid::parse_str(inference_id).unwrap();

    // Sleep for 1 second to allow time for data to be inserted into ClickHouse (trailing writes from API)
    tokio::time::sleep(std::time::Duration::from_secs(1)).await;

    // Check ClickHouse
    let clickhouse = get_clickhouse().await;

    // First, check Inference table
    let result = select_chat_inference_clickhouse(&clickhouse, inference_id)
        .await
        .unwrap();
    let id = result.get("id").unwrap().as_str().unwrap();
    let id_uuid = Uuid::parse_str(id).unwrap();
    assert_eq!(id_uuid, inference_id);
    let function_name = result.get("function_name").unwrap().as_str().unwrap();
    assert_eq!(function_name, "tensorzero::default");
    let input: Value =
        serde_json::from_str(result.get("input").unwrap().as_str().unwrap()).unwrap();
    let correct_input = json!({
        "messages": [
            {
                "role": "user",
                "content": [{"type": "text", "value": "What is the capital of Japan?"}]
            }
        ]
    });
    assert_eq!(input, correct_input);
    let content_blocks = result.get("output").unwrap().as_str().unwrap();
    // Check that content_blocks is a list of blocks length 1
    let content_blocks: Vec<Value> = serde_json::from_str(content_blocks).unwrap();
    assert_eq!(content_blocks.len(), 1);
    let content_block = content_blocks.first().unwrap();
    // Check the type and content in the block
    let content_block_type = content_block.get("type").unwrap().as_str().unwrap();
    assert_eq!(content_block_type, "text");
    let clickhouse_content = content_block.get("text").unwrap().as_str().unwrap();
    assert_eq!(clickhouse_content, content);
    // Check that episode_id is here and correct
    let retrieved_episode_id = result.get("episode_id").unwrap().as_str().unwrap();
    let retrieved_episode_id = Uuid::parse_str(retrieved_episode_id).unwrap();
    assert_eq!(retrieved_episode_id, episode_id);
    // Check the variant name
    let variant_name = result.get("variant_name").unwrap().as_str().unwrap();
    assert_eq!(variant_name, "openai::o4-mini");
    // Check the processing time
    let processing_time_ms = result.get("processing_time_ms").unwrap().as_u64().unwrap();
    assert!(processing_time_ms > 0);

    // Check the ModelInference Table
    let result = select_model_inference_clickhouse(&clickhouse, inference_id)
        .await
        .unwrap();
    let inference_id_result = result.get("inference_id").unwrap().as_str().unwrap();
    let inference_id_result = Uuid::parse_str(inference_id_result).unwrap();
    assert_eq!(inference_id_result, inference_id);
    let model_name = result.get("model_name").unwrap().as_str().unwrap();
    assert_eq!(model_name, "openai::o4-mini");
    let model_provider_name = result.get("model_provider_name").unwrap().as_str().unwrap();
    assert_eq!(model_provider_name, "openai");
    let raw_request = result.get("raw_request").unwrap().as_str().unwrap();
    assert!(raw_request.to_lowercase().contains("japan"));
    // Check that raw_request is valid JSON
    let _: Value = serde_json::from_str(raw_request).expect("raw_request should be valid JSON");
    let input_tokens = result.get("input_tokens").unwrap().as_u64().unwrap();
    assert!(input_tokens > 5);
    let output_tokens = result.get("output_tokens").unwrap().as_u64().unwrap();
    assert!(output_tokens > 5);
    let response_time_ms = result.get("response_time_ms").unwrap().as_u64().unwrap();
    assert!(response_time_ms > 0);
    assert!(result.get("ttft_ms").unwrap().is_null());
    let raw_response = result.get("raw_response").unwrap().as_str().unwrap();
    let _raw_response_json: Value = serde_json::from_str(raw_response).unwrap();
}

// Tests using 'model_name' with a non-shorthand model

#[tokio::test]
async fn test_default_function_model_name_non_shorthand() {
    let client = Client::new();
    let episode_id = Uuid::now_v7();

    let payload = json!({
        "model_name": "o4-mini",
        "episode_id": episode_id,
        "input": {
            "messages": [
                {
                    "role": "user",
                    "content": "What is the capital of Japan?"
                }
            ]},
        "stream": false,
    });

    let response = client
        .post(get_gateway_endpoint("/inference"))
        .json(&payload)
        .send()
        .await
        .unwrap();
    // Check Response is OK, then fields in order
    assert_eq!(response.status(), StatusCode::OK);
    let response_json = response.json::<Value>().await.unwrap();
    let content_blocks = response_json.get("content").unwrap().as_array().unwrap();
    assert!(content_blocks.len() == 1);
    let content_block = content_blocks.first().unwrap();
    let content_block_type = content_block.get("type").unwrap().as_str().unwrap();
    assert_eq!(content_block_type, "text");
    let content = content_block.get("text").unwrap().as_str().unwrap();
    // Assert that Tokyo is in the content
    assert!(content.contains("Tokyo"), "Content should mention Tokyo");
    // Check that inference_id is here
    let inference_id = response_json.get("inference_id").unwrap().as_str().unwrap();
    let inference_id = Uuid::parse_str(inference_id).unwrap();

    // Sleep for 1 second to allow time for data to be inserted into ClickHouse (trailing writes from API)
    tokio::time::sleep(std::time::Duration::from_secs(1)).await;

    // Check ClickHouse
    let clickhouse = get_clickhouse().await;

    // First, check Inference table
    let result = select_chat_inference_clickhouse(&clickhouse, inference_id)
        .await
        .unwrap();
    let id = result.get("id").unwrap().as_str().unwrap();
    let id_uuid = Uuid::parse_str(id).unwrap();
    assert_eq!(id_uuid, inference_id);
    let function_name = result.get("function_name").unwrap().as_str().unwrap();
    assert_eq!(function_name, "tensorzero::default");
    let input: Value =
        serde_json::from_str(result.get("input").unwrap().as_str().unwrap()).unwrap();
    let correct_input = json!({
        "messages": [
            {
                "role": "user",
                "content": [{"type": "text", "value": "What is the capital of Japan?"}]
            }
        ]
    });
    assert_eq!(input, correct_input);
    let content_blocks = result.get("output").unwrap().as_str().unwrap();
    // Check that content_blocks is a list of blocks length 1
    let content_blocks: Vec<Value> = serde_json::from_str(content_blocks).unwrap();
    assert_eq!(content_blocks.len(), 1);
    let content_block = content_blocks.first().unwrap();
    // Check the type and content in the block
    let content_block_type = content_block.get("type").unwrap().as_str().unwrap();
    assert_eq!(content_block_type, "text");
    let clickhouse_content = content_block.get("text").unwrap().as_str().unwrap();
    assert_eq!(clickhouse_content, content);
    // Check that episode_id is here and correct
    let retrieved_episode_id = result.get("episode_id").unwrap().as_str().unwrap();
    let retrieved_episode_id = Uuid::parse_str(retrieved_episode_id).unwrap();
    assert_eq!(retrieved_episode_id, episode_id);
    // Check the variant name
    let variant_name = result.get("variant_name").unwrap().as_str().unwrap();
    assert_eq!(variant_name, "o4-mini");
    // Check the processing time
    let processing_time_ms = result.get("processing_time_ms").unwrap().as_u64().unwrap();
    assert!(processing_time_ms > 0);

    // Check the ModelInference Table
    let result = select_model_inference_clickhouse(&clickhouse, inference_id)
        .await
        .unwrap();
    let inference_id_result = result.get("inference_id").unwrap().as_str().unwrap();
    let inference_id_result = Uuid::parse_str(inference_id_result).unwrap();
    assert_eq!(inference_id_result, inference_id);
    let model_name = result.get("model_name").unwrap().as_str().unwrap();
    assert_eq!(model_name, "o4-mini");
    let model_provider_name = result.get("model_provider_name").unwrap().as_str().unwrap();
    assert_eq!(model_provider_name, "openai");
    let raw_request = result.get("raw_request").unwrap().as_str().unwrap();
    assert!(raw_request.to_lowercase().contains("japan"));
    // Check that raw_request is valid JSON
    let _: Value = serde_json::from_str(raw_request).expect("raw_request should be valid JSON");
    let input_tokens = result.get("input_tokens").unwrap().as_u64().unwrap();
    assert!(input_tokens > 5);
    let output_tokens = result.get("output_tokens").unwrap().as_u64().unwrap();
    assert!(output_tokens > 5);
    let response_time_ms = result.get("response_time_ms").unwrap().as_u64().unwrap();
    assert!(response_time_ms > 0);
    assert!(result.get("ttft_ms").unwrap().is_null());
    let raw_response = result.get("raw_response").unwrap().as_str().unwrap();
    let _raw_response_json: Value = serde_json::from_str(raw_response).unwrap();
}

// Tests using 'model_name' with a non-shorthand model

#[tokio::test]
async fn test_default_function_invalid_model_name() {
    use reqwest::StatusCode;

    let client = Client::new();
    let episode_id = Uuid::now_v7();

    let payload = json!({
        "model_name": "openai::my-bad-model-name",
        "episode_id": episode_id,
        "input": {
            "messages": [
                {
                    "role": "user",
                    "content": "What is the capital of Japan?"
                }
            ]},
        "stream": false,
    });

    let response = client
        .post(get_gateway_endpoint("/inference"))
        .json(&payload)
        .send()
        .await
        .unwrap();
    // Check Response is OK, then fields in order
    let status = response.status();
    let text = response.text().await.unwrap();
    assert!(
        text.contains("`my-bad-model-name` does not exist"),
        "Unexpected error: {text}"
    );
    assert_eq!(status, StatusCode::BAD_GATEWAY);
}

#[tokio::test]
async fn test_chat_function_json_override_with_mode_on() {
    test_chat_function_json_override_with_mode(ModelInferenceRequestJsonMode::On).await;
}

#[tokio::test]
async fn test_chat_function_json_override_with_mode_off() {
    test_chat_function_json_override_with_mode(ModelInferenceRequestJsonMode::Off).await;
}

#[tokio::test]
async fn test_chat_function_json_override_with_mode_strict() {
    test_chat_function_json_override_with_mode(ModelInferenceRequestJsonMode::Strict).await;
}

#[tokio::test]
async fn test_chat_function_json_override_with_mode_implicit_tool() {
    let client = Client::new();
    let episode_id = Uuid::now_v7();

    // Note that we need to include 'json' somewhere in the messages, to stop OpenAI from complaining
    let payload = json!({
        "function_name": "basic_test",
        "variant_name": "openai",
        "episode_id": episode_id,
        "input":
            {"system": {"assistant_name": "AskJeeves"},
            "messages": [
                {
                    "role": "user",
                    "content": "What is the capital of Japan (possibly as JSON)?"
                }
            ]},
        "params": {
            "chat_completion": {
                "json_mode": "implicit_tool",
            }
        },
        "stream": false,
    });

    let response = client
        .post(get_gateway_endpoint("/inference"))
        .json(&payload)
        .send()
        .await
        .unwrap();
    let response_status = response.status();
    let response_json = response.json::<Value>().await.unwrap();
    // Check Response is OK, then fields in order
    assert_eq!(
        response_status,
        StatusCode::BAD_REQUEST,
        "Unexpected response status, body: {response_json:?})"
    );
    assert_eq!(
        response_json,
        serde_json::json!({
            "error": "JSON mode `implicit_tool` is not supported for chat functions",
            "error_json": {
                "InvalidRequest": {
                    "message": "JSON mode `implicit_tool` is not supported for chat functions"
                }
            }
        })
    );
}

async fn test_chat_function_json_override_with_mode(json_mode: ModelInferenceRequestJsonMode) {
    let client = Client::new();
    let episode_id = Uuid::now_v7();
    let mode = serde_json::to_value(json_mode).unwrap();

    // Note that we need to include 'json' somewhere in the messages, to stop OpenAI from complaining
    let payload = json!({
        "function_name": "basic_test",
        "variant_name": "openai",
        "episode_id": episode_id,
        "input":
            {"system": {"assistant_name": "AskJeeves"},
            "messages": [
                {
                    "role": "user",
                    "content": "What is the capital of Japan (possibly as JSON)?"
                }
            ]},
        "params": {
            "chat_completion": {
                "json_mode": mode,
            }
        },
        "stream": false,
    });

    let response = client
        .post(get_gateway_endpoint("/inference"))
        .json(&payload)
        .send()
        .await
        .unwrap();
    let response_status = response.status();
    let response_json = response.json::<Value>().await.unwrap();
    // Check Response is OK, then fields in order
    assert_eq!(
        response_status,
        StatusCode::OK,
        "Unexpected response status, body: {response_json:?})"
    );
    let content_blocks = response_json.get("content").unwrap().as_array().unwrap();
    assert!(content_blocks.len() == 1);
    let content_block = content_blocks.first().unwrap();
    let content_block_type = content_block.get("type").unwrap().as_str().unwrap();
    // We should have forwarded the JSON mode to the provider, so OpenAI should give us back json
    // Since we're using a text function, tensorzero should not handle the JSON parsing for us.
    assert_eq!(content_block_type, "text");
    let content = content_block.get("text").unwrap().as_str().unwrap();
    // Assert that Tokyo is in the content
    assert!(content.contains("Tokyo"), "Content should mention Tokyo");
    if let ModelInferenceRequestJsonMode::On | ModelInferenceRequestJsonMode::Strict = json_mode {
        let _context_as_json: Value =
            serde_json::from_str(content).expect("Content should be valid JSON");
    }
    // Check that inference_id is here
    let inference_id = response_json.get("inference_id").unwrap().as_str().unwrap();
    let inference_id = Uuid::parse_str(inference_id).unwrap();

    // Sleep for 1 second to allow time for data to be inserted into ClickHouse (trailing writes from API)
    tokio::time::sleep(std::time::Duration::from_secs(1)).await;

    // Check ClickHouse
    let clickhouse = get_clickhouse().await;

    // First, check Inference table
    let result = select_chat_inference_clickhouse(&clickhouse, inference_id)
        .await
        .unwrap();
    let id = result.get("id").unwrap().as_str().unwrap();
    let id_uuid = Uuid::parse_str(id).unwrap();
    assert_eq!(id_uuid, inference_id);
    let input: Value =
        serde_json::from_str(result.get("input").unwrap().as_str().unwrap()).unwrap();
    let correct_input = json!({
        "system": {"assistant_name": "AskJeeves"},
        "messages": [
            {
                "role": "user",
                "content": [{"type": "text", "value": "What is the capital of Japan (possibly as JSON)?"}]
            }
        ]
    });
    assert_eq!(input, correct_input);
    let content_blocks = result.get("output").unwrap().as_str().unwrap();
    // Check that content_blocks is a list of blocks length 1
    let content_blocks: Vec<Value> = serde_json::from_str(content_blocks).unwrap();
    assert_eq!(content_blocks.len(), 1);
    let content_block = content_blocks.first().unwrap();
    // Check the type and content in the block
    let content_block_type = content_block.get("type").unwrap().as_str().unwrap();
    assert_eq!(content_block_type, "text");
    let clickhouse_content = content_block.get("text").unwrap().as_str().unwrap();
    assert_eq!(clickhouse_content, content);
    // Check that episode_id is here and correct
    let retrieved_episode_id = result.get("episode_id").unwrap().as_str().unwrap();
    let retrieved_episode_id = Uuid::parse_str(retrieved_episode_id).unwrap();
    assert_eq!(retrieved_episode_id, episode_id);
    // Check the variant name
    let variant_name = result.get("variant_name").unwrap().as_str().unwrap();
    assert_eq!(variant_name, "openai");
    // Check the processing time
    let processing_time_ms = result.get("processing_time_ms").unwrap().as_u64().unwrap();
    assert!(processing_time_ms > 0);

    // Check that we saved the correct json mode to ClickHouse
    let inference_params = result.get("inference_params").unwrap().as_str().unwrap();
    let inference_params: Value = serde_json::from_str(inference_params).unwrap();
    let expected_json_mode = serde_json::to_value(json_mode).unwrap();
    let clickhouse_json_mode = inference_params
        .get("chat_completion")
        .unwrap()
        .get("json_mode")
        .unwrap()
        .as_str()
        .unwrap();
    assert_eq!(expected_json_mode, clickhouse_json_mode);

    // Check the ModelInference Table
    let result = select_model_inference_clickhouse(&clickhouse, inference_id)
        .await
        .unwrap();
    let inference_id_result = result.get("inference_id").unwrap().as_str().unwrap();
    let inference_id_result = Uuid::parse_str(inference_id_result).unwrap();
    assert_eq!(inference_id_result, inference_id);
    let model_name = result.get("model_name").unwrap().as_str().unwrap();
    assert_eq!(model_name, "gpt-4o-mini-2024-07-18");
    let model_provider_name = result.get("model_provider_name").unwrap().as_str().unwrap();
    assert_eq!(model_provider_name, "openai");
    let raw_request = result.get("raw_request").unwrap().as_str().unwrap();
    assert!(raw_request.to_lowercase().contains("japan"));
    // Check that raw_request is valid JSON
    let raw_request_val: Value =
        serde_json::from_str(raw_request).expect("raw_request should be valid JSON");
    let expected_request = match json_mode {
        ModelInferenceRequestJsonMode::Off => {
            json!({"messages":[{"role":"system","content":"You are a helpful and friendly assistant named AskJeeves"},{"role":"user","content":"What is the capital of Japan (possibly as JSON)?"}],"model":"gpt-4o-mini-2024-07-18","max_completion_tokens":100,"stream":false})
        }
        ModelInferenceRequestJsonMode::On => {
            json!({"messages":[{"role":"system","content":"You are a helpful and friendly assistant named AskJeeves"},{"role":"user","content":"What is the capital of Japan (possibly as JSON)?"}],"model":"gpt-4o-mini-2024-07-18","max_completion_tokens":100,"stream":false,"response_format":{"type":"json_object"}})
        }
        ModelInferenceRequestJsonMode::Strict => {
            json!({"messages":[{"role":"system","content":"You are a helpful and friendly assistant named AskJeeves"},{"role":"user","content":"What is the capital of Japan (possibly as JSON)?"}],"model":"gpt-4o-mini-2024-07-18","max_completion_tokens":100,"stream":false,"response_format":{"type":"json_object"}})
        }
    };
    assert_eq!(raw_request_val, expected_request);
    let input_tokens = result.get("input_tokens").unwrap().as_u64().unwrap();
    assert!(input_tokens > 5);
    let output_tokens = result.get("output_tokens").unwrap().as_u64().unwrap();
    assert!(output_tokens > 5);
    let response_time_ms = result.get("response_time_ms").unwrap().as_u64().unwrap();
    assert!(response_time_ms > 0);
    assert!(result.get("ttft_ms").unwrap().is_null());
    let raw_response = result.get("raw_response").unwrap().as_str().unwrap();
    let _raw_response_json: Value = serde_json::from_str(raw_response).unwrap();
}

#[tokio::test]
async fn test_o4_mini_inference() {
    let client = Client::new();
    let episode_id = Uuid::now_v7();

    let payload = json!({
        "function_name": "basic_test",
        "variant_name": "o4-mini",
        "episode_id": episode_id,
        "input":
            {"system": {"assistant_name": "AskJeeves"},
            "messages": [
                {
                    "role": "user",
                    "content": "What is the capital of Japan?"
                }
            ]},
        "stream": false,
    });

    let response = client
        .post(get_gateway_endpoint("/inference"))
        .json(&payload)
        .send()
        .await
        .unwrap();
    // Check Response is OK, then fields in order
    assert_eq!(response.status(), StatusCode::OK);
    let response_json = response.json::<Value>().await.unwrap();
    let content_blocks = response_json.get("content").unwrap().as_array().unwrap();
    assert!(content_blocks.len() == 1);
    let content_block = content_blocks.first().unwrap();
    let content_block_type = content_block.get("type").unwrap().as_str().unwrap();
    assert_eq!(content_block_type, "text");
    let content = content_block.get("text").unwrap().as_str().unwrap();
    // Assert that Tokyo is in the content
    assert!(content.contains("Tokyo"), "Content should mention Tokyo");
    // Check that inference_id is here
    let inference_id = response_json.get("inference_id").unwrap().as_str().unwrap();
    let inference_id = Uuid::parse_str(inference_id).unwrap();

    // Sleep for 1 second to allow time for data to be inserted into ClickHouse (trailing writes from API)
    tokio::time::sleep(std::time::Duration::from_secs(1)).await;

    // Check ClickHouse
    let clickhouse = get_clickhouse().await;

    // First, check Inference table
    let result = select_chat_inference_clickhouse(&clickhouse, inference_id)
        .await
        .unwrap();
    let id = result.get("id").unwrap().as_str().unwrap();
    let id_uuid = Uuid::parse_str(id).unwrap();
    assert_eq!(id_uuid, inference_id);
    let input: Value =
        serde_json::from_str(result.get("input").unwrap().as_str().unwrap()).unwrap();
    let correct_input = json!({
        "system": {"assistant_name": "AskJeeves"},
        "messages": [
            {
                "role": "user",
                "content": [{"type": "text", "value": "What is the capital of Japan?"}]
            }
        ]
    });
    assert_eq!(input, correct_input);
    let content_blocks = result.get("output").unwrap().as_str().unwrap();
    // Check that content_blocks is a list of blocks length 1
    let content_blocks: Vec<Value> = serde_json::from_str(content_blocks).unwrap();
    assert_eq!(content_blocks.len(), 1);
    let content_block = content_blocks.first().unwrap();
    // Check the type and content in the block
    let content_block_type = content_block.get("type").unwrap().as_str().unwrap();
    assert_eq!(content_block_type, "text");
    let clickhouse_content = content_block.get("text").unwrap().as_str().unwrap();
    assert_eq!(clickhouse_content, content);
    // Check that episode_id is here and correct
    let retrieved_episode_id = result.get("episode_id").unwrap().as_str().unwrap();
    let retrieved_episode_id = Uuid::parse_str(retrieved_episode_id).unwrap();
    assert_eq!(retrieved_episode_id, episode_id);
    // Check the variant name
    let variant_name = result.get("variant_name").unwrap().as_str().unwrap();
    assert_eq!(variant_name, "o4-mini");
    // Check the processing time
    let processing_time_ms = result.get("processing_time_ms").unwrap().as_u64().unwrap();
    assert!(processing_time_ms > 0);

    // Check the ModelInference Table
    let result = select_model_inference_clickhouse(&clickhouse, inference_id)
        .await
        .unwrap();
    let inference_id_result = result.get("inference_id").unwrap().as_str().unwrap();
    let inference_id_result = Uuid::parse_str(inference_id_result).unwrap();
    assert_eq!(inference_id_result, inference_id);
    let model_name = result.get("model_name").unwrap().as_str().unwrap();
    assert_eq!(model_name, "o4-mini");
    let model_provider_name = result.get("model_provider_name").unwrap().as_str().unwrap();
    assert_eq!(model_provider_name, "openai");
    let raw_request = result.get("raw_request").unwrap().as_str().unwrap();
    assert!(raw_request.to_lowercase().contains("japan"));
    // Check that raw_request is valid JSON
    let _: Value = serde_json::from_str(raw_request).expect("raw_request should be valid JSON");
    let input_tokens = result.get("input_tokens").unwrap().as_u64().unwrap();
    assert!(input_tokens > 5);
    let output_tokens = result.get("output_tokens").unwrap().as_u64().unwrap();
    assert!(output_tokens > 5);
    let response_time_ms = result.get("response_time_ms").unwrap().as_u64().unwrap();
    assert!(response_time_ms > 0);
    assert!(result.get("ttft_ms").unwrap().is_null());
    let raw_response = result.get("raw_response").unwrap().as_str().unwrap();
    let _raw_response_json: Value = serde_json::from_str(raw_response).unwrap();
}

#[tokio::test]
async fn test_o3_mini_inference_with_reasoning_effort() {
    let client = Client::new();
    let episode_id = Uuid::now_v7();

    let payload = json!({
        "function_name": "basic_test",
        "variant_name": "o3-mini",
        "episode_id": episode_id,
        "input":
            {"system": {"assistant_name": "AskJeeves"},
            "messages": [
                {
                    "role": "user",
                    "content": "What is the capital of Japan?"
                }
            ]},
        "stream": false,
    });

    let response = client
        .post(get_gateway_endpoint("/inference"))
        .json(&payload)
        .send()
        .await
        .unwrap();

    // Check Response is OK, then fields in order
    // assert_eq!(response.status(), StatusCode::OK);
    let response_json = response.json::<Value>().await.unwrap();
    println!("Response JSON: {response_json:?}");

    let content_blocks = response_json.get("content").unwrap().as_array().unwrap();
    assert!(content_blocks.len() == 1);
    let content_block = content_blocks.first().unwrap();
    let content_block_type = content_block.get("type").unwrap().as_str().unwrap();
    assert_eq!(content_block_type, "text");
    let content = content_block.get("text").unwrap().as_str().unwrap();

    // Assert that Tokyo is in the content
    assert!(content.contains("Tokyo"), "Content should mention Tokyo");

    // Check that inference_id is here
    let inference_id = response_json.get("inference_id").unwrap().as_str().unwrap();
    let inference_id = Uuid::parse_str(inference_id).unwrap();

    // Sleep for 1 second to allow time for data to be inserted into ClickHouse (trailing writes from API)
    tokio::time::sleep(std::time::Duration::from_secs(1)).await;

    // Check ClickHouse
    let clickhouse = get_clickhouse().await;

    // First, check Inference table
    let result = select_chat_inference_clickhouse(&clickhouse, inference_id)
        .await
        .unwrap();
    let id = result.get("id").unwrap().as_str().unwrap();
    let id_uuid = Uuid::parse_str(id).unwrap();
    assert_eq!(id_uuid, inference_id);
    let input: Value =
        serde_json::from_str(result.get("input").unwrap().as_str().unwrap()).unwrap();
    let correct_input = json!({
        "system": {"assistant_name": "AskJeeves"},
        "messages": [
            {
                "role": "user",
                "content": [{"type": "text", "value": "What is the capital of Japan?"}]
            }
        ]
    });
    assert_eq!(input, correct_input);
    let content_blocks = result.get("output").unwrap().as_str().unwrap();

    // Check that content_blocks is a list of blocks length 1
    let content_blocks: Vec<Value> = serde_json::from_str(content_blocks).unwrap();
    assert_eq!(content_blocks.len(), 1);
    let content_block = content_blocks.first().unwrap();

    // Check the type and content in the block
    let content_block_type = content_block.get("type").unwrap().as_str().unwrap();
    assert_eq!(content_block_type, "text");
    let clickhouse_content = content_block.get("text").unwrap().as_str().unwrap();
    assert_eq!(clickhouse_content, content);

    // Check that episode_id is here and correct
    let retrieved_episode_id = result.get("episode_id").unwrap().as_str().unwrap();
    let retrieved_episode_id = Uuid::parse_str(retrieved_episode_id).unwrap();
    assert_eq!(retrieved_episode_id, episode_id);

    // Check the variant name
    let variant_name = result.get("variant_name").unwrap().as_str().unwrap();
    assert_eq!(variant_name, "o3-mini");

    // Check the processing time
    let processing_time_ms = result.get("processing_time_ms").unwrap().as_u64().unwrap();
    assert!(processing_time_ms > 0);

    // Check the ModelInference Table
    let result = select_model_inference_clickhouse(&clickhouse, inference_id)
        .await
        .unwrap();
    let inference_id_result = result.get("inference_id").unwrap().as_str().unwrap();
    let inference_id_result = Uuid::parse_str(inference_id_result).unwrap();
    assert_eq!(inference_id_result, inference_id);
    let model_name = result.get("model_name").unwrap().as_str().unwrap();
    assert_eq!(model_name, "o3-mini");
    let model_provider_name = result.get("model_provider_name").unwrap().as_str().unwrap();
    assert_eq!(model_provider_name, "openai");
    let raw_request = result.get("raw_request").unwrap().as_str().unwrap();
    assert!(raw_request.to_lowercase().contains("japan"));

    // Check that raw_request is valid JSON
    let _: Value = serde_json::from_str(raw_request).expect("raw_request should be valid JSON");
    let input_tokens = result.get("input_tokens").unwrap().as_u64().unwrap();
    assert!(input_tokens > 5);
    let output_tokens = result.get("output_tokens").unwrap().as_u64().unwrap();
    assert!(output_tokens > 5);
    let response_time_ms = result.get("response_time_ms").unwrap().as_u64().unwrap();
    assert!(response_time_ms > 0);
    assert!(result.get("ttft_ms").unwrap().is_null());
    let raw_response = result.get("raw_response").unwrap().as_str().unwrap();
    let _raw_response_json: Value = serde_json::from_str(raw_response).unwrap();
}

#[tokio::test]
async fn test_embedding_request() {
    let clickhouse = get_clickhouse().await;
    let provider_config_serialized = r#"
    type = "openai"
    model_name = "text-embedding-3-small"
    "#;
    let provider_config =
        toml::from_str::<UninitializedEmbeddingProviderConfig>(provider_config_serialized)
            .expect("Failed to deserialize EmbeddingProviderConfig")
            .load(
                &ProviderTypesConfig::default(),
                Arc::from("good".to_string()),
                &ProviderTypeDefaultCredentials::default(),
            )
            .await
            .unwrap();
    assert!(matches!(
        provider_config.inner,
        EmbeddingProviderConfig::OpenAI(_)
    ));

    // Inject randomness into the model request to ensure that the first request
    // is a cache miss
    let model_name = "my_embedding".to_string();

    let model_config = EmbeddingModelConfig {
        routing: vec![model_name.as_str().into()],
        providers: [(model_name.as_str().into(), provider_config)]
            .into_iter()
            .collect(),
        timeout_ms: None,
    };

    let request = EmbeddingRequest {
        input: format!("This is a test input: {}", Uuid::now_v7()).into(),
        dimensions: None,
        encoding_format: EmbeddingEncodingFormat::Float,
    };
    let api_keys = InferenceCredentials::default();
    let response = model_config
        .embed(
            &request,
            &model_name,
            &InferenceClients {
                http_client: TensorzeroHttpClient::new().unwrap(),
                clickhouse_connection_info: clickhouse.clone(),
                postgres_connection_info: PostgresConnectionInfo::Disabled,
                credentials: Arc::new(api_keys.clone()),
                cache_options: CacheOptions {
                    max_age_s: None,
                    enabled: CacheEnabledMode::On,
                },
                tags: Arc::new(Default::default()),
                rate_limiting_config: Arc::new(Default::default()),
                otlp_config: Default::default(),
                deferred_tasks: tokio_util::task::TaskTracker::new(),
            },
        )
        .await
        .unwrap();
    assert!(
        !response.cached,
        "Response was incorrectly cached: {response:?}"
    );
    let [first_embedding] = response.embeddings.as_slice() else {
        panic!("Expected exactly one embedding");
    };
    assert_eq!(first_embedding.ndims(), 1536);
    assert!(!response.cached);
    // Calculate the L2 norm of the embedding
    let norm: f32 = first_embedding
        .clone()
        .as_float()
        .unwrap()
        .iter()
        .map(|&x| x.powi(2))
        .sum::<f32>()
        .sqrt();

    // Assert that the norm is approximately 1 (allowing for small floating-point errors)
    assert!(
        (norm - 1.0).abs() < 1e-6,
        "The L2 norm of the embedding should be 1, but it is {norm}"
    );
    // Check that the timestamp in created is within 1 second of the current time
    let created = response.created;
    let now = std::time::SystemTime::now()
        .duration_since(std::time::UNIX_EPOCH)
        .expect("Time went backwards")
        .as_secs() as i64;
    assert!(
        (created as i64 - now).abs() <= 1,
        "The created timestamp should be within 1 second of the current time, but it is {created}"
    );
    let parsed_raw_response: Value = serde_json::from_str(&response.raw_response).unwrap();
    assert!(
        !parsed_raw_response.is_null(),
        "Parsed raw response should not be null"
    );
    let parsed_raw_request: Value = serde_json::from_str(&response.raw_request).unwrap();
    assert!(
        !parsed_raw_request.is_null(),
        "Parsed raw request should not be null"
    );
    // The randomness affects the exact number of tokens, so we just check that it's at least 20
    assert!(
        response.usage.input_tokens >= 20,
        "Unexpected input tokens: {}",
        response.usage.input_tokens
    );
    assert_eq!(response.usage.output_tokens, 0);
    match response.latency {
        Latency::NonStreaming { response_time } => {
            assert!(
                response_time.as_millis() > 100,
                "Response time should be greater than 100ms: {}",
                response_time.as_millis()
            );
        }
        _ => panic!("Latency should be non-streaming"),
    }

    // Wait for ClickHouse write
    tokio::time::sleep(std::time::Duration::from_secs(1)).await;
    let cached_response = model_config
        .embed(
            &request,
            &model_name,
            &InferenceClients {
                http_client: TensorzeroHttpClient::new().unwrap(),
                clickhouse_connection_info: clickhouse.clone(),
                postgres_connection_info: PostgresConnectionInfo::Disabled,
                credentials: Arc::new(api_keys.clone()),
                cache_options: CacheOptions {
                    max_age_s: None,
                    enabled: CacheEnabledMode::On,
                },
                tags: Arc::new(Default::default()),
                rate_limiting_config: Arc::new(Default::default()),
                otlp_config: Default::default(),
                deferred_tasks: tokio_util::task::TaskTracker::new(),
            },
        )
        .await
        .unwrap();
    assert!(cached_response.cached);
    assert_eq!(response.embeddings, cached_response.embeddings);
    assert!(
        cached_response.usage.input_tokens >= 20,
        "Unexpected input tokens: {}",
        cached_response.usage.input_tokens
    );
    assert_eq!(cached_response.usage.output_tokens, 0);
}

#[tokio::test]
async fn test_embedding_sanity_check() {
    let clickhouse = get_clickhouse().await;
    let provider_config_serialized = r#"
    type = "openai"
    model_name = "text-embedding-3-small"
    "#;
    let provider_config =
        toml::from_str::<UninitializedEmbeddingProviderConfig>(provider_config_serialized)
            .expect("Failed to deserialize EmbeddingProviderConfig")
            .load(
                &ProviderTypesConfig::default(),
                Arc::from("good".to_string()),
                &ProviderTypeDefaultCredentials::default(),
            )
            .await
            .unwrap();
    let client = TensorzeroHttpClient::new().unwrap();
    let embedding_request_a = EmbeddingRequest {
        input: "Joe Biden is the president of the United States"
            .to_string()
            .into(),
        dimensions: None,
        encoding_format: EmbeddingEncodingFormat::Float,
    };

    let embedding_request_b = EmbeddingRequest {
        input: "Kamala Harris is the vice president of the United States"
            .to_string()
            .into(),
        dimensions: None,
        encoding_format: EmbeddingEncodingFormat::Float,
    };

    let embedding_request_c = EmbeddingRequest {
        input: "My favorite systems programming language is Rust"
            .to_string()
            .into(),
        dimensions: None,
        encoding_format: EmbeddingEncodingFormat::Float,
    };
    let request_info = (&provider_config).into();
    let api_keys = InferenceCredentials::default();
    let clients = InferenceClients {
        http_client: client.clone(),
        clickhouse_connection_info: clickhouse.clone(),
        postgres_connection_info: PostgresConnectionInfo::Disabled,
        credentials: Arc::new(api_keys),
        cache_options: CacheOptions {
            max_age_s: None,
            enabled: CacheEnabledMode::On,
        },
        tags: Arc::new(Default::default()),
        rate_limiting_config: Arc::new(Default::default()),
        otlp_config: Default::default(),
        deferred_tasks: tokio_util::task::TaskTracker::new(),
    };
    let scope_info = ScopeInfo {
        tags: &HashMap::new(),
    };

    // Compute all 3 embeddings concurrently
    let (response_a, response_b, response_c) = tokio::join!(
        provider_config.embed(&embedding_request_a, &clients, &scope_info, &request_info),
        provider_config.embed(&embedding_request_b, &clients, &scope_info, &request_info),
        provider_config.embed(&embedding_request_c, &clients, &scope_info, &request_info)
    );

    // Unwrap the results
    let response_a = response_a.expect("Failed to get embedding for request A");
    let response_b = response_b.expect("Failed to get embedding for request B");
    let response_c = response_c.expect("Failed to get embedding for request C");
    let [embedding_a] = response_a.embeddings.as_slice() else {
        panic!("Failed to get embedding for request A");
    };
    let [embedding_b] = response_b.embeddings.as_slice() else {
        panic!("Failed to get embedding for request b");
    };
    let [embedding_c] = response_c.embeddings.as_slice() else {
        panic!("Failed to get embedding for request C");
    };

    // Calculate cosine similarities
    let similarity_ab = cosine_similarity(embedding_a, embedding_b);
    let similarity_ac = cosine_similarity(embedding_a, embedding_c);
    let similarity_bc = cosine_similarity(embedding_b, embedding_c);

    // Assert that semantically similar sentences have higher similarity (with a margin of 0.3)
    // We empirically determined this by staring at it (no science to it)
    assert!(
        similarity_ab - similarity_ac > 0.3,
        "Similarity between A and B should be higher than between A and C"
    );
    assert!(
        similarity_ab - similarity_bc > 0.3,
        "Similarity between A and B should be higher than between B and C"
    );
}

fn cosine_similarity(a: &Embedding, b: &Embedding) -> f32 {
    let a = a.clone();
    let b = b.clone();
    let a_float = a.as_float().unwrap();
    let b_float = b.as_float().unwrap();
    let dot_product: f32 = a_float.iter().zip(b_float.iter()).map(|(x, y)| x * y).sum();
    let magnitude_a: f32 = a_float.iter().map(|x| x * x).sum::<f32>().sqrt();
    let magnitude_b: f32 = b_float.iter().map(|x| x * x).sum::<f32>().sqrt();
    dot_product / (magnitude_a * magnitude_b)
}

// We already test Amazon S3 with all image providers, so let's test Cloudflare R2
// (which is S3-compatible) with just OpenAI to save time and money.

#[tokio::test]
pub async fn test_image_inference_with_provider_cloudflare_r2() {
    use crate::providers::common::test_image_inference_with_provider_s3_compatible;
    use object_store::{aws::AmazonS3Builder, ObjectStore};
    use rand::distr::Alphanumeric;
    use rand::distr::SampleString;
    use std::sync::Arc;
    use tensorzero_core::inference::types::storage::StorageKind;

    // We expect CI to provide our credentials in 'R2_' variables
    // (to avoid conflicting with the normal AWS credentials for bedrock)
    let r2_access_key_id = std::env::var("R2_ACCESS_KEY_ID").unwrap();
    let r2_secret_access_key = std::env::var("R2_SECRET_ACCESS_KEY").unwrap();

    // Our S3-compatible object store checks for these variables, giving them
    // higher priority than the normal 'AWS_ACCESS_KEY_ID'/'AWS_SECRET_ACCESS_KEY' vars
    std::env::set_var("S3_ACCESS_KEY_ID", &r2_access_key_id);
    std::env::set_var("S3_SECRET_ACCESS_KEY", &r2_secret_access_key);

    let provider = E2ETestProvider {
        supports_batch_inference: true,
        variant_name: "openai".to_string(),
        model_name: "openai::gpt-4o-mini-2024-07-18".into(),
        model_provider_name: "openai".into(),
        credentials: HashMap::new(),
    };

    let endpoint = "https://19918a216783f0ac9e052233569aef60.r2.cloudflarestorage.com/tensorzero-e2e-test-images".to_string();

    let test_bucket = "tensorzero-e2e-test-images";

    let client: Arc<dyn ObjectStore> = Arc::new(
        AmazonS3Builder::new()
            .with_bucket_name(test_bucket)
            .with_access_key_id(r2_access_key_id)
            .with_secret_access_key(r2_secret_access_key)
            .with_endpoint(&endpoint)
            .build()
            .unwrap(),
    );

    let mut prefix = Alphanumeric.sample_string(&mut rand::rng(), 6);
    prefix += "-";

    test_image_inference_with_provider_s3_compatible(
        provider,
        &StorageKind::S3Compatible {
            bucket_name: Some(test_bucket.to_string()),
            region: None,
            prefix: prefix.clone(),
            endpoint: Some(endpoint.clone()),
            allow_http: None,
        },
        &client,
        &format!(
            r#"
    [object_storage]
    type = "s3_compatible"
    endpoint = "{endpoint}"
    bucket_name = "{test_bucket}"
    prefix = "{prefix}"

    [functions.image_test]
    type = "chat"

    [functions.image_test.variants.openai]
    type = "chat_completion"
    model = "openai::gpt-4o-mini-2024-07-18"
    "#
        ),
        &prefix,
    )
    .await;
}

// Tests using `{"type": "text", "text": "Some string"}` as input
#[tokio::test]
async fn test_content_block_text_field() {
    let client = Client::new();
    let episode_id = Uuid::now_v7();

    let payload = json!({
        "model_name": "openai::o4-mini",
        "episode_id": episode_id,
        "input": {
            "messages": [
                {
                    "role": "user",
                    "content": [{"type": "text", "text": "What is the capital of Japan?"}]
                }
            ]},
        "stream": false,
    });

    let response = client
        .post(get_gateway_endpoint("/inference"))
        .json(&payload)
        .send()
        .await
        .unwrap();
    // Check Response is OK, then fields in order
    assert_eq!(response.status(), StatusCode::OK);
    let response_json = response.json::<Value>().await.unwrap();
    let content_blocks = response_json.get("content").unwrap().as_array().unwrap();
    assert!(content_blocks.len() == 1);
    let content_block = content_blocks.first().unwrap();
    let content_block_type = content_block.get("type").unwrap().as_str().unwrap();
    assert_eq!(content_block_type, "text");
    let content = content_block.get("text").unwrap().as_str().unwrap();
    // Assert that Tokyo is in the content
    assert!(content.contains("Tokyo"), "Content should mention Tokyo");
    // Check that inference_id is here
    let inference_id = response_json.get("inference_id").unwrap().as_str().unwrap();
    let inference_id = Uuid::parse_str(inference_id).unwrap();

    // Sleep for 1 second to allow time for data to be inserted into ClickHouse (trailing writes from API)
    tokio::time::sleep(std::time::Duration::from_secs(1)).await;

    // Check ClickHouse
    let clickhouse = get_clickhouse().await;

    // First, check Inference table
    let result = select_chat_inference_clickhouse(&clickhouse, inference_id)
        .await
        .unwrap();
    let id = result.get("id").unwrap().as_str().unwrap();
    let id_uuid = Uuid::parse_str(id).unwrap();
    assert_eq!(id_uuid, inference_id);
    let function_name = result.get("function_name").unwrap().as_str().unwrap();
    assert_eq!(function_name, "tensorzero::default");
    let input: Value =
        serde_json::from_str(result.get("input").unwrap().as_str().unwrap()).unwrap();
    let correct_input = json!({
        "messages": [
            {
                "role": "user",
                "content": [{"type": "text", "value": "What is the capital of Japan?"}]
            }
        ]
    });
    assert_eq!(input, correct_input);
    let content_blocks = result.get("output").unwrap().as_str().unwrap();
    // Check that content_blocks is a list of blocks length 1
    let content_blocks: Vec<Value> = serde_json::from_str(content_blocks).unwrap();
    assert_eq!(content_blocks.len(), 1);
    let content_block = content_blocks.first().unwrap();
    // Check the type and content in the block
    let content_block_type = content_block.get("type").unwrap().as_str().unwrap();
    assert_eq!(content_block_type, "text");
    let clickhouse_content = content_block.get("text").unwrap().as_str().unwrap();
    assert_eq!(clickhouse_content, content);
    // Check that episode_id is here and correct
    let retrieved_episode_id = result.get("episode_id").unwrap().as_str().unwrap();
    let retrieved_episode_id = Uuid::parse_str(retrieved_episode_id).unwrap();
    assert_eq!(retrieved_episode_id, episode_id);
    // Check the variant name
    let variant_name = result.get("variant_name").unwrap().as_str().unwrap();
    assert_eq!(variant_name, "openai::o4-mini");
    // Check the processing time
    let processing_time_ms = result.get("processing_time_ms").unwrap().as_u64().unwrap();
    assert!(processing_time_ms > 0);

    // Check the ModelInference Table
    let result = select_model_inference_clickhouse(&clickhouse, inference_id)
        .await
        .unwrap();
    let inference_id_result = result.get("inference_id").unwrap().as_str().unwrap();
    let inference_id_result = Uuid::parse_str(inference_id_result).unwrap();
    assert_eq!(inference_id_result, inference_id);
    let model_name = result.get("model_name").unwrap().as_str().unwrap();
    assert_eq!(model_name, "openai::o4-mini");
    let model_provider_name = result.get("model_provider_name").unwrap().as_str().unwrap();
    assert_eq!(model_provider_name, "openai");
    let raw_request = result.get("raw_request").unwrap().as_str().unwrap();
    assert!(raw_request.to_lowercase().contains("japan"));
    // Check that raw_request is valid JSON
    let _: Value = serde_json::from_str(raw_request).expect("raw_request should be valid JSON");
    let input_tokens = result.get("input_tokens").unwrap().as_u64().unwrap();
    assert!(input_tokens > 5);
    let output_tokens = result.get("output_tokens").unwrap().as_u64().unwrap();
    assert!(output_tokens > 5);
    let response_time_ms = result.get("response_time_ms").unwrap().as_u64().unwrap();
    assert!(response_time_ms > 0);
    assert!(result.get("ttft_ms").unwrap().is_null());
    let raw_response = result.get("raw_response").unwrap().as_str().unwrap();
    let _raw_response_json: Value = serde_json::from_str(raw_response).unwrap();
}

// We already test Amazon S3 with all image providers, so let's test Google Cloud Storage
// (which is S3-compatible) with just OpenAI to save time and money.

#[tokio::test(flavor = "multi_thread")]
pub async fn test_image_inference_with_provider_gcp_storage() {
    use crate::providers::common::test_image_inference_with_provider_s3_compatible;
    use crate::providers::common::IMAGE_FUNCTION_CONFIG;
    use object_store::{aws::AmazonS3Builder, ObjectStore};
    use rand::distr::Alphanumeric;
    use rand::distr::SampleString;
    use std::sync::Arc;
    use tensorzero_core::inference::types::storage::StorageKind;

    // We expect CI to provide our credentials in 'GCP_STORAGE_' variables
    // (to avoid conflicting with the normal AWS credentials for bedrock)
    let gcloud_access_key_id = std::env::var("GCP_STORAGE_ACCESS_KEY_ID").unwrap();
    let gcloud_secret_access_key = std::env::var("GCP_STORAGE_SECRET_ACCESS_KEY").unwrap();

    // Our S3-compatible object store checks for these variables, giving them
    // higher priority than the normal 'AWS_ACCESS_KEY_ID'/'AWS_SECRET_ACCESS_KEY' vars
    std::env::set_var("S3_ACCESS_KEY_ID", &gcloud_access_key_id);
    std::env::set_var("S3_SECRET_ACCESS_KEY", &gcloud_secret_access_key);

    let provider = E2ETestProvider {
        supports_batch_inference: true,
        variant_name: "openai".to_string(),
        model_name: "openai::gpt-4o-mini-2024-07-18".into(),
        model_provider_name: "openai".into(),
        credentials: HashMap::new(),
    };

    let endpoint = "https://storage.googleapis.com".to_string();

    let test_bucket = "tensorzero-e2e-tests";

    let client: Arc<dyn ObjectStore> = Arc::new(
        AmazonS3Builder::new()
            .with_bucket_name(test_bucket)
            .with_access_key_id(gcloud_access_key_id)
            .with_secret_access_key(gcloud_secret_access_key)
            .with_endpoint(&endpoint)
            .build()
            .unwrap(),
    );

    let mut prefix = Alphanumeric.sample_string(&mut rand::rng(), 6);
    prefix += "-";

    test_image_inference_with_provider_s3_compatible(
        provider,
        &StorageKind::S3Compatible {
            bucket_name: Some(test_bucket.to_string()),
            region: None,
            prefix: prefix.clone(),
            endpoint: Some(endpoint.clone()),
            allow_http: None,
        },
        &client,
        &format!(
            r#"
    [object_storage]
    type = "s3_compatible"
    endpoint = "{endpoint}"
    bucket_name = "{test_bucket}"
    prefix = "{prefix}"

    {IMAGE_FUNCTION_CONFIG}
    "#
        ),
        &prefix,
    )
    .await;
}

// We already test Amazon S3 with all image providers, so let's test minio
// (which is S3-compatible) with just OpenAI to save time and money.

#[tokio::test]
pub async fn test_image_inference_with_provider_docker_minio() {
    use crate::providers::common::test_image_inference_with_provider_s3_compatible;
    use object_store::{aws::AmazonS3Builder, ObjectStore};
    use rand::distr::Alphanumeric;
    use rand::distr::SampleString;
    use std::sync::Arc;
    use tensorzero_core::inference::types::storage::StorageKind;

    // These are set in `ci/minio-docker-compose.yml`
    let minio_access_key_id = "tensorzero-root".to_string();
    let minio_secret_access_key = "tensorzero-root".to_string();

    // Our S3-compatible  store checks for these variables, giving them
    // higher priority than the normal 'AWS_ACCESS_KEY_ID'/'AWS_SECRET_ACCESS_KEY' vars
    std::env::set_var("S3_ACCESS_KEY_ID", &minio_access_key_id);
    std::env::set_var("S3_SECRET_ACCESS_KEY", &minio_secret_access_key);

    let provider = E2ETestProvider {
        supports_batch_inference: true,
        variant_name: "openai".to_string(),
        model_name: "openai::gpt-4o-mini-2024-07-18".into(),
        model_provider_name: "openai".into(),
        credentials: HashMap::new(),
    };

    let endpoint = std::env::var("TENSORZERO_MINIO_URL")
        .unwrap_or_else(|_| "http://127.0.0.1:8000/".to_string());

    let test_bucket = "tensorzero-e2e-tests";

    let client: Arc<dyn ObjectStore> = Arc::new(
        AmazonS3Builder::new()
            .with_bucket_name(test_bucket)
            .with_access_key_id(minio_access_key_id)
            .with_secret_access_key(minio_secret_access_key)
            .with_endpoint(&endpoint)
            .with_allow_http(true)
            .build()
            .unwrap(),
    );

    let mut prefix = Alphanumeric.sample_string(&mut rand::rng(), 6);
    prefix += "-";

    test_image_inference_with_provider_s3_compatible(
        provider,
        &StorageKind::S3Compatible {
            bucket_name: Some(test_bucket.to_string()),
            region: None,
            prefix: prefix.clone(),
            endpoint: Some(endpoint.clone()),
            allow_http: Some(true),
        },
        &client,
        &format!(
            r#"
    [object_storage]
    type = "s3_compatible"
    endpoint = "{endpoint}"
    bucket_name = "{test_bucket}"
    prefix = "{prefix}"
    allow_http = true

    [functions.image_test]
    type = "chat"

    [functions.image_test.variants.openai]
    type = "chat_completion"
    model = "openai::gpt-4o-mini-2024-07-18"
    "#
        ),
        &prefix,
    )
    .await;
}

#[tokio::test]
pub async fn test_parallel_tool_use_default_true_inference_request() {
    use crate::providers::common::check_parallel_tool_use_inference_response;

    let episode_id = Uuid::now_v7();

    let provider = E2ETestProvider {
        supports_batch_inference: true,
        variant_name: "openai".to_string(),
        model_name: "gpt-4o-mini-2024-07-18".into(),
        model_provider_name: "openai".into(),
        credentials: HashMap::new(),
    };

    // We don't specify `parallel_tool_use` in the request, so it shouldn't get passed to OpenAI,
    // resulting in their default value (`true`)
    let payload = json!({
        "function_name": "weather_helper_parallel",
        "episode_id": episode_id,
        "input":{
            "system": {"assistant_name": "Dr. Mehta"},
            "messages": [
                {
                    "role": "user",
                    "content": "What is the weather like in Tokyo (in Celsius)? Use both the provided `get_temperature` and `get_humidity` tools. Do not say anything else, just call the two functions."
                }
            ]},
        "stream": false,
        "variant_name": provider.variant_name,
    });

    let response = Client::new()
        .post(get_gateway_endpoint("/inference"))
        .json(&payload)
        .send()
        .await
        .unwrap();

    // Check if the API response is fine
    assert_eq!(response.status(), StatusCode::OK);
    let response_json = response.json::<Value>().await.unwrap();

    println!("API response: {response_json:#?}");
    check_parallel_tool_use_inference_response(
        response_json,
        &provider,
        Some(episode_id),
        false,
        Value::Null,
    )
    .await;
}

#[tokio::test]
pub async fn test_shorthand_embedding() {
    let shorthand_model = "openai::text-embedding-3-small";
    let payload = json!({
        "input": "Hello, world!",
        "model": format!("tensorzero::embedding_model_name::{}", shorthand_model),
    });
    let response = Client::new()
        .post(get_gateway_endpoint("/openai/v1/embeddings"))
        .json(&payload)
        .send()
        .await
        .unwrap();
    assert_eq!(response.status(), StatusCode::OK);
    let response_json = response.json::<Value>().await.unwrap();
    println!("Shorthand API response: {response_json:?}");
    assert_eq!(response_json["object"].as_str().unwrap(), "list");
    assert_eq!(
        response_json["model"].as_str().unwrap(),
        format!("tensorzero::embedding_model_name::{shorthand_model}")
    );
    assert_eq!(response_json["data"].as_array().unwrap().len(), 1);
    assert_eq!(response_json["data"][0]["index"].as_u64().unwrap(), 0);
    assert_eq!(
        response_json["data"][0]["object"].as_str().unwrap(),
        "embedding"
    );
    assert!(!response_json["data"][0]["embedding"]
        .as_array()
        .unwrap()
        .is_empty());
    assert!(response_json["usage"]["prompt_tokens"].as_u64().unwrap() > 0);
    assert!(response_json["usage"]["total_tokens"].as_u64().unwrap() > 0);
}

#[tokio::test]
pub async fn test_embedding_extra_body() {
    let payload = json!({
        "input": "Hello, world!",
        "model": "tensorzero::embedding_model_name::voyage_3_5_lite_256",
    });
    let response = Client::new()
        .post(get_gateway_endpoint("/openai/v1/embeddings"))
        .json(&payload)
        .send()
        .await
        .unwrap();
    assert_eq!(response.status(), StatusCode::OK);
    let response_json = response.json::<Value>().await.unwrap();
    println!("API response: {response_json:?}");
    assert_eq!(response_json["object"].as_str().unwrap(), "list");
    // voyage-3.5-lite outputs 1024 dimensions by default, but we use extra_body to tell it to output 256.
    assert_eq!(
        response_json["data"][0]["embedding"]
            .as_array()
            .unwrap()
            .len(),
        256
    );
}

// Tests that starting a batch inference with file input writes the file to the object store
// We don't attempt to poll this batch inference, as we already have lots of tests that do that
// (and we never read things back from the object in batch inference handling)
#[tokio::test]
pub async fn test_start_batch_inference_write_file() {
    let temp_dir = tempfile::tempdir().unwrap();
    let config = format!(
        r#"
    [object_storage]
    type = "filesystem"
    path = "{}"

    [functions.batch_image]
    type = "chat"

    [functions.batch_image.variants.openai]
    type = "chat_completion"
    model = "openai::gpt-4o-mini-2024-07-18"
    "#,
        temp_dir.path().to_string_lossy()
    );

    let client = tensorzero::test_helpers::make_embedded_gateway_with_config(&config).await;

    let episode_id = Uuid::now_v7();

    let response = client
        .start_batch_inference(StartBatchInferenceParams {
            function_name: "batch_image".to_string(),
            variant_name: Some("openai".to_string()),
            episode_ids: Some(vec![Some(episode_id)]),
            inputs: vec![Input {
                system: None,
                messages: vec![InputMessage {
                    role: Role::User,
                    content: vec![InputMessageContent::Text(TextKind::Text { text: "Tell me about this image".to_string() }),
                    InputMessageContent::File(File::Url {
                        url: "https://raw.githubusercontent.com/tensorzero/tensorzero/ff3e17bbd3e32f483b027cf81b54404788c90dc1/tensorzero-internal/tests/e2e/providers/ferris.png".parse().unwrap(),
                        mime_type: None,
                    })],
                }],
            }],
            tags: Some(vec![Some([("foo".to_string(), "bar".to_string()), ("test_type".to_string(), "batch_image_object_store".to_string())].into_iter().collect() )]),
            ..Default::default()
        })
        .await
        .unwrap();

    let batch_id = response.batch_id;
    let inference_ids = response.inference_ids;
    assert_eq!(inference_ids.len(), 1);

    let inference_id = inference_ids[0];
    let episode_ids = response.episode_ids;
    assert_eq!(episode_ids.len(), 1);
    let returned_episode_id = episode_ids[0];
    assert_eq!(returned_episode_id, episode_id);

    // Sleep to allow time for data to be inserted into ClickHouse (trailing writes from API)
    tokio::time::sleep(std::time::Duration::from_millis(500)).await;

    // Check if ClickHouse is ok - BatchModelInference Table
    let clickhouse = get_clickhouse().await;
    let result = select_batch_model_inference_clickhouse(&clickhouse, inference_id)
        .await
        .unwrap();

    println!("ClickHouse - BatchModelInference: {result:#?}");

    let id = result.get("inference_id").unwrap().as_str().unwrap();
    let id = Uuid::parse_str(id).unwrap();
    assert_eq!(id, inference_id);

    let retrieved_batch_id = result.get("batch_id").unwrap().as_str().unwrap();
    let retrieved_batch_id = Uuid::parse_str(retrieved_batch_id).unwrap();
    assert_eq!(retrieved_batch_id, batch_id);

    let function_name = result.get("function_name").unwrap().as_str().unwrap();
    assert_eq!(function_name, "batch_image");

    let variant_name = result.get("variant_name").unwrap().as_str().unwrap();
    assert_eq!(variant_name, "openai");

    let retrieved_episode_id = result.get("episode_id").unwrap().as_str().unwrap();
    let retrieved_episode_id = Uuid::parse_str(retrieved_episode_id).unwrap();
    assert_eq!(retrieved_episode_id, episode_id);

    let input: Value =
        serde_json::from_str(result.get("input").unwrap().as_str().unwrap()).unwrap();

    let file_path =
        "observability/files/08bfa764c6dc25e658bab2b8039ddb494546c3bc5523296804efc4cab604df5d.png";
    let correct_input = json!({
        "messages": [
            {
                "role": "user",
                "content": [
                    {"type": "text", "value": "Tell me about this image"},
                    {
                        "type": "file",
                        "file": {
                            "url": "https://raw.githubusercontent.com/tensorzero/tensorzero/ff3e17bbd3e32f483b027cf81b54404788c90dc1/tensorzero-internal/tests/e2e/providers/ferris.png",
                            "mime_type": "image/png",
                        },
                        "storage_path": {
                            "kind": {"type": "filesystem", "path": temp_dir.path().to_string_lossy()},
                            "path": file_path
                        }
                    }
                ]
            }
        ]
    });
    assert_eq!(input, correct_input);

    // Check that the file exists on the filesystem
    let result = std::fs::read(temp_dir.path().join(file_path)).unwrap();
    assert_eq!(result, FERRIS_PNG);
}

#[tokio::test]
async fn test_forward_image_url() {
    let temp_dir = tempfile::tempdir().unwrap();
    let config = format!(
        r#"
    [object_storage]
    type = "filesystem"
    path = "{}"

    [gateway]
    fetch_and_encode_input_files_before_inference = false
    "#,
        temp_dir.path().to_string_lossy()
    );

    let client = make_embedded_gateway_with_config(&config).await;

    let response = client.inference(ClientInferenceParams {
        model_name: Some("openai::gpt-4o-mini".to_string()),
        input: ClientInput {
            messages: vec![ClientInputMessage {
                role: Role::User,
                content: vec![ClientInputMessageContent::Text(TextKind::Text { text: "Describe the contents of the image".to_string() }),
                ClientInputMessageContent::File(File::Url {
                    url: Url::parse("https://raw.githubusercontent.com/tensorzero/tensorzero/ff3e17bbd3e32f483b027cf81b54404788c90dc1/tensorzero-internal/tests/e2e/providers/ferris.png").unwrap(),
                    mime_type: Some(mime::IMAGE_PNG)
                }),
                ],
            }],
            ..Default::default()
        },
        ..Default::default()
    }).await.unwrap();

    let InferenceOutput::NonStreaming(response) = response else {
        panic!("Expected non-streaming inference response");
    };

    // Sleep for 1 second to allow writing to ClickHouse
    tokio::time::sleep(std::time::Duration::from_secs(1)).await;
    let clickhouse = get_clickhouse().await;

    let model_inference = select_model_inference_clickhouse(&clickhouse, response.inference_id())
        .await
        .unwrap();

    let raw_request = model_inference
        .get("raw_request")
        .unwrap()
        .as_str()
        .unwrap();
    assert_eq!(raw_request, "{\"messages\":[{\"role\":\"user\",\"content\":[{\"type\":\"text\",\"text\":\"Describe the contents of the image\"},{\"type\":\"image_url\",\"image_url\":{\"url\":\"https://raw.githubusercontent.com/tensorzero/tensorzero/ff3e17bbd3e32f483b027cf81b54404788c90dc1/tensorzero-internal/tests/e2e/providers/ferris.png\"}}]}],\"model\":\"gpt-4o-mini\",\"stream\":false}");

    let file_path =
        "observability/files/08bfa764c6dc25e658bab2b8039ddb494546c3bc5523296804efc4cab604df5d.png";

    // Check that the file exists on the filesystem
    let result = std::fs::read(temp_dir.path().join(file_path)).unwrap();
    assert_eq!(result, FERRIS_PNG);

    println!("Got response: {response:#?}");

    let InferenceResponse::Chat(response) = response else {
        panic!("Expected chat inference response");
    };
    let text_block = &response.content[0];
    let ContentBlockChatOutput::Text(text) = text_block else {
        panic!("Expected text content block");
    };
    assert!(
        text.text.to_lowercase().contains("cartoon")
            || text.text.to_lowercase().contains("crab")
            || text.text.to_lowercase().contains("animal"),
        "Content should contain 'cartoon' or 'crab' or 'animal': {text:?}"
    );
}

#[tokio::test]
async fn test_forward_file_url() {
    let temp_dir = tempfile::tempdir().unwrap();
    let config = format!(
        r#"
    [object_storage]
    type = "filesystem"
    path = "{}"

    [gateway]
    fetch_and_encode_input_files_before_inference = false
    "#,
        temp_dir.path().to_string_lossy()
    );

    let client = make_embedded_gateway_with_config(&config).await;

    let response = client.inference(ClientInferenceParams {
        model_name: Some("openai::gpt-4o-mini".to_string()),
        input: ClientInput {
            messages: vec![ClientInputMessage {
                role: Role::User,
                content: vec![ClientInputMessageContent::Text(TextKind::Text { text: "Describe the contents of the PDF".to_string() }),
                ClientInputMessageContent::File(File::Url {
                    url: Url::parse("https://raw.githubusercontent.com/tensorzero/tensorzero/ac37477d56deaf6e0585a394eda68fd4f9390cab/tensorzero-core/tests/e2e/providers/deepseek_paper.pdf").unwrap(),
                    mime_type: Some(mime::APPLICATION_PDF)
                }),
                ],
            }],
            ..Default::default()
        },
        ..Default::default()
    }).await.unwrap();

    let InferenceOutput::NonStreaming(response) = response else {
        panic!("Expected non-streaming inference response");
    };

    // Sleep for 1 second to allow writing to ClickHouse
    tokio::time::sleep(std::time::Duration::from_secs(1)).await;
    let clickhouse = get_clickhouse().await;

    let model_inference = select_model_inference_clickhouse(&clickhouse, response.inference_id())
        .await
        .unwrap();

    let raw_request = model_inference
        .get("raw_request")
        .unwrap()
        .as_str()
        .unwrap();
    // OpenAI currently doesn't support forwarding file urls, so we should base64 encode the file data
    assert_eq!(raw_request, "{\"messages\":[{\"role\":\"user\",\"content\":[{\"type\":\"text\",\"text\":\"Describe the contents of the PDF\"},{\"type\":\"file\",\"file\":{\"file_data\":\"data:application/pdf;base64,<TENSORZERO_FILE_0>\",\"filename\":\"input.pdf\"}}]}],\"model\":\"gpt-4o-mini\",\"stream\":false}");

    let file_path =
        "observability/files/3e127d9a726f6be0fd81d73ccea97d96ec99419f59650e01d49183cd3be999ef.pdf";

    // Check that the file exists on the filesystem
    let result = std::fs::read(temp_dir.path().join(file_path)).unwrap();
    assert_eq!(result, DEEPSEEK_PAPER_PDF);

    println!("Got response: {response:#?}");

    let InferenceResponse::Chat(response) = response else {
        panic!("Expected chat inference response");
    };
    let text_block = &response.content[0];
    let ContentBlockChatOutput::Text(text) = text_block else {
        panic!("Expected text content block");
    };
    assert!(
        text.text.to_lowercase().contains("deepseek"),
        "Content should contain 'deepseek': {text:?}"
    );
}

#[tokio::test]
async fn test_responses_api_reasoning() {
    let payload = json!({
        "function_name": "openai_responses_gpt5",
        "variant_name": "openai",
        "input":
            {
               "messages": [
                {
                    "role": "user",
                    "content": "How many letters are in the word potato?"
                }
            ]},
        "extra_body": [
            {
                "variant_name": "openai",
                "pointer": "/reasoning",
                "value": {
                    "effort": "low",
                    "summary": "auto"
                }
            }
        ]
    });

    let response = Client::new()
        .post(get_gateway_endpoint("/inference"))
        .json(&payload)
        .send()
        .await
        .unwrap();

    let response_json = response.json::<Value>().await.unwrap();
    println!("API response: {response_json}");

    let content_blocks = response_json.get("content").unwrap().as_array().unwrap();
    let has_thought = content_blocks
        .iter()
        .any(|block| block.get("type").unwrap().as_str().unwrap() == "thought");
    assert!(
        has_thought,
        "Missing thought block in output: {content_blocks:?}"
    );

    let encrypted_thought = content_blocks.iter().find(|block| {
        block.get("type").unwrap().as_str().unwrap() == "thought"
            && block.get("signature").unwrap().as_str().is_some()
    });
    assert!(
        encrypted_thought.is_some(),
        "Missing encrypted thought block in output: {content_blocks:?}"
    );
    let encrypted_thought = encrypted_thought.unwrap();

    assert_eq!(
        encrypted_thought.get("text").unwrap(),
        &Value::Null,
        "Text should be null in encrypted thought: {encrypted_thought:?}"
    );
    let summary = encrypted_thought
        .get("summary")
        .unwrap()
        .as_array()
        .unwrap();
    assert!(
        !summary.is_empty(),
        "Missing summary in encrypted thought: {encrypted_thought:?}"
    );
    for item in summary {
        assert_eq!(item.get("type").unwrap().as_str().unwrap(), "summary_text");
        let summary_text = item.get("text").unwrap().as_str().unwrap();
        assert!(
            !summary_text.is_empty(),
            "Missing summary text in item: {item:?}"
        );
    }

    let payload = json!({
        "function_name": "openai_responses_gpt5",
        "variant_name": "openai",
        "input":
            {
               "messages": [
                {
                    "role": "user",
                    "content": "How many letters are in the word potato?"
                },
                {
                    "role": "assistant",
                    "content": content_blocks,
                },
                {
                    "role": "user",
                    "content": "What were you thinking about during your last response?"
                }
            ]},
        "extra_body": [
            {
                "variant_name": "openai",
                "pointer": "/reasoning",
                "value": {
                    "effort": "low",
                    "summary": "auto"
                }
            }
        ]
    });

    let response = Client::new()
        .post(get_gateway_endpoint("/inference"))
        .json(&payload)
        .send()
        .await
        .unwrap();

    let status = response.status();
    let response_json = response.json::<Value>().await.unwrap();
    println!("New API response: {response_json}");
    assert_eq!(status, StatusCode::OK);
}

#[tokio::test]
async fn test_responses_api_invalid_thought() {
    let payload = json!({
        "function_name": "openai_responses_gpt5",
        "variant_name": "openai",
        "input":
            {
               "messages": [
                {
                    "role": "user",
                    "content": "How many letters are in the word potato?"
                },
                {
                    "role": "assistant",
                    "content": [
                        {
                            "type": "thought",
                            "signature": "My fake signature",
                            "summary": [
                                {
                                    "type": "summary_text",
                                    "text": "I thought about responding to the next message with the word 'potato'"
                                }
                            ]
                        },
                    ]
                },
                {
                    "role": "user",
                    "content": "What time is it?"
                }
            ]},
        "extra_body": [
            {
                "variant_name": "openai",
                "pointer": "/reasoning",
                "value": {
                    "effort": "low",
                    "summary": "auto"
                }
            }
        ]
    });

    let response = Client::new()
        .post(get_gateway_endpoint("/inference"))
        .json(&payload)
        .send()
        .await
        .unwrap();

    let status = response.status();
    let response_text = response.text().await.unwrap();
    println!("API response: {response_text}");
    assert!(response_text.contains("could not be verified"));
    assert_eq!(status, StatusCode::INTERNAL_SERVER_ERROR);
}

const WEB_SEARCH_PROMPT: &str = "Tell me some good news that happened today from around the world. Don't ask me any questions, and provide markdown citations in the form [text](url)";

#[tokio::test(flavor = "multi_thread")]
pub async fn test_openai_built_in_websearch() {
    // Create a config with the custom credential location
    let config = r#"

gateway.debug = true
[models."test-model"]
routing = ["test-provider"]

[models."test-model".providers.test-provider]
type = "openai"
model_name = "gpt-5-nano"
provider_tools = [{type = "web_search"}]
api_type = "responses"

[functions.basic_test]
type = "chat"

[functions.basic_test.variants.default]
type = "chat_completion"
model = "test-model"
"#;

    // Create an embedded gateway with this config
    let client = tensorzero::test_helpers::make_embedded_gateway_with_config(config).await;

    // Make a simple inference request to verify it works
    let episode_id = Uuid::now_v7();
    let result = client
        .inference(ClientInferenceParams {
            function_name: Some("basic_test".to_string()),
            variant_name: Some("default".to_string()),
            episode_id: Some(episode_id),
            input: ClientInput {
                system: None,
                messages: vec![ClientInputMessage {
                    role: Role::User,
                    content: vec![ClientInputMessageContent::Text(TextKind::Text {
                        text: WEB_SEARCH_PROMPT.to_string(),
                    })],
                }],
            },
            stream: Some(false),
            ..Default::default()
        })
        .await;

    // Assert the inference succeeded
    let response = result.unwrap();
    println!("response: {response:?}");

    // Extract the chat response
    let InferenceOutput::NonStreaming(response) = response else {
        panic!("Expected non-streaming inference response");
    };

    let InferenceResponse::Chat(chat_response) = response else {
        panic!("Expected chat inference response");
    };

    // Assert that we have at least one Unknown content block with type "web_search_call"
    let web_search_blocks: Vec<_> = chat_response
        .content
        .iter()
        .filter(|block| {
            if let ContentBlockChatOutput::Unknown { data, .. } = block {
                data.get("type")
                    .and_then(|t| t.as_str())
                    .map(|t| t == "web_search_call")
                    .unwrap_or(false)
            } else {
                false
            }
        })
        .collect();

    assert!(
        !web_search_blocks.is_empty(),
        "Expected at least one Unknown content block with type 'web_search_call', but found none. Content blocks: {:#?}",
        chat_response.content
    );

    // Assert that we have exactly one Text content block
    let text_blocks: Vec<_> = chat_response
        .content
        .iter()
        .filter_map(|block| {
            if let ContentBlockChatOutput::Text(text) = block {
                Some(text)
            } else {
                None
            }
        })
        .collect();

    assert_eq!(
        text_blocks.len(),
        1,
        "Expected exactly one Text content block, but found {}. Content blocks: {:#?}",
        text_blocks.len(),
        chat_response.content
    );

    // Assert that the text block contains citations (markdown links)
    let text_content = &text_blocks[0].text;
    assert!(
        text_content.contains("]("),
        "Expected text content to contain citations in markdown format [text](url), but found none. Text: {text_content}",
    );

    // Round-trip test: Convert output content blocks back to input and make another inference
    let assistant_content: Vec<ClientInputMessageContent> = chat_response
        .content
        .iter()
        .map(|block| match block {
            ContentBlockChatOutput::Text(text) => ClientInputMessageContent::Text(TextKind::Text {
                text: text.text.clone(),
            }),
            ContentBlockChatOutput::ToolCall(tool_call) => {
                ClientInputMessageContent::ToolCall(ToolCallInput {
                    id: tool_call.id.clone(),
                    name: tool_call.name.clone(),
                    arguments: tool_call.arguments.clone(),
                    raw_name: None,
                    raw_arguments: None,
                })
            }
            ContentBlockChatOutput::Thought(thought) => {
                ClientInputMessageContent::Thought(thought.clone())
            }
            ContentBlockChatOutput::Unknown {
                data,
                model_provider_name,
            } => ClientInputMessageContent::Unknown {
                data: data.clone(),
                model_provider_name: model_provider_name.clone(),
            },
        })
        .collect();

    // Make a second inference with the assistant's response and a new user question
    let result2 = client
        .inference(ClientInferenceParams {
            function_name: Some("basic_test".to_string()),
            variant_name: Some("default".to_string()),
            episode_id: Some(episode_id),
            input: ClientInput {
                system: None,
                messages: vec![
                    ClientInputMessage {
                        role: Role::User,
                        content: vec![ClientInputMessageContent::Text(TextKind::Text {
                            text: WEB_SEARCH_PROMPT.to_string(),
                        })],
                    },
                    ClientInputMessage {
                        role: Role::Assistant,
                        content: assistant_content,
                    },
                    ClientInputMessage {
                        role: Role::User,
                        content: vec![ClientInputMessageContent::Text(TextKind::Text {
                            text: "Can you summarize what you just told me in one sentence?"
                                .to_string(),
                        })],
                    },
                ],
            },
            stream: Some(false),
            ..Default::default()
        })
        .await;

    // Assert the round-trip inference succeeded
    let response2 = result2.unwrap();
    println!("Round-trip response: {response2:?}");

    let InferenceOutput::NonStreaming(response2) = response2 else {
        panic!("Expected non-streaming inference response for round-trip");
    };

    let InferenceResponse::Chat(chat_response2) = response2 else {
        panic!("Expected chat inference response for round-trip");
    };

    // Assert that the second response has at least one text block
    let has_text = chat_response2
        .content
        .iter()
        .any(|block| matches!(block, ContentBlockChatOutput::Text(_)));
    assert!(
        has_text,
        "Expected at least one text content block in round-trip response. Content blocks: {:#?}",
        chat_response2.content
    );
}

#[tokio::test(flavor = "multi_thread")]
pub async fn test_openai_built_in_websearch_streaming() {
    // Create a config with the custom credential location
    let config = r#"

gateway.debug = true
[models."test-model"]
routing = ["test-provider"]

[models."test-model".providers.test-provider]
type = "openai"
model_name = "gpt-5-nano"
provider_tools = [{type = "web_search"}]
api_type = "responses"

[functions.basic_test]
type = "chat"

[functions.basic_test.variants.default]
type = "chat_completion"
model = "test-model"
"#;

    // Create an embedded gateway with this config
    let client = tensorzero::test_helpers::make_embedded_gateway_with_config(config).await;

    // Make a streaming inference request
    let episode_id = Uuid::now_v7();
    let result = client
        .inference(ClientInferenceParams {
            function_name: Some("basic_test".to_string()),
            variant_name: Some("default".to_string()),
            episode_id: Some(episode_id),
            input: ClientInput {
                system: None,
                messages: vec![ClientInputMessage {
                    role: Role::User,
                    content: vec![ClientInputMessageContent::Text(TextKind::Text {
                        text: WEB_SEARCH_PROMPT.to_string(),
                    })],
                }],
            },
            stream: Some(true),
            ..Default::default()
        })
        .await;

    // Assert the inference succeeded
    let response = result.unwrap();
    println!("response: {response:?}");

    // Extract the streaming response
    let InferenceOutput::Streaming(mut stream) = response else {
        panic!("Expected streaming inference response");
    };

    // Collect all chunks
    let mut chunks = vec![];
    let mut inference_id: Option<Uuid> = None;
    let mut full_text = String::new();

    while let Some(chunk_result) = stream.next().await {
        let chunk = chunk_result.unwrap();

        // Extract inference_id from the first chunk
        if inference_id.is_none() {
            if let InferenceResponseChunk::Chat(chat_chunk) = &chunk {
                inference_id = Some(chat_chunk.inference_id);
            }
        }

        // Concatenate text from chunks
        if let InferenceResponseChunk::Chat(chat_chunk) = &chunk {
            for content_block in &chat_chunk.content {
                if let ContentBlockChunk::Text(text_chunk) = content_block {
                    full_text.push_str(&text_chunk.text);
                }
            }
        }

        chunks.push(chunk);
    }

    // Assert that we have multiple streaming chunks (indicates streaming is working)
    assert!(
        chunks.len() >= 3,
        "Expected at least 3 streaming chunks, but got {}. Streaming may not be working properly.",
        chunks.len()
    );

    // Assert that all chunks are Chat type
    for chunk in &chunks {
        assert!(
            matches!(chunk, InferenceResponseChunk::Chat(_)),
            "Expected all chunks to be Chat type, but found: {chunk:?}",
        );
    }

    // Assert that the last chunk has usage information
    if let Some(InferenceResponseChunk::Chat(last_chunk)) = chunks.last() {
        assert!(
            last_chunk.usage.is_some(),
            "Expected the last chunk to have usage information, but it was None"
        );
    } else {
        panic!("No chunks received");
    }

    // Assert that the last chunk has a finish_reason
    if let Some(InferenceResponseChunk::Chat(last_chunk)) = chunks.last() {
        assert!(
            last_chunk.finish_reason.is_some(),
            "Expected the last chunk to have a finish_reason, but it was None"
        );
    }

    // Assert that the concatenated text contains citations (markdown links)
    assert!(
        full_text.contains("]("),
        "Expected concatenated text to contain citations in markdown format [text](url), but found none. Text length: {}",
        full_text.len()
    );

    // Sleep for 1 second to allow writing to ClickHouse
    tokio::time::sleep(std::time::Duration::from_secs(1)).await;
    let clickhouse = get_clickhouse().await;

    let inference_id = inference_id.expect("Should have extracted inference_id from chunks");

    // Fetch the model inference data from ClickHouse
    let model_inference = select_model_inference_clickhouse(&clickhouse, inference_id)
        .await
        .unwrap();

    let raw_response = model_inference
        .get("raw_response")
        .unwrap()
        .as_str()
        .unwrap();

    // Assert that raw_response contains web_search_call (confirms web search was used)
    assert!(
        raw_response.contains("web_search_call"),
        "Expected raw_response to contain 'web_search_call', but it was not found"
    );

    // Assert that raw_response contains response.completed event
    assert!(
        raw_response.contains("response.completed"),
        "Expected raw_response to contain 'response.completed' event, but it was not found"
    );
}

<<<<<<< HEAD
#[tokio::test(flavor = "multi_thread")]
pub async fn test_openai_built_in_websearch_dynamic() {
    // Create a config WITHOUT provider_tools in the model config
    // We'll pass the provider_tools dynamically at inference time
    let config = r#"

gateway.debug = true
[models."test-model"]
routing = ["test-provider"]

[models."test-model".providers.test-provider]
type = "openai"
model_name = "gpt-5-nano"
api_type = "responses"

[functions.basic_test]
type = "chat"

[functions.basic_test.variants.default]
type = "chat_completion"
model = "test-model"
"#;

    // Create an embedded gateway with this config
    let client = tensorzero::test_helpers::make_embedded_gateway_with_config(config).await;

    // Make a simple inference request with dynamic provider_tools
    let episode_id = Uuid::now_v7();
    let result = client
        .inference(ClientInferenceParams {
            function_name: Some("basic_test".to_string()),
            variant_name: Some("default".to_string()),
            episode_id: Some(episode_id),
            input: ClientInput {
                system: None,
                messages: vec![ClientInputMessage {
                    role: Role::User,
                    content: vec![ClientInputMessageContent::Text(TextKind::Text {
                        text: WEB_SEARCH_PROMPT.to_string(),
                    })],
                }],
            },
            stream: Some(false),
            dynamic_tool_params: tensorzero_core::tool::DynamicToolParams {
                allowed_tools: None,
                additional_tools: None,
                tool_choice: None,
                parallel_tool_calls: None,
                provider_tools: Some(vec![ProviderTool {
                    scope: ProviderToolScope::Unscoped,
                    tool: json!({"type": "web_search"}),
                }]),
            },
            ..Default::default()
        })
        .await;

    // Assert the inference succeeded
    let response = result.unwrap();
    println!("response: {response:?}");

    // Extract the chat response
    let InferenceOutput::NonStreaming(response) = response else {
        panic!("Expected non-streaming inference response");
    };

    let InferenceResponse::Chat(chat_response) = response else {
        panic!("Expected chat inference response");
    };

    // Assert that we have at least one Unknown content block with type "web_search_call"
    let web_search_blocks: Vec<_> = chat_response
        .content
        .iter()
        .filter(|block| {
            if let ContentBlockChatOutput::Unknown { data, .. } = block {
                data.get("type")
                    .and_then(|t| t.as_str())
                    .map(|t| t == "web_search_call")
                    .unwrap_or(false)
            } else {
                false
            }
        })
        .collect();

    assert!(
        !web_search_blocks.is_empty(),
        "Expected at least one Unknown content block with type 'web_search_call', but found none. Content blocks: {:#?}",
        chat_response.content
    );

    // Assert that we have exactly one Text content block
    let text_blocks: Vec<_> = chat_response
        .content
        .iter()
        .filter_map(|block| {
            if let ContentBlockChatOutput::Text(text) = block {
                Some(text)
            } else {
                None
            }
        })
        .collect();

    assert_eq!(
        text_blocks.len(),
        1,
        "Expected exactly one Text content block, but found {}. Content blocks: {:#?}",
        text_blocks.len(),
        chat_response.content
    );

    // Assert that the text block contains citations (markdown links)
    let text_content = &text_blocks[0].text;
    assert!(
        text_content.contains("]("),
        "Expected text content to contain citations in markdown format [text](url), but found none. Text: {text_content}",
    );

    // Round-trip test: Convert output content blocks back to input and make another inference
    let assistant_content: Vec<ClientInputMessageContent> = chat_response
        .content
        .iter()
        .map(|block| match block {
            ContentBlockChatOutput::Text(text) => ClientInputMessageContent::Text(TextKind::Text {
                text: text.text.clone(),
            }),
            ContentBlockChatOutput::ToolCall(tool_call) => {
                ClientInputMessageContent::ToolCall(ToolCallInput {
                    id: tool_call.id.clone(),
                    name: tool_call.name.clone(),
                    arguments: tool_call.arguments.clone(),
                    raw_name: None,
                    raw_arguments: None,
                })
            }
            ContentBlockChatOutput::Thought(thought) => {
                ClientInputMessageContent::Thought(thought.clone())
            }
            ContentBlockChatOutput::Unknown {
                data,
                model_provider_name,
            } => ClientInputMessageContent::Unknown {
                data: data.clone(),
                model_provider_name: model_provider_name.clone(),
            },
        })
        .collect();

    // Make a second inference with the assistant's response and a new user question
    let result2 = client
        .inference(ClientInferenceParams {
            function_name: Some("basic_test".to_string()),
            variant_name: Some("default".to_string()),
            episode_id: Some(episode_id),
            input: ClientInput {
                system: None,
                messages: vec![
                    ClientInputMessage {
                        role: Role::User,
                        content: vec![ClientInputMessageContent::Text(TextKind::Text {
                            text: WEB_SEARCH_PROMPT.to_string(),
                        })],
                    },
                    ClientInputMessage {
                        role: Role::Assistant,
                        content: assistant_content,
                    },
                    ClientInputMessage {
                        role: Role::User,
                        content: vec![ClientInputMessageContent::Text(TextKind::Text {
                            text: "Can you summarize what you just told me in one sentence?"
                                .to_string(),
                        })],
                    },
                ],
            },
            stream: Some(false),
            dynamic_tool_params: tensorzero_core::tool::DynamicToolParams {
                allowed_tools: None,
                additional_tools: None,
                tool_choice: None,
                parallel_tool_calls: None,
                provider_tools: Some(vec![ProviderTool {
                    scope: ProviderToolScope::Unscoped,
                    tool: json!({"type": "web_search"}),
                }]),
            },
            ..Default::default()
        })
        .await;

    // Assert the round-trip inference succeeded
    let response2 = result2.unwrap();
    println!("Round-trip response: {response2:?}");

    let InferenceOutput::NonStreaming(response2) = response2 else {
        panic!("Expected non-streaming inference response for round-trip");
    };

    let InferenceResponse::Chat(chat_response2) = response2 else {
        panic!("Expected chat inference response for round-trip");
    };

    // Assert that the second response has at least one text block
    let has_text = chat_response2
        .content
        .iter()
        .any(|block| matches!(block, ContentBlockChatOutput::Text(_)));
    assert!(
        has_text,
        "Expected at least one text content block in round-trip response. Content blocks: {:#?}",
        chat_response2.content
    );
=======
/// Tests using the shorthand form for the OpenAI Responses API.
/// This works because gpt-5-codex is only available via the responses API,
/// so the shorthand form "openai::responses::gpt-5-codex" correctly identifies
/// both the provider (openai) and the API type (responses).
#[tokio::test]
async fn test_responses_api_shorthand() {
    let client = Client::new();
    let episode_id = Uuid::now_v7();

    let payload = json!({
        "model_name": "openai::responses::gpt-5-codex",
        "episode_id": episode_id,
        "input": {
            "messages": [
                {
                    "role": "user",
                    "content": "What is the capital of France?"
                }
            ]},
        "stream": false,
    });

    let response = client
        .post(get_gateway_endpoint("/inference"))
        .json(&payload)
        .send()
        .await
        .unwrap();
    // Check Response is OK, then fields in order
    assert_eq!(response.status(), StatusCode::OK);
    let response_json = response.json::<Value>().await.unwrap();
    let content_blocks = response_json.get("content").unwrap().as_array().unwrap();
    println!("response: {response_json:#}");
    assert!(!content_blocks.is_empty());

    // Find the text block (there should be exactly one)
    let text_blocks: Vec<&Value> = content_blocks
        .iter()
        .filter(|block| block.get("type").unwrap().as_str().unwrap() == "text")
        .collect();
    assert_eq!(text_blocks.len(), 1, "Should have exactly one text block");

    let text_block = text_blocks.first().unwrap();
    let content = text_block.get("text").unwrap().as_str().unwrap();
    // Assert that Paris is in the content
    assert!(content.contains("Paris"), "Content should mention Paris");
    // Check that inference_id is here
    let inference_id = response_json.get("inference_id").unwrap().as_str().unwrap();
    let inference_id = Uuid::parse_str(inference_id).unwrap();

    // Sleep for 1 second to allow time for data to be inserted into ClickHouse (trailing writes from API)
    tokio::time::sleep(std::time::Duration::from_secs(1)).await;

    // Check ClickHouse
    let clickhouse = get_clickhouse().await;

    // First, check Inference table
    let result = select_chat_inference_clickhouse(&clickhouse, inference_id)
        .await
        .unwrap();
    let id = result.get("id").unwrap().as_str().unwrap();
    let id_uuid = Uuid::parse_str(id).unwrap();
    assert_eq!(id_uuid, inference_id);
    let function_name = result.get("function_name").unwrap().as_str().unwrap();
    assert_eq!(function_name, "tensorzero::default");
    let input: Value =
        serde_json::from_str(result.get("input").unwrap().as_str().unwrap()).unwrap();
    let correct_input = json!({
        "messages": [
            {
                "role": "user",
                "content": [{"type": "text", "value": "What is the capital of France?"}]
            }
        ]
    });
    assert_eq!(input, correct_input);
    let content_blocks = result.get("output").unwrap().as_str().unwrap();
    // Check that content_blocks is a list of blocks with at least 1 block
    let content_blocks: Vec<Value> = serde_json::from_str(content_blocks).unwrap();
    assert!(!content_blocks.is_empty());

    // Find the text block (there should be exactly one)
    let text_blocks: Vec<&Value> = content_blocks
        .iter()
        .filter(|block| block.get("type").unwrap().as_str().unwrap() == "text")
        .collect();
    assert_eq!(text_blocks.len(), 1, "Should have exactly one text block");

    let text_block = text_blocks.first().unwrap();
    let clickhouse_content = text_block.get("text").unwrap().as_str().unwrap();
    assert_eq!(clickhouse_content, content);
    // Check that episode_id is here and correct
    let retrieved_episode_id = result.get("episode_id").unwrap().as_str().unwrap();
    let retrieved_episode_id = Uuid::parse_str(retrieved_episode_id).unwrap();
    assert_eq!(retrieved_episode_id, episode_id);
    // Check the variant name
    let variant_name = result.get("variant_name").unwrap().as_str().unwrap();
    assert_eq!(variant_name, "openai::responses::gpt-5-codex");
    // Check the processing time
    let processing_time_ms = result.get("processing_time_ms").unwrap().as_u64().unwrap();
    assert!(processing_time_ms > 0);

    // Check the ModelInference Table
    let result = select_model_inference_clickhouse(&clickhouse, inference_id)
        .await
        .unwrap();
    let inference_id_result = result.get("inference_id").unwrap().as_str().unwrap();
    let inference_id_result = Uuid::parse_str(inference_id_result).unwrap();
    assert_eq!(inference_id_result, inference_id);
    let model_name = result.get("model_name").unwrap().as_str().unwrap();
    assert_eq!(model_name, "openai::responses::gpt-5-codex");
    let model_provider_name = result.get("model_provider_name").unwrap().as_str().unwrap();
    assert_eq!(model_provider_name, "openai");
    let raw_request = result.get("raw_request").unwrap().as_str().unwrap();
    assert!(raw_request.to_lowercase().contains("france"));
    // Check that raw_request is valid JSON
    let _: Value = serde_json::from_str(raw_request).expect("raw_request should be valid JSON");
    let input_tokens = result.get("input_tokens").unwrap().as_u64().unwrap();
    assert!(input_tokens > 5);
    let output_tokens = result.get("output_tokens").unwrap().as_u64().unwrap();
    assert!(output_tokens > 5);
    let response_time_ms = result.get("response_time_ms").unwrap().as_u64().unwrap();
    assert!(response_time_ms > 0);
    assert!(result.get("ttft_ms").unwrap().is_null());
    let raw_response = result.get("raw_response").unwrap().as_str().unwrap();
    let _raw_response_json: Value = serde_json::from_str(raw_response).unwrap();
>>>>>>> 24595097
}<|MERGE_RESOLUTION|>--- conflicted
+++ resolved
@@ -2706,7 +2706,6 @@
     );
 }
 
-<<<<<<< HEAD
 #[tokio::test(flavor = "multi_thread")]
 pub async fn test_openai_built_in_websearch_dynamic() {
     // Create a config WITHOUT provider_tools in the model config
@@ -2922,7 +2921,8 @@
         "Expected at least one text content block in round-trip response. Content blocks: {:#?}",
         chat_response2.content
     );
-=======
+}
+
 /// Tests using the shorthand form for the OpenAI Responses API.
 /// This works because gpt-5-codex is only available via the responses API,
 /// so the shorthand form "openai::responses::gpt-5-codex" correctly identifies
@@ -3049,5 +3049,4 @@
     assert!(result.get("ttft_ms").unwrap().is_null());
     let raw_response = result.get("raw_response").unwrap().as_str().unwrap();
     let _raw_response_json: Value = serde_json::from_str(raw_response).unwrap();
->>>>>>> 24595097
 }