#![expect(clippy::print_stdout)]
use std::collections::HashMap;
use std::sync::Arc;

use futures::StreamExt;
use reqwest::{Client, StatusCode};
use serde_json::{json, Value};
use tensorzero::test_helpers::make_embedded_gateway_with_config;
use tensorzero::{
    ClientInferenceParams, ClientInput, ClientInputMessage, ClientInputMessageContent,
    ContentBlockChunk, File, InferenceOutput, InferenceResponse, InferenceResponseChunk, Input,
<<<<<<< HEAD
    InputMessage, InputMessageContent, Role, Unknown,
=======
    InputMessage, InputMessageContent, Role, UrlFile,
>>>>>>> 38e3a9e2
};
use tensorzero_core::cache::{CacheEnabledMode, CacheOptions};
use tensorzero_core::config::provider_types::ProviderTypesConfig;
use tensorzero_core::db::postgres::PostgresConnectionInfo;
use tensorzero_core::embeddings::{
    Embedding, EmbeddingEncodingFormat, EmbeddingModelConfig, EmbeddingProviderConfig,
    EmbeddingRequest, UninitializedEmbeddingProviderConfig,
};
use tensorzero_core::endpoints::batch_inference::StartBatchInferenceParams;
use tensorzero_core::endpoints::inference::{InferenceClients, InferenceCredentials};
use tensorzero_core::http::TensorzeroHttpClient;
use tensorzero_core::inference::types::{
    ContentBlockChatOutput, Latency, ModelInferenceRequestJsonMode, Text, TextKind,
};
use tensorzero_core::model_table::ProviderTypeDefaultCredentials;
use tensorzero_core::rate_limiting::ScopeInfo;
use tensorzero_core::tool::{ProviderTool, ProviderToolScope, ToolCallInput};
use url::Url;
use uuid::Uuid;

use crate::common::get_gateway_endpoint;
use crate::providers::common::{
    E2ETestProvider, E2ETestProviders, EmbeddingTestProvider, ModelTestProvider,
    DEEPSEEK_PAPER_PDF, FERRIS_PNG,
};
use tensorzero_core::db::clickhouse::test_helpers::{
    get_clickhouse, select_batch_model_inference_clickhouse, select_chat_inference_clickhouse,
    select_model_inference_clickhouse,
};

crate::generate_provider_tests!(get_providers);
crate::generate_batch_inference_tests!(get_providers);

async fn get_providers() -> E2ETestProviders {
    let credentials = match std::env::var("OPENAI_API_KEY") {
        Ok(key) => HashMap::from([("openai_api_key".to_string(), key)]),
        Err(_) => HashMap::new(),
    };

    let standard_without_o1 = vec![E2ETestProvider {
        supports_batch_inference: true,
        variant_name: "openai".to_string(),
        model_name: "gpt-4o-mini-2024-07-18".into(),
        model_provider_name: "openai".into(),
        credentials: HashMap::new(),
    }];

    let extra_body_providers = vec![E2ETestProvider {
        supports_batch_inference: true,
        variant_name: "openai-extra-body".to_string(),
        model_name: "gpt-4o-mini-2024-07-18".into(),
        model_provider_name: "openai".into(),
        credentials: HashMap::new(),
    }];

    let bad_auth_extra_headers = vec![E2ETestProvider {
        supports_batch_inference: true,
        variant_name: "openai-extra-headers".to_string(),
        model_name: "gpt-4o-mini-2024-07-18".into(),
        model_provider_name: "openai".into(),
        credentials: HashMap::new(),
    }];

    let standard_providers = vec![
        E2ETestProvider {
            supports_batch_inference: true,
            variant_name: "openai".to_string(),
            model_name: "gpt-4o-mini-2024-07-18".into(),
            model_provider_name: "openai".into(),
            credentials: HashMap::new(),
        },
        E2ETestProvider {
            supports_batch_inference: true,
            variant_name: "openai-o1".to_string(),
            model_name: "o1-2024-12-17".into(),
            model_provider_name: "openai".into(),
            credentials: HashMap::new(),
        },
        E2ETestProvider {
            supports_batch_inference: false,
            variant_name: "openai-responses".to_string(),
            model_name: "responses-gpt-4o-mini-2024-07-18".into(),
            model_provider_name: "openai".into(),
            credentials: HashMap::new(),
        },
    ];

    let inference_params_providers = vec![
        E2ETestProvider {
            supports_batch_inference: true,
            variant_name: "openai".to_string(),
            model_name: "gpt-4o-mini-2024-07-18".into(),
            model_provider_name: "openai".into(),
            credentials: credentials.clone(),
        },
        E2ETestProvider {
            supports_batch_inference: false,
            variant_name: "openai-responses".to_string(),
            model_name: "responses-gpt-4o-mini-2024-07-18".into(),
            model_provider_name: "openai".into(),
            credentials: HashMap::new(),
        },
    ];

    let inference_params_dynamic_providers = vec![E2ETestProvider {
        supports_batch_inference: true,
        variant_name: "openai-dynamic".to_string(),
        model_name: "gpt-4o-mini-2024-07-18-dynamic".into(),
        model_provider_name: "openai".into(),
        credentials,
    }];

    let image_providers = vec![
        E2ETestProvider {
            supports_batch_inference: true,
            variant_name: "openai".to_string(),
            model_name: "openai::gpt-4o-mini-2024-07-18".into(),
            model_provider_name: "openai".into(),
            credentials: HashMap::new(),
        },
        E2ETestProvider {
            supports_batch_inference: false,
            variant_name: "openai-responses".to_string(),
            model_name: "responses-gpt-4o-mini-2024-07-18".into(),
            model_provider_name: "openai".into(),
            credentials: HashMap::new(),
        },
    ];

    let json_providers = vec![
        E2ETestProvider {
            supports_batch_inference: true,
            variant_name: "openai".to_string(),
            model_name: "gpt-4o-mini-2024-07-18".into(),
            model_provider_name: "openai".into(),
            credentials: HashMap::new(),
        },
        E2ETestProvider {
            supports_batch_inference: true,
            variant_name: "openai-implicit".to_string(),
            model_name: "gpt-4o-mini-2024-07-18".into(),
            model_provider_name: "openai".into(),
            credentials: HashMap::new(),
        },
        E2ETestProvider {
            supports_batch_inference: true,
            variant_name: "openai-strict".to_string(),
            model_name: "gpt-4o-mini-2024-07-18".into(),
            model_provider_name: "openai".into(),
            credentials: HashMap::new(),
        },
        E2ETestProvider {
            supports_batch_inference: true,
            variant_name: "openai-o1".to_string(),
            model_name: "o1-2024-12-17".into(),
            model_provider_name: "openai".into(),
            credentials: HashMap::new(),
        },
        E2ETestProvider {
            supports_batch_inference: true,
            variant_name: "openai-cot".to_string(),
            model_name: "openai::gpt-4.1-nano-2025-04-14".into(),
            model_provider_name: "openai".into(),
            credentials: HashMap::new(),
        },
        E2ETestProvider {
            supports_batch_inference: false,
            variant_name: "openai-responses".to_string(),
            model_name: "responses-gpt-4o-mini-2024-07-18".into(),
            model_provider_name: "openai".into(),
            credentials: HashMap::new(),
        },
        E2ETestProvider {
            supports_batch_inference: false,
            variant_name: "openai-responses-strict".to_string(),
            model_name: "responses-gpt-4o-mini-2024-07-18".into(),
            model_provider_name: "openai".into(),
            credentials: HashMap::new(),
        },
    ];

    let json_mode_off_providers = vec![
        E2ETestProvider {
            supports_batch_inference: true,
            variant_name: "openai_json_mode_off".to_string(),
            model_name: "gpt-4o-mini-2024-07-18".into(),
            model_provider_name: "openai".into(),
            credentials: HashMap::new(),
        },
        E2ETestProvider {
            supports_batch_inference: true,
            variant_name: "openai_o1_json_mode_off".to_string(),
            model_name: "o1-2024-12-17".into(),
            model_provider_name: "openai".into(),
            credentials: HashMap::new(),
        },
        E2ETestProvider {
            supports_batch_inference: true,
            variant_name: "openai-responses_json_mode_off".to_string(),
            model_name: "responses-gpt-4o-mini-2024-07-18".into(),
            model_provider_name: "openai".into(),
            credentials: HashMap::new(),
        },
    ];

    let shorthand_providers = vec![E2ETestProvider {
        supports_batch_inference: true,
        variant_name: "openai-shorthand".to_string(),
        model_name: "openai::gpt-4o-mini-2024-07-18".into(),
        model_provider_name: "openai".into(),
        credentials: HashMap::new(),
    }];

    let embedding_providers = vec![EmbeddingTestProvider {
        model_name: "text-embedding-3-small".into(),
    }];

    let provider_type_default_credentials_providers = vec![E2ETestProvider {
        supports_batch_inference: true,
        variant_name: "openai".to_string(),
        model_name: "gpt-4o-mini-2024-07-18".into(),
        model_provider_name: "openai".into(),
        credentials: HashMap::new(),
    }];

    let provider_type_default_credentials_shorthand_providers = vec![E2ETestProvider {
        supports_batch_inference: true,
        variant_name: "openai-shorthand".to_string(),
        model_name: "openai::gpt-4o-mini-2024-07-18".into(),
        model_provider_name: "openai".into(),
        credentials: HashMap::new(),
    }];

    let credential_fallbacks = vec![ModelTestProvider {
        provider_type: "openai".to_string(),
        model_info: HashMap::from([(
            "model_name".to_string(),
            "gpt-4o-mini-2024-07-18".to_string(),
        )]),
        use_modal_headers: false,
    }];

    E2ETestProviders {
        simple_inference: standard_providers.clone(),
        extra_body_inference: extra_body_providers,
        bad_auth_extra_headers,
        reasoning_inference: vec![],
        embeddings: embedding_providers,
        inference_params_inference: inference_params_providers,
        inference_params_dynamic_credentials: inference_params_dynamic_providers,
        provider_type_default_credentials: provider_type_default_credentials_providers,
        provider_type_default_credentials_shorthand:
            provider_type_default_credentials_shorthand_providers,
        tool_use_inference: standard_providers.clone(),
        tool_multi_turn_inference: standard_providers.clone(),
        dynamic_tool_use_inference: standard_providers.clone(),
        parallel_tool_use_inference: standard_without_o1.clone(),
        json_mode_inference: json_providers.clone(),
        json_mode_off_inference: json_mode_off_providers.clone(),
        image_inference: image_providers.clone(),
        pdf_inference: image_providers.clone(),

        shorthand_inference: shorthand_providers.clone(),
        credential_fallbacks,
    }
}

#[tokio::test]
pub async fn test_provider_config_extra_body() {
    let episode_id = Uuid::now_v7();

    let payload = json!({
        "function_name": "basic_test",
        "variant_name": "openai-extra-body-provider-config",
        "episode_id": episode_id,
        "params": {
            "chat_completion": {
                "temperature": 9000
            }
        },
        "input":
            {
               "system": {"assistant_name": "Dr. Mehta"},
               "messages": [
                {
                    "role": "user",
                    "content": "What is the name of the capital city of Japan?"
                }
            ]},
        "stream": false,
        "tags": {"foo": "bar"},
    });

    let response = Client::new()
        .post(get_gateway_endpoint("/inference"))
        .json(&payload)
        .send()
        .await
        .unwrap();

    // Check that the API response is ok
    assert_eq!(response.status(), StatusCode::OK);
    let response_json = response.json::<Value>().await.unwrap();

    println!("API response: {response_json:#?}");

    let inference_id = response_json.get("inference_id").unwrap().as_str().unwrap();
    let inference_id = Uuid::parse_str(inference_id).unwrap();

    // Sleep to allow time for data to be inserted into ClickHouse (trailing writes from API)
    tokio::time::sleep(std::time::Duration::from_millis(200)).await;

    // Check if ClickHouse is ok - ChatInference Table
    let clickhouse = get_clickhouse().await;

    // Check the ModelInference Table
    let result = select_model_inference_clickhouse(&clickhouse, inference_id)
        .await
        .unwrap();

    println!("ClickHouse - ModelInference: {result:#?}");

    let model_inference_id = result.get("id").unwrap().as_str().unwrap();
    assert!(Uuid::parse_str(model_inference_id).is_ok());

    let inference_id_result = result.get("inference_id").unwrap().as_str().unwrap();
    let inference_id_result = Uuid::parse_str(inference_id_result).unwrap();
    assert_eq!(inference_id_result, inference_id);

    let raw_request = result.get("raw_request").unwrap().as_str().unwrap();
    let raw_request_val: serde_json::Value = serde_json::from_str::<Value>(raw_request).unwrap();

    // This is set in both the variant and model provider extra_body, and
    // so the model provider should win
    assert_eq!(
        raw_request_val
            .get("temperature")
            .unwrap()
            .as_f64()
            .expect("Temperature is not a number"),
        0.456
    );

    // This is only set in the variant extra_body
    assert_eq!(
        raw_request_val
            .get("max_completion_tokens")
            .unwrap()
            .as_u64()
            .expect("max_completion_tokens is not a number"),
        123
    );

    // This is only set in the model provider extra_body
    assert_eq!(
        raw_request_val
            .get("frequency_penalty")
            .unwrap()
            .as_f64()
            .expect("frequency_penalty is not a number"),
        1.42
    );
}

#[tokio::test]
async fn test_default_function_default_tool_choice() {
    let client = Client::new();
    let episode_id = Uuid::now_v7();

    let payload = json!({
        "model_name": "openai::gpt-4o-mini",
        "episode_id" : episode_id,
        "input": {
            "messages": [{"role": "user", "content": "What is the weather in NYC?"}],
        },
        "additional_tools": [
            {
                "name": "temperature_api",
                "description": "Get the current temperature",
                "parameters": {
                  "$schema": "http://json-schema.org/draft-07/schema#",
                  "type": "object",
                  "description": "Get the current temperature in Celsius for a given location.",
                  "properties": {
                    "location": {
                      "type": "string",
                      "description": "The location to get the temperature for (e.g. \"New York\")"
                    }
                  },
                  "required": ["location"],
                  "additionalProperties": false
                }
                ,
                "strict": true
            }
        ],
    });

    let response = client
        .post(get_gateway_endpoint("/inference"))
        .json(&payload)
        .send()
        .await
        .unwrap();
    // Check Response is OK, then fields in order
    assert_eq!(response.status(), StatusCode::OK);
    let response_json = response.json::<Value>().await.unwrap();
    println!("Response: {response_json}");

    // Check that inference_id is here
    let inference_id = response_json.get("inference_id").unwrap().as_str().unwrap();
    let inference_id = Uuid::parse_str(inference_id).unwrap();

    let content_blocks = response_json.get("content").unwrap().as_array().unwrap();
    assert_eq!(content_blocks.len(), 1);

    assert_eq!(
        content_blocks[0].get("type").unwrap().as_str().unwrap(),
        "tool_call"
    );

    // Sleep for 200ms second to allow time for data to be inserted into ClickHouse (trailing writes from API)
    tokio::time::sleep(std::time::Duration::from_millis(200)).await;

    // Just check 'tool_choice' in the raw request, since we already have lots of tests
    // that check the full ChatInference/ModelInference rows
    let clickhouse = get_clickhouse().await;

    // Check the ModelInference Table
    let result = select_model_inference_clickhouse(&clickhouse, inference_id)
        .await
        .unwrap();
    let inference_id_result = result.get("inference_id").unwrap().as_str().unwrap();
    let inference_id_result = Uuid::parse_str(inference_id_result).unwrap();
    assert_eq!(inference_id_result, inference_id);
    let raw_request = result.get("raw_request").unwrap().as_str().unwrap();
    let raw_request_json: Value = serde_json::from_str(raw_request).unwrap();
    assert_eq!(raw_request_json["tool_choice"], "auto");
}

// Tests using 'model_name' with a shorthand model

#[tokio::test]
async fn test_default_function_model_name_shorthand() {
    let client = Client::new();
    let episode_id = Uuid::now_v7();

    let payload = json!({
        "model_name": "openai::o4-mini",
        "episode_id": episode_id,
        "input": {
            "messages": [
                {
                    "role": "user",
                    "content": "What is the capital of Japan?"
                }
            ]},
        "stream": false,
    });

    let response = client
        .post(get_gateway_endpoint("/inference"))
        .json(&payload)
        .send()
        .await
        .unwrap();
    // Check Response is OK, then fields in order
    assert_eq!(response.status(), StatusCode::OK);
    let response_json = response.json::<Value>().await.unwrap();
    let content_blocks = response_json.get("content").unwrap().as_array().unwrap();
    assert!(content_blocks.len() == 1);
    let content_block = content_blocks.first().unwrap();
    let content_block_type = content_block.get("type").unwrap().as_str().unwrap();
    assert_eq!(content_block_type, "text");
    let content = content_block.get("text").unwrap().as_str().unwrap();
    // Assert that Tokyo is in the content
    assert!(content.contains("Tokyo"), "Content should mention Tokyo");
    // Check that inference_id is here
    let inference_id = response_json.get("inference_id").unwrap().as_str().unwrap();
    let inference_id = Uuid::parse_str(inference_id).unwrap();

    // Sleep for 1 second to allow time for data to be inserted into ClickHouse (trailing writes from API)
    tokio::time::sleep(std::time::Duration::from_secs(1)).await;

    // Check ClickHouse
    let clickhouse = get_clickhouse().await;

    // First, check Inference table
    let result = select_chat_inference_clickhouse(&clickhouse, inference_id)
        .await
        .unwrap();
    let id = result.get("id").unwrap().as_str().unwrap();
    let id_uuid = Uuid::parse_str(id).unwrap();
    assert_eq!(id_uuid, inference_id);
    let function_name = result.get("function_name").unwrap().as_str().unwrap();
    assert_eq!(function_name, "tensorzero::default");
    let input: Value =
        serde_json::from_str(result.get("input").unwrap().as_str().unwrap()).unwrap();
    let correct_input = json!({
        "messages": [
            {
                "role": "user",
                "content": [{"type": "text", "text": "What is the capital of Japan?"}]
            }
        ]
    });
    assert_eq!(input, correct_input);
    let content_blocks = result.get("output").unwrap().as_str().unwrap();
    // Check that content_blocks is a list of blocks length 1
    let content_blocks: Vec<Value> = serde_json::from_str(content_blocks).unwrap();
    assert_eq!(content_blocks.len(), 1);
    let content_block = content_blocks.first().unwrap();
    // Check the type and content in the block
    let content_block_type = content_block.get("type").unwrap().as_str().unwrap();
    assert_eq!(content_block_type, "text");
    let clickhouse_content = content_block.get("text").unwrap().as_str().unwrap();
    assert_eq!(clickhouse_content, content);
    // Check that episode_id is here and correct
    let retrieved_episode_id = result.get("episode_id").unwrap().as_str().unwrap();
    let retrieved_episode_id = Uuid::parse_str(retrieved_episode_id).unwrap();
    assert_eq!(retrieved_episode_id, episode_id);
    // Check the variant name
    let variant_name = result.get("variant_name").unwrap().as_str().unwrap();
    assert_eq!(variant_name, "openai::o4-mini");
    // Check the processing time
    let processing_time_ms = result.get("processing_time_ms").unwrap().as_u64().unwrap();
    assert!(processing_time_ms > 0);

    // Check the ModelInference Table
    let result = select_model_inference_clickhouse(&clickhouse, inference_id)
        .await
        .unwrap();
    let inference_id_result = result.get("inference_id").unwrap().as_str().unwrap();
    let inference_id_result = Uuid::parse_str(inference_id_result).unwrap();
    assert_eq!(inference_id_result, inference_id);
    let model_name = result.get("model_name").unwrap().as_str().unwrap();
    assert_eq!(model_name, "openai::o4-mini");
    let model_provider_name = result.get("model_provider_name").unwrap().as_str().unwrap();
    assert_eq!(model_provider_name, "openai");
    let raw_request = result.get("raw_request").unwrap().as_str().unwrap();
    assert!(raw_request.to_lowercase().contains("japan"));
    // Check that raw_request is valid JSON
    let _: Value = serde_json::from_str(raw_request).expect("raw_request should be valid JSON");
    let input_tokens = result.get("input_tokens").unwrap().as_u64().unwrap();
    assert!(input_tokens > 5);
    let output_tokens = result.get("output_tokens").unwrap().as_u64().unwrap();
    assert!(output_tokens > 5);
    let response_time_ms = result.get("response_time_ms").unwrap().as_u64().unwrap();
    assert!(response_time_ms > 0);
    assert!(result.get("ttft_ms").unwrap().is_null());
    let raw_response = result.get("raw_response").unwrap().as_str().unwrap();
    let _raw_response_json: Value = serde_json::from_str(raw_response).unwrap();
}

// Tests using 'model_name' with a non-shorthand model

#[tokio::test]
async fn test_default_function_model_name_non_shorthand() {
    let client = Client::new();
    let episode_id = Uuid::now_v7();

    let payload = json!({
        "model_name": "o4-mini",
        "episode_id": episode_id,
        "input": {
            "messages": [
                {
                    "role": "user",
                    "content": "What is the capital of Japan?"
                }
            ]},
        "stream": false,
    });

    let response = client
        .post(get_gateway_endpoint("/inference"))
        .json(&payload)
        .send()
        .await
        .unwrap();
    // Check Response is OK, then fields in order
    assert_eq!(response.status(), StatusCode::OK);
    let response_json = response.json::<Value>().await.unwrap();
    let content_blocks = response_json.get("content").unwrap().as_array().unwrap();
    assert!(content_blocks.len() == 1);
    let content_block = content_blocks.first().unwrap();
    let content_block_type = content_block.get("type").unwrap().as_str().unwrap();
    assert_eq!(content_block_type, "text");
    let content = content_block.get("text").unwrap().as_str().unwrap();
    // Assert that Tokyo is in the content
    assert!(content.contains("Tokyo"), "Content should mention Tokyo");
    // Check that inference_id is here
    let inference_id = response_json.get("inference_id").unwrap().as_str().unwrap();
    let inference_id = Uuid::parse_str(inference_id).unwrap();

    // Sleep for 1 second to allow time for data to be inserted into ClickHouse (trailing writes from API)
    tokio::time::sleep(std::time::Duration::from_secs(1)).await;

    // Check ClickHouse
    let clickhouse = get_clickhouse().await;

    // First, check Inference table
    let result = select_chat_inference_clickhouse(&clickhouse, inference_id)
        .await
        .unwrap();
    let id = result.get("id").unwrap().as_str().unwrap();
    let id_uuid = Uuid::parse_str(id).unwrap();
    assert_eq!(id_uuid, inference_id);
    let function_name = result.get("function_name").unwrap().as_str().unwrap();
    assert_eq!(function_name, "tensorzero::default");
    let input: Value =
        serde_json::from_str(result.get("input").unwrap().as_str().unwrap()).unwrap();
    let correct_input = json!({
        "messages": [
            {
                "role": "user",
                "content": [{"type": "text", "text": "What is the capital of Japan?"}]
            }
        ]
    });
    assert_eq!(input, correct_input);
    let content_blocks = result.get("output").unwrap().as_str().unwrap();
    // Check that content_blocks is a list of blocks length 1
    let content_blocks: Vec<Value> = serde_json::from_str(content_blocks).unwrap();
    assert_eq!(content_blocks.len(), 1);
    let content_block = content_blocks.first().unwrap();
    // Check the type and content in the block
    let content_block_type = content_block.get("type").unwrap().as_str().unwrap();
    assert_eq!(content_block_type, "text");
    let clickhouse_content = content_block.get("text").unwrap().as_str().unwrap();
    assert_eq!(clickhouse_content, content);
    // Check that episode_id is here and correct
    let retrieved_episode_id = result.get("episode_id").unwrap().as_str().unwrap();
    let retrieved_episode_id = Uuid::parse_str(retrieved_episode_id).unwrap();
    assert_eq!(retrieved_episode_id, episode_id);
    // Check the variant name
    let variant_name = result.get("variant_name").unwrap().as_str().unwrap();
    assert_eq!(variant_name, "o4-mini");
    // Check the processing time
    let processing_time_ms = result.get("processing_time_ms").unwrap().as_u64().unwrap();
    assert!(processing_time_ms > 0);

    // Check the ModelInference Table
    let result = select_model_inference_clickhouse(&clickhouse, inference_id)
        .await
        .unwrap();
    let inference_id_result = result.get("inference_id").unwrap().as_str().unwrap();
    let inference_id_result = Uuid::parse_str(inference_id_result).unwrap();
    assert_eq!(inference_id_result, inference_id);
    let model_name = result.get("model_name").unwrap().as_str().unwrap();
    assert_eq!(model_name, "o4-mini");
    let model_provider_name = result.get("model_provider_name").unwrap().as_str().unwrap();
    assert_eq!(model_provider_name, "openai");
    let raw_request = result.get("raw_request").unwrap().as_str().unwrap();
    assert!(raw_request.to_lowercase().contains("japan"));
    // Check that raw_request is valid JSON
    let _: Value = serde_json::from_str(raw_request).expect("raw_request should be valid JSON");
    let input_tokens = result.get("input_tokens").unwrap().as_u64().unwrap();
    assert!(input_tokens > 5);
    let output_tokens = result.get("output_tokens").unwrap().as_u64().unwrap();
    assert!(output_tokens > 5);
    let response_time_ms = result.get("response_time_ms").unwrap().as_u64().unwrap();
    assert!(response_time_ms > 0);
    assert!(result.get("ttft_ms").unwrap().is_null());
    let raw_response = result.get("raw_response").unwrap().as_str().unwrap();
    let _raw_response_json: Value = serde_json::from_str(raw_response).unwrap();
}

// Tests using 'model_name' with a non-shorthand model

#[tokio::test]
async fn test_default_function_invalid_model_name() {
    use reqwest::StatusCode;

    let client = Client::new();
    let episode_id = Uuid::now_v7();

    let payload = json!({
        "model_name": "openai::my-bad-model-name",
        "episode_id": episode_id,
        "input": {
            "messages": [
                {
                    "role": "user",
                    "content": "What is the capital of Japan?"
                }
            ]},
        "stream": false,
    });

    let response = client
        .post(get_gateway_endpoint("/inference"))
        .json(&payload)
        .send()
        .await
        .unwrap();
    // Check Response is OK, then fields in order
    let status = response.status();
    let text = response.text().await.unwrap();
    assert!(
        text.contains("`my-bad-model-name` does not exist"),
        "Unexpected error: {text}"
    );
    assert_eq!(status, StatusCode::BAD_GATEWAY);
}

#[tokio::test]
async fn test_chat_function_json_override_with_mode_on() {
    test_chat_function_json_override_with_mode(ModelInferenceRequestJsonMode::On).await;
}

#[tokio::test]
async fn test_chat_function_json_override_with_mode_off() {
    test_chat_function_json_override_with_mode(ModelInferenceRequestJsonMode::Off).await;
}

#[tokio::test]
async fn test_chat_function_json_override_with_mode_strict() {
    test_chat_function_json_override_with_mode(ModelInferenceRequestJsonMode::Strict).await;
}

#[tokio::test]
async fn test_chat_function_json_override_with_mode_implicit_tool() {
    let client = Client::new();
    let episode_id = Uuid::now_v7();

    // Note that we need to include 'json' somewhere in the messages, to stop OpenAI from complaining
    let payload = json!({
        "function_name": "basic_test",
        "variant_name": "openai",
        "episode_id": episode_id,
        "input":
            {"system": {"assistant_name": "AskJeeves"},
            "messages": [
                {
                    "role": "user",
                    "content": "What is the capital of Japan (possibly as JSON)?"
                }
            ]},
        "params": {
            "chat_completion": {
                "json_mode": "implicit_tool",
            }
        },
        "stream": false,
    });

    let response = client
        .post(get_gateway_endpoint("/inference"))
        .json(&payload)
        .send()
        .await
        .unwrap();
    let response_status = response.status();
    let response_json = response.json::<Value>().await.unwrap();
    // Check Response is OK, then fields in order
    assert_eq!(
        response_status,
        StatusCode::BAD_REQUEST,
        "Unexpected response status, body: {response_json:?})"
    );
    assert_eq!(
        response_json,
        serde_json::json!({
            "error": "JSON mode `implicit_tool` is not supported for chat functions",
            "error_json": {
                "InvalidRequest": {
                    "message": "JSON mode `implicit_tool` is not supported for chat functions"
                }
            }
        })
    );
}

async fn test_chat_function_json_override_with_mode(json_mode: ModelInferenceRequestJsonMode) {
    let client = Client::new();
    let episode_id = Uuid::now_v7();
    let mode = serde_json::to_value(json_mode).unwrap();

    // Note that we need to include 'json' somewhere in the messages, to stop OpenAI from complaining
    let payload = json!({
        "function_name": "basic_test",
        "variant_name": "openai",
        "episode_id": episode_id,
        "input":
            {"system": {"assistant_name": "AskJeeves"},
            "messages": [
                {
                    "role": "user",
                    "content": "What is the capital of Japan (possibly as JSON)?"
                }
            ]},
        "params": {
            "chat_completion": {
                "json_mode": mode,
            }
        },
        "stream": false,
    });

    let response = client
        .post(get_gateway_endpoint("/inference"))
        .json(&payload)
        .send()
        .await
        .unwrap();
    let response_status = response.status();
    let response_json = response.json::<Value>().await.unwrap();
    // Check Response is OK, then fields in order
    assert_eq!(
        response_status,
        StatusCode::OK,
        "Unexpected response status, body: {response_json:?})"
    );
    let content_blocks = response_json.get("content").unwrap().as_array().unwrap();
    assert!(content_blocks.len() == 1);
    let content_block = content_blocks.first().unwrap();
    let content_block_type = content_block.get("type").unwrap().as_str().unwrap();
    // We should have forwarded the JSON mode to the provider, so OpenAI should give us back json
    // Since we're using a text function, tensorzero should not handle the JSON parsing for us.
    assert_eq!(content_block_type, "text");
    let content = content_block.get("text").unwrap().as_str().unwrap();
    // Assert that Tokyo is in the content
    assert!(content.contains("Tokyo"), "Content should mention Tokyo");
    if let ModelInferenceRequestJsonMode::On | ModelInferenceRequestJsonMode::Strict = json_mode {
        let _context_as_json: Value =
            serde_json::from_str(content).expect("Content should be valid JSON");
    }
    // Check that inference_id is here
    let inference_id = response_json.get("inference_id").unwrap().as_str().unwrap();
    let inference_id = Uuid::parse_str(inference_id).unwrap();

    // Sleep for 1 second to allow time for data to be inserted into ClickHouse (trailing writes from API)
    tokio::time::sleep(std::time::Duration::from_secs(1)).await;

    // Check ClickHouse
    let clickhouse = get_clickhouse().await;

    // First, check Inference table
    let result = select_chat_inference_clickhouse(&clickhouse, inference_id)
        .await
        .unwrap();
    let id = result.get("id").unwrap().as_str().unwrap();
    let id_uuid = Uuid::parse_str(id).unwrap();
    assert_eq!(id_uuid, inference_id);
    let input: Value =
        serde_json::from_str(result.get("input").unwrap().as_str().unwrap()).unwrap();
    let correct_input = json!({
        "system": {"assistant_name": "AskJeeves"},
        "messages": [
            {
                "role": "user",
                "content": [{"type": "text", "text": "What is the capital of Japan (possibly as JSON)?"}]
            }
        ]
    });
    assert_eq!(input, correct_input);
    let content_blocks = result.get("output").unwrap().as_str().unwrap();
    // Check that content_blocks is a list of blocks length 1
    let content_blocks: Vec<Value> = serde_json::from_str(content_blocks).unwrap();
    assert_eq!(content_blocks.len(), 1);
    let content_block = content_blocks.first().unwrap();
    // Check the type and content in the block
    let content_block_type = content_block.get("type").unwrap().as_str().unwrap();
    assert_eq!(content_block_type, "text");
    let clickhouse_content = content_block.get("text").unwrap().as_str().unwrap();
    assert_eq!(clickhouse_content, content);
    // Check that episode_id is here and correct
    let retrieved_episode_id = result.get("episode_id").unwrap().as_str().unwrap();
    let retrieved_episode_id = Uuid::parse_str(retrieved_episode_id).unwrap();
    assert_eq!(retrieved_episode_id, episode_id);
    // Check the variant name
    let variant_name = result.get("variant_name").unwrap().as_str().unwrap();
    assert_eq!(variant_name, "openai");
    // Check the processing time
    let processing_time_ms = result.get("processing_time_ms").unwrap().as_u64().unwrap();
    assert!(processing_time_ms > 0);

    // Check that we saved the correct json mode to ClickHouse
    let inference_params = result.get("inference_params").unwrap().as_str().unwrap();
    let inference_params: Value = serde_json::from_str(inference_params).unwrap();
    let expected_json_mode = serde_json::to_value(json_mode).unwrap();
    let clickhouse_json_mode = inference_params
        .get("chat_completion")
        .unwrap()
        .get("json_mode")
        .unwrap()
        .as_str()
        .unwrap();
    assert_eq!(expected_json_mode, clickhouse_json_mode);

    // Check the ModelInference Table
    let result = select_model_inference_clickhouse(&clickhouse, inference_id)
        .await
        .unwrap();
    let inference_id_result = result.get("inference_id").unwrap().as_str().unwrap();
    let inference_id_result = Uuid::parse_str(inference_id_result).unwrap();
    assert_eq!(inference_id_result, inference_id);
    let model_name = result.get("model_name").unwrap().as_str().unwrap();
    assert_eq!(model_name, "gpt-4o-mini-2024-07-18");
    let model_provider_name = result.get("model_provider_name").unwrap().as_str().unwrap();
    assert_eq!(model_provider_name, "openai");
    let raw_request = result.get("raw_request").unwrap().as_str().unwrap();
    assert!(raw_request.to_lowercase().contains("japan"));
    // Check that raw_request is valid JSON
    let raw_request_val: Value =
        serde_json::from_str(raw_request).expect("raw_request should be valid JSON");
    let expected_request = match json_mode {
        ModelInferenceRequestJsonMode::Off => {
            json!({"messages":[{"role":"system","content":"You are a helpful and friendly assistant named AskJeeves"},{"role":"user","content":"What is the capital of Japan (possibly as JSON)?"}],"model":"gpt-4o-mini-2024-07-18","max_completion_tokens":100,"stream":false})
        }
        ModelInferenceRequestJsonMode::On => {
            json!({"messages":[{"role":"system","content":"You are a helpful and friendly assistant named AskJeeves"},{"role":"user","content":"What is the capital of Japan (possibly as JSON)?"}],"model":"gpt-4o-mini-2024-07-18","max_completion_tokens":100,"stream":false,"response_format":{"type":"json_object"}})
        }
        ModelInferenceRequestJsonMode::Strict => {
            json!({"messages":[{"role":"system","content":"You are a helpful and friendly assistant named AskJeeves"},{"role":"user","content":"What is the capital of Japan (possibly as JSON)?"}],"model":"gpt-4o-mini-2024-07-18","max_completion_tokens":100,"stream":false,"response_format":{"type":"json_object"}})
        }
    };
    assert_eq!(raw_request_val, expected_request);
    let input_tokens = result.get("input_tokens").unwrap().as_u64().unwrap();
    assert!(input_tokens > 5);
    let output_tokens = result.get("output_tokens").unwrap().as_u64().unwrap();
    assert!(output_tokens > 5);
    let response_time_ms = result.get("response_time_ms").unwrap().as_u64().unwrap();
    assert!(response_time_ms > 0);
    assert!(result.get("ttft_ms").unwrap().is_null());
    let raw_response = result.get("raw_response").unwrap().as_str().unwrap();
    let _raw_response_json: Value = serde_json::from_str(raw_response).unwrap();
}

#[tokio::test]
async fn test_o4_mini_inference() {
    let client = Client::new();
    let episode_id = Uuid::now_v7();

    let payload = json!({
        "function_name": "basic_test",
        "variant_name": "o4-mini",
        "episode_id": episode_id,
        "input":
            {"system": {"assistant_name": "AskJeeves"},
            "messages": [
                {
                    "role": "user",
                    "content": "What is the capital of Japan?"
                }
            ]},
        "stream": false,
    });

    let response = client
        .post(get_gateway_endpoint("/inference"))
        .json(&payload)
        .send()
        .await
        .unwrap();
    // Check Response is OK, then fields in order
    assert_eq!(response.status(), StatusCode::OK);
    let response_json = response.json::<Value>().await.unwrap();
    let content_blocks = response_json.get("content").unwrap().as_array().unwrap();
    assert!(content_blocks.len() == 1);
    let content_block = content_blocks.first().unwrap();
    let content_block_type = content_block.get("type").unwrap().as_str().unwrap();
    assert_eq!(content_block_type, "text");
    let content = content_block.get("text").unwrap().as_str().unwrap();
    // Assert that Tokyo is in the content
    assert!(content.contains("Tokyo"), "Content should mention Tokyo");
    // Check that inference_id is here
    let inference_id = response_json.get("inference_id").unwrap().as_str().unwrap();
    let inference_id = Uuid::parse_str(inference_id).unwrap();

    // Sleep for 1 second to allow time for data to be inserted into ClickHouse (trailing writes from API)
    tokio::time::sleep(std::time::Duration::from_secs(1)).await;

    // Check ClickHouse
    let clickhouse = get_clickhouse().await;

    // First, check Inference table
    let result = select_chat_inference_clickhouse(&clickhouse, inference_id)
        .await
        .unwrap();
    let id = result.get("id").unwrap().as_str().unwrap();
    let id_uuid = Uuid::parse_str(id).unwrap();
    assert_eq!(id_uuid, inference_id);
    let input: Value =
        serde_json::from_str(result.get("input").unwrap().as_str().unwrap()).unwrap();
    let correct_input = json!({
        "system": {"assistant_name": "AskJeeves"},
        "messages": [
            {
                "role": "user",
                "content": [{"type": "text", "text": "What is the capital of Japan?"}]
            }
        ]
    });
    assert_eq!(input, correct_input);
    let content_blocks = result.get("output").unwrap().as_str().unwrap();
    // Check that content_blocks is a list of blocks length 1
    let content_blocks: Vec<Value> = serde_json::from_str(content_blocks).unwrap();
    assert_eq!(content_blocks.len(), 1);
    let content_block = content_blocks.first().unwrap();
    // Check the type and content in the block
    let content_block_type = content_block.get("type").unwrap().as_str().unwrap();
    assert_eq!(content_block_type, "text");
    let clickhouse_content = content_block.get("text").unwrap().as_str().unwrap();
    assert_eq!(clickhouse_content, content);
    // Check that episode_id is here and correct
    let retrieved_episode_id = result.get("episode_id").unwrap().as_str().unwrap();
    let retrieved_episode_id = Uuid::parse_str(retrieved_episode_id).unwrap();
    assert_eq!(retrieved_episode_id, episode_id);
    // Check the variant name
    let variant_name = result.get("variant_name").unwrap().as_str().unwrap();
    assert_eq!(variant_name, "o4-mini");
    // Check the processing time
    let processing_time_ms = result.get("processing_time_ms").unwrap().as_u64().unwrap();
    assert!(processing_time_ms > 0);

    // Check the ModelInference Table
    let result = select_model_inference_clickhouse(&clickhouse, inference_id)
        .await
        .unwrap();
    let inference_id_result = result.get("inference_id").unwrap().as_str().unwrap();
    let inference_id_result = Uuid::parse_str(inference_id_result).unwrap();
    assert_eq!(inference_id_result, inference_id);
    let model_name = result.get("model_name").unwrap().as_str().unwrap();
    assert_eq!(model_name, "o4-mini");
    let model_provider_name = result.get("model_provider_name").unwrap().as_str().unwrap();
    assert_eq!(model_provider_name, "openai");
    let raw_request = result.get("raw_request").unwrap().as_str().unwrap();
    assert!(raw_request.to_lowercase().contains("japan"));
    // Check that raw_request is valid JSON
    let _: Value = serde_json::from_str(raw_request).expect("raw_request should be valid JSON");
    let input_tokens = result.get("input_tokens").unwrap().as_u64().unwrap();
    assert!(input_tokens > 5);
    let output_tokens = result.get("output_tokens").unwrap().as_u64().unwrap();
    assert!(output_tokens > 5);
    let response_time_ms = result.get("response_time_ms").unwrap().as_u64().unwrap();
    assert!(response_time_ms > 0);
    assert!(result.get("ttft_ms").unwrap().is_null());
    let raw_response = result.get("raw_response").unwrap().as_str().unwrap();
    let _raw_response_json: Value = serde_json::from_str(raw_response).unwrap();
}

#[tokio::test]
async fn test_o3_mini_inference_with_reasoning_effort() {
    let client = Client::new();
    let episode_id = Uuid::now_v7();

    let payload = json!({
        "function_name": "basic_test",
        "variant_name": "o3-mini",
        "episode_id": episode_id,
        "input":
            {"system": {"assistant_name": "AskJeeves"},
            "messages": [
                {
                    "role": "user",
                    "content": "What is the capital of Japan?"
                }
            ]},
        "stream": false,
    });

    let response = client
        .post(get_gateway_endpoint("/inference"))
        .json(&payload)
        .send()
        .await
        .unwrap();

    // Check Response is OK, then fields in order
    // assert_eq!(response.status(), StatusCode::OK);
    let response_json = response.json::<Value>().await.unwrap();
    println!("Response JSON: {response_json:?}");

    let content_blocks = response_json.get("content").unwrap().as_array().unwrap();
    assert!(content_blocks.len() == 1);
    let content_block = content_blocks.first().unwrap();
    let content_block_type = content_block.get("type").unwrap().as_str().unwrap();
    assert_eq!(content_block_type, "text");
    let content = content_block.get("text").unwrap().as_str().unwrap();

    // Assert that Tokyo is in the content
    assert!(content.contains("Tokyo"), "Content should mention Tokyo");

    // Check that inference_id is here
    let inference_id = response_json.get("inference_id").unwrap().as_str().unwrap();
    let inference_id = Uuid::parse_str(inference_id).unwrap();

    // Sleep for 1 second to allow time for data to be inserted into ClickHouse (trailing writes from API)
    tokio::time::sleep(std::time::Duration::from_secs(1)).await;

    // Check ClickHouse
    let clickhouse = get_clickhouse().await;

    // First, check Inference table
    let result = select_chat_inference_clickhouse(&clickhouse, inference_id)
        .await
        .unwrap();
    let id = result.get("id").unwrap().as_str().unwrap();
    let id_uuid = Uuid::parse_str(id).unwrap();
    assert_eq!(id_uuid, inference_id);
    let input: Value =
        serde_json::from_str(result.get("input").unwrap().as_str().unwrap()).unwrap();
    let correct_input = json!({
        "system": {"assistant_name": "AskJeeves"},
        "messages": [
            {
                "role": "user",
                "content": [{"type": "text", "text": "What is the capital of Japan?"}]
            }
        ]
    });
    assert_eq!(input, correct_input);
    let content_blocks = result.get("output").unwrap().as_str().unwrap();

    // Check that content_blocks is a list of blocks length 1
    let content_blocks: Vec<Value> = serde_json::from_str(content_blocks).unwrap();
    assert_eq!(content_blocks.len(), 1);
    let content_block = content_blocks.first().unwrap();

    // Check the type and content in the block
    let content_block_type = content_block.get("type").unwrap().as_str().unwrap();
    assert_eq!(content_block_type, "text");
    let clickhouse_content = content_block.get("text").unwrap().as_str().unwrap();
    assert_eq!(clickhouse_content, content);

    // Check that episode_id is here and correct
    let retrieved_episode_id = result.get("episode_id").unwrap().as_str().unwrap();
    let retrieved_episode_id = Uuid::parse_str(retrieved_episode_id).unwrap();
    assert_eq!(retrieved_episode_id, episode_id);

    // Check the variant name
    let variant_name = result.get("variant_name").unwrap().as_str().unwrap();
    assert_eq!(variant_name, "o3-mini");

    // Check the processing time
    let processing_time_ms = result.get("processing_time_ms").unwrap().as_u64().unwrap();
    assert!(processing_time_ms > 0);

    // Check the ModelInference Table
    let result = select_model_inference_clickhouse(&clickhouse, inference_id)
        .await
        .unwrap();
    let inference_id_result = result.get("inference_id").unwrap().as_str().unwrap();
    let inference_id_result = Uuid::parse_str(inference_id_result).unwrap();
    assert_eq!(inference_id_result, inference_id);
    let model_name = result.get("model_name").unwrap().as_str().unwrap();
    assert_eq!(model_name, "o3-mini");
    let model_provider_name = result.get("model_provider_name").unwrap().as_str().unwrap();
    assert_eq!(model_provider_name, "openai");
    let raw_request = result.get("raw_request").unwrap().as_str().unwrap();
    assert!(raw_request.to_lowercase().contains("japan"));

    // Check that raw_request is valid JSON
    let _: Value = serde_json::from_str(raw_request).expect("raw_request should be valid JSON");
    let input_tokens = result.get("input_tokens").unwrap().as_u64().unwrap();
    assert!(input_tokens > 5);
    let output_tokens = result.get("output_tokens").unwrap().as_u64().unwrap();
    assert!(output_tokens > 5);
    let response_time_ms = result.get("response_time_ms").unwrap().as_u64().unwrap();
    assert!(response_time_ms > 0);
    assert!(result.get("ttft_ms").unwrap().is_null());
    let raw_response = result.get("raw_response").unwrap().as_str().unwrap();
    let _raw_response_json: Value = serde_json::from_str(raw_response).unwrap();
}

#[tokio::test]
async fn test_embedding_request() {
    let clickhouse = get_clickhouse().await;
    let provider_config_serialized = r#"
    type = "openai"
    model_name = "text-embedding-3-small"
    "#;
    let provider_config =
        toml::from_str::<UninitializedEmbeddingProviderConfig>(provider_config_serialized)
            .expect("Failed to deserialize EmbeddingProviderConfig")
            .load(
                &ProviderTypesConfig::default(),
                Arc::from("good".to_string()),
                &ProviderTypeDefaultCredentials::default(),
            )
            .await
            .unwrap();
    assert!(matches!(
        provider_config.inner,
        EmbeddingProviderConfig::OpenAI(_)
    ));

    // Inject randomness into the model request to ensure that the first request
    // is a cache miss
    let model_name = "my_embedding".to_string();

    let model_config = EmbeddingModelConfig {
        routing: vec![model_name.as_str().into()],
        providers: [(model_name.as_str().into(), provider_config)]
            .into_iter()
            .collect(),
        timeout_ms: None,
    };

    let request = EmbeddingRequest {
        input: format!("This is a test input: {}", Uuid::now_v7()).into(),
        dimensions: None,
        encoding_format: EmbeddingEncodingFormat::Float,
    };
    let api_keys = InferenceCredentials::default();
    let response = model_config
        .embed(
            &request,
            &model_name,
            &InferenceClients {
                http_client: TensorzeroHttpClient::new().unwrap(),
                clickhouse_connection_info: clickhouse.clone(),
                postgres_connection_info: PostgresConnectionInfo::Disabled,
                credentials: Arc::new(api_keys.clone()),
                cache_options: CacheOptions {
                    max_age_s: None,
                    enabled: CacheEnabledMode::On,
                },
                tags: Arc::new(Default::default()),
                rate_limiting_config: Arc::new(Default::default()),
                otlp_config: Default::default(),
                deferred_tasks: tokio_util::task::TaskTracker::new(),
                scope_info: ScopeInfo {
                    tags: Arc::new(HashMap::new()),
                },
            },
        )
        .await
        .unwrap();
    assert!(
        !response.cached,
        "Response was incorrectly cached: {response:?}"
    );
    let [first_embedding] = response.embeddings.as_slice() else {
        panic!("Expected exactly one embedding");
    };
    assert_eq!(first_embedding.ndims(), 1536);
    assert!(!response.cached);
    // Calculate the L2 norm of the embedding
    let norm: f32 = first_embedding
        .clone()
        .as_float()
        .unwrap()
        .iter()
        .map(|&x| x.powi(2))
        .sum::<f32>()
        .sqrt();

    // Assert that the norm is approximately 1 (allowing for small floating-point errors)
    assert!(
        (norm - 1.0).abs() < 1e-6,
        "The L2 norm of the embedding should be 1, but it is {norm}"
    );
    // Check that the timestamp in created is within 1 second of the current time
    let created = response.created;
    let now = std::time::SystemTime::now()
        .duration_since(std::time::UNIX_EPOCH)
        .expect("Time went backwards")
        .as_secs() as i64;
    assert!(
        (created as i64 - now).abs() <= 1,
        "The created timestamp should be within 1 second of the current time, but it is {created}"
    );
    let parsed_raw_response: Value = serde_json::from_str(&response.raw_response).unwrap();
    assert!(
        !parsed_raw_response.is_null(),
        "Parsed raw response should not be null"
    );
    let parsed_raw_request: Value = serde_json::from_str(&response.raw_request).unwrap();
    assert!(
        !parsed_raw_request.is_null(),
        "Parsed raw request should not be null"
    );
    // The randomness affects the exact number of tokens, so we just check that it's at least 20
    assert!(
        response.usage.input_tokens >= 20,
        "Unexpected input tokens: {}",
        response.usage.input_tokens
    );
    assert_eq!(response.usage.output_tokens, 0);
    match response.latency {
        Latency::NonStreaming { response_time } => {
            assert!(
                response_time.as_millis() > 100,
                "Response time should be greater than 100ms: {}",
                response_time.as_millis()
            );
        }
        _ => panic!("Latency should be non-streaming"),
    }

    // Wait for ClickHouse write
    tokio::time::sleep(std::time::Duration::from_secs(1)).await;
    let cached_response = model_config
        .embed(
            &request,
            &model_name,
            &InferenceClients {
                http_client: TensorzeroHttpClient::new().unwrap(),
                clickhouse_connection_info: clickhouse.clone(),
                postgres_connection_info: PostgresConnectionInfo::Disabled,
                credentials: Arc::new(api_keys.clone()),
                cache_options: CacheOptions {
                    max_age_s: None,
                    enabled: CacheEnabledMode::On,
                },
                tags: Arc::new(Default::default()),
                rate_limiting_config: Arc::new(Default::default()),
                otlp_config: Default::default(),
                deferred_tasks: tokio_util::task::TaskTracker::new(),
                scope_info: ScopeInfo {
                    tags: Arc::new(HashMap::new()),
                },
            },
        )
        .await
        .unwrap();
    assert!(cached_response.cached);
    assert_eq!(response.embeddings, cached_response.embeddings);
    assert!(
        cached_response.usage.input_tokens >= 20,
        "Unexpected input tokens: {}",
        cached_response.usage.input_tokens
    );
    assert_eq!(cached_response.usage.output_tokens, 0);
}

#[tokio::test]
async fn test_embedding_sanity_check() {
    let clickhouse = get_clickhouse().await;
    let provider_config_serialized = r#"
    type = "openai"
    model_name = "text-embedding-3-small"
    "#;
    let provider_config =
        toml::from_str::<UninitializedEmbeddingProviderConfig>(provider_config_serialized)
            .expect("Failed to deserialize EmbeddingProviderConfig")
            .load(
                &ProviderTypesConfig::default(),
                Arc::from("good".to_string()),
                &ProviderTypeDefaultCredentials::default(),
            )
            .await
            .unwrap();
    let client = TensorzeroHttpClient::new().unwrap();
    let embedding_request_a = EmbeddingRequest {
        input: "Joe Biden is the president of the United States"
            .to_string()
            .into(),
        dimensions: None,
        encoding_format: EmbeddingEncodingFormat::Float,
    };

    let embedding_request_b = EmbeddingRequest {
        input: "Kamala Harris is the vice president of the United States"
            .to_string()
            .into(),
        dimensions: None,
        encoding_format: EmbeddingEncodingFormat::Float,
    };

    let embedding_request_c = EmbeddingRequest {
        input: "My favorite systems programming language is Rust"
            .to_string()
            .into(),
        dimensions: None,
        encoding_format: EmbeddingEncodingFormat::Float,
    };
    let request_info = (&provider_config).into();
    let api_keys = InferenceCredentials::default();
    let clients = InferenceClients {
        http_client: client.clone(),
        clickhouse_connection_info: clickhouse.clone(),
        postgres_connection_info: PostgresConnectionInfo::Disabled,
        credentials: Arc::new(api_keys),
        cache_options: CacheOptions {
            max_age_s: None,
            enabled: CacheEnabledMode::On,
        },
        tags: Arc::new(Default::default()),
        rate_limiting_config: Arc::new(Default::default()),
        otlp_config: Default::default(),
        deferred_tasks: tokio_util::task::TaskTracker::new(),
        scope_info: ScopeInfo {
            tags: Arc::new(HashMap::new()),
        },
    };

    // Compute all 3 embeddings concurrently
    let (response_a, response_b, response_c) = tokio::join!(
        provider_config.embed(&embedding_request_a, &clients, &request_info),
        provider_config.embed(&embedding_request_b, &clients, &request_info),
        provider_config.embed(&embedding_request_c, &clients, &request_info)
    );

    // Unwrap the results
    let response_a = response_a.expect("Failed to get embedding for request A");
    let response_b = response_b.expect("Failed to get embedding for request B");
    let response_c = response_c.expect("Failed to get embedding for request C");
    let [embedding_a] = response_a.embeddings.as_slice() else {
        panic!("Failed to get embedding for request A");
    };
    let [embedding_b] = response_b.embeddings.as_slice() else {
        panic!("Failed to get embedding for request b");
    };
    let [embedding_c] = response_c.embeddings.as_slice() else {
        panic!("Failed to get embedding for request C");
    };

    // Calculate cosine similarities
    let similarity_ab = cosine_similarity(embedding_a, embedding_b);
    let similarity_ac = cosine_similarity(embedding_a, embedding_c);
    let similarity_bc = cosine_similarity(embedding_b, embedding_c);

    // Assert that semantically similar sentences have higher similarity (with a margin of 0.3)
    // We empirically determined this by staring at it (no science to it)
    assert!(
        similarity_ab - similarity_ac > 0.3,
        "Similarity between A and B should be higher than between A and C"
    );
    assert!(
        similarity_ab - similarity_bc > 0.3,
        "Similarity between A and B should be higher than between B and C"
    );
}

fn cosine_similarity(a: &Embedding, b: &Embedding) -> f32 {
    let a = a.clone();
    let b = b.clone();
    let a_float = a.as_float().unwrap();
    let b_float = b.as_float().unwrap();
    let dot_product: f32 = a_float.iter().zip(b_float.iter()).map(|(x, y)| x * y).sum();
    let magnitude_a: f32 = a_float.iter().map(|x| x * x).sum::<f32>().sqrt();
    let magnitude_b: f32 = b_float.iter().map(|x| x * x).sum::<f32>().sqrt();
    dot_product / (magnitude_a * magnitude_b)
}

// We already test Amazon S3 with all image providers, so let's test Cloudflare R2
// (which is S3-compatible) with just OpenAI to save time and money.

#[tokio::test]
pub async fn test_image_inference_with_provider_cloudflare_r2() {
    use crate::providers::common::test_image_inference_with_provider_s3_compatible;
    use object_store::{aws::AmazonS3Builder, ObjectStore};
    use rand::distr::Alphanumeric;
    use rand::distr::SampleString;
    use std::sync::Arc;
    use tensorzero_core::inference::types::storage::StorageKind;

    // We expect CI to provide our credentials in 'R2_' variables
    // (to avoid conflicting with the normal AWS credentials for bedrock)
    let r2_access_key_id = std::env::var("R2_ACCESS_KEY_ID").unwrap();
    let r2_secret_access_key = std::env::var("R2_SECRET_ACCESS_KEY").unwrap();

    // Our S3-compatible object store checks for these variables, giving them
    // higher priority than the normal 'AWS_ACCESS_KEY_ID'/'AWS_SECRET_ACCESS_KEY' vars
    std::env::set_var("S3_ACCESS_KEY_ID", &r2_access_key_id);
    std::env::set_var("S3_SECRET_ACCESS_KEY", &r2_secret_access_key);

    let provider = E2ETestProvider {
        supports_batch_inference: true,
        variant_name: "openai".to_string(),
        model_name: "openai::gpt-4o-mini-2024-07-18".into(),
        model_provider_name: "openai".into(),
        credentials: HashMap::new(),
    };

    let endpoint = "https://19918a216783f0ac9e052233569aef60.r2.cloudflarestorage.com/tensorzero-e2e-test-images".to_string();

    let test_bucket = "tensorzero-e2e-test-images";

    let client: Arc<dyn ObjectStore> = Arc::new(
        AmazonS3Builder::new()
            .with_bucket_name(test_bucket)
            .with_access_key_id(r2_access_key_id)
            .with_secret_access_key(r2_secret_access_key)
            .with_endpoint(&endpoint)
            .build()
            .unwrap(),
    );

    let mut prefix = Alphanumeric.sample_string(&mut rand::rng(), 6);
    prefix += "-";

    test_image_inference_with_provider_s3_compatible(
        provider,
        &StorageKind::S3Compatible {
            bucket_name: Some(test_bucket.to_string()),
            region: None,
            prefix: prefix.clone(),
            endpoint: Some(endpoint.clone()),
            allow_http: None,
        },
        &client,
        &format!(
            r#"
    [object_storage]
    type = "s3_compatible"
    endpoint = "{endpoint}"
    bucket_name = "{test_bucket}"
    prefix = "{prefix}"

    [functions.image_test]
    type = "chat"

    [functions.image_test.variants.openai]
    type = "chat_completion"
    model = "openai::gpt-4o-mini-2024-07-18"
    "#
        ),
        &prefix,
    )
    .await;
}

// Tests using `{"type": "text", "text": "Some string"}` as input
#[tokio::test]
async fn test_content_block_text_field() {
    let client = Client::new();
    let episode_id = Uuid::now_v7();

    let payload = json!({
        "model_name": "openai::o4-mini",
        "episode_id": episode_id,
        "input": {
            "messages": [
                {
                    "role": "user",
                    "content": [{"type": "text", "text": "What is the capital of Japan?"}]
                }
            ]},
        "stream": false,
    });

    let response = client
        .post(get_gateway_endpoint("/inference"))
        .json(&payload)
        .send()
        .await
        .unwrap();
    // Check Response is OK, then fields in order
    assert_eq!(response.status(), StatusCode::OK);
    let response_json = response.json::<Value>().await.unwrap();
    let content_blocks = response_json.get("content").unwrap().as_array().unwrap();
    assert!(content_blocks.len() == 1);
    let content_block = content_blocks.first().unwrap();
    let content_block_type = content_block.get("type").unwrap().as_str().unwrap();
    assert_eq!(content_block_type, "text");
    let content = content_block.get("text").unwrap().as_str().unwrap();
    // Assert that Tokyo is in the content
    assert!(content.contains("Tokyo"), "Content should mention Tokyo");
    // Check that inference_id is here
    let inference_id = response_json.get("inference_id").unwrap().as_str().unwrap();
    let inference_id = Uuid::parse_str(inference_id).unwrap();

    // Sleep for 1 second to allow time for data to be inserted into ClickHouse (trailing writes from API)
    tokio::time::sleep(std::time::Duration::from_secs(1)).await;

    // Check ClickHouse
    let clickhouse = get_clickhouse().await;

    // First, check Inference table
    let result = select_chat_inference_clickhouse(&clickhouse, inference_id)
        .await
        .unwrap();
    let id = result.get("id").unwrap().as_str().unwrap();
    let id_uuid = Uuid::parse_str(id).unwrap();
    assert_eq!(id_uuid, inference_id);
    let function_name = result.get("function_name").unwrap().as_str().unwrap();
    assert_eq!(function_name, "tensorzero::default");
    let input: Value =
        serde_json::from_str(result.get("input").unwrap().as_str().unwrap()).unwrap();
    let correct_input = json!({
        "messages": [
            {
                "role": "user",
                "content": [{"type": "text", "text": "What is the capital of Japan?"}]
            }
        ]
    });
    assert_eq!(input, correct_input);
    let content_blocks = result.get("output").unwrap().as_str().unwrap();
    // Check that content_blocks is a list of blocks length 1
    let content_blocks: Vec<Value> = serde_json::from_str(content_blocks).unwrap();
    assert_eq!(content_blocks.len(), 1);
    let content_block = content_blocks.first().unwrap();
    // Check the type and content in the block
    let content_block_type = content_block.get("type").unwrap().as_str().unwrap();
    assert_eq!(content_block_type, "text");
    let clickhouse_content = content_block.get("text").unwrap().as_str().unwrap();
    assert_eq!(clickhouse_content, content);
    // Check that episode_id is here and correct
    let retrieved_episode_id = result.get("episode_id").unwrap().as_str().unwrap();
    let retrieved_episode_id = Uuid::parse_str(retrieved_episode_id).unwrap();
    assert_eq!(retrieved_episode_id, episode_id);
    // Check the variant name
    let variant_name = result.get("variant_name").unwrap().as_str().unwrap();
    assert_eq!(variant_name, "openai::o4-mini");
    // Check the processing time
    let processing_time_ms = result.get("processing_time_ms").unwrap().as_u64().unwrap();
    assert!(processing_time_ms > 0);

    // Check the ModelInference Table
    let result = select_model_inference_clickhouse(&clickhouse, inference_id)
        .await
        .unwrap();
    let inference_id_result = result.get("inference_id").unwrap().as_str().unwrap();
    let inference_id_result = Uuid::parse_str(inference_id_result).unwrap();
    assert_eq!(inference_id_result, inference_id);
    let model_name = result.get("model_name").unwrap().as_str().unwrap();
    assert_eq!(model_name, "openai::o4-mini");
    let model_provider_name = result.get("model_provider_name").unwrap().as_str().unwrap();
    assert_eq!(model_provider_name, "openai");
    let raw_request = result.get("raw_request").unwrap().as_str().unwrap();
    assert!(raw_request.to_lowercase().contains("japan"));
    // Check that raw_request is valid JSON
    let _: Value = serde_json::from_str(raw_request).expect("raw_request should be valid JSON");
    let input_tokens = result.get("input_tokens").unwrap().as_u64().unwrap();
    assert!(input_tokens > 5);
    let output_tokens = result.get("output_tokens").unwrap().as_u64().unwrap();
    assert!(output_tokens > 5);
    let response_time_ms = result.get("response_time_ms").unwrap().as_u64().unwrap();
    assert!(response_time_ms > 0);
    assert!(result.get("ttft_ms").unwrap().is_null());
    let raw_response = result.get("raw_response").unwrap().as_str().unwrap();
    let _raw_response_json: Value = serde_json::from_str(raw_response).unwrap();
}

// We already test Amazon S3 with all image providers, so let's test Google Cloud Storage
// (which is S3-compatible) with just OpenAI to save time and money.

#[tokio::test(flavor = "multi_thread")]
pub async fn test_image_inference_with_provider_gcp_storage() {
    use crate::providers::common::test_image_inference_with_provider_s3_compatible;
    use crate::providers::common::IMAGE_FUNCTION_CONFIG;
    use object_store::{aws::AmazonS3Builder, ObjectStore};
    use rand::distr::Alphanumeric;
    use rand::distr::SampleString;
    use std::sync::Arc;
    use tensorzero_core::inference::types::storage::StorageKind;

    // We expect CI to provide our credentials in 'GCP_STORAGE_' variables
    // (to avoid conflicting with the normal AWS credentials for bedrock)
    let gcloud_access_key_id = std::env::var("GCP_STORAGE_ACCESS_KEY_ID").unwrap();
    let gcloud_secret_access_key = std::env::var("GCP_STORAGE_SECRET_ACCESS_KEY").unwrap();

    // Our S3-compatible object store checks for these variables, giving them
    // higher priority than the normal 'AWS_ACCESS_KEY_ID'/'AWS_SECRET_ACCESS_KEY' vars
    std::env::set_var("S3_ACCESS_KEY_ID", &gcloud_access_key_id);
    std::env::set_var("S3_SECRET_ACCESS_KEY", &gcloud_secret_access_key);

    let provider = E2ETestProvider {
        supports_batch_inference: true,
        variant_name: "openai".to_string(),
        model_name: "openai::gpt-4o-mini-2024-07-18".into(),
        model_provider_name: "openai".into(),
        credentials: HashMap::new(),
    };

    let endpoint = "https://storage.googleapis.com".to_string();

    let test_bucket = "tensorzero-e2e-tests";

    let client: Arc<dyn ObjectStore> = Arc::new(
        AmazonS3Builder::new()
            .with_bucket_name(test_bucket)
            .with_access_key_id(gcloud_access_key_id)
            .with_secret_access_key(gcloud_secret_access_key)
            .with_endpoint(&endpoint)
            .build()
            .unwrap(),
    );

    let mut prefix = Alphanumeric.sample_string(&mut rand::rng(), 6);
    prefix += "-";

    test_image_inference_with_provider_s3_compatible(
        provider,
        &StorageKind::S3Compatible {
            bucket_name: Some(test_bucket.to_string()),
            region: None,
            prefix: prefix.clone(),
            endpoint: Some(endpoint.clone()),
            allow_http: None,
        },
        &client,
        &format!(
            r#"
    [object_storage]
    type = "s3_compatible"
    endpoint = "{endpoint}"
    bucket_name = "{test_bucket}"
    prefix = "{prefix}"

    {IMAGE_FUNCTION_CONFIG}
    "#
        ),
        &prefix,
    )
    .await;
}

// We already test Amazon S3 with all image providers, so let's test minio
// (which is S3-compatible) with just OpenAI to save time and money.

#[tokio::test]
pub async fn test_image_inference_with_provider_docker_minio() {
    use crate::providers::common::test_image_inference_with_provider_s3_compatible;
    use object_store::{aws::AmazonS3Builder, ObjectStore};
    use rand::distr::Alphanumeric;
    use rand::distr::SampleString;
    use std::sync::Arc;
    use tensorzero_core::inference::types::storage::StorageKind;

    // These are set in `ci/minio-docker-compose.yml`
    let minio_access_key_id = "tensorzero-root".to_string();
    let minio_secret_access_key = "tensorzero-root".to_string();

    // Our S3-compatible  store checks for these variables, giving them
    // higher priority than the normal 'AWS_ACCESS_KEY_ID'/'AWS_SECRET_ACCESS_KEY' vars
    std::env::set_var("S3_ACCESS_KEY_ID", &minio_access_key_id);
    std::env::set_var("S3_SECRET_ACCESS_KEY", &minio_secret_access_key);

    let provider = E2ETestProvider {
        supports_batch_inference: true,
        variant_name: "openai".to_string(),
        model_name: "openai::gpt-4o-mini-2024-07-18".into(),
        model_provider_name: "openai".into(),
        credentials: HashMap::new(),
    };

    let endpoint = std::env::var("TENSORZERO_MINIO_URL")
        .unwrap_or_else(|_| "http://127.0.0.1:8000/".to_string());

    let test_bucket = "tensorzero-e2e-tests";

    let client: Arc<dyn ObjectStore> = Arc::new(
        AmazonS3Builder::new()
            .with_bucket_name(test_bucket)
            .with_access_key_id(minio_access_key_id)
            .with_secret_access_key(minio_secret_access_key)
            .with_endpoint(&endpoint)
            .with_allow_http(true)
            .build()
            .unwrap(),
    );

    let mut prefix = Alphanumeric.sample_string(&mut rand::rng(), 6);
    prefix += "-";

    test_image_inference_with_provider_s3_compatible(
        provider,
        &StorageKind::S3Compatible {
            bucket_name: Some(test_bucket.to_string()),
            region: None,
            prefix: prefix.clone(),
            endpoint: Some(endpoint.clone()),
            allow_http: Some(true),
        },
        &client,
        &format!(
            r#"
    [object_storage]
    type = "s3_compatible"
    endpoint = "{endpoint}"
    bucket_name = "{test_bucket}"
    prefix = "{prefix}"
    allow_http = true

    [functions.image_test]
    type = "chat"

    [functions.image_test.variants.openai]
    type = "chat_completion"
    model = "openai::gpt-4o-mini-2024-07-18"
    "#
        ),
        &prefix,
    )
    .await;
}

#[tokio::test]
pub async fn test_parallel_tool_use_default_true_inference_request() {
    use crate::providers::common::check_parallel_tool_use_inference_response;

    let episode_id = Uuid::now_v7();

    let provider = E2ETestProvider {
        supports_batch_inference: true,
        variant_name: "openai".to_string(),
        model_name: "gpt-4o-mini-2024-07-18".into(),
        model_provider_name: "openai".into(),
        credentials: HashMap::new(),
    };

    // We don't specify `parallel_tool_use` in the request, so it shouldn't get passed to OpenAI,
    // resulting in their default value (`true`)
    let payload = json!({
        "function_name": "weather_helper_parallel",
        "episode_id": episode_id,
        "input":{
            "system": {"assistant_name": "Dr. Mehta"},
            "messages": [
                {
                    "role": "user",
                    "content": "What is the weather like in Tokyo (in Celsius)? Use both the provided `get_temperature` and `get_humidity` tools. Do not say anything else, just call the two functions."
                }
            ]},
        "stream": false,
        "variant_name": provider.variant_name,
    });

    let response = Client::new()
        .post(get_gateway_endpoint("/inference"))
        .json(&payload)
        .send()
        .await
        .unwrap();

    // Check if the API response is fine
    assert_eq!(response.status(), StatusCode::OK);
    let response_json = response.json::<Value>().await.unwrap();

    println!("API response: {response_json:#?}");
    check_parallel_tool_use_inference_response(
        response_json,
        &provider,
        Some(episode_id),
        false,
        Value::Null,
    )
    .await;
}

#[tokio::test]
pub async fn test_shorthand_embedding() {
    let shorthand_model = "openai::text-embedding-3-small";
    let payload = json!({
        "input": "Hello, world!",
        "model": format!("tensorzero::embedding_model_name::{}", shorthand_model),
    });
    let response = Client::new()
        .post(get_gateway_endpoint("/openai/v1/embeddings"))
        .json(&payload)
        .send()
        .await
        .unwrap();
    assert_eq!(response.status(), StatusCode::OK);
    let response_json = response.json::<Value>().await.unwrap();
    println!("Shorthand API response: {response_json:?}");
    assert_eq!(response_json["object"].as_str().unwrap(), "list");
    assert_eq!(
        response_json["model"].as_str().unwrap(),
        format!("tensorzero::embedding_model_name::{shorthand_model}")
    );
    assert_eq!(response_json["data"].as_array().unwrap().len(), 1);
    assert_eq!(response_json["data"][0]["index"].as_u64().unwrap(), 0);
    assert_eq!(
        response_json["data"][0]["object"].as_str().unwrap(),
        "embedding"
    );
    assert!(!response_json["data"][0]["embedding"]
        .as_array()
        .unwrap()
        .is_empty());
    assert!(response_json["usage"]["prompt_tokens"].as_u64().unwrap() > 0);
    assert!(response_json["usage"]["total_tokens"].as_u64().unwrap() > 0);
}

#[tokio::test]
pub async fn test_embedding_extra_body() {
    let payload = json!({
        "input": "Hello, world!",
        "model": "tensorzero::embedding_model_name::voyage_3_5_lite_256",
    });
    let response = Client::new()
        .post(get_gateway_endpoint("/openai/v1/embeddings"))
        .json(&payload)
        .send()
        .await
        .unwrap();
    assert_eq!(response.status(), StatusCode::OK);
    let response_json = response.json::<Value>().await.unwrap();
    println!("API response: {response_json:?}");
    assert_eq!(response_json["object"].as_str().unwrap(), "list");
    // voyage-3.5-lite outputs 1024 dimensions by default, but we use extra_body to tell it to output 256.
    assert_eq!(
        response_json["data"][0]["embedding"]
            .as_array()
            .unwrap()
            .len(),
        256
    );
}

// Tests that starting a batch inference with file input writes the file to the object store
// We don't attempt to poll this batch inference, as we already have lots of tests that do that
// (and we never read things back from the object in batch inference handling)
#[tokio::test]
pub async fn test_start_batch_inference_write_file() {
    let temp_dir = tempfile::tempdir().unwrap();
    let config = format!(
        r#"
    [object_storage]
    type = "filesystem"
    path = "{}"

    [functions.batch_image]
    type = "chat"

    [functions.batch_image.variants.openai]
    type = "chat_completion"
    model = "openai::gpt-4o-mini-2024-07-18"
    "#,
        temp_dir.path().to_string_lossy()
    );

    let client = tensorzero::test_helpers::make_embedded_gateway_with_config(&config).await;

    let episode_id = Uuid::now_v7();

    let response = client
        .start_batch_inference(StartBatchInferenceParams {
            function_name: "batch_image".to_string(),
            variant_name: Some("openai".to_string()),
            episode_ids: Some(vec![Some(episode_id)]),
            inputs: vec![Input {
                system: None,
                messages: vec![InputMessage {
                    role: Role::User,
<<<<<<< HEAD
                    content: vec![InputMessageContent::Text(Text { text: "Tell me about this image".to_string() }),
                    InputMessageContent::File(File::Url {
=======
                    content: vec![InputMessageContent::Text(TextKind::Text { text: "Tell me about this image".to_string() }),
                    InputMessageContent::File(File::Url(UrlFile {
>>>>>>> 38e3a9e2
                        url: "https://raw.githubusercontent.com/tensorzero/tensorzero/ff3e17bbd3e32f483b027cf81b54404788c90dc1/tensorzero-internal/tests/e2e/providers/ferris.png".parse().unwrap(),
                        mime_type: None,
                    }))],
                }],
            }],
            tags: Some(vec![Some([("foo".to_string(), "bar".to_string()), ("test_type".to_string(), "batch_image_object_store".to_string())].into_iter().collect() )]),
            ..Default::default()
        })
        .await
        .unwrap();

    let batch_id = response.batch_id;
    let inference_ids = response.inference_ids;
    assert_eq!(inference_ids.len(), 1);

    let inference_id = inference_ids[0];
    let episode_ids = response.episode_ids;
    assert_eq!(episode_ids.len(), 1);
    let returned_episode_id = episode_ids[0];
    assert_eq!(returned_episode_id, episode_id);

    // Sleep to allow time for data to be inserted into ClickHouse (trailing writes from API)
    tokio::time::sleep(std::time::Duration::from_millis(500)).await;

    // Check if ClickHouse is ok - BatchModelInference Table
    let clickhouse = get_clickhouse().await;
    let result = select_batch_model_inference_clickhouse(&clickhouse, inference_id)
        .await
        .unwrap();

    println!("ClickHouse - BatchModelInference: {result:#?}");

    let id = result.get("inference_id").unwrap().as_str().unwrap();
    let id = Uuid::parse_str(id).unwrap();
    assert_eq!(id, inference_id);

    let retrieved_batch_id = result.get("batch_id").unwrap().as_str().unwrap();
    let retrieved_batch_id = Uuid::parse_str(retrieved_batch_id).unwrap();
    assert_eq!(retrieved_batch_id, batch_id);

    let function_name = result.get("function_name").unwrap().as_str().unwrap();
    assert_eq!(function_name, "batch_image");

    let variant_name = result.get("variant_name").unwrap().as_str().unwrap();
    assert_eq!(variant_name, "openai");

    let retrieved_episode_id = result.get("episode_id").unwrap().as_str().unwrap();
    let retrieved_episode_id = Uuid::parse_str(retrieved_episode_id).unwrap();
    assert_eq!(retrieved_episode_id, episode_id);

    let input: Value =
        serde_json::from_str(result.get("input").unwrap().as_str().unwrap()).unwrap();

    let file_path =
        "observability/files/08bfa764c6dc25e658bab2b8039ddb494546c3bc5523296804efc4cab604df5d.png";
    let correct_input = json!({
        "messages": [
            {
                "role": "user",
                "content": [
                    {"type": "text", "text": "Tell me about this image"},
                    {
                        "type": "file",
                        "source_url": "https://raw.githubusercontent.com/tensorzero/tensorzero/ff3e17bbd3e32f483b027cf81b54404788c90dc1/tensorzero-internal/tests/e2e/providers/ferris.png",
                        "mime_type": "image/png",
                        "storage_path": {
                            "kind": {"type": "filesystem", "path": temp_dir.path().to_string_lossy()},
                            "path": file_path
                        }
                    }
                ]
            }
        ]
    });
    assert_eq!(input, correct_input);

    // Check that the file exists on the filesystem
    let result = std::fs::read(temp_dir.path().join(file_path)).unwrap();
    assert_eq!(result, FERRIS_PNG);
}

#[tokio::test]
async fn test_forward_image_url() {
    let temp_dir = tempfile::tempdir().unwrap();
    let config = format!(
        r#"
    [object_storage]
    type = "filesystem"
    path = "{}"

    [gateway]
    fetch_and_encode_input_files_before_inference = false
    "#,
        temp_dir.path().to_string_lossy()
    );

    let client = make_embedded_gateway_with_config(&config).await;

    let response = client.inference(ClientInferenceParams {
        model_name: Some("openai::gpt-4o-mini".to_string()),
        input: ClientInput {
            messages: vec![ClientInputMessage {
                role: Role::User,
                content: vec![ClientInputMessageContent::Text(TextKind::Text { text: "Describe the contents of the image".to_string() }),
                ClientInputMessageContent::File(File::Url(UrlFile {
                    url: Url::parse("https://raw.githubusercontent.com/tensorzero/tensorzero/ff3e17bbd3e32f483b027cf81b54404788c90dc1/tensorzero-internal/tests/e2e/providers/ferris.png").unwrap(),
                    mime_type: Some(mime::IMAGE_PNG)
                })),
                ],
            }],
            ..Default::default()
        },
        ..Default::default()
    }).await.unwrap();

    let InferenceOutput::NonStreaming(response) = response else {
        panic!("Expected non-streaming inference response");
    };

    // Sleep for 1 second to allow writing to ClickHouse
    tokio::time::sleep(std::time::Duration::from_secs(1)).await;
    let clickhouse = get_clickhouse().await;

    let model_inference = select_model_inference_clickhouse(&clickhouse, response.inference_id())
        .await
        .unwrap();

    let raw_request = model_inference
        .get("raw_request")
        .unwrap()
        .as_str()
        .unwrap();
    assert_eq!(raw_request, "{\"messages\":[{\"role\":\"user\",\"content\":[{\"type\":\"text\",\"text\":\"Describe the contents of the image\"},{\"type\":\"image_url\",\"image_url\":{\"url\":\"https://raw.githubusercontent.com/tensorzero/tensorzero/ff3e17bbd3e32f483b027cf81b54404788c90dc1/tensorzero-internal/tests/e2e/providers/ferris.png\"}}]}],\"model\":\"gpt-4o-mini\",\"stream\":false}");

    let file_path =
        "observability/files/08bfa764c6dc25e658bab2b8039ddb494546c3bc5523296804efc4cab604df5d.png";

    // Check that the file exists on the filesystem
    let result = std::fs::read(temp_dir.path().join(file_path)).unwrap();
    assert_eq!(result, FERRIS_PNG);

    println!("Got response: {response:#?}");

    let InferenceResponse::Chat(response) = response else {
        panic!("Expected chat inference response");
    };
    let text_block = &response.content[0];
    let ContentBlockChatOutput::Text(text) = text_block else {
        panic!("Expected text content block");
    };
    assert!(
        text.text.to_lowercase().contains("cartoon")
            || text.text.to_lowercase().contains("crab")
            || text.text.to_lowercase().contains("animal"),
        "Content should contain 'cartoon' or 'crab' or 'animal': {text:?}"
    );
}

#[tokio::test]
async fn test_forward_file_url() {
    let temp_dir = tempfile::tempdir().unwrap();
    let config = format!(
        r#"
    [object_storage]
    type = "filesystem"
    path = "{}"

    [gateway]
    fetch_and_encode_input_files_before_inference = false
    "#,
        temp_dir.path().to_string_lossy()
    );

    let client = make_embedded_gateway_with_config(&config).await;

    let response = client.inference(ClientInferenceParams {
        model_name: Some("openai::gpt-4o-mini".to_string()),
        input: ClientInput {
            messages: vec![ClientInputMessage {
                role: Role::User,
                content: vec![ClientInputMessageContent::Text(TextKind::Text { text: "Describe the contents of the PDF".to_string() }),
                ClientInputMessageContent::File(File::Url(UrlFile {
                    url: Url::parse("https://raw.githubusercontent.com/tensorzero/tensorzero/ac37477d56deaf6e0585a394eda68fd4f9390cab/tensorzero-core/tests/e2e/providers/deepseek_paper.pdf").unwrap(),
                    mime_type: Some(mime::APPLICATION_PDF)
                })),
                ],
            }],
            ..Default::default()
        },
        ..Default::default()
    }).await.unwrap();

    let InferenceOutput::NonStreaming(response) = response else {
        panic!("Expected non-streaming inference response");
    };

    // Sleep for 1 second to allow writing to ClickHouse
    tokio::time::sleep(std::time::Duration::from_secs(1)).await;
    let clickhouse = get_clickhouse().await;

    let model_inference = select_model_inference_clickhouse(&clickhouse, response.inference_id())
        .await
        .unwrap();

    let raw_request = model_inference
        .get("raw_request")
        .unwrap()
        .as_str()
        .unwrap();
    // OpenAI currently doesn't support forwarding file urls, so we should base64 encode the file data
    assert_eq!(raw_request, "{\"messages\":[{\"role\":\"user\",\"content\":[{\"type\":\"text\",\"text\":\"Describe the contents of the PDF\"},{\"type\":\"file\",\"file\":{\"file_data\":\"data:application/pdf;base64,<TENSORZERO_FILE_0>\",\"filename\":\"input.pdf\"}}]}],\"model\":\"gpt-4o-mini\",\"stream\":false}");

    let file_path =
        "observability/files/3e127d9a726f6be0fd81d73ccea97d96ec99419f59650e01d49183cd3be999ef.pdf";

    // Check that the file exists on the filesystem
    let result = std::fs::read(temp_dir.path().join(file_path)).unwrap();
    assert_eq!(result, DEEPSEEK_PAPER_PDF);

    println!("Got response: {response:#?}");

    let InferenceResponse::Chat(response) = response else {
        panic!("Expected chat inference response");
    };
    let text_block = &response.content[0];
    let ContentBlockChatOutput::Text(text) = text_block else {
        panic!("Expected text content block");
    };
    assert!(
        text.text.to_lowercase().contains("deepseek"),
        "Content should contain 'deepseek': {text:?}"
    );
}

#[tokio::test]
async fn test_responses_api_reasoning() {
    let payload = json!({
        "function_name": "openai_responses_gpt5",
        "variant_name": "openai",
        "input":
            {
               "messages": [
                {
                    "role": "user",
                    "content": "How many letters are in the word potato?"
                }
            ]},
        "extra_body": [
            {
                "variant_name": "openai",
                "pointer": "/reasoning",
                "value": {
                    "effort": "low",
                    "summary": "auto"
                }
            }
        ]
    });

    let response = Client::new()
        .post(get_gateway_endpoint("/inference"))
        .json(&payload)
        .send()
        .await
        .unwrap();

    let response_json = response.json::<Value>().await.unwrap();
    println!("API response: {response_json}");

    let content_blocks = response_json.get("content").unwrap().as_array().unwrap();
    let has_thought = content_blocks
        .iter()
        .any(|block| block.get("type").unwrap().as_str().unwrap() == "thought");
    assert!(
        has_thought,
        "Missing thought block in output: {content_blocks:?}"
    );

    let encrypted_thought = content_blocks.iter().find(|block| {
        block.get("type").unwrap().as_str().unwrap() == "thought"
            && block.get("signature").unwrap().as_str().is_some()
    });
    assert!(
        encrypted_thought.is_some(),
        "Missing encrypted thought block in output: {content_blocks:?}"
    );
    let encrypted_thought = encrypted_thought.unwrap();

    assert_eq!(
        encrypted_thought.get("text").unwrap(),
        &Value::Null,
        "Text should be null in encrypted thought: {encrypted_thought:?}"
    );
    let summary = encrypted_thought
        .get("summary")
        .unwrap()
        .as_array()
        .unwrap();
    assert!(
        !summary.is_empty(),
        "Missing summary in encrypted thought: {encrypted_thought:?}"
    );
    for item in summary {
        assert_eq!(item.get("type").unwrap().as_str().unwrap(), "summary_text");
        let summary_text = item.get("text").unwrap().as_str().unwrap();
        assert!(
            !summary_text.is_empty(),
            "Missing summary text in item: {item:?}"
        );
    }

    let payload = json!({
        "function_name": "openai_responses_gpt5",
        "variant_name": "openai",
        "input":
            {
               "messages": [
                {
                    "role": "user",
                    "content": "How many letters are in the word potato?"
                },
                {
                    "role": "assistant",
                    "content": content_blocks,
                },
                {
                    "role": "user",
                    "content": "What were you thinking about during your last response?"
                }
            ]},
        "extra_body": [
            {
                "variant_name": "openai",
                "pointer": "/reasoning",
                "value": {
                    "effort": "low",
                    "summary": "auto"
                }
            }
        ]
    });

    let response = Client::new()
        .post(get_gateway_endpoint("/inference"))
        .json(&payload)
        .send()
        .await
        .unwrap();

    let status = response.status();
    let response_json = response.json::<Value>().await.unwrap();
    println!("New API response: {response_json}");
    assert_eq!(status, StatusCode::OK);
}

#[tokio::test]
async fn test_responses_api_invalid_thought() {
    let payload = json!({
        "function_name": "openai_responses_gpt5",
        "variant_name": "openai",
        "input":
            {
               "messages": [
                {
                    "role": "user",
                    "content": "How many letters are in the word potato?"
                },
                {
                    "role": "assistant",
                    "content": [
                        {
                            "type": "thought",
                            "signature": "My fake signature",
                            "summary": [
                                {
                                    "type": "summary_text",
                                    "text": "I thought about responding to the next message with the word 'potato'"
                                }
                            ]
                        },
                    ]
                },
                {
                    "role": "user",
                    "content": "What time is it?"
                }
            ]},
        "extra_body": [
            {
                "variant_name": "openai",
                "pointer": "/reasoning",
                "value": {
                    "effort": "low",
                    "summary": "auto"
                }
            }
        ]
    });

    let response = Client::new()
        .post(get_gateway_endpoint("/inference"))
        .json(&payload)
        .send()
        .await
        .unwrap();

    let status = response.status();
    let response_text = response.text().await.unwrap();
    println!("API response: {response_text}");
    assert!(response_text.contains("could not be verified"));
    assert_eq!(status, StatusCode::INTERNAL_SERVER_ERROR);
}

const WEB_SEARCH_PROMPT: &str = "Tell me some good news that happened today from around the world. Don't ask me any questions, and provide markdown citations in the form [text](url)";

#[tokio::test(flavor = "multi_thread")]
pub async fn test_openai_built_in_websearch() {
    // Create a config with the custom credential location
    let config = r#"

gateway.debug = true
[models."test-model"]
routing = ["test-provider"]

[models."test-model".providers.test-provider]
type = "openai"
model_name = "gpt-5-nano"
provider_tools = [{type = "web_search"}]
api_type = "responses"

[functions.basic_test]
type = "chat"

[functions.basic_test.variants.default]
type = "chat_completion"
model = "test-model"
"#;

    // Create an embedded gateway with this config
    let client = tensorzero::test_helpers::make_embedded_gateway_with_config(config).await;

    // Make a simple inference request to verify it works
    let episode_id = Uuid::now_v7();
    let result = client
        .inference(ClientInferenceParams {
            function_name: Some("basic_test".to_string()),
            variant_name: Some("default".to_string()),
            episode_id: Some(episode_id),
            input: ClientInput {
                system: None,
                messages: vec![ClientInputMessage {
                    role: Role::User,
                    content: vec![ClientInputMessageContent::Text(TextKind::Text {
                        text: WEB_SEARCH_PROMPT.to_string(),
                    })],
                }],
            },
            stream: Some(false),
            ..Default::default()
        })
        .await;

    // Assert the inference succeeded
    let response = result.unwrap();
    println!("response: {response:?}");

    // Extract the chat response
    let InferenceOutput::NonStreaming(response) = response else {
        panic!("Expected non-streaming inference response");
    };

    let InferenceResponse::Chat(chat_response) = response else {
        panic!("Expected chat inference response");
    };

    // Assert that we have at least one Unknown content block with type "web_search_call"
    let web_search_blocks: Vec<_> = chat_response
        .content
        .iter()
        .filter(|block| {
            if let ContentBlockChatOutput::Unknown { data, .. } = block {
                data.get("type")
                    .and_then(|t| t.as_str())
                    .map(|t| t == "web_search_call")
                    .unwrap_or(false)
            } else {
                false
            }
        })
        .collect();

    assert!(
        !web_search_blocks.is_empty(),
        "Expected at least one Unknown content block with type 'web_search_call', but found none. Content blocks: {:#?}",
        chat_response.content
    );

    // Assert that we have exactly one Text content block
    let text_blocks: Vec<_> = chat_response
        .content
        .iter()
        .filter_map(|block| {
            if let ContentBlockChatOutput::Text(text) = block {
                Some(text)
            } else {
                None
            }
        })
        .collect();

    assert_eq!(
        text_blocks.len(),
        1,
        "Expected exactly one Text content block, but found {}. Content blocks: {:#?}",
        text_blocks.len(),
        chat_response.content
    );

    // Assert that the text block contains citations (markdown links)
    let text_content = &text_blocks[0].text;
    assert!(
        text_content.contains("]("),
        "Expected text content to contain citations in markdown format [text](url), but found none. Text: {text_content}",
    );

    // Round-trip test: Convert output content blocks back to input and make another inference
    let assistant_content: Vec<ClientInputMessageContent> = chat_response
        .content
        .iter()
        .map(|block| match block {
            ContentBlockChatOutput::Text(text) => ClientInputMessageContent::Text(TextKind::Text {
                text: text.text.clone(),
            }),
            ContentBlockChatOutput::ToolCall(tool_call) => {
                ClientInputMessageContent::ToolCall(ToolCallInput {
                    id: tool_call.id.clone(),
                    name: tool_call.name.clone(),
                    arguments: tool_call.arguments.clone(),
                    raw_name: None,
                    raw_arguments: None,
                })
            }
            ContentBlockChatOutput::Thought(thought) => {
                ClientInputMessageContent::Thought(thought.clone())
            }
            ContentBlockChatOutput::Unknown {
                data,
                model_provider_name,
            } => ClientInputMessageContent::Unknown(Unknown {
                data: data.clone(),
                model_provider_name: model_provider_name.clone(),
            }),
        })
        .collect();

    // Make a second inference with the assistant's response and a new user question
    let result2 = client
        .inference(ClientInferenceParams {
            function_name: Some("basic_test".to_string()),
            variant_name: Some("default".to_string()),
            episode_id: Some(episode_id),
            input: ClientInput {
                system: None,
                messages: vec![
                    ClientInputMessage {
                        role: Role::User,
                        content: vec![ClientInputMessageContent::Text(TextKind::Text {
                            text: WEB_SEARCH_PROMPT.to_string(),
                        })],
                    },
                    ClientInputMessage {
                        role: Role::Assistant,
                        content: assistant_content,
                    },
                    ClientInputMessage {
                        role: Role::User,
                        content: vec![ClientInputMessageContent::Text(TextKind::Text {
                            text: "Can you summarize what you just told me in one sentence?"
                                .to_string(),
                        })],
                    },
                ],
            },
            stream: Some(false),
            ..Default::default()
        })
        .await;

    // Assert the round-trip inference succeeded
    let response2 = result2.unwrap();
    println!("Round-trip response: {response2:?}");

    let InferenceOutput::NonStreaming(response2) = response2 else {
        panic!("Expected non-streaming inference response for round-trip");
    };

    let InferenceResponse::Chat(chat_response2) = response2 else {
        panic!("Expected chat inference response for round-trip");
    };

    // Assert that the second response has at least one text block
    let has_text = chat_response2
        .content
        .iter()
        .any(|block| matches!(block, ContentBlockChatOutput::Text(_)));
    assert!(
        has_text,
        "Expected at least one text content block in round-trip response. Content blocks: {:#?}",
        chat_response2.content
    );
}

#[tokio::test(flavor = "multi_thread")]
pub async fn test_openai_built_in_websearch_streaming() {
    // Create a config with the custom credential location
    let config = r#"

gateway.debug = true
[models."test-model"]
routing = ["test-provider"]

[models."test-model".providers.test-provider]
type = "openai"
model_name = "gpt-5-nano"
provider_tools = [{type = "web_search"}]
api_type = "responses"

[functions.basic_test]
type = "chat"

[functions.basic_test.variants.default]
type = "chat_completion"
model = "test-model"
"#;

    // Create an embedded gateway with this config
    let client = tensorzero::test_helpers::make_embedded_gateway_with_config(config).await;

    // Make a streaming inference request
    let episode_id = Uuid::now_v7();
    let result = client
        .inference(ClientInferenceParams {
            function_name: Some("basic_test".to_string()),
            variant_name: Some("default".to_string()),
            episode_id: Some(episode_id),
            input: ClientInput {
                system: None,
                messages: vec![ClientInputMessage {
                    role: Role::User,
                    content: vec![ClientInputMessageContent::Text(TextKind::Text {
                        text: WEB_SEARCH_PROMPT.to_string(),
                    })],
                }],
            },
            stream: Some(true),
            ..Default::default()
        })
        .await;

    // Assert the inference succeeded
    let response = result.unwrap();
    println!("response: {response:?}");

    // Extract the streaming response
    let InferenceOutput::Streaming(mut stream) = response else {
        panic!("Expected streaming inference response");
    };

    // Collect all chunks
    let mut chunks = vec![];
    let mut inference_id: Option<Uuid> = None;
    let mut full_text = String::new();
    let mut unknown_chunks = vec![];

    while let Some(chunk_result) = stream.next().await {
        let chunk = chunk_result.unwrap();

        // Extract inference_id from the first chunk
        if inference_id.is_none() {
            if let InferenceResponseChunk::Chat(chat_chunk) = &chunk {
                inference_id = Some(chat_chunk.inference_id);
            }
        }

        // Collect text and unknown chunks
        if let InferenceResponseChunk::Chat(chat_chunk) = &chunk {
            for content_block in &chat_chunk.content {
                match content_block {
                    ContentBlockChunk::Text(text_chunk) => {
                        full_text.push_str(&text_chunk.text);
                    }
                    ContentBlockChunk::Unknown { id, data, .. } => {
                        unknown_chunks.push((id.clone(), data.clone()));
                    }
                    _ => {}
                }
            }
        }

        chunks.push(chunk);
    }

    // Assert that we have multiple streaming chunks (indicates streaming is working)
    assert!(
        chunks.len() >= 3,
        "Expected at least 3 streaming chunks, but got {}. Streaming may not be working properly.",
        chunks.len()
    );

    // Assert that all chunks are Chat type
    for chunk in &chunks {
        assert!(
            matches!(chunk, InferenceResponseChunk::Chat(_)),
            "Expected all chunks to be Chat type, but found: {chunk:?}",
        );
    }

    // Assert that the last chunk has usage information
    if let Some(InferenceResponseChunk::Chat(last_chunk)) = chunks.last() {
        assert!(
            last_chunk.usage.is_some(),
            "Expected the last chunk to have usage information, but it was None"
        );
    } else {
        panic!("No chunks received");
    }

    // Assert that the last chunk has a finish_reason
    if let Some(InferenceResponseChunk::Chat(last_chunk)) = chunks.last() {
        assert!(
            last_chunk.finish_reason.is_some(),
            "Expected the last chunk to have a finish_reason, but it was None"
        );
    }

    // Assert that we received Unknown chunks for web_search_call
    assert!(
        !unknown_chunks.is_empty(),
        "Expected at least one Unknown chunk during streaming, but found none"
    );

    // Verify that at least one Unknown chunk contains web_search_call type
    let has_web_search_chunk = unknown_chunks.iter().any(|(_, data)| {
        data.get("type")
            .and_then(|t| t.as_str())
            .map(|t| t == "web_search_call")
            .unwrap_or(false)
    });
    assert!(
        has_web_search_chunk,
        "Expected at least one Unknown chunk with type 'web_search_call', but found none. Unknown chunks: {unknown_chunks:#?}",
    );

    // Assert that the concatenated text contains citations (markdown links)
    assert!(
        full_text.contains("]("),
        "Expected concatenated text to contain citations in markdown format [text](url), but found none. Text length: {}",
        full_text.len()
    );

    // Sleep for 1 second to allow writing to ClickHouse
    tokio::time::sleep(std::time::Duration::from_secs(1)).await;
    let clickhouse = get_clickhouse().await;

    let inference_id = inference_id.expect("Should have extracted inference_id from chunks");

    // Fetch the model inference data from ClickHouse
    let model_inference = select_model_inference_clickhouse(&clickhouse, inference_id)
        .await
        .unwrap();

    let raw_response = model_inference
        .get("raw_response")
        .unwrap()
        .as_str()
        .unwrap();

    // Assert that raw_response contains web_search_call (confirms web search was used)
    assert!(
        raw_response.contains("web_search_call"),
        "Expected raw_response to contain 'web_search_call', but it was not found"
    );

    // Assert that raw_response contains response.completed event
    assert!(
        raw_response.contains("response.completed"),
        "Expected raw_response to contain 'response.completed' event, but it was not found"
    );
}

#[tokio::test(flavor = "multi_thread")]
pub async fn test_openai_built_in_websearch_dynamic() {
    // Create a config WITHOUT provider_tools in the model config
    // We'll pass the provider_tools dynamically at inference time
    let config = r#"

gateway.debug = true
[models."test-model"]
routing = ["test-provider"]

[models."test-model".providers.test-provider]
type = "openai"
model_name = "gpt-5-nano"
api_type = "responses"

[functions.basic_test]
type = "chat"

[functions.basic_test.variants.default]
type = "chat_completion"
model = "test-model"
"#;

    // Create an embedded gateway with this config
    let client = tensorzero::test_helpers::make_embedded_gateway_with_config(config).await;

    // Make a simple inference request with dynamic provider_tools
    let episode_id = Uuid::now_v7();
    let result = client
        .inference(ClientInferenceParams {
            function_name: Some("basic_test".to_string()),
            variant_name: Some("default".to_string()),
            episode_id: Some(episode_id),
            input: ClientInput {
                system: None,
                messages: vec![ClientInputMessage {
                    role: Role::User,
                    content: vec![ClientInputMessageContent::Text(TextKind::Text {
                        text: WEB_SEARCH_PROMPT.to_string(),
                    })],
                }],
            },
            stream: Some(false),
            dynamic_tool_params: tensorzero_core::tool::DynamicToolParams {
                allowed_tools: None,
                additional_tools: None,
                tool_choice: None,
                parallel_tool_calls: None,
                provider_tools: Some(vec![
                    ProviderTool {
                        scope: ProviderToolScope::Unscoped,
                        tool: json!({"type": "web_search"}),
                    },
                    // This should get filtered out
                    ProviderTool {
                        scope: ProviderToolScope::ModelProvider {
                            model_name: "garbage".to_string(),
                            model_provider_name: "model".to_string(),
                        },
                        tool: json!({"type": "garbage"}),
                    },
                ]),
            },
            ..Default::default()
        })
        .await;

    // Assert the inference succeeded
    let response = result.unwrap();
    println!("response: {response:?}");

    // Extract the chat response
    let InferenceOutput::NonStreaming(response) = response else {
        panic!("Expected non-streaming inference response");
    };

    let InferenceResponse::Chat(chat_response) = response else {
        panic!("Expected chat inference response");
    };

    // Assert that we have at least one Unknown content block with type "web_search_call"
    let web_search_blocks: Vec<_> = chat_response
        .content
        .iter()
        .filter(|block| {
            if let ContentBlockChatOutput::Unknown { data, .. } = block {
                data.get("type")
                    .and_then(|t| t.as_str())
                    .map(|t| t == "web_search_call")
                    .unwrap_or(false)
            } else {
                false
            }
        })
        .collect();

    assert!(
        !web_search_blocks.is_empty(),
        "Expected at least one Unknown content block with type 'web_search_call', but found none. Content blocks: {:#?}",
        chat_response.content
    );

    // Assert that we have exactly one Text content block
    let text_blocks: Vec<_> = chat_response
        .content
        .iter()
        .filter_map(|block| {
            if let ContentBlockChatOutput::Text(text) = block {
                Some(text)
            } else {
                None
            }
        })
        .collect();

    assert_eq!(
        text_blocks.len(),
        1,
        "Expected exactly one Text content block, but found {}. Content blocks: {:#?}",
        text_blocks.len(),
        chat_response.content
    );

    // Assert that the text block contains citations (markdown links)
    let text_content = &text_blocks[0].text;
    assert!(
        text_content.contains("]("),
        "Expected text content to contain citations in markdown format [text](url), but found none. Text: {text_content}",
    );

    // Round-trip test: Convert output content blocks back to input and make another inference
    let assistant_content: Vec<ClientInputMessageContent> = chat_response
        .content
        .iter()
        .map(|block| match block {
            ContentBlockChatOutput::Text(text) => ClientInputMessageContent::Text(TextKind::Text {
                text: text.text.clone(),
            }),
            ContentBlockChatOutput::ToolCall(tool_call) => {
                ClientInputMessageContent::ToolCall(ToolCallInput {
                    id: tool_call.id.clone(),
                    name: tool_call.name.clone(),
                    arguments: tool_call.arguments.clone(),
                    raw_name: None,
                    raw_arguments: None,
                })
            }
            ContentBlockChatOutput::Thought(thought) => {
                ClientInputMessageContent::Thought(thought.clone())
            }
            ContentBlockChatOutput::Unknown {
                data,
                model_provider_name,
            } => ClientInputMessageContent::Unknown(Unknown {
                data: data.clone(),
                model_provider_name: model_provider_name.clone(),
            }),
        })
        .collect();

    // Make a second inference with the assistant's response and a new user question
    let result2 = client
        .inference(ClientInferenceParams {
            function_name: Some("basic_test".to_string()),
            variant_name: Some("default".to_string()),
            episode_id: Some(episode_id),
            input: ClientInput {
                system: None,
                messages: vec![
                    ClientInputMessage {
                        role: Role::User,
                        content: vec![ClientInputMessageContent::Text(TextKind::Text {
                            text: WEB_SEARCH_PROMPT.to_string(),
                        })],
                    },
                    ClientInputMessage {
                        role: Role::Assistant,
                        content: assistant_content,
                    },
                    ClientInputMessage {
                        role: Role::User,
                        content: vec![ClientInputMessageContent::Text(TextKind::Text {
                            text: "Can you summarize what you just told me in one sentence?"
                                .to_string(),
                        })],
                    },
                ],
            },
            stream: Some(false),
            dynamic_tool_params: tensorzero_core::tool::DynamicToolParams {
                allowed_tools: None,
                additional_tools: None,
                tool_choice: None,
                parallel_tool_calls: None,
                provider_tools: Some(vec![ProviderTool {
                    scope: ProviderToolScope::Unscoped,
                    tool: json!({"type": "web_search"}),
                }]),
            },
            ..Default::default()
        })
        .await;

    // Assert the round-trip inference succeeded
    let response2 = result2.unwrap();
    println!("Round-trip response: {response2:?}");

    let InferenceOutput::NonStreaming(response2) = response2 else {
        panic!("Expected non-streaming inference response for round-trip");
    };

    let InferenceResponse::Chat(chat_response2) = response2 else {
        panic!("Expected chat inference response for round-trip");
    };

    // Assert that the second response has at least one text block
    let has_text = chat_response2
        .content
        .iter()
        .any(|block| matches!(block, ContentBlockChatOutput::Text(_)));
    assert!(
        has_text,
        "Expected at least one text content block in round-trip response. Content blocks: {:#?}",
        chat_response2.content
    );
}

/// Tests using the shorthand form for the OpenAI Responses API.
/// This works because gpt-5-codex is only available via the responses API,
/// so the shorthand form "openai::responses::gpt-5-codex" correctly identifies
/// both the provider (openai) and the API type (responses).
#[tokio::test]
async fn test_responses_api_shorthand() {
    let client = Client::new();
    let episode_id = Uuid::now_v7();

    let payload = json!({
        "model_name": "openai::responses::gpt-5-codex",
        "episode_id": episode_id,
        "input": {
            "messages": [
                {
                    "role": "user",
                    "content": "What is the capital of France?"
                }
            ]},
        "stream": false,
    });

    let response = client
        .post(get_gateway_endpoint("/inference"))
        .json(&payload)
        .send()
        .await
        .unwrap();
    // Check Response is OK, then fields in order
    assert_eq!(response.status(), StatusCode::OK);
    let response_json = response.json::<Value>().await.unwrap();
    let content_blocks = response_json.get("content").unwrap().as_array().unwrap();
    println!("response: {response_json:#}");
    assert!(!content_blocks.is_empty());

    // Find the text block (there should be exactly one)
    let text_blocks: Vec<&Value> = content_blocks
        .iter()
        .filter(|block| block.get("type").unwrap().as_str().unwrap() == "text")
        .collect();
    assert_eq!(text_blocks.len(), 1, "Should have exactly one text block");

    let text_block = text_blocks.first().unwrap();
    let content = text_block.get("text").unwrap().as_str().unwrap();
    // Assert that Paris is in the content
    assert!(content.contains("Paris"), "Content should mention Paris");
    // Check that inference_id is here
    let inference_id = response_json.get("inference_id").unwrap().as_str().unwrap();
    let inference_id = Uuid::parse_str(inference_id).unwrap();

    // Sleep for 1 second to allow time for data to be inserted into ClickHouse (trailing writes from API)
    tokio::time::sleep(std::time::Duration::from_secs(1)).await;

    // Check ClickHouse
    let clickhouse = get_clickhouse().await;

    // First, check Inference table
    let result = select_chat_inference_clickhouse(&clickhouse, inference_id)
        .await
        .unwrap();
    let id = result.get("id").unwrap().as_str().unwrap();
    let id_uuid = Uuid::parse_str(id).unwrap();
    assert_eq!(id_uuid, inference_id);
    let function_name = result.get("function_name").unwrap().as_str().unwrap();
    assert_eq!(function_name, "tensorzero::default");
    let input: Value =
        serde_json::from_str(result.get("input").unwrap().as_str().unwrap()).unwrap();
    let correct_input = json!({
        "messages": [
            {
                "role": "user",
                "content": [{"type": "text", "text": "What is the capital of France?"}]
            }
        ]
    });
    assert_eq!(input, correct_input);
    let content_blocks = result.get("output").unwrap().as_str().unwrap();
    // Check that content_blocks is a list of blocks with at least 1 block
    let content_blocks: Vec<Value> = serde_json::from_str(content_blocks).unwrap();
    assert!(!content_blocks.is_empty());

    // Find the text block (there should be exactly one)
    let text_blocks: Vec<&Value> = content_blocks
        .iter()
        .filter(|block| block.get("type").unwrap().as_str().unwrap() == "text")
        .collect();
    assert_eq!(text_blocks.len(), 1, "Should have exactly one text block");

    let text_block = text_blocks.first().unwrap();
    let clickhouse_content = text_block.get("text").unwrap().as_str().unwrap();
    assert_eq!(clickhouse_content, content);
    // Check that episode_id is here and correct
    let retrieved_episode_id = result.get("episode_id").unwrap().as_str().unwrap();
    let retrieved_episode_id = Uuid::parse_str(retrieved_episode_id).unwrap();
    assert_eq!(retrieved_episode_id, episode_id);
    // Check the variant name
    let variant_name = result.get("variant_name").unwrap().as_str().unwrap();
    assert_eq!(variant_name, "openai::responses::gpt-5-codex");
    // Check the processing time
    let processing_time_ms = result.get("processing_time_ms").unwrap().as_u64().unwrap();
    assert!(processing_time_ms > 0);

    // Check the ModelInference Table
    let result = select_model_inference_clickhouse(&clickhouse, inference_id)
        .await
        .unwrap();
    let inference_id_result = result.get("inference_id").unwrap().as_str().unwrap();
    let inference_id_result = Uuid::parse_str(inference_id_result).unwrap();
    assert_eq!(inference_id_result, inference_id);
    let model_name = result.get("model_name").unwrap().as_str().unwrap();
    assert_eq!(model_name, "openai::responses::gpt-5-codex");
    let model_provider_name = result.get("model_provider_name").unwrap().as_str().unwrap();
    assert_eq!(model_provider_name, "openai");
    let raw_request = result.get("raw_request").unwrap().as_str().unwrap();
    assert!(raw_request.to_lowercase().contains("france"));
    // Check that raw_request is valid JSON
    let _: Value = serde_json::from_str(raw_request).expect("raw_request should be valid JSON");
    let input_tokens = result.get("input_tokens").unwrap().as_u64().unwrap();
    assert!(input_tokens > 5);
    let output_tokens = result.get("output_tokens").unwrap().as_u64().unwrap();
    assert!(output_tokens > 5);
    let response_time_ms = result.get("response_time_ms").unwrap().as_u64().unwrap();
    assert!(response_time_ms > 0);
    assert!(result.get("ttft_ms").unwrap().is_null());
    let raw_response = result.get("raw_response").unwrap().as_str().unwrap();
    let _raw_response_json: Value = serde_json::from_str(raw_response).unwrap();
}<|MERGE_RESOLUTION|>--- conflicted
+++ resolved
@@ -9,11 +9,7 @@
 use tensorzero::{
     ClientInferenceParams, ClientInput, ClientInputMessage, ClientInputMessageContent,
     ContentBlockChunk, File, InferenceOutput, InferenceResponse, InferenceResponseChunk, Input,
-<<<<<<< HEAD
-    InputMessage, InputMessageContent, Role, Unknown,
-=======
-    InputMessage, InputMessageContent, Role, UrlFile,
->>>>>>> 38e3a9e2
+    InputMessage, InputMessageContent, Role, Unknown, UrlFile,
 };
 use tensorzero_core::cache::{CacheEnabledMode, CacheOptions};
 use tensorzero_core::config::provider_types::ProviderTypesConfig;
@@ -1947,13 +1943,8 @@
                 system: None,
                 messages: vec![InputMessage {
                     role: Role::User,
-<<<<<<< HEAD
                     content: vec![InputMessageContent::Text(Text { text: "Tell me about this image".to_string() }),
-                    InputMessageContent::File(File::Url {
-=======
-                    content: vec![InputMessageContent::Text(TextKind::Text { text: "Tell me about this image".to_string() }),
                     InputMessageContent::File(File::Url(UrlFile {
->>>>>>> 38e3a9e2
                         url: "https://raw.githubusercontent.com/tensorzero/tensorzero/ff3e17bbd3e32f483b027cf81b54404788c90dc1/tensorzero-internal/tests/e2e/providers/ferris.png".parse().unwrap(),
                         mime_type: None,
                     }))],
