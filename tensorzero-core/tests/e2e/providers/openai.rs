#![expect(clippy::print_stdout)]
use std::collections::HashMap;
use std::sync::Arc;

use futures::StreamExt;
use reqwest::{Client, StatusCode};
use serde_json::{json, Value};
use tensorzero::test_helpers::make_embedded_gateway_with_config;
use tensorzero::{
    ClientInferenceParams, ClientInput, ClientInputMessage, ClientInputMessageContent,
    ContentBlockChunk, File, InferenceOutput, InferenceResponse, InferenceResponseChunk, Input,
    InputMessage, InputMessageContent, Role,
};
use tensorzero_core::cache::{CacheEnabledMode, CacheOptions};
use tensorzero_core::config::provider_types::ProviderTypesConfig;
use tensorzero_core::db::postgres::PostgresConnectionInfo;
use tensorzero_core::embeddings::{
    Embedding, EmbeddingEncodingFormat, EmbeddingModelConfig, EmbeddingProviderConfig,
    EmbeddingRequest, UninitializedEmbeddingProviderConfig,
};
use tensorzero_core::endpoints::batch_inference::StartBatchInferenceParams;
use tensorzero_core::endpoints::inference::{InferenceClients, InferenceCredentials};
use tensorzero_core::http::TensorzeroHttpClient;
use tensorzero_core::inference::types::{
    ContentBlockChatOutput, Latency, ModelInferenceRequestJsonMode, TextKind,
};
use tensorzero_core::model_table::ProviderTypeDefaultCredentials;
use tensorzero_core::rate_limiting::ScopeInfo;
use tensorzero_core::tool::ToolCallInput;
use url::Url;
use uuid::Uuid;

use crate::common::get_gateway_endpoint;
use crate::providers::common::{
    E2ETestProvider, E2ETestProviders, EmbeddingTestProvider, ModelTestProvider,
    DEEPSEEK_PAPER_PDF, FERRIS_PNG,
};
use tensorzero_core::db::clickhouse::test_helpers::{
    get_clickhouse, select_batch_model_inference_clickhouse, select_chat_inference_clickhouse,
    select_model_inference_clickhouse,
};

crate::generate_provider_tests!(get_providers);
crate::generate_batch_inference_tests!(get_providers);

async fn get_providers() -> E2ETestProviders {
    let credentials = match std::env::var("OPENAI_API_KEY") {
        Ok(key) => HashMap::from([("openai_api_key".to_string(), key)]),
        Err(_) => HashMap::new(),
    };

    let standard_without_o1 = vec![E2ETestProvider {
        supports_batch_inference: true,
        variant_name: "openai".to_string(),
        model_name: "gpt-4o-mini-2024-07-18".into(),
        model_provider_name: "openai".into(),
        credentials: HashMap::new(),
    }];

    let extra_body_providers = vec![E2ETestProvider {
        supports_batch_inference: true,
        variant_name: "openai-extra-body".to_string(),
        model_name: "gpt-4o-mini-2024-07-18".into(),
        model_provider_name: "openai".into(),
        credentials: HashMap::new(),
    }];

    let bad_auth_extra_headers = vec![E2ETestProvider {
        supports_batch_inference: true,
        variant_name: "openai-extra-headers".to_string(),
        model_name: "gpt-4o-mini-2024-07-18".into(),
        model_provider_name: "openai".into(),
        credentials: HashMap::new(),
    }];

    let standard_providers = vec![
        E2ETestProvider {
            supports_batch_inference: true,
            variant_name: "openai".to_string(),
            model_name: "gpt-4o-mini-2024-07-18".into(),
            model_provider_name: "openai".into(),
            credentials: HashMap::new(),
        },
        E2ETestProvider {
            supports_batch_inference: true,
            variant_name: "openai-o1".to_string(),
            model_name: "o1-2024-12-17".into(),
            model_provider_name: "openai".into(),
            credentials: HashMap::new(),
        },
        E2ETestProvider {
            supports_batch_inference: false,
            variant_name: "openai-responses".to_string(),
            model_name: "responses-gpt-4o-mini-2024-07-18".into(),
            model_provider_name: "openai".into(),
            credentials: HashMap::new(),
        },
    ];

    let inference_params_providers = vec![
        E2ETestProvider {
            supports_batch_inference: true,
            variant_name: "openai".to_string(),
            model_name: "gpt-4o-mini-2024-07-18".into(),
            model_provider_name: "openai".into(),
            credentials: credentials.clone(),
        },
        E2ETestProvider {
            supports_batch_inference: false,
            variant_name: "openai-responses".to_string(),
            model_name: "responses-gpt-4o-mini-2024-07-18".into(),
            model_provider_name: "openai".into(),
            credentials: HashMap::new(),
        },
    ];

    let inference_params_dynamic_providers = vec![E2ETestProvider {
        supports_batch_inference: true,
        variant_name: "openai-dynamic".to_string(),
        model_name: "gpt-4o-mini-2024-07-18-dynamic".into(),
        model_provider_name: "openai".into(),
        credentials,
    }];

    let image_providers = vec![
        E2ETestProvider {
            supports_batch_inference: true,
            variant_name: "openai".to_string(),
            model_name: "openai::gpt-4o-mini-2024-07-18".into(),
            model_provider_name: "openai".into(),
            credentials: HashMap::new(),
        },
        E2ETestProvider {
            supports_batch_inference: false,
            variant_name: "openai-responses".to_string(),
            model_name: "responses-gpt-4o-mini-2024-07-18".into(),
            model_provider_name: "openai".into(),
            credentials: HashMap::new(),
        },
    ];

    let json_providers = vec![
        E2ETestProvider {
            supports_batch_inference: true,
            variant_name: "openai".to_string(),
            model_name: "gpt-4o-mini-2024-07-18".into(),
            model_provider_name: "openai".into(),
            credentials: HashMap::new(),
        },
        E2ETestProvider {
            supports_batch_inference: true,
            variant_name: "openai-implicit".to_string(),
            model_name: "gpt-4o-mini-2024-07-18".into(),
            model_provider_name: "openai".into(),
            credentials: HashMap::new(),
        },
        E2ETestProvider {
            supports_batch_inference: true,
            variant_name: "openai-strict".to_string(),
            model_name: "gpt-4o-mini-2024-07-18".into(),
            model_provider_name: "openai".into(),
            credentials: HashMap::new(),
        },
        E2ETestProvider {
            supports_batch_inference: true,
            variant_name: "openai-o1".to_string(),
            model_name: "o1-2024-12-17".into(),
            model_provider_name: "openai".into(),
            credentials: HashMap::new(),
        },
        E2ETestProvider {
            supports_batch_inference: true,
            variant_name: "openai-cot".to_string(),
            model_name: "openai::gpt-4.1-nano-2025-04-14".into(),
            model_provider_name: "openai".into(),
            credentials: HashMap::new(),
        },
        E2ETestProvider {
            supports_batch_inference: false,
            variant_name: "openai-responses".to_string(),
            model_name: "responses-gpt-4o-mini-2024-07-18".into(),
            model_provider_name: "openai".into(),
            credentials: HashMap::new(),
        },
        E2ETestProvider {
            supports_batch_inference: false,
            variant_name: "openai-responses-strict".to_string(),
            model_name: "responses-gpt-4o-mini-2024-07-18".into(),
            model_provider_name: "openai".into(),
            credentials: HashMap::new(),
        },
    ];

    let json_mode_off_providers = vec![
        E2ETestProvider {
            supports_batch_inference: true,
            variant_name: "openai_json_mode_off".to_string(),
            model_name: "gpt-4o-mini-2024-07-18".into(),
            model_provider_name: "openai".into(),
            credentials: HashMap::new(),
        },
        E2ETestProvider {
            supports_batch_inference: true,
            variant_name: "openai_o1_json_mode_off".to_string(),
            model_name: "o1-2024-12-17".into(),
            model_provider_name: "openai".into(),
            credentials: HashMap::new(),
        },
        E2ETestProvider {
            supports_batch_inference: true,
            variant_name: "openai-responses_json_mode_off".to_string(),
            model_name: "responses-gpt-4o-mini-2024-07-18".into(),
            model_provider_name: "openai".into(),
            credentials: HashMap::new(),
        },
    ];

    let shorthand_providers = vec![E2ETestProvider {
        supports_batch_inference: true,
        variant_name: "openai-shorthand".to_string(),
        model_name: "openai::gpt-4o-mini-2024-07-18".into(),
        model_provider_name: "openai".into(),
        credentials: HashMap::new(),
    }];

    let embedding_providers = vec![EmbeddingTestProvider {
        model_name: "text-embedding-3-small".into(),
    }];

    let provider_type_default_credentials_providers = vec![E2ETestProvider {
        supports_batch_inference: true,
        variant_name: "openai".to_string(),
        model_name: "gpt-4o-mini-2024-07-18".into(),
        model_provider_name: "openai".into(),
        credentials: HashMap::new(),
    }];

    let provider_type_default_credentials_shorthand_providers = vec![E2ETestProvider {
        supports_batch_inference: true,
        variant_name: "openai-shorthand".to_string(),
        model_name: "openai::gpt-4o-mini-2024-07-18".into(),
        model_provider_name: "openai".into(),
        credentials: HashMap::new(),
    }];

    let credential_fallbacks = vec![ModelTestProvider {
        provider_type: "openai".to_string(),
        model_info: HashMap::from([(
            "model_name".to_string(),
            "gpt-4o-mini-2024-07-18".to_string(),
        )]),
        use_modal_headers: false,
    }];

    E2ETestProviders {
        simple_inference: standard_providers.clone(),
        extra_body_inference: extra_body_providers,
        bad_auth_extra_headers,
        reasoning_inference: vec![],
        embeddings: embedding_providers,
        inference_params_inference: inference_params_providers,
        inference_params_dynamic_credentials: inference_params_dynamic_providers,
        provider_type_default_credentials: provider_type_default_credentials_providers,
        provider_type_default_credentials_shorthand:
            provider_type_default_credentials_shorthand_providers,
        tool_use_inference: standard_providers.clone(),
        tool_multi_turn_inference: standard_providers.clone(),
        dynamic_tool_use_inference: standard_providers.clone(),
        parallel_tool_use_inference: standard_without_o1.clone(),
        json_mode_inference: json_providers.clone(),
        json_mode_off_inference: json_mode_off_providers.clone(),
        image_inference: image_providers.clone(),
        pdf_inference: image_providers.clone(),

        shorthand_inference: shorthand_providers.clone(),
        credential_fallbacks,
    }
}

#[tokio::test]
pub async fn test_provider_config_extra_body() {
    let episode_id = Uuid::now_v7();

    let payload = json!({
        "function_name": "basic_test",
        "variant_name": "openai-extra-body-provider-config",
        "episode_id": episode_id,
        "params": {
            "chat_completion": {
                "temperature": 9000
            }
        },
        "input":
            {
               "system": {"assistant_name": "Dr. Mehta"},
               "messages": [
                {
                    "role": "user",
                    "content": "What is the name of the capital city of Japan?"
                }
            ]},
        "stream": false,
        "tags": {"foo": "bar"},
    });

    let response = Client::new()
        .post(get_gateway_endpoint("/inference"))
        .json(&payload)
        .send()
        .await
        .unwrap();

    // Check that the API response is ok
    assert_eq!(response.status(), StatusCode::OK);
    let response_json = response.json::<Value>().await.unwrap();

    println!("API response: {response_json:#?}");

    let inference_id = response_json.get("inference_id").unwrap().as_str().unwrap();
    let inference_id = Uuid::parse_str(inference_id).unwrap();

    // Sleep to allow time for data to be inserted into ClickHouse (trailing writes from API)
    tokio::time::sleep(std::time::Duration::from_millis(200)).await;

    // Check if ClickHouse is ok - ChatInference Table
    let clickhouse = get_clickhouse().await;

    // Check the ModelInference Table
    let result = select_model_inference_clickhouse(&clickhouse, inference_id)
        .await
        .unwrap();

    println!("ClickHouse - ModelInference: {result:#?}");

    let model_inference_id = result.get("id").unwrap().as_str().unwrap();
    assert!(Uuid::parse_str(model_inference_id).is_ok());

    let inference_id_result = result.get("inference_id").unwrap().as_str().unwrap();
    let inference_id_result = Uuid::parse_str(inference_id_result).unwrap();
    assert_eq!(inference_id_result, inference_id);

    let raw_request = result.get("raw_request").unwrap().as_str().unwrap();
    let raw_request_val: serde_json::Value = serde_json::from_str::<Value>(raw_request).unwrap();

    // This is set in both the variant and model provider extra_body, and
    // so the model provider should win
    assert_eq!(
        raw_request_val
            .get("temperature")
            .unwrap()
            .as_f64()
            .expect("Temperature is not a number"),
        0.456
    );

    // This is only set in the variant extra_body
    assert_eq!(
        raw_request_val
            .get("max_completion_tokens")
            .unwrap()
            .as_u64()
            .expect("max_completion_tokens is not a number"),
        123
    );

    // This is only set in the model provider extra_body
    assert_eq!(
        raw_request_val
            .get("frequency_penalty")
            .unwrap()
            .as_f64()
            .expect("frequency_penalty is not a number"),
        1.42
    );
}

#[tokio::test]
async fn test_default_function_default_tool_choice() {
    let client = Client::new();
    let episode_id = Uuid::now_v7();

    let payload = json!({
        "model_name": "openai::gpt-4o-mini",
        "episode_id" : episode_id,
        "input": {
            "messages": [{"role": "user", "content": "What is the weather in NYC?"}],
        },
        "additional_tools": [
            {
                "name": "temperature_api",
                "description": "Get the current temperature",
                "parameters": {
                  "$schema": "http://json-schema.org/draft-07/schema#",
                  "type": "object",
                  "description": "Get the current temperature in Celsius for a given location.",
                  "properties": {
                    "location": {
                      "type": "string",
                      "description": "The location to get the temperature for (e.g. \"New York\")"
                    }
                  },
                  "required": ["location"],
                  "additionalProperties": false
                }
                ,
                "strict": true
            }
        ],
    });

    let response = client
        .post(get_gateway_endpoint("/inference"))
        .json(&payload)
        .send()
        .await
        .unwrap();
    // Check Response is OK, then fields in order
    assert_eq!(response.status(), StatusCode::OK);
    let response_json = response.json::<Value>().await.unwrap();
    println!("Response: {response_json}");

    // Check that inference_id is here
    let inference_id = response_json.get("inference_id").unwrap().as_str().unwrap();
    let inference_id = Uuid::parse_str(inference_id).unwrap();

    let content_blocks = response_json.get("content").unwrap().as_array().unwrap();
    assert_eq!(content_blocks.len(), 1);

    assert_eq!(
        content_blocks[0].get("type").unwrap().as_str().unwrap(),
        "tool_call"
    );

    // Sleep for 200ms second to allow time for data to be inserted into ClickHouse (trailing writes from API)
    tokio::time::sleep(std::time::Duration::from_millis(200)).await;

    // Just check 'tool_choice' in the raw request, since we already have lots of tests
    // that check the full ChatInference/ModelInference rows
    let clickhouse = get_clickhouse().await;

    // Check the ModelInference Table
    let result = select_model_inference_clickhouse(&clickhouse, inference_id)
        .await
        .unwrap();
    let inference_id_result = result.get("inference_id").unwrap().as_str().unwrap();
    let inference_id_result = Uuid::parse_str(inference_id_result).unwrap();
    assert_eq!(inference_id_result, inference_id);
    let raw_request = result.get("raw_request").unwrap().as_str().unwrap();
    let raw_request_json: Value = serde_json::from_str(raw_request).unwrap();
    assert_eq!(raw_request_json["tool_choice"], "auto");
}

// Tests using 'model_name' with a shorthand model

#[tokio::test]
async fn test_default_function_model_name_shorthand() {
    let client = Client::new();
    let episode_id = Uuid::now_v7();

    let payload = json!({
        "model_name": "openai::o4-mini",
        "episode_id": episode_id,
        "input": {
            "messages": [
                {
                    "role": "user",
                    "content": "What is the capital of Japan?"
                }
            ]},
        "stream": false,
    });

    let response = client
        .post(get_gateway_endpoint("/inference"))
        .json(&payload)
        .send()
        .await
        .unwrap();
    // Check Response is OK, then fields in order
    assert_eq!(response.status(), StatusCode::OK);
    let response_json = response.json::<Value>().await.unwrap();
    let content_blocks = response_json.get("content").unwrap().as_array().unwrap();
    assert!(content_blocks.len() == 1);
    let content_block = content_blocks.first().unwrap();
    let content_block_type = content_block.get("type").unwrap().as_str().unwrap();
    assert_eq!(content_block_type, "text");
    let content = content_block.get("text").unwrap().as_str().unwrap();
    // Assert that Tokyo is in the content
    assert!(content.contains("Tokyo"), "Content should mention Tokyo");
    // Check that inference_id is here
    let inference_id = response_json.get("inference_id").unwrap().as_str().unwrap();
    let inference_id = Uuid::parse_str(inference_id).unwrap();

    // Sleep for 1 second to allow time for data to be inserted into ClickHouse (trailing writes from API)
    tokio::time::sleep(std::time::Duration::from_secs(1)).await;

    // Check ClickHouse
    let clickhouse = get_clickhouse().await;

    // First, check Inference table
    let result = select_chat_inference_clickhouse(&clickhouse, inference_id)
        .await
        .unwrap();
    let id = result.get("id").unwrap().as_str().unwrap();
    let id_uuid = Uuid::parse_str(id).unwrap();
    assert_eq!(id_uuid, inference_id);
    let function_name = result.get("function_name").unwrap().as_str().unwrap();
    assert_eq!(function_name, "tensorzero::default");
    let input: Value =
        serde_json::from_str(result.get("input").unwrap().as_str().unwrap()).unwrap();
    let correct_input = json!({
        "messages": [
            {
                "role": "user",
                "content": [{"type": "text", "value": "What is the capital of Japan?"}]
            }
        ]
    });
    assert_eq!(input, correct_input);
    let content_blocks = result.get("output").unwrap().as_str().unwrap();
    // Check that content_blocks is a list of blocks length 1
    let content_blocks: Vec<Value> = serde_json::from_str(content_blocks).unwrap();
    assert_eq!(content_blocks.len(), 1);
    let content_block = content_blocks.first().unwrap();
    // Check the type and content in the block
    let content_block_type = content_block.get("type").unwrap().as_str().unwrap();
    assert_eq!(content_block_type, "text");
    let clickhouse_content = content_block.get("text").unwrap().as_str().unwrap();
    assert_eq!(clickhouse_content, content);
    // Check that episode_id is here and correct
    let retrieved_episode_id = result.get("episode_id").unwrap().as_str().unwrap();
    let retrieved_episode_id = Uuid::parse_str(retrieved_episode_id).unwrap();
    assert_eq!(retrieved_episode_id, episode_id);
    // Check the variant name
    let variant_name = result.get("variant_name").unwrap().as_str().unwrap();
    assert_eq!(variant_name, "openai::o4-mini");
    // Check the processing time
    let processing_time_ms = result.get("processing_time_ms").unwrap().as_u64().unwrap();
    assert!(processing_time_ms > 0);

    // Check the ModelInference Table
    let result = select_model_inference_clickhouse(&clickhouse, inference_id)
        .await
        .unwrap();
    let inference_id_result = result.get("inference_id").unwrap().as_str().unwrap();
    let inference_id_result = Uuid::parse_str(inference_id_result).unwrap();
    assert_eq!(inference_id_result, inference_id);
    let model_name = result.get("model_name").unwrap().as_str().unwrap();
    assert_eq!(model_name, "openai::o4-mini");
    let model_provider_name = result.get("model_provider_name").unwrap().as_str().unwrap();
    assert_eq!(model_provider_name, "openai");
    let raw_request = result.get("raw_request").unwrap().as_str().unwrap();
    assert!(raw_request.to_lowercase().contains("japan"));
    // Check that raw_request is valid JSON
    let _: Value = serde_json::from_str(raw_request).expect("raw_request should be valid JSON");
    let input_tokens = result.get("input_tokens").unwrap().as_u64().unwrap();
    assert!(input_tokens > 5);
    let output_tokens = result.get("output_tokens").unwrap().as_u64().unwrap();
    assert!(output_tokens > 5);
    let response_time_ms = result.get("response_time_ms").unwrap().as_u64().unwrap();
    assert!(response_time_ms > 0);
    assert!(result.get("ttft_ms").unwrap().is_null());
    let raw_response = result.get("raw_response").unwrap().as_str().unwrap();
    let _raw_response_json: Value = serde_json::from_str(raw_response).unwrap();
}

// Tests using 'model_name' with a non-shorthand model

#[tokio::test]
async fn test_default_function_model_name_non_shorthand() {
    let client = Client::new();
    let episode_id = Uuid::now_v7();

    let payload = json!({
        "model_name": "o4-mini",
        "episode_id": episode_id,
        "input": {
            "messages": [
                {
                    "role": "user",
                    "content": "What is the capital of Japan?"
                }
            ]},
        "stream": false,
    });

    let response = client
        .post(get_gateway_endpoint("/inference"))
        .json(&payload)
        .send()
        .await
        .unwrap();
    // Check Response is OK, then fields in order
    assert_eq!(response.status(), StatusCode::OK);
    let response_json = response.json::<Value>().await.unwrap();
    let content_blocks = response_json.get("content").unwrap().as_array().unwrap();
    assert!(content_blocks.len() == 1);
    let content_block = content_blocks.first().unwrap();
    let content_block_type = content_block.get("type").unwrap().as_str().unwrap();
    assert_eq!(content_block_type, "text");
    let content = content_block.get("text").unwrap().as_str().unwrap();
    // Assert that Tokyo is in the content
    assert!(content.contains("Tokyo"), "Content should mention Tokyo");
    // Check that inference_id is here
    let inference_id = response_json.get("inference_id").unwrap().as_str().unwrap();
    let inference_id = Uuid::parse_str(inference_id).unwrap();

    // Sleep for 1 second to allow time for data to be inserted into ClickHouse (trailing writes from API)
    tokio::time::sleep(std::time::Duration::from_secs(1)).await;

    // Check ClickHouse
    let clickhouse = get_clickhouse().await;

    // First, check Inference table
    let result = select_chat_inference_clickhouse(&clickhouse, inference_id)
        .await
        .unwrap();
    let id = result.get("id").unwrap().as_str().unwrap();
    let id_uuid = Uuid::parse_str(id).unwrap();
    assert_eq!(id_uuid, inference_id);
    let function_name = result.get("function_name").unwrap().as_str().unwrap();
    assert_eq!(function_name, "tensorzero::default");
    let input: Value =
        serde_json::from_str(result.get("input").unwrap().as_str().unwrap()).unwrap();
    let correct_input = json!({
        "messages": [
            {
                "role": "user",
                "content": [{"type": "text", "value": "What is the capital of Japan?"}]
            }
        ]
    });
    assert_eq!(input, correct_input);
    let content_blocks = result.get("output").unwrap().as_str().unwrap();
    // Check that content_blocks is a list of blocks length 1
    let content_blocks: Vec<Value> = serde_json::from_str(content_blocks).unwrap();
    assert_eq!(content_blocks.len(), 1);
    let content_block = content_blocks.first().unwrap();
    // Check the type and content in the block
    let content_block_type = content_block.get("type").unwrap().as_str().unwrap();
    assert_eq!(content_block_type, "text");
    let clickhouse_content = content_block.get("text").unwrap().as_str().unwrap();
    assert_eq!(clickhouse_content, content);
    // Check that episode_id is here and correct
    let retrieved_episode_id = result.get("episode_id").unwrap().as_str().unwrap();
    let retrieved_episode_id = Uuid::parse_str(retrieved_episode_id).unwrap();
    assert_eq!(retrieved_episode_id, episode_id);
    // Check the variant name
    let variant_name = result.get("variant_name").unwrap().as_str().unwrap();
    assert_eq!(variant_name, "o4-mini");
    // Check the processing time
    let processing_time_ms = result.get("processing_time_ms").unwrap().as_u64().unwrap();
    assert!(processing_time_ms > 0);

    // Check the ModelInference Table
    let result = select_model_inference_clickhouse(&clickhouse, inference_id)
        .await
        .unwrap();
    let inference_id_result = result.get("inference_id").unwrap().as_str().unwrap();
    let inference_id_result = Uuid::parse_str(inference_id_result).unwrap();
    assert_eq!(inference_id_result, inference_id);
    let model_name = result.get("model_name").unwrap().as_str().unwrap();
    assert_eq!(model_name, "o4-mini");
    let model_provider_name = result.get("model_provider_name").unwrap().as_str().unwrap();
    assert_eq!(model_provider_name, "openai");
    let raw_request = result.get("raw_request").unwrap().as_str().unwrap();
    assert!(raw_request.to_lowercase().contains("japan"));
    // Check that raw_request is valid JSON
    let _: Value = serde_json::from_str(raw_request).expect("raw_request should be valid JSON");
    let input_tokens = result.get("input_tokens").unwrap().as_u64().unwrap();
    assert!(input_tokens > 5);
    let output_tokens = result.get("output_tokens").unwrap().as_u64().unwrap();
    assert!(output_tokens > 5);
    let response_time_ms = result.get("response_time_ms").unwrap().as_u64().unwrap();
    assert!(response_time_ms > 0);
    assert!(result.get("ttft_ms").unwrap().is_null());
    let raw_response = result.get("raw_response").unwrap().as_str().unwrap();
    let _raw_response_json: Value = serde_json::from_str(raw_response).unwrap();
}

// Tests using 'model_name' with a non-shorthand model

#[tokio::test]
async fn test_default_function_invalid_model_name() {
    use reqwest::StatusCode;

    let client = Client::new();
    let episode_id = Uuid::now_v7();

    let payload = json!({
        "model_name": "openai::my-bad-model-name",
        "episode_id": episode_id,
        "input": {
            "messages": [
                {
                    "role": "user",
                    "content": "What is the capital of Japan?"
                }
            ]},
        "stream": false,
    });

    let response = client
        .post(get_gateway_endpoint("/inference"))
        .json(&payload)
        .send()
        .await
        .unwrap();
    // Check Response is OK, then fields in order
    let status = response.status();
    let text = response.text().await.unwrap();
    assert!(
        text.contains("`my-bad-model-name` does not exist"),
        "Unexpected error: {text}"
    );
    assert_eq!(status, StatusCode::BAD_GATEWAY);
}

#[tokio::test]
async fn test_chat_function_json_override_with_mode_on() {
    test_chat_function_json_override_with_mode(ModelInferenceRequestJsonMode::On).await;
}

#[tokio::test]
async fn test_chat_function_json_override_with_mode_off() {
    test_chat_function_json_override_with_mode(ModelInferenceRequestJsonMode::Off).await;
}

#[tokio::test]
async fn test_chat_function_json_override_with_mode_strict() {
    test_chat_function_json_override_with_mode(ModelInferenceRequestJsonMode::Strict).await;
}

#[tokio::test]
async fn test_chat_function_json_override_with_mode_implicit_tool() {
    let client = Client::new();
    let episode_id = Uuid::now_v7();

    // Note that we need to include 'json' somewhere in the messages, to stop OpenAI from complaining
    let payload = json!({
        "function_name": "basic_test",
        "variant_name": "openai",
        "episode_id": episode_id,
        "input":
            {"system": {"assistant_name": "AskJeeves"},
            "messages": [
                {
                    "role": "user",
                    "content": "What is the capital of Japan (possibly as JSON)?"
                }
            ]},
        "params": {
            "chat_completion": {
                "json_mode": "implicit_tool",
            }
        },
        "stream": false,
    });

    let response = client
        .post(get_gateway_endpoint("/inference"))
        .json(&payload)
        .send()
        .await
        .unwrap();
    let response_status = response.status();
    let response_json = response.json::<Value>().await.unwrap();
    // Check Response is OK, then fields in order
    assert_eq!(
        response_status,
        StatusCode::BAD_REQUEST,
        "Unexpected response status, body: {response_json:?})"
    );
    assert_eq!(
        response_json,
        serde_json::json!({
            "error": "JSON mode `implicit_tool` is not supported for chat functions",
            "error_json": {
                "InvalidRequest": {
                    "message": "JSON mode `implicit_tool` is not supported for chat functions"
                }
            }
        })
    );
}

async fn test_chat_function_json_override_with_mode(json_mode: ModelInferenceRequestJsonMode) {
    let client = Client::new();
    let episode_id = Uuid::now_v7();
    let mode = serde_json::to_value(json_mode).unwrap();

    // Note that we need to include 'json' somewhere in the messages, to stop OpenAI from complaining
    let payload = json!({
        "function_name": "basic_test",
        "variant_name": "openai",
        "episode_id": episode_id,
        "input":
            {"system": {"assistant_name": "AskJeeves"},
            "messages": [
                {
                    "role": "user",
                    "content": "What is the capital of Japan (possibly as JSON)?"
                }
            ]},
        "params": {
            "chat_completion": {
                "json_mode": mode,
            }
        },
        "stream": false,
    });

    let response = client
        .post(get_gateway_endpoint("/inference"))
        .json(&payload)
        .send()
        .await
        .unwrap();
    let response_status = response.status();
    let response_json = response.json::<Value>().await.unwrap();
    // Check Response is OK, then fields in order
    assert_eq!(
        response_status,
        StatusCode::OK,
        "Unexpected response status, body: {response_json:?})"
    );
    let content_blocks = response_json.get("content").unwrap().as_array().unwrap();
    assert!(content_blocks.len() == 1);
    let content_block = content_blocks.first().unwrap();
    let content_block_type = content_block.get("type").unwrap().as_str().unwrap();
    // We should have forwarded the JSON mode to the provider, so OpenAI should give us back json
    // Since we're using a text function, tensorzero should not handle the JSON parsing for us.
    assert_eq!(content_block_type, "text");
    let content = content_block.get("text").unwrap().as_str().unwrap();
    // Assert that Tokyo is in the content
    assert!(content.contains("Tokyo"), "Content should mention Tokyo");
    if let ModelInferenceRequestJsonMode::On | ModelInferenceRequestJsonMode::Strict = json_mode {
        let _context_as_json: Value =
            serde_json::from_str(content).expect("Content should be valid JSON");
    }
    // Check that inference_id is here
    let inference_id = response_json.get("inference_id").unwrap().as_str().unwrap();
    let inference_id = Uuid::parse_str(inference_id).unwrap();

    // Sleep for 1 second to allow time for data to be inserted into ClickHouse (trailing writes from API)
    tokio::time::sleep(std::time::Duration::from_secs(1)).await;

    // Check ClickHouse
    let clickhouse = get_clickhouse().await;

    // First, check Inference table
    let result = select_chat_inference_clickhouse(&clickhouse, inference_id)
        .await
        .unwrap();
    let id = result.get("id").unwrap().as_str().unwrap();
    let id_uuid = Uuid::parse_str(id).unwrap();
    assert_eq!(id_uuid, inference_id);
    let input: Value =
        serde_json::from_str(result.get("input").unwrap().as_str().unwrap()).unwrap();
    let correct_input = json!({
        "system": {"assistant_name": "AskJeeves"},
        "messages": [
            {
                "role": "user",
                "content": [{"type": "text", "value": "What is the capital of Japan (possibly as JSON)?"}]
            }
        ]
    });
    assert_eq!(input, correct_input);
    let content_blocks = result.get("output").unwrap().as_str().unwrap();
    // Check that content_blocks is a list of blocks length 1
    let content_blocks: Vec<Value> = serde_json::from_str(content_blocks).unwrap();
    assert_eq!(content_blocks.len(), 1);
    let content_block = content_blocks.first().unwrap();
    // Check the type and content in the block
    let content_block_type = content_block.get("type").unwrap().as_str().unwrap();
    assert_eq!(content_block_type, "text");
    let clickhouse_content = content_block.get("text").unwrap().as_str().unwrap();
    assert_eq!(clickhouse_content, content);
    // Check that episode_id is here and correct
    let retrieved_episode_id = result.get("episode_id").unwrap().as_str().unwrap();
    let retrieved_episode_id = Uuid::parse_str(retrieved_episode_id).unwrap();
    assert_eq!(retrieved_episode_id, episode_id);
    // Check the variant name
    let variant_name = result.get("variant_name").unwrap().as_str().unwrap();
    assert_eq!(variant_name, "openai");
    // Check the processing time
    let processing_time_ms = result.get("processing_time_ms").unwrap().as_u64().unwrap();
    assert!(processing_time_ms > 0);

    // Check that we saved the correct json mode to ClickHouse
    let inference_params = result.get("inference_params").unwrap().as_str().unwrap();
    let inference_params: Value = serde_json::from_str(inference_params).unwrap();
    let expected_json_mode = serde_json::to_value(json_mode).unwrap();
    let clickhouse_json_mode = inference_params
        .get("chat_completion")
        .unwrap()
        .get("json_mode")
        .unwrap()
        .as_str()
        .unwrap();
    assert_eq!(expected_json_mode, clickhouse_json_mode);

    // Check the ModelInference Table
    let result = select_model_inference_clickhouse(&clickhouse, inference_id)
        .await
        .unwrap();
    let inference_id_result = result.get("inference_id").unwrap().as_str().unwrap();
    let inference_id_result = Uuid::parse_str(inference_id_result).unwrap();
    assert_eq!(inference_id_result, inference_id);
    let model_name = result.get("model_name").unwrap().as_str().unwrap();
    assert_eq!(model_name, "gpt-4o-mini-2024-07-18");
    let model_provider_name = result.get("model_provider_name").unwrap().as_str().unwrap();
    assert_eq!(model_provider_name, "openai");
    let raw_request = result.get("raw_request").unwrap().as_str().unwrap();
    assert!(raw_request.to_lowercase().contains("japan"));
    // Check that raw_request is valid JSON
    let raw_request_val: Value =
        serde_json::from_str(raw_request).expect("raw_request should be valid JSON");
    let expected_request = match json_mode {
        ModelInferenceRequestJsonMode::Off => {
            json!({"messages":[{"role":"system","content":"You are a helpful and friendly assistant named AskJeeves"},{"role":"user","content":"What is the capital of Japan (possibly as JSON)?"}],"model":"gpt-4o-mini-2024-07-18","max_completion_tokens":100,"stream":false})
        }
        ModelInferenceRequestJsonMode::On => {
            json!({"messages":[{"role":"system","content":"You are a helpful and friendly assistant named AskJeeves"},{"role":"user","content":"What is the capital of Japan (possibly as JSON)?"}],"model":"gpt-4o-mini-2024-07-18","max_completion_tokens":100,"stream":false,"response_format":{"type":"json_object"}})
        }
        ModelInferenceRequestJsonMode::Strict => {
            json!({"messages":[{"role":"system","content":"You are a helpful and friendly assistant named AskJeeves"},{"role":"user","content":"What is the capital of Japan (possibly as JSON)?"}],"model":"gpt-4o-mini-2024-07-18","max_completion_tokens":100,"stream":false,"response_format":{"type":"json_object"}})
        }
    };
    assert_eq!(raw_request_val, expected_request);
    let input_tokens = result.get("input_tokens").unwrap().as_u64().unwrap();
    assert!(input_tokens > 5);
    let output_tokens = result.get("output_tokens").unwrap().as_u64().unwrap();
    assert!(output_tokens > 5);
    let response_time_ms = result.get("response_time_ms").unwrap().as_u64().unwrap();
    assert!(response_time_ms > 0);
    assert!(result.get("ttft_ms").unwrap().is_null());
    let raw_response = result.get("raw_response").unwrap().as_str().unwrap();
    let _raw_response_json: Value = serde_json::from_str(raw_response).unwrap();
}

#[tokio::test]
async fn test_o4_mini_inference() {
    let client = Client::new();
    let episode_id = Uuid::now_v7();

    let payload = json!({
        "function_name": "basic_test",
        "variant_name": "o4-mini",
        "episode_id": episode_id,
        "input":
            {"system": {"assistant_name": "AskJeeves"},
            "messages": [
                {
                    "role": "user",
                    "content": "What is the capital of Japan?"
                }
            ]},
        "stream": false,
    });

    let response = client
        .post(get_gateway_endpoint("/inference"))
        .json(&payload)
        .send()
        .await
        .unwrap();
    // Check Response is OK, then fields in order
    assert_eq!(response.status(), StatusCode::OK);
    let response_json = response.json::<Value>().await.unwrap();
    let content_blocks = response_json.get("content").unwrap().as_array().unwrap();
    assert!(content_blocks.len() == 1);
    let content_block = content_blocks.first().unwrap();
    let content_block_type = content_block.get("type").unwrap().as_str().unwrap();
    assert_eq!(content_block_type, "text");
    let content = content_block.get("text").unwrap().as_str().unwrap();
    // Assert that Tokyo is in the content
    assert!(content.contains("Tokyo"), "Content should mention Tokyo");
    // Check that inference_id is here
    let inference_id = response_json.get("inference_id").unwrap().as_str().unwrap();
    let inference_id = Uuid::parse_str(inference_id).unwrap();

    // Sleep for 1 second to allow time for data to be inserted into ClickHouse (trailing writes from API)
    tokio::time::sleep(std::time::Duration::from_secs(1)).await;

    // Check ClickHouse
    let clickhouse = get_clickhouse().await;

    // First, check Inference table
    let result = select_chat_inference_clickhouse(&clickhouse, inference_id)
        .await
        .unwrap();
    let id = result.get("id").unwrap().as_str().unwrap();
    let id_uuid = Uuid::parse_str(id).unwrap();
    assert_eq!(id_uuid, inference_id);
    let input: Value =
        serde_json::from_str(result.get("input").unwrap().as_str().unwrap()).unwrap();
    let correct_input = json!({
        "system": {"assistant_name": "AskJeeves"},
        "messages": [
            {
                "role": "user",
                "content": [{"type": "text", "value": "What is the capital of Japan?"}]
            }
        ]
    });
    assert_eq!(input, correct_input);
    let content_blocks = result.get("output").unwrap().as_str().unwrap();
    // Check that content_blocks is a list of blocks length 1
    let content_blocks: Vec<Value> = serde_json::from_str(content_blocks).unwrap();
    assert_eq!(content_blocks.len(), 1);
    let content_block = content_blocks.first().unwrap();
    // Check the type and content in the block
    let content_block_type = content_block.get("type").unwrap().as_str().unwrap();
    assert_eq!(content_block_type, "text");
    let clickhouse_content = content_block.get("text").unwrap().as_str().unwrap();
    assert_eq!(clickhouse_content, content);
    // Check that episode_id is here and correct
    let retrieved_episode_id = result.get("episode_id").unwrap().as_str().unwrap();
    let retrieved_episode_id = Uuid::parse_str(retrieved_episode_id).unwrap();
    assert_eq!(retrieved_episode_id, episode_id);
    // Check the variant name
    let variant_name = result.get("variant_name").unwrap().as_str().unwrap();
    assert_eq!(variant_name, "o4-mini");
    // Check the processing time
    let processing_time_ms = result.get("processing_time_ms").unwrap().as_u64().unwrap();
    assert!(processing_time_ms > 0);

    // Check the ModelInference Table
    let result = select_model_inference_clickhouse(&clickhouse, inference_id)
        .await
        .unwrap();
    let inference_id_result = result.get("inference_id").unwrap().as_str().unwrap();
    let inference_id_result = Uuid::parse_str(inference_id_result).unwrap();
    assert_eq!(inference_id_result, inference_id);
    let model_name = result.get("model_name").unwrap().as_str().unwrap();
    assert_eq!(model_name, "o4-mini");
    let model_provider_name = result.get("model_provider_name").unwrap().as_str().unwrap();
    assert_eq!(model_provider_name, "openai");
    let raw_request = result.get("raw_request").unwrap().as_str().unwrap();
    assert!(raw_request.to_lowercase().contains("japan"));
    // Check that raw_request is valid JSON
    let _: Value = serde_json::from_str(raw_request).expect("raw_request should be valid JSON");
    let input_tokens = result.get("input_tokens").unwrap().as_u64().unwrap();
    assert!(input_tokens > 5);
    let output_tokens = result.get("output_tokens").unwrap().as_u64().unwrap();
    assert!(output_tokens > 5);
    let response_time_ms = result.get("response_time_ms").unwrap().as_u64().unwrap();
    assert!(response_time_ms > 0);
    assert!(result.get("ttft_ms").unwrap().is_null());
    let raw_response = result.get("raw_response").unwrap().as_str().unwrap();
    let _raw_response_json: Value = serde_json::from_str(raw_response).unwrap();
}

#[tokio::test]
async fn test_o3_mini_inference_with_reasoning_effort() {
    let client = Client::new();
    let episode_id = Uuid::now_v7();

    let payload = json!({
        "function_name": "basic_test",
        "variant_name": "o3-mini",
        "episode_id": episode_id,
        "input":
            {"system": {"assistant_name": "AskJeeves"},
            "messages": [
                {
                    "role": "user",
                    "content": "What is the capital of Japan?"
                }
            ]},
        "stream": false,
    });

    let response = client
        .post(get_gateway_endpoint("/inference"))
        .json(&payload)
        .send()
        .await
        .unwrap();

    // Check Response is OK, then fields in order
    // assert_eq!(response.status(), StatusCode::OK);
    let response_json = response.json::<Value>().await.unwrap();
    println!("Response JSON: {response_json:?}");

    let content_blocks = response_json.get("content").unwrap().as_array().unwrap();
    assert!(content_blocks.len() == 1);
    let content_block = content_blocks.first().unwrap();
    let content_block_type = content_block.get("type").unwrap().as_str().unwrap();
    assert_eq!(content_block_type, "text");
    let content = content_block.get("text").unwrap().as_str().unwrap();

    // Assert that Tokyo is in the content
    assert!(content.contains("Tokyo"), "Content should mention Tokyo");

    // Check that inference_id is here
    let inference_id = response_json.get("inference_id").unwrap().as_str().unwrap();
    let inference_id = Uuid::parse_str(inference_id).unwrap();

    // Sleep for 1 second to allow time for data to be inserted into ClickHouse (trailing writes from API)
    tokio::time::sleep(std::time::Duration::from_secs(1)).await;

    // Check ClickHouse
    let clickhouse = get_clickhouse().await;

    // First, check Inference table
    let result = select_chat_inference_clickhouse(&clickhouse, inference_id)
        .await
        .unwrap();
    let id = result.get("id").unwrap().as_str().unwrap();
    let id_uuid = Uuid::parse_str(id).unwrap();
    assert_eq!(id_uuid, inference_id);
    let input: Value =
        serde_json::from_str(result.get("input").unwrap().as_str().unwrap()).unwrap();
    let correct_input = json!({
        "system": {"assistant_name": "AskJeeves"},
        "messages": [
            {
                "role": "user",
                "content": [{"type": "text", "value": "What is the capital of Japan?"}]
            }
        ]
    });
    assert_eq!(input, correct_input);
    let content_blocks = result.get("output").unwrap().as_str().unwrap();

    // Check that content_blocks is a list of blocks length 1
    let content_blocks: Vec<Value> = serde_json::from_str(content_blocks).unwrap();
    assert_eq!(content_blocks.len(), 1);
    let content_block = content_blocks.first().unwrap();

    // Check the type and content in the block
    let content_block_type = content_block.get("type").unwrap().as_str().unwrap();
    assert_eq!(content_block_type, "text");
    let clickhouse_content = content_block.get("text").unwrap().as_str().unwrap();
    assert_eq!(clickhouse_content, content);

    // Check that episode_id is here and correct
    let retrieved_episode_id = result.get("episode_id").unwrap().as_str().unwrap();
    let retrieved_episode_id = Uuid::parse_str(retrieved_episode_id).unwrap();
    assert_eq!(retrieved_episode_id, episode_id);

    // Check the variant name
    let variant_name = result.get("variant_name").unwrap().as_str().unwrap();
    assert_eq!(variant_name, "o3-mini");

    // Check the processing time
    let processing_time_ms = result.get("processing_time_ms").unwrap().as_u64().unwrap();
    assert!(processing_time_ms > 0);

    // Check the ModelInference Table
    let result = select_model_inference_clickhouse(&clickhouse, inference_id)
        .await
        .unwrap();
    let inference_id_result = result.get("inference_id").unwrap().as_str().unwrap();
    let inference_id_result = Uuid::parse_str(inference_id_result).unwrap();
    assert_eq!(inference_id_result, inference_id);
    let model_name = result.get("model_name").unwrap().as_str().unwrap();
    assert_eq!(model_name, "o3-mini");
    let model_provider_name = result.get("model_provider_name").unwrap().as_str().unwrap();
    assert_eq!(model_provider_name, "openai");
    let raw_request = result.get("raw_request").unwrap().as_str().unwrap();
    assert!(raw_request.to_lowercase().contains("japan"));

    // Check that raw_request is valid JSON
    let _: Value = serde_json::from_str(raw_request).expect("raw_request should be valid JSON");
    let input_tokens = result.get("input_tokens").unwrap().as_u64().unwrap();
    assert!(input_tokens > 5);
    let output_tokens = result.get("output_tokens").unwrap().as_u64().unwrap();
    assert!(output_tokens > 5);
    let response_time_ms = result.get("response_time_ms").unwrap().as_u64().unwrap();
    assert!(response_time_ms > 0);
    assert!(result.get("ttft_ms").unwrap().is_null());
    let raw_response = result.get("raw_response").unwrap().as_str().unwrap();
    let _raw_response_json: Value = serde_json::from_str(raw_response).unwrap();
}

#[tokio::test]
async fn test_embedding_request() {
    let clickhouse = get_clickhouse().await;
    let provider_config_serialized = r#"
    type = "openai"
    model_name = "text-embedding-3-small"
    "#;
    let provider_config =
        toml::from_str::<UninitializedEmbeddingProviderConfig>(provider_config_serialized)
            .expect("Failed to deserialize EmbeddingProviderConfig")
            .load(
                &ProviderTypesConfig::default(),
                Arc::from("good".to_string()),
                &ProviderTypeDefaultCredentials::default(),
            )
            .await
            .unwrap();
    assert!(matches!(
        provider_config.inner,
        EmbeddingProviderConfig::OpenAI(_)
    ));

    // Inject randomness into the model request to ensure that the first request
    // is a cache miss
    let model_name = "my_embedding".to_string();

    let model_config = EmbeddingModelConfig {
        routing: vec![model_name.as_str().into()],
        providers: [(model_name.as_str().into(), provider_config)]
            .into_iter()
            .collect(),
        timeout_ms: None,
    };

    let request = EmbeddingRequest {
        input: format!("This is a test input: {}", Uuid::now_v7()).into(),
        dimensions: None,
        encoding_format: EmbeddingEncodingFormat::Float,
    };
    let api_keys = InferenceCredentials::default();
    let response = model_config
        .embed(
            &request,
            &model_name,
            &InferenceClients {
                http_client: TensorzeroHttpClient::new().unwrap(),
                clickhouse_connection_info: clickhouse.clone(),
                postgres_connection_info: PostgresConnectionInfo::Disabled,
                credentials: Arc::new(api_keys.clone()),
                cache_options: CacheOptions {
                    max_age_s: None,
                    enabled: CacheEnabledMode::On,
                },
                tags: Arc::new(Default::default()),
                rate_limiting_config: Arc::new(Default::default()),
                otlp_config: Default::default(),
            },
        )
        .await
        .unwrap();
    assert!(
        !response.cached,
        "Response was incorrectly cached: {response:?}"
    );
    let [first_embedding] = response.embeddings.as_slice() else {
        panic!("Expected exactly one embedding");
    };
    assert_eq!(first_embedding.ndims(), 1536);
    assert!(!response.cached);
    // Calculate the L2 norm of the embedding
    let norm: f32 = first_embedding
        .clone()
        .as_float()
        .unwrap()
        .iter()
        .map(|&x| x.powi(2))
        .sum::<f32>()
        .sqrt();

    // Assert that the norm is approximately 1 (allowing for small floating-point errors)
    assert!(
        (norm - 1.0).abs() < 1e-6,
        "The L2 norm of the embedding should be 1, but it is {norm}"
    );
    // Check that the timestamp in created is within 1 second of the current time
    let created = response.created;
    let now = std::time::SystemTime::now()
        .duration_since(std::time::UNIX_EPOCH)
        .expect("Time went backwards")
        .as_secs() as i64;
    assert!(
        (created as i64 - now).abs() <= 1,
        "The created timestamp should be within 1 second of the current time, but it is {created}"
    );
    let parsed_raw_response: Value = serde_json::from_str(&response.raw_response).unwrap();
    assert!(
        !parsed_raw_response.is_null(),
        "Parsed raw response should not be null"
    );
    let parsed_raw_request: Value = serde_json::from_str(&response.raw_request).unwrap();
    assert!(
        !parsed_raw_request.is_null(),
        "Parsed raw request should not be null"
    );
    // The randomness affects the exact number of tokens, so we just check that it's at least 20
    assert!(
        response.usage.input_tokens >= 20,
        "Unexpected input tokens: {}",
        response.usage.input_tokens
    );
    assert_eq!(response.usage.output_tokens, 0);
    match response.latency {
        Latency::NonStreaming { response_time } => {
            assert!(
                response_time.as_millis() > 100,
                "Response time should be greater than 100ms: {}",
                response_time.as_millis()
            );
        }
        _ => panic!("Latency should be non-streaming"),
    }

    // Wait for ClickHouse write
    tokio::time::sleep(std::time::Duration::from_secs(1)).await;
    let cached_response = model_config
        .embed(
            &request,
            &model_name,
            &InferenceClients {
                http_client: TensorzeroHttpClient::new().unwrap(),
                clickhouse_connection_info: clickhouse.clone(),
                postgres_connection_info: PostgresConnectionInfo::Disabled,
                credentials: Arc::new(api_keys.clone()),
                cache_options: CacheOptions {
                    max_age_s: None,
                    enabled: CacheEnabledMode::On,
                },
                tags: Arc::new(Default::default()),
                rate_limiting_config: Arc::new(Default::default()),
                otlp_config: Default::default(),
            },
        )
        .await
        .unwrap();
    assert!(cached_response.cached);
    assert_eq!(response.embeddings, cached_response.embeddings);
    assert!(
        cached_response.usage.input_tokens >= 20,
        "Unexpected input tokens: {}",
        cached_response.usage.input_tokens
    );
    assert_eq!(cached_response.usage.output_tokens, 0);
}

#[tokio::test]
async fn test_embedding_sanity_check() {
    let clickhouse = get_clickhouse().await;
    let provider_config_serialized = r#"
    type = "openai"
    model_name = "text-embedding-3-small"
    "#;
    let provider_config =
        toml::from_str::<UninitializedEmbeddingProviderConfig>(provider_config_serialized)
            .expect("Failed to deserialize EmbeddingProviderConfig")
            .load(
                &ProviderTypesConfig::default(),
                Arc::from("good".to_string()),
                &ProviderTypeDefaultCredentials::default(),
            )
            .await
            .unwrap();
    let client = TensorzeroHttpClient::new().unwrap();
    let embedding_request_a = EmbeddingRequest {
        input: "Joe Biden is the president of the United States"
            .to_string()
            .into(),
        dimensions: None,
        encoding_format: EmbeddingEncodingFormat::Float,
    };

    let embedding_request_b = EmbeddingRequest {
        input: "Kamala Harris is the vice president of the United States"
            .to_string()
            .into(),
        dimensions: None,
        encoding_format: EmbeddingEncodingFormat::Float,
    };

    let embedding_request_c = EmbeddingRequest {
        input: "My favorite systems programming language is Rust"
            .to_string()
            .into(),
        dimensions: None,
        encoding_format: EmbeddingEncodingFormat::Float,
    };
    let request_info = (&provider_config).into();
    let api_keys = InferenceCredentials::default();
    let clients = InferenceClients {
        http_client: client.clone(),
        clickhouse_connection_info: clickhouse.clone(),
        postgres_connection_info: PostgresConnectionInfo::Disabled,
        credentials: Arc::new(api_keys),
        cache_options: CacheOptions {
            max_age_s: None,
            enabled: CacheEnabledMode::On,
        },
        tags: Arc::new(Default::default()),
        rate_limiting_config: Arc::new(Default::default()),
        otlp_config: Default::default(),
    };
    let scope_info = ScopeInfo {
        tags: &HashMap::new(),
    };

    // Compute all 3 embeddings concurrently
    let (response_a, response_b, response_c) = tokio::join!(
        provider_config.embed(&embedding_request_a, &clients, &scope_info, &request_info),
        provider_config.embed(&embedding_request_b, &clients, &scope_info, &request_info),
        provider_config.embed(&embedding_request_c, &clients, &scope_info, &request_info)
    );

    // Unwrap the results
    let response_a = response_a.expect("Failed to get embedding for request A");
    let response_b = response_b.expect("Failed to get embedding for request B");
    let response_c = response_c.expect("Failed to get embedding for request C");
    let [embedding_a] = response_a.embeddings.as_slice() else {
        panic!("Failed to get embedding for request A");
    };
    let [embedding_b] = response_b.embeddings.as_slice() else {
        panic!("Failed to get embedding for request b");
    };
    let [embedding_c] = response_c.embeddings.as_slice() else {
        panic!("Failed to get embedding for request C");
    };

    // Calculate cosine similarities
    let similarity_ab = cosine_similarity(embedding_a, embedding_b);
    let similarity_ac = cosine_similarity(embedding_a, embedding_c);
    let similarity_bc = cosine_similarity(embedding_b, embedding_c);

    // Assert that semantically similar sentences have higher similarity (with a margin of 0.3)
    // We empirically determined this by staring at it (no science to it)
    assert!(
        similarity_ab - similarity_ac > 0.3,
        "Similarity between A and B should be higher than between A and C"
    );
    assert!(
        similarity_ab - similarity_bc > 0.3,
        "Similarity between A and B should be higher than between B and C"
    );
}

fn cosine_similarity(a: &Embedding, b: &Embedding) -> f32 {
    let a = a.clone();
    let b = b.clone();
    let a_float = a.as_float().unwrap();
    let b_float = b.as_float().unwrap();
    let dot_product: f32 = a_float.iter().zip(b_float.iter()).map(|(x, y)| x * y).sum();
    let magnitude_a: f32 = a_float.iter().map(|x| x * x).sum::<f32>().sqrt();
    let magnitude_b: f32 = b_float.iter().map(|x| x * x).sum::<f32>().sqrt();
    dot_product / (magnitude_a * magnitude_b)
}

// We already test Amazon S3 with all image providers, so let's test Cloudflare R2
// (which is S3-compatible) with just OpenAI to save time and money.

#[tokio::test]
pub async fn test_image_inference_with_provider_cloudflare_r2() {
    use crate::providers::common::test_image_inference_with_provider_s3_compatible;
    use object_store::{aws::AmazonS3Builder, ObjectStore};
    use rand::distr::Alphanumeric;
    use rand::distr::SampleString;
    use std::sync::Arc;
    use tensorzero_core::inference::types::storage::StorageKind;

    // We expect CI to provide our credentials in 'R2_' variables
    // (to avoid conflicting with the normal AWS credentials for bedrock)
    let r2_access_key_id = std::env::var("R2_ACCESS_KEY_ID").unwrap();
    let r2_secret_access_key = std::env::var("R2_SECRET_ACCESS_KEY").unwrap();

    // Our S3-compatible object store checks for these variables, giving them
    // higher priority than the normal 'AWS_ACCESS_KEY_ID'/'AWS_SECRET_ACCESS_KEY' vars
    std::env::set_var("S3_ACCESS_KEY_ID", &r2_access_key_id);
    std::env::set_var("S3_SECRET_ACCESS_KEY", &r2_secret_access_key);

    let provider = E2ETestProvider {
        supports_batch_inference: true,
        variant_name: "openai".to_string(),
        model_name: "openai::gpt-4o-mini-2024-07-18".into(),
        model_provider_name: "openai".into(),
        credentials: HashMap::new(),
    };

    let endpoint = "https://19918a216783f0ac9e052233569aef60.r2.cloudflarestorage.com/tensorzero-e2e-test-images".to_string();

    let test_bucket = "tensorzero-e2e-test-images";

    let client: Arc<dyn ObjectStore> = Arc::new(
        AmazonS3Builder::new()
            .with_bucket_name(test_bucket)
            .with_access_key_id(r2_access_key_id)
            .with_secret_access_key(r2_secret_access_key)
            .with_endpoint(&endpoint)
            .build()
            .unwrap(),
    );

    let mut prefix = Alphanumeric.sample_string(&mut rand::rng(), 6);
    prefix += "-";

    test_image_inference_with_provider_s3_compatible(
        provider,
        &StorageKind::S3Compatible {
            bucket_name: Some(test_bucket.to_string()),
            region: None,
            prefix: prefix.clone(),
            endpoint: Some(endpoint.clone()),
            allow_http: None,
        },
        &client,
        &format!(
            r#"
    [object_storage]
    type = "s3_compatible"
    endpoint = "{endpoint}"
    bucket_name = "{test_bucket}"
    prefix = "{prefix}"

    [functions.image_test]
    type = "chat"

    [functions.image_test.variants.openai]
    type = "chat_completion"
    model = "openai::gpt-4o-mini-2024-07-18"
    "#
        ),
        &prefix,
    )
    .await;
}

// Tests using `{"type": "text", "text": "Some string"}` as input
#[tokio::test]
async fn test_content_block_text_field() {
    let client = Client::new();
    let episode_id = Uuid::now_v7();

    let payload = json!({
        "model_name": "openai::o4-mini",
        "episode_id": episode_id,
        "input": {
            "messages": [
                {
                    "role": "user",
                    "content": [{"type": "text", "text": "What is the capital of Japan?"}]
                }
            ]},
        "stream": false,
    });

    let response = client
        .post(get_gateway_endpoint("/inference"))
        .json(&payload)
        .send()
        .await
        .unwrap();
    // Check Response is OK, then fields in order
    assert_eq!(response.status(), StatusCode::OK);
    let response_json = response.json::<Value>().await.unwrap();
    let content_blocks = response_json.get("content").unwrap().as_array().unwrap();
    assert!(content_blocks.len() == 1);
    let content_block = content_blocks.first().unwrap();
    let content_block_type = content_block.get("type").unwrap().as_str().unwrap();
    assert_eq!(content_block_type, "text");
    let content = content_block.get("text").unwrap().as_str().unwrap();
    // Assert that Tokyo is in the content
    assert!(content.contains("Tokyo"), "Content should mention Tokyo");
    // Check that inference_id is here
    let inference_id = response_json.get("inference_id").unwrap().as_str().unwrap();
    let inference_id = Uuid::parse_str(inference_id).unwrap();

    // Sleep for 1 second to allow time for data to be inserted into ClickHouse (trailing writes from API)
    tokio::time::sleep(std::time::Duration::from_secs(1)).await;

    // Check ClickHouse
    let clickhouse = get_clickhouse().await;

    // First, check Inference table
    let result = select_chat_inference_clickhouse(&clickhouse, inference_id)
        .await
        .unwrap();
    let id = result.get("id").unwrap().as_str().unwrap();
    let id_uuid = Uuid::parse_str(id).unwrap();
    assert_eq!(id_uuid, inference_id);
    let function_name = result.get("function_name").unwrap().as_str().unwrap();
    assert_eq!(function_name, "tensorzero::default");
    let input: Value =
        serde_json::from_str(result.get("input").unwrap().as_str().unwrap()).unwrap();
    let correct_input = json!({
        "messages": [
            {
                "role": "user",
                "content": [{"type": "text", "value": "What is the capital of Japan?"}]
            }
        ]
    });
    assert_eq!(input, correct_input);
    let content_blocks = result.get("output").unwrap().as_str().unwrap();
    // Check that content_blocks is a list of blocks length 1
    let content_blocks: Vec<Value> = serde_json::from_str(content_blocks).unwrap();
    assert_eq!(content_blocks.len(), 1);
    let content_block = content_blocks.first().unwrap();
    // Check the type and content in the block
    let content_block_type = content_block.get("type").unwrap().as_str().unwrap();
    assert_eq!(content_block_type, "text");
    let clickhouse_content = content_block.get("text").unwrap().as_str().unwrap();
    assert_eq!(clickhouse_content, content);
    // Check that episode_id is here and correct
    let retrieved_episode_id = result.get("episode_id").unwrap().as_str().unwrap();
    let retrieved_episode_id = Uuid::parse_str(retrieved_episode_id).unwrap();
    assert_eq!(retrieved_episode_id, episode_id);
    // Check the variant name
    let variant_name = result.get("variant_name").unwrap().as_str().unwrap();
    assert_eq!(variant_name, "openai::o4-mini");
    // Check the processing time
    let processing_time_ms = result.get("processing_time_ms").unwrap().as_u64().unwrap();
    assert!(processing_time_ms > 0);

    // Check the ModelInference Table
    let result = select_model_inference_clickhouse(&clickhouse, inference_id)
        .await
        .unwrap();
    let inference_id_result = result.get("inference_id").unwrap().as_str().unwrap();
    let inference_id_result = Uuid::parse_str(inference_id_result).unwrap();
    assert_eq!(inference_id_result, inference_id);
    let model_name = result.get("model_name").unwrap().as_str().unwrap();
    assert_eq!(model_name, "openai::o4-mini");
    let model_provider_name = result.get("model_provider_name").unwrap().as_str().unwrap();
    assert_eq!(model_provider_name, "openai");
    let raw_request = result.get("raw_request").unwrap().as_str().unwrap();
    assert!(raw_request.to_lowercase().contains("japan"));
    // Check that raw_request is valid JSON
    let _: Value = serde_json::from_str(raw_request).expect("raw_request should be valid JSON");
    let input_tokens = result.get("input_tokens").unwrap().as_u64().unwrap();
    assert!(input_tokens > 5);
    let output_tokens = result.get("output_tokens").unwrap().as_u64().unwrap();
    assert!(output_tokens > 5);
    let response_time_ms = result.get("response_time_ms").unwrap().as_u64().unwrap();
    assert!(response_time_ms > 0);
    assert!(result.get("ttft_ms").unwrap().is_null());
    let raw_response = result.get("raw_response").unwrap().as_str().unwrap();
    let _raw_response_json: Value = serde_json::from_str(raw_response).unwrap();
}

// We already test Amazon S3 with all image providers, so let's test Google Cloud Storage
// (which is S3-compatible) with just OpenAI to save time and money.

#[tokio::test(flavor = "multi_thread")]
pub async fn test_image_inference_with_provider_gcp_storage() {
    use crate::providers::common::test_image_inference_with_provider_s3_compatible;
    use crate::providers::common::IMAGE_FUNCTION_CONFIG;
    use object_store::{aws::AmazonS3Builder, ObjectStore};
    use rand::distr::Alphanumeric;
    use rand::distr::SampleString;
    use std::sync::Arc;
    use tensorzero_core::inference::types::storage::StorageKind;

    // We expect CI to provide our credentials in 'GCP_STORAGE_' variables
    // (to avoid conflicting with the normal AWS credentials for bedrock)
    let gcloud_access_key_id = std::env::var("GCP_STORAGE_ACCESS_KEY_ID").unwrap();
    let gcloud_secret_access_key = std::env::var("GCP_STORAGE_SECRET_ACCESS_KEY").unwrap();

    // Our S3-compatible object store checks for these variables, giving them
    // higher priority than the normal 'AWS_ACCESS_KEY_ID'/'AWS_SECRET_ACCESS_KEY' vars
    std::env::set_var("S3_ACCESS_KEY_ID", &gcloud_access_key_id);
    std::env::set_var("S3_SECRET_ACCESS_KEY", &gcloud_secret_access_key);

    let provider = E2ETestProvider {
        supports_batch_inference: true,
        variant_name: "openai".to_string(),
        model_name: "openai::gpt-4o-mini-2024-07-18".into(),
        model_provider_name: "openai".into(),
        credentials: HashMap::new(),
    };

    let endpoint = "https://storage.googleapis.com".to_string();

    let test_bucket = "tensorzero-e2e-tests";

    let client: Arc<dyn ObjectStore> = Arc::new(
        AmazonS3Builder::new()
            .with_bucket_name(test_bucket)
            .with_access_key_id(gcloud_access_key_id)
            .with_secret_access_key(gcloud_secret_access_key)
            .with_endpoint(&endpoint)
            .build()
            .unwrap(),
    );

    let mut prefix = Alphanumeric.sample_string(&mut rand::rng(), 6);
    prefix += "-";

    test_image_inference_with_provider_s3_compatible(
        provider,
        &StorageKind::S3Compatible {
            bucket_name: Some(test_bucket.to_string()),
            region: None,
            prefix: prefix.clone(),
            endpoint: Some(endpoint.clone()),
            allow_http: None,
        },
        &client,
        &format!(
            r#"
    [object_storage]
    type = "s3_compatible"
    endpoint = "{endpoint}"
    bucket_name = "{test_bucket}"
    prefix = "{prefix}"

    {IMAGE_FUNCTION_CONFIG}
    "#
        ),
        &prefix,
    )
    .await;
}

// We already test Amazon S3 with all image providers, so let's test minio
// (which is S3-compatible) with just OpenAI to save time and money.

#[tokio::test]
pub async fn test_image_inference_with_provider_docker_minio() {
    use crate::providers::common::test_image_inference_with_provider_s3_compatible;
    use object_store::{aws::AmazonS3Builder, ObjectStore};
    use rand::distr::Alphanumeric;
    use rand::distr::SampleString;
    use std::sync::Arc;
    use tensorzero_core::inference::types::storage::StorageKind;

    // These are set in `ci/minio-docker-compose.yml`
    let minio_access_key_id = "tensorzero-root".to_string();
    let minio_secret_access_key = "tensorzero-root".to_string();

    // Our S3-compatible  store checks for these variables, giving them
    // higher priority than the normal 'AWS_ACCESS_KEY_ID'/'AWS_SECRET_ACCESS_KEY' vars
    std::env::set_var("S3_ACCESS_KEY_ID", &minio_access_key_id);
    std::env::set_var("S3_SECRET_ACCESS_KEY", &minio_secret_access_key);

    let provider = E2ETestProvider {
        supports_batch_inference: true,
        variant_name: "openai".to_string(),
        model_name: "openai::gpt-4o-mini-2024-07-18".into(),
        model_provider_name: "openai".into(),
        credentials: HashMap::new(),
    };

    let endpoint = std::env::var("TENSORZERO_MINIO_URL")
        .unwrap_or_else(|_| "http://127.0.0.1:8000/".to_string());

    let test_bucket = "tensorzero-e2e-tests";

    let client: Arc<dyn ObjectStore> = Arc::new(
        AmazonS3Builder::new()
            .with_bucket_name(test_bucket)
            .with_access_key_id(minio_access_key_id)
            .with_secret_access_key(minio_secret_access_key)
            .with_endpoint(&endpoint)
            .with_allow_http(true)
            .build()
            .unwrap(),
    );

    let mut prefix = Alphanumeric.sample_string(&mut rand::rng(), 6);
    prefix += "-";

    test_image_inference_with_provider_s3_compatible(
        provider,
        &StorageKind::S3Compatible {
            bucket_name: Some(test_bucket.to_string()),
            region: None,
            prefix: prefix.clone(),
            endpoint: Some(endpoint.clone()),
            allow_http: Some(true),
        },
        &client,
        &format!(
            r#"
    [object_storage]
    type = "s3_compatible"
    endpoint = "{endpoint}"
    bucket_name = "{test_bucket}"
    prefix = "{prefix}"
    allow_http = true

    [functions.image_test]
    type = "chat"

    [functions.image_test.variants.openai]
    type = "chat_completion"
    model = "openai::gpt-4o-mini-2024-07-18"
    "#
        ),
        &prefix,
    )
    .await;
}

#[tokio::test]
pub async fn test_parallel_tool_use_default_true_inference_request() {
    use crate::providers::common::check_parallel_tool_use_inference_response;

    let episode_id = Uuid::now_v7();

    let provider = E2ETestProvider {
        supports_batch_inference: true,
        variant_name: "openai".to_string(),
        model_name: "gpt-4o-mini-2024-07-18".into(),
        model_provider_name: "openai".into(),
        credentials: HashMap::new(),
    };

    // We don't specify `parallel_tool_use` in the request, so it shouldn't get passed to OpenAI,
    // resulting in their default value (`true`)
    let payload = json!({
        "function_name": "weather_helper_parallel",
        "episode_id": episode_id,
        "input":{
            "system": {"assistant_name": "Dr. Mehta"},
            "messages": [
                {
                    "role": "user",
                    "content": "What is the weather like in Tokyo (in Celsius)? Use both the provided `get_temperature` and `get_humidity` tools. Do not say anything else, just call the two functions."
                }
            ]},
        "stream": false,
        "variant_name": provider.variant_name,
    });

    let response = Client::new()
        .post(get_gateway_endpoint("/inference"))
        .json(&payload)
        .send()
        .await
        .unwrap();

    // Check if the API response is fine
    assert_eq!(response.status(), StatusCode::OK);
    let response_json = response.json::<Value>().await.unwrap();

    println!("API response: {response_json:#?}");
    check_parallel_tool_use_inference_response(
        response_json,
        &provider,
        Some(episode_id),
        false,
        Value::Null,
    )
    .await;
}

#[tokio::test]
pub async fn test_shorthand_embedding() {
    let shorthand_model = "openai::text-embedding-3-small";
    let payload = json!({
        "input": "Hello, world!",
        "model": format!("tensorzero::embedding_model_name::{}", shorthand_model),
    });
    let response = Client::new()
        .post(get_gateway_endpoint("/openai/v1/embeddings"))
        .json(&payload)
        .send()
        .await
        .unwrap();
    assert_eq!(response.status(), StatusCode::OK);
    let response_json = response.json::<Value>().await.unwrap();
    println!("Shorthand API response: {response_json:?}");
    assert_eq!(response_json["object"].as_str().unwrap(), "list");
    assert_eq!(
        response_json["model"].as_str().unwrap(),
        format!("tensorzero::embedding_model_name::{shorthand_model}")
    );
    assert_eq!(response_json["data"].as_array().unwrap().len(), 1);
    assert_eq!(response_json["data"][0]["index"].as_u64().unwrap(), 0);
    assert_eq!(
        response_json["data"][0]["object"].as_str().unwrap(),
        "embedding"
    );
    assert!(!response_json["data"][0]["embedding"]
        .as_array()
        .unwrap()
        .is_empty());
    assert!(response_json["usage"]["prompt_tokens"].as_u64().unwrap() > 0);
    assert!(response_json["usage"]["total_tokens"].as_u64().unwrap() > 0);
}

#[tokio::test]
pub async fn test_embedding_extra_body() {
    let payload = json!({
        "input": "Hello, world!",
        "model": "tensorzero::embedding_model_name::voyage_3_5_lite_256",
    });
    let response = Client::new()
        .post(get_gateway_endpoint("/openai/v1/embeddings"))
        .json(&payload)
        .send()
        .await
        .unwrap();
    assert_eq!(response.status(), StatusCode::OK);
    let response_json = response.json::<Value>().await.unwrap();
    println!("API response: {response_json:?}");
    assert_eq!(response_json["object"].as_str().unwrap(), "list");
    // voyage-3.5-lite outputs 1024 dimensions by default, but we use extra_body to tell it to output 256.
    assert_eq!(
        response_json["data"][0]["embedding"]
            .as_array()
            .unwrap()
            .len(),
        256
    );
}

// Tests that starting a batch inference with file input writes the file to the object store
// We don't attempt to poll this batch inference, as we already have lots of tests that do that
// (and we never read things back from the object in batch inference handling)
#[tokio::test]
pub async fn test_start_batch_inference_write_file() {
    let temp_dir = tempfile::tempdir().unwrap();
    let config = format!(
        r#"
    [object_storage]
    type = "filesystem"
    path = "{}"

    [functions.batch_image]
    type = "chat"

    [functions.batch_image.variants.openai]
    type = "chat_completion"
    model = "openai::gpt-4o-mini-2024-07-18"
    "#,
        temp_dir.path().to_string_lossy()
    );

    let client = tensorzero::test_helpers::make_embedded_gateway_with_config(&config).await;

    let episode_id = Uuid::now_v7();

    let response = client
        .start_batch_inference(StartBatchInferenceParams {
            function_name: "batch_image".to_string(),
            variant_name: Some("openai".to_string()),
            episode_ids: Some(vec![Some(episode_id)]),
            inputs: vec![Input {
                system: None,
                messages: vec![InputMessage {
                    role: Role::User,
                    content: vec![InputMessageContent::Text(TextKind::Text { text: "Tell me about this image".to_string() }),
                    InputMessageContent::File(File::Url {
                        url: "https://raw.githubusercontent.com/tensorzero/tensorzero/ff3e17bbd3e32f483b027cf81b54404788c90dc1/tensorzero-internal/tests/e2e/providers/ferris.png".parse().unwrap(),
                        mime_type: None,
                    })],
                }],
            }],
            tags: Some(vec![Some([("foo".to_string(), "bar".to_string()), ("test_type".to_string(), "batch_image_object_store".to_string())].into_iter().collect() )]),
            ..Default::default()
        })
        .await
        .unwrap();

    let batch_id = response.batch_id;
    let inference_ids = response.inference_ids;
    assert_eq!(inference_ids.len(), 1);

    let inference_id = inference_ids[0];
    let episode_ids = response.episode_ids;
    assert_eq!(episode_ids.len(), 1);
    let returned_episode_id = episode_ids[0];
    assert_eq!(returned_episode_id, episode_id);

    // Sleep to allow time for data to be inserted into ClickHouse (trailing writes from API)
    tokio::time::sleep(std::time::Duration::from_millis(500)).await;

    // Check if ClickHouse is ok - BatchModelInference Table
    let clickhouse = get_clickhouse().await;
    let result = select_batch_model_inference_clickhouse(&clickhouse, inference_id)
        .await
        .unwrap();

    println!("ClickHouse - BatchModelInference: {result:#?}");

    let id = result.get("inference_id").unwrap().as_str().unwrap();
    let id = Uuid::parse_str(id).unwrap();
    assert_eq!(id, inference_id);

    let retrieved_batch_id = result.get("batch_id").unwrap().as_str().unwrap();
    let retrieved_batch_id = Uuid::parse_str(retrieved_batch_id).unwrap();
    assert_eq!(retrieved_batch_id, batch_id);

    let function_name = result.get("function_name").unwrap().as_str().unwrap();
    assert_eq!(function_name, "batch_image");

    let variant_name = result.get("variant_name").unwrap().as_str().unwrap();
    assert_eq!(variant_name, "openai");

    let retrieved_episode_id = result.get("episode_id").unwrap().as_str().unwrap();
    let retrieved_episode_id = Uuid::parse_str(retrieved_episode_id).unwrap();
    assert_eq!(retrieved_episode_id, episode_id);

    let input: Value =
        serde_json::from_str(result.get("input").unwrap().as_str().unwrap()).unwrap();

    let file_path =
        "observability/files/08bfa764c6dc25e658bab2b8039ddb494546c3bc5523296804efc4cab604df5d.png";
    let correct_input = json!({
        "messages": [
            {
                "role": "user",
                "content": [
                    {"type": "text", "value": "Tell me about this image"},
                    {
                        "type": "file",
                        "file": {
                            "url": "https://raw.githubusercontent.com/tensorzero/tensorzero/ff3e17bbd3e32f483b027cf81b54404788c90dc1/tensorzero-internal/tests/e2e/providers/ferris.png",
                            "mime_type": "image/png",
                        },
                        "storage_path": {
                            "kind": {"type": "filesystem", "path": temp_dir.path().to_string_lossy()},
                            "path": file_path
                        }
                    }
                ]
            }
        ]
    });
    assert_eq!(input, correct_input);

    // Check that the file exists on the filesystem
    let result = std::fs::read(temp_dir.path().join(file_path)).unwrap();
    assert_eq!(result, FERRIS_PNG);
}

#[tokio::test]
async fn test_forward_image_url() {
    let temp_dir = tempfile::tempdir().unwrap();
    let config = format!(
        r#"
    [object_storage]
    type = "filesystem"
    path = "{}"

    [gateway]
    fetch_and_encode_input_files_before_inference = false
    "#,
        temp_dir.path().to_string_lossy()
    );

    let client = make_embedded_gateway_with_config(&config).await;

    let response = client.inference(ClientInferenceParams {
        model_name: Some("openai::gpt-4o-mini".to_string()),
        input: ClientInput {
            messages: vec![ClientInputMessage {
                role: Role::User,
                content: vec![ClientInputMessageContent::Text(TextKind::Text { text: "Describe the contents of the image".to_string() }),
                ClientInputMessageContent::File(File::Url {
                    url: Url::parse("https://raw.githubusercontent.com/tensorzero/tensorzero/ff3e17bbd3e32f483b027cf81b54404788c90dc1/tensorzero-internal/tests/e2e/providers/ferris.png").unwrap(),
                    mime_type: Some(mime::IMAGE_PNG)
                }),
                ],
            }],
            ..Default::default()
        },
        ..Default::default()
    }).await.unwrap();

    let InferenceOutput::NonStreaming(response) = response else {
        panic!("Expected non-streaming inference response");
    };

    // Sleep for 1 second to allow writing to ClickHouse
    tokio::time::sleep(std::time::Duration::from_secs(1)).await;
    let clickhouse = get_clickhouse().await;

    let model_inference = select_model_inference_clickhouse(&clickhouse, response.inference_id())
        .await
        .unwrap();

    let raw_request = model_inference
        .get("raw_request")
        .unwrap()
        .as_str()
        .unwrap();
    assert_eq!(raw_request, "{\"messages\":[{\"role\":\"user\",\"content\":[{\"type\":\"text\",\"text\":\"Describe the contents of the image\"},{\"type\":\"image_url\",\"image_url\":{\"url\":\"https://raw.githubusercontent.com/tensorzero/tensorzero/ff3e17bbd3e32f483b027cf81b54404788c90dc1/tensorzero-internal/tests/e2e/providers/ferris.png\"}}]}],\"model\":\"gpt-4o-mini\",\"stream\":false}");

    let file_path =
        "observability/files/08bfa764c6dc25e658bab2b8039ddb494546c3bc5523296804efc4cab604df5d.png";

    // Check that the file exists on the filesystem
    let result = std::fs::read(temp_dir.path().join(file_path)).unwrap();
    assert_eq!(result, FERRIS_PNG);

    println!("Got response: {response:#?}");

    let InferenceResponse::Chat(response) = response else {
        panic!("Expected chat inference response");
    };
    let text_block = &response.content[0];
    let ContentBlockChatOutput::Text(text) = text_block else {
        panic!("Expected text content block");
    };
    assert!(
        text.text.to_lowercase().contains("cartoon")
            || text.text.to_lowercase().contains("crab")
            || text.text.to_lowercase().contains("animal"),
        "Content should contain 'cartoon' or 'crab' or 'animal': {text:?}"
    );
}

#[tokio::test]
async fn test_forward_file_url() {
    let temp_dir = tempfile::tempdir().unwrap();
    let config = format!(
        r#"
    [object_storage]
    type = "filesystem"
    path = "{}"

    [gateway]
    fetch_and_encode_input_files_before_inference = false
    "#,
        temp_dir.path().to_string_lossy()
    );

    let client = make_embedded_gateway_with_config(&config).await;

    let response = client.inference(ClientInferenceParams {
        model_name: Some("openai::gpt-4o-mini".to_string()),
        input: ClientInput {
            messages: vec![ClientInputMessage {
                role: Role::User,
                content: vec![ClientInputMessageContent::Text(TextKind::Text { text: "Describe the contents of the PDF".to_string() }),
                ClientInputMessageContent::File(File::Url {
                    url: Url::parse("https://raw.githubusercontent.com/tensorzero/tensorzero/ac37477d56deaf6e0585a394eda68fd4f9390cab/tensorzero-core/tests/e2e/providers/deepseek_paper.pdf").unwrap(),
                    mime_type: Some(mime::APPLICATION_PDF)
                }),
                ],
            }],
            ..Default::default()
        },
        ..Default::default()
    }).await.unwrap();

    let InferenceOutput::NonStreaming(response) = response else {
        panic!("Expected non-streaming inference response");
    };

    // Sleep for 1 second to allow writing to ClickHouse
    tokio::time::sleep(std::time::Duration::from_secs(1)).await;
    let clickhouse = get_clickhouse().await;

    let model_inference = select_model_inference_clickhouse(&clickhouse, response.inference_id())
        .await
        .unwrap();

    let raw_request = model_inference
        .get("raw_request")
        .unwrap()
        .as_str()
        .unwrap();
    // OpenAI currently doesn't support forwarding file urls, so we should base64 encode the file data
    assert_eq!(raw_request, "{\"messages\":[{\"role\":\"user\",\"content\":[{\"type\":\"text\",\"text\":\"Describe the contents of the PDF\"},{\"type\":\"file\",\"file\":{\"file_data\":\"data:application/pdf;base64,<TENSORZERO_FILE_0>\",\"filename\":\"input.pdf\"}}]}],\"model\":\"gpt-4o-mini\",\"stream\":false}");

    let file_path =
        "observability/files/3e127d9a726f6be0fd81d73ccea97d96ec99419f59650e01d49183cd3be999ef.pdf";

    // Check that the file exists on the filesystem
    let result = std::fs::read(temp_dir.path().join(file_path)).unwrap();
    assert_eq!(result, DEEPSEEK_PAPER_PDF);

    println!("Got response: {response:#?}");

    let InferenceResponse::Chat(response) = response else {
        panic!("Expected chat inference response");
    };
    let text_block = &response.content[0];
    let ContentBlockChatOutput::Text(text) = text_block else {
        panic!("Expected text content block");
    };
    assert!(
        text.text.to_lowercase().contains("deepseek"),
        "Content should contain 'deepseek': {text:?}"
    );
}

#[tokio::test]
async fn test_responses_api_reasoning() {
    let payload = json!({
        "function_name": "openai_responses_gpt5",
        "variant_name": "openai",
        "input":
            {
               "messages": [
                {
                    "role": "user",
                    "content": "How many letters are in the word potato?"
                }
            ]},
        "extra_body": [
            {
                "variant_name": "openai",
                "pointer": "/reasoning",
                "value": {
                    "effort": "low",
                    "summary": "auto"
                }
            }
        ]
    });

    let response = Client::new()
        .post(get_gateway_endpoint("/inference"))
        .json(&payload)
        .send()
        .await
        .unwrap();

    let response_json = response.json::<Value>().await.unwrap();
    println!("API response: {response_json}");

    let content_blocks = response_json.get("content").unwrap().as_array().unwrap();
    let has_thought = content_blocks
        .iter()
        .any(|block| block.get("type").unwrap().as_str().unwrap() == "thought");
    assert!(
        has_thought,
        "Missing thought block in output: {content_blocks:?}"
    );
<<<<<<< HEAD

    let has_encrypted_thought = content_blocks.iter().any(|block| {
        block.get("type").unwrap().as_str().unwrap() == "thought"
            && block.get("signature").unwrap().as_str().is_some()
    });
    assert!(
        has_encrypted_thought,
        "Missing encrypted thought block in output: {content_blocks:?}"
=======
}

#[tokio::test(flavor = "multi_thread")]
pub async fn test_openai_built_in_websearch() {
    // Create a config with the custom credential location
    let config = r#"

gateway.debug = true
[models."test-model"]
routing = ["test-provider"]

[models."test-model".providers.test-provider]
type = "openai"
model_name = "gpt-5-nano"
provider_tools = [{type = "web_search"}]
api_type = "responses"

[functions.basic_test]
type = "chat"

[functions.basic_test.variants.default]
type = "chat_completion"
model = "test-model"
"#;

    // Create an embedded gateway with this config
    let client = tensorzero::test_helpers::make_embedded_gateway_with_config(config).await;

    // Make a simple inference request to verify it works
    let episode_id = Uuid::now_v7();
    let result = client
        .inference(ClientInferenceParams {
            function_name: Some("basic_test".to_string()),
            variant_name: Some("default".to_string()),
            episode_id: Some(episode_id),
            input: ClientInput {
                system: None,
                messages: vec![ClientInputMessage {
                    role: Role::User,
                    content: vec![ClientInputMessageContent::Text(TextKind::Text {
                        text: "Tell me some good news that happened today".to_string(),
                    })],
                }],
            },
            stream: Some(false),
            ..Default::default()
        })
        .await;

    // Assert the inference succeeded
    let response = result.unwrap();
    println!("response: {response:?}");

    // Extract the chat response
    let InferenceOutput::NonStreaming(response) = response else {
        panic!("Expected non-streaming inference response");
    };

    let InferenceResponse::Chat(chat_response) = response else {
        panic!("Expected chat inference response");
    };

    // Assert that we have at least one Unknown content block with type "web_search_call"
    let web_search_blocks: Vec<_> = chat_response
        .content
        .iter()
        .filter(|block| {
            if let ContentBlockChatOutput::Unknown { data, .. } = block {
                data.get("type")
                    .and_then(|t| t.as_str())
                    .map(|t| t == "web_search_call")
                    .unwrap_or(false)
            } else {
                false
            }
        })
        .collect();

    assert!(
        !web_search_blocks.is_empty(),
        "Expected at least one Unknown content block with type 'web_search_call', but found none. Content blocks: {:#?}",
        chat_response.content
    );

    // Assert that we have exactly one Text content block
    let text_blocks: Vec<_> = chat_response
        .content
        .iter()
        .filter_map(|block| {
            if let ContentBlockChatOutput::Text(text) = block {
                Some(text)
            } else {
                None
            }
        })
        .collect();

    assert_eq!(
        text_blocks.len(),
        1,
        "Expected exactly one Text content block, but found {}. Content blocks: {:#?}",
        text_blocks.len(),
        chat_response.content
    );

    // Assert that the text block contains citations (markdown links)
    let text_content = &text_blocks[0].text;
    assert!(
        text_content.contains("]("),
        "Expected text content to contain citations in markdown format [text](url), but found none. Text: {text_content}",
    );

    // Round-trip test: Convert output content blocks back to input and make another inference
    let assistant_content: Vec<ClientInputMessageContent> = chat_response
        .content
        .iter()
        .map(|block| match block {
            ContentBlockChatOutput::Text(text) => ClientInputMessageContent::Text(TextKind::Text {
                text: text.text.clone(),
            }),
            ContentBlockChatOutput::ToolCall(tool_call) => {
                ClientInputMessageContent::ToolCall(ToolCallInput {
                    id: tool_call.id.clone(),
                    name: tool_call.name.clone(),
                    arguments: tool_call.arguments.clone(),
                    raw_name: None,
                    raw_arguments: None,
                })
            }
            ContentBlockChatOutput::Thought(thought) => {
                ClientInputMessageContent::Thought(thought.clone())
            }
            ContentBlockChatOutput::Unknown {
                data,
                model_provider_name,
            } => ClientInputMessageContent::Unknown {
                data: data.clone(),
                model_provider_name: model_provider_name.clone(),
            },
        })
        .collect();

    // Make a second inference with the assistant's response and a new user question
    let result2 = client
        .inference(ClientInferenceParams {
            function_name: Some("basic_test".to_string()),
            variant_name: Some("default".to_string()),
            episode_id: Some(episode_id),
            input: ClientInput {
                system: None,
                messages: vec![
                    ClientInputMessage {
                        role: Role::User,
                        content: vec![ClientInputMessageContent::Text(TextKind::Text {
                            text: "Tell me some good news that happened today".to_string(),
                        })],
                    },
                    ClientInputMessage {
                        role: Role::Assistant,
                        content: assistant_content,
                    },
                    ClientInputMessage {
                        role: Role::User,
                        content: vec![ClientInputMessageContent::Text(TextKind::Text {
                            text: "Can you summarize what you just told me in one sentence?"
                                .to_string(),
                        })],
                    },
                ],
            },
            stream: Some(false),
            ..Default::default()
        })
        .await;

    // Assert the round-trip inference succeeded
    let response2 = result2.unwrap();
    println!("Round-trip response: {response2:?}");

    let InferenceOutput::NonStreaming(response2) = response2 else {
        panic!("Expected non-streaming inference response for round-trip");
    };

    let InferenceResponse::Chat(chat_response2) = response2 else {
        panic!("Expected chat inference response for round-trip");
    };

    // Assert that the second response has at least one text block
    let has_text = chat_response2
        .content
        .iter()
        .any(|block| matches!(block, ContentBlockChatOutput::Text(_)));
    assert!(
        has_text,
        "Expected at least one text content block in round-trip response. Content blocks: {:#?}",
        chat_response2.content
    );
}

#[tokio::test(flavor = "multi_thread")]
pub async fn test_openai_built_in_websearch_streaming() {
    // Create a config with the custom credential location
    let config = r#"

gateway.debug = true
[models."test-model"]
routing = ["test-provider"]

[models."test-model".providers.test-provider]
type = "openai"
model_name = "gpt-5-nano"
provider_tools = [{type = "web_search"}]
api_type = "responses"

[functions.basic_test]
type = "chat"

[functions.basic_test.variants.default]
type = "chat_completion"
model = "test-model"
"#;

    // Create an embedded gateway with this config
    let client = tensorzero::test_helpers::make_embedded_gateway_with_config(config).await;

    // Make a streaming inference request
    let episode_id = Uuid::now_v7();
    let result = client
        .inference(ClientInferenceParams {
            function_name: Some("basic_test".to_string()),
            variant_name: Some("default".to_string()),
            episode_id: Some(episode_id),
            input: ClientInput {
                system: None,
                messages: vec![ClientInputMessage {
                    role: Role::User,
                    content: vec![ClientInputMessageContent::Text(TextKind::Text {
                        text: "Tell me some good news that happened today".to_string(),
                    })],
                }],
            },
            stream: Some(true),
            ..Default::default()
        })
        .await;

    // Assert the inference succeeded
    let response = result.unwrap();
    println!("response: {response:?}");

    // Extract the streaming response
    let InferenceOutput::Streaming(mut stream) = response else {
        panic!("Expected streaming inference response");
    };

    // Collect all chunks
    let mut chunks = vec![];
    let mut inference_id: Option<Uuid> = None;
    let mut full_text = String::new();

    while let Some(chunk_result) = stream.next().await {
        let chunk = chunk_result.unwrap();

        // Extract inference_id from the first chunk
        if inference_id.is_none() {
            if let InferenceResponseChunk::Chat(chat_chunk) = &chunk {
                inference_id = Some(chat_chunk.inference_id);
            }
        }

        // Concatenate text from chunks
        if let InferenceResponseChunk::Chat(chat_chunk) = &chunk {
            for content_block in &chat_chunk.content {
                if let ContentBlockChunk::Text(text_chunk) = content_block {
                    full_text.push_str(&text_chunk.text);
                }
            }
        }

        chunks.push(chunk);
    }

    // Assert that we have multiple streaming chunks (indicates streaming is working)
    assert!(
        chunks.len() >= 10,
        "Expected at least 10 streaming chunks, but got {}. Streaming may not be working properly.",
        chunks.len()
    );

    // Assert that all chunks are Chat type
    for chunk in &chunks {
        assert!(
            matches!(chunk, InferenceResponseChunk::Chat(_)),
            "Expected all chunks to be Chat type, but found: {chunk:?}",
        );
    }

    // Assert that the last chunk has usage information
    if let Some(InferenceResponseChunk::Chat(last_chunk)) = chunks.last() {
        assert!(
            last_chunk.usage.is_some(),
            "Expected the last chunk to have usage information, but it was None"
        );
    } else {
        panic!("No chunks received");
    }

    // Assert that the last chunk has a finish_reason
    if let Some(InferenceResponseChunk::Chat(last_chunk)) = chunks.last() {
        assert!(
            last_chunk.finish_reason.is_some(),
            "Expected the last chunk to have a finish_reason, but it was None"
        );
    }

    // Assert that the concatenated text contains citations (markdown links)
    assert!(
        full_text.contains("]("),
        "Expected concatenated text to contain citations in markdown format [text](url), but found none. Text length: {}",
        full_text.len()
    );

    // Sleep for 1 second to allow writing to ClickHouse
    tokio::time::sleep(std::time::Duration::from_secs(1)).await;
    let clickhouse = get_clickhouse().await;

    let inference_id = inference_id.expect("Should have extracted inference_id from chunks");

    // Fetch the model inference data from ClickHouse
    let model_inference = select_model_inference_clickhouse(&clickhouse, inference_id)
        .await
        .unwrap();

    let raw_response = model_inference
        .get("raw_response")
        .unwrap()
        .as_str()
        .unwrap();

    // Assert that raw_response contains web_search_call (confirms web search was used)
    assert!(
        raw_response.contains("web_search_call"),
        "Expected raw_response to contain 'web_search_call', but it was not found"
    );

    // Assert that raw_response contains response.completed event
    assert!(
        raw_response.contains("response.completed"),
        "Expected raw_response to contain 'response.completed' event, but it was not found"
>>>>>>> 34623eca
    );
}<|MERGE_RESOLUTION|>--- conflicted
+++ resolved
@@ -2215,7 +2215,6 @@
         has_thought,
         "Missing thought block in output: {content_blocks:?}"
     );
-<<<<<<< HEAD
 
     let has_encrypted_thought = content_blocks.iter().any(|block| {
         block.get("type").unwrap().as_str().unwrap() == "thought"
@@ -2224,7 +2223,7 @@
     assert!(
         has_encrypted_thought,
         "Missing encrypted thought block in output: {content_blocks:?}"
-=======
+    );
 }
 
 #[tokio::test(flavor = "multi_thread")]
@@ -2574,6 +2573,5 @@
     assert!(
         raw_response.contains("response.completed"),
         "Expected raw_response to contain 'response.completed' event, but it was not found"
->>>>>>> 34623eca
     );
 }