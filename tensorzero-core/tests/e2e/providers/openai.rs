#![expect(clippy::print_stdout)]
use std::collections::HashMap;
use std::sync::Arc;

use futures::StreamExt;
use reqwest::{Client, StatusCode};
use serde_json::{json, Value};
use tensorzero::test_helpers::make_embedded_gateway_with_config;
use tensorzero::{
    ClientInferenceParams, ClientInput, ClientInputMessage, ClientInputMessageContent,
    ContentBlockChunk, File, InferenceOutput, InferenceResponse, InferenceResponseChunk, Input,
    InputMessage, InputMessageContent, Role,
};
use tensorzero_core::cache::{CacheEnabledMode, CacheOptions};
use tensorzero_core::config::provider_types::ProviderTypesConfig;
use tensorzero_core::db::postgres::PostgresConnectionInfo;
use tensorzero_core::embeddings::{
    Embedding, EmbeddingEncodingFormat, EmbeddingModelConfig, EmbeddingProviderConfig,
    EmbeddingRequest, UninitializedEmbeddingProviderConfig,
};
use tensorzero_core::endpoints::batch_inference::StartBatchInferenceParams;
use tensorzero_core::endpoints::inference::{InferenceClients, InferenceCredentials};
use tensorzero_core::http::TensorzeroHttpClient;
use tensorzero_core::inference::types::{
    ContentBlockChatOutput, Latency, ModelInferenceRequestJsonMode, TextKind,
};
use tensorzero_core::model_table::ProviderTypeDefaultCredentials;
use tensorzero_core::rate_limiting::ScopeInfo;
use tensorzero_core::tool::ToolCallInput;
use url::Url;
use uuid::Uuid;

use crate::common::get_gateway_endpoint;
use crate::providers::common::{
    E2ETestProvider, E2ETestProviders, EmbeddingTestProvider, ModelTestProvider,
    DEEPSEEK_PAPER_PDF, FERRIS_PNG,
};
use tensorzero_core::db::clickhouse::test_helpers::{
    get_clickhouse, select_batch_model_inference_clickhouse, select_chat_inference_clickhouse,
    select_model_inference_clickhouse,
};

crate::generate_provider_tests!(get_providers);
crate::generate_batch_inference_tests!(get_providers);

async fn get_providers() -> E2ETestProviders {
    let credentials = match std::env::var("OPENAI_API_KEY") {
        Ok(key) => HashMap::from([("openai_api_key".to_string(), key)]),
        Err(_) => HashMap::new(),
    };

    let standard_without_o1 = vec![E2ETestProvider {
        supports_batch_inference: true,
        variant_name: "openai".to_string(),
        model_name: "gpt-4o-mini-2024-07-18".into(),
        model_provider_name: "openai".into(),
        credentials: HashMap::new(),
    }];

    let extra_body_providers = vec![E2ETestProvider {
        supports_batch_inference: true,
        variant_name: "openai-extra-body".to_string(),
        model_name: "gpt-4o-mini-2024-07-18".into(),
        model_provider_name: "openai".into(),
        credentials: HashMap::new(),
    }];

    let bad_auth_extra_headers = vec![E2ETestProvider {
        supports_batch_inference: true,
        variant_name: "openai-extra-headers".to_string(),
        model_name: "gpt-4o-mini-2024-07-18".into(),
        model_provider_name: "openai".into(),
        credentials: HashMap::new(),
    }];

    let standard_providers = vec![
        E2ETestProvider {
            supports_batch_inference: true,
            variant_name: "openai".to_string(),
            model_name: "gpt-4o-mini-2024-07-18".into(),
            model_provider_name: "openai".into(),
            credentials: HashMap::new(),
        },
        E2ETestProvider {
            supports_batch_inference: true,
            variant_name: "openai-o1".to_string(),
            model_name: "o1-2024-12-17".into(),
            model_provider_name: "openai".into(),
            credentials: HashMap::new(),
        },
        E2ETestProvider {
            supports_batch_inference: false,
            variant_name: "openai-responses".to_string(),
            model_name: "responses-gpt-4o-mini-2024-07-18".into(),
            model_provider_name: "openai".into(),
            credentials: HashMap::new(),
        },
    ];

    let inference_params_providers = vec![
        E2ETestProvider {
            supports_batch_inference: true,
            variant_name: "openai".to_string(),
            model_name: "gpt-4o-mini-2024-07-18".into(),
            model_provider_name: "openai".into(),
            credentials: credentials.clone(),
        },
        E2ETestProvider {
            supports_batch_inference: false,
            variant_name: "openai-responses".to_string(),
            model_name: "responses-gpt-4o-mini-2024-07-18".into(),
            model_provider_name: "openai".into(),
            credentials: HashMap::new(),
        },
    ];

    let inference_params_dynamic_providers = vec![E2ETestProvider {
        supports_batch_inference: true,
        variant_name: "openai-dynamic".to_string(),
        model_name: "gpt-4o-mini-2024-07-18-dynamic".into(),
        model_provider_name: "openai".into(),
        credentials,
    }];

    let image_providers = vec![
        E2ETestProvider {
            supports_batch_inference: true,
            variant_name: "openai".to_string(),
            model_name: "openai::gpt-4o-mini-2024-07-18".into(),
            model_provider_name: "openai".into(),
            credentials: HashMap::new(),
        },
        E2ETestProvider {
            supports_batch_inference: false,
            variant_name: "openai-responses".to_string(),
            model_name: "responses-gpt-4o-mini-2024-07-18".into(),
            model_provider_name: "openai".into(),
            credentials: HashMap::new(),
        },
    ];

    let json_providers = vec![
        E2ETestProvider {
            supports_batch_inference: true,
            variant_name: "openai".to_string(),
            model_name: "gpt-4o-mini-2024-07-18".into(),
            model_provider_name: "openai".into(),
            credentials: HashMap::new(),
        },
        E2ETestProvider {
            supports_batch_inference: true,
            variant_name: "openai-implicit".to_string(),
            model_name: "gpt-4o-mini-2024-07-18".into(),
            model_provider_name: "openai".into(),
            credentials: HashMap::new(),
        },
        E2ETestProvider {
            supports_batch_inference: true,
            variant_name: "openai-strict".to_string(),
            model_name: "gpt-4o-mini-2024-07-18".into(),
            model_provider_name: "openai".into(),
            credentials: HashMap::new(),
        },
        E2ETestProvider {
            supports_batch_inference: true,
            variant_name: "openai-o1".to_string(),
            model_name: "o1-2024-12-17".into(),
            model_provider_name: "openai".into(),
            credentials: HashMap::new(),
        },
        E2ETestProvider {
            supports_batch_inference: true,
            variant_name: "openai-cot".to_string(),
            model_name: "openai::gpt-4.1-nano-2025-04-14".into(),
            model_provider_name: "openai".into(),
            credentials: HashMap::new(),
        },
        E2ETestProvider {
            supports_batch_inference: false,
            variant_name: "openai-responses".to_string(),
            model_name: "responses-gpt-4o-mini-2024-07-18".into(),
            model_provider_name: "openai".into(),
            credentials: HashMap::new(),
        },
        E2ETestProvider {
            supports_batch_inference: false,
            variant_name: "openai-responses-strict".to_string(),
            model_name: "responses-gpt-4o-mini-2024-07-18".into(),
            model_provider_name: "openai".into(),
            credentials: HashMap::new(),
        },
    ];

    let json_mode_off_providers = vec![
        E2ETestProvider {
            supports_batch_inference: true,
            variant_name: "openai_json_mode_off".to_string(),
            model_name: "gpt-4o-mini-2024-07-18".into(),
            model_provider_name: "openai".into(),
            credentials: HashMap::new(),
        },
        E2ETestProvider {
            supports_batch_inference: true,
            variant_name: "openai_o1_json_mode_off".to_string(),
            model_name: "o1-2024-12-17".into(),
            model_provider_name: "openai".into(),
            credentials: HashMap::new(),
        },
        E2ETestProvider {
            supports_batch_inference: true,
            variant_name: "openai-responses_json_mode_off".to_string(),
            model_name: "responses-gpt-4o-mini-2024-07-18".into(),
            model_provider_name: "openai".into(),
            credentials: HashMap::new(),
        },
    ];

    let shorthand_providers = vec![E2ETestProvider {
        supports_batch_inference: true,
        variant_name: "openai-shorthand".to_string(),
        model_name: "openai::gpt-4o-mini-2024-07-18".into(),
        model_provider_name: "openai".into(),
        credentials: HashMap::new(),
    }];

    let embedding_providers = vec![EmbeddingTestProvider {
        model_name: "text-embedding-3-small".into(),
    }];

    let provider_type_default_credentials_providers = vec![E2ETestProvider {
        supports_batch_inference: true,
        variant_name: "openai".to_string(),
        model_name: "gpt-4o-mini-2024-07-18".into(),
        model_provider_name: "openai".into(),
        credentials: HashMap::new(),
    }];

    let provider_type_default_credentials_shorthand_providers = vec![E2ETestProvider {
        supports_batch_inference: true,
        variant_name: "openai-shorthand".to_string(),
        model_name: "openai::gpt-4o-mini-2024-07-18".into(),
        model_provider_name: "openai".into(),
        credentials: HashMap::new(),
    }];

    let credential_fallbacks = vec![ModelTestProvider {
        provider_type: "openai".to_string(),
        model_info: HashMap::from([(
            "model_name".to_string(),
            "gpt-4o-mini-2024-07-18".to_string(),
        )]),
        use_modal_headers: false,
    }];

    E2ETestProviders {
        simple_inference: standard_providers.clone(),
        extra_body_inference: extra_body_providers,
        bad_auth_extra_headers,
        reasoning_inference: vec![],
        embeddings: embedding_providers,
        inference_params_inference: inference_params_providers,
        inference_params_dynamic_credentials: inference_params_dynamic_providers,
        provider_type_default_credentials: provider_type_default_credentials_providers,
        provider_type_default_credentials_shorthand:
            provider_type_default_credentials_shorthand_providers,
        tool_use_inference: standard_providers.clone(),
        tool_multi_turn_inference: standard_providers.clone(),
        dynamic_tool_use_inference: standard_providers.clone(),
        parallel_tool_use_inference: standard_without_o1.clone(),
        json_mode_inference: json_providers.clone(),
        json_mode_off_inference: json_mode_off_providers.clone(),
        image_inference: image_providers.clone(),
        pdf_inference: image_providers.clone(),

        shorthand_inference: shorthand_providers.clone(),
        credential_fallbacks,
    }
}

#[tokio::test]
pub async fn test_provider_config_extra_body() {
    let episode_id = Uuid::now_v7();

    let payload = json!({
        "function_name": "basic_test",
        "variant_name": "openai-extra-body-provider-config",
        "episode_id": episode_id,
        "params": {
            "chat_completion": {
                "temperature": 9000
            }
        },
        "input":
            {
               "system": {"assistant_name": "Dr. Mehta"},
               "messages": [
                {
                    "role": "user",
                    "content": "What is the name of the capital city of Japan?"
                }
            ]},
        "stream": false,
        "tags": {"foo": "bar"},
    });

    let response = Client::new()
        .post(get_gateway_endpoint("/inference"))
        .json(&payload)
        .send()
        .await
        .unwrap();

    // Check that the API response is ok
    assert_eq!(response.status(), StatusCode::OK);
    let response_json = response.json::<Value>().await.unwrap();

    println!("API response: {response_json:#?}");

    let inference_id = response_json.get("inference_id").unwrap().as_str().unwrap();
    let inference_id = Uuid::parse_str(inference_id).unwrap();

    // Sleep to allow time for data to be inserted into ClickHouse (trailing writes from API)
    tokio::time::sleep(std::time::Duration::from_millis(200)).await;

    // Check if ClickHouse is ok - ChatInference Table
    let clickhouse = get_clickhouse().await;

    // Check the ModelInference Table
    let result = select_model_inference_clickhouse(&clickhouse, inference_id)
        .await
        .unwrap();

    println!("ClickHouse - ModelInference: {result:#?}");

    let model_inference_id = result.get("id").unwrap().as_str().unwrap();
    assert!(Uuid::parse_str(model_inference_id).is_ok());

    let inference_id_result = result.get("inference_id").unwrap().as_str().unwrap();
    let inference_id_result = Uuid::parse_str(inference_id_result).unwrap();
    assert_eq!(inference_id_result, inference_id);

    let raw_request = result.get("raw_request").unwrap().as_str().unwrap();
    let raw_request_val: serde_json::Value = serde_json::from_str::<Value>(raw_request).unwrap();

    // This is set in both the variant and model provider extra_body, and
    // so the model provider should win
    assert_eq!(
        raw_request_val
            .get("temperature")
            .unwrap()
            .as_f64()
            .expect("Temperature is not a number"),
        0.456
    );

    // This is only set in the variant extra_body
    assert_eq!(
        raw_request_val
            .get("max_completion_tokens")
            .unwrap()
            .as_u64()
            .expect("max_completion_tokens is not a number"),
        123
    );

    // This is only set in the model provider extra_body
    assert_eq!(
        raw_request_val
            .get("frequency_penalty")
            .unwrap()
            .as_f64()
            .expect("frequency_penalty is not a number"),
        1.42
    );
}

#[tokio::test]
async fn test_default_function_default_tool_choice() {
    let client = Client::new();
    let episode_id = Uuid::now_v7();

    let payload = json!({
        "model_name": "openai::gpt-4o-mini",
        "episode_id" : episode_id,
        "input": {
            "messages": [{"role": "user", "content": "What is the weather in NYC?"}],
        },
        "additional_tools": [
            {
                "name": "temperature_api",
                "description": "Get the current temperature",
                "parameters": {
                  "$schema": "http://json-schema.org/draft-07/schema#",
                  "type": "object",
                  "description": "Get the current temperature in Celsius for a given location.",
                  "properties": {
                    "location": {
                      "type": "string",
                      "description": "The location to get the temperature for (e.g. \"New York\")"
                    }
                  },
                  "required": ["location"],
                  "additionalProperties": false
                }
                ,
                "strict": true
            }
        ],
    });

    let response = client
        .post(get_gateway_endpoint("/inference"))
        .json(&payload)
        .send()
        .await
        .unwrap();
    // Check Response is OK, then fields in order
    assert_eq!(response.status(), StatusCode::OK);
    let response_json = response.json::<Value>().await.unwrap();
    println!("Response: {response_json}");

    // Check that inference_id is here
    let inference_id = response_json.get("inference_id").unwrap().as_str().unwrap();
    let inference_id = Uuid::parse_str(inference_id).unwrap();

    let content_blocks = response_json.get("content").unwrap().as_array().unwrap();
    assert_eq!(content_blocks.len(), 1);

    assert_eq!(
        content_blocks[0].get("type").unwrap().as_str().unwrap(),
        "tool_call"
    );

    // Sleep for 200ms second to allow time for data to be inserted into ClickHouse (trailing writes from API)
    tokio::time::sleep(std::time::Duration::from_millis(200)).await;

    // Just check 'tool_choice' in the raw request, since we already have lots of tests
    // that check the full ChatInference/ModelInference rows
    let clickhouse = get_clickhouse().await;

    // Check the ModelInference Table
    let result = select_model_inference_clickhouse(&clickhouse, inference_id)
        .await
        .unwrap();
    let inference_id_result = result.get("inference_id").unwrap().as_str().unwrap();
    let inference_id_result = Uuid::parse_str(inference_id_result).unwrap();
    assert_eq!(inference_id_result, inference_id);
    let raw_request = result.get("raw_request").unwrap().as_str().unwrap();
    let raw_request_json: Value = serde_json::from_str(raw_request).unwrap();
    assert_eq!(raw_request_json["tool_choice"], "auto");
}

// Tests using 'model_name' with a shorthand model

#[tokio::test]
async fn test_default_function_model_name_shorthand() {
    let client = Client::new();
    let episode_id = Uuid::now_v7();

    let payload = json!({
        "model_name": "openai::o4-mini",
        "episode_id": episode_id,
        "input": {
            "messages": [
                {
                    "role": "user",
                    "content": "What is the capital of Japan?"
                }
            ]},
        "stream": false,
    });

    let response = client
        .post(get_gateway_endpoint("/inference"))
        .json(&payload)
        .send()
        .await
        .unwrap();
    // Check Response is OK, then fields in order
    assert_eq!(response.status(), StatusCode::OK);
    let response_json = response.json::<Value>().await.unwrap();
    let content_blocks = response_json.get("content").unwrap().as_array().unwrap();
    assert!(content_blocks.len() == 1);
    let content_block = content_blocks.first().unwrap();
    let content_block_type = content_block.get("type").unwrap().as_str().unwrap();
    assert_eq!(content_block_type, "text");
    let content = content_block.get("text").unwrap().as_str().unwrap();
    // Assert that Tokyo is in the content
    assert!(content.contains("Tokyo"), "Content should mention Tokyo");
    // Check that inference_id is here
    let inference_id = response_json.get("inference_id").unwrap().as_str().unwrap();
    let inference_id = Uuid::parse_str(inference_id).unwrap();

    // Sleep for 1 second to allow time for data to be inserted into ClickHouse (trailing writes from API)
    tokio::time::sleep(std::time::Duration::from_secs(1)).await;

    // Check ClickHouse
    let clickhouse = get_clickhouse().await;

    // First, check Inference table
    let result = select_chat_inference_clickhouse(&clickhouse, inference_id)
        .await
        .unwrap();
    let id = result.get("id").unwrap().as_str().unwrap();
    let id_uuid = Uuid::parse_str(id).unwrap();
    assert_eq!(id_uuid, inference_id);
    let function_name = result.get("function_name").unwrap().as_str().unwrap();
    assert_eq!(function_name, "tensorzero::default");
    let input: Value =
        serde_json::from_str(result.get("input").unwrap().as_str().unwrap()).unwrap();
    let correct_input = json!({
        "messages": [
            {
                "role": "user",
                "content": [{"type": "text", "value": "What is the capital of Japan?"}]
            }
        ]
    });
    assert_eq!(input, correct_input);
    let content_blocks = result.get("output").unwrap().as_str().unwrap();
    // Check that content_blocks is a list of blocks length 1
    let content_blocks: Vec<Value> = serde_json::from_str(content_blocks).unwrap();
    assert_eq!(content_blocks.len(), 1);
    let content_block = content_blocks.first().unwrap();
    // Check the type and content in the block
    let content_block_type = content_block.get("type").unwrap().as_str().unwrap();
    assert_eq!(content_block_type, "text");
    let clickhouse_content = content_block.get("text").unwrap().as_str().unwrap();
    assert_eq!(clickhouse_content, content);
    // Check that episode_id is here and correct
    let retrieved_episode_id = result.get("episode_id").unwrap().as_str().unwrap();
    let retrieved_episode_id = Uuid::parse_str(retrieved_episode_id).unwrap();
    assert_eq!(retrieved_episode_id, episode_id);
    // Check the variant name
    let variant_name = result.get("variant_name").unwrap().as_str().unwrap();
    assert_eq!(variant_name, "openai::o4-mini");
    // Check the processing time
    let processing_time_ms = result.get("processing_time_ms").unwrap().as_u64().unwrap();
    assert!(processing_time_ms > 0);

    // Check the ModelInference Table
    let result = select_model_inference_clickhouse(&clickhouse, inference_id)
        .await
        .unwrap();
    let inference_id_result = result.get("inference_id").unwrap().as_str().unwrap();
    let inference_id_result = Uuid::parse_str(inference_id_result).unwrap();
    assert_eq!(inference_id_result, inference_id);
    let model_name = result.get("model_name").unwrap().as_str().unwrap();
    assert_eq!(model_name, "openai::o4-mini");
    let model_provider_name = result.get("model_provider_name").unwrap().as_str().unwrap();
    assert_eq!(model_provider_name, "openai");
    let raw_request = result.get("raw_request").unwrap().as_str().unwrap();
    assert!(raw_request.to_lowercase().contains("japan"));
    // Check that raw_request is valid JSON
    let _: Value = serde_json::from_str(raw_request).expect("raw_request should be valid JSON");
    let input_tokens = result.get("input_tokens").unwrap().as_u64().unwrap();
    assert!(input_tokens > 5);
    let output_tokens = result.get("output_tokens").unwrap().as_u64().unwrap();
    assert!(output_tokens > 5);
    let response_time_ms = result.get("response_time_ms").unwrap().as_u64().unwrap();
    assert!(response_time_ms > 0);
    assert!(result.get("ttft_ms").unwrap().is_null());
    let raw_response = result.get("raw_response").unwrap().as_str().unwrap();
    let _raw_response_json: Value = serde_json::from_str(raw_response).unwrap();
}

// Tests using 'model_name' with a non-shorthand model

#[tokio::test]
async fn test_default_function_model_name_non_shorthand() {
    let client = Client::new();
    let episode_id = Uuid::now_v7();

    let payload = json!({
        "model_name": "o4-mini",
        "episode_id": episode_id,
        "input": {
            "messages": [
                {
                    "role": "user",
                    "content": "What is the capital of Japan?"
                }
            ]},
        "stream": false,
    });

    let response = client
        .post(get_gateway_endpoint("/inference"))
        .json(&payload)
        .send()
        .await
        .unwrap();
    // Check Response is OK, then fields in order
    assert_eq!(response.status(), StatusCode::OK);
    let response_json = response.json::<Value>().await.unwrap();
    let content_blocks = response_json.get("content").unwrap().as_array().unwrap();
    assert!(content_blocks.len() == 1);
    let content_block = content_blocks.first().unwrap();
    let content_block_type = content_block.get("type").unwrap().as_str().unwrap();
    assert_eq!(content_block_type, "text");
    let content = content_block.get("text").unwrap().as_str().unwrap();
    // Assert that Tokyo is in the content
    assert!(content.contains("Tokyo"), "Content should mention Tokyo");
    // Check that inference_id is here
    let inference_id = response_json.get("inference_id").unwrap().as_str().unwrap();
    let inference_id = Uuid::parse_str(inference_id).unwrap();

    // Sleep for 1 second to allow time for data to be inserted into ClickHouse (trailing writes from API)
    tokio::time::sleep(std::time::Duration::from_secs(1)).await;

    // Check ClickHouse
    let clickhouse = get_clickhouse().await;

    // First, check Inference table
    let result = select_chat_inference_clickhouse(&clickhouse, inference_id)
        .await
        .unwrap();
    let id = result.get("id").unwrap().as_str().unwrap();
    let id_uuid = Uuid::parse_str(id).unwrap();
    assert_eq!(id_uuid, inference_id);
    let function_name = result.get("function_name").unwrap().as_str().unwrap();
    assert_eq!(function_name, "tensorzero::default");
    let input: Value =
        serde_json::from_str(result.get("input").unwrap().as_str().unwrap()).unwrap();
    let correct_input = json!({
        "messages": [
            {
                "role": "user",
                "content": [{"type": "text", "value": "What is the capital of Japan?"}]
            }
        ]
    });
    assert_eq!(input, correct_input);
    let content_blocks = result.get("output").unwrap().as_str().unwrap();
    // Check that content_blocks is a list of blocks length 1
    let content_blocks: Vec<Value> = serde_json::from_str(content_blocks).unwrap();
    assert_eq!(content_blocks.len(), 1);
    let content_block = content_blocks.first().unwrap();
    // Check the type and content in the block
    let content_block_type = content_block.get("type").unwrap().as_str().unwrap();
    assert_eq!(content_block_type, "text");
    let clickhouse_content = content_block.get("text").unwrap().as_str().unwrap();
    assert_eq!(clickhouse_content, content);
    // Check that episode_id is here and correct
    let retrieved_episode_id = result.get("episode_id").unwrap().as_str().unwrap();
    let retrieved_episode_id = Uuid::parse_str(retrieved_episode_id).unwrap();
    assert_eq!(retrieved_episode_id, episode_id);
    // Check the variant name
    let variant_name = result.get("variant_name").unwrap().as_str().unwrap();
    assert_eq!(variant_name, "o4-mini");
    // Check the processing time
    let processing_time_ms = result.get("processing_time_ms").unwrap().as_u64().unwrap();
    assert!(processing_time_ms > 0);

    // Check the ModelInference Table
    let result = select_model_inference_clickhouse(&clickhouse, inference_id)
        .await
        .unwrap();
    let inference_id_result = result.get("inference_id").unwrap().as_str().unwrap();
    let inference_id_result = Uuid::parse_str(inference_id_result).unwrap();
    assert_eq!(inference_id_result, inference_id);
    let model_name = result.get("model_name").unwrap().as_str().unwrap();
    assert_eq!(model_name, "o4-mini");
    let model_provider_name = result.get("model_provider_name").unwrap().as_str().unwrap();
    assert_eq!(model_provider_name, "openai");
    let raw_request = result.get("raw_request").unwrap().as_str().unwrap();
    assert!(raw_request.to_lowercase().contains("japan"));
    // Check that raw_request is valid JSON
    let _: Value = serde_json::from_str(raw_request).expect("raw_request should be valid JSON");
    let input_tokens = result.get("input_tokens").unwrap().as_u64().unwrap();
    assert!(input_tokens > 5);
    let output_tokens = result.get("output_tokens").unwrap().as_u64().unwrap();
    assert!(output_tokens > 5);
    let response_time_ms = result.get("response_time_ms").unwrap().as_u64().unwrap();
    assert!(response_time_ms > 0);
    assert!(result.get("ttft_ms").unwrap().is_null());
    let raw_response = result.get("raw_response").unwrap().as_str().unwrap();
    let _raw_response_json: Value = serde_json::from_str(raw_response).unwrap();
}

// Tests using 'model_name' with a non-shorthand model

#[tokio::test]
async fn test_default_function_invalid_model_name() {
    use reqwest::StatusCode;

    let client = Client::new();
    let episode_id = Uuid::now_v7();

    let payload = json!({
        "model_name": "openai::my-bad-model-name",
        "episode_id": episode_id,
        "input": {
            "messages": [
                {
                    "role": "user",
                    "content": "What is the capital of Japan?"
                }
            ]},
        "stream": false,
    });

    let response = client
        .post(get_gateway_endpoint("/inference"))
        .json(&payload)
        .send()
        .await
        .unwrap();
    // Check Response is OK, then fields in order
    let status = response.status();
    let text = response.text().await.unwrap();
    assert!(
        text.contains("`my-bad-model-name` does not exist"),
        "Unexpected error: {text}"
    );
    assert_eq!(status, StatusCode::BAD_GATEWAY);
}

#[tokio::test]
async fn test_chat_function_json_override_with_mode_on() {
    test_chat_function_json_override_with_mode(ModelInferenceRequestJsonMode::On).await;
}

#[tokio::test]
async fn test_chat_function_json_override_with_mode_off() {
    test_chat_function_json_override_with_mode(ModelInferenceRequestJsonMode::Off).await;
}

#[tokio::test]
async fn test_chat_function_json_override_with_mode_strict() {
    test_chat_function_json_override_with_mode(ModelInferenceRequestJsonMode::Strict).await;
}

#[tokio::test]
async fn test_chat_function_json_override_with_mode_implicit_tool() {
    let client = Client::new();
    let episode_id = Uuid::now_v7();

    // Note that we need to include 'json' somewhere in the messages, to stop OpenAI from complaining
    let payload = json!({
        "function_name": "basic_test",
        "variant_name": "openai",
        "episode_id": episode_id,
        "input":
            {"system": {"assistant_name": "AskJeeves"},
            "messages": [
                {
                    "role": "user",
                    "content": "What is the capital of Japan (possibly as JSON)?"
                }
            ]},
        "params": {
            "chat_completion": {
                "json_mode": "implicit_tool",
            }
        },
        "stream": false,
    });

    let response = client
        .post(get_gateway_endpoint("/inference"))
        .json(&payload)
        .send()
        .await
        .unwrap();
    let response_status = response.status();
    let response_json = response.json::<Value>().await.unwrap();
    // Check Response is OK, then fields in order
    assert_eq!(
        response_status,
        StatusCode::BAD_REQUEST,
        "Unexpected response status, body: {response_json:?})"
    );
    assert_eq!(
        response_json,
        serde_json::json!({
            "error": "JSON mode `implicit_tool` is not supported for chat functions",
            "error_json": {
                "InvalidRequest": {
                    "message": "JSON mode `implicit_tool` is not supported for chat functions"
                }
            }
        })
    );
}

async fn test_chat_function_json_override_with_mode(json_mode: ModelInferenceRequestJsonMode) {
    let client = Client::new();
    let episode_id = Uuid::now_v7();
    let mode = serde_json::to_value(json_mode).unwrap();

    // Note that we need to include 'json' somewhere in the messages, to stop OpenAI from complaining
    let payload = json!({
        "function_name": "basic_test",
        "variant_name": "openai",
        "episode_id": episode_id,
        "input":
            {"system": {"assistant_name": "AskJeeves"},
            "messages": [
                {
                    "role": "user",
                    "content": "What is the capital of Japan (possibly as JSON)?"
                }
            ]},
        "params": {
            "chat_completion": {
                "json_mode": mode,
            }
        },
        "stream": false,
    });

    let response = client
        .post(get_gateway_endpoint("/inference"))
        .json(&payload)
        .send()
        .await
        .unwrap();
    let response_status = response.status();
    let response_json = response.json::<Value>().await.unwrap();
    // Check Response is OK, then fields in order
    assert_eq!(
        response_status,
        StatusCode::OK,
        "Unexpected response status, body: {response_json:?})"
    );
    let content_blocks = response_json.get("content").unwrap().as_array().unwrap();
    assert!(content_blocks.len() == 1);
    let content_block = content_blocks.first().unwrap();
    let content_block_type = content_block.get("type").unwrap().as_str().unwrap();
    // We should have forwarded the JSON mode to the provider, so OpenAI should give us back json
    // Since we're using a text function, tensorzero should not handle the JSON parsing for us.
    assert_eq!(content_block_type, "text");
    let content = content_block.get("text").unwrap().as_str().unwrap();
    // Assert that Tokyo is in the content
    assert!(content.contains("Tokyo"), "Content should mention Tokyo");
    if let ModelInferenceRequestJsonMode::On | ModelInferenceRequestJsonMode::Strict = json_mode {
        let _context_as_json: Value =
            serde_json::from_str(content).expect("Content should be valid JSON");
    }
    // Check that inference_id is here
    let inference_id = response_json.get("inference_id").unwrap().as_str().unwrap();
    let inference_id = Uuid::parse_str(inference_id).unwrap();

    // Sleep for 1 second to allow time for data to be inserted into ClickHouse (trailing writes from API)
    tokio::time::sleep(std::time::Duration::from_secs(1)).await;

    // Check ClickHouse
    let clickhouse = get_clickhouse().await;

    // First, check Inference table
    let result = select_chat_inference_clickhouse(&clickhouse, inference_id)
        .await
        .unwrap();
    let id = result.get("id").unwrap().as_str().unwrap();
    let id_uuid = Uuid::parse_str(id).unwrap();
    assert_eq!(id_uuid, inference_id);
    let input: Value =
        serde_json::from_str(result.get("input").unwrap().as_str().unwrap()).unwrap();
    let correct_input = json!({
        "system": {"assistant_name": "AskJeeves"},
        "messages": [
            {
                "role": "user",
                "content": [{"type": "text", "value": "What is the capital of Japan (possibly as JSON)?"}]
            }
        ]
    });
    assert_eq!(input, correct_input);
    let content_blocks = result.get("output").unwrap().as_str().unwrap();
    // Check that content_blocks is a list of blocks length 1
    let content_blocks: Vec<Value> = serde_json::from_str(content_blocks).unwrap();
    assert_eq!(content_blocks.len(), 1);
    let content_block = content_blocks.first().unwrap();
    // Check the type and content in the block
    let content_block_type = content_block.get("type").unwrap().as_str().unwrap();
    assert_eq!(content_block_type, "text");
    let clickhouse_content = content_block.get("text").unwrap().as_str().unwrap();
    assert_eq!(clickhouse_content, content);
    // Check that episode_id is here and correct
    let retrieved_episode_id = result.get("episode_id").unwrap().as_str().unwrap();
    let retrieved_episode_id = Uuid::parse_str(retrieved_episode_id).unwrap();
    assert_eq!(retrieved_episode_id, episode_id);
    // Check the variant name
    let variant_name = result.get("variant_name").unwrap().as_str().unwrap();
    assert_eq!(variant_name, "openai");
    // Check the processing time
    let processing_time_ms = result.get("processing_time_ms").unwrap().as_u64().unwrap();
    assert!(processing_time_ms > 0);

    // Check that we saved the correct json mode to ClickHouse
    let inference_params = result.get("inference_params").unwrap().as_str().unwrap();
    let inference_params: Value = serde_json::from_str(inference_params).unwrap();
    let expected_json_mode = serde_json::to_value(json_mode).unwrap();
    let clickhouse_json_mode = inference_params
        .get("chat_completion")
        .unwrap()
        .get("json_mode")
        .unwrap()
        .as_str()
        .unwrap();
    assert_eq!(expected_json_mode, clickhouse_json_mode);

    // Check the ModelInference Table
    let result = select_model_inference_clickhouse(&clickhouse, inference_id)
        .await
        .unwrap();
    let inference_id_result = result.get("inference_id").unwrap().as_str().unwrap();
    let inference_id_result = Uuid::parse_str(inference_id_result).unwrap();
    assert_eq!(inference_id_result, inference_id);
    let model_name = result.get("model_name").unwrap().as_str().unwrap();
    assert_eq!(model_name, "gpt-4o-mini-2024-07-18");
    let model_provider_name = result.get("model_provider_name").unwrap().as_str().unwrap();
    assert_eq!(model_provider_name, "openai");
    let raw_request = result.get("raw_request").unwrap().as_str().unwrap();
    assert!(raw_request.to_lowercase().contains("japan"));
    // Check that raw_request is valid JSON
    let raw_request_val: Value =
        serde_json::from_str(raw_request).expect("raw_request should be valid JSON");
    let expected_request = match json_mode {
        ModelInferenceRequestJsonMode::Off => {
            json!({"messages":[{"role":"system","content":"You are a helpful and friendly assistant named AskJeeves"},{"role":"user","content":"What is the capital of Japan (possibly as JSON)?"}],"model":"gpt-4o-mini-2024-07-18","max_completion_tokens":100,"stream":false})
        }
        ModelInferenceRequestJsonMode::On => {
            json!({"messages":[{"role":"system","content":"You are a helpful and friendly assistant named AskJeeves"},{"role":"user","content":"What is the capital of Japan (possibly as JSON)?"}],"model":"gpt-4o-mini-2024-07-18","max_completion_tokens":100,"stream":false,"response_format":{"type":"json_object"}})
        }
        ModelInferenceRequestJsonMode::Strict => {
            json!({"messages":[{"role":"system","content":"You are a helpful and friendly assistant named AskJeeves"},{"role":"user","content":"What is the capital of Japan (possibly as JSON)?"}],"model":"gpt-4o-mini-2024-07-18","max_completion_tokens":100,"stream":false,"response_format":{"type":"json_object"}})
        }
    };
    assert_eq!(raw_request_val, expected_request);
    let input_tokens = result.get("input_tokens").unwrap().as_u64().unwrap();
    assert!(input_tokens > 5);
    let output_tokens = result.get("output_tokens").unwrap().as_u64().unwrap();
    assert!(output_tokens > 5);
    let response_time_ms = result.get("response_time_ms").unwrap().as_u64().unwrap();
    assert!(response_time_ms > 0);
    assert!(result.get("ttft_ms").unwrap().is_null());
    let raw_response = result.get("raw_response").unwrap().as_str().unwrap();
    let _raw_response_json: Value = serde_json::from_str(raw_response).unwrap();
}

#[tokio::test]
async fn test_o4_mini_inference() {
    let client = Client::new();
    let episode_id = Uuid::now_v7();

    let payload = json!({
        "function_name": "basic_test",
        "variant_name": "o4-mini",
        "episode_id": episode_id,
        "input":
            {"system": {"assistant_name": "AskJeeves"},
            "messages": [
                {
                    "role": "user",
                    "content": "What is the capital of Japan?"
                }
            ]},
        "stream": false,
    });

    let response = client
        .post(get_gateway_endpoint("/inference"))
        .json(&payload)
        .send()
        .await
        .unwrap();
    // Check Response is OK, then fields in order
    assert_eq!(response.status(), StatusCode::OK);
    let response_json = response.json::<Value>().await.unwrap();
    let content_blocks = response_json.get("content").unwrap().as_array().unwrap();
    assert!(content_blocks.len() == 1);
    let content_block = content_blocks.first().unwrap();
    let content_block_type = content_block.get("type").unwrap().as_str().unwrap();
    assert_eq!(content_block_type, "text");
    let content = content_block.get("text").unwrap().as_str().unwrap();
    // Assert that Tokyo is in the content
    assert!(content.contains("Tokyo"), "Content should mention Tokyo");
    // Check that inference_id is here
    let inference_id = response_json.get("inference_id").unwrap().as_str().unwrap();
    let inference_id = Uuid::parse_str(inference_id).unwrap();

    // Sleep for 1 second to allow time for data to be inserted into ClickHouse (trailing writes from API)
    tokio::time::sleep(std::time::Duration::from_secs(1)).await;

    // Check ClickHouse
    let clickhouse = get_clickhouse().await;

    // First, check Inference table
    let result = select_chat_inference_clickhouse(&clickhouse, inference_id)
        .await
        .unwrap();
    let id = result.get("id").unwrap().as_str().unwrap();
    let id_uuid = Uuid::parse_str(id).unwrap();
    assert_eq!(id_uuid, inference_id);
    let input: Value =
        serde_json::from_str(result.get("input").unwrap().as_str().unwrap()).unwrap();
    let correct_input = json!({
        "system": {"assistant_name": "AskJeeves"},
        "messages": [
            {
                "role": "user",
                "content": [{"type": "text", "value": "What is the capital of Japan?"}]
            }
        ]
    });
    assert_eq!(input, correct_input);
    let content_blocks = result.get("output").unwrap().as_str().unwrap();
    // Check that content_blocks is a list of blocks length 1
    let content_blocks: Vec<Value> = serde_json::from_str(content_blocks).unwrap();
    assert_eq!(content_blocks.len(), 1);
    let content_block = content_blocks.first().unwrap();
    // Check the type and content in the block
    let content_block_type = content_block.get("type").unwrap().as_str().unwrap();
    assert_eq!(content_block_type, "text");
    let clickhouse_content = content_block.get("text").unwrap().as_str().unwrap();
    assert_eq!(clickhouse_content, content);
    // Check that episode_id is here and correct
    let retrieved_episode_id = result.get("episode_id").unwrap().as_str().unwrap();
    let retrieved_episode_id = Uuid::parse_str(retrieved_episode_id).unwrap();
    assert_eq!(retrieved_episode_id, episode_id);
    // Check the variant name
    let variant_name = result.get("variant_name").unwrap().as_str().unwrap();
    assert_eq!(variant_name, "o4-mini");
    // Check the processing time
    let processing_time_ms = result.get("processing_time_ms").unwrap().as_u64().unwrap();
    assert!(processing_time_ms > 0);

    // Check the ModelInference Table
    let result = select_model_inference_clickhouse(&clickhouse, inference_id)
        .await
        .unwrap();
    let inference_id_result = result.get("inference_id").unwrap().as_str().unwrap();
    let inference_id_result = Uuid::parse_str(inference_id_result).unwrap();
    assert_eq!(inference_id_result, inference_id);
    let model_name = result.get("model_name").unwrap().as_str().unwrap();
    assert_eq!(model_name, "o4-mini");
    let model_provider_name = result.get("model_provider_name").unwrap().as_str().unwrap();
    assert_eq!(model_provider_name, "openai");
    let raw_request = result.get("raw_request").unwrap().as_str().unwrap();
    assert!(raw_request.to_lowercase().contains("japan"));
    // Check that raw_request is valid JSON
    let _: Value = serde_json::from_str(raw_request).expect("raw_request should be valid JSON");
    let input_tokens = result.get("input_tokens").unwrap().as_u64().unwrap();
    assert!(input_tokens > 5);
    let output_tokens = result.get("output_tokens").unwrap().as_u64().unwrap();
    assert!(output_tokens > 5);
    let response_time_ms = result.get("response_time_ms").unwrap().as_u64().unwrap();
    assert!(response_time_ms > 0);
    assert!(result.get("ttft_ms").unwrap().is_null());
    let raw_response = result.get("raw_response").unwrap().as_str().unwrap();
    let _raw_response_json: Value = serde_json::from_str(raw_response).unwrap();
}

#[tokio::test]
async fn test_o3_mini_inference_with_reasoning_effort() {
    let client = Client::new();
    let episode_id = Uuid::now_v7();

    let payload = json!({
        "function_name": "basic_test",
        "variant_name": "o3-mini",
        "episode_id": episode_id,
        "input":
            {"system": {"assistant_name": "AskJeeves"},
            "messages": [
                {
                    "role": "user",
                    "content": "What is the capital of Japan?"
                }
            ]},
        "stream": false,
    });

    let response = client
        .post(get_gateway_endpoint("/inference"))
        .json(&payload)
        .send()
        .await
        .unwrap();

    // Check Response is OK, then fields in order
    // assert_eq!(response.status(), StatusCode::OK);
    let response_json = response.json::<Value>().await.unwrap();
    println!("Response JSON: {response_json:?}");

    let content_blocks = response_json.get("content").unwrap().as_array().unwrap();
    assert!(content_blocks.len() == 1);
    let content_block = content_blocks.first().unwrap();
    let content_block_type = content_block.get("type").unwrap().as_str().unwrap();
    assert_eq!(content_block_type, "text");
    let content = content_block.get("text").unwrap().as_str().unwrap();

    // Assert that Tokyo is in the content
    assert!(content.contains("Tokyo"), "Content should mention Tokyo");

    // Check that inference_id is here
    let inference_id = response_json.get("inference_id").unwrap().as_str().unwrap();
    let inference_id = Uuid::parse_str(inference_id).unwrap();

    // Sleep for 1 second to allow time for data to be inserted into ClickHouse (trailing writes from API)
    tokio::time::sleep(std::time::Duration::from_secs(1)).await;

    // Check ClickHouse
    let clickhouse = get_clickhouse().await;

    // First, check Inference table
    let result = select_chat_inference_clickhouse(&clickhouse, inference_id)
        .await
        .unwrap();
    let id = result.get("id").unwrap().as_str().unwrap();
    let id_uuid = Uuid::parse_str(id).unwrap();
    assert_eq!(id_uuid, inference_id);
    let input: Value =
        serde_json::from_str(result.get("input").unwrap().as_str().unwrap()).unwrap();
    let correct_input = json!({
        "system": {"assistant_name": "AskJeeves"},
        "messages": [
            {
                "role": "user",
                "content": [{"type": "text", "value": "What is the capital of Japan?"}]
            }
        ]
    });
    assert_eq!(input, correct_input);
    let content_blocks = result.get("output").unwrap().as_str().unwrap();

    // Check that content_blocks is a list of blocks length 1
    let content_blocks: Vec<Value> = serde_json::from_str(content_blocks).unwrap();
    assert_eq!(content_blocks.len(), 1);
    let content_block = content_blocks.first().unwrap();

    // Check the type and content in the block
    let content_block_type = content_block.get("type").unwrap().as_str().unwrap();
    assert_eq!(content_block_type, "text");
    let clickhouse_content = content_block.get("text").unwrap().as_str().unwrap();
    assert_eq!(clickhouse_content, content);

    // Check that episode_id is here and correct
    let retrieved_episode_id = result.get("episode_id").unwrap().as_str().unwrap();
    let retrieved_episode_id = Uuid::parse_str(retrieved_episode_id).unwrap();
    assert_eq!(retrieved_episode_id, episode_id);

    // Check the variant name
    let variant_name = result.get("variant_name").unwrap().as_str().unwrap();
    assert_eq!(variant_name, "o3-mini");

    // Check the processing time
    let processing_time_ms = result.get("processing_time_ms").unwrap().as_u64().unwrap();
    assert!(processing_time_ms > 0);

    // Check the ModelInference Table
    let result = select_model_inference_clickhouse(&clickhouse, inference_id)
        .await
        .unwrap();
    let inference_id_result = result.get("inference_id").unwrap().as_str().unwrap();
    let inference_id_result = Uuid::parse_str(inference_id_result).unwrap();
    assert_eq!(inference_id_result, inference_id);
    let model_name = result.get("model_name").unwrap().as_str().unwrap();
    assert_eq!(model_name, "o3-mini");
    let model_provider_name = result.get("model_provider_name").unwrap().as_str().unwrap();
    assert_eq!(model_provider_name, "openai");
    let raw_request = result.get("raw_request").unwrap().as_str().unwrap();
    assert!(raw_request.to_lowercase().contains("japan"));

    // Check that raw_request is valid JSON
    let _: Value = serde_json::from_str(raw_request).expect("raw_request should be valid JSON");
    let input_tokens = result.get("input_tokens").unwrap().as_u64().unwrap();
    assert!(input_tokens > 5);
    let output_tokens = result.get("output_tokens").unwrap().as_u64().unwrap();
    assert!(output_tokens > 5);
    let response_time_ms = result.get("response_time_ms").unwrap().as_u64().unwrap();
    assert!(response_time_ms > 0);
    assert!(result.get("ttft_ms").unwrap().is_null());
    let raw_response = result.get("raw_response").unwrap().as_str().unwrap();
    let _raw_response_json: Value = serde_json::from_str(raw_response).unwrap();
}

#[tokio::test]
async fn test_embedding_request() {
    let clickhouse = get_clickhouse().await;
    let provider_config_serialized = r#"
    type = "openai"
    model_name = "text-embedding-3-small"
    "#;
    let provider_config =
        toml::from_str::<UninitializedEmbeddingProviderConfig>(provider_config_serialized)
            .expect("Failed to deserialize EmbeddingProviderConfig")
            .load(
                &ProviderTypesConfig::default(),
                Arc::from("good".to_string()),
                &ProviderTypeDefaultCredentials::default(),
            )
            .await
            .unwrap();
    assert!(matches!(
        provider_config.inner,
        EmbeddingProviderConfig::OpenAI(_)
    ));

    // Inject randomness into the model request to ensure that the first request
    // is a cache miss
    let model_name = "my_embedding".to_string();

    let model_config = EmbeddingModelConfig {
        routing: vec![model_name.as_str().into()],
        providers: [(model_name.as_str().into(), provider_config)]
            .into_iter()
            .collect(),
        timeout_ms: None,
    };

    let request = EmbeddingRequest {
        input: format!("This is a test input: {}", Uuid::now_v7()).into(),
        dimensions: None,
        encoding_format: EmbeddingEncodingFormat::Float,
    };
    let api_keys = InferenceCredentials::default();
    let response = model_config
        .embed(
            &request,
            &model_name,
            &InferenceClients {
                http_client: TensorzeroHttpClient::new().unwrap(),
                clickhouse_connection_info: clickhouse.clone(),
                postgres_connection_info: PostgresConnectionInfo::Disabled,
                credentials: Arc::new(api_keys.clone()),
                cache_options: CacheOptions {
                    max_age_s: None,
                    enabled: CacheEnabledMode::On,
                },
                tags: Arc::new(Default::default()),
                rate_limiting_config: Arc::new(Default::default()),
                otlp_config: Default::default(),
                deferred_tasks: tokio_util::task::TaskTracker::new(),
            },
        )
        .await
        .unwrap();
    assert!(
        !response.cached,
        "Response was incorrectly cached: {response:?}"
    );
    let [first_embedding] = response.embeddings.as_slice() else {
        panic!("Expected exactly one embedding");
    };
    assert_eq!(first_embedding.ndims(), 1536);
    assert!(!response.cached);
    // Calculate the L2 norm of the embedding
    let norm: f32 = first_embedding
        .clone()
        .as_float()
        .unwrap()
        .iter()
        .map(|&x| x.powi(2))
        .sum::<f32>()
        .sqrt();

    // Assert that the norm is approximately 1 (allowing for small floating-point errors)
    assert!(
        (norm - 1.0).abs() < 1e-6,
        "The L2 norm of the embedding should be 1, but it is {norm}"
    );
    // Check that the timestamp in created is within 1 second of the current time
    let created = response.created;
    let now = std::time::SystemTime::now()
        .duration_since(std::time::UNIX_EPOCH)
        .expect("Time went backwards")
        .as_secs() as i64;
    assert!(
        (created as i64 - now).abs() <= 1,
        "The created timestamp should be within 1 second of the current time, but it is {created}"
    );
    let parsed_raw_response: Value = serde_json::from_str(&response.raw_response).unwrap();
    assert!(
        !parsed_raw_response.is_null(),
        "Parsed raw response should not be null"
    );
    let parsed_raw_request: Value = serde_json::from_str(&response.raw_request).unwrap();
    assert!(
        !parsed_raw_request.is_null(),
        "Parsed raw request should not be null"
    );
    // The randomness affects the exact number of tokens, so we just check that it's at least 20
    assert!(
        response.usage.input_tokens >= 20,
        "Unexpected input tokens: {}",
        response.usage.input_tokens
    );
    assert_eq!(response.usage.output_tokens, 0);
    match response.latency {
        Latency::NonStreaming { response_time } => {
            assert!(
                response_time.as_millis() > 100,
                "Response time should be greater than 100ms: {}",
                response_time.as_millis()
            );
        }
        _ => panic!("Latency should be non-streaming"),
    }

    // Wait for ClickHouse write
    tokio::time::sleep(std::time::Duration::from_secs(1)).await;
    let cached_response = model_config
        .embed(
            &request,
            &model_name,
            &InferenceClients {
                http_client: TensorzeroHttpClient::new().unwrap(),
                clickhouse_connection_info: clickhouse.clone(),
                postgres_connection_info: PostgresConnectionInfo::Disabled,
                credentials: Arc::new(api_keys.clone()),
                cache_options: CacheOptions {
                    max_age_s: None,
                    enabled: CacheEnabledMode::On,
                },
                tags: Arc::new(Default::default()),
                rate_limiting_config: Arc::new(Default::default()),
                otlp_config: Default::default(),
                deferred_tasks: tokio_util::task::TaskTracker::new(),
            },
        )
        .await
        .unwrap();
    assert!(cached_response.cached);
    assert_eq!(response.embeddings, cached_response.embeddings);
    assert!(
        cached_response.usage.input_tokens >= 20,
        "Unexpected input tokens: {}",
        cached_response.usage.input_tokens
    );
    assert_eq!(cached_response.usage.output_tokens, 0);
}

#[tokio::test]
async fn test_embedding_sanity_check() {
    let clickhouse = get_clickhouse().await;
    let provider_config_serialized = r#"
    type = "openai"
    model_name = "text-embedding-3-small"
    "#;
    let provider_config =
        toml::from_str::<UninitializedEmbeddingProviderConfig>(provider_config_serialized)
            .expect("Failed to deserialize EmbeddingProviderConfig")
            .load(
                &ProviderTypesConfig::default(),
                Arc::from("good".to_string()),
                &ProviderTypeDefaultCredentials::default(),
            )
            .await
            .unwrap();
    let client = TensorzeroHttpClient::new().unwrap();
    let embedding_request_a = EmbeddingRequest {
        input: "Joe Biden is the president of the United States"
            .to_string()
            .into(),
        dimensions: None,
        encoding_format: EmbeddingEncodingFormat::Float,
    };

    let embedding_request_b = EmbeddingRequest {
        input: "Kamala Harris is the vice president of the United States"
            .to_string()
            .into(),
        dimensions: None,
        encoding_format: EmbeddingEncodingFormat::Float,
    };

    let embedding_request_c = EmbeddingRequest {
        input: "My favorite systems programming language is Rust"
            .to_string()
            .into(),
        dimensions: None,
        encoding_format: EmbeddingEncodingFormat::Float,
    };
    let request_info = (&provider_config).into();
    let api_keys = InferenceCredentials::default();
    let clients = InferenceClients {
        http_client: client.clone(),
        clickhouse_connection_info: clickhouse.clone(),
        postgres_connection_info: PostgresConnectionInfo::Disabled,
        credentials: Arc::new(api_keys),
        cache_options: CacheOptions {
            max_age_s: None,
            enabled: CacheEnabledMode::On,
        },
        tags: Arc::new(Default::default()),
        rate_limiting_config: Arc::new(Default::default()),
        otlp_config: Default::default(),
        deferred_tasks: tokio_util::task::TaskTracker::new(),
    };
    let scope_info = ScopeInfo {
        tags: &HashMap::new(),
    };

    // Compute all 3 embeddings concurrently
    let (response_a, response_b, response_c) = tokio::join!(
        provider_config.embed(&embedding_request_a, &clients, &scope_info, &request_info),
        provider_config.embed(&embedding_request_b, &clients, &scope_info, &request_info),
        provider_config.embed(&embedding_request_c, &clients, &scope_info, &request_info)
    );

    // Unwrap the results
    let response_a = response_a.expect("Failed to get embedding for request A");
    let response_b = response_b.expect("Failed to get embedding for request B");
    let response_c = response_c.expect("Failed to get embedding for request C");
    let [embedding_a] = response_a.embeddings.as_slice() else {
        panic!("Failed to get embedding for request A");
    };
    let [embedding_b] = response_b.embeddings.as_slice() else {
        panic!("Failed to get embedding for request b");
    };
    let [embedding_c] = response_c.embeddings.as_slice() else {
        panic!("Failed to get embedding for request C");
    };

    // Calculate cosine similarities
    let similarity_ab = cosine_similarity(embedding_a, embedding_b);
    let similarity_ac = cosine_similarity(embedding_a, embedding_c);
    let similarity_bc = cosine_similarity(embedding_b, embedding_c);

    // Assert that semantically similar sentences have higher similarity (with a margin of 0.3)
    // We empirically determined this by staring at it (no science to it)
    assert!(
        similarity_ab - similarity_ac > 0.3,
        "Similarity between A and B should be higher than between A and C"
    );
    assert!(
        similarity_ab - similarity_bc > 0.3,
        "Similarity between A and B should be higher than between B and C"
    );
}

fn cosine_similarity(a: &Embedding, b: &Embedding) -> f32 {
    let a = a.clone();
    let b = b.clone();
    let a_float = a.as_float().unwrap();
    let b_float = b.as_float().unwrap();
    let dot_product: f32 = a_float.iter().zip(b_float.iter()).map(|(x, y)| x * y).sum();
    let magnitude_a: f32 = a_float.iter().map(|x| x * x).sum::<f32>().sqrt();
    let magnitude_b: f32 = b_float.iter().map(|x| x * x).sum::<f32>().sqrt();
    dot_product / (magnitude_a * magnitude_b)
}

// We already test Amazon S3 with all image providers, so let's test Cloudflare R2
// (which is S3-compatible) with just OpenAI to save time and money.

#[tokio::test]
pub async fn test_image_inference_with_provider_cloudflare_r2() {
    use crate::providers::common::test_image_inference_with_provider_s3_compatible;
    use object_store::{aws::AmazonS3Builder, ObjectStore};
    use rand::distr::Alphanumeric;
    use rand::distr::SampleString;
    use std::sync::Arc;
    use tensorzero_core::inference::types::storage::StorageKind;

    // We expect CI to provide our credentials in 'R2_' variables
    // (to avoid conflicting with the normal AWS credentials for bedrock)
    let r2_access_key_id = std::env::var("R2_ACCESS_KEY_ID").unwrap();
    let r2_secret_access_key = std::env::var("R2_SECRET_ACCESS_KEY").unwrap();

    // Our S3-compatible object store checks for these variables, giving them
    // higher priority than the normal 'AWS_ACCESS_KEY_ID'/'AWS_SECRET_ACCESS_KEY' vars
    std::env::set_var("S3_ACCESS_KEY_ID", &r2_access_key_id);
    std::env::set_var("S3_SECRET_ACCESS_KEY", &r2_secret_access_key);

    let provider = E2ETestProvider {
        supports_batch_inference: true,
        variant_name: "openai".to_string(),
        model_name: "openai::gpt-4o-mini-2024-07-18".into(),
        model_provider_name: "openai".into(),
        credentials: HashMap::new(),
    };

    let endpoint = "https://19918a216783f0ac9e052233569aef60.r2.cloudflarestorage.com/tensorzero-e2e-test-images".to_string();

    let test_bucket = "tensorzero-e2e-test-images";

    let client: Arc<dyn ObjectStore> = Arc::new(
        AmazonS3Builder::new()
            .with_bucket_name(test_bucket)
            .with_access_key_id(r2_access_key_id)
            .with_secret_access_key(r2_secret_access_key)
            .with_endpoint(&endpoint)
            .build()
            .unwrap(),
    );

    let mut prefix = Alphanumeric.sample_string(&mut rand::rng(), 6);
    prefix += "-";

    test_image_inference_with_provider_s3_compatible(
        provider,
        &StorageKind::S3Compatible {
            bucket_name: Some(test_bucket.to_string()),
            region: None,
            prefix: prefix.clone(),
            endpoint: Some(endpoint.clone()),
            allow_http: None,
        },
        &client,
        &format!(
            r#"
    [object_storage]
    type = "s3_compatible"
    endpoint = "{endpoint}"
    bucket_name = "{test_bucket}"
    prefix = "{prefix}"

    [functions.image_test]
    type = "chat"

    [functions.image_test.variants.openai]
    type = "chat_completion"
    model = "openai::gpt-4o-mini-2024-07-18"
    "#
        ),
        &prefix,
    )
    .await;
}

// Tests using `{"type": "text", "text": "Some string"}` as input
#[tokio::test]
async fn test_content_block_text_field() {
    let client = Client::new();
    let episode_id = Uuid::now_v7();

    let payload = json!({
        "model_name": "openai::o4-mini",
        "episode_id": episode_id,
        "input": {
            "messages": [
                {
                    "role": "user",
                    "content": [{"type": "text", "text": "What is the capital of Japan?"}]
                }
            ]},
        "stream": false,
    });

    let response = client
        .post(get_gateway_endpoint("/inference"))
        .json(&payload)
        .send()
        .await
        .unwrap();
    // Check Response is OK, then fields in order
    assert_eq!(response.status(), StatusCode::OK);
    let response_json = response.json::<Value>().await.unwrap();
    let content_blocks = response_json.get("content").unwrap().as_array().unwrap();
    assert!(content_blocks.len() == 1);
    let content_block = content_blocks.first().unwrap();
    let content_block_type = content_block.get("type").unwrap().as_str().unwrap();
    assert_eq!(content_block_type, "text");
    let content = content_block.get("text").unwrap().as_str().unwrap();
    // Assert that Tokyo is in the content
    assert!(content.contains("Tokyo"), "Content should mention Tokyo");
    // Check that inference_id is here
    let inference_id = response_json.get("inference_id").unwrap().as_str().unwrap();
    let inference_id = Uuid::parse_str(inference_id).unwrap();

    // Sleep for 1 second to allow time for data to be inserted into ClickHouse (trailing writes from API)
    tokio::time::sleep(std::time::Duration::from_secs(1)).await;

    // Check ClickHouse
    let clickhouse = get_clickhouse().await;

    // First, check Inference table
    let result = select_chat_inference_clickhouse(&clickhouse, inference_id)
        .await
        .unwrap();
    let id = result.get("id").unwrap().as_str().unwrap();
    let id_uuid = Uuid::parse_str(id).unwrap();
    assert_eq!(id_uuid, inference_id);
    let function_name = result.get("function_name").unwrap().as_str().unwrap();
    assert_eq!(function_name, "tensorzero::default");
    let input: Value =
        serde_json::from_str(result.get("input").unwrap().as_str().unwrap()).unwrap();
    let correct_input = json!({
        "messages": [
            {
                "role": "user",
                "content": [{"type": "text", "value": "What is the capital of Japan?"}]
            }
        ]
    });
    assert_eq!(input, correct_input);
    let content_blocks = result.get("output").unwrap().as_str().unwrap();
    // Check that content_blocks is a list of blocks length 1
    let content_blocks: Vec<Value> = serde_json::from_str(content_blocks).unwrap();
    assert_eq!(content_blocks.len(), 1);
    let content_block = content_blocks.first().unwrap();
    // Check the type and content in the block
    let content_block_type = content_block.get("type").unwrap().as_str().unwrap();
    assert_eq!(content_block_type, "text");
    let clickhouse_content = content_block.get("text").unwrap().as_str().unwrap();
    assert_eq!(clickhouse_content, content);
    // Check that episode_id is here and correct
    let retrieved_episode_id = result.get("episode_id").unwrap().as_str().unwrap();
    let retrieved_episode_id = Uuid::parse_str(retrieved_episode_id).unwrap();
    assert_eq!(retrieved_episode_id, episode_id);
    // Check the variant name
    let variant_name = result.get("variant_name").unwrap().as_str().unwrap();
    assert_eq!(variant_name, "openai::o4-mini");
    // Check the processing time
    let processing_time_ms = result.get("processing_time_ms").unwrap().as_u64().unwrap();
    assert!(processing_time_ms > 0);

    // Check the ModelInference Table
    let result = select_model_inference_clickhouse(&clickhouse, inference_id)
        .await
        .unwrap();
    let inference_id_result = result.get("inference_id").unwrap().as_str().unwrap();
    let inference_id_result = Uuid::parse_str(inference_id_result).unwrap();
    assert_eq!(inference_id_result, inference_id);
    let model_name = result.get("model_name").unwrap().as_str().unwrap();
    assert_eq!(model_name, "openai::o4-mini");
    let model_provider_name = result.get("model_provider_name").unwrap().as_str().unwrap();
    assert_eq!(model_provider_name, "openai");
    let raw_request = result.get("raw_request").unwrap().as_str().unwrap();
    assert!(raw_request.to_lowercase().contains("japan"));
    // Check that raw_request is valid JSON
    let _: Value = serde_json::from_str(raw_request).expect("raw_request should be valid JSON");
    let input_tokens = result.get("input_tokens").unwrap().as_u64().unwrap();
    assert!(input_tokens > 5);
    let output_tokens = result.get("output_tokens").unwrap().as_u64().unwrap();
    assert!(output_tokens > 5);
    let response_time_ms = result.get("response_time_ms").unwrap().as_u64().unwrap();
    assert!(response_time_ms > 0);
    assert!(result.get("ttft_ms").unwrap().is_null());
    let raw_response = result.get("raw_response").unwrap().as_str().unwrap();
    let _raw_response_json: Value = serde_json::from_str(raw_response).unwrap();
}

// We already test Amazon S3 with all image providers, so let's test Google Cloud Storage
// (which is S3-compatible) with just OpenAI to save time and money.

#[tokio::test(flavor = "multi_thread")]
pub async fn test_image_inference_with_provider_gcp_storage() {
    use crate::providers::common::test_image_inference_with_provider_s3_compatible;
    use crate::providers::common::IMAGE_FUNCTION_CONFIG;
    use object_store::{aws::AmazonS3Builder, ObjectStore};
    use rand::distr::Alphanumeric;
    use rand::distr::SampleString;
    use std::sync::Arc;
    use tensorzero_core::inference::types::storage::StorageKind;

    // We expect CI to provide our credentials in 'GCP_STORAGE_' variables
    // (to avoid conflicting with the normal AWS credentials for bedrock)
    let gcloud_access_key_id = std::env::var("GCP_STORAGE_ACCESS_KEY_ID").unwrap();
    let gcloud_secret_access_key = std::env::var("GCP_STORAGE_SECRET_ACCESS_KEY").unwrap();

    // Our S3-compatible object store checks for these variables, giving them
    // higher priority than the normal 'AWS_ACCESS_KEY_ID'/'AWS_SECRET_ACCESS_KEY' vars
    std::env::set_var("S3_ACCESS_KEY_ID", &gcloud_access_key_id);
    std::env::set_var("S3_SECRET_ACCESS_KEY", &gcloud_secret_access_key);

    let provider = E2ETestProvider {
        supports_batch_inference: true,
        variant_name: "openai".to_string(),
        model_name: "openai::gpt-4o-mini-2024-07-18".into(),
        model_provider_name: "openai".into(),
        credentials: HashMap::new(),
    };

    let endpoint = "https://storage.googleapis.com".to_string();

    let test_bucket = "tensorzero-e2e-tests";

    let client: Arc<dyn ObjectStore> = Arc::new(
        AmazonS3Builder::new()
            .with_bucket_name(test_bucket)
            .with_access_key_id(gcloud_access_key_id)
            .with_secret_access_key(gcloud_secret_access_key)
            .with_endpoint(&endpoint)
            .build()
            .unwrap(),
    );

    let mut prefix = Alphanumeric.sample_string(&mut rand::rng(), 6);
    prefix += "-";

    test_image_inference_with_provider_s3_compatible(
        provider,
        &StorageKind::S3Compatible {
            bucket_name: Some(test_bucket.to_string()),
            region: None,
            prefix: prefix.clone(),
            endpoint: Some(endpoint.clone()),
            allow_http: None,
        },
        &client,
        &format!(
            r#"
    [object_storage]
    type = "s3_compatible"
    endpoint = "{endpoint}"
    bucket_name = "{test_bucket}"
    prefix = "{prefix}"

    {IMAGE_FUNCTION_CONFIG}
    "#
        ),
        &prefix,
    )
    .await;
}

// We already test Amazon S3 with all image providers, so let's test minio
// (which is S3-compatible) with just OpenAI to save time and money.

#[tokio::test]
pub async fn test_image_inference_with_provider_docker_minio() {
    use crate::providers::common::test_image_inference_with_provider_s3_compatible;
    use object_store::{aws::AmazonS3Builder, ObjectStore};
    use rand::distr::Alphanumeric;
    use rand::distr::SampleString;
    use std::sync::Arc;
    use tensorzero_core::inference::types::storage::StorageKind;

    // These are set in `ci/minio-docker-compose.yml`
    let minio_access_key_id = "tensorzero-root".to_string();
    let minio_secret_access_key = "tensorzero-root".to_string();

    // Our S3-compatible  store checks for these variables, giving them
    // higher priority than the normal 'AWS_ACCESS_KEY_ID'/'AWS_SECRET_ACCESS_KEY' vars
    std::env::set_var("S3_ACCESS_KEY_ID", &minio_access_key_id);
    std::env::set_var("S3_SECRET_ACCESS_KEY", &minio_secret_access_key);

    let provider = E2ETestProvider {
        supports_batch_inference: true,
        variant_name: "openai".to_string(),
        model_name: "openai::gpt-4o-mini-2024-07-18".into(),
        model_provider_name: "openai".into(),
        credentials: HashMap::new(),
    };

    let endpoint = std::env::var("TENSORZERO_MINIO_URL")
        .unwrap_or_else(|_| "http://127.0.0.1:8000/".to_string());

    let test_bucket = "tensorzero-e2e-tests";

    let client: Arc<dyn ObjectStore> = Arc::new(
        AmazonS3Builder::new()
            .with_bucket_name(test_bucket)
            .with_access_key_id(minio_access_key_id)
            .with_secret_access_key(minio_secret_access_key)
            .with_endpoint(&endpoint)
            .with_allow_http(true)
            .build()
            .unwrap(),
    );

    let mut prefix = Alphanumeric.sample_string(&mut rand::rng(), 6);
    prefix += "-";

    test_image_inference_with_provider_s3_compatible(
        provider,
        &StorageKind::S3Compatible {
            bucket_name: Some(test_bucket.to_string()),
            region: None,
            prefix: prefix.clone(),
            endpoint: Some(endpoint.clone()),
            allow_http: Some(true),
        },
        &client,
        &format!(
            r#"
    [object_storage]
    type = "s3_compatible"
    endpoint = "{endpoint}"
    bucket_name = "{test_bucket}"
    prefix = "{prefix}"
    allow_http = true

    [functions.image_test]
    type = "chat"

    [functions.image_test.variants.openai]
    type = "chat_completion"
    model = "openai::gpt-4o-mini-2024-07-18"
    "#
        ),
        &prefix,
    )
    .await;
}

#[tokio::test]
pub async fn test_parallel_tool_use_default_true_inference_request() {
    use crate::providers::common::check_parallel_tool_use_inference_response;

    let episode_id = Uuid::now_v7();

    let provider = E2ETestProvider {
        supports_batch_inference: true,
        variant_name: "openai".to_string(),
        model_name: "gpt-4o-mini-2024-07-18".into(),
        model_provider_name: "openai".into(),
        credentials: HashMap::new(),
    };

    // We don't specify `parallel_tool_use` in the request, so it shouldn't get passed to OpenAI,
    // resulting in their default value (`true`)
    let payload = json!({
        "function_name": "weather_helper_parallel",
        "episode_id": episode_id,
        "input":{
            "system": {"assistant_name": "Dr. Mehta"},
            "messages": [
                {
                    "role": "user",
                    "content": "What is the weather like in Tokyo (in Celsius)? Use both the provided `get_temperature` and `get_humidity` tools. Do not say anything else, just call the two functions."
                }
            ]},
        "stream": false,
        "variant_name": provider.variant_name,
    });

    let response = Client::new()
        .post(get_gateway_endpoint("/inference"))
        .json(&payload)
        .send()
        .await
        .unwrap();

    // Check if the API response is fine
    assert_eq!(response.status(), StatusCode::OK);
    let response_json = response.json::<Value>().await.unwrap();

    println!("API response: {response_json:#?}");
    check_parallel_tool_use_inference_response(
        response_json,
        &provider,
        Some(episode_id),
        false,
        Value::Null,
    )
    .await;
}

#[tokio::test]
pub async fn test_shorthand_embedding() {
    let shorthand_model = "openai::text-embedding-3-small";
    let payload = json!({
        "input": "Hello, world!",
        "model": format!("tensorzero::embedding_model_name::{}", shorthand_model),
    });
    let response = Client::new()
        .post(get_gateway_endpoint("/openai/v1/embeddings"))
        .json(&payload)
        .send()
        .await
        .unwrap();
    assert_eq!(response.status(), StatusCode::OK);
    let response_json = response.json::<Value>().await.unwrap();
    println!("Shorthand API response: {response_json:?}");
    assert_eq!(response_json["object"].as_str().unwrap(), "list");
    assert_eq!(
        response_json["model"].as_str().unwrap(),
        format!("tensorzero::embedding_model_name::{shorthand_model}")
    );
    assert_eq!(response_json["data"].as_array().unwrap().len(), 1);
    assert_eq!(response_json["data"][0]["index"].as_u64().unwrap(), 0);
    assert_eq!(
        response_json["data"][0]["object"].as_str().unwrap(),
        "embedding"
    );
    assert!(!response_json["data"][0]["embedding"]
        .as_array()
        .unwrap()
        .is_empty());
    assert!(response_json["usage"]["prompt_tokens"].as_u64().unwrap() > 0);
    assert!(response_json["usage"]["total_tokens"].as_u64().unwrap() > 0);
}

#[tokio::test]
pub async fn test_embedding_extra_body() {
    let payload = json!({
        "input": "Hello, world!",
        "model": "tensorzero::embedding_model_name::voyage_3_5_lite_256",
    });
    let response = Client::new()
        .post(get_gateway_endpoint("/openai/v1/embeddings"))
        .json(&payload)
        .send()
        .await
        .unwrap();
    assert_eq!(response.status(), StatusCode::OK);
    let response_json = response.json::<Value>().await.unwrap();
    println!("API response: {response_json:?}");
    assert_eq!(response_json["object"].as_str().unwrap(), "list");
    // voyage-3.5-lite outputs 1024 dimensions by default, but we use extra_body to tell it to output 256.
    assert_eq!(
        response_json["data"][0]["embedding"]
            .as_array()
            .unwrap()
            .len(),
        256
    );
}

// Tests that starting a batch inference with file input writes the file to the object store
// We don't attempt to poll this batch inference, as we already have lots of tests that do that
// (and we never read things back from the object in batch inference handling)
#[tokio::test]
pub async fn test_start_batch_inference_write_file() {
    let temp_dir = tempfile::tempdir().unwrap();
    let config = format!(
        r#"
    [object_storage]
    type = "filesystem"
    path = "{}"

    [functions.batch_image]
    type = "chat"

    [functions.batch_image.variants.openai]
    type = "chat_completion"
    model = "openai::gpt-4o-mini-2024-07-18"
    "#,
        temp_dir.path().to_string_lossy()
    );

    let client = tensorzero::test_helpers::make_embedded_gateway_with_config(&config).await;

    let episode_id = Uuid::now_v7();

    let response = client
        .start_batch_inference(StartBatchInferenceParams {
            function_name: "batch_image".to_string(),
            variant_name: Some("openai".to_string()),
            episode_ids: Some(vec![Some(episode_id)]),
            inputs: vec![Input {
                system: None,
                messages: vec![InputMessage {
                    role: Role::User,
                    content: vec![InputMessageContent::Text(TextKind::Text { text: "Tell me about this image".to_string() }),
                    InputMessageContent::File(File::Url {
                        url: "https://raw.githubusercontent.com/tensorzero/tensorzero/ff3e17bbd3e32f483b027cf81b54404788c90dc1/tensorzero-internal/tests/e2e/providers/ferris.png".parse().unwrap(),
                        mime_type: None,
                    })],
                }],
            }],
            tags: Some(vec![Some([("foo".to_string(), "bar".to_string()), ("test_type".to_string(), "batch_image_object_store".to_string())].into_iter().collect() )]),
            ..Default::default()
        })
        .await
        .unwrap();

    let batch_id = response.batch_id;
    let inference_ids = response.inference_ids;
    assert_eq!(inference_ids.len(), 1);

    let inference_id = inference_ids[0];
    let episode_ids = response.episode_ids;
    assert_eq!(episode_ids.len(), 1);
    let returned_episode_id = episode_ids[0];
    assert_eq!(returned_episode_id, episode_id);

    // Sleep to allow time for data to be inserted into ClickHouse (trailing writes from API)
    tokio::time::sleep(std::time::Duration::from_millis(500)).await;

    // Check if ClickHouse is ok - BatchModelInference Table
    let clickhouse = get_clickhouse().await;
    let result = select_batch_model_inference_clickhouse(&clickhouse, inference_id)
        .await
        .unwrap();

    println!("ClickHouse - BatchModelInference: {result:#?}");

    let id = result.get("inference_id").unwrap().as_str().unwrap();
    let id = Uuid::parse_str(id).unwrap();
    assert_eq!(id, inference_id);

    let retrieved_batch_id = result.get("batch_id").unwrap().as_str().unwrap();
    let retrieved_batch_id = Uuid::parse_str(retrieved_batch_id).unwrap();
    assert_eq!(retrieved_batch_id, batch_id);

    let function_name = result.get("function_name").unwrap().as_str().unwrap();
    assert_eq!(function_name, "batch_image");

    let variant_name = result.get("variant_name").unwrap().as_str().unwrap();
    assert_eq!(variant_name, "openai");

    let retrieved_episode_id = result.get("episode_id").unwrap().as_str().unwrap();
    let retrieved_episode_id = Uuid::parse_str(retrieved_episode_id).unwrap();
    assert_eq!(retrieved_episode_id, episode_id);

    let input: Value =
        serde_json::from_str(result.get("input").unwrap().as_str().unwrap()).unwrap();

    let file_path =
        "observability/files/08bfa764c6dc25e658bab2b8039ddb494546c3bc5523296804efc4cab604df5d.png";
    let correct_input = json!({
        "messages": [
            {
                "role": "user",
                "content": [
                    {"type": "text", "value": "Tell me about this image"},
                    {
                        "type": "file",
                        "file": {
                            "url": "https://raw.githubusercontent.com/tensorzero/tensorzero/ff3e17bbd3e32f483b027cf81b54404788c90dc1/tensorzero-internal/tests/e2e/providers/ferris.png",
                            "mime_type": "image/png",
                        },
                        "storage_path": {
                            "kind": {"type": "filesystem", "path": temp_dir.path().to_string_lossy()},
                            "path": file_path
                        }
                    }
                ]
            }
        ]
    });
    assert_eq!(input, correct_input);

    // Check that the file exists on the filesystem
    let result = std::fs::read(temp_dir.path().join(file_path)).unwrap();
    assert_eq!(result, FERRIS_PNG);
}

#[tokio::test]
async fn test_forward_image_url() {
    let temp_dir = tempfile::tempdir().unwrap();
    let config = format!(
        r#"
    [object_storage]
    type = "filesystem"
    path = "{}"

    [gateway]
    fetch_and_encode_input_files_before_inference = false
    "#,
        temp_dir.path().to_string_lossy()
    );

    let client = make_embedded_gateway_with_config(&config).await;

    let response = client.inference(ClientInferenceParams {
        model_name: Some("openai::gpt-4o-mini".to_string()),
        input: ClientInput {
            messages: vec![ClientInputMessage {
                role: Role::User,
                content: vec![ClientInputMessageContent::Text(TextKind::Text { text: "Describe the contents of the image".to_string() }),
                ClientInputMessageContent::File(File::Url {
                    url: Url::parse("https://raw.githubusercontent.com/tensorzero/tensorzero/ff3e17bbd3e32f483b027cf81b54404788c90dc1/tensorzero-internal/tests/e2e/providers/ferris.png").unwrap(),
                    mime_type: Some(mime::IMAGE_PNG)
                }),
                ],
            }],
            ..Default::default()
        },
        ..Default::default()
    }).await.unwrap();

    let InferenceOutput::NonStreaming(response) = response else {
        panic!("Expected non-streaming inference response");
    };

    // Sleep for 1 second to allow writing to ClickHouse
    tokio::time::sleep(std::time::Duration::from_secs(1)).await;
    let clickhouse = get_clickhouse().await;

    let model_inference = select_model_inference_clickhouse(&clickhouse, response.inference_id())
        .await
        .unwrap();

    let raw_request = model_inference
        .get("raw_request")
        .unwrap()
        .as_str()
        .unwrap();
    assert_eq!(raw_request, "{\"messages\":[{\"role\":\"user\",\"content\":[{\"type\":\"text\",\"text\":\"Describe the contents of the image\"},{\"type\":\"image_url\",\"image_url\":{\"url\":\"https://raw.githubusercontent.com/tensorzero/tensorzero/ff3e17bbd3e32f483b027cf81b54404788c90dc1/tensorzero-internal/tests/e2e/providers/ferris.png\"}}]}],\"model\":\"gpt-4o-mini\",\"stream\":false}");

    let file_path =
        "observability/files/08bfa764c6dc25e658bab2b8039ddb494546c3bc5523296804efc4cab604df5d.png";

    // Check that the file exists on the filesystem
    let result = std::fs::read(temp_dir.path().join(file_path)).unwrap();
    assert_eq!(result, FERRIS_PNG);

    println!("Got response: {response:#?}");

    let InferenceResponse::Chat(response) = response else {
        panic!("Expected chat inference response");
    };
    let text_block = &response.content[0];
    let ContentBlockChatOutput::Text(text) = text_block else {
        panic!("Expected text content block");
    };
    assert!(
        text.text.to_lowercase().contains("cartoon")
            || text.text.to_lowercase().contains("crab")
            || text.text.to_lowercase().contains("animal"),
        "Content should contain 'cartoon' or 'crab' or 'animal': {text:?}"
    );
}

#[tokio::test]
async fn test_forward_file_url() {
    let temp_dir = tempfile::tempdir().unwrap();
    let config = format!(
        r#"
    [object_storage]
    type = "filesystem"
    path = "{}"

    [gateway]
    fetch_and_encode_input_files_before_inference = false
    "#,
        temp_dir.path().to_string_lossy()
    );

    let client = make_embedded_gateway_with_config(&config).await;

    let response = client.inference(ClientInferenceParams {
        model_name: Some("openai::gpt-4o-mini".to_string()),
        input: ClientInput {
            messages: vec![ClientInputMessage {
                role: Role::User,
                content: vec![ClientInputMessageContent::Text(TextKind::Text { text: "Describe the contents of the PDF".to_string() }),
                ClientInputMessageContent::File(File::Url {
                    url: Url::parse("https://raw.githubusercontent.com/tensorzero/tensorzero/ac37477d56deaf6e0585a394eda68fd4f9390cab/tensorzero-core/tests/e2e/providers/deepseek_paper.pdf").unwrap(),
                    mime_type: Some(mime::APPLICATION_PDF)
                }),
                ],
            }],
            ..Default::default()
        },
        ..Default::default()
    }).await.unwrap();

    let InferenceOutput::NonStreaming(response) = response else {
        panic!("Expected non-streaming inference response");
    };

    // Sleep for 1 second to allow writing to ClickHouse
    tokio::time::sleep(std::time::Duration::from_secs(1)).await;
    let clickhouse = get_clickhouse().await;

    let model_inference = select_model_inference_clickhouse(&clickhouse, response.inference_id())
        .await
        .unwrap();

    let raw_request = model_inference
        .get("raw_request")
        .unwrap()
        .as_str()
        .unwrap();
    // OpenAI currently doesn't support forwarding file urls, so we should base64 encode the file data
    assert_eq!(raw_request, "{\"messages\":[{\"role\":\"user\",\"content\":[{\"type\":\"text\",\"text\":\"Describe the contents of the PDF\"},{\"type\":\"file\",\"file\":{\"file_data\":\"data:application/pdf;base64,<TENSORZERO_FILE_0>\",\"filename\":\"input.pdf\"}}]}],\"model\":\"gpt-4o-mini\",\"stream\":false}");

    let file_path =
        "observability/files/3e127d9a726f6be0fd81d73ccea97d96ec99419f59650e01d49183cd3be999ef.pdf";

    // Check that the file exists on the filesystem
    let result = std::fs::read(temp_dir.path().join(file_path)).unwrap();
    assert_eq!(result, DEEPSEEK_PAPER_PDF);

    println!("Got response: {response:#?}");

    let InferenceResponse::Chat(response) = response else {
        panic!("Expected chat inference response");
    };
    let text_block = &response.content[0];
    let ContentBlockChatOutput::Text(text) = text_block else {
        panic!("Expected text content block");
    };
    assert!(
        text.text.to_lowercase().contains("deepseek"),
        "Content should contain 'deepseek': {text:?}"
    );
}

#[tokio::test]
async fn test_responses_api_reasoning() {
    let payload = json!({
        "function_name": "openai_responses_gpt5",
        "variant_name": "openai",
        "input":
            {
               "messages": [
                {
                    "role": "user",
                    "content": "How many letters are in the word potato?"
                }
            ]},
        "extra_body": [
            {
                "variant_name": "openai",
                "pointer": "/reasoning",
                "value": {
                    "effort": "low",
                    "summary": "auto"
                }
            }
        ]
    });

    let response = Client::new()
        .post(get_gateway_endpoint("/inference"))
        .json(&payload)
        .send()
        .await
        .unwrap();

    let response_json = response.json::<Value>().await.unwrap();
    println!("API response: {response_json}");

    let content_blocks = response_json.get("content").unwrap().as_array().unwrap();
    let has_thought = content_blocks
        .iter()
        .any(|block| block.get("type").unwrap().as_str().unwrap() == "thought");
    assert!(
        has_thought,
        "Missing thought block in output: {content_blocks:?}"
    );

    let encrypted_thought = content_blocks.iter().find(|block| {
        block.get("type").unwrap().as_str().unwrap() == "thought"
            && block.get("signature").unwrap().as_str().is_some()
    });
    assert!(
        encrypted_thought.is_some(),
        "Missing encrypted thought block in output: {content_blocks:?}"
    );
    let encrypted_thought = encrypted_thought.unwrap();

    assert_eq!(
        encrypted_thought.get("text").unwrap(),
        &Value::Null,
        "Text should be null in encrypted thought: {encrypted_thought:?}"
    );
    let summary = encrypted_thought
        .get("summary")
        .unwrap()
        .as_array()
        .unwrap();
    assert!(
        !summary.is_empty(),
        "Missing summary in encrypted thought: {encrypted_thought:?}"
    );
    for item in summary {
        assert_eq!(item.get("type").unwrap().as_str().unwrap(), "summary_text");
        let summary_text = item.get("text").unwrap().as_str().unwrap();
        assert!(
            !summary_text.is_empty(),
            "Missing summary text in item: {item:?}"
        );
    }

    let payload = json!({
        "function_name": "openai_responses_gpt5",
        "variant_name": "openai",
        "input":
            {
               "messages": [
                {
                    "role": "user",
                    "content": "How many letters are in the word potato?"
                },
                {
                    "role": "assistant",
                    "content": content_blocks,
                },
                {
                    "role": "user",
                    "content": "What were you thinking about during your last response?"
                }
            ]},
        "extra_body": [
            {
                "variant_name": "openai",
                "pointer": "/reasoning",
                "value": {
                    "effort": "low",
                    "summary": "auto"
                }
            }
        ]
    });

    let response = Client::new()
        .post(get_gateway_endpoint("/inference"))
        .json(&payload)
        .send()
        .await
        .unwrap();

    let status = response.status();
    let response_json = response.json::<Value>().await.unwrap();
    println!("New API response: {response_json}");
    assert_eq!(status, StatusCode::OK);
}

<<<<<<< HEAD
=======
#[tokio::test]
async fn test_responses_api_invalid_thought() {
    let payload = json!({
        "function_name": "openai_responses_gpt5",
        "variant_name": "openai",
        "input":
            {
               "messages": [
                {
                    "role": "user",
                    "content": "How many letters are in the word potato?"
                },
                {
                    "role": "assistant",
                    "content": [
                        {
                            "type": "thought",
                            "signature": "My fake signature",
                            "summary": [
                                {
                                    "type": "summary_text",
                                    "text": "I thought about responding to the next message with the word 'potato'"
                                }
                            ]
                        },
                    ]
                },
                {
                    "role": "user",
                    "content": "What time is it?"
                }
            ]},
        "extra_body": [
            {
                "variant_name": "openai",
                "pointer": "/reasoning",
                "value": {
                    "effort": "low",
                    "summary": "auto"
                }
            }
        ]
    });

    let response = Client::new()
        .post(get_gateway_endpoint("/inference"))
        .json(&payload)
        .send()
        .await
        .unwrap();

    let status = response.status();
    let response_text = response.text().await.unwrap();
    println!("API response: {response_text}");
    assert!(response_text.contains("could not be verified"));
    assert_eq!(status, StatusCode::INTERNAL_SERVER_ERROR);
}

>>>>>>> 82c32588
const WEB_SEARCH_PROMPT: &str = "Tell me some good news that happened today from around the world. Don't ask me any questions, and provide markdown citations in the form [text](url)";

#[tokio::test(flavor = "multi_thread")]
pub async fn test_openai_built_in_websearch() {
    // Create a config with the custom credential location
    let config = r#"

gateway.debug = true
[models."test-model"]
routing = ["test-provider"]

[models."test-model".providers.test-provider]
type = "openai"
model_name = "gpt-5-nano"
provider_tools = [{type = "web_search"}]
api_type = "responses"

[functions.basic_test]
type = "chat"

[functions.basic_test.variants.default]
type = "chat_completion"
model = "test-model"
"#;

    // Create an embedded gateway with this config
    let client = tensorzero::test_helpers::make_embedded_gateway_with_config(config).await;

    // Make a simple inference request to verify it works
    let episode_id = Uuid::now_v7();
    let result = client
        .inference(ClientInferenceParams {
            function_name: Some("basic_test".to_string()),
            variant_name: Some("default".to_string()),
            episode_id: Some(episode_id),
            input: ClientInput {
                system: None,
                messages: vec![ClientInputMessage {
                    role: Role::User,
                    content: vec![ClientInputMessageContent::Text(TextKind::Text {
                        text: WEB_SEARCH_PROMPT.to_string(),
                    })],
                }],
            },
            stream: Some(false),
            ..Default::default()
        })
        .await;

    // Assert the inference succeeded
    let response = result.unwrap();
    println!("response: {response:?}");

    // Extract the chat response
    let InferenceOutput::NonStreaming(response) = response else {
        panic!("Expected non-streaming inference response");
    };

    let InferenceResponse::Chat(chat_response) = response else {
        panic!("Expected chat inference response");
    };

    // Assert that we have at least one Unknown content block with type "web_search_call"
    let web_search_blocks: Vec<_> = chat_response
        .content
        .iter()
        .filter(|block| {
            if let ContentBlockChatOutput::Unknown { data, .. } = block {
                data.get("type")
                    .and_then(|t| t.as_str())
                    .map(|t| t == "web_search_call")
                    .unwrap_or(false)
            } else {
                false
            }
        })
        .collect();

    assert!(
        !web_search_blocks.is_empty(),
        "Expected at least one Unknown content block with type 'web_search_call', but found none. Content blocks: {:#?}",
        chat_response.content
    );

    // Assert that we have exactly one Text content block
    let text_blocks: Vec<_> = chat_response
        .content
        .iter()
        .filter_map(|block| {
            if let ContentBlockChatOutput::Text(text) = block {
                Some(text)
            } else {
                None
            }
        })
        .collect();

    assert_eq!(
        text_blocks.len(),
        1,
        "Expected exactly one Text content block, but found {}. Content blocks: {:#?}",
        text_blocks.len(),
        chat_response.content
    );

    // Assert that the text block contains citations (markdown links)
    let text_content = &text_blocks[0].text;
    assert!(
        text_content.contains("]("),
        "Expected text content to contain citations in markdown format [text](url), but found none. Text: {text_content}",
    );

    // Round-trip test: Convert output content blocks back to input and make another inference
    let assistant_content: Vec<ClientInputMessageContent> = chat_response
        .content
        .iter()
        .map(|block| match block {
            ContentBlockChatOutput::Text(text) => ClientInputMessageContent::Text(TextKind::Text {
                text: text.text.clone(),
            }),
            ContentBlockChatOutput::ToolCall(tool_call) => {
                ClientInputMessageContent::ToolCall(ToolCallInput {
                    id: tool_call.id.clone(),
                    name: tool_call.name.clone(),
                    arguments: tool_call.arguments.clone(),
                    raw_name: None,
                    raw_arguments: None,
                })
            }
            ContentBlockChatOutput::Thought(thought) => {
                ClientInputMessageContent::Thought(thought.clone())
            }
            ContentBlockChatOutput::Unknown {
                data,
                model_provider_name,
            } => ClientInputMessageContent::Unknown {
                data: data.clone(),
                model_provider_name: model_provider_name.clone(),
            },
        })
        .collect();

    // Make a second inference with the assistant's response and a new user question
    let result2 = client
        .inference(ClientInferenceParams {
            function_name: Some("basic_test".to_string()),
            variant_name: Some("default".to_string()),
            episode_id: Some(episode_id),
            input: ClientInput {
                system: None,
                messages: vec![
                    ClientInputMessage {
                        role: Role::User,
                        content: vec![ClientInputMessageContent::Text(TextKind::Text {
                            text: WEB_SEARCH_PROMPT.to_string(),
                        })],
                    },
                    ClientInputMessage {
                        role: Role::Assistant,
                        content: assistant_content,
                    },
                    ClientInputMessage {
                        role: Role::User,
                        content: vec![ClientInputMessageContent::Text(TextKind::Text {
                            text: "Can you summarize what you just told me in one sentence?"
                                .to_string(),
                        })],
                    },
                ],
            },
            stream: Some(false),
            ..Default::default()
        })
        .await;

    // Assert the round-trip inference succeeded
    let response2 = result2.unwrap();
    println!("Round-trip response: {response2:?}");

    let InferenceOutput::NonStreaming(response2) = response2 else {
        panic!("Expected non-streaming inference response for round-trip");
    };

    let InferenceResponse::Chat(chat_response2) = response2 else {
        panic!("Expected chat inference response for round-trip");
    };

    // Assert that the second response has at least one text block
    let has_text = chat_response2
        .content
        .iter()
        .any(|block| matches!(block, ContentBlockChatOutput::Text(_)));
    assert!(
        has_text,
        "Expected at least one text content block in round-trip response. Content blocks: {:#?}",
        chat_response2.content
    );
}

#[tokio::test(flavor = "multi_thread")]
pub async fn test_openai_built_in_websearch_streaming() {
    // Create a config with the custom credential location
    let config = r#"

gateway.debug = true
[models."test-model"]
routing = ["test-provider"]

[models."test-model".providers.test-provider]
type = "openai"
model_name = "gpt-5-nano"
provider_tools = [{type = "web_search"}]
api_type = "responses"

[functions.basic_test]
type = "chat"

[functions.basic_test.variants.default]
type = "chat_completion"
model = "test-model"
"#;

    // Create an embedded gateway with this config
    let client = tensorzero::test_helpers::make_embedded_gateway_with_config(config).await;

    // Make a streaming inference request
    let episode_id = Uuid::now_v7();
    let result = client
        .inference(ClientInferenceParams {
            function_name: Some("basic_test".to_string()),
            variant_name: Some("default".to_string()),
            episode_id: Some(episode_id),
            input: ClientInput {
                system: None,
                messages: vec![ClientInputMessage {
                    role: Role::User,
                    content: vec![ClientInputMessageContent::Text(TextKind::Text {
                        text: WEB_SEARCH_PROMPT.to_string(),
                    })],
                }],
            },
            stream: Some(true),
            ..Default::default()
        })
        .await;

    // Assert the inference succeeded
    let response = result.unwrap();
    println!("response: {response:?}");

    // Extract the streaming response
    let InferenceOutput::Streaming(mut stream) = response else {
        panic!("Expected streaming inference response");
    };

    // Collect all chunks
    let mut chunks = vec![];
    let mut inference_id: Option<Uuid> = None;
    let mut full_text = String::new();

    while let Some(chunk_result) = stream.next().await {
        let chunk = chunk_result.unwrap();

        // Extract inference_id from the first chunk
        if inference_id.is_none() {
            if let InferenceResponseChunk::Chat(chat_chunk) = &chunk {
                inference_id = Some(chat_chunk.inference_id);
            }
        }

        // Concatenate text from chunks
        if let InferenceResponseChunk::Chat(chat_chunk) = &chunk {
            for content_block in &chat_chunk.content {
                if let ContentBlockChunk::Text(text_chunk) = content_block {
                    full_text.push_str(&text_chunk.text);
                }
            }
        }

        chunks.push(chunk);
    }

    // Assert that we have multiple streaming chunks (indicates streaming is working)
    assert!(
        chunks.len() >= 3,
        "Expected at least 3 streaming chunks, but got {}. Streaming may not be working properly.",
        chunks.len()
    );

    // Assert that all chunks are Chat type
    for chunk in &chunks {
        assert!(
            matches!(chunk, InferenceResponseChunk::Chat(_)),
            "Expected all chunks to be Chat type, but found: {chunk:?}",
        );
    }

    // Assert that the last chunk has usage information
    if let Some(InferenceResponseChunk::Chat(last_chunk)) = chunks.last() {
        assert!(
            last_chunk.usage.is_some(),
            "Expected the last chunk to have usage information, but it was None"
        );
    } else {
        panic!("No chunks received");
    }

    // Assert that the last chunk has a finish_reason
    if let Some(InferenceResponseChunk::Chat(last_chunk)) = chunks.last() {
        assert!(
            last_chunk.finish_reason.is_some(),
            "Expected the last chunk to have a finish_reason, but it was None"
        );
    }

    // Assert that the concatenated text contains citations (markdown links)
    assert!(
        full_text.contains("]("),
        "Expected concatenated text to contain citations in markdown format [text](url), but found none. Text length: {}",
        full_text.len()
    );

    // Sleep for 1 second to allow writing to ClickHouse
    tokio::time::sleep(std::time::Duration::from_secs(1)).await;
    let clickhouse = get_clickhouse().await;

    let inference_id = inference_id.expect("Should have extracted inference_id from chunks");

    // Fetch the model inference data from ClickHouse
    let model_inference = select_model_inference_clickhouse(&clickhouse, inference_id)
        .await
        .unwrap();

    let raw_response = model_inference
        .get("raw_response")
        .unwrap()
        .as_str()
        .unwrap();

    // Assert that raw_response contains web_search_call (confirms web search was used)
    assert!(
        raw_response.contains("web_search_call"),
        "Expected raw_response to contain 'web_search_call', but it was not found"
    );

    // Assert that raw_response contains response.completed event
    assert!(
        raw_response.contains("response.completed"),
        "Expected raw_response to contain 'response.completed' event, but it was not found"
    );
}<|MERGE_RESOLUTION|>--- conflicted
+++ resolved
@@ -2296,8 +2296,6 @@
     assert_eq!(status, StatusCode::OK);
 }
 
-<<<<<<< HEAD
-=======
 #[tokio::test]
 async fn test_responses_api_invalid_thought() {
     let payload = json!({
@@ -2356,7 +2354,6 @@
     assert_eq!(status, StatusCode::INTERNAL_SERVER_ERROR);
 }
 
->>>>>>> 82c32588
 const WEB_SEARCH_PROMPT: &str = "Tell me some good news that happened today from around the world. Don't ask me any questions, and provide markdown citations in the form [text](url)";
 
 #[tokio::test(flavor = "multi_thread")]
