--- conflicted
+++ resolved
@@ -1433,16 +1433,11 @@
 
     // Our S3-compatible object store checks for these variables, giving them
     // higher priority than the normal 'AWS_ACCESS_KEY_ID'/'AWS_SECRET_ACCESS_KEY' vars
-<<<<<<< HEAD
-    env::set_var("S3_ACCESS_KEY_ID", &r2_access_key_id).unwrap();
-    env::set_var("S3_SECRET_ACCESS_KEY", &r2_secret_access_key).unwrap();
-=======
     tensorzero_unsafe_helpers::set_env_var_tests_only("S3_ACCESS_KEY_ID", &r2_access_key_id);
     tensorzero_unsafe_helpers::set_env_var_tests_only(
         "S3_SECRET_ACCESS_KEY",
         &r2_secret_access_key,
     );
->>>>>>> 77fb817c
 
     let provider = E2ETestProvider {
         supports_batch_inference: true,
@@ -1633,16 +1628,11 @@
 
     // Our S3-compatible object store checks for these variables, giving them
     // higher priority than the normal 'AWS_ACCESS_KEY_ID'/'AWS_SECRET_ACCESS_KEY' vars
-<<<<<<< HEAD
-    env::set_var("S3_ACCESS_KEY_ID", &gcloud_access_key_id).unwrap();
-    env::set_var("S3_SECRET_ACCESS_KEY", &gcloud_secret_access_key).unwrap();
-=======
     tensorzero_unsafe_helpers::set_env_var_tests_only("S3_ACCESS_KEY_ID", &gcloud_access_key_id);
     tensorzero_unsafe_helpers::set_env_var_tests_only(
         "S3_SECRET_ACCESS_KEY",
         &gcloud_secret_access_key,
     );
->>>>>>> 77fb817c
 
     let provider = E2ETestProvider {
         supports_batch_inference: true,
@@ -1713,16 +1703,11 @@
 
     // Our S3-compatible  store checks for these variables, giving them
     // higher priority than the normal 'AWS_ACCESS_KEY_ID'/'AWS_SECRET_ACCESS_KEY' vars
-<<<<<<< HEAD
-    env::set_var("S3_ACCESS_KEY_ID", &minio_access_key_id).unwrap();
-    env::set_var("S3_SECRET_ACCESS_KEY", &minio_secret_access_key).unwrap();
-=======
     tensorzero_unsafe_helpers::set_env_var_tests_only("S3_ACCESS_KEY_ID", &minio_access_key_id);
     tensorzero_unsafe_helpers::set_env_var_tests_only(
         "S3_SECRET_ACCESS_KEY",
         &minio_secret_access_key,
     );
->>>>>>> 77fb817c
 
     let provider = E2ETestProvider {
         supports_batch_inference: true,
