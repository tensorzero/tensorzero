--- conflicted
+++ resolved
@@ -2410,28 +2410,6 @@
     let inference_params = inference_params.get("chat_completion").unwrap();
     assert!(inference_params.get("temperature").is_none());
     assert!(inference_params.get("seed").is_none());
-<<<<<<< HEAD
-=======
-    let max_tokens = if provider.model_name.starts_with("o1") {
-        1000
-    } else if provider.model_name.starts_with("gemini-2.5-pro")
-        || provider
-            .model_name
-            .starts_with("fireworks::accounts/fireworks/models/mixtral-8x22b-instruct")
-    {
-        500
-    } else {
-        100
-    };
-    assert_eq!(
-        inference_params
-            .get("max_tokens")
-            .unwrap()
-            .as_u64()
-            .unwrap(),
-        max_tokens
-    );
->>>>>>> ceb60d26
 
     if !is_batch {
         let processing_time_ms = result.get("processing_time_ms").unwrap().as_u64().unwrap();
@@ -2991,29 +2969,6 @@
     let inference_params = inference_params.get("chat_completion").unwrap();
     assert!(inference_params.get("temperature").is_none());
     assert!(inference_params.get("seed").is_none());
-<<<<<<< HEAD
-=======
-    let expected_max_tokens = if provider.model_name.starts_with("o1") {
-        1000
-    } else if provider.model_name.starts_with("gemini-2.5-pro")
-        || provider
-            .model_name
-            .starts_with("fireworks::accounts/fireworks/models/mixtral-8x22b-instruct")
-    {
-        500
-    } else {
-        100
-    };
-    assert_eq!(
-        inference_params
-            .get("max_tokens")
-            .unwrap()
-            .as_u64()
-            .unwrap(),
-        expected_max_tokens
-    );
->>>>>>> ceb60d26
-
     let processing_time_ms = result.get("processing_time_ms").unwrap().as_u64().unwrap();
     assert!(processing_time_ms > 0);
 
