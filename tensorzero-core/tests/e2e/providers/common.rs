#![expect(clippy::print_stdout)]
use std::io::Cursor;
use std::time::Duration;
use std::{collections::HashMap, net::SocketAddr};

use secrecy::SecretString;
use tensorzero::ClientExt;

use object_store::{ObjectStore, aws::AmazonS3Builder};
use std::sync::Arc;
use tensorzero_core::config::provider_types::{
    AnthropicDefaults, AzureDefaults, DeepSeekDefaults, FireworksDefaults, GCPDefaults,
    GoogleAIStudioGeminiDefaults, GroqDefaults, HyperbolicDefaults, MistralDefaults,
    OpenAIDefaults, OpenRouterDefaults, SGLangDefaults, TGIDefaults, TogetherDefaults,
    VLLMDefaults, XAIDefaults,
};
use tensorzero_core::http::TensorzeroHttpClient;
use tensorzero_core::tool::Tool;

use axum::body::Body;
use axum::extract::{Query, State};
use axum::response::{IntoResponse, Response};
use axum::{Router, routing::get};
use base64::prelude::*;
use futures::StreamExt;
use image::{ImageFormat, ImageReader};
use object_store::path::Path;

use rand::Rng;
use reqwest::{Client, StatusCode};
use reqwest_eventsource::{Event, RequestBuilderExt};
use serde_json::{Value, json};
use std::future::IntoFuture;
use tensorzero::{
    CacheParamsOptions, ClientInferenceParams, ClientSecretString, InferenceOutput,
    InferenceResponse, Input, InputMessage, InputMessageContent,
};
use tensorzero_core::endpoints::inference::ChatCompletionInferenceParams;
use tensorzero_core::endpoints::object_storage::{ObjectResponse, PathParams, get_object_handler};
use tensorzero_core::inference::types::extra_headers::UnfilteredInferenceExtraHeaders;

use tensorzero_core::inference::types::file::{Base64File, Detail, ObjectStoragePointer, UrlFile};
use tensorzero_core::inference::types::stored_input::StoredFile;
use tensorzero_core::inference::types::{Arguments, FinishReason, System, Text, Thought};
use tensorzero_core::utils::gateway::AppStateData;
use tensorzero_core::utils::testing::reset_capture_logs;
use tensorzero_core::{
    cache::CacheEnabledMode,
    inference::types::{
        ContentBlockChatOutput, File, Role, StoredContentBlock, StoredRequestMessage,
        storage::{StorageKind, StoragePath},
    },
    tool::{ToolCall, ToolResult},
};
use url::Url;
use uuid::Uuid;

use crate::common::get_gateway_endpoint;
// use tensorzero_core::config::provider_types::*;
use tensorzero_core::db::clickhouse::test_helpers::{
    get_clickhouse, select_chat_inference_clickhouse, select_inference_tags_clickhouse,
    select_json_inference_clickhouse, select_model_inference_clickhouse,
};
use tensorzero_core::model::CredentialLocation;

use super::helpers::{get_modal_extra_headers, get_test_model_extra_headers};

#[derive(Clone, Debug)]
pub struct E2ETestProvider {
    pub variant_name: String,
    pub model_name: String,
    pub model_provider_name: String,

    pub credentials: HashMap<String, String>,

    pub supports_batch_inference: bool,
}

impl E2ETestProvider {
    /// Returns true if the provider is vLLM or SGLang (which typically require Modal headers)
    pub fn is_modal_provider(&self) -> bool {
        self.model_provider_name == "vllm" || self.model_provider_name == "sglang"
    }
}

#[derive(Clone, Debug)]
pub struct ModelTestProvider {
    pub provider_type: String,
    // These are keys and values that we would put into the model block for that provider
    pub model_info: HashMap<String, String>,
    pub use_modal_headers: bool,
}

#[derive(Clone, Debug)]
pub struct EmbeddingTestProvider {
    pub model_name: String,
    pub dimensions: usize,
}

/// Enforce that every provider implements a common set of tests.
///
/// To achieve that, each provider should call the `generate_provider_tests!` macro along with a
/// function that returns a `E2ETestProviders` struct.
///
/// If some test doesn't apply to a particular provider (e.g. provider doesn't support tool use),
/// then the provider should return an empty vector for the corresponding test.
pub struct E2ETestProviders {
    pub simple_inference: Vec<E2ETestProvider>,

    pub bad_auth_extra_headers: Vec<E2ETestProvider>,
    pub extra_body_inference: Vec<E2ETestProvider>,

    pub reasoning_inference: Vec<E2ETestProvider>,

    pub inference_params_dynamic_credentials: Vec<E2ETestProvider>,

    pub provider_type_default_credentials: Vec<E2ETestProvider>,
    pub provider_type_default_credentials_shorthand: Vec<E2ETestProvider>,
    pub credential_fallbacks: Vec<ModelTestProvider>,

    pub inference_params_inference: Vec<E2ETestProvider>,
    pub tool_use_inference: Vec<E2ETestProvider>,
    pub tool_multi_turn_inference: Vec<E2ETestProvider>,
    pub dynamic_tool_use_inference: Vec<E2ETestProvider>,
    pub parallel_tool_use_inference: Vec<E2ETestProvider>,
    pub json_mode_inference: Vec<E2ETestProvider>,
    pub json_mode_off_inference: Vec<E2ETestProvider>,

    pub image_inference: Vec<E2ETestProvider>,
    pub pdf_inference: Vec<E2ETestProvider>,
    pub input_audio: Vec<E2ETestProvider>,

    pub shorthand_inference: Vec<E2ETestProvider>,
    pub embeddings: Vec<EmbeddingTestProvider>,
}

#[macro_export]
macro_rules! generate_provider_tests {
    ($func:ident) => {
        use $crate::providers::common::test_dynamic_tool_use_inference_request_with_provider;
        use $crate::providers::common::test_dynamic_tool_use_streaming_inference_request_with_provider;
        use $crate::providers::common::test_inference_params_inference_request_with_provider;
        use $crate::providers::common::test_inference_params_streaming_inference_request_with_provider;
        use $crate::providers::common::test_provider_type_default_credentials_with_provider;
        use $crate::providers::common::test_provider_type_default_credentials_shorthand_with_provider;
        use $crate::providers::common::test_json_mode_inference_request_with_provider;
        use $crate::providers::common::test_json_mode_streaming_inference_request_with_provider;
        use $crate::providers::common::test_bad_auth_extra_headers_with_provider;
        use $crate::providers::common::test_image_inference_with_provider_filesystem;
        use $crate::providers::common::test_image_inference_with_provider_amazon_s3;
        use $crate::providers::common::test_dynamic_json_mode_inference_request_with_provider;
        use $crate::providers::common::test_parallel_tool_use_inference_request_with_provider;
        use $crate::providers::common::test_parallel_tool_use_streaming_inference_request_with_provider;
        use $crate::providers::common::test_simple_inference_request_with_provider;
        use $crate::providers::common::test_simple_streaming_inference_request_with_provider;
        use $crate::providers::common::test_tool_multi_turn_inference_request_with_provider;
        use $crate::providers::common::test_tool_multi_turn_streaming_inference_request_with_provider;
        use $crate::providers::common::test_tool_use_allowed_tools_inference_request_with_provider;
        use $crate::providers::common::test_tool_use_allowed_tools_streaming_inference_request_with_provider;
        use $crate::providers::common::test_tool_use_tool_choice_auto_unused_inference_request_with_provider;
        use $crate::providers::common::test_tool_use_tool_choice_auto_unused_streaming_inference_request_with_provider;
        use $crate::providers::common::test_tool_use_tool_choice_auto_used_inference_request_with_provider;
        use $crate::providers::common::test_tool_use_tool_choice_auto_used_streaming_inference_request_with_provider;
        use $crate::providers::common::test_tool_use_tool_choice_none_inference_request_with_provider;
        use $crate::providers::common::test_tool_use_tool_choice_none_streaming_inference_request_with_provider;
        use $crate::providers::common::test_tool_use_tool_choice_required_inference_request_with_provider;
        use $crate::providers::common::test_tool_use_tool_choice_required_streaming_inference_request_with_provider;
        use $crate::providers::common::test_tool_use_tool_choice_specific_inference_request_with_provider;
        use $crate::providers::common::test_image_url_inference_with_provider_filesystem;
        use $crate::providers::common::test_tool_use_tool_choice_specific_streaming_inference_request_with_provider;
        use $crate::providers::common::test_extra_body_with_provider;
        use $crate::providers::common::test_inference_extra_body_with_provider;
        use $crate::providers::common::test_assistant_prefill_inference_request_with_provider;
        use $crate::providers::reasoning::test_reasoning_inference_request_simple_with_provider;
        use $crate::providers::reasoning::test_streaming_reasoning_inference_request_simple_with_provider;
        use $crate::providers::reasoning::test_reasoning_inference_request_with_provider_json_mode;
        use $crate::providers::reasoning::test_streaming_reasoning_inference_request_with_provider_json_mode;
        use $crate::providers::common::test_short_inference_request_with_provider;
        use $crate::providers::common::test_multi_turn_parallel_tool_use_inference_request_with_provider;
        use $crate::providers::common::test_multi_turn_parallel_tool_use_streaming_inference_request_with_provider;
        use $crate::providers::common::test_streaming_invalid_request_with_provider;
        use $crate::providers::common::test_json_mode_off_inference_request_with_provider;
        use $crate::providers::common::test_multiple_text_blocks_in_message_with_provider;
        use $crate::providers::common::test_streaming_include_original_response_with_provider;
        use $crate::providers::common::test_pdf_inference_with_provider_filesystem;
        use $crate::providers::common::test_stop_sequences_inference_request_with_provider;
        use $crate::providers::common::test_warn_ignored_thought_block_with_provider;
        use $crate::providers::embeddings::test_basic_embedding_with_provider;
        use $crate::providers::embeddings::test_bulk_embedding_with_provider;
        use $crate::providers::embeddings::test_embedding_with_dimensions_with_provider;
        use $crate::providers::common::test_provider_type_fallback_credentials_with_provider;
        use $crate::providers::embeddings::test_embedding_with_encoding_format_with_provider;
        use $crate::providers::embeddings::test_embedding_with_user_parameter_with_provider;
        use $crate::providers::embeddings::test_embedding_invalid_model_error_with_provider;
        use $crate::providers::embeddings::test_embedding_large_bulk_with_provider;
        use $crate::providers::embeddings::test_embedding_consistency_with_provider;
        use $crate::providers::embeddings::test_embedding_cache_with_provider;
        use $crate::providers::embeddings::test_embedding_cache_options_with_provider;
        use $crate::providers::embeddings::test_embedding_dryrun_with_provider;
        use $crate::providers::embeddings::test_single_token_array_with_provider;
        use $crate::providers::embeddings::test_batch_token_arrays_semantic_similarity_with_provider;

        #[tokio::test]
        async fn test_simple_inference_request() {
            let providers = $func().await.simple_inference;
            for provider in providers {
                test_simple_inference_request_with_provider(provider).await;
            }
        }

        #[tokio::test]
        async fn test_assistant_prefill_inference_request() {
            let providers = $func().await.simple_inference;
            for provider in providers {
                test_assistant_prefill_inference_request_with_provider(provider).await;
            }
        }


        #[tokio::test(flavor = "multi_thread")]
        async fn test_warn_ignored_thought_block() {
            let logs_contain = tensorzero_core::utils::testing::capture_logs();
            let providers = $func().await.simple_inference;
            for provider in providers {
                test_warn_ignored_thought_block_with_provider(provider, &logs_contain).await;
            }
        }

        #[tokio::test]
        async fn test_reasoning_inference_request_simple() {
            let providers = $func().await.reasoning_inference;
            for provider in providers {
                test_reasoning_inference_request_simple_with_provider(provider).await;
            }
        }


        #[tokio::test]
        async fn test_streaming_reasoning_inference_request_simple() {
            let providers = $func().await.reasoning_inference;
            for provider in providers {
                test_streaming_reasoning_inference_request_simple_with_provider(provider).await;
            }
        }

        #[tokio::test]
        async fn test_bad_auth_extra_headers() {
            let providers = $func().await.bad_auth_extra_headers;
            for provider in providers {
                test_bad_auth_extra_headers_with_provider(provider).await;
            }
        }


        #[tokio::test]
        async fn test_shorthand_inference_request() {
            let providers = $func().await.shorthand_inference;
            for provider in providers {
                test_simple_inference_request_with_provider(provider).await;
            }
        }

        #[tokio::test]
        async fn test_streaming_include_original_response() {
            let providers = $func().await.simple_inference;
            for provider in providers {
                test_streaming_include_original_response_with_provider(provider).await;
            }
        }

        #[tokio::test]
        async fn test_simple_streaming_inference_request() {
            let providers = $func().await.simple_inference;
            for provider in providers {
                test_simple_streaming_inference_request_with_provider(provider).await;
            }
        }

        #[tokio::test]
        async fn test_streaming_invalid_request() {
            let providers = $func().await.simple_inference;
            for provider in providers {
                test_streaming_invalid_request_with_provider(provider).await;
            }
        }

        #[tokio::test]
        async fn test_inference_params_inference_request() {
            let providers = $func().await.inference_params_dynamic_credentials;
            for provider in providers {
                test_inference_params_inference_request_with_provider(provider).await;
            }
        }


        #[tokio::test]
        async fn test_inference_params_streaming_inference_request() {
            let providers = $func().await.inference_params_dynamic_credentials;
            for provider in providers {
                test_inference_params_streaming_inference_request_with_provider(provider).await;
            }
        }


        #[tokio::test]
        async fn test_provider_type_default_credentials() {
            let providers = $func().await.provider_type_default_credentials;
            for provider in providers {
                test_provider_type_default_credentials_with_provider(provider).await;
            }
        }


        #[tokio::test]
        async fn test_provider_type_default_credentials_shorthand() {
            let providers = $func().await.provider_type_default_credentials_shorthand;
            for provider in providers {
                test_provider_type_default_credentials_shorthand_with_provider(provider).await;
            }
        }

        #[tokio::test]
        async fn test_provider_type_fallback_credentials() {
            let logs_contain = tensorzero_core::utils::testing::capture_logs();
            // We just need a longhand model
            let all_providers = $func().await;
            let providers = all_providers.credential_fallbacks;
            let supports_dynamic_credentials = !all_providers.provider_type_default_credentials.is_empty();
            for provider in providers {
                test_provider_type_fallback_credentials_with_provider(provider, supports_dynamic_credentials, &logs_contain).await;
            }
        }


        #[tokio::test]
        async fn test_tool_use_tool_choice_auto_used_inference_request() {
            let providers = $func().await.tool_use_inference;
            for provider in providers {
                test_tool_use_tool_choice_auto_used_inference_request_with_provider(provider).await;
            }
        }


        #[tokio::test]
        async fn test_tool_use_tool_choice_auto_used_streaming_inference_request() {
            let providers = $func().await.tool_use_inference;
            for provider in providers {
                test_tool_use_tool_choice_auto_used_streaming_inference_request_with_provider(provider).await;
            }
        }


        #[tokio::test]
        async fn test_tool_use_tool_choice_auto_unused_inference_request() {
            let providers = $func().await.tool_use_inference;
            for provider in providers {
                test_tool_use_tool_choice_auto_unused_inference_request_with_provider(provider).await;
            }
        }


        #[tokio::test]
        async fn test_tool_use_tool_choice_auto_unused_streaming_inference_request() {
            let providers = $func().await.tool_use_inference;
            for provider in providers {
                test_tool_use_tool_choice_auto_unused_streaming_inference_request_with_provider(provider).await;
            }
        }


        #[tokio::test]
        async fn test_tool_use_tool_choice_required_inference_request() {
            let providers = $func().await.tool_use_inference;
            for provider in providers {
                test_tool_use_tool_choice_required_inference_request_with_provider(provider).await;
            }
        }


        #[tokio::test]
        async fn test_tool_use_tool_choice_required_streaming_inference_request() {
            let providers = $func().await.tool_use_inference;
            for provider in providers {
                test_tool_use_tool_choice_required_streaming_inference_request_with_provider(provider).await;
            }
        }


        #[tokio::test]
        async fn test_tool_use_tool_choice_none_inference_request() {
            let providers = $func().await.tool_use_inference;
            for provider in providers {
                test_tool_use_tool_choice_none_inference_request_with_provider(provider).await;
            }
        }


        #[tokio::test]
        async fn test_tool_use_tool_choice_none_streaming_inference_request() {
            let providers = $func().await.tool_use_inference;
            for provider in providers {
                test_tool_use_tool_choice_none_streaming_inference_request_with_provider(provider).await;
            }
        }


        #[tokio::test]
        async fn test_tool_use_tool_choice_specific_inference_request() {
            let providers = $func().await.tool_use_inference;
            for provider in providers {
                test_tool_use_tool_choice_specific_inference_request_with_provider(provider).await;
            }
        }


        #[tokio::test]
        async fn test_tool_use_tool_choice_specific_streaming_inference_request() {
            let providers = $func().await.tool_use_inference;
            for provider in providers {
                test_tool_use_tool_choice_specific_streaming_inference_request_with_provider(provider).await;
            }
        }


        #[tokio::test]
        async fn test_tool_use_allowed_tools_inference_request() {
            let providers = $func().await.tool_use_inference;
            for provider in providers {
                test_tool_use_allowed_tools_inference_request_with_provider(provider).await;
            }
        }


        #[tokio::test]
        async fn test_tool_use_allowed_tools_streaming_inference_request() {
            let providers = $func().await.tool_use_inference;
            for provider in providers {
                test_tool_use_allowed_tools_streaming_inference_request_with_provider(provider).await;
            }
        }


        #[tokio::test]
        async fn test_tool_multi_turn_inference_request() {
            let providers = $func().await.tool_multi_turn_inference;
            for provider in providers {
                test_tool_multi_turn_inference_request_with_provider(provider).await;
            }
        }


        #[tokio::test]
        async fn test_tool_multi_turn_streaming_inference_request() {
            let providers = $func().await.tool_multi_turn_inference;
            for provider in providers {
                test_tool_multi_turn_streaming_inference_request_with_provider(provider).await;
            }
        }

        async fn test_dynamic_tool_use_inference_request(client: tensorzero::Client) {
            let providers = $func().await.dynamic_tool_use_inference;
            for provider in providers {
                test_dynamic_tool_use_inference_request_with_provider(provider, &client).await;
            }
        }
        tensorzero::make_gateway_test_functions!(test_dynamic_tool_use_inference_request);

        async fn test_stop_sequences_inference_request(client: tensorzero::Client) {
            let providers = $func().await.simple_inference;
            for provider in providers {
                test_stop_sequences_inference_request_with_provider(provider, &client).await;
            }
        }
        tensorzero::make_gateway_test_functions!(test_stop_sequences_inference_request);

        async fn test_dynamic_tool_use_streaming_inference_request(client: tensorzero::Client) {
            let providers = $func().await.dynamic_tool_use_inference;
            for provider in providers {
                test_dynamic_tool_use_streaming_inference_request_with_provider(provider, &client).await;
            }
        }
        tensorzero::make_gateway_test_functions!(test_dynamic_tool_use_streaming_inference_request);


        #[tokio::test]
        async fn test_parallel_tool_use_inference_request() {
            let providers = $func().await.parallel_tool_use_inference;
            for provider in providers {
                test_parallel_tool_use_inference_request_with_provider(provider).await;
            }
        }


        #[tokio::test]
        async fn test_parallel_tool_use_streaming_inference_request() {
            let providers = $func().await.parallel_tool_use_inference;
            for provider in providers {
                test_parallel_tool_use_streaming_inference_request_with_provider(provider).await;
            }
        }


        #[tokio::test]
        async fn test_json_mode_inference_request() {
            let providers = $func().await.json_mode_inference;
            for provider in providers {
                test_json_mode_inference_request_with_provider(provider).await;
            }
        }


        #[tokio::test]
        async fn test_reasoning_inference_request_json_mode() {
            let providers = $func().await.reasoning_inference;
            for provider in providers {
                test_reasoning_inference_request_with_provider_json_mode(provider).await;
            }
        }


        #[tokio::test]
        async fn test_streaming_reasoning_inference_request_json_mode() {
            let providers = $func().await.reasoning_inference;
            for provider in providers {
                test_streaming_reasoning_inference_request_with_provider_json_mode(provider).await;
            }
        }


        #[tokio::test]
        async fn test_dynamic_json_mode_inference_request() {
            let providers = $func().await.json_mode_inference;
            for provider in providers {
                test_dynamic_json_mode_inference_request_with_provider(provider).await;
            }
        }


        #[tokio::test]
        async fn test_json_mode_streaming_inference_request() {
            let providers = $func().await.json_mode_inference;
            for provider in providers {
                test_json_mode_streaming_inference_request_with_provider(provider).await;
            }
        }

        #[tokio::test(flavor = "multi_thread")]
        async fn test_pdf_inference_store_filesystem() {
            let providers = $func().await.pdf_inference;
            for provider in providers {
                test_pdf_inference_with_provider_filesystem(provider).await;
            }
        }

        #[tokio::test(flavor = "multi_thread")]
        async fn test_audio_inference_store_filesystem() {
            let providers = $func().await.input_audio;
            for provider in providers {
                $crate::providers::commonv2::input_audio::test_audio_inference_with_provider_filesystem(provider).await;
            }
        }

        #[tokio::test(flavor = "multi_thread")]
        async fn test_image_inference_store_filesystem() {
            let providers = $func().await.image_inference;
            for provider in providers {
                test_image_inference_with_provider_filesystem(provider).await;
            }
        }


        #[tokio::test(flavor = "multi_thread")]
        async fn test_image_url_inference_store_filesystem() {
            let providers = $func().await.image_inference;
            for provider in providers {
                test_image_url_inference_with_provider_filesystem(provider).await;
            }
        }


        #[tokio::test(flavor = "multi_thread")]
        async fn test_image_inference_store_amazon_s3() {
            let providers = $func().await.image_inference;
            for provider in providers {
                test_image_inference_with_provider_amazon_s3(provider).await;
            }
        }


        #[tokio::test]
        async fn test_extra_body() {
            let providers = $func().await.extra_body_inference;
            for provider in providers {
                test_extra_body_with_provider(provider).await;
            }
        }

        #[tokio::test]
        async fn test_inference_extra_body() {
            let providers = $func().await.extra_body_inference;
            for provider in providers {
                test_inference_extra_body_with_provider(provider).await;
            }
        }


        #[tokio::test]
        async fn test_short_inference_request() {
            let providers = $func().await.simple_inference;
            for provider in providers {
                test_short_inference_request_with_provider(provider).await;
            }
        }


        #[tokio::test]
        async fn test_multi_turn_parallel_tool_use_inference_request() {
            let providers = $func().await.parallel_tool_use_inference;
            for provider in providers {
                test_multi_turn_parallel_tool_use_inference_request_with_provider(provider).await;
            }
        }


        #[tokio::test]
        async fn test_multi_turn_parallel_tool_use_streaming_inference_request() {
            let providers = $func().await.parallel_tool_use_inference;
            for provider in providers {
                test_multi_turn_parallel_tool_use_streaming_inference_request_with_provider(provider).await;
            }
        }


        #[tokio::test]
        async fn test_json_mode_off_inference_request() {
            let providers = $func().await.json_mode_off_inference;
            for provider in providers {
                test_json_mode_off_inference_request_with_provider(provider).await;
            }
        }

        #[tokio::test]
        async fn test_multiple_text_blocks_in_message() {
            let providers = $func().await.simple_inference;
            for provider in providers {
                test_multiple_text_blocks_in_message_with_provider(provider).await;
            }
        }

        #[tokio::test]
        async fn test_basic_embedding() {
            let providers = $func().await.embeddings;
            for provider in providers {
                test_basic_embedding_with_provider(provider).await;
            }
        }


        #[tokio::test]
        async fn test_bulk_embedding() {
            let providers = $func().await.embeddings;
            for provider in providers {
                test_bulk_embedding_with_provider(provider).await;
            }
        }

        #[tokio::test]
        async fn test_embedding_with_dimensions() {
            let providers = $func().await.embeddings;
            for provider in providers {
                test_embedding_with_dimensions_with_provider(provider).await;
            }
        }

        #[tokio::test]
        async fn test_embedding_with_encoding_format() {
            let providers = $func().await.embeddings;
            for provider in providers {
                test_embedding_with_encoding_format_with_provider(provider).await;
            }
        }

        #[tokio::test]
        async fn test_embedding_with_user_parameter() {
            let providers = $func().await.embeddings;
            for provider in providers {
                test_embedding_with_user_parameter_with_provider(provider).await;
            }
        }

        #[tokio::test]
        async fn test_embedding_invalid_model_error() {
            let providers = $func().await.embeddings;
            for provider in providers {
                test_embedding_invalid_model_error_with_provider(provider).await;
            }
        }

        #[tokio::test]
        async fn test_embedding_large_bulk() {
            let providers = $func().await.embeddings;
            for provider in providers {
                test_embedding_large_bulk_with_provider(provider).await;
            }
        }

        #[tokio::test]
        async fn test_embedding_consistency() {
            let providers = $func().await.embeddings;
            for provider in providers {
                test_embedding_consistency_with_provider(provider).await;
            }
        }

        #[tokio::test]
        async fn test_embedding_cache() {
            let providers = $func().await.embeddings;
            for provider in providers {
                test_embedding_cache_with_provider(provider).await;
            }
        }

        #[tokio::test]
        async fn test_embedding_cache_options() {
            let providers = $func().await.embeddings;
            for provider in providers {
                test_embedding_cache_options_with_provider(provider).await;
            }
        }

        #[tokio::test]
        async fn test_embedding_dryrun() {
            let providers = $func().await.embeddings;
            for provider in providers {
                test_embedding_dryrun_with_provider(provider).await;
            }
        }

        #[tokio::test]
        async fn test_single_token_array() {
            let providers = $func().await.embeddings;
            for provider in providers {
                test_single_token_array_with_provider(provider).await;
            }
        }

        #[tokio::test]
        async fn test_batch_token_arrays_semantic_similarity() {
            let providers = $func().await.embeddings;
            for provider in providers {
                test_batch_token_arrays_semantic_similarity_with_provider(provider).await;
            }
        }

    };
}

pub const PDF_FUNCTION_CONFIG: &str = r#"
[functions.pdf_test]
type = "chat"

[functions.pdf_test.variants.openai]
type = "chat_completion"
model = "openai::gpt-4o-mini-2024-07-18"

[functions.pdf_test.variants.openai-responses]
type = "chat_completion"
model = "responses-gpt-4o-mini-2024-07-18"

[functions.pdf_test.variants.gcp_vertex_gemini]
type = "chat_completion"
model = "gcp_vertex_gemini::projects/tensorzero-public/locations/us-central1/publishers/google/models/gemini-2.0-flash-lite"

[functions.pdf_test.variants.gcp_vertex_anthropic]
type = "chat_completion"
model = "gcp_vertex_anthropic::projects/tensorzero-public/locations/global/publishers/anthropic/models/claude-sonnet-4-5@20250929"

[functions.pdf_test.variants.google_ai_studio]
type = "chat_completion"
model = "google_ai_studio_gemini::gemini-2.0-flash-lite"

[functions.pdf_test.variants.anthropic]
type = "chat_completion"
model = "anthropic::claude-sonnet-4-5-20250929"

[functions.pdf_test.variants.gcp-vertex-sonnet]
type = "chat_completion"
model = "claude-sonnet-4-5-gcp-vertex"

[functions.pdf_test.variants.aws-bedrock]
type = "chat_completion"
model = "claude-3-haiku-20240307-aws-bedrock"

[models.claude-sonnet-4-5-gcp-vertex]
routing = ["gcp_vertex_anthropic"]

[models.claude-sonnet-4-5-gcp-vertex.providers.gcp_vertex_anthropic]
type = "gcp_vertex_anthropic"
model_id = "claude-sonnet-4-5@20250929"
location = "us-east5"
project_id = "tensorzero-public"

[models."responses-gpt-4o-mini-2024-07-18"]
routing = ["openai"]

[models."responses-gpt-4o-mini-2024-07-18".providers.openai]
type = "openai"
model_name = "gpt-4o-mini-2024-07-18"
api_type = "responses"

[models.claude-3-haiku-20240307-aws-bedrock]
routing = ["aws_bedrock"]

[models.claude-3-haiku-20240307-aws-bedrock.providers.aws_bedrock]
type = "aws_bedrock"
model_id = "us.anthropic.claude-3-haiku-20240307-v1:0"
region = "us-east-1"
"#;

pub static FERRIS_PNG: &[u8] = include_bytes!("./ferris.png");
pub static DEEPSEEK_PAPER_PDF: &[u8] = include_bytes!("./deepseek_paper.pdf");

pub const IMAGE_FUNCTION_CONFIG: &str = r#"
[functions.image_test]
type = "chat"

[functions.image_test.variants.openai]
type = "chat_completion"
model = "openai::gpt-4o-mini-2024-07-18"

[functions.image_test.variants.openai-responses]
type = "chat_completion"
model = "responses-gpt-4o-mini-2024-07-18"

[functions.image_test.variants.anthropic]
type = "chat_completion"
model = "anthropic::claude-3-haiku-20240307"

[functions.image_test.variants.google_ai_studio]
type = "chat_completion"
model = "google_ai_studio_gemini::gemini-2.0-flash-lite"

[functions.image_test.variants.gcp_vertex]
type = "chat_completion"
model = "gcp-gemini-2.5-pro"

[models."gcp-gemini-2.5-pro"]
routing = ["gcp_vertex_gemini"]

[models."gcp-gemini-2.5-pro".providers.gcp_vertex_gemini]
type = "gcp_vertex_gemini"
model_id = "gemini-2.5-pro"
location = "global"
project_id = "tensorzero-public"

[models."responses-gpt-4o-mini-2024-07-18"]
routing = ["openai"]

[models."responses-gpt-4o-mini-2024-07-18".providers.openai]
type = "openai"
model_name = "gpt-4o-mini-2024-07-18"
api_type = "responses"

[functions.image_test.variants.gcp-vertex-haiku]
type = "chat_completion"
model = "claude-3-haiku-20240307-gcp-vertex"

[models.claude-3-haiku-20240307-gcp-vertex]
routing = ["gcp_vertex_anthropic"]

[models.claude-3-haiku-20240307-gcp-vertex.providers.gcp_vertex_anthropic]
type = "gcp_vertex_anthropic"
model_id = "claude-3-haiku@20240307"
location = "us-central1"
project_id = "tensorzero-public"

[functions.image_test.variants.aws-bedrock]
type = "chat_completion"
model = "claude-3-haiku-20240307-aws-bedrock"

[models.claude-3-haiku-20240307-aws-bedrock]
routing = ["aws_bedrock"]

[models.claude-3-haiku-20240307-aws-bedrock.providers.aws_bedrock]
type = "aws_bedrock"
model_id = "us.anthropic.claude-3-haiku-20240307-v1:0"
region = "us-east-1"
"#;

/// Helper function to get the default credential location for a provider type.
/// This calls the Default implementation directly, ensuring we test the actual defaults.
fn get_default_credential_location(provider_type: &str) -> CredentialLocation {
    match provider_type {
        "anthropic" => AnthropicDefaults::default()
            .api_key_location
            .default_location()
            .clone(),
        "openai" => OpenAIDefaults::default()
            .api_key_location
            .default_location()
            .clone(),
        "azure" => AzureDefaults::default()
            .api_key_location
            .default_location()
            .clone(),
        "deepseek" => DeepSeekDefaults::default()
            .api_key_location
            .default_location()
            .clone(),
        "fireworks" => FireworksDefaults::default()
            .api_key_location
            .default_location()
            .clone(),
        "gcp_vertex_anthropic" => GCPDefaults::default()
            .credential_location
            .default_location()
            .clone(),
        "gcp_vertex_gemini" => GCPDefaults::default()
            .credential_location
            .default_location()
            .clone(),
        "google_ai_studio_gemini" => GoogleAIStudioGeminiDefaults::default()
            .api_key_location
            .default_location()
            .clone(),
        "groq" => GroqDefaults::default()
            .api_key_location
            .default_location()
            .clone(),
        "hyperbolic" => HyperbolicDefaults::default()
            .api_key_location
            .default_location()
            .clone(),
        "mistral" => MistralDefaults::default()
            .api_key_location
            .default_location()
            .clone(),
        "openrouter" => OpenRouterDefaults::default()
            .api_key_location
            .default_location()
            .clone(),
        "sglang" => SGLangDefaults::default()
            .api_key_location
            .default_location()
            .clone(),
        "tgi" => TGIDefaults::default()
            .api_key_location
            .default_location()
            .clone(),
        "together" => TogetherDefaults::default()
            .api_key_location
            .default_location()
            .clone(),
        "vllm" => VLLMDefaults::default()
            .api_key_location
            .default_location()
            .clone(),
        "xai" => XAIDefaults::default()
            .api_key_location
            .default_location()
            .clone(),
        _ => panic!("Unknown provider type: {provider_type}"),
    }
}

fn uses_credential_location(provider_type: &str) -> bool {
    matches!(provider_type, "gcp_vertex_gemini" | "gcp_vertex_anthropic")
}

/// Test that provider type default credentials work correctly.
/// This test:
/// 1. Gets the default credential location from the provider's Default impl
/// 2. Removes the credential from its default location
/// 3. Sets it at a custom location
/// 4. Configures the gateway to use the custom location via provider_types config
/// 5. Verifies inference works
pub async fn test_provider_type_default_credentials_with_provider(provider: E2ETestProvider) {
    // Get the default credential location for this provider
    let default_location = get_default_credential_location(&provider.model_provider_name);

    // Extract the env var name from the credential location
    let (original_env_var, is_path_env) = match &default_location {
        CredentialLocation::Env(var_name) => (var_name.clone(), false),
        CredentialLocation::PathFromEnv(var_name) => (var_name.clone(), true),
        _ => {
            println!(
                "Skipping test for {} - unsupported credential location type",
                provider.model_provider_name
            );
            return;
        }
    };

    // Save the original credential value if it exists
    let original_value = std::env::var(&original_env_var).unwrap();

    // Get the credential value from the provider (it should be set for the test to run)
    let credential_value = original_value.clone();

    // Remove the default env var
<<<<<<< HEAD
    env::remove_var(&original_env_var).unwrap();
=======
    tensorzero_unsafe_helpers::remove_env_var_tests_only(&original_env_var);
>>>>>>> 77fb817c

    // Set up a custom env var with a test-specific name
    let custom_env_var = format!(
        "TENSORZERO_TEST_{}_KEY",
        provider.model_provider_name.to_uppercase()
    );
<<<<<<< HEAD
    env::set_var(&custom_env_var, &credential_value).unwrap();
=======
    tensorzero_unsafe_helpers::set_env_var_tests_only(&custom_env_var, &credential_value);
>>>>>>> 77fb817c

    // Create the credential location config based on the type
    let default_credential_location_key = if uses_credential_location(&provider.model_provider_name)
    {
        "credential_location"
    } else {
        "api_key_location"
    };
    let credential_location_config = if is_path_env {
        format!(r#"{default_credential_location_key}= "path_from_env::{custom_env_var}""#)
    } else {
        format!(r#"{default_credential_location_key}= "env::{custom_env_var}""#)
    };

    // Create a config with the custom credential location
    let config = format!(
        r#"
[provider_types.{}]
defaults.{}

[models."test-model"]
routing = ["test-provider"]

[models."test-model".providers.test-provider]
type = "{}"
model_name = "{}"

[functions.basic_test]
type = "chat"

[functions.basic_test.variants.default]
type = "chat_completion"
model = "test-model"
"#,
        provider.model_provider_name,
        credential_location_config,
        provider.model_provider_name,
        provider.model_name
    );

    println!(
        "Testing provider type default credentials for {}",
        provider.model_provider_name
    );
    println!("Config:\n{config}");

    // Create an embedded gateway with this config
    let client = tensorzero::test_helpers::make_embedded_gateway_with_config(&config).await;

    // Make a simple inference request to verify it works
    let episode_id = Uuid::now_v7();
    let result = client
        .inference(ClientInferenceParams {
            function_name: Some("basic_test".to_string()),
            variant_name: Some("default".to_string()),
            episode_id: Some(episode_id),
            input: Input {
                system: None,
                messages: vec![InputMessage {
                    role: Role::User,
                    content: vec![InputMessageContent::Text(Text {
                        text: "Say hello".to_string(),
                    })],
                }],
            },
            stream: Some(false),
            ..Default::default()
        })
        .await;

    // Assert the inference succeeded
    assert!(
        result.is_ok(),
        "Inference failed for {}: {:?}",
        provider.model_provider_name,
        result.err()
    );
}

/// Test that provider type default credentials work correctly with shorthand model syntax.
/// This test is similar to test_provider_type_default_credentials_with_provider but uses
/// shorthand model syntax (e.g., "openai::gpt-4o-mini") instead of explicit provider configs.
pub async fn test_provider_type_default_credentials_shorthand_with_provider(
    provider: E2ETestProvider,
) {
    // Get the default credential location for this provider
    let default_location = get_default_credential_location(&provider.model_provider_name);

    // Extract the env var name from the credential location
    let (original_env_var, is_path_env) = match &default_location {
        CredentialLocation::Env(var_name) => (var_name.clone(), false),
        CredentialLocation::PathFromEnv(var_name) => (var_name.clone(), true),
        _ => {
            println!(
                "Skipping test for {} - unsupported credential location type",
                provider.model_provider_name
            );
            return;
        }
    };

    // Save the original credential value if it exists
    let original_value = std::env::var(&original_env_var).unwrap();

    // Get the credential value from the provider (it should be set for the test to run)
    let credential_value = original_value.clone();

    // Remove the default env var
<<<<<<< HEAD
    env::remove_var(&original_env_var).unwrap();
=======
    tensorzero_unsafe_helpers::remove_env_var_tests_only(&original_env_var);
>>>>>>> 77fb817c

    // Set up a custom env var with a test-specific name
    let custom_env_var = format!(
        "TENSORZERO_TEST_{}_KEY",
        provider.model_provider_name.to_uppercase()
    );
<<<<<<< HEAD
    env::set_var(&custom_env_var, &credential_value).unwrap();
=======
    tensorzero_unsafe_helpers::set_env_var_tests_only(&custom_env_var, &credential_value);
>>>>>>> 77fb817c

    // Create the credential location config based on the type
    let default_credential_location_key = if uses_credential_location(&provider.model_provider_name)
    {
        "credential_location"
    } else {
        "api_key_location"
    };
    let credential_location_config = if is_path_env {
        format!(r#"{default_credential_location_key}= "path_from_env::{custom_env_var}""#)
    } else {
        format!(r#"{default_credential_location_key}= "env::{custom_env_var}""#)
    };

    // Create a config with the custom credential location and shorthand model syntax
    let config = format!(
        r"
[provider_types.{}]
defaults.{}

",
        provider.model_provider_name, credential_location_config
    );

    println!(
        "Testing provider type default credentials (shorthand) for {}",
        provider.model_provider_name
    );
    println!("Config:\n{config}");

    // Create an embedded gateway with this config
    let client = tensorzero::test_helpers::make_embedded_gateway_with_config(&config).await;

    // Make a simple inference request to verify it works
    let episode_id = Uuid::now_v7();
    let result = client
        .inference(ClientInferenceParams {
            function_name: None,
            model_name: Some(provider.model_name),
            episode_id: Some(episode_id),
            input: Input {
                system: None,
                messages: vec![InputMessage {
                    role: Role::User,
                    content: vec![InputMessageContent::Text(Text {
                        text: "Say hello".to_string(),
                    })],
                }],
            },
            stream: Some(false),
            ..Default::default()
        })
        .await;

    // Assert the inference succeeded
    assert!(
        result.is_ok(),
        "Inference failed for {} (shorthand): {:?}",
        provider.model_provider_name,
        result.err()
    );
}

/// Test that fallback credentials work correctly.
/// This test:
/// 1. Gets the default credential location from the provider's Default impl
/// 2. Gets the credential value from the env var or path
/// 3. Sets up a provider with a dynamic credential location that falls back to the default location
/// 4. Infers with the dynamic credential
/// 5. Infers with the default credential
/// 6. Asserts that the logs contain exactly one message about falling back
pub async fn test_provider_type_fallback_credentials_with_provider(
    provider: ModelTestProvider,
    supports_dynamic_credentials_test: bool,
    logs_contain: &impl Fn(&str) -> bool,
) {
    reset_capture_logs();
    // Get the default credential location for this provider
    let default_location = get_default_credential_location(&provider.provider_type);

    // Create the credential location config based on the type
    let credential_location_key = if uses_credential_location(&provider.provider_type) {
        "credential_location"
    } else {
        "api_key_location"
    };
    let default_credential_location_str = serde_json::to_string(&default_location).unwrap();
    let credential_location_config = format!(
        r#"{credential_location_key}= {{default = "dynamic::test_credential", fallback = {default_credential_location_str}}}"#
    );

    // Extract the env var name from the credential location
    let original_env_var = match &default_location {
        CredentialLocation::Env(var_name) => var_name.clone(),
        CredentialLocation::PathFromEnv(var_name) => var_name.clone(),
        _ => {
            println!(
                "Skipping test for {} - unsupported credential location type",
                provider.provider_type
            );
            return;
        }
    };

    // Create a config with the custom credential location
    // Build the model_info config lines
    let model_info_config = provider
        .model_info
        .iter()
        .map(|(key, value)| format!("{key} = \"{value}\""))
        .collect::<Vec<_>>()
        .join("\n");

    let config = format!(
        r#"
[models."test-model"]
routing = ["test-provider"]

[models."test-model".providers.test-provider]
{}
type = "{}"
{}

[functions.basic_test]
type = "chat"

[functions.basic_test.variants.default]
type = "chat_completion"
model = "test-model"
"#,
        credential_location_config, provider.provider_type, model_info_config
    );

    println!(
        "Testing provider type fallback credentials for {}",
        provider.provider_type
    );
    println!("Config:\n{config}");

    // Create an embedded gateway with this config
    let client = tensorzero::test_helpers::make_embedded_gateway_with_config(&config).await;

    // Save the original credential value if it exists
    let original_value = std::env::var(&original_env_var).unwrap();
    let extra_headers = if provider.use_modal_headers {
        get_test_model_extra_headers()
    } else {
        UnfilteredInferenceExtraHeaders {
            extra_headers: vec![],
        }
    };

    if supports_dynamic_credentials_test {
        // Make a simple inference request with primary credentials to verify it works
        let episode_id = Uuid::now_v7();
        let result = client
            .inference(ClientInferenceParams {
                function_name: Some("basic_test".to_string()),
                variant_name: Some("default".to_string()),
                episode_id: Some(episode_id),
                input: Input {
                    system: None,
                    messages: vec![InputMessage {
                        role: Role::User,
                        content: vec![InputMessageContent::Text(Text {
                            text: "Say hello".to_string(),
                        })],
                    }],
                },
                stream: Some(false),
                credentials: HashMap::from([(
                    "test_credential".to_string(),
                    ClientSecretString(SecretString::new(original_value.clone().into())),
                )]),
                extra_headers: extra_headers.clone(),
                // pass dynamic credentials here
                ..Default::default()
            })
            .await;

        // Assert the inference succeeded
        assert!(
            result.is_ok(),
            "Inference failed for {}: {:?}",
            provider.provider_type,
            result.err()
        );

        assert!(!logs_contain("attempting fallback"));
    }

    // Make a simple inference request without primary credentials to verify it works
    // with a fallback
    let episode_id = Uuid::now_v7();
    let result = client
        .inference(ClientInferenceParams {
            function_name: Some("basic_test".to_string()),
            variant_name: Some("default".to_string()),
            episode_id: Some(episode_id),
            input: Input {
                system: None,
                messages: vec![InputMessage {
                    role: Role::User,
                    content: vec![InputMessageContent::Text(Text {
                        text: "Say hello".to_string(),
                    })],
                }],
            },
            stream: Some(false),
            credentials: HashMap::from([(
                "test_credentials".to_string(),
                ClientSecretString(SecretString::new(original_value.into())),
            )]),
            extra_headers,
            // pass dynamic credentials here
            ..Default::default()
        })
        .await;

    // Assert the inference succeeded
    assert!(
        result.is_ok(),
        "Inference failed for {}: {:?}",
        provider.provider_type,
        result.err()
    );

    assert!(logs_contain("Using fallback credential"));
    assert!(
        !logs_contain("ERROR"),
        "We should not log an error when credential fallback occurs"
    );
}

pub async fn test_image_url_inference_with_provider_filesystem(provider: E2ETestProvider) {
    let temp_dir = tempfile::tempdir().unwrap();
    println!("Temporary image dir: {}", temp_dir.path().to_string_lossy());
    Box::pin(test_url_image_inference_with_provider_and_store(
        provider,
        StorageKind::Filesystem {
            path: temp_dir.path().to_string_lossy().to_string(),
        },
        &format!(
            r#"
        gateway.fetch_and_encode_input_files_before_inference = true
        [object_storage]
        type = "filesystem"
        path = "{}"

        {IMAGE_FUNCTION_CONFIG}
        "#,
            temp_dir.path().to_string_lossy()
        ),
    ))
    .await;

    // Check that image was stored in filesystem
    let result = std::fs::read(temp_dir.path().join(
        "observability/files/08bfa764c6dc25e658bab2b8039ddb494546c3bc5523296804efc4cab604df5d.png",
    ))
    .unwrap();
    assert_eq!(result, FERRIS_PNG);
}

async fn check_object_fetch(data: AppStateData, storage_path: &StoragePath, expected_data: &[u8]) {
    check_object_fetch_via_embedded(data.clone(), storage_path, expected_data).await;
    check_object_fetch_via_gateway(storage_path, expected_data).await;
}

async fn check_object_fetch_via_embedded(
    data: AppStateData,
    storage_path: &StoragePath,
    expected_data: &[u8],
) {
    let res = get_object_handler(
        State(data),
        Query(PathParams {
            storage_path: serde_json::to_string(storage_path).unwrap(),
        }),
    )
    .await
    .unwrap();
    assert_eq!(
        res.0,
        ObjectResponse {
            data: BASE64_STANDARD.encode(expected_data),
            reused_object_store: true,
        }
    );
}

async fn check_object_fetch_via_gateway(storage_path: &StoragePath, expected_data: &[u8]) {
    // Try using the running HTTP gateway (which is *not* configured with an object store)
    // to fetch the `StoragePath`
    let client = TensorzeroHttpClient::new_testing().unwrap();
    let res = client
        .get(get_gateway_endpoint(&format!(
            "/internal/object_storage?storage_path={}",
            serde_json::to_string(storage_path).unwrap()
        )))
        .send()
        .await
        .unwrap();

    let response_json = res.json::<Value>().await.unwrap();
    assert_eq!(
        response_json,
        serde_json::json!({
            "data": BASE64_STANDARD.encode(expected_data),
            "reused_object_store": false,
        })
    );
}

/// We already test all of our object store providers with image inputs,
/// so there's no need to re-test them with PDF inputs.
/// All of our PDF-capable providers are tested against the filesystem object store.
pub async fn test_pdf_inference_with_provider_filesystem(provider: E2ETestProvider) {
    let temp_dir = tempfile::tempdir().unwrap();
    println!("Temporary pdf dir: {}", temp_dir.path().to_string_lossy());
    let (client, storage_path) = Box::pin(test_base64_pdf_inference_with_provider_and_store(
        provider,
        &StorageKind::Filesystem {
            path: temp_dir.path().to_string_lossy().to_string(),
        },
        &format!(
            r#"
        [object_storage]
        type = "filesystem"
        path = "{}"

        {PDF_FUNCTION_CONFIG}
        "#,
            temp_dir.path().to_string_lossy()
        ),
        "",
    ))
    .await;

    // Check that PDF was stored in filesystem
    let result = std::fs::read(temp_dir.path().join(
        "observability/files/3e127d9a726f6be0fd81d73ccea97d96ec99419f59650e01d49183cd3be999ef.pdf",
    ))
    .unwrap();
    // Don't use assert_eq! because we don't want to print the entire PDF if the check fails
    assert!(
        result == DEEPSEEK_PAPER_PDF,
        "PDF in object store does not match expect pdf"
    );
    check_object_fetch(
        client.get_app_state_data().unwrap().clone(),
        &storage_path,
        DEEPSEEK_PAPER_PDF,
    )
    .await;
}

pub async fn test_image_inference_with_provider_filesystem(provider: E2ETestProvider) {
    let temp_dir = tempfile::tempdir().unwrap();
    println!("Temporary image dir: {}", temp_dir.path().to_string_lossy());
    let (client, storage_path) = Box::pin(test_base64_image_inference_with_provider_and_store(
        provider,
        &StorageKind::Filesystem {
            path: temp_dir.path().to_string_lossy().to_string(),
        },
        &format!(
            r#"
        [object_storage]
        type = "filesystem"
        path = "{}"

        {IMAGE_FUNCTION_CONFIG}
        "#,
            temp_dir.path().to_string_lossy()
        ),
        "",
    ))
    .await;

    // Check that image was stored in filesystem
    let result = std::fs::read(temp_dir.path().join(
        "observability/files/08bfa764c6dc25e658bab2b8039ddb494546c3bc5523296804efc4cab604df5d.png",
    ))
    .unwrap();
    assert_eq!(result, FERRIS_PNG);
    check_object_fetch(
        client.get_app_state_data().unwrap().clone(),
        &storage_path,
        FERRIS_PNG,
    )
    .await;
}

async fn create_s3_object_store(
    bucket_name: Option<String>,
    region: Option<String>,
    endpoint: Option<String>,
    allow_http: Option<bool>,
) -> Result<Arc<dyn ObjectStore>, Box<dyn std::error::Error>> {
    let mut builder = AmazonS3Builder::from_env();

    if let Some(bucket) = bucket_name {
        builder = builder.with_bucket_name(bucket);
    }

    if let Some(region) = region {
        builder = builder.with_region(region);
    }

    if let Some(endpoint) = endpoint {
        builder = builder.with_endpoint(endpoint);
    }

    if let Some(allow_http) = allow_http {
        builder = builder.with_allow_http(allow_http);
    }

    Ok(Arc::new(builder.build()?))
}

pub async fn test_image_inference_with_provider_amazon_s3(provider: E2ETestProvider) {
    let test_bucket = "tensorzero-e2e-test-images";
    let test_bucket_region = "us-east-1";
    let client = create_s3_object_store(
        Some(test_bucket.to_string()),
        Some(test_bucket_region.to_string()),
        None,
        None,
    )
    .await
    .unwrap();

    use rand::distr::Alphanumeric;
    use rand::distr::SampleString;

    let mut prefix = Alphanumeric.sample_string(&mut rand::rng(), 6);
    prefix += "-";

    let (tensorzero_client, expected_key, storage_path) =
        Box::pin(test_image_inference_with_provider_s3_compatible(
            provider,
            &StorageKind::S3Compatible {
                bucket_name: Some(test_bucket.to_string()),
                region: Some("us-east-1".to_string()),
                prefix: prefix.clone(),
                endpoint: None,
                allow_http: None,
            },
            &client,
            &format!(
                r#"
    [object_storage]
    type = "s3_compatible"
    region = "us-east-1"
    bucket_name = "{test_bucket}"
    prefix = "{prefix}"

    {IMAGE_FUNCTION_CONFIG}
    "#
            ),
            &prefix,
        ))
        .await;

    check_object_fetch(
        tensorzero_client.get_app_state_data().unwrap().clone(),
        &storage_path,
        FERRIS_PNG,
    )
    .await;

    client
        .delete(&object_store::path::Path::parse(&expected_key).unwrap())
        .await
        .unwrap();
}

pub async fn test_image_inference_with_provider_s3_compatible(
    provider: E2ETestProvider,
    storage_kind: &StorageKind,
    client: &Arc<dyn ObjectStore>,
    toml: &str,
    prefix: &str,
) -> (tensorzero::Client, String, StoragePath) {
    let expected_key = format!(
        "{prefix}observability/files/08bfa764c6dc25e658bab2b8039ddb494546c3bc5523296804efc4cab604df5d.png"
    );

    // Check that object is deleted
    let path = object_store::path::Path::parse(&expected_key).unwrap();
    let result = client.get(&path).await;
    assert!(
        result.is_err(),
        "Image should not exist in object store after deletion"
    );

    match result {
        Err(object_store::Error::NotFound { .. }) => {
            // Expected - object should not exist
        }
        Err(e) => {
            panic!("Unexpected error: {e}");
        }
        Ok(_) => {
            panic!("Object should not exist after deletion");
        }
    }

    let (tensorzero_client, storage_path) = Box::pin(
        test_base64_image_inference_with_provider_and_store(provider, storage_kind, toml, prefix),
    )
    .await;

    let path = object_store::path::Path::parse(&expected_key).unwrap();
    let result = client
        .get(&path)
        .await
        .expect("Failed to get image from S3-compatible store");

    let bytes = result.bytes().await.unwrap();
    assert_eq!(bytes.to_vec(), FERRIS_PNG);

    (tensorzero_client, expected_key, storage_path)
}

async fn make_temp_image_server() -> (SocketAddr, tokio::sync::oneshot::Sender<()>) {
    let addr = SocketAddr::from(([127, 0, 0, 1], 0));
    let listener = tokio::net::TcpListener::bind(addr)
        .await
        .unwrap_or_else(|e| panic!("Failed to bind to {addr}: {e}"));
    let real_addr = listener.local_addr().unwrap();

    async fn get_ferris_png() -> impl IntoResponse {
        Response::builder()
            .header(http::header::CONTENT_TYPE, "image/png")
            .body(Body::from(FERRIS_PNG.to_vec()))
            .unwrap()
    }

    let app = Router::new().route("/ferris.png", get(get_ferris_png));

    let (send, recv) = tokio::sync::oneshot::channel::<()>();
    let shutdown_fut = async move {
        let _ = recv.await;
    };

    // TODO(https://github.com/tensorzero/tensorzero/issues/3983): Audit this callsite
    #[expect(clippy::disallowed_methods)]
    tokio::spawn(
        axum::serve(listener, app)
            .with_graceful_shutdown(shutdown_fut)
            .into_future(),
    );

    (real_addr, send)
}

pub async fn test_url_image_inference_with_provider_and_store(
    provider: E2ETestProvider,
    kind: StorageKind,
    config_toml: &str,
) {
    let episode_id = Uuid::now_v7();

    // The '_shutdown_sender' will wake up the receiver on drop
    let (server_addr, _shutdown_sender) = make_temp_image_server().await;
    let image_url = Url::parse(&format!("http://{server_addr}/ferris.png")).unwrap();

    let client = tensorzero::test_helpers::make_embedded_gateway_with_config(config_toml).await;

    for should_be_cached in [false, true] {
        let response = client
            .inference(ClientInferenceParams {
                model_name: Some(provider.model_name.clone()),
                episode_id: Some(episode_id),
                input: Input {
                    system: None,
                    messages: vec![InputMessage {
                        role: Role::User,
                        content: vec![
                            InputMessageContent::Text(Text {
                                text: "Describe the contents of the image".to_string(),
                            }),
                            InputMessageContent::File(File::Url(UrlFile {
                                url: image_url.clone(),
                                mime_type: None,
                                detail: Some(Detail::Low),
                                filename: None,
                            })),
                        ],
                    }],
                },
                cache_options: CacheParamsOptions {
                    enabled: CacheEnabledMode::On,
                    max_age_s: Some(10),
                },
                extra_headers: if provider.model_provider_name == "vllm"
                    || provider.model_provider_name == "sglang"
                {
                    get_modal_extra_headers()
                } else {
                    UnfilteredInferenceExtraHeaders::default()
                },
                ..Default::default()
            })
            .await
            .unwrap();

        let InferenceOutput::NonStreaming(response) = response else {
            panic!("Expected non-streaming inference response");
        };

        check_url_image_response(
            response,
            Some(episode_id),
            &provider,
            should_be_cached,
            &kind,
            &image_url,
        )
        .await;
        tokio::time::sleep(std::time::Duration::from_secs(1)).await;
    }
}

pub async fn test_base64_pdf_inference_with_provider_and_store(
    provider: E2ETestProvider,
    kind: &StorageKind,
    config_toml: &str,
    prefix: &str,
) -> (tensorzero::Client, StoragePath) {
    let episode_id = Uuid::now_v7();

    let pdf_data = BASE64_STANDARD.encode(DEEPSEEK_PAPER_PDF);

    let client = tensorzero::test_helpers::make_embedded_gateway_with_config(config_toml).await;
    let mut storage_path = None;

    for should_be_cached in [false, true] {
        let response = client
            .inference(ClientInferenceParams {
                function_name: Some("pdf_test".to_string()),
                variant_name: Some(provider.variant_name.clone()),
                episode_id: Some(episode_id),
                input: Input {
                    system: None,
                    messages: vec![InputMessage {
                        role: Role::User,
                        content: vec![
                            InputMessageContent::Text(Text {
                                text: "Describe the contents of the PDF".to_string(),
                            }),
                            InputMessageContent::File(File::Base64(
                                Base64File::new(
                                    None,
                                    Some(mime::APPLICATION_PDF),
                                    pdf_data.clone(),
                                    None,
                                    None,
                                )
                                .expect("test data should be valid"),
                            )),
                        ],
                    }],
                },
                cache_options: CacheParamsOptions {
                    enabled: CacheEnabledMode::On,
                    max_age_s: Some(10),
                },
                ..Default::default()
            })
            .await
            .unwrap();

        let InferenceOutput::NonStreaming(response) = response else {
            panic!("Expected non-streaming inference response");
        };

        let latest_storage_path = check_base64_pdf_response(
            response,
            Some(episode_id),
            &provider,
            should_be_cached,
            kind,
            prefix,
        )
        .await;
        tokio::time::sleep(std::time::Duration::from_secs(1)).await;
        storage_path = Some(latest_storage_path);
    }
    (client, storage_path.unwrap())
}

pub async fn test_base64_image_inference_with_provider_and_store(
    provider: E2ETestProvider,
    kind: &StorageKind,
    config_toml: &str,
    prefix: &str,
) -> (tensorzero::Client, StoragePath) {
    let episode_id = Uuid::now_v7();

    let image_data = BASE64_STANDARD.encode(FERRIS_PNG);

    let client = tensorzero::test_helpers::make_embedded_gateway_with_config(config_toml).await;
    let mut storage_path = None;

    let mut params = ClientInferenceParams {
        function_name: Some("image_test".to_string()),
        variant_name: Some(provider.variant_name.clone()),
        episode_id: Some(episode_id),
        input: Input {
            system: None,
            messages: vec![InputMessage {
                role: Role::User,
                content: vec![
                    InputMessageContent::Text(Text {
                        text: "Describe the contents of the image".to_string(),
                    }),
                    InputMessageContent::File(File::Base64(
                        Base64File::new(
                            None,
                            Some(mime::IMAGE_PNG),
                            image_data.clone(),
                            Some(Detail::Low),
                            None,
                        )
                        .expect("test data should be valid"),
                    )),
                ],
            }],
        },
        cache_options: CacheParamsOptions {
            enabled: CacheEnabledMode::On,
            max_age_s: Some(10),
        },
        ..Default::default()
    };

    for should_be_cached in [false, true] {
        let response = client.inference(params.clone()).await.unwrap();

        let InferenceOutput::NonStreaming(response) = response else {
            panic!("Expected non-streaming inference response");
        };

        let latest_storage_path = check_base64_image_response(
            response,
            Some(episode_id),
            &provider,
            should_be_cached,
            kind,
            prefix,
        )
        .await;
        tokio::time::sleep(std::time::Duration::from_secs(1)).await;
        storage_path = Some(latest_storage_path);
    }

    let mut image_png = ImageReader::new(Cursor::new(FERRIS_PNG))
        .with_guessed_format()
        .unwrap()
        .decode()
        .unwrap();

    // Get 32 random bytes, and write then to the image. This should force a cache miss
    let mut rng = rand::rng();
    let random_bytes: Vec<u8> = (0..32)
        .map(|_| rng.sample(rand::distr::StandardUniform))
        .collect();
    image_png
        .as_mut_rgba8()
        .unwrap()
        .as_flat_samples_mut()
        .samples[0..(random_bytes.len())]
        .copy_from_slice(&random_bytes);

    let mut updated_image = Cursor::new(Vec::new());
    image_png
        .write_to(&mut updated_image, ImageFormat::Png)
        .unwrap();

    let updated_base64 = BASE64_STANDARD.encode(updated_image.into_inner());

    params.input.messages[0].content[1] = InputMessageContent::File(File::Base64(
        Base64File::new(None, Some(mime::IMAGE_PNG), updated_base64, None, None)
            .expect("test data should be valid"),
    ));

    let response = client.inference(params.clone()).await.unwrap();

    let InferenceOutput::NonStreaming(response) = response else {
        panic!("Expected non-streaming inference response");
    };

    let inference_id = response.inference_id();

    let clickhouse = get_clickhouse().await;
    let result = select_model_inference_clickhouse(&clickhouse, inference_id)
        .await
        .unwrap();

    assert_eq!(result["cached"], false);
    // Should be a cache miss since the image data was changed
    (client, storage_path.unwrap())
}

pub async fn test_extra_body_with_provider(provider: E2ETestProvider) {
    test_extra_body_with_provider_and_stream(&provider, false).await;
    test_extra_body_with_provider_and_stream(&provider, true).await;
}

pub async fn test_extra_body_with_provider_and_stream(provider: &E2ETestProvider, stream: bool) {
    let episode_id = Uuid::now_v7();
    let extra_headers = if provider.is_modal_provider() {
        get_modal_extra_headers()
    } else {
        UnfilteredInferenceExtraHeaders::default()
    };
    let payload = json!({
        "function_name": "basic_test",
        "variant_name": provider.variant_name,
        "episode_id": episode_id,
        "params": {
            "chat_completion": {
                "temperature": 9000
            }
        },
        "input":
            {
               "system": {"assistant_name": "Dr. Mehta"},
               "messages": [
                {
                    "role": "user",
                    "content": "What is the name of the capital city of Japan?"
                }
            ]},
        "stream": stream,
        "tags": {"foo": "bar"},
        "extra_headers": extra_headers.extra_headers,
    });

    let inference_id = if stream {
        let mut event_source = Client::new()
            .post(get_gateway_endpoint("/inference"))
            .json(&payload)
            .eventsource()
            .unwrap();

        let mut chunks = vec![];
        let mut found_done_chunk = false;
        while let Some(event) = event_source.next().await {
            let event = event.unwrap();
            match event {
                Event::Open => continue,
                Event::Message(message) => {
                    if message.data == "[DONE]" {
                        found_done_chunk = true;
                        break;
                    }
                    chunks.push(message.data);
                }
            }
        }
        assert!(found_done_chunk);

        let response_json = serde_json::from_str::<Value>(&chunks[0]).unwrap();
        let inference_id = response_json.get("inference_id").unwrap().as_str().unwrap();
        Uuid::parse_str(inference_id).unwrap()
    } else {
        let response = Client::new()
            .post(get_gateway_endpoint("/inference"))
            .json(&payload)
            .send()
            .await
            .unwrap();

        // Check that the API response is ok
        assert_eq!(response.status(), StatusCode::OK);
        let response_json = response.json::<Value>().await.unwrap();

        println!("API response: {response_json:#?}");

        let inference_id = response_json.get("inference_id").unwrap().as_str().unwrap();
        Uuid::parse_str(inference_id).unwrap()
    };

    // Sleep to allow time for data to be inserted into ClickHouse (trailing writes from API)
    tokio::time::sleep(std::time::Duration::from_millis(200)).await;

    // Check if ClickHouse is ok - ChatInference Table
    let clickhouse = get_clickhouse().await;

    // Check the ModelInference Table. We don't check the ChatInference table, since we only care about the contents
    // of the raw request sent to the model provider.
    let result = select_model_inference_clickhouse(&clickhouse, inference_id)
        .await
        .unwrap();

    println!("ClickHouse - ModelInference: {result:#?}");

    let model_inference_id = result.get("id").unwrap().as_str().unwrap();
    assert!(Uuid::parse_str(model_inference_id).is_ok());

    let inference_id_result = result.get("inference_id").unwrap().as_str().unwrap();
    let inference_id_result = Uuid::parse_str(inference_id_result).unwrap();
    assert_eq!(inference_id_result, inference_id);

    let model_name = result.get("model_name").unwrap().as_str().unwrap();
    assert_eq!(model_name, provider.model_name);
    let model_provider_name = result.get("model_provider_name").unwrap().as_str().unwrap();
    assert_eq!(model_provider_name, provider.model_provider_name);

    let raw_request = result.get("raw_request").unwrap().as_str().unwrap();
    let raw_request_val: serde_json::Value = serde_json::from_str::<Value>(raw_request).unwrap();
    let temp = if provider.variant_name.contains("aws-bedrock") {
        raw_request_val
            .get("inferenceConfig")
            .unwrap()
            .get("temperature")
    } else if provider
        .variant_name
        .contains("google-ai-studio-gemini-flash-8b")
        || provider.variant_name.contains("gcp-vertex-gemini-flash")
    {
        raw_request_val
            .get("generationConfig")
            .unwrap()
            .get("temperature")
    } else {
        raw_request_val.get("temperature")
    };
    assert_eq!(
        temp.expect("Missing temperature")
            .as_f64()
            .expect("Temperature is not a number"),
        0.123
    );
}

pub async fn test_inference_extra_body_with_provider(provider: E2ETestProvider) {
    test_inference_extra_body_with_provider_and_stream(&provider, false).await;
    test_inference_extra_body_with_provider_and_stream(&provider, true).await;
}

pub async fn test_inference_extra_body_with_provider_and_stream(
    provider: &E2ETestProvider,
    stream: bool,
) {
    let episode_id = Uuid::now_v7();
    println!("Provider name: {}", provider.model_provider_name);

    let extra_body = if provider.model_provider_name == "aws_bedrock" {
        json!([
            {
                "variant_name": provider.variant_name,
                "pointer": "/inferenceConfig/temperature",
                "value": 0.5
            },
            {
                "model_name": provider.model_name,
                "provider_name": provider.model_provider_name,
                "pointer": "/inferenceConfig/top_p",
                "value": 0.8
            }
        ])
    } else if provider.model_provider_name == "google_ai_studio_gemini"
        || provider.model_provider_name == "gcp_vertex_gemini"
    {
        json!([
            {
                "variant_name": provider.variant_name,
                "pointer": "/generationConfig/temperature",
                "value": 0.5
            },
            {
                "model_name": provider.model_name,
                "provider_name": provider.model_provider_name,
                "pointer": "/generationConfig/top_p",
                "value": 0.8
            }
        ])
    } else {
        json!([
            {
                "variant_name": provider.variant_name,
                "pointer": "/temperature",
                "value": 0.5
            },
            {
                "model_name": provider.model_name,
                "provider_name": provider.model_provider_name,
                "pointer": "/top_p",
                "value": 0.8
            }
        ])
    };
    let extra_headers = if provider.is_modal_provider() {
        get_modal_extra_headers()
    } else {
        UnfilteredInferenceExtraHeaders::default()
    };
    let payload = json!({
        "function_name": "basic_test",
        "variant_name": provider.variant_name,
        "episode_id": episode_id,
        "params": {
            "chat_completion": {
                "temperature": 9000
            }
        },
        "input":
            {
               "system": {"assistant_name": "Dr. Mehta"},
               "messages": [
                {
                    "role": "user",
                    "content": "What is the name of the capital city of Japan?"
                }
            ]},
        "extra_body": extra_body,
        "stream": stream,
        "tags": {"foo": "bar"},
        "extra_headers": extra_headers.extra_headers,
    });

    let inference_id = if stream {
        let mut event_source = Client::new()
            .post(get_gateway_endpoint("/inference"))
            .json(&payload)
            .eventsource()
            .unwrap();

        let mut chunks = vec![];
        let mut found_done_chunk = false;
        while let Some(event) = event_source.next().await {
            let event = event.unwrap();
            match event {
                Event::Open => continue,
                Event::Message(message) => {
                    if message.data == "[DONE]" {
                        found_done_chunk = true;
                        break;
                    }
                    chunks.push(message.data);
                }
            }
        }
        assert!(found_done_chunk);

        let response_json = serde_json::from_str::<Value>(&chunks[0]).unwrap();
        let inference_id = response_json.get("inference_id").unwrap().as_str().unwrap();
        Uuid::parse_str(inference_id).unwrap()
    } else {
        let response = Client::new()
            .post(get_gateway_endpoint("/inference"))
            .json(&payload)
            .send()
            .await
            .unwrap();

        // Check that the API response is ok
        let status = response.status();

        let response_text = response.text().await.unwrap();
        println!("API response text: {response_text}");

        assert_eq!(status, StatusCode::OK);
        let response_json = serde_json::from_str::<Value>(&response_text).unwrap();

        println!("API response: {response_json:#?}");

        let inference_id = response_json.get("inference_id").unwrap().as_str().unwrap();
        Uuid::parse_str(inference_id).unwrap()
    };

    // Sleep to allow time for data to be inserted into ClickHouse (trailing writes from API)
    tokio::time::sleep(std::time::Duration::from_millis(200)).await;

    // Check if ClickHouse is ok - ChatInference Table
    let clickhouse = get_clickhouse().await;
    let chat_result = select_chat_inference_clickhouse(&clickhouse, inference_id)
        .await
        .unwrap();

    println!("ClickHouse - ChatInference: {chat_result:#?}");

    let id = chat_result.get("id").unwrap().as_str().unwrap();
    let id = Uuid::parse_str(id).unwrap();
    assert_eq!(id, inference_id);

    let clickhouse_extra_body = chat_result.get("extra_body").unwrap().as_str().unwrap();
    let clickhouse_extra_body: serde_json::Value =
        serde_json::from_str(clickhouse_extra_body).unwrap();
    // We store the *original* inference-level extra_body in clickhouse, without any filtering
    // This allows us to later re-run the inference with a different variant.
    assert_eq!(extra_body, clickhouse_extra_body);

    // Check the ModelInference Table. We don't check the ChatInference table, since we only care about the contents
    // of the raw request sent to the model provider.
    let result = select_model_inference_clickhouse(&clickhouse, inference_id)
        .await
        .unwrap();

    println!("ClickHouse - ModelInference: {result:#?}");

    let model_inference_id = result.get("id").unwrap().as_str().unwrap();
    assert!(Uuid::parse_str(model_inference_id).is_ok());

    let inference_id_result = result.get("inference_id").unwrap().as_str().unwrap();
    let inference_id_result = Uuid::parse_str(inference_id_result).unwrap();
    assert_eq!(inference_id_result, inference_id);

    let model_name = result.get("model_name").unwrap().as_str().unwrap();
    assert_eq!(model_name, provider.model_name);
    let model_provider_name = result.get("model_provider_name").unwrap().as_str().unwrap();
    assert_eq!(model_provider_name, provider.model_provider_name);

    let raw_request = result.get("raw_request").unwrap().as_str().unwrap();
    let raw_request_val: serde_json::Value = serde_json::from_str::<Value>(raw_request).unwrap();
    let temp = if provider.variant_name.contains("aws-bedrock") {
        raw_request_val
            .get("inferenceConfig")
            .unwrap()
            .get("temperature")
    } else if provider
        .variant_name
        .contains("google-ai-studio-gemini-flash-8b")
        || provider.variant_name.contains("gcp-vertex-gemini-flash")
    {
        raw_request_val
            .get("generationConfig")
            .unwrap()
            .get("temperature")
    } else {
        raw_request_val.get("temperature")
    };
    assert_eq!(
        temp.expect("Missing temperature")
            .as_f64()
            .expect("Temperature is not a number"),
        0.5
    );

    let top_p = if provider.model_provider_name == "aws_bedrock" {
        raw_request_val.get("inferenceConfig").unwrap().get("top_p")
    } else if provider.model_provider_name == "google_ai_studio_gemini"
        || provider.model_provider_name == "gcp_vertex_gemini"
    {
        raw_request_val
            .get("generationConfig")
            .unwrap()
            .get("top_p")
    } else {
        raw_request_val.get("top_p")
    };
    assert_eq!(top_p.unwrap().as_f64().expect("Top P is not a number"), 0.8);
}

pub async fn test_bad_auth_extra_headers_with_provider(provider: E2ETestProvider) {
    test_bad_auth_extra_headers_with_provider_and_stream(&provider, false).await;
    test_bad_auth_extra_headers_with_provider_and_stream(&provider, true).await;
}

pub async fn test_bad_auth_extra_headers_with_provider_and_stream(
    provider: &E2ETestProvider,
    stream: bool,
) {
    // Inject randomness to prevent this from being cached, since provider-proxy will ignore the (invalid) auth header
    let extra_headers = if provider.is_modal_provider() {
        get_modal_extra_headers()
    } else {
        UnfilteredInferenceExtraHeaders::default()
    };
    let payload = json!({
        "function_name": "basic_test",
        "variant_name": provider.variant_name,
        "input":
            {
               "system": {"assistant_name": "Dr. Mehta"},
               "messages": [
                {
                    "role": "user",
                    "content": format!("If you see this, something has gone wrong - the request should have failed: {}", Uuid::now_v7())
                }
            ]},
        "stream": stream,
        "extra_headers": extra_headers.extra_headers,
    });

    let response = Client::new()
        .post(get_gateway_endpoint("/inference"))
        .json(&payload)
        .send()
        .await
        .unwrap();

    let status = response.status();
    let res = response.json::<Value>().await.unwrap();
    if stream {
        assert!(
            res["error"]
                .as_str()
                .unwrap()
                .contains(format!("from {} server", provider.model_provider_name).as_str()),
            "Missing provider type in error: {res}"
        );
    }
    // The status codes/messages from providers are inconsistent,
    // so we manually check for auth-related strings (where possible)
    match provider.model_provider_name.as_str() {
        "openai" => assert!(
            res["error"]
                .as_str()
                .unwrap()
                .contains("You didn't provide an API key")
                || res["error"].as_str().unwrap().contains("400 Bad Request"),
            "Unexpected error: {res}"
        ),
        "deepseek" => {
            assert!(
                res["error"]
                    .as_str()
                    .unwrap()
                    .contains("Authentication Fails"),
                "Unexpected error: {res}"
            );
        }
        "google_ai_studio_gemini" => {
            // We produce an error by setting a bad 'Content-Length', so just
            // check that an error occurs
            assert!(!res["error"].as_str().unwrap().is_empty());
        }
        "aws_bedrock" => {
            assert!(
                res["error"].as_str().unwrap().contains("Bad Request")
                    || res["error"].as_str().unwrap().contains("ConnectorError"),
                "Unexpected error: {res}"
            );
        }
        "aws_sagemaker" => {
            assert!(
                res["error"]
                    .as_str()
                    .unwrap()
                    .contains("The security token included in the request is invalid"),
                "Unexpected error: {res}"
            );
        }
        "anthropic" => {
            assert!(
                res["error"].as_str().unwrap().contains("invalid x-api-key"),
                "Unexpected error: {res}"
            );
        }
        "azure" => {
            assert!(
                res["error"].as_str().unwrap().contains("Access denied"),
                "Unexpected error: {res}"
            );
        }
        "fireworks" => {
            assert!(
                res["error"]
                    .as_str()
                    .unwrap()
                    .to_lowercase()
                    .contains("unauthorized"),
                "Unexpected error: {res}"
            );
        }
        "gcp_vertex_anthropic" => {
            // We produce an error by setting a bad 'Content-Length', so just
            // check that an error occurs
            assert!(!res["error"].as_str().unwrap().is_empty());
        }
        "groq" => {
            assert!(
                res["error"].as_str().unwrap().contains("400 Bad Request")
                    || res["error"].as_str().unwrap().contains("Invalid API Key"),
                "Unexpected error: {res}"
            );
        }
        "hyperbolic" => {
            assert!(
                res["error"]
                    .as_str()
                    .unwrap()
                    .contains("Could not validate credentials")
                    || res["error"].as_str().unwrap().contains("401 Unauthorized"),
                "Unexpected error: {res}"
            );
        }
        "mistral" => {
            assert!(
                res["error"].as_str().unwrap().contains("Bearer token"),
                "Unexpected error: {res}"
            );
        }
        "openrouter" => {
            assert!(
                res["error"].as_str().unwrap().contains("400 Bad Request")
                    || res["error"].as_str().unwrap().contains("Invalid API Key")
                    || res["error"]
                        .as_str()
                        .unwrap()
                        .contains("No auth credentials found")
                    || res["error"]
                        .as_str()
                        .unwrap()
                        .to_lowercase()
                        .contains("no cookie auth"),
                "Unexpected error: {res}"
            );
        }
        "sglang" | "tgi" => {
            assert!(
                res["error"]
                    .as_str()
                    .is_some_and(|e| e.contains("401 Authorization")),
                "Unexpected error: {res}"
            );
        }
        "together" => {
            assert!(
                res["error"].as_str().unwrap().contains("Invalid API key"),
                "Unexpected error: {res}"
            );
        }
        "vllm" => {
            // vLLM returns different errors if you mess with the request headers,
            // so we just check that an error occurs
            assert!(res["error"].as_str().is_some(), "Unexpected error: {res}");
        }
        "xai" => {
            assert!(
                res["error"].as_str().unwrap().contains("Incorrect"),
                "Unexpected error: {res}"
            );
        }
        "gcp_vertex_gemini" => {
            // We produce an error by setting a bad 'Content-Length', so just
            // check that an error occurs
            assert!(!res["error"].as_str().unwrap().is_empty());
        }
        _ => {
            panic!("Got error: {res}");
        }
    }

    assert_eq!(status, StatusCode::INTERNAL_SERVER_ERROR);
}
pub async fn test_warn_ignored_thought_block_with_provider(
    provider: E2ETestProvider,
    logs_contain: &impl Fn(&str) -> bool,
) {
    reset_capture_logs();
    // Bedrock rejects input thoughts for these models
    if provider.model_name == "claude-3-haiku-20240307-aws-bedrock"
        || provider.model_name == "deepseek-r1-aws-bedrock"
    {
        return;
    }

    let client = tensorzero::test_helpers::make_embedded_gateway().await;
    let res = client
        .inference(ClientInferenceParams {
            function_name: Some("basic_test".to_string()),
            variant_name: Some(provider.variant_name.clone()),
            input: Input {
                system: Some(System::Template(Arguments(serde_json::Map::from_iter([(
                    "assistant_name".to_string(),
                    "Dr. Mehta".into(),
                )])))),
                messages: vec![
                    InputMessage {
                        role: Role::Assistant,
                        content: vec![InputMessageContent::Thought(Thought {
                            text: Some("My TensorZero thought".to_string()),
                            signature: Some("My new TensorZero signature".to_string()),
                            summary: None,
                            provider_type: None,
                        })],
                    },
                    InputMessage {
                        role: Role::User,
                        content: vec![InputMessageContent::Text(Text {
                            text: "What is the name of the capital city of Japan?".to_string(),
                        })],
                    },
                ],
            },
            extra_headers: if provider.model_provider_name == "vllm"
                || provider.model_provider_name == "sglang"
            {
                get_modal_extra_headers()
            } else {
                UnfilteredInferenceExtraHeaders::default()
            },
            ..Default::default()
        })
        .await;

    if provider.model_provider_name.as_str() == "anthropic"
        || provider.model_provider_name.as_str() == "gcp_vertex_anthropic"
    {
        // Anthropic rejects requests with invalid thought signatures
        let err = res.unwrap_err();
        assert!(err.to_string().contains("signature"));
    } else if provider.variant_name.as_str() == "openai-responses" {
        // OpenAI Responses rejects requests with invalid thought signatures
        let err = res.unwrap_err();
        assert!(err.to_string().contains("signature"));
    } else {
        let _ = res.unwrap();
    }

    if ["anthropic", "aws-bedrock", "gcp_vertex_anthropic"]
        .contains(&provider.model_provider_name.as_str())
        || ["openai-responses"].contains(&provider.variant_name.as_str())
    {
        assert!(
            !logs_contain("TensorZero doesn't support input thought blocks for the"),
            "Should not have warned about dropping thought blocks"
        );
    } else {
        assert!(
            logs_contain("TensorZero doesn't support input thought blocks for the"),
            "Missing expected warning for model_provider {} variant {}",
            provider.model_provider_name,
            provider.variant_name
        );
    }
}

pub async fn test_assistant_prefill_inference_request_with_provider(provider: E2ETestProvider) {
    // * Mistral doesn't support assistant prefill
    // * Our TGI deployment on sagemaker is OOMing when we try to use prefill
    // * Some AWS bedrock models error when the last message is an assistant message
    // * Azure AI foundry seems to ignore trailing assistant messages
    if provider.model_provider_name == "mistral"
        || provider.model_provider_name == "aws_sagemaker"
        || provider.model_provider_name == "aws_bedrock"
        || provider.variant_name == "azure-ai-foundry"
    {
        return;
    }
    let episode_id = Uuid::now_v7();
    let extra_headers = if provider.is_modal_provider() {
        get_modal_extra_headers()
    } else {
        UnfilteredInferenceExtraHeaders::default()
    };

    let payload = serde_json::json!({
        "function_name": "basic_test",
        "variant_name": provider.variant_name,
        "episode_id": episode_id,
        "input":
            {
               "system": {"assistant_name": "Dr. Mehta"},
               "messages": [
                {
                    "role": "user",
                    "content": "Tell me a fun fact"
                },
                {
                    "role": "assistant",
                    "content": "The capital city "
                },
                {
                    "role": "assistant",
                    "content": " of Japan is"
                },
            ]},
        "stream": false,
        "tags": {"foo": "bar"},
        "extra_headers": extra_headers.extra_headers,
    });

    let response = Client::new()
        .post(get_gateway_endpoint("/inference"))
        .json(&payload)
        .send()
        .await
        .unwrap();

    // Check that the API response is ok
    assert_eq!(response.status(), StatusCode::OK);
    let response_json = response.json::<Value>().await.unwrap();

    println!("API response: {response_json}");

    assert_eq!(response_json["content"][0]["type"], "text");
    let content = response_json["content"][0]["text"].as_str().unwrap();
    assert!(
        content.to_lowercase().contains("tokyo"),
        "Content should contain 'tokyo': {content}"
    );

    // We don't check clickhouse, since we do this in lots of places
}

pub async fn test_simple_inference_request_with_provider(provider: E2ETestProvider) {
    let episode_id = Uuid::now_v7();
    let extra_headers = if provider.is_modal_provider() {
        get_modal_extra_headers()
    } else {
        UnfilteredInferenceExtraHeaders::default()
    };
    let payload = json!({
        "function_name": "basic_test",
        "variant_name": provider.variant_name,
        "episode_id": episode_id,
        "input":
            {
               "system": {"assistant_name": "Dr. Mehta"},
               "messages": [
                {
                    "role": "user",
                    "content": "What is the name of the capital city of Japan?"
                }
            ]},
        "stream": false,
        "tags": {"foo": "bar"},
        "extra_headers": extra_headers.extra_headers,
    });

    let response = Client::new()
        .post(get_gateway_endpoint("/inference"))
        .json(&payload)
        .send()
        .await
        .unwrap();

    // Check that the API response is ok
    assert_eq!(response.status(), StatusCode::OK);
    let response_json = response.json::<Value>().await.unwrap();

    println!("API response: {response_json:#?}");

    check_simple_inference_response(response_json, Some(episode_id), &provider, false, false).await;
    tokio::time::sleep(std::time::Duration::from_millis(200)).await;

    let episode_id = Uuid::now_v7();

    let payload = json!({
        "function_name": "basic_test",
        "variant_name": provider.variant_name,
        "episode_id": episode_id,
        "input":
            {
               "system": {"assistant_name": "Dr. Mehta"},
               "messages": [
                {
                    "role": "user",
                    "content": "What is the name of the capital city of Japan?"
                }
            ]},
        "stream": false,
        "tags": {"foo": "bar"},
        "cache_options": {"enabled": "on", "lookback_s": 10},
        "extra_headers": extra_headers.extra_headers,
    });

    let response = Client::new()
        .post(get_gateway_endpoint("/inference"))
        .json(&payload)
        .send()
        .await
        .unwrap();

    // Check that the API response is ok
    assert_eq!(response.status(), StatusCode::OK);
    let response_json = response.json::<Value>().await.unwrap();

    println!("API response: {response_json:#?}");

    check_simple_inference_response(response_json, Some(episode_id), &provider, false, true).await;
}

pub async fn check_base64_pdf_response(
    response: InferenceResponse,
    episode_id: Option<Uuid>,
    provider: &E2ETestProvider,
    should_be_cached: bool,
    kind: &StorageKind,
    prefix: &str,
) -> StoragePath {
    let inference_id = response.inference_id();

    let episode_id_response = response.episode_id();
    if let Some(episode_id) = episode_id {
        assert_eq!(episode_id_response, episode_id);
    }

    let InferenceResponse::Chat(response) = response else {
        panic!("Expected chat inference response");
    };

    let content = response.content;
    assert_eq!(content.len(), 1);
    let content_block = content.first().unwrap();
    let ContentBlockChatOutput::Text(text) = content_block else {
        panic!("Expected text content block: {content_block:?}");
    };
    let content = &text.text;
    assert!(
        content.to_lowercase().contains("deepseek"),
        "Content should contain 'deepseek': {content}"
    );

    let usage = response.usage;
    let input_tokens = usage.input_tokens;
    let output_tokens = usage.output_tokens;
    if should_be_cached {
        assert_eq!(input_tokens, Some(0));
        assert_eq!(output_tokens, Some(0));
    } else {
        assert!(input_tokens.unwrap() > 0);
        assert!(output_tokens.unwrap() > 0);
    }

    // Sleep to allow time for data to be inserted into ClickHouse (trailing writes from API)
    tokio::time::sleep(std::time::Duration::from_secs(1)).await;

    // Check if ClickHouse is ok - ChatInference Table
    let clickhouse = get_clickhouse().await;
    let result = select_chat_inference_clickhouse(&clickhouse, inference_id)
        .await
        .unwrap();

    println!("ClickHouse - ChatInference: {result:#?}");

    let id = result.get("id").unwrap().as_str().unwrap();
    let id = Uuid::parse_str(id).unwrap();
    assert_eq!(id, inference_id);

    let function_name = result.get("function_name").unwrap().as_str().unwrap();
    assert_eq!(function_name, "pdf_test");

    let retrieved_episode_id = result.get("episode_id").unwrap().as_str().unwrap();
    let retrieved_episode_id = Uuid::parse_str(retrieved_episode_id).unwrap();
    if let Some(episode_id) = episode_id {
        assert_eq!(retrieved_episode_id, episode_id);
    }

    let input: Value =
        serde_json::from_str(result.get("input").unwrap().as_str().unwrap()).unwrap();

    let kind_json = serde_json::to_value(kind).unwrap();

    let correct_input = json!({
        "messages": [
            {
                "role": "user",
                "content": [
                    {"type": "text", "text": "Describe the contents of the PDF"},
                    {
                        "type": "file",
                        "source_url": null,
                        "mime_type": "application/pdf",
                        "storage_path": {
                            "kind": kind_json,
                            "path": format!("{prefix}observability/files/3e127d9a726f6be0fd81d73ccea97d96ec99419f59650e01d49183cd3be999ef.pdf"),
                        },
                    }
                ]
            }
        ]
    });
    assert_eq!(input, correct_input);

    // Check the ModelInference Table
    let result = select_model_inference_clickhouse(&clickhouse, inference_id)
        .await
        .unwrap();

    println!("ClickHouse - ModelInference: {result:#?}");

    let model_inference_id = result.get("id").unwrap().as_str().unwrap();
    assert!(Uuid::parse_str(model_inference_id).is_ok());

    let expected_storage_path = StoragePath {
        kind: kind.clone(),
        path: Path::parse(format!("{prefix}observability/files/3e127d9a726f6be0fd81d73ccea97d96ec99419f59650e01d49183cd3be999ef.pdf")).unwrap(),
    };

    let input_messages = result.get("input_messages").unwrap().as_str().unwrap();
    let input_messages: Vec<StoredRequestMessage> = serde_json::from_str(input_messages).unwrap();
    assert_eq!(
        input_messages,
        vec![StoredRequestMessage {
            role: Role::User,
            content: vec![
                StoredContentBlock::Text(Text {
                    text: "Describe the contents of the PDF".to_string(),
                }),
                StoredContentBlock::File(Box::new(StoredFile(ObjectStoragePointer {
                    source_url: None,
                    mime_type: mime::APPLICATION_PDF,
                    storage_path: expected_storage_path.clone(),
                    detail: None,
                    filename: None,
                },)))
            ]
        },]
    );

    let inference_id_result = result.get("inference_id").unwrap().as_str().unwrap();
    let inference_id_result = Uuid::parse_str(inference_id_result).unwrap();
    assert_eq!(inference_id_result, inference_id);

    let model_name = result.get("model_name").unwrap().as_str().unwrap();
    assert_eq!(model_name, provider.model_name);
    let model_provider_name = result.get("model_provider_name").unwrap().as_str().unwrap();
    assert_eq!(model_provider_name, provider.model_provider_name);

    let raw_request = result.get("raw_request").unwrap().as_str().unwrap();
    assert!(
        raw_request.contains("<TENSORZERO_FILE_0>"),
        "Unexpected raw_request: {raw_request}"
    );
    assert!(
        serde_json::from_str::<Value>(raw_request).is_ok(),
        "raw_request is not a valid JSON"
    );
    assert_eq!(
        result.get("cached").unwrap().as_bool().unwrap(),
        should_be_cached
    );
    expected_storage_path
}

pub async fn check_base64_image_response(
    response: InferenceResponse,
    episode_id: Option<Uuid>,
    provider: &E2ETestProvider,
    should_be_cached: bool,
    kind: &StorageKind,
    prefix: &str,
) -> StoragePath {
    let inference_id = response.inference_id();

    let episode_id_response = response.episode_id();
    if let Some(episode_id) = episode_id {
        assert_eq!(episode_id_response, episode_id);
    }

    let InferenceResponse::Chat(response) = response else {
        panic!("Expected chat inference response");
    };

    let content = response.content;
    assert_eq!(content.len(), 1);
    let content_block = content.first().unwrap();
    let ContentBlockChatOutput::Text(text) = content_block else {
        panic!("Expected text content block: {content_block:?}");
    };
    let content = &text.text;
    assert!(
        content.to_lowercase().contains("cartoon") || content.to_lowercase().contains("crab"),
        "Content should contain 'cartoon' or 'crab': {content}"
    );

    let usage = response.usage;
    let input_tokens = usage.input_tokens;
    let output_tokens = usage.output_tokens;
    if should_be_cached {
        assert_eq!(input_tokens, Some(0));
        assert_eq!(output_tokens, Some(0));
    } else {
        assert!(input_tokens.unwrap() > 0);
        assert!(output_tokens.unwrap() > 0);
    }

    // Sleep to allow time for data to be inserted into ClickHouse (trailing writes from API)
    tokio::time::sleep(std::time::Duration::from_secs(1)).await;

    // Check if ClickHouse is ok - ChatInference Table
    let clickhouse = get_clickhouse().await;
    let result = select_chat_inference_clickhouse(&clickhouse, inference_id)
        .await
        .unwrap();

    println!("ClickHouse - ChatInference: {result:#?}");

    let id = result.get("id").unwrap().as_str().unwrap();
    let id = Uuid::parse_str(id).unwrap();
    assert_eq!(id, inference_id);

    let function_name = result.get("function_name").unwrap().as_str().unwrap();
    assert_eq!(function_name, "image_test");

    let retrieved_episode_id = result.get("episode_id").unwrap().as_str().unwrap();
    let retrieved_episode_id = Uuid::parse_str(retrieved_episode_id).unwrap();
    if let Some(episode_id) = episode_id {
        assert_eq!(retrieved_episode_id, episode_id);
    }

    let input: Value =
        serde_json::from_str(result.get("input").unwrap().as_str().unwrap()).unwrap();

    let kind_json = serde_json::to_value(kind).unwrap();

    let correct_input = json!({
        "messages": [
            {
                "role": "user",
                "content": [
                    {"type": "text", "text": "Describe the contents of the image"},
                    {
                        "type": "file",
                        "source_url": null,
                        "mime_type": "image/png",
                        "storage_path": {
                            "kind": kind_json,
                            "path": format!("{prefix}observability/files/08bfa764c6dc25e658bab2b8039ddb494546c3bc5523296804efc4cab604df5d.png"),
                        },
                        "detail": "low"
                    }
                ]
            }
        ]
    });
    assert_eq!(input, correct_input);

    // Check the ModelInference Table
    let result = select_model_inference_clickhouse(&clickhouse, inference_id)
        .await
        .unwrap();

    println!("ClickHouse - ModelInference: {result:#?}");

    let model_inference_id = result.get("id").unwrap().as_str().unwrap();
    assert!(Uuid::parse_str(model_inference_id).is_ok());

    let expected_storage_path = StoragePath {
        kind: kind.clone(),
        path: Path::parse(format!("{prefix}observability/files/08bfa764c6dc25e658bab2b8039ddb494546c3bc5523296804efc4cab604df5d.png")).unwrap(),
    };

    let input_messages = result.get("input_messages").unwrap().as_str().unwrap();
    let input_messages: Vec<StoredRequestMessage> = serde_json::from_str(input_messages).unwrap();
    assert_eq!(
        input_messages,
        vec![StoredRequestMessage {
            role: Role::User,
            content: vec![
                StoredContentBlock::Text(Text {
                    text: "Describe the contents of the image".to_string(),
                }),
                StoredContentBlock::File(Box::new(StoredFile(ObjectStoragePointer {
                    source_url: None,
                    mime_type: mime::IMAGE_PNG,
                    storage_path: expected_storage_path.clone(),
                    detail: Some(Detail::Low),
                    filename: None,
                },)))
            ]
        },]
    );

    let inference_id_result = result.get("inference_id").unwrap().as_str().unwrap();
    let inference_id_result = Uuid::parse_str(inference_id_result).unwrap();
    assert_eq!(inference_id_result, inference_id);

    let model_name = result.get("model_name").unwrap().as_str().unwrap();
    assert_eq!(model_name, provider.model_name);
    let model_provider_name = result.get("model_provider_name").unwrap().as_str().unwrap();
    assert_eq!(model_provider_name, provider.model_provider_name);

    let raw_request = result.get("raw_request").unwrap().as_str().unwrap();
    assert!(
        raw_request.contains("<TENSORZERO_FILE_0>"),
        "Unexpected raw_request: {raw_request}"
    );
    assert!(
        serde_json::from_str::<Value>(raw_request).is_ok(),
        "raw_request is not a valid JSON"
    );
    assert_eq!(
        result.get("cached").unwrap().as_bool().unwrap(),
        should_be_cached
    );
    expected_storage_path
}

pub async fn check_url_image_response(
    response: InferenceResponse,
    episode_id: Option<Uuid>,
    provider: &E2ETestProvider,
    should_be_cached: bool,
    kind: &StorageKind,
    image_url: &Url,
) {
    let inference_id = response.inference_id();

    let episode_id_response = response.episode_id();
    if let Some(episode_id) = episode_id {
        assert_eq!(episode_id_response, episode_id);
    }

    let InferenceResponse::Chat(response) = response else {
        panic!("Expected chat inference response");
    };

    let content = response.content;
    assert_eq!(content.len(), 1);
    let content_block = content.first().unwrap();
    let ContentBlockChatOutput::Text(text) = content_block else {
        panic!("Expected text content block: {content_block:?}");
    };
    let content = &text.text;
    assert!(
        content.to_lowercase().contains("cartoon") || content.to_lowercase().contains("crab"),
        "Content should contain 'cartoon' or 'crab': {content}"
    );

    let usage = response.usage;
    let input_tokens = usage.input_tokens;
    let output_tokens = usage.output_tokens;
    if should_be_cached {
        assert_eq!(input_tokens, Some(0));
        assert_eq!(output_tokens, Some(0));
    } else {
        assert!(input_tokens.unwrap() > 0);
        assert!(output_tokens.unwrap() > 0);
    }

    // Sleep to allow time for data to be inserted into ClickHouse (trailing writes from API)
    tokio::time::sleep(std::time::Duration::from_secs(1)).await;

    // Check if ClickHouse is ok - ChatInference Table
    let clickhouse = get_clickhouse().await;
    let result = select_chat_inference_clickhouse(&clickhouse, inference_id)
        .await
        .unwrap();

    println!("ClickHouse - ChatInference: {result:#?}");

    let id = result.get("id").unwrap().as_str().unwrap();
    let id = Uuid::parse_str(id).unwrap();
    assert_eq!(id, inference_id);

    let function_name = result.get("function_name").unwrap().as_str().unwrap();
    assert_eq!(function_name, "tensorzero::default");

    let retrieved_episode_id = result.get("episode_id").unwrap().as_str().unwrap();
    let retrieved_episode_id = Uuid::parse_str(retrieved_episode_id).unwrap();
    if let Some(episode_id) = episode_id {
        assert_eq!(retrieved_episode_id, episode_id);
    }

    let input: Value =
        serde_json::from_str(result.get("input").unwrap().as_str().unwrap()).unwrap();

    let kind_json = serde_json::to_value(kind).unwrap();

    let correct_input = json!({
        "messages": [
            {
                "role": "user",
                "content": [
                    {"type": "text", "text": "Describe the contents of the image"},
                    {
                        "type": "file",
                        "source_url": image_url.to_string(),
                        "mime_type": "image/png",
                        "storage_path": {
                            "kind": kind_json,
                            "path": "observability/files/08bfa764c6dc25e658bab2b8039ddb494546c3bc5523296804efc4cab604df5d.png"
                        },
                        "detail": "low"
                    }
                ]
            }
        ]
    });
    assert_eq!(input, correct_input);

    // Check the ModelInference Table
    let result = select_model_inference_clickhouse(&clickhouse, inference_id)
        .await
        .unwrap();

    println!("ClickHouse - ModelInference: {result:#?}");

    let model_inference_id = result.get("id").unwrap().as_str().unwrap();
    assert!(Uuid::parse_str(model_inference_id).is_ok());

    let input_messages = result.get("input_messages").unwrap().as_str().unwrap();
    let input_messages: Vec<StoredRequestMessage> = serde_json::from_str(input_messages).unwrap();
    assert_eq!(
        input_messages,
        vec![
            StoredRequestMessage {
                role: Role::User,
                content: vec![StoredContentBlock::Text(Text {
                    text: "Describe the contents of the image".to_string(),
                }), StoredContentBlock::File(Box::new(StoredFile(
                    ObjectStoragePointer {
                        source_url: Some(image_url.clone()),
                        mime_type: mime::IMAGE_PNG,
                        storage_path: StoragePath {
                            kind: kind.clone(),
                            path: Path::parse("observability/files/08bfa764c6dc25e658bab2b8039ddb494546c3bc5523296804efc4cab604df5d.png").unwrap(),
                        },
                        detail: Some(Detail::Low),
                        filename: None,
                    },
                )))]
            },
        ]
    );

    let inference_id_result = result.get("inference_id").unwrap().as_str().unwrap();
    let inference_id_result = Uuid::parse_str(inference_id_result).unwrap();
    assert_eq!(inference_id_result, inference_id);

    let model_name = result.get("model_name").unwrap().as_str().unwrap();
    assert_eq!(model_name, provider.model_name);
    let model_provider_name = result.get("model_provider_name").unwrap().as_str().unwrap();
    assert_eq!(model_provider_name, provider.model_provider_name);

    let raw_request = result.get("raw_request").unwrap().as_str().unwrap();
    assert!(
        raw_request.contains("<TENSORZERO_FILE_0>"),
        "Unexpected raw_request: {raw_request}"
    );
    assert!(
        serde_json::from_str::<Value>(raw_request).is_ok(),
        "raw_request is not a valid JSON"
    );
    assert_eq!(
        result.get("cached").unwrap().as_bool().unwrap(),
        should_be_cached
    );
}

pub async fn check_simple_inference_response(
    response_json: Value,
    episode_id: Option<Uuid>,
    provider: &E2ETestProvider,
    is_batch: bool,
    should_be_cached: bool,
) {
    let hardcoded_function_name = "basic_test";
    let inference_id = response_json.get("inference_id").unwrap().as_str().unwrap();
    let inference_id = Uuid::parse_str(inference_id).unwrap();

    let episode_id_response = response_json.get("episode_id").unwrap().as_str().unwrap();
    let episode_id_response = Uuid::parse_str(episode_id_response).unwrap();
    if let Some(episode_id) = episode_id {
        assert_eq!(episode_id_response, episode_id);
    }

    let variant_name = response_json.get("variant_name").unwrap().as_str().unwrap();
    assert_eq!(variant_name, provider.variant_name);

    let mut content = response_json
        .get("content")
        .unwrap()
        .as_array()
        .unwrap()
        .clone();
    // Some providers always produce thought blocks - we don't care about them in this test
    content.retain(|c| c.get("type").unwrap().as_str().unwrap() != "thought");
    assert_eq!(content.len(), 1);
    let content_block = content.first().unwrap();
    let content_block_type = content_block.get("type").unwrap().as_str().unwrap();
    assert_eq!(content_block_type, "text");
    let content = content_block.get("text").unwrap().as_str().unwrap();
    assert!(content.to_lowercase().contains("tokyo"));

    let usage = response_json.get("usage").unwrap();
    let input_tokens = usage.get("input_tokens").unwrap().as_u64().unwrap();
    let output_tokens = usage.get("output_tokens").unwrap().as_u64().unwrap();
    if should_be_cached {
        assert_eq!(input_tokens, 0);
        assert_eq!(output_tokens, 0);
    } else {
        assert!(input_tokens > 0);
        assert!(output_tokens > 0);
    }
    if provider.variant_name != "openai-responses" {
        let finish_reason = response_json
            .get("finish_reason")
            .unwrap()
            .as_str()
            .unwrap();
        // Some providers return "stop" and others return "length"
        assert!(finish_reason == "stop" || finish_reason == "length");
    }

    // Sleep to allow time for data to be inserted into ClickHouse (trailing writes from API)
    tokio::time::sleep(std::time::Duration::from_millis(200)).await;

    // Check if ClickHouse is ok - ChatInference Table
    let clickhouse = get_clickhouse().await;
    let result = select_chat_inference_clickhouse(&clickhouse, inference_id)
        .await
        .unwrap();

    println!("ClickHouse - ChatInference: {result:#?}");

    let id = result.get("id").unwrap().as_str().unwrap();
    let id = Uuid::parse_str(id).unwrap();
    assert_eq!(id, inference_id);

    let function_name = result.get("function_name").unwrap().as_str().unwrap();
    assert_eq!(function_name, hardcoded_function_name);

    let variant_name = result.get("variant_name").unwrap().as_str().unwrap();
    assert_eq!(variant_name, provider.variant_name);

    let retrieved_episode_id = result.get("episode_id").unwrap().as_str().unwrap();
    let retrieved_episode_id = Uuid::parse_str(retrieved_episode_id).unwrap();
    if let Some(episode_id) = episode_id {
        assert_eq!(retrieved_episode_id, episode_id);
    }

    let input: Value =
        serde_json::from_str(result.get("input").unwrap().as_str().unwrap()).unwrap();
    let correct_input = json!({
        "system": {"assistant_name": "Dr. Mehta"},
        "messages": [
            {
                "role": "user",
                "content": [{"type": "text", "text": "What is the name of the capital city of Japan?"}]
            }
        ]
    });
    assert_eq!(input, correct_input);

    let content_blocks = result.get("output").unwrap().as_str().unwrap();
    let mut content_blocks: Vec<Value> = serde_json::from_str(content_blocks).unwrap();
    // Some providers always produce thought blocks - we don't care about them in this test
    content_blocks.retain(|c| c.get("type").unwrap().as_str().unwrap() != "thought");
    assert_eq!(content_blocks.len(), 1);
    let content_block = content_blocks.first().unwrap();
    let content_block_type = content_block.get("type").unwrap().as_str().unwrap();
    assert_eq!(content_block_type, "text");
    let clickhouse_content = content_block.get("text").unwrap().as_str().unwrap();
    assert_eq!(clickhouse_content, content);

    let tags = result.get("tags").unwrap().as_object().unwrap();
    if !is_batch {
        assert_eq!(tags.get("foo").unwrap().as_str().unwrap(), "bar");
    }
    // Since the variant was pinned, the variant_pinned tag should be present
    assert_eq!(
        tags.get("tensorzero::variant_pinned")
            .unwrap()
            .as_str()
            .unwrap(),
        provider.variant_name
    );

    let tool_params = result.get("tool_params").unwrap().as_str().unwrap();
    assert!(tool_params.is_empty());

    let inference_params = result.get("inference_params").unwrap().as_str().unwrap();
    let inference_params: Value = serde_json::from_str(inference_params).unwrap();
    let inference_params = inference_params.get("chat_completion").unwrap();
    assert!(inference_params.get("temperature").is_none());
    assert!(inference_params.get("seed").is_none());

    if !is_batch {
        let processing_time_ms = result.get("processing_time_ms").unwrap().as_u64().unwrap();
        assert!(processing_time_ms > 0);
    }

    // Check the ModelInference Table
    let result = select_model_inference_clickhouse(&clickhouse, inference_id)
        .await
        .unwrap();

    println!("ClickHouse - ModelInference: {result:#?}");

    let model_inference_id = result.get("id").unwrap().as_str().unwrap();
    assert!(Uuid::parse_str(model_inference_id).is_ok());

    let inference_id_result = result.get("inference_id").unwrap().as_str().unwrap();
    let inference_id_result = Uuid::parse_str(inference_id_result).unwrap();
    assert_eq!(inference_id_result, inference_id);

    let model_name = result.get("model_name").unwrap().as_str().unwrap();
    assert_eq!(model_name, provider.model_name);
    let model_provider_name = result.get("model_provider_name").unwrap().as_str().unwrap();
    assert_eq!(model_provider_name, provider.model_provider_name);

    let raw_request = result.get("raw_request").unwrap().as_str().unwrap();
    assert!(raw_request.to_lowercase().contains("japan"));
    assert!(
        serde_json::from_str::<Value>(raw_request).is_ok(),
        "raw_request is not a valid JSON"
    );

    let raw_response = result.get("raw_response").unwrap().as_str().unwrap();
    assert!(raw_response.to_lowercase().contains("tokyo"));
    assert!(serde_json::from_str::<Value>(raw_response).is_ok());

    let input_tokens = result.get("input_tokens").unwrap();
    let output_tokens = result.get("output_tokens").unwrap();
    assert!(input_tokens.as_u64().unwrap() > 0);
    assert!(output_tokens.as_u64().unwrap() > 0);
    if !is_batch && !should_be_cached {
        let response_time_ms = result.get("response_time_ms").unwrap().as_u64().unwrap();
        assert!(response_time_ms > 0);
        assert!(result.get("ttft_ms").unwrap().is_null());
    }
    let system = result.get("system").unwrap().as_str().unwrap();
    assert_eq!(
        system,
        "You are a helpful and friendly assistant named Dr. Mehta"
    );
    let input_messages = result.get("input_messages").unwrap().as_str().unwrap();
    let input_messages: Vec<StoredRequestMessage> = serde_json::from_str(input_messages).unwrap();
    let expected_input_messages = vec![StoredRequestMessage {
        role: Role::User,
        content: vec![StoredContentBlock::Text(Text {
            text: "What is the name of the capital city of Japan?".to_string(),
        })],
    }];
    assert_eq!(input_messages, expected_input_messages);
    let output = result.get("output").unwrap().as_str().unwrap();
    let mut output: Vec<StoredContentBlock> = serde_json::from_str(output).unwrap();
    // Some providers always produce thought blocks - we don't care about them in this test
    output.retain(|c| !matches!(c, StoredContentBlock::Thought(_)));
    assert_eq!(output.len(), 1);

    if !is_batch {
        // Check the InferenceTag Table
        let result = select_inference_tags_clickhouse(
            &clickhouse,
            hardcoded_function_name,
            "foo",
            "bar",
            inference_id,
        )
        .await
        .unwrap();
        let id = result.get("inference_id").unwrap().as_str().unwrap();
        let id = Uuid::parse_str(id).unwrap();
        assert_eq!(id, inference_id);
    }
    assert_eq!(
        result.get("cached").unwrap().as_bool().unwrap(),
        should_be_cached
    );
}

pub async fn check_simple_image_inference_response(
    response_json: Value,
    episode_id: Option<Uuid>,
    provider: &E2ETestProvider,
    is_batch: bool,
    should_be_cached: bool,
) {
    let inference_id = response_json.get("inference_id").unwrap().as_str().unwrap();
    let inference_id = Uuid::parse_str(inference_id).unwrap();

    let episode_id_response = response_json.get("episode_id").unwrap().as_str().unwrap();
    let episode_id_response = Uuid::parse_str(episode_id_response).unwrap();
    if let Some(episode_id) = episode_id {
        assert_eq!(episode_id_response, episode_id);
    }

    let variant_name = response_json.get("variant_name").unwrap().as_str().unwrap();
    assert_eq!(variant_name, provider.variant_name);

    let content = response_json.get("content").unwrap().as_array().unwrap();
    assert_eq!(content.len(), 1);
    let content_block = content.first().unwrap();
    let content_block_type = content_block.get("type").unwrap().as_str().unwrap();
    assert_eq!(content_block_type, "text");
    let content = content_block.get("text").unwrap().as_str().unwrap();
    assert!(content.to_lowercase().contains("crab"));

    let usage = response_json.get("usage").unwrap();
    let input_tokens = usage.get("input_tokens").unwrap().as_u64().unwrap();
    let output_tokens = usage.get("output_tokens").unwrap().as_u64().unwrap();
    if should_be_cached {
        assert_eq!(input_tokens, 0);
        assert_eq!(output_tokens, 0);
    } else {
        assert!(input_tokens > 0);
        assert!(output_tokens > 0);
    }
    let finish_reason = response_json
        .get("finish_reason")
        .unwrap()
        .as_str()
        .unwrap();
    // Some providers return "stop" and others return "length"
    assert!(finish_reason == "stop" || finish_reason == "length");

    // Sleep to allow time for data to be inserted into ClickHouse (trailing writes from API)
    tokio::time::sleep(std::time::Duration::from_millis(200)).await;

    // Check if ClickHouse is ok - ChatInference Table
    let clickhouse = get_clickhouse().await;
    let result = select_chat_inference_clickhouse(&clickhouse, inference_id)
        .await
        .unwrap();

    println!("ClickHouse - ChatInference: {result:#?}");

    let id = result.get("id").unwrap().as_str().unwrap();
    let id = Uuid::parse_str(id).unwrap();
    assert_eq!(id, inference_id);

    let function_name = result.get("function_name").unwrap().as_str().unwrap();
    assert_eq!(function_name, "basic_test");

    let variant_name = result.get("variant_name").unwrap().as_str().unwrap();
    assert_eq!(variant_name, provider.variant_name);

    let retrieved_episode_id = result.get("episode_id").unwrap().as_str().unwrap();
    let retrieved_episode_id = Uuid::parse_str(retrieved_episode_id).unwrap();
    if let Some(episode_id) = episode_id {
        assert_eq!(retrieved_episode_id, episode_id);
    }
    let tags = result.get("tags").unwrap();
    // All callers set this tag so this tests that tags are propagated to the ultimate sink of the inference data
    tags.get("test_type").unwrap();

    let input: Value =
        serde_json::from_str(result.get("input").unwrap().as_str().unwrap()).unwrap();
    let correct_input = json!({
        "system": {"assistant_name": "Dr. Mehta"},
        "messages": [
            {
                "role": "user",
                "content": [
                    {"type": "text", "text": "What kind of animal is in this image?"},
                    {
                        "type": "file",
                        "source_url": "https://raw.githubusercontent.com/tensorzero/tensorzero/ff3e17bbd3e32f483b027cf81b54404788c90dc1/tensorzero-internal/tests/e2e/providers/ferris.png",
                        "mime_type": "image/png",
                        "storage_path": {
                            "kind": {"type": "disabled"},
                            "path": "observability/files/08bfa764c6dc25e658bab2b8039ddb494546c3bc5523296804efc4cab604df5d.png"
                        }
                    }
                ]
            }
        ]
    });
    assert_eq!(input, correct_input);

    let content_blocks = result.get("output").unwrap().as_str().unwrap();
    let content_blocks: Vec<Value> = serde_json::from_str(content_blocks).unwrap();
    assert_eq!(content_blocks.len(), 1);
    let content_block = content_blocks.first().unwrap();
    let content_block_type = content_block.get("type").unwrap().as_str().unwrap();
    assert_eq!(content_block_type, "text");
    let clickhouse_content = content_block.get("text").unwrap().as_str().unwrap();
    assert_eq!(clickhouse_content, content);

    let tool_params = result.get("tool_params").unwrap().as_str().unwrap();
    assert!(tool_params.is_empty());

    let inference_params = result.get("inference_params").unwrap().as_str().unwrap();
    let inference_params: Value = serde_json::from_str(inference_params).unwrap();
    let inference_params = inference_params.get("chat_completion").unwrap();
    assert!(inference_params.get("temperature").is_none());
    assert!(inference_params.get("seed").is_none());

    if !is_batch {
        let processing_time_ms = result.get("processing_time_ms").unwrap().as_u64().unwrap();
        assert!(processing_time_ms > 0);
    }

    // Check the ModelInference Table
    let result = select_model_inference_clickhouse(&clickhouse, inference_id)
        .await
        .unwrap();

    println!("ClickHouse - ModelInference: {result:#?}");

    let model_inference_id = result.get("id").unwrap().as_str().unwrap();
    assert!(Uuid::parse_str(model_inference_id).is_ok());

    let inference_id_result = result.get("inference_id").unwrap().as_str().unwrap();
    let inference_id_result = Uuid::parse_str(inference_id_result).unwrap();
    assert_eq!(inference_id_result, inference_id);

    let model_name = result.get("model_name").unwrap().as_str().unwrap();
    assert_eq!(model_name, provider.model_name);
    let model_provider_name = result.get("model_provider_name").unwrap().as_str().unwrap();
    assert_eq!(model_provider_name, provider.model_provider_name);

    let raw_request = result.get("raw_request").unwrap().as_str().unwrap();
    assert!(raw_request.to_lowercase().contains("animal"));
    assert!(
        serde_json::from_str::<Value>(raw_request).is_ok(),
        "raw_request is not a valid JSON"
    );

    let raw_response = result.get("raw_response").unwrap().as_str().unwrap();
    assert!(raw_response.to_lowercase().contains("crab"));
    assert!(serde_json::from_str::<Value>(raw_response).is_ok());

    let input_tokens = result.get("input_tokens").unwrap();
    let output_tokens = result.get("output_tokens").unwrap();
    assert!(input_tokens.as_u64().unwrap() > 0);
    assert!(output_tokens.as_u64().unwrap() > 0);
    if !is_batch && !should_be_cached {
        let response_time_ms = result.get("response_time_ms").unwrap().as_u64().unwrap();
        assert!(response_time_ms > 0);
        assert!(result.get("ttft_ms").unwrap().is_null());
    }
    let system = result.get("system").unwrap().as_str().unwrap();
    assert_eq!(
        system,
        "You are a helpful and friendly assistant named Dr. Mehta"
    );
    let output = result.get("output").unwrap().as_str().unwrap();
    assert!(
        output.to_lowercase().contains("crab"),
        "Unexpected output: {output}",
    );
    let output: Vec<StoredContentBlock> = serde_json::from_str(output).unwrap();
    assert_eq!(output.len(), 1);

    if !is_batch {
        // Check the InferenceTag Table
        let result =
            select_inference_tags_clickhouse(&clickhouse, "basic_test", "foo", "bar", inference_id)
                .await
                .unwrap();
        let id = result.get("inference_id").unwrap().as_str().unwrap();
        let id = Uuid::parse_str(id).unwrap();
        assert_eq!(id, inference_id);
    }
    assert_eq!(
        result.get("cached").unwrap().as_bool().unwrap(),
        should_be_cached
    );
}

pub async fn test_streaming_invalid_request_with_provider(provider: E2ETestProvider) {
    // A top_p of -100 and temperature of -100 should produce errors on all providers
    let extra_headers = if provider.is_modal_provider() {
        get_modal_extra_headers()
    } else {
        UnfilteredInferenceExtraHeaders::default()
    };
    let payload = json!({
        "function_name": "basic_test",
        "variant_name": provider.variant_name,
        "params": {
            "chat_completion": {
                "temperature": -100,
                "top_p": -100,
            }
        },
        "input":
            {
               "system": {"assistant_name": format!("Dr. Mehta")},
               "messages": [
                {
                    "role": "user",
                    "content": "What is the name of the capital city of Japan?"
                }
            ]},
        "stream": true,
        "extra_body": [
            {
                "variant_name": "aws-sagemaker-openai",
                "pointer": "/messages/0/content",
                "value": 123,
            },
        ],
        "extra_headers": extra_headers.extra_headers,
    });

    let mut event_source = Client::new()
        .post(get_gateway_endpoint("/inference"))
        .json(&payload)
        .eventsource()
        .unwrap();

    while let Some(event) = event_source.next().await {
        if let Ok(reqwest_eventsource::Event::Open) = event {
            continue;
        }
        let err = event.unwrap_err();
        let reqwest_eventsource::Error::InvalidStatusCode(code, resp) = err else {
            panic!("Unexpected error: {err:?}")
        };
        assert_eq!(code, StatusCode::INTERNAL_SERVER_ERROR);
        let resp: Value = resp.json().await.unwrap();
        let err_msg = resp.get("error").unwrap().as_str().unwrap();
        assert!(
            err_msg.contains("top_p")
                || err_msg.contains("topP")
                || err_msg.contains("temperature"),
            "Unexpected error message: {resp}"
        );
    }
}

pub async fn test_simple_streaming_inference_request_with_provider(provider: E2ETestProvider) {
    // We use a serverless Sagemaker endpoint, which doesn't support streaming
    if provider.variant_name == "aws-sagemaker-tgi" {
        return;
    }
    let episode_id = Uuid::now_v7();
    let tag_value = Uuid::now_v7().to_string();
    // Generate random u32
    let seed = rand::rng().random_range(0..u32::MAX);

    let original_content = test_simple_streaming_inference_request_with_provider_cache(
        &provider, episode_id, seed, &tag_value, false, false,
    )
    .await;
    tokio::time::sleep(std::time::Duration::from_millis(200)).await;
    let cached_content = test_simple_streaming_inference_request_with_provider_cache(
        &provider, episode_id, seed, &tag_value, true, false,
    )
    .await;
    assert_eq!(original_content, cached_content);
}

pub async fn test_streaming_include_original_response_with_provider(provider: E2ETestProvider) {
    // We use a serverless Sagemaker endpoint, which doesn't support streaming
    if provider.variant_name == "aws-sagemaker-tgi" {
        return;
    }
    let episode_id = Uuid::now_v7();
    let tag_value = Uuid::now_v7().to_string();
    // Generate random u32
    let seed = rand::rng().random_range(0..u32::MAX);

    let original_content = test_simple_streaming_inference_request_with_provider_cache(
        &provider, episode_id, seed, &tag_value, false, true,
    )
    .await;
    tokio::time::sleep(std::time::Duration::from_millis(200)).await;
    let cached_content = test_simple_streaming_inference_request_with_provider_cache(
        &provider, episode_id, seed, &tag_value, true, true,
    )
    .await;
    assert_eq!(original_content, cached_content);
}

pub async fn test_simple_streaming_inference_request_with_provider_cache(
    provider: &E2ETestProvider,
    episode_id: Uuid,
    seed: u32,
    tag_value: &str,
    check_cache: bool,
    include_original_response: bool,
) -> String {
    let extra_headers = if provider.is_modal_provider() {
        get_modal_extra_headers()
    } else {
        UnfilteredInferenceExtraHeaders::default()
    };
    let payload = json!({
        "function_name": "basic_test",
        "variant_name": provider.variant_name,
        "episode_id": episode_id,
        "input":
            {
               "system": {"assistant_name": format!("Dr. Mehta #{seed}")},
               "messages": [
                {
                    "role": "user",
                    "content": "What is the name of the capital city of Japan?"
                }
            ]},
        "stream": true,
        "include_original_response": include_original_response,
        "tags": {"key": tag_value},
        "cache_options": {"enabled": "on", "lookback_s": 10},
        "extra_headers": extra_headers.extra_headers,
    });

    let mut event_source = Client::new()
        .post(get_gateway_endpoint("/inference"))
        .json(&payload)
        .eventsource()
        .unwrap();

    let mut chunks = vec![];
    let mut found_done_chunk = false;
    while let Some(event) = event_source.next().await {
        let event = event.unwrap();
        match event {
            Event::Open => continue,
            Event::Message(message) => {
                if message.data == "[DONE]" {
                    found_done_chunk = true;
                    break;
                }
                chunks.push(message.data);
            }
        }
    }
    assert!(found_done_chunk);

    let mut inference_id: Option<Uuid> = None;
    let mut full_content = String::new();
    let mut input_tokens = 0;
    let mut output_tokens = 0;
    let mut finish_reason: Option<String> = None;
    for (i, chunk) in chunks.clone().iter().enumerate() {
        let chunk_json: Value = serde_json::from_str(chunk).unwrap();

        println!("API response chunk: {chunk_json:#?}");

        // The `original_chunk` field should only be set if we enable the `include_original_response` flag
        if include_original_response {
            // The last chunk might be a usage chunk generated by TensorZero
            // (if the original stream didn't report usage), so don't check it
            if i != chunks.len() - 1 {
                assert!(chunk_json.get("original_chunk").is_some());
            }
        } else {
            assert_eq!(chunk_json.get("original_chunk"), None);
        }

        let chunk_inference_id = chunk_json.get("inference_id").unwrap().as_str().unwrap();
        let chunk_inference_id = Uuid::parse_str(chunk_inference_id).unwrap();
        match inference_id {
            Some(inference_id) => {
                assert_eq!(inference_id, chunk_inference_id);
            }
            None => {
                inference_id = Some(chunk_inference_id);
            }
        }

        let chunk_episode_id = chunk_json.get("episode_id").unwrap().as_str().unwrap();
        let chunk_episode_id = Uuid::parse_str(chunk_episode_id).unwrap();
        assert_eq!(chunk_episode_id, episode_id);

        let content_blocks = chunk_json.get("content").unwrap().as_array().unwrap();
        if !content_blocks.is_empty() {
            for block in content_blocks {
                if block["type"] == "text" {
                    let content = block.get("text").unwrap().as_str().unwrap();
                    full_content.push_str(content);
                }
            }
        }

        // When we get a cache hit, the usage should be explicitly set to 0
        if check_cache {
            let usage = chunk_json.get("usage").unwrap();
            assert_eq!(usage.get("input_tokens").unwrap().as_u64().unwrap(), 0);
            assert_eq!(usage.get("output_tokens").unwrap().as_u64().unwrap(), 0);
        }

        if let Some(usage) = chunk_json.get("usage") {
            input_tokens += usage.get("input_tokens").unwrap().as_u64().unwrap();
            output_tokens += usage.get("output_tokens").unwrap().as_u64().unwrap();
        }

        if let Some(chunk_finish_reason) = chunk_json.get("finish_reason") {
            assert!(finish_reason.is_none());
            finish_reason = Some(chunk_finish_reason.as_str().unwrap().to_string());
        }
    }

    let inference_id = inference_id.unwrap();
    assert!(full_content.to_lowercase().contains("tokyo"));

    // NB: Azure OpenAI Service doesn't support input/output tokens during streaming, but Azure AI Foundry does
    if (provider.variant_name.contains("azure")
        && !provider.variant_name.contains("azure-ai-foundry"))
        || check_cache
    {
        assert_eq!(input_tokens, 0);
        assert_eq!(output_tokens, 0);
    } else {
        assert!(input_tokens > 0);
        assert!(output_tokens > 0);
    }

    assert!(finish_reason.is_some());

    // Sleep to allow time for data to be inserted into ClickHouse (trailing writes from API)
    tokio::time::sleep(std::time::Duration::from_millis(200)).await;

    // Check ClickHouse - ChatInference Table
    let clickhouse = get_clickhouse().await;
    let result = select_chat_inference_clickhouse(&clickhouse, inference_id)
        .await
        .unwrap();

    println!("ClickHouse - ChatInference: {result:#?}");

    let id = result.get("id").unwrap().as_str().unwrap();
    let id_uuid = Uuid::parse_str(id).unwrap();
    assert_eq!(id_uuid, inference_id);

    let function_name = result.get("function_name").unwrap().as_str().unwrap();
    assert_eq!(function_name, payload["function_name"]);

    let variant_name = result.get("variant_name").unwrap().as_str().unwrap();
    assert_eq!(variant_name, provider.variant_name);

    let episode_id_result = result.get("episode_id").unwrap().as_str().unwrap();
    let episode_id_result = Uuid::parse_str(episode_id_result).unwrap();
    assert_eq!(episode_id_result, episode_id);

    let input: Value =
        serde_json::from_str(result.get("input").unwrap().as_str().unwrap()).unwrap();
    let correct_input = json!({
        "system": {"assistant_name": format!("Dr. Mehta #{seed}")},
        "messages": [
            {
                "role": "user",
                "content": [{"type": "text", "text": "What is the name of the capital city of Japan?"}]
            }
        ]
    });
    assert_eq!(input, correct_input);

    let output = result.get("output").unwrap().as_str().unwrap();
    let mut output: Vec<Value> = serde_json::from_str(output).unwrap();
    // Some providers always produce thought blocks - we don't care about them in this test
    output.retain(|c| c.get("type").unwrap().as_str().unwrap() != "thought");
    let content_block = output.first().unwrap();
    let content_block_type = content_block.get("type").unwrap().as_str().unwrap();
    assert_eq!(content_block_type, "text");
    let clickhouse_content = content_block.get("text").unwrap().as_str().unwrap();
    assert_eq!(clickhouse_content, full_content);

    let tool_params = result.get("tool_params").unwrap().as_str().unwrap();
    assert!(tool_params.is_empty());

    let inference_params = result.get("inference_params").unwrap().as_str().unwrap();
    let inference_params: Value = serde_json::from_str(inference_params).unwrap();
    let inference_params = inference_params.get("chat_completion").unwrap();
    assert!(inference_params.get("temperature").is_none());
    assert!(inference_params.get("seed").is_none());
    let processing_time_ms = result.get("processing_time_ms").unwrap().as_u64().unwrap();
    assert!(processing_time_ms > 0);

    let tags = result.get("tags").unwrap().as_object().unwrap();
    assert_eq!(tags.get("key").unwrap().as_str().unwrap(), tag_value);

    // Check ClickHouse - ModelInference Table
    let result = select_model_inference_clickhouse(&clickhouse, inference_id)
        .await
        .unwrap();

    println!("ClickHouse - ModelInference: {result:#?}");

    let model_inference_id = result.get("id").unwrap().as_str().unwrap();
    assert!(Uuid::parse_str(model_inference_id).is_ok());

    let inference_id_result = result.get("inference_id").unwrap().as_str().unwrap();
    let inference_id_result = Uuid::parse_str(inference_id_result).unwrap();
    assert_eq!(inference_id_result, inference_id);

    let model_name = result.get("model_name").unwrap().as_str().unwrap();
    assert_eq!(model_name, provider.model_name);
    let model_provider_name = result.get("model_provider_name").unwrap().as_str().unwrap();
    assert_eq!(model_provider_name, provider.model_provider_name);

    let raw_request = result.get("raw_request").unwrap().as_str().unwrap();
    assert!(raw_request.to_lowercase().contains("japan"));
    assert!(
        serde_json::from_str::<Value>(raw_request).is_ok(),
        "raw_request is not a valid JSON"
    );

    let raw_response = result.get("raw_response").unwrap().as_str().unwrap();

    // Check if raw_response is valid JSONL
    for line in raw_response.lines() {
        assert!(serde_json::from_str::<Value>(line).is_ok());
    }

    let input_tokens = result.get("input_tokens").unwrap();
    let output_tokens = result.get("output_tokens").unwrap();

    // NB: Azure OpenAI Service doesn't support input/output tokens during streaming, but Azure AI Foundry does
    if provider.variant_name.contains("azure")
        && !provider.variant_name.contains("azure-ai-foundry")
    {
        assert!(input_tokens.is_null());
        assert!(output_tokens.is_null());
    } else {
        assert!(input_tokens.as_u64().unwrap() > 0);
        assert!(output_tokens.as_u64().unwrap() > 0);
    }

    let response_time_ms = result.get("response_time_ms").unwrap().as_u64().unwrap();
    if check_cache {
        assert_eq!(response_time_ms, 0);
    } else {
        assert!(response_time_ms > 0);
    }

    let ttft_ms = result.get("ttft_ms").unwrap().as_u64().unwrap();
    if check_cache {
        assert_eq!(ttft_ms, 0);
    } else {
        assert!(ttft_ms >= 1);
    }
    assert!(ttft_ms <= response_time_ms);

    let system = result.get("system").unwrap().as_str().unwrap();
    assert_eq!(
        system,
        format!("You are a helpful and friendly assistant named Dr. Mehta #{seed}")
    );
    let input_messages = result.get("input_messages").unwrap().as_str().unwrap();
    let input_messages: Vec<StoredRequestMessage> = serde_json::from_str(input_messages).unwrap();
    let expected_input_messages = vec![StoredRequestMessage {
        role: Role::User,
        content: vec![StoredContentBlock::Text(Text {
            text: "What is the name of the capital city of Japan?".to_string(),
        })],
    }];
    assert_eq!(input_messages, expected_input_messages);
    let output = result.get("output").unwrap().as_str().unwrap();
    let mut output: Vec<StoredContentBlock> = serde_json::from_str(output).unwrap();
    // Some providers always produce thought blocks - we don't care about them in this test
    output.retain(|c| !matches!(c, StoredContentBlock::Thought(_)));
    assert_eq!(output.len(), 1);

    // Check the InferenceTag Table
    let result =
        select_inference_tags_clickhouse(&clickhouse, "basic_test", "key", tag_value, inference_id)
            .await
            .unwrap();
    let id = result.get("inference_id").unwrap().as_str().unwrap();
    let id = Uuid::parse_str(id).unwrap();
    assert_eq!(id, inference_id);

    full_content
}

pub async fn test_inference_params_inference_request_with_provider(provider: E2ETestProvider) {
    // Gemini 2.5 Pro gives us 'Penalty is not enabled for models/gemini-2.5-pro'
    if provider.model_name.contains("gemini-2.5-pro") {
        return;
    }
    let episode_id = Uuid::now_v7();
    let extra_headers = if provider.is_modal_provider() {
        get_modal_extra_headers()
    } else {
        UnfilteredInferenceExtraHeaders::default()
    };
    let payload = json!({
        "function_name": "basic_test",
        "variant_name": provider.variant_name,
        "episode_id": episode_id,
        "input":
            {
               "system": {"assistant_name": "Dr. Mehta"},
               "messages": [
                {
                    "role": "user",
                    "content": [{"type": "raw_text", "value": "What is the name of the capital city of Japan?"}],
                }
            ]},
        "params": {
            "chat_completion": {
                "temperature": 0.9,
                "seed": 1337,
                "max_tokens": 120,
                "top_p": 0.9,
                "presence_penalty": 0.1,
                "frequency_penalty": 0.2,
            }
        },
        "stream": false,
        "credentials": provider.credentials,
        "extra_headers": extra_headers.extra_headers,
    });

    let response = Client::new()
        .post(get_gateway_endpoint("/inference"))
        .json(&payload)
        .send()
        .await
        .unwrap();

    // Check that the API response is ok
    let response_status = response.status();
    assert_eq!(response_status, StatusCode::OK);
    let response_json = response.json::<Value>().await.unwrap();

    println!("API response: {response_json:#?}");

    check_inference_params_response(response_json, &provider, Some(episode_id), false).await;
}

// This function is also used by batch tests. If you adjust the prompt checked by this function
// ("What is the name of the capital city of Japan?"), make sure to update the batch tests to start batch
// jobs with the correct prompt.
pub async fn check_inference_params_response(
    response_json: Value,
    provider: &E2ETestProvider,
    episode_id: Option<Uuid>,
    is_batch: bool,
) {
    let hardcoded_function_name = "basic_test";
    let inference_id = response_json.get("inference_id").unwrap().as_str().unwrap();
    let inference_id = Uuid::parse_str(inference_id).unwrap();

    if let Some(episode_id) = episode_id {
        let episode_id_response = response_json.get("episode_id").unwrap().as_str().unwrap();
        let episode_id_response = Uuid::parse_str(episode_id_response).unwrap();
        assert_eq!(episode_id_response, episode_id);
    }

    let variant_name = response_json.get("variant_name").unwrap().as_str().unwrap();
    assert_eq!(variant_name, provider.variant_name);

    let content = response_json.get("content").unwrap().as_array().unwrap();
    assert_eq!(content.len(), 1);
    let content_block = content.first().unwrap();
    let content_block_type = content_block.get("type").unwrap().as_str().unwrap();
    assert_eq!(content_block_type, "text");
    let content = content_block.get("text").unwrap().as_str().unwrap();
    assert!(content.to_lowercase().contains("tokyo"));

    let usage = response_json.get("usage").unwrap();
    let input_tokens = usage.get("input_tokens").unwrap().as_u64().unwrap();
    assert!(input_tokens > 0);
    let output_tokens = usage.get("output_tokens").unwrap().as_u64().unwrap();
    assert!(output_tokens > 0);

    // Sleep to allow time for data to be inserted into ClickHouse (trailing writes from API)
    tokio::time::sleep(std::time::Duration::from_millis(200)).await;

    // Check if ClickHouse is ok - ChatInference Table
    let clickhouse = get_clickhouse().await;
    let result = select_chat_inference_clickhouse(&clickhouse, inference_id)
        .await
        .unwrap();

    println!("ClickHouse - ChatInference: {result:#?}");

    let id = result.get("id").unwrap().as_str().unwrap();
    let id = Uuid::parse_str(id).unwrap();
    assert_eq!(id, inference_id);

    let function_name = result.get("function_name").unwrap().as_str().unwrap();
    assert_eq!(function_name, hardcoded_function_name);

    let variant_name = result.get("variant_name").unwrap().as_str().unwrap();
    assert_eq!(variant_name, provider.variant_name);

    if let Some(episode_id) = episode_id {
        let retrieved_episode_id = result.get("episode_id").unwrap().as_str().unwrap();
        let retrieved_episode_id = Uuid::parse_str(retrieved_episode_id).unwrap();
        assert_eq!(retrieved_episode_id, episode_id);
    }

    let input: Value =
        serde_json::from_str(result.get("input").unwrap().as_str().unwrap()).unwrap();
    let correct_input = json!({
        "system": {"assistant_name": "Dr. Mehta"},
        "messages": [
            {
                "role": "user",
                "content": [{"type": "raw_text", "value": "What is the name of the capital city of Japan?"}]
            }
        ]
    });
    assert_eq!(input, correct_input);

    let content_blocks = result.get("output").unwrap().as_str().unwrap();
    let content_blocks: Vec<Value> = serde_json::from_str(content_blocks).unwrap();
    assert_eq!(content_blocks.len(), 1);
    let content_block = content_blocks.first().unwrap();
    let content_block_type = content_block.get("type").unwrap().as_str().unwrap();
    assert_eq!(content_block_type, "text");
    let clickhouse_content = content_block.get("text").unwrap().as_str().unwrap();
    assert_eq!(clickhouse_content, content);

    let tool_params = result.get("tool_params").unwrap().as_str().unwrap();
    assert!(tool_params.is_empty());

    let inference_params = result.get("inference_params").unwrap().as_str().unwrap();
    let inference_params: Value = serde_json::from_str(inference_params).unwrap();
    let inference_params = inference_params.get("chat_completion").unwrap();
    let temperature = inference_params
        .get("temperature")
        .unwrap()
        .as_f64()
        .unwrap();
    assert_eq!(temperature, 0.9);
    let seed = inference_params.get("seed").unwrap().as_u64().unwrap();
    assert_eq!(seed, 1337);
    let max_tokens = inference_params
        .get("max_tokens")
        .unwrap()
        .as_u64()
        .unwrap();
    assert_eq!(max_tokens, 120);
    let top_p = inference_params.get("top_p").unwrap().as_f64().unwrap();
    assert_eq!(top_p, 0.9);
    let presence_penalty = inference_params
        .get("presence_penalty")
        .unwrap()
        .as_f64()
        .unwrap();
    assert_eq!(presence_penalty, 0.1);
    let frequency_penalty = inference_params
        .get("frequency_penalty")
        .unwrap()
        .as_f64()
        .unwrap();
    assert_eq!(frequency_penalty, 0.2);

    if is_batch {
        assert!(result.get("processing_time_ms").unwrap().is_null());
    } else {
        let processing_time_ms = result.get("processing_time_ms").unwrap().as_u64().unwrap();
        assert!(processing_time_ms > 0);
    }

    // Check the ModelInference Table
    let result = select_model_inference_clickhouse(&clickhouse, inference_id)
        .await
        .unwrap();

    println!("ClickHouse - ModelInference: {result:#?}");

    let model_inference_id = result.get("id").unwrap().as_str().unwrap();
    assert!(Uuid::parse_str(model_inference_id).is_ok());

    let inference_id_result = result.get("inference_id").unwrap().as_str().unwrap();
    let inference_id_result = Uuid::parse_str(inference_id_result).unwrap();
    assert_eq!(inference_id_result, inference_id);

    let model_name = result.get("model_name").unwrap().as_str().unwrap();
    assert_eq!(model_name, provider.model_name);
    let model_provider_name = result.get("model_provider_name").unwrap().as_str().unwrap();
    assert_eq!(model_provider_name, provider.model_provider_name);

    let raw_request = result.get("raw_request").unwrap().as_str().unwrap();
    assert!(raw_request.to_lowercase().contains("japan"));
    assert!(
        serde_json::from_str::<Value>(raw_request).is_ok(),
        "raw_request is not a valid JSON"
    );

    let raw_response = result.get("raw_response").unwrap().as_str().unwrap();
    assert!(raw_response.to_lowercase().contains("tokyo"));
    assert!(serde_json::from_str::<Value>(raw_response).is_ok());

    let input_tokens = result.get("input_tokens").unwrap().as_u64().unwrap();
    assert!(input_tokens > 0);
    let output_tokens = result.get("output_tokens").unwrap().as_u64().unwrap();
    assert!(output_tokens > 0);
    if is_batch {
        assert!(result.get("response_time_ms").unwrap().is_null());
        assert!(result.get("ttft_ms").unwrap().is_null());
    } else {
        let response_time_ms = result.get("response_time_ms").unwrap().as_u64().unwrap();
        assert!(response_time_ms > 0);
        assert!(result.get("ttft_ms").unwrap().is_null());
    }
    let system = result.get("system").unwrap().as_str().unwrap();
    assert_eq!(
        system,
        "You are a helpful and friendly assistant named Dr. Mehta"
    );
    let input_messages = result.get("input_messages").unwrap().as_str().unwrap();
    let input_messages: Vec<StoredRequestMessage> = serde_json::from_str(input_messages).unwrap();
    let expected_input_messages = vec![StoredRequestMessage {
        role: Role::User,
        content: vec![StoredContentBlock::Text(Text {
            text: "What is the name of the capital city of Japan?".to_string(),
        })],
    }];
    assert_eq!(input_messages, expected_input_messages);
    let output = result.get("output").unwrap().as_str().unwrap();
    let output: Vec<StoredContentBlock> = serde_json::from_str(output).unwrap();
    assert_eq!(output.len(), 1);
}

pub async fn test_inference_params_streaming_inference_request_with_provider(
    provider: E2ETestProvider,
) {
    // Gemini 2.5 Pro gives us 'Penalty is not enabled for models/gemini-2.5-pro'
    if provider.model_name.contains("gemini-2.5-pro") {
        return;
    }
    let episode_id = Uuid::now_v7();
    let extra_headers = if provider.is_modal_provider() {
        get_modal_extra_headers()
    } else {
        UnfilteredInferenceExtraHeaders::default()
    };
    let payload = json!({
        "function_name": "basic_test",
        "variant_name": provider.variant_name,
        "episode_id": episode_id,
        "input":
            {
               "system": {"assistant_name": "Dr. Mehta"},
               "messages": [
                {
                    "role": "user",
                    "content": "What is the name of the capital city of Japan?"
                }
            ]},
        "params": {
            "chat_completion": {
                "temperature": 0.9,
                "seed": 1337,
                "max_tokens": 120,
                "top_p": 0.9,
                "presence_penalty": 0.1,
                "frequency_penalty": 0.2,
            }
        },
        "stream": true,
        "credentials": provider.credentials,
        "extra_headers": extra_headers.extra_headers,
    });

    let mut event_source = Client::new()
        .post(get_gateway_endpoint("/inference"))
        .json(&payload)
        .eventsource()
        .unwrap();

    let mut chunks = vec![];
    let mut found_done_chunk = false;
    while let Some(event) = event_source.next().await {
        let event = event.unwrap();
        match event {
            Event::Open => continue,
            Event::Message(message) => {
                if message.data == "[DONE]" {
                    found_done_chunk = true;
                    break;
                }
                chunks.push(message.data);
            }
        }
    }
    assert!(found_done_chunk);

    let mut inference_id: Option<Uuid> = None;
    let mut full_content = String::new();
    let mut input_tokens = 0;
    let mut output_tokens = 0;
    for chunk in chunks.clone() {
        let chunk_json: Value = serde_json::from_str(&chunk).unwrap();

        println!("API response chunk: {chunk_json:#?}");

        let chunk_inference_id = chunk_json.get("inference_id").unwrap().as_str().unwrap();
        let chunk_inference_id = Uuid::parse_str(chunk_inference_id).unwrap();
        match inference_id {
            Some(inference_id) => {
                assert_eq!(inference_id, chunk_inference_id);
            }
            None => {
                inference_id = Some(chunk_inference_id);
            }
        }

        let chunk_episode_id = chunk_json.get("episode_id").unwrap().as_str().unwrap();
        let chunk_episode_id = Uuid::parse_str(chunk_episode_id).unwrap();
        assert_eq!(chunk_episode_id, episode_id);

        let content_blocks = chunk_json.get("content").unwrap().as_array().unwrap();
        if !content_blocks.is_empty() {
            let content_block = content_blocks.first().unwrap();
            let content = content_block.get("text").unwrap().as_str().unwrap();
            full_content.push_str(content);
        }

        if let Some(usage) = chunk_json.get("usage") {
            input_tokens += usage.get("input_tokens").unwrap().as_u64().unwrap();
            output_tokens += usage.get("output_tokens").unwrap().as_u64().unwrap();
        }
    }

    let inference_id = inference_id.unwrap();
    assert!(full_content.to_lowercase().contains("tokyo"));

    // NB: Azure OpenAI Service doesn't support input/output tokens during streaming, but Azure AI Foundry does
    if provider.variant_name.contains("azure")
        && !provider.variant_name.contains("azure-ai-foundry")
    {
        assert_eq!(input_tokens, 0);
        assert_eq!(output_tokens, 0);
    } else {
        assert!(input_tokens > 0);
        assert!(output_tokens > 0);
    }

    // Sleep to allow time for data to be inserted into ClickHouse (trailing writes from API)
    tokio::time::sleep(std::time::Duration::from_millis(200)).await;

    // Check ClickHouse - ChatInference Table
    let clickhouse = get_clickhouse().await;
    let result = select_chat_inference_clickhouse(&clickhouse, inference_id)
        .await
        .unwrap();

    println!("ClickHouse - ChatInference: {result:#?}");

    let id = result.get("id").unwrap().as_str().unwrap();
    let id_uuid = Uuid::parse_str(id).unwrap();
    assert_eq!(id_uuid, inference_id);

    let function_name = result.get("function_name").unwrap().as_str().unwrap();
    assert_eq!(function_name, payload["function_name"]);

    let variant_name = result.get("variant_name").unwrap().as_str().unwrap();
    assert_eq!(variant_name, provider.variant_name);

    let episode_id_result = result.get("episode_id").unwrap().as_str().unwrap();
    let episode_id_result = Uuid::parse_str(episode_id_result).unwrap();
    assert_eq!(episode_id_result, episode_id);

    let input: Value =
        serde_json::from_str(result.get("input").unwrap().as_str().unwrap()).unwrap();
    let correct_input = json!({
        "system": {"assistant_name": "Dr. Mehta"},
        "messages": [
            {
                "role": "user",
                "content": [{"type": "text", "text": "What is the name of the capital city of Japan?"}]
            }
        ]
    });
    assert_eq!(input, correct_input);

    let output = result.get("output").unwrap().as_str().unwrap();
    let output: Vec<Value> = serde_json::from_str(output).unwrap();
    assert_eq!(output.len(), 1);
    let content_block = output.first().unwrap();
    let content_block_type = content_block.get("type").unwrap().as_str().unwrap();
    assert_eq!(content_block_type, "text");
    let clickhouse_content = content_block.get("text").unwrap().as_str().unwrap();
    assert_eq!(clickhouse_content, full_content);

    let tool_params = result.get("tool_params").unwrap().as_str().unwrap();
    assert!(tool_params.is_empty());

    let inference_params = result.get("inference_params").unwrap().as_str().unwrap();
    let inference_params: Value = serde_json::from_str(inference_params).unwrap();
    let inference_params = inference_params.get("chat_completion").unwrap();
    let temperature = inference_params
        .get("temperature")
        .unwrap()
        .as_f64()
        .unwrap();
    assert_eq!(temperature, 0.9);
    let seed = inference_params.get("seed").unwrap().as_u64().unwrap();
    assert_eq!(seed, 1337);
    let max_tokens = inference_params
        .get("max_tokens")
        .unwrap()
        .as_u64()
        .unwrap();
    assert_eq!(max_tokens, 120);
    let top_p = inference_params.get("top_p").unwrap().as_f64().unwrap();
    assert_eq!(top_p, 0.9);
    let presence_penalty = inference_params
        .get("presence_penalty")
        .unwrap()
        .as_f64()
        .unwrap();
    assert_eq!(presence_penalty, 0.1);
    let frequency_penalty = inference_params
        .get("frequency_penalty")
        .unwrap()
        .as_f64()
        .unwrap();
    assert_eq!(frequency_penalty, 0.2);

    let processing_time_ms = result.get("processing_time_ms").unwrap().as_u64().unwrap();
    assert!(processing_time_ms > 0);

    // Check ClickHouse - ModelInference Table
    let result = select_model_inference_clickhouse(&clickhouse, inference_id)
        .await
        .unwrap();

    println!("ClickHouse - ModelInference: {result:#?}");

    let model_inference_id = result.get("id").unwrap().as_str().unwrap();
    assert!(Uuid::parse_str(model_inference_id).is_ok());

    let inference_id_result = result.get("inference_id").unwrap().as_str().unwrap();
    let inference_id_result = Uuid::parse_str(inference_id_result).unwrap();
    assert_eq!(inference_id_result, inference_id);

    let model_name = result.get("model_name").unwrap().as_str().unwrap();
    assert_eq!(model_name, provider.model_name);
    let model_provider_name = result.get("model_provider_name").unwrap().as_str().unwrap();
    assert_eq!(model_provider_name, provider.model_provider_name);

    let raw_request = result.get("raw_request").unwrap().as_str().unwrap();
    assert!(raw_request.to_lowercase().contains("japan"));
    assert!(
        serde_json::from_str::<Value>(raw_request).is_ok(),
        "raw_request is not a valid JSON"
    );

    let raw_response = result.get("raw_response").unwrap().as_str().unwrap();

    // Check if raw_response is valid JSONL
    for line in raw_response.lines() {
        assert!(serde_json::from_str::<Value>(line).is_ok());
    }

    let input_tokens = result.get("input_tokens").unwrap();
    let output_tokens = result.get("output_tokens").unwrap();

    // NB: Azure OpenAI Service doesn't support input/output tokens during streaming, but Azure AI Foundry does
    if provider.variant_name.contains("azure")
        && !provider.variant_name.contains("azure-ai-foundry")
    {
        assert!(input_tokens.is_null());
        assert!(output_tokens.is_null());
    } else {
        assert!(input_tokens.as_u64().unwrap() > 0);
        assert!(output_tokens.as_u64().unwrap() > 0);
    }

    let response_time_ms = result.get("response_time_ms").unwrap().as_u64().unwrap();
    assert!(response_time_ms > 0);

    let ttft_ms = result.get("ttft_ms").unwrap().as_u64().unwrap();
    assert!(ttft_ms >= 1);
    assert!(ttft_ms <= response_time_ms);

    let system = result.get("system").unwrap().as_str().unwrap();
    assert_eq!(
        system,
        "You are a helpful and friendly assistant named Dr. Mehta"
    );
    let input_messages = result.get("input_messages").unwrap().as_str().unwrap();
    let input_messages: Vec<StoredRequestMessage> = serde_json::from_str(input_messages).unwrap();
    let expected_input_messages = vec![StoredRequestMessage {
        role: Role::User,
        content: vec![StoredContentBlock::Text(Text {
            text: "What is the name of the capital city of Japan?".to_string(),
        })],
    }];
    assert_eq!(input_messages, expected_input_messages);
    let output = result.get("output").unwrap().as_str().unwrap();
    let output: Vec<StoredContentBlock> = serde_json::from_str(output).unwrap();
    assert_eq!(output.len(), 1);
}

pub async fn test_tool_use_tool_choice_auto_used_inference_request_with_provider(
    provider: E2ETestProvider,
) {
    let episode_id = Uuid::now_v7();
    let extra_headers = if provider.is_modal_provider() {
        get_modal_extra_headers()
    } else {
        UnfilteredInferenceExtraHeaders::default()
    };
    let payload = json!({
        "function_name": "weather_helper",
        "episode_id": episode_id,
        "input":{
            "system": {"assistant_name": "Dr. Mehta"},
            "messages": [
                {
                    "role": "user",
                    "content": "What is the weather like in Tokyo (in Celsius)? Use the `get_temperature` tool."
                }
            ]},
        "stream": false,
        "variant_name": provider.variant_name,
        "tags": {"test_type": "auto_used"},
        "extra_headers": extra_headers.extra_headers,
    });

    let response = Client::new()
        .post(get_gateway_endpoint("/inference"))
        .json(&payload)
        .send()
        .await
        .unwrap();

    // Check if the API response is fine
    assert_eq!(response.status(), StatusCode::OK);
    let response_json = response.json::<Value>().await.unwrap();

    println!("API response: {response_json:#?}");
    check_tool_use_tool_choice_auto_used_inference_response(
        response_json,
        &provider,
        Some(episode_id),
        false,
    )
    .await;
}

// Helper function to verify new Migration 0041 tool call storage columns
fn verify_tool_call_storage_columns(
    result: &Value,
    expected_tool_choice: &str,
    expected_parallel_tool_calls: Option<bool>,
    expected_allowed_tools_choice: &str,
    expected_static_tool_names: &[&str],
    expected_dynamic_tool_count: usize,
    expected_provider_tool_count: usize,
) {
    // Verify allowed_tools column
    let allowed_tools_str = result.get("allowed_tools").unwrap().as_str().unwrap();
    let allowed_tools: Value = serde_json::from_str(allowed_tools_str).unwrap();
    assert_eq!(
        allowed_tools["choice"], expected_allowed_tools_choice,
        "allowed_tools.choice mismatch"
    );

    let actual_tools = allowed_tools["tools"].as_array().unwrap();
    assert_eq!(
        actual_tools.len(),
        expected_static_tool_names.len(),
        "allowed_tools.tools length mismatch"
    );
    for expected_tool in expected_static_tool_names {
        assert!(
            actual_tools.contains(&json!(expected_tool)),
            "allowed_tools.tools missing tool: {expected_tool}"
        );
    }

    // Verify dynamic_tools column
    let dynamic_tools_unparsed = result.get("dynamic_tools").unwrap().as_array().unwrap();
    let dynamic_tools: Result<Vec<Tool>, _> = dynamic_tools_unparsed
        .iter()
        .map(|x| serde_json::from_str::<Tool>(x.as_str().unwrap()))
        .collect();
    let dynamic_tools = dynamic_tools.unwrap();
    assert_eq!(
        dynamic_tools.len(),
        expected_dynamic_tool_count,
        "dynamic_tools length mismatch"
    );

    // Verify dynamic_provider_tools column
    let dynamic_provider_tools_unparsed = result
        .get("dynamic_provider_tools")
        .unwrap()
        .as_array()
        .unwrap();
    let dynamic_provider_tools: Result<Vec<Tool>, _> = dynamic_provider_tools_unparsed
        .iter()
        .map(|x| serde_json::from_str::<Tool>(x.as_str().unwrap()))
        .collect();
    let dynamic_provider_tools = dynamic_provider_tools.unwrap();
    assert_eq!(
        dynamic_provider_tools.len(),
        expected_provider_tool_count,
        "dynamic_provider_tools length mismatch"
    );

    // Verify tool_choice column
    let tool_choice = result.get("tool_choice").unwrap().as_str().unwrap();
    assert_eq!(tool_choice, expected_tool_choice, "tool_choice mismatch");

    // Verify parallel_tool_calls column
    let parallel_tool_calls = result.get("parallel_tool_calls");
    match expected_parallel_tool_calls {
        Some(expected) => {
            let actual = parallel_tool_calls
                .and_then(|v| v.as_bool())
                .unwrap_or(false);
            assert_eq!(actual, expected, "parallel_tool_calls mismatch");
        }
        None => {
            // Should be null or not present
            assert!(
                parallel_tool_calls.is_none() || parallel_tool_calls.unwrap().is_null(),
                "parallel_tool_calls should be null"
            );
        }
    }
}

pub async fn check_tool_use_tool_choice_auto_used_inference_response(
    response_json: Value,
    provider: &E2ETestProvider,
    episode_id: Option<Uuid>,
    is_batch: bool,
) {
    let inference_id = response_json.get("inference_id").unwrap().as_str().unwrap();
    let inference_id = Uuid::parse_str(inference_id).unwrap();

    if let Some(episode_id) = episode_id {
        let episode_id_response = response_json.get("episode_id").unwrap().as_str().unwrap();
        let episode_id_response = Uuid::parse_str(episode_id_response).unwrap();
        assert_eq!(episode_id_response, episode_id);
    }

    let variant_name = response_json.get("variant_name").unwrap().as_str().unwrap();
    assert_eq!(variant_name, provider.variant_name);

    let content = response_json.get("content").unwrap().as_array().unwrap();
    assert!(!content.is_empty()); // could be > 1 if the model returns text as well
    let content_block = content
        .iter()
        .find(|block| block["type"] == "tool_call")
        .unwrap();
    let content_block_type = content_block.get("type").unwrap().as_str().unwrap();
    assert_eq!(content_block_type, "tool_call");

    assert!(content_block.get("id").unwrap().as_str().is_some());

    let raw_name = content_block.get("raw_name").unwrap().as_str().unwrap();
    assert_eq!(raw_name, "get_temperature");
    let name = content_block.get("name").unwrap().as_str().unwrap();
    assert_eq!(name, "get_temperature");

    let raw_arguments = content_block
        .get("raw_arguments")
        .unwrap()
        .as_str()
        .unwrap();
    let raw_arguments: Value = serde_json::from_str(raw_arguments).unwrap();
    let raw_arguments = raw_arguments.as_object().unwrap();
    assert!(raw_arguments.len() == 2);
    let location = raw_arguments.get("location").unwrap().as_str().unwrap();
    assert_eq!(location.to_lowercase(), "tokyo");
    let units = raw_arguments.get("units").unwrap().as_str().unwrap();
    assert!(units == "celsius");

    let arguments = content_block.get("arguments").unwrap();
    let arguments = arguments.as_object().unwrap();
    assert!(arguments.len() == 2);
    let location = arguments.get("location").unwrap().as_str().unwrap();
    assert_eq!(location.to_lowercase(), "tokyo");
    let units = arguments.get("units").unwrap().as_str().unwrap();
    assert!(units == "celsius");

    let usage = response_json.get("usage").unwrap();
    let usage = usage.as_object().unwrap();
    let input_tokens = usage.get("input_tokens").unwrap().as_u64().unwrap();
    let output_tokens = usage.get("output_tokens").unwrap().as_u64().unwrap();
    assert!(input_tokens > 0);
    assert!(output_tokens > 0);

    // Sleep to allow time for data to be inserted into ClickHouse (trailing writes from API)
    tokio::time::sleep(std::time::Duration::from_millis(200)).await;

    // Check if ClickHouse is correct - ChatInference table
    let clickhouse = get_clickhouse().await;
    let result = select_chat_inference_clickhouse(&clickhouse, inference_id)
        .await
        .unwrap();

    println!("ClickHouse - ChatInference: {result:#?}");

    let id = result.get("id").unwrap().as_str().unwrap();
    let id_uuid = Uuid::parse_str(id).unwrap();
    assert_eq!(id_uuid, inference_id);

    let function_name = result.get("function_name").unwrap().as_str().unwrap();
    assert_eq!(function_name, "weather_helper");

    let variant_name = result.get("variant_name").unwrap().as_str().unwrap();
    assert_eq!(variant_name, provider.variant_name);

    if let Some(episode_id) = episode_id {
        let episode_id_result = result.get("episode_id").unwrap().as_str().unwrap();
        let episode_id_result = Uuid::parse_str(episode_id_result).unwrap();
        assert_eq!(episode_id_result, episode_id);
    }

    let input: Value =
        serde_json::from_str(result.get("input").unwrap().as_str().unwrap()).unwrap();
    let correct_input: Value = json!(
        {
            "system": {
                "assistant_name": "Dr. Mehta"
            },
            "messages": [
                {
                    "role": "user",
                    "content": [{"type": "text", "text": "What is the weather like in Tokyo (in Celsius)? Use the `get_temperature` tool."}]
                }
            ]
        }
    );
    assert_eq!(input, correct_input);

    let output_clickhouse: Vec<Value> =
        serde_json::from_str(result.get("output").unwrap().as_str().unwrap()).unwrap();
    assert_eq!(output_clickhouse, *content);

    let tool_params: Value =
        serde_json::from_str(result.get("tool_params").unwrap().as_str().unwrap()).unwrap();
    assert_eq!(tool_params["tool_choice"], "auto");
    assert_eq!(tool_params["parallel_tool_calls"], Value::Null);

    let tools_available = tool_params["tools_available"].as_array().unwrap();
    assert_eq!(tools_available.len(), 1);
    let tool = tools_available.first().unwrap();
    assert_eq!(tool["name"], "get_temperature");
    assert_eq!(
        tool["description"],
        "Get the current temperature in a given location"
    );
    assert_eq!(tool["strict"], false);

    let tool_parameters = tool["parameters"].as_object().unwrap();
    assert_eq!(tool_parameters["type"], "object");
    assert!(tool_parameters.get("properties").is_some());
    assert!(tool_parameters.get("required").is_some());
    assert_eq!(tool_parameters["additionalProperties"], false);

    let properties = tool_parameters["properties"].as_object().unwrap();
    assert!(properties.contains_key("location"));
    assert!(properties.contains_key("units"));

    let location = properties["location"].as_object().unwrap();
    assert_eq!(location["type"], "string");
    assert_eq!(
        location["description"],
        "The location to get the temperature for (e.g. \"New York\")"
    );

    let units = properties["units"].as_object().unwrap();
    assert_eq!(units["type"], "string");
    assert_eq!(
        units["description"],
        "The units to get the temperature in (must be \"fahrenheit\" or \"celsius\")"
    );
    let units_enum = units["enum"].as_array().unwrap();
    assert_eq!(units_enum.len(), 2);
    assert!(units_enum.contains(&json!("fahrenheit")));
    assert!(units_enum.contains(&json!("celsius")));

    let required = tool_parameters["required"].as_array().unwrap();
    assert!(required.contains(&json!("location")));

    // Verify new Migration 0041 columns (decomposed tool call storage format)
    verify_tool_call_storage_columns(
        &result,
        "auto",               // expected_tool_choice
        None,                 // expected_parallel_tool_calls (null/none)
        "function_default",   // expected_allowed_tools_choice (tools from function config)
        &["get_temperature"], // expected_static_tool_names
        0,                    // expected_dynamic_tool_count
        0,                    // expected_provider_tool_count
    );

    // Check if ClickHouse is correct - ModelInference Table
    let result = select_model_inference_clickhouse(&clickhouse, inference_id)
        .await
        .unwrap();

    println!("ClickHouse - ModelInference: {result:#?}");

    let id = result.get("id").unwrap().as_str().unwrap();
    assert!(Uuid::parse_str(id).is_ok());

    let inference_id_result = result.get("inference_id").unwrap().as_str().unwrap();
    let inference_id_result = Uuid::parse_str(inference_id_result).unwrap();
    assert_eq!(inference_id_result, inference_id);

    let model_name = result.get("model_name").unwrap().as_str().unwrap();
    assert_eq!(model_name, provider.model_name);
    let model_provider_name = result.get("model_provider_name").unwrap().as_str().unwrap();
    assert_eq!(model_provider_name, provider.model_provider_name);

    let raw_request = result.get("raw_request").unwrap().as_str().unwrap();
    assert!(raw_request.to_lowercase().contains("tokyo"));
    assert!(raw_request.to_lowercase().contains("celsius"));
    assert!(
        serde_json::from_str::<Value>(raw_request).is_ok(),
        "raw_request is not a valid JSON"
    );

    let raw_response = result.get("raw_response").unwrap().as_str().unwrap();
    assert!(raw_response.to_lowercase().contains("tokyo"));
    assert!(raw_response.contains("get_temperature"));

    let input_tokens = result.get("input_tokens").unwrap().as_u64().unwrap();
    assert!(input_tokens > 0);
    let output_tokens = result.get("output_tokens").unwrap().as_u64().unwrap();
    assert!(output_tokens > 0);
    if !is_batch {
        let response_time_ms = result.get("response_time_ms").unwrap().as_u64().unwrap();
        assert!(response_time_ms > 0);
        assert!(result.get("ttft_ms").unwrap().is_null());
    }

    let system = result.get("system").unwrap().as_str().unwrap();
    assert_eq!(
        system,
        "You are a helpful and friendly assistant named Dr. Mehta.\n\nPeople will ask you questions about the weather.\n\nIf asked about the weather, just respond with the tool call. Use the \"get_temperature\" tool.\n\nIf provided with a tool result, use it to respond to the user (e.g. \"The weather in New York is 55 degrees Fahrenheit.\")."
    );
    let input_messages = result.get("input_messages").unwrap().as_str().unwrap();
    let input_messages: Vec<StoredRequestMessage> = serde_json::from_str(input_messages).unwrap();
    let expected_input_messages = vec![StoredRequestMessage {
        role: Role::User,
        content: vec![
            "What is the weather like in Tokyo (in Celsius)? Use the `get_temperature` tool."
                .to_string()
                .into(),
        ],
    }];
    assert_eq!(input_messages, expected_input_messages);
    let output = result.get("output").unwrap().as_str().unwrap();
    let output: Vec<StoredContentBlock> = serde_json::from_str(output).unwrap();
    let tool_call_blocks: Vec<_> = output
        .iter()
        .filter(|block| matches!(block, StoredContentBlock::ToolCall(_)))
        .collect();

    // Assert exactly one tool call
    assert_eq!(tool_call_blocks.len(), 1, "Expected exactly one tool call");

    let tool_call_block = tool_call_blocks[0];
    match tool_call_block {
        StoredContentBlock::ToolCall(tool_call) => {
            assert_eq!(tool_call.name, "get_temperature");
            let arguments =
                serde_json::from_str::<Value>(&tool_call.arguments.to_lowercase()).unwrap();
            let expected_arguments = json!({
                "location": "tokyo",
                "units": "celsius"
            });
            assert_eq!(arguments, expected_arguments);
        }
        _ => panic!("Unreachable"),
    }
}

pub async fn test_tool_use_tool_choice_auto_used_streaming_inference_request_with_provider(
    provider: E2ETestProvider,
) {
    // Together doesn't correctly produce streaming tool call chunks (it produces text chunks with the raw tool call).
    if provider.model_provider_name == "together" {
        return;
    }

    let episode_id = Uuid::now_v7();
    let extra_headers = if provider.is_modal_provider() {
        get_modal_extra_headers()
    } else {
        UnfilteredInferenceExtraHeaders::default()
    };

    let payload = json!({
        "function_name": "weather_helper",
        "episode_id": episode_id,
        "input":{
            "system": {"assistant_name": "Dr. Mehta"},
            "messages": [
                {
                    "role": "user",
                    "content": "What is the weather like in Tokyo (in Celsius)? Use the `get_temperature` tool."
                }
            ]},
        "stream": true,
        "variant_name": provider.variant_name,
        "extra_headers": extra_headers
    });

    let mut event_source = Client::new()
        .post(get_gateway_endpoint("/inference"))
        .json(&payload)
        .eventsource()
        .unwrap();

    let mut chunks = vec![];
    let mut found_done_chunk = false;
    while let Some(event) = event_source.next().await {
        let event = event.unwrap();
        match event {
            Event::Open => continue,
            Event::Message(message) => {
                if message.data == "[DONE]" {
                    found_done_chunk = true;
                    break;
                }
                chunks.push(message.data);
            }
        }
    }
    assert!(found_done_chunk);

    let mut inference_id = None;
    let mut tool_id: Option<String> = None;
    let mut arguments = String::new();
    let mut input_tokens = 0;
    let mut output_tokens = 0;
    let mut tool_name = None;

    for chunk in chunks {
        let chunk_json: Value = serde_json::from_str(&chunk).unwrap();

        println!("API response chunk: {chunk_json:#?}");

        let chunk_inference_id = chunk_json.get("inference_id").unwrap().as_str().unwrap();
        let chunk_inference_id = Uuid::parse_str(chunk_inference_id).unwrap();
        match inference_id {
            None => inference_id = Some(chunk_inference_id),
            Some(inference_id) => assert_eq!(inference_id, chunk_inference_id),
        }

        let chunk_episode_id = chunk_json.get("episode_id").unwrap().as_str().unwrap();
        let chunk_episode_id = Uuid::parse_str(chunk_episode_id).unwrap();
        assert_eq!(chunk_episode_id, episode_id);

        let blocks = chunk_json.get("content").unwrap().as_array().unwrap();
        for block in blocks {
            assert!(block.get("id").is_some());

            let block_type = block.get("type").unwrap().as_str().unwrap();

            match block_type {
                "tool_call" => {
                    if let Some(block_raw_name) = block.get("raw_name") {
                        match tool_name {
                            Some(_) => {
                                assert!(
                                    block_raw_name.as_str().unwrap().is_empty(),
                                    "Raw name already seen, got {block:#?}"
                                );
                            }
                            None => {
                                tool_name = Some(block_raw_name.as_str().unwrap().to_string());
                            }
                        }
                    }

                    let block_tool_id = block.get("id").unwrap().as_str().unwrap();
                    match &tool_id {
                        None => tool_id = Some(block_tool_id.to_string()),
                        Some(tool_id) => assert_eq!(tool_id, block_tool_id),
                    }

                    let chunk_arguments = block.get("raw_arguments").unwrap().as_str().unwrap();
                    arguments.push_str(chunk_arguments);
                }
                "text" => {
                    // Sometimes the model will also return some text
                    // (e.g. "Sure, here's the weather in Tokyo:" + tool call)
                    // We mostly care about the tool call, so we'll ignore the text.
                }
                "thought" => {
                    // Gemini models can return thoughts - ignore them
                }
                _ => {
                    panic!("Unexpected block type: {block_type}");
                }
            }
        }

        if let Some(usage) = chunk_json.get("usage").and_then(|u| u.as_object()) {
            input_tokens += usage.get("input_tokens").unwrap().as_u64().unwrap();
            output_tokens += usage.get("output_tokens").unwrap().as_u64().unwrap();
        }
    }

    assert!(tool_name.is_some());
    assert_eq!(tool_name.as_ref().unwrap(), "get_temperature");

    // NB: Azure doesn't return usage during streaming
    if provider.variant_name.contains("azure") {
        assert_eq!(input_tokens, 0);
        assert_eq!(output_tokens, 0);
    } else if provider.variant_name.contains("together") {
        // Do nothing: Together is flaky. Sometimes it returns non-zero usage, sometimes it returns zero usage...
    } else {
        assert!(input_tokens > 0);
        assert!(output_tokens > 0);
    }

    let inference_id = inference_id.unwrap();
    let tool_id = tool_id.unwrap();
    assert!(serde_json::from_str::<Value>(&arguments).is_ok());

    // Sleep for 1 second to allow time for data to be inserted into ClickHouse (trailing writes from API)
    tokio::time::sleep(std::time::Duration::from_millis(200)).await;

    // Check ClickHouse - ChatInference Table
    let clickhouse = get_clickhouse().await;
    let result = select_chat_inference_clickhouse(&clickhouse, inference_id)
        .await
        .unwrap();

    println!("ClickHouse - ChatInference: {result:#?}");

    let id = result.get("id").unwrap().as_str().unwrap();
    let id_uuid = Uuid::parse_str(id).unwrap();
    assert_eq!(id_uuid, inference_id);

    let function_name = result.get("function_name").unwrap().as_str().unwrap();
    assert_eq!(function_name, "weather_helper");

    let variant_name = result.get("variant_name").unwrap().as_str().unwrap();
    assert_eq!(variant_name, provider.variant_name);

    let episode_id_result = result.get("episode_id").unwrap().as_str().unwrap();
    let episode_id_result = Uuid::parse_str(episode_id_result).unwrap();
    assert_eq!(episode_id_result, episode_id);

    let input: Value =
        serde_json::from_str(result.get("input").unwrap().as_str().unwrap()).unwrap();
    let correct_input: Value = json!(
        {
            "system": {
                "assistant_name": "Dr. Mehta"
            },
            "messages": [
                {
                    "role": "user",
                    "content": [{"type": "text", "text": "What is the weather like in Tokyo (in Celsius)? Use the `get_temperature` tool."}]
                }
            ]
        }
    );
    assert_eq!(input, correct_input);

    let output_clickhouse: Vec<Value> =
        serde_json::from_str(result.get("output").unwrap().as_str().unwrap()).unwrap();
    assert!(!output_clickhouse.is_empty()); // could be > 1 if the model returns text as well
    // Ignore other content blocks
    let content_block = output_clickhouse
        .iter()
        .find(|b| b["type"] == "tool_call")
        .unwrap();
    let content_block_type = content_block.get("type").unwrap().as_str().unwrap();
    assert_eq!(content_block_type, "tool_call");
    assert_eq!(content_block.get("id").unwrap().as_str().unwrap(), tool_id);
    assert_eq!(
        content_block.get("name").unwrap().as_str().unwrap(),
        "get_temperature"
    );
    assert_eq!(
        content_block.get("arguments").unwrap().as_object().unwrap(),
        &serde_json::from_str::<serde_json::Map<String, Value>>(&arguments).unwrap()
    );
    assert_eq!(
        content_block.get("raw_name").unwrap().as_str().unwrap(),
        "get_temperature"
    );
    assert_eq!(
        content_block
            .get("raw_arguments")
            .unwrap()
            .as_str()
            .unwrap(),
        arguments
    );

    let tool_params: Value =
        serde_json::from_str(result.get("tool_params").unwrap().as_str().unwrap()).unwrap();
    assert_eq!(tool_params["tool_choice"], "auto");
    assert_eq!(tool_params["parallel_tool_calls"], Value::Null);

    let tools_available = tool_params["tools_available"].as_array().unwrap();
    assert_eq!(tools_available.len(), 1);
    let tool = tools_available.first().unwrap();
    assert_eq!(tool["name"], "get_temperature");
    assert_eq!(
        tool["description"],
        "Get the current temperature in a given location"
    );
    assert_eq!(tool["strict"], false);

    let tool_parameters = tool["parameters"].as_object().unwrap();
    assert_eq!(tool_parameters["type"], "object");
    assert!(tool_parameters.get("properties").is_some());
    assert!(tool_parameters.get("required").is_some());
    assert_eq!(tool_parameters["additionalProperties"], false);

    let properties = tool_parameters["properties"].as_object().unwrap();
    assert!(properties.contains_key("location"));
    assert!(properties.contains_key("units"));

    let location = properties["location"].as_object().unwrap();
    assert_eq!(location["type"], "string");
    assert_eq!(
        location["description"],
        "The location to get the temperature for (e.g. \"New York\")"
    );

    let units = properties["units"].as_object().unwrap();
    assert_eq!(units["type"], "string");
    assert_eq!(
        units["description"],
        "The units to get the temperature in (must be \"fahrenheit\" or \"celsius\")"
    );
    let units_enum = units["enum"].as_array().unwrap();
    assert_eq!(units_enum.len(), 2);
    assert!(units_enum.contains(&json!("fahrenheit")));
    assert!(units_enum.contains(&json!("celsius")));

    let required = tool_parameters["required"].as_array().unwrap();
    assert!(required.contains(&json!("location")));

    // Check if ClickHouse is correct - ModelInference Table
    let result = select_model_inference_clickhouse(&clickhouse, inference_id)
        .await
        .unwrap();

    println!("ClickHouse - ModelInference: {result:#?}");

    let id = result.get("id").unwrap().as_str().unwrap();
    assert!(Uuid::parse_str(id).is_ok());

    let inference_id_result = result.get("inference_id").unwrap().as_str().unwrap();
    let inference_id_result = Uuid::parse_str(inference_id_result).unwrap();
    assert_eq!(inference_id_result, inference_id);

    let model_name = result.get("model_name").unwrap().as_str().unwrap();
    assert_eq!(model_name, provider.model_name);
    let model_provider_name = result.get("model_provider_name").unwrap().as_str().unwrap();
    assert_eq!(model_provider_name, provider.model_provider_name);

    let raw_request = result.get("raw_request").unwrap().as_str().unwrap();
    assert!(raw_request.contains("get_temperature"));
    assert!(raw_request.to_lowercase().contains("tokyo"));
    assert!(
        serde_json::from_str::<Value>(raw_request).is_ok(),
        "raw_request is not a valid JSON"
    );

    let raw_response = result.get("raw_response").unwrap().as_str().unwrap();
    assert!(raw_response.contains("get_temperature"));
    // Check if raw_response is valid JSONL
    for line in raw_response.lines() {
        assert!(serde_json::from_str::<Value>(line).is_ok());
    }

    let input_tokens = result.get("input_tokens").unwrap();
    let output_tokens = result.get("output_tokens").unwrap();

    // NB: Azure OpenAI Service doesn't support input/output tokens during streaming, but Azure AI Foundry does
    if provider.variant_name.contains("azure")
        && !provider.variant_name.contains("azure-ai-foundry")
    {
        assert!(input_tokens.is_null());
        assert!(output_tokens.is_null());
    } else if provider.variant_name.contains("together") {
        // Do nothing: Together is flaky. Sometimes it returns non-zero usage, sometimes it returns zero usage...
    } else {
        assert!(input_tokens.as_u64().unwrap() > 0);
        assert!(output_tokens.as_u64().unwrap() > 0);
    }

    let response_time_ms = result.get("response_time_ms").unwrap().as_u64().unwrap();
    assert!(response_time_ms > 0);

    let ttft_ms = result.get("ttft_ms").unwrap().as_u64().unwrap();
    assert!(ttft_ms >= 1);
    assert!(ttft_ms <= response_time_ms);

    let system = result.get("system").unwrap().as_str().unwrap();
    assert_eq!(
        system,
        "You are a helpful and friendly assistant named Dr. Mehta.\n\nPeople will ask you questions about the weather.\n\nIf asked about the weather, just respond with the tool call. Use the \"get_temperature\" tool.\n\nIf provided with a tool result, use it to respond to the user (e.g. \"The weather in New York is 55 degrees Fahrenheit.\")."
    );
    let input_messages = result.get("input_messages").unwrap().as_str().unwrap();
    let input_messages: Vec<StoredRequestMessage> = serde_json::from_str(input_messages).unwrap();
    let expected_input_messages = vec![StoredRequestMessage {
        role: Role::User,
        content: vec![
            "What is the weather like in Tokyo (in Celsius)? Use the `get_temperature` tool."
                .to_string()
                .into(),
        ],
    }];
    assert_eq!(input_messages, expected_input_messages);
    let output = result.get("output").unwrap().as_str().unwrap();
    let output: Vec<StoredContentBlock> = serde_json::from_str(output).unwrap();
    let tool_call_blocks: Vec<_> = output
        .iter()
        .filter(|block| matches!(block, StoredContentBlock::ToolCall(_)))
        .collect();

    // Assert exactly one tool call
    assert_eq!(tool_call_blocks.len(), 1, "Expected exactly one tool call");

    let tool_call_block = tool_call_blocks[0];
    match tool_call_block {
        StoredContentBlock::ToolCall(tool_call) => {
            assert_eq!(tool_call.name, "get_temperature");
            let arguments =
                serde_json::from_str::<Value>(&tool_call.arguments.to_lowercase()).unwrap();
            let expected_arguments = json!({
                "location": "tokyo",
                "units": "celsius"
            });
            assert_eq!(arguments, expected_arguments);
        }
        _ => panic!("Unreachable"),
    }
}

/// This test is similar to `test_tool_use_tool_choice_auto_used_inference_request_with_provider`, but it steers the model to not use the tool.
/// This ensures that ToolChoice::Auto is working as expected.
pub async fn test_tool_use_tool_choice_auto_unused_inference_request_with_provider(
    provider: E2ETestProvider,
) {
    let episode_id = Uuid::now_v7();
    let extra_headers = if provider.is_modal_provider() {
        get_modal_extra_headers()
    } else {
        UnfilteredInferenceExtraHeaders::default()
    };
    let payload = json!({
        "function_name": "weather_helper",
        "episode_id": episode_id,
        "input":{
            "system": {"assistant_name": "Dr. Mehta"},
            "messages": [
                {
                    "role": "user",
                    "content": "What is your name?"
                }
            ]},
        "stream": false,
        "variant_name": provider.variant_name,
        "extra_headers": extra_headers.extra_headers,
    });

    let response = Client::new()
        .post(get_gateway_endpoint("/inference"))
        .json(&payload)
        .send()
        .await
        .unwrap();

    // Check if the API response is fine
    assert_eq!(response.status(), StatusCode::OK);
    let response_json = response.json::<Value>().await.unwrap();

    println!("API response: {response_json:#?}");

    check_tool_use_tool_choice_auto_unused_inference_response(
        response_json,
        &provider,
        Some(episode_id),
        false,
    )
    .await;
}

pub async fn check_tool_use_tool_choice_auto_unused_inference_response(
    response_json: Value,
    provider: &E2ETestProvider,
    episode_id: Option<Uuid>,
    is_batch: bool,
) {
    let inference_id = response_json.get("inference_id").unwrap().as_str().unwrap();
    let inference_id = Uuid::parse_str(inference_id).unwrap();
    let content = response_json.get("content").unwrap().as_array().unwrap();

    if let Some(episode_id) = episode_id {
        let episode_id_response = response_json.get("episode_id").unwrap().as_str().unwrap();
        let episode_id_response = Uuid::parse_str(episode_id_response).unwrap();
        assert_eq!(episode_id_response, episode_id);
    }

    let variant_name = response_json.get("variant_name").unwrap().as_str().unwrap();
    assert_eq!(variant_name, provider.variant_name);

    let usage = response_json.get("usage").unwrap();
    let usage = usage.as_object().unwrap();
    let input_tokens = usage.get("input_tokens").unwrap().as_u64().unwrap();
    let output_tokens = usage.get("output_tokens").unwrap().as_u64().unwrap();
    assert!(input_tokens > 0);
    assert!(output_tokens > 0);

    // Sleep to allow time for data to be inserted into ClickHouse (trailing writes from API)
    tokio::time::sleep(std::time::Duration::from_millis(200)).await;

    // Check if ClickHouse is correct - ChatInference table
    let clickhouse = get_clickhouse().await;
    let result = select_chat_inference_clickhouse(&clickhouse, inference_id)
        .await
        .unwrap();

    println!("ClickHouse - ChatInference: {result:#?}");

    let id = result.get("id").unwrap().as_str().unwrap();
    let id_uuid = Uuid::parse_str(id).unwrap();
    assert_eq!(id_uuid, inference_id);

    let function_name = result.get("function_name").unwrap().as_str().unwrap();
    assert_eq!(function_name, "weather_helper");

    let variant_name = result.get("variant_name").unwrap().as_str().unwrap();
    assert_eq!(variant_name, provider.variant_name);

    if let Some(episode_id) = episode_id {
        let episode_id_result = result.get("episode_id").unwrap().as_str().unwrap();
        let episode_id_result = Uuid::parse_str(episode_id_result).unwrap();
        assert_eq!(episode_id_result, episode_id);
    }

    let input: Value =
        serde_json::from_str(result.get("input").unwrap().as_str().unwrap()).unwrap();
    let correct_input: Value = json!(
        {
            "system": {
                "assistant_name": "Dr. Mehta"
            },
            "messages": [
                {
                    "role": "user",
                    "content": [{"type": "text", "text": "What is your name?"}]
                }
            ]
        }
    );
    assert_eq!(input, correct_input);

    let output_clickhouse: Vec<Value> =
        serde_json::from_str(result.get("output").unwrap().as_str().unwrap()).unwrap();
    assert_eq!(output_clickhouse, *content);

    let tool_params: Value =
        serde_json::from_str(result.get("tool_params").unwrap().as_str().unwrap()).unwrap();
    assert_eq!(tool_params["tool_choice"], "auto");
    assert_eq!(tool_params["parallel_tool_calls"], Value::Null);

    let tools_available = tool_params["tools_available"].as_array().unwrap();
    assert_eq!(tools_available.len(), 1);
    let tool = tools_available.first().unwrap();
    assert_eq!(tool["name"], "get_temperature");
    assert_eq!(
        tool["description"],
        "Get the current temperature in a given location"
    );
    assert_eq!(tool["strict"], false);

    let tool_parameters = tool["parameters"].as_object().unwrap();
    assert_eq!(tool_parameters["type"], "object");
    assert!(tool_parameters.get("properties").is_some());
    assert!(tool_parameters.get("required").is_some());
    assert_eq!(tool_parameters["additionalProperties"], false);

    let properties = tool_parameters["properties"].as_object().unwrap();
    assert!(properties.contains_key("location"));
    assert!(properties.contains_key("units"));

    let location = properties["location"].as_object().unwrap();
    assert_eq!(location["type"], "string");
    assert_eq!(
        location["description"],
        "The location to get the temperature for (e.g. \"New York\")"
    );
    if is_batch {
        assert!(result.get("processing_time_ms").unwrap().is_null());
    } else {
        let processing_time_ms = result.get("processing_time_ms").unwrap().as_u64().unwrap();
        assert!(processing_time_ms > 0);
    }

    let units = properties["units"].as_object().unwrap();
    assert_eq!(units["type"], "string");
    assert_eq!(
        units["description"],
        "The units to get the temperature in (must be \"fahrenheit\" or \"celsius\")"
    );
    let units_enum = units["enum"].as_array().unwrap();
    assert_eq!(units_enum.len(), 2);
    assert!(units_enum.contains(&json!("fahrenheit")));
    assert!(units_enum.contains(&json!("celsius")));

    let required = tool_parameters["required"].as_array().unwrap();
    assert!(required.contains(&json!("location")));

    // Check if ClickHouse is correct - ModelInference Table
    let result = select_model_inference_clickhouse(&clickhouse, inference_id)
        .await
        .unwrap();

    println!("ClickHouse - ModelInference: {result:#?}");

    let id = result.get("id").unwrap().as_str().unwrap();
    assert!(Uuid::parse_str(id).is_ok());

    let inference_id_result = result.get("inference_id").unwrap().as_str().unwrap();
    let inference_id_result = Uuid::parse_str(inference_id_result).unwrap();
    assert_eq!(inference_id_result, inference_id);

    let model_name = result.get("model_name").unwrap().as_str().unwrap();
    assert_eq!(model_name, provider.model_name);
    let model_provider_name = result.get("model_provider_name").unwrap().as_str().unwrap();
    assert_eq!(model_provider_name, provider.model_provider_name);

    let raw_request = result.get("raw_request").unwrap().as_str().unwrap();
    assert!(raw_request.to_lowercase().contains("what is your name"));
    assert!(
        serde_json::from_str::<Value>(raw_request).is_ok(),
        "raw_request is not a valid JSON"
    );
    if is_batch {
        assert!(result.get("response_time_ms").unwrap().is_null());
        assert!(result.get("ttft_ms").unwrap().is_null());
    } else {
        let response_time_ms = result.get("response_time_ms").unwrap().as_u64().unwrap();
        assert!(response_time_ms > 0);
        assert!(result.get("ttft_ms").unwrap().is_null());
    }

    let raw_response = result.get("raw_response").unwrap().as_str().unwrap();
    assert!(raw_response.to_lowercase().contains("mehta"));

    let input_tokens = result.get("input_tokens").unwrap().as_u64().unwrap();
    assert!(input_tokens > 0);
    let output_tokens = result.get("output_tokens").unwrap().as_u64().unwrap();
    assert!(output_tokens > 0);
    if is_batch {
        assert!(result.get("response_time_ms").unwrap().is_null());
        assert!(result.get("ttft_ms").unwrap().is_null());
    } else {
        let response_time_ms = result.get("response_time_ms").unwrap().as_u64().unwrap();
        assert!(response_time_ms > 0);
        assert!(result.get("ttft_ms").unwrap().is_null());
    }

    let system = result.get("system").unwrap().as_str().unwrap();
    assert_eq!(
        system,
        "You are a helpful and friendly assistant named Dr. Mehta.\n\nPeople will ask you questions about the weather.\n\nIf asked about the weather, just respond with the tool call. Use the \"get_temperature\" tool.\n\nIf provided with a tool result, use it to respond to the user (e.g. \"The weather in New York is 55 degrees Fahrenheit.\")."
    );
    let input_messages = result.get("input_messages").unwrap().as_str().unwrap();
    let input_messages: Vec<StoredRequestMessage> = serde_json::from_str(input_messages).unwrap();
    let expected_input_messages = vec![StoredRequestMessage {
        role: Role::User,
        content: vec![StoredContentBlock::Text(Text {
            text: "What is your name?".to_string(),
        })],
    }];
    assert_eq!(input_messages, expected_input_messages);
    let output = result.get("output").unwrap().as_str().unwrap();
    let mut output: Vec<StoredContentBlock> = serde_json::from_str(output).unwrap();
    // We don't care about thoughts in this test
    output.retain(|block| !matches!(block, StoredContentBlock::Thought(_)));

    let first = output.first().unwrap();
    match first {
        StoredContentBlock::Text(_text) => {}
        _ => {
            panic!("Expected a text block, got {first:?}");
        }
    }

    assert!(!content.iter().any(|block| block["type"] == "tool_call"));
    let content_block = content
        .iter()
        .find(|block| block["type"] == "text")
        .unwrap();
    let content_block_text = content_block.get("text").unwrap().as_str().unwrap();
    assert!(content_block_text.to_lowercase().contains("mehta"));
}

/// This test is similar to `test_tool_use_tool_choice_auto_used_streaming_inference_request_with_provider`, but it steers the model to not use the tool.
/// This ensures that ToolChoice::Auto is working as expected.
pub async fn test_tool_use_tool_choice_auto_unused_streaming_inference_request_with_provider(
    provider: E2ETestProvider,
) {
    // Together doesn't correctly produce streaming tool call chunks (it produces text chunks with the raw tool call).
    if provider.model_provider_name == "together" {
        return;
    }

    let episode_id = Uuid::now_v7();
    let extra_headers = if provider.is_modal_provider() {
        get_modal_extra_headers()
    } else {
        UnfilteredInferenceExtraHeaders::default()
    };
    let payload = json!({
        "function_name": "weather_helper",
        "episode_id": episode_id,
        "input":{
            "system": {"assistant_name": "Dr. Mehta"},
            "messages": [
                {
                    "role": "user",
                    "content": "What is your name?"
                }
            ]},
        "stream": true,
        "variant_name": provider.variant_name,
        "extra_headers": extra_headers.extra_headers,
    });

    let mut event_source = Client::new()
        .post(get_gateway_endpoint("/inference"))
        .json(&payload)
        .eventsource()
        .unwrap();

    let mut chunks = vec![];
    let mut found_done_chunk = false;
    while let Some(event) = event_source.next().await {
        let event = event.unwrap();
        match event {
            Event::Open => continue,
            Event::Message(message) => {
                if message.data == "[DONE]" {
                    found_done_chunk = true;
                    break;
                }
                chunks.push(message.data);
            }
        }
    }
    assert!(found_done_chunk);

    let mut inference_id = None;
    let mut full_text = String::new();
    let mut input_tokens = 0;
    let mut output_tokens = 0;

    for chunk in chunks {
        let chunk_json: Value = serde_json::from_str(&chunk).unwrap();

        println!("API response chunk: {chunk_json:#?}");

        let chunk_inference_id = chunk_json.get("inference_id").unwrap().as_str().unwrap();
        let chunk_inference_id = Uuid::parse_str(chunk_inference_id).unwrap();
        match inference_id {
            None => inference_id = Some(chunk_inference_id),
            Some(inference_id) => assert_eq!(inference_id, chunk_inference_id),
        }

        let chunk_episode_id = chunk_json.get("episode_id").unwrap().as_str().unwrap();
        let chunk_episode_id = Uuid::parse_str(chunk_episode_id).unwrap();
        assert_eq!(chunk_episode_id, episode_id);

        for block in chunk_json.get("content").unwrap().as_array().unwrap() {
            assert!(block.get("id").is_some());

            let block_type = block.get("type").unwrap().as_str().unwrap();

            match block_type {
                "tool_call" => {
                    panic!("Tool call found in streaming inference response");
                }
                "text" => {
                    full_text.push_str(block.get("text").unwrap().as_str().unwrap());
                }
                "thought" => {
                    // Gemini models can return thoughts - ignore them
                }
                _ => {
                    panic!("Unexpected block type: {block_type}");
                }
            }
        }

        if let Some(usage) = chunk_json.get("usage").and_then(|u| u.as_object()) {
            input_tokens += usage.get("input_tokens").unwrap().as_u64().unwrap();
            output_tokens += usage.get("output_tokens").unwrap().as_u64().unwrap();
        }
    }

    // NB: Azure doesn't return usage during streaming
    if provider.variant_name.contains("azure") {
        assert_eq!(input_tokens, 0);
        assert_eq!(output_tokens, 0);
    } else {
        assert!(input_tokens > 0);
        assert!(output_tokens > 0);
    }

    let inference_id = inference_id.unwrap();

    assert!(full_text.to_lowercase().contains("mehta"));

    // Sleep for 1 second to allow time for data to be inserted into ClickHouse (trailing writes from API)
    tokio::time::sleep(std::time::Duration::from_millis(200)).await;

    // Check ClickHouse - ChatInference Table
    let clickhouse = get_clickhouse().await;
    let result = select_chat_inference_clickhouse(&clickhouse, inference_id)
        .await
        .unwrap();

    println!("ClickHouse - ChatInference: {result:#?}");

    let id = result.get("id").unwrap().as_str().unwrap();
    let id_uuid = Uuid::parse_str(id).unwrap();
    assert_eq!(id_uuid, inference_id);

    let function_name = result.get("function_name").unwrap().as_str().unwrap();
    assert_eq!(function_name, "weather_helper");

    let variant_name = result.get("variant_name").unwrap().as_str().unwrap();
    assert_eq!(variant_name, provider.variant_name);

    let episode_id_result = result.get("episode_id").unwrap().as_str().unwrap();
    let episode_id_result = Uuid::parse_str(episode_id_result).unwrap();
    assert_eq!(episode_id_result, episode_id);

    let input: Value =
        serde_json::from_str(result.get("input").unwrap().as_str().unwrap()).unwrap();
    let correct_input: Value = json!(
        {
            "system": {
                "assistant_name": "Dr. Mehta"
            },
            "messages": [
                {
                    "role": "user",
                    "content": [{"type": "text", "text": "What is your name?"}]
                }
            ]
        }
    );
    assert_eq!(input, correct_input);

    let mut output_clickhouse: Vec<Value> =
        serde_json::from_str(result.get("output").unwrap().as_str().unwrap()).unwrap();

    // We don't care about thoughts in this test
    output_clickhouse.retain(|block| block["type"] != "thought");

    assert!(
        !output_clickhouse
            .iter()
            .any(|block| block["type"] == "tool_call")
    );

    let content_block = output_clickhouse.first().unwrap();
    let content_block_type = content_block.get("type").unwrap().as_str().unwrap();
    assert_eq!(content_block_type, "text");
    assert!(
        content_block
            .get("text")
            .unwrap()
            .as_str()
            .unwrap()
            .to_lowercase()
            .contains("mehta")
    );

    let tool_params: Value =
        serde_json::from_str(result.get("tool_params").unwrap().as_str().unwrap()).unwrap();
    assert_eq!(tool_params["tool_choice"], "auto");
    assert_eq!(tool_params["parallel_tool_calls"], Value::Null);

    let tools_available = tool_params["tools_available"].as_array().unwrap();
    assert_eq!(tools_available.len(), 1);
    let tool = tools_available.first().unwrap();
    assert_eq!(tool["name"], "get_temperature");
    assert_eq!(
        tool["description"],
        "Get the current temperature in a given location"
    );
    assert_eq!(tool["strict"], false);

    let tool_parameters = tool["parameters"].as_object().unwrap();
    assert_eq!(tool_parameters["type"], "object");
    assert!(tool_parameters.get("properties").is_some());
    assert!(tool_parameters.get("required").is_some());
    assert_eq!(tool_parameters["additionalProperties"], false);

    let properties = tool_parameters["properties"].as_object().unwrap();
    assert!(properties.contains_key("location"));
    assert!(properties.contains_key("units"));

    let location = properties["location"].as_object().unwrap();
    assert_eq!(location["type"], "string");
    assert_eq!(
        location["description"],
        "The location to get the temperature for (e.g. \"New York\")"
    );

    let units = properties["units"].as_object().unwrap();
    assert_eq!(units["type"], "string");
    assert_eq!(
        units["description"],
        "The units to get the temperature in (must be \"fahrenheit\" or \"celsius\")"
    );
    let units_enum = units["enum"].as_array().unwrap();
    assert_eq!(units_enum.len(), 2);
    assert!(units_enum.contains(&json!("fahrenheit")));
    assert!(units_enum.contains(&json!("celsius")));

    let required = tool_parameters["required"].as_array().unwrap();
    assert!(required.contains(&json!("location")));

    // Check if ClickHouse is correct - ModelInference Table
    let result = select_model_inference_clickhouse(&clickhouse, inference_id)
        .await
        .unwrap();

    println!("ClickHouse - ModelInference: {result:#?}");

    let id = result.get("id").unwrap().as_str().unwrap();
    assert!(Uuid::parse_str(id).is_ok());

    let inference_id_result = result.get("inference_id").unwrap().as_str().unwrap();
    let inference_id_result = Uuid::parse_str(inference_id_result).unwrap();
    assert_eq!(inference_id_result, inference_id);

    let model_name = result.get("model_name").unwrap().as_str().unwrap();
    assert_eq!(model_name, provider.model_name);
    let model_provider_name = result.get("model_provider_name").unwrap().as_str().unwrap();
    assert_eq!(model_provider_name, provider.model_provider_name);

    let raw_request = result.get("raw_request").unwrap().as_str().unwrap();
    assert!(raw_request.to_lowercase().contains("what is your name"));
    assert!(
        serde_json::from_str::<Value>(raw_request).is_ok(),
        "raw_request is not a valid JSON"
    );

    let raw_response = result.get("raw_response").unwrap().as_str().unwrap();
    // Check if raw_response is valid JSONL
    for line in raw_response.lines() {
        assert!(serde_json::from_str::<Value>(line).is_ok());
    }

    let input_tokens = result.get("input_tokens").unwrap();
    let output_tokens = result.get("output_tokens").unwrap();

    // NB: Azure OpenAI Service doesn't support input/output tokens during streaming, but Azure AI Foundry does
    if provider.variant_name.contains("azure")
        && !provider.variant_name.contains("azure-ai-foundry")
    {
        assert!(input_tokens.is_null());
        assert!(output_tokens.is_null());
    } else {
        assert!(input_tokens.as_u64().unwrap() > 0);
        assert!(output_tokens.as_u64().unwrap() > 0);
    }

    let response_time_ms = result.get("response_time_ms").unwrap().as_u64().unwrap();
    assert!(response_time_ms > 0);

    let ttft_ms = result.get("ttft_ms").unwrap().as_u64().unwrap();
    assert!(ttft_ms >= 1);
    assert!(ttft_ms <= response_time_ms);

    let system = result.get("system").unwrap().as_str().unwrap();
    assert_eq!(
        system,
        "You are a helpful and friendly assistant named Dr. Mehta.\n\nPeople will ask you questions about the weather.\n\nIf asked about the weather, just respond with the tool call. Use the \"get_temperature\" tool.\n\nIf provided with a tool result, use it to respond to the user (e.g. \"The weather in New York is 55 degrees Fahrenheit.\")."
    );
    let input_messages = result.get("input_messages").unwrap().as_str().unwrap();
    let input_messages: Vec<StoredRequestMessage> = serde_json::from_str(input_messages).unwrap();
    let expected_input_messages = vec![StoredRequestMessage {
        role: Role::User,
        content: vec![StoredContentBlock::Text(Text {
            text: "What is your name?".to_string(),
        })],
    }];
    assert_eq!(input_messages, expected_input_messages);
    let output = result.get("output").unwrap().as_str().unwrap();
    let mut output: Vec<StoredContentBlock> = serde_json::from_str(output).unwrap();
    // We don't care about thoughts in this test
    output.retain(|block| !matches!(block, StoredContentBlock::Thought(_)));

    let first = output.first().unwrap();
    match first {
        StoredContentBlock::Text(_text) => {}
        _ => {
            panic!("Expected a text block, got {first:?}");
        }
    }
}

pub async fn test_tool_use_tool_choice_required_inference_request_with_provider(
    provider: E2ETestProvider,
) {
    // Azure, Together, and SGLang don't support `tool_choice: "required"`
    // Groq says they support it, but it doesn't return the required tool as expected
    if provider.model_provider_name == "azure"
        || provider.model_provider_name == "together"
        || provider.model_provider_name == "sglang"
        || provider.model_provider_name == "groq"
    {
        return;
    }

    let episode_id = Uuid::now_v7();
    let extra_headers = if provider.is_modal_provider() {
        get_modal_extra_headers()
    } else {
        UnfilteredInferenceExtraHeaders::default()
    };
    let payload = json!({
        "function_name": "weather_helper",
        "episode_id": episode_id,
        "input":{
            "system": {"assistant_name": "Dr. Mehta"},
            "messages": [
                {
                    "role": "user",
                    "content": "What is your name?"
                }
            ]},
        "tool_choice": "required",
        "stream": false,
        "variant_name": provider.variant_name,
        "extra_headers": extra_headers.extra_headers,
    });

    let response = Client::new()
        .post(get_gateway_endpoint("/inference"))
        .json(&payload)
        .send()
        .await
        .unwrap();

    // Check if the API response is fine
    assert_eq!(response.status(), StatusCode::OK);
    let response_json = response.json::<Value>().await.unwrap();

    println!("API response: {response_json:#?}");
    check_tool_use_tool_choice_required_inference_response(
        response_json,
        &provider,
        Some(episode_id),
        false,
    )
    .await;
}

pub async fn check_tool_use_tool_choice_required_inference_response(
    response_json: Value,
    provider: &E2ETestProvider,
    episode_id: Option<Uuid>,
    is_batch: bool,
) {
    let inference_id = response_json.get("inference_id").unwrap().as_str().unwrap();
    let inference_id = Uuid::parse_str(inference_id).unwrap();

    if let Some(episode_id) = episode_id {
        let episode_id_response = response_json.get("episode_id").unwrap().as_str().unwrap();
        let episode_id_response = Uuid::parse_str(episode_id_response).unwrap();
        assert_eq!(episode_id_response, episode_id);
    }

    let variant_name = response_json.get("variant_name").unwrap().as_str().unwrap();
    assert_eq!(variant_name, provider.variant_name);

    let content = response_json.get("content").unwrap().as_array().unwrap();
    assert!(!content.is_empty()); // could be > 1 if the model returns text as well
    let content_block = content
        .iter()
        .find(|block| block["type"] == "tool_call")
        .unwrap();
    let content_block_type = content_block.get("type").unwrap().as_str().unwrap();
    assert_eq!(content_block_type, "tool_call");

    assert!(content_block.get("id").unwrap().as_str().is_some());

    let raw_name = content_block.get("raw_name").unwrap().as_str().unwrap();
    assert_eq!(raw_name, "get_temperature");
    let name = content_block.get("name").unwrap().as_str().unwrap();
    assert_eq!(name, "get_temperature");

    let raw_arguments = content_block
        .get("raw_arguments")
        .unwrap()
        .as_str()
        .unwrap();
    let raw_arguments: Value = serde_json::from_str(raw_arguments).unwrap();
    let raw_arguments = raw_arguments.as_object().unwrap();
    // OpenAI occasionally emits a tool call with an empty object for `arguments`
    assert!(raw_arguments.len() <= 2);
    if let Some(location) = raw_arguments.get("location") {
        assert!(location.as_str().is_some());
    }
    if raw_arguments.len() == 2 {
        let units = raw_arguments.get("units").unwrap().as_str().unwrap();
        assert!(units == "celsius" || units == "fahrenheit");
    }

    if let Some(arguments) = content_block["arguments"].as_object() {
        // OpenAI occasionally emits a tool call with an empty object for `arguments`
        assert!(arguments.len() <= 2);
        if let Some(location) = arguments.get("location") {
            assert!(location.as_str().is_some());
        }
        if arguments.len() == 2 {
            let units = arguments.get("units").unwrap().as_str().unwrap();
            assert!(units == "celsius" || units == "fahrenheit");
        }
    }

    let usage = response_json.get("usage").unwrap();
    let usage = usage.as_object().unwrap();
    let input_tokens = usage.get("input_tokens").unwrap().as_u64().unwrap();
    let output_tokens = usage.get("output_tokens").unwrap().as_u64().unwrap();
    assert!(input_tokens > 0);
    assert!(output_tokens > 0);

    // Sleep to allow time for data to be inserted into ClickHouse (trailing writes from API)
    tokio::time::sleep(std::time::Duration::from_millis(200)).await;

    // Check if ClickHouse is correct - ChatInference table
    let clickhouse = get_clickhouse().await;
    let result = select_chat_inference_clickhouse(&clickhouse, inference_id)
        .await
        .unwrap();

    println!("ClickHouse - ChatInference: {result:#?}");

    let id = result.get("id").unwrap().as_str().unwrap();
    let id_uuid = Uuid::parse_str(id).unwrap();
    assert_eq!(id_uuid, inference_id);

    let function_name = result.get("function_name").unwrap().as_str().unwrap();
    assert_eq!(function_name, "weather_helper");

    let variant_name = result.get("variant_name").unwrap().as_str().unwrap();
    assert_eq!(variant_name, provider.variant_name);

    if let Some(episode_id) = episode_id {
        let episode_id_result = result.get("episode_id").unwrap().as_str().unwrap();
        let episode_id_result = Uuid::parse_str(episode_id_result).unwrap();
        assert_eq!(episode_id_result, episode_id);
    }

    let input: Value =
        serde_json::from_str(result.get("input").unwrap().as_str().unwrap()).unwrap();
    let correct_input: Value = json!(
        {
            "system": {
                "assistant_name": "Dr. Mehta"
            },
            "messages": [
                {
                    "role": "user",
                    "content": [{"type": "text", "text": "What is your name?"}]
                }
            ]
        }
    );
    assert_eq!(input, correct_input);

    let output_clickhouse: Vec<Value> =
        serde_json::from_str(result.get("output").unwrap().as_str().unwrap()).unwrap();
    assert_eq!(output_clickhouse, *content);

    let tool_params: Value =
        serde_json::from_str(result.get("tool_params").unwrap().as_str().unwrap()).unwrap();
    assert_eq!(tool_params["tool_choice"], "required");
    assert_eq!(tool_params["parallel_tool_calls"], Value::Null);

    let tools_available = tool_params["tools_available"].as_array().unwrap();
    assert_eq!(tools_available.len(), 1);
    let tool = tools_available.first().unwrap();
    assert_eq!(tool["name"], "get_temperature");
    assert_eq!(
        tool["description"],
        "Get the current temperature in a given location"
    );
    assert_eq!(tool["strict"], false);

    let tool_parameters = tool["parameters"].as_object().unwrap();
    assert_eq!(tool_parameters["type"], "object");
    assert!(tool_parameters.get("properties").is_some());
    assert!(tool_parameters.get("required").is_some());
    assert_eq!(tool_parameters["additionalProperties"], false);

    let properties = tool_parameters["properties"].as_object().unwrap();
    assert!(properties.contains_key("location"));
    assert!(properties.contains_key("units"));

    let location = properties["location"].as_object().unwrap();
    assert_eq!(location["type"], "string");
    assert_eq!(
        location["description"],
        "The location to get the temperature for (e.g. \"New York\")"
    );

    let units = properties["units"].as_object().unwrap();
    assert_eq!(units["type"], "string");
    assert_eq!(
        units["description"],
        "The units to get the temperature in (must be \"fahrenheit\" or \"celsius\")"
    );
    let units_enum = units["enum"].as_array().unwrap();
    assert_eq!(units_enum.len(), 2);
    assert!(units_enum.contains(&json!("fahrenheit")));
    assert!(units_enum.contains(&json!("celsius")));

    let required = tool_parameters["required"].as_array().unwrap();
    assert!(required.contains(&json!("location")));

    // Check if ClickHouse is correct - ModelInference Table
    let result = select_model_inference_clickhouse(&clickhouse, inference_id)
        .await
        .unwrap();

    println!("ClickHouse - ModelInference: {result:#?}");

    let id = result.get("id").unwrap().as_str().unwrap();
    assert!(Uuid::parse_str(id).is_ok());

    let inference_id_result = result.get("inference_id").unwrap().as_str().unwrap();
    let inference_id_result = Uuid::parse_str(inference_id_result).unwrap();
    assert_eq!(inference_id_result, inference_id);

    let model_name = result.get("model_name").unwrap().as_str().unwrap();
    assert_eq!(model_name, provider.model_name);
    let model_provider_name = result.get("model_provider_name").unwrap().as_str().unwrap();
    assert_eq!(model_provider_name, provider.model_provider_name);

    let raw_request = result.get("raw_request").unwrap().as_str().unwrap();
    assert!(raw_request.to_lowercase().contains("what is your name"));
    assert!(
        serde_json::from_str::<Value>(raw_request).is_ok(),
        "raw_request is not a valid JSON"
    );

    let raw_response = result.get("raw_response").unwrap().as_str().unwrap();
    assert!(raw_response.contains("get_temperature"));

    let input_tokens = result.get("input_tokens").unwrap().as_u64().unwrap();
    assert!(input_tokens > 0);
    let output_tokens = result.get("output_tokens").unwrap().as_u64().unwrap();
    assert!(output_tokens > 0);
    if is_batch {
        assert!(result.get("response_time_ms").unwrap().is_null());
        assert!(result.get("ttft_ms").unwrap().is_null());
    } else {
        let response_time_ms = result.get("response_time_ms").unwrap().as_u64().unwrap();
        assert!(response_time_ms > 0);
        assert!(result.get("ttft_ms").unwrap().is_null());
    }

    let system = result.get("system").unwrap().as_str().unwrap();
    assert_eq!(
        system,
        "You are a helpful and friendly assistant named Dr. Mehta.\n\nPeople will ask you questions about the weather.\n\nIf asked about the weather, just respond with the tool call. Use the \"get_temperature\" tool.\n\nIf provided with a tool result, use it to respond to the user (e.g. \"The weather in New York is 55 degrees Fahrenheit.\")."
    );
    let input_messages = result.get("input_messages").unwrap().as_str().unwrap();
    let input_messages: Vec<StoredRequestMessage> = serde_json::from_str(input_messages).unwrap();
    let expected_input_messages = vec![StoredRequestMessage {
        role: Role::User,
        content: vec![StoredContentBlock::Text(Text {
            text: "What is your name?".to_string(),
        })],
    }];
    assert_eq!(input_messages, expected_input_messages);
    let output = result.get("output").unwrap().as_str().unwrap();
    let output: Vec<StoredContentBlock> = serde_json::from_str(output).unwrap();
    let tool_call_blocks: Vec<_> = output
        .iter()
        .filter(|block| matches!(block, StoredContentBlock::ToolCall(_)))
        .collect();

    // Assert at least one tool call
    assert!(
        !tool_call_blocks.is_empty(),
        "Expected at least one tool call"
    );

    for tool_call_block in tool_call_blocks {
        match tool_call_block {
            StoredContentBlock::ToolCall(tool_call) => {
                assert_eq!(tool_call.name, "get_temperature");
                serde_json::from_str::<Value>(&tool_call.arguments.to_lowercase()).unwrap();
            }
            _ => panic!("Unreachable"),
        }
    }
}

pub async fn test_tool_use_tool_choice_required_streaming_inference_request_with_provider(
    provider: E2ETestProvider,
) {
    // Azure, Together, and SGLang don't support `tool_choice: "required"`
    // Groq says they support it, but it doesn't return the required tool as expected
    // Fireworks returns trash.
    if provider.model_provider_name == "azure"
        || provider.model_provider_name == "together"
        || provider.model_provider_name == "sglang"
        || provider.model_provider_name == "groq"
        || provider.model_provider_name == "fireworks"
    {
        return;
    }

    let episode_id = Uuid::now_v7();
    let extra_headers = if provider.is_modal_provider() {
        get_modal_extra_headers()
    } else {
        UnfilteredInferenceExtraHeaders::default()
    };
    let payload = json!({
        "function_name": "weather_helper",
        "episode_id": episode_id,
        "input":{
            "system": {"assistant_name": "Dr. Mehta"},
            "messages": [
                {
                    "role": "user",
                    "content": "What is your name?"
                }
            ]},
        "tool_choice": "required",
        "stream": true,
        "variant_name": provider.variant_name,
        "extra_headers": extra_headers.extra_headers,
    });

    let mut event_source = Client::new()
        .post(get_gateway_endpoint("/inference"))
        .json(&payload)
        .eventsource()
        .unwrap();

    let mut chunks = vec![];
    let mut found_done_chunk = false;
    while let Some(event) = event_source.next().await {
        let event = event.unwrap();
        match event {
            Event::Open => continue,
            Event::Message(message) => {
                if message.data == "[DONE]" {
                    found_done_chunk = true;
                    break;
                }
                chunks.push(message.data);
            }
        }
    }
    assert!(found_done_chunk);

    let mut inference_id = None;
    let mut tool_id: Option<String> = None;
    let mut arguments = String::new();
    let mut input_tokens = 0;
    let mut output_tokens = 0;
    let mut tool_name = None;

    for chunk in chunks {
        let chunk_json: Value = serde_json::from_str(&chunk).unwrap();

        println!("API response chunk: {chunk_json:#?}");

        let chunk_inference_id = chunk_json.get("inference_id").unwrap().as_str().unwrap();
        let chunk_inference_id = Uuid::parse_str(chunk_inference_id).unwrap();
        match inference_id {
            None => inference_id = Some(chunk_inference_id),
            Some(inference_id) => assert_eq!(inference_id, chunk_inference_id),
        }

        let chunk_episode_id = chunk_json.get("episode_id").unwrap().as_str().unwrap();
        let chunk_episode_id = Uuid::parse_str(chunk_episode_id).unwrap();
        assert_eq!(chunk_episode_id, episode_id);

        for block in chunk_json.get("content").unwrap().as_array().unwrap() {
            assert!(block.get("id").is_some());

            let block_type = block.get("type").unwrap().as_str().unwrap();

            match block_type {
                "tool_call" => {
                    if let Some(block_raw_name) = block.get("raw_name") {
                        match tool_name {
                            Some(_) => {
                                assert!(
                                    block_raw_name.as_str().unwrap().is_empty(),
                                    "Raw name already seen, got {block:#?}"
                                );
                            }
                            None => {
                                tool_name = Some(block_raw_name.as_str().unwrap().to_string());
                            }
                        }
                    }

                    let block_tool_id = block.get("id").unwrap().as_str().unwrap();
                    match &tool_id {
                        None => tool_id = Some(block_tool_id.to_string()),
                        Some(tool_id) => assert_eq!(tool_id, block_tool_id),
                    }

                    let chunk_arguments = block.get("raw_arguments").unwrap().as_str().unwrap();
                    arguments.push_str(chunk_arguments);
                }
                "text" => {
                    // Sometimes the model will also return some text
                    // (e.g. "Sure, here's the weather in Tokyo:" + tool call)
                    // We mostly care about the tool call, so we'll ignore the text.
                }
                "thought" => {
                    // Gemini models can return thoughts - ignore them
                }
                _ => {
                    panic!("Unexpected block type: {block_type}");
                }
            }
        }

        if let Some(usage) = chunk_json.get("usage").and_then(|u| u.as_object()) {
            input_tokens += usage.get("input_tokens").unwrap().as_u64().unwrap();
            output_tokens += usage.get("output_tokens").unwrap().as_u64().unwrap();
        }
    }

    assert!(tool_name.is_some());
    assert_eq!(tool_name.as_ref().unwrap(), "get_temperature");

    // NB: Azure doesn't return usage during streaming
    if provider.variant_name.contains("azure") {
        assert_eq!(input_tokens, 0);
        assert_eq!(output_tokens, 0);
    } else {
        assert!(input_tokens > 0);
        assert!(output_tokens > 0);
    }

    let inference_id = inference_id.unwrap();
    let tool_id = tool_id.unwrap();
    assert!(serde_json::from_str::<Value>(&arguments).is_ok());

    // Sleep for 1 second to allow time for data to be inserted into ClickHouse (trailing writes from API)
    tokio::time::sleep(std::time::Duration::from_millis(200)).await;

    // Check ClickHouse - ChatInference Table
    let clickhouse = get_clickhouse().await;
    let result = select_chat_inference_clickhouse(&clickhouse, inference_id)
        .await
        .unwrap();

    println!("ClickHouse - ChatInference: {result:#?}");

    let id = result.get("id").unwrap().as_str().unwrap();
    let id_uuid = Uuid::parse_str(id).unwrap();
    assert_eq!(id_uuid, inference_id);

    let function_name = result.get("function_name").unwrap().as_str().unwrap();
    assert_eq!(function_name, "weather_helper");

    let variant_name = result.get("variant_name").unwrap().as_str().unwrap();
    assert_eq!(variant_name, provider.variant_name);

    let episode_id_result = result.get("episode_id").unwrap().as_str().unwrap();
    let episode_id_result = Uuid::parse_str(episode_id_result).unwrap();
    assert_eq!(episode_id_result, episode_id);

    let input: Value =
        serde_json::from_str(result.get("input").unwrap().as_str().unwrap()).unwrap();
    let correct_input: Value = json!(
        {
            "system": {
                "assistant_name": "Dr. Mehta"
            },
            "messages": [
                {
                    "role": "user",
                    "content": [{"type": "text", "text": "What is your name?"}]
                }
            ]
        }
    );
    assert_eq!(input, correct_input);

    let output_clickhouse: Vec<Value> =
        serde_json::from_str(result.get("output").unwrap().as_str().unwrap()).unwrap();
    assert!(!output_clickhouse.is_empty()); // could be > 1 if the model returns text as well
    // Ignore other content blocks
    let content_block = output_clickhouse
        .iter()
        .find(|b| b["type"] == "tool_call")
        .unwrap();
    let content_block_type = content_block.get("type").unwrap().as_str().unwrap();
    assert_eq!(content_block_type, "tool_call");
    assert_eq!(content_block.get("id").unwrap().as_str().unwrap(), tool_id);
    assert_eq!(
        content_block.get("raw_name").unwrap().as_str().unwrap(),
        "get_temperature"
    );
    assert_eq!(
        content_block
            .get("raw_arguments")
            .unwrap()
            .as_str()
            .unwrap(),
        arguments
    );
    assert_eq!(
        content_block.get("name").unwrap().as_str().unwrap(),
        "get_temperature"
    );
    assert_eq!(
        content_block.get("arguments").unwrap().as_object().unwrap(),
        &serde_json::from_str::<serde_json::Map<String, Value>>(&arguments).unwrap()
    );

    let tool_params: Value =
        serde_json::from_str(result.get("tool_params").unwrap().as_str().unwrap()).unwrap();
    assert_eq!(tool_params["tool_choice"], "required");
    assert_eq!(tool_params["parallel_tool_calls"], Value::Null);

    let tools_available = tool_params["tools_available"].as_array().unwrap();
    assert_eq!(tools_available.len(), 1);
    let tool = tools_available.first().unwrap();
    assert_eq!(tool["name"], "get_temperature");
    assert_eq!(
        tool["description"],
        "Get the current temperature in a given location"
    );
    assert_eq!(tool["strict"], false);

    let tool_parameters = tool["parameters"].as_object().unwrap();
    assert_eq!(tool_parameters["type"], "object");
    assert!(tool_parameters.get("properties").is_some());
    assert!(tool_parameters.get("required").is_some());
    assert_eq!(tool_parameters["additionalProperties"], false);

    let properties = tool_parameters["properties"].as_object().unwrap();
    assert!(properties.contains_key("location"));
    assert!(properties.contains_key("units"));

    let location = properties["location"].as_object().unwrap();
    assert_eq!(location["type"], "string");
    assert_eq!(
        location["description"],
        "The location to get the temperature for (e.g. \"New York\")"
    );

    let units = properties["units"].as_object().unwrap();
    assert_eq!(units["type"], "string");
    assert_eq!(
        units["description"],
        "The units to get the temperature in (must be \"fahrenheit\" or \"celsius\")"
    );
    let units_enum = units["enum"].as_array().unwrap();
    assert_eq!(units_enum.len(), 2);
    assert!(units_enum.contains(&json!("fahrenheit")));
    assert!(units_enum.contains(&json!("celsius")));

    let required = tool_parameters["required"].as_array().unwrap();
    assert!(required.contains(&json!("location")));

    // Check if ClickHouse is correct - ModelInference Table
    let result = select_model_inference_clickhouse(&clickhouse, inference_id)
        .await
        .unwrap();

    println!("ClickHouse - ModelInference: {result:#?}");

    let id = result.get("id").unwrap().as_str().unwrap();
    assert!(Uuid::parse_str(id).is_ok());

    let inference_id_result = result.get("inference_id").unwrap().as_str().unwrap();
    let inference_id_result = Uuid::parse_str(inference_id_result).unwrap();
    assert_eq!(inference_id_result, inference_id);

    let model_name = result.get("model_name").unwrap().as_str().unwrap();
    assert_eq!(model_name, provider.model_name);
    let model_provider_name = result.get("model_provider_name").unwrap().as_str().unwrap();
    assert_eq!(model_provider_name, provider.model_provider_name);

    let raw_request = result.get("raw_request").unwrap().as_str().unwrap();
    assert!(raw_request.to_lowercase().contains("what is your name"));
    assert!(
        serde_json::from_str::<Value>(raw_request).is_ok(),
        "raw_request is not a valid JSON"
    );

    let raw_response = result.get("raw_response").unwrap().as_str().unwrap();
    assert!(raw_response.contains("get_temperature"));
    // Check if raw_response is valid JSONL
    for line in raw_response.lines() {
        assert!(serde_json::from_str::<Value>(line).is_ok());
    }

    let input_tokens = result.get("input_tokens").unwrap().as_u64().unwrap();
    let output_tokens = result.get("output_tokens").unwrap().as_u64().unwrap();

    // NB: Azure OpenAI Service doesn't support input/output tokens during streaming, but Azure AI Foundry does
    if provider.variant_name.contains("azure")
        && !provider.variant_name.contains("azure-ai-foundry")
    {
        assert_eq!(input_tokens, 0);
        assert_eq!(output_tokens, 0);
    } else {
        assert!(input_tokens > 0);
        assert!(output_tokens > 0);
    }

    let response_time_ms = result.get("response_time_ms").unwrap().as_u64().unwrap();
    assert!(response_time_ms > 0);

    let ttft_ms = result.get("ttft_ms").unwrap().as_u64().unwrap();
    assert!(ttft_ms >= 1);
    assert!(ttft_ms <= response_time_ms);

    let system = result.get("system").unwrap().as_str().unwrap();
    assert_eq!(
        system,
        "You are a helpful and friendly assistant named Dr. Mehta.\n\nPeople will ask you questions about the weather.\n\nIf asked about the weather, just respond with the tool call. Use the \"get_temperature\" tool.\n\nIf provided with a tool result, use it to respond to the user (e.g. \"The weather in New York is 55 degrees Fahrenheit.\")."
    );
    let input_messages = result.get("input_messages").unwrap().as_str().unwrap();
    let input_messages: Vec<StoredRequestMessage> = serde_json::from_str(input_messages).unwrap();
    let expected_input_messages = vec![StoredRequestMessage {
        role: Role::User,
        content: vec![StoredContentBlock::Text(Text {
            text: "What is your name?".to_string(),
        })],
    }];
    assert_eq!(input_messages, expected_input_messages);
    let output = result.get("output").unwrap().as_str().unwrap();
    let output: Vec<StoredContentBlock> = serde_json::from_str(output).unwrap();
    let tool_call_blocks: Vec<_> = output
        .iter()
        .filter(|block| matches!(block, StoredContentBlock::ToolCall(_)))
        .collect();

    // Assert at least one tool call
    assert!(
        !tool_call_blocks.is_empty(),
        "Expected at least one tool call in {output:?}"
    );

    for tool_call_block in tool_call_blocks {
        match tool_call_block {
            StoredContentBlock::ToolCall(tool_call) => {
                assert_eq!(tool_call.name, "get_temperature");
                serde_json::from_str::<Value>(&tool_call.arguments.to_lowercase()).unwrap();
            }
            _ => panic!("Unreachable"),
        }
    }
}

pub async fn test_tool_use_tool_choice_none_inference_request_with_provider(
    provider: E2ETestProvider,
) {
    // NOTE: The xAI API occasionally returns mangled output most of the time when this test runs.
    // The bug has been reported to the xAI team.
    //
    // https://gist.github.com/virajmehta/2911580b09713fc58aabfeb9ad62cf3b
    // We have disabled this test for that provider for now.
    if provider.model_provider_name == "xai" {
        return;
    }

    // NOTE - Gemini 2.5 produces 'UNEXPECTED_TOOL_CALL' here
    // See https://github.com/tensorzero/tensorzero/issues/2329
    if provider.model_name == "gcp-gemini-2.5-pro" {
        return;
    }

    let episode_id = Uuid::now_v7();
    let extra_headers = if provider.is_modal_provider() {
        get_modal_extra_headers()
    } else {
        UnfilteredInferenceExtraHeaders::default()
    };
    let payload = json!({
        "function_name": "weather_helper",
        "episode_id": episode_id,
        "input":{
            "system": {"assistant_name": "Dr. Mehta"},
            "messages": [
                {
                    "role": "user",
                    "content": "What is the weather like in Tokyo (in Celsius)? Use the `get_temperature` tool."
                }
            ]},
        "tool_choice": "none",
        "stream": false,
        "variant_name": provider.variant_name,
        "extra_headers": extra_headers.extra_headers,
    });

    let response = Client::new()
        .post(get_gateway_endpoint("/inference"))
        .json(&payload)
        .send()
        .await
        .unwrap();

    // Check if the API response is fine
    assert_eq!(response.status(), StatusCode::OK);
    let response_json = response.json::<Value>().await.unwrap();

    println!("API response: {response_json:#?}");

    check_tool_use_tool_choice_none_inference_response(
        response_json,
        &provider,
        Some(episode_id),
        false,
    )
    .await;
}

// Test that the model doesn't emit a tool call when tool_choice is none
pub async fn check_tool_use_tool_choice_none_inference_response(
    response_json: Value,
    provider: &E2ETestProvider,
    episode_id: Option<Uuid>,
    is_batch: bool,
) {
    let inference_id = response_json.get("inference_id").unwrap().as_str().unwrap();
    let inference_id = Uuid::parse_str(inference_id).unwrap();

    if let Some(episode_id) = episode_id {
        let episode_id_response = response_json.get("episode_id").unwrap().as_str().unwrap();
        let episode_id_response = Uuid::parse_str(episode_id_response).unwrap();
        assert_eq!(episode_id_response, episode_id);
    }

    let variant_name = response_json.get("variant_name").unwrap().as_str().unwrap();
    assert_eq!(variant_name, provider.variant_name);

    let content = response_json.get("content").unwrap().as_array().unwrap();
    assert!(!content.iter().any(|block| block["type"] == "tool_call"));
    let content_block = content
        .iter()
        // Gemini 2.5 Pro will sometimes emit 'executableCode' blocks, which we turn into 'unknown' blocks
        .find(|block| block["type"] == "text" || block["type"] == "unknown")
        .unwrap();
    if content_block["type"] == "unknown" {
        assert!(content_block.get("data").is_some());
    } else {
        assert!(content_block.get("text").unwrap().as_str().is_some());
    }

    let usage = response_json.get("usage").unwrap();
    let usage = usage.as_object().unwrap();
    let input_tokens = usage.get("input_tokens").unwrap().as_u64().unwrap();
    let output_tokens = usage.get("output_tokens").unwrap().as_u64().unwrap();
    assert!(input_tokens > 0);
    assert!(output_tokens > 0);

    // Sleep to allow time for data to be inserted into ClickHouse (trailing writes from API)
    tokio::time::sleep(std::time::Duration::from_millis(200)).await;

    // Check if ClickHouse is correct - ChatInference table
    let clickhouse = get_clickhouse().await;
    let result = select_chat_inference_clickhouse(&clickhouse, inference_id)
        .await
        .unwrap();

    println!("ClickHouse - ChatInference: {result:#?}");

    let id = result.get("id").unwrap().as_str().unwrap();
    let id_uuid = Uuid::parse_str(id).unwrap();
    assert_eq!(id_uuid, inference_id);

    let function_name = result.get("function_name").unwrap().as_str().unwrap();
    assert_eq!(function_name, "weather_helper");

    let variant_name = result.get("variant_name").unwrap().as_str().unwrap();
    assert_eq!(variant_name, provider.variant_name);

    if let Some(episode_id) = episode_id {
        let episode_id_result = result.get("episode_id").unwrap().as_str().unwrap();
        let episode_id_result = Uuid::parse_str(episode_id_result).unwrap();
        assert_eq!(episode_id_result, episode_id);
    }

    let input: Value =
        serde_json::from_str(result.get("input").unwrap().as_str().unwrap()).unwrap();
    let correct_input: Value = json!(
        {
            "system": {
                "assistant_name": "Dr. Mehta"
            },
            "messages": [
                {
                    "role": "user",
                    "content": [{"type": "text", "text": "What is the weather like in Tokyo (in Celsius)? Use the `get_temperature` tool."}]
                }
            ]
        }
    );
    assert_eq!(input, correct_input);

    let output_clickhouse: Vec<Value> =
        serde_json::from_str(result.get("output").unwrap().as_str().unwrap()).unwrap();
    assert_eq!(output_clickhouse, *content);

    let tool_params: Value =
        serde_json::from_str(result.get("tool_params").unwrap().as_str().unwrap()).unwrap();
    assert_eq!(tool_params["tool_choice"], "none");
    assert_eq!(tool_params["parallel_tool_calls"], Value::Null);

    let tools_available = tool_params["tools_available"].as_array().unwrap();
    assert_eq!(tools_available.len(), 1);
    let tool = tools_available.first().unwrap();
    assert_eq!(tool["name"], "get_temperature");
    assert_eq!(
        tool["description"],
        "Get the current temperature in a given location"
    );
    assert_eq!(tool["strict"], false);

    let tool_parameters = tool["parameters"].as_object().unwrap();
    assert_eq!(tool_parameters["type"], "object");
    assert!(tool_parameters.get("properties").is_some());
    assert!(tool_parameters.get("required").is_some());
    assert_eq!(tool_parameters["additionalProperties"], false);

    let properties = tool_parameters["properties"].as_object().unwrap();
    assert!(properties.contains_key("location"));
    assert!(properties.contains_key("units"));

    let location = properties["location"].as_object().unwrap();
    assert_eq!(location["type"], "string");
    assert_eq!(
        location["description"],
        "The location to get the temperature for (e.g. \"New York\")"
    );

    let units = properties["units"].as_object().unwrap();
    assert_eq!(units["type"], "string");
    assert_eq!(
        units["description"],
        "The units to get the temperature in (must be \"fahrenheit\" or \"celsius\")"
    );
    let units_enum = units["enum"].as_array().unwrap();
    assert_eq!(units_enum.len(), 2);
    assert!(units_enum.contains(&json!("fahrenheit")));
    assert!(units_enum.contains(&json!("celsius")));

    let required = tool_parameters["required"].as_array().unwrap();
    assert!(required.contains(&json!("location")));

    // Check if ClickHouse is correct - ModelInference Table
    let result = select_model_inference_clickhouse(&clickhouse, inference_id)
        .await
        .unwrap();

    println!("ClickHouse - ModelInference: {result:#?}");

    let id = result.get("id").unwrap().as_str().unwrap();
    assert!(Uuid::parse_str(id).is_ok());

    let inference_id_result = result.get("inference_id").unwrap().as_str().unwrap();
    let inference_id_result = Uuid::parse_str(inference_id_result).unwrap();
    assert_eq!(inference_id_result, inference_id);

    let model_name = result.get("model_name").unwrap().as_str().unwrap();
    assert_eq!(model_name, provider.model_name);
    let model_provider_name = result.get("model_provider_name").unwrap().as_str().unwrap();
    assert_eq!(model_provider_name, provider.model_provider_name);

    let raw_request = result.get("raw_request").unwrap().as_str().unwrap();
    assert!(raw_request.to_lowercase().contains("tokyo"));
    assert!(raw_request.to_lowercase().contains("celsius"));
    assert!(
        serde_json::from_str::<Value>(raw_request).is_ok(),
        "raw_request is not a valid JSON"
    );

    assert!(result.get("raw_response").unwrap().as_str().is_some());

    let input_tokens = result.get("input_tokens").unwrap().as_u64().unwrap();
    assert!(input_tokens > 0);
    let output_tokens = result.get("output_tokens").unwrap().as_u64().unwrap();
    assert!(output_tokens > 0);
    if !is_batch {
        let response_time_ms = result.get("response_time_ms").unwrap().as_u64().unwrap();
        assert!(response_time_ms > 0);
        assert!(result.get("ttft_ms").unwrap().is_null());
    }

    let system = result.get("system").unwrap().as_str().unwrap();
    assert_eq!(
        system,
        "You are a helpful and friendly assistant named Dr. Mehta.\n\nPeople will ask you questions about the weather.\n\nIf asked about the weather, just respond with the tool call. Use the \"get_temperature\" tool.\n\nIf provided with a tool result, use it to respond to the user (e.g. \"The weather in New York is 55 degrees Fahrenheit.\")."
    );
    let input_messages = result.get("input_messages").unwrap().as_str().unwrap();
    let input_messages: Vec<StoredRequestMessage> = serde_json::from_str(input_messages).unwrap();
    let expected_input_messages = vec![StoredRequestMessage {
        role: Role::User,
        content: vec![
            "What is the weather like in Tokyo (in Celsius)? Use the `get_temperature` tool."
                .to_string()
                .into(),
        ],
    }];
    assert_eq!(input_messages, expected_input_messages);
    let output = result.get("output").unwrap().as_str().unwrap();
    let output: Vec<StoredContentBlock> = serde_json::from_str(output).unwrap();
    let first = output.first().unwrap();
    match first {
        StoredContentBlock::Text(_) | StoredContentBlock::Unknown(_) => {}
        _ => {
            panic!("Expected a text or unknown block, got {first:?}");
        }
    }
}

pub async fn test_tool_use_tool_choice_none_streaming_inference_request_with_provider(
    provider: E2ETestProvider,
) {
    // Gemini 2.5 Pro will produce 'executableCode' blocks for this test, which we don't support
    // in streaming mode (since we don't have "unknown" streaming chunks)
    if provider.model_name.contains("gemini-2.5-pro") {
        return;
    }

    // NOTE: the xAI API now returns mangled output most of the time when this test runs.
    // The bug has been reported to the xAI team.
    //
    // https://gist.github.com/virajmehta/2911580b09713fc58aabfeb9ad62cf3b
    // We have disabled this test for that provider for now.
    if provider.model_provider_name == "xai" {
        return;
    }
    let episode_id = Uuid::now_v7();
    let extra_headers = if provider.is_modal_provider() {
        get_modal_extra_headers()
    } else {
        UnfilteredInferenceExtraHeaders::default()
    };

    let payload = json!({
        "function_name": "weather_helper",
        "episode_id": episode_id,
        "input":{
            "system": {"assistant_name": "Dr. Mehta"},
            "messages": [
                {
                    "role": "user",
                    "content": "What is the weather like in Tokyo (in Celsius)? Use the `get_temperature` tool."
                }
            ]},
        "tool_choice": "none",
        "stream": true,
        "variant_name": provider.variant_name,
        "extra_headers": extra_headers.extra_headers,
    });

    let mut event_source = Client::new()
        .post(get_gateway_endpoint("/inference"))
        .json(&payload)
        .eventsource()
        .unwrap();

    let mut chunks = vec![];
    let mut found_done_chunk = false;
    while let Some(event) = event_source.next().await {
        let event = event.unwrap();
        match event {
            Event::Open => continue,
            Event::Message(message) => {
                if message.data == "[DONE]" {
                    found_done_chunk = true;
                    break;
                }
                chunks.push(message.data);
            }
        }
    }
    assert!(found_done_chunk);

    let mut inference_id = None;
    let mut full_text = String::new();
    let mut input_tokens = 0;
    let mut output_tokens = 0;

    for chunk in chunks {
        let chunk_json: Value = serde_json::from_str(&chunk).unwrap();

        println!("API response chunk: {chunk_json:#?}");

        let chunk_inference_id = chunk_json.get("inference_id").unwrap().as_str().unwrap();
        let chunk_inference_id = Uuid::parse_str(chunk_inference_id).unwrap();
        match inference_id {
            None => inference_id = Some(chunk_inference_id),
            Some(inference_id) => assert_eq!(inference_id, chunk_inference_id),
        }

        let chunk_episode_id = chunk_json.get("episode_id").unwrap().as_str().unwrap();
        let chunk_episode_id = Uuid::parse_str(chunk_episode_id).unwrap();
        assert_eq!(chunk_episode_id, episode_id);

        for block in chunk_json.get("content").unwrap().as_array().unwrap() {
            assert!(block.get("id").is_some());

            let block_type = block.get("type").unwrap().as_str().unwrap();

            match block_type {
                "tool_call" => {
                    panic!("Tool call found in streaming inference response");
                }
                "text" => {
                    full_text.push_str(block.get("text").unwrap().as_str().unwrap());
                }
                "thought" => {
                    // Gemini models can return thoughts - ignore them
                }
                _ => {
                    panic!("Unexpected block type: {block_type}");
                }
            }
        }

        if let Some(usage) = chunk_json.get("usage").and_then(|u| u.as_object()) {
            input_tokens += usage.get("input_tokens").unwrap().as_u64().unwrap();
            output_tokens += usage.get("output_tokens").unwrap().as_u64().unwrap();
        }
    }

    // NB: Azure doesn't return usage during streaming
    if provider.variant_name.contains("azure") {
        assert_eq!(input_tokens, 0);
        assert_eq!(output_tokens, 0);
    } else {
        assert!(input_tokens > 0);
        assert!(output_tokens > 0);
    }

    let inference_id = inference_id.unwrap();

    // Sleep for 1 second to allow time for data to be inserted into ClickHouse (trailing writes from API)
    tokio::time::sleep(std::time::Duration::from_millis(200)).await;

    // Check ClickHouse - ChatInference Table
    let clickhouse = get_clickhouse().await;
    let result = select_chat_inference_clickhouse(&clickhouse, inference_id)
        .await
        .unwrap();

    println!("ClickHouse - ChatInference: {result:#?}");

    let id = result.get("id").unwrap().as_str().unwrap();
    let id_uuid = Uuid::parse_str(id).unwrap();
    assert_eq!(id_uuid, inference_id);

    let function_name = result.get("function_name").unwrap().as_str().unwrap();
    assert_eq!(function_name, "weather_helper");

    let variant_name = result.get("variant_name").unwrap().as_str().unwrap();
    assert_eq!(variant_name, provider.variant_name);

    let episode_id_result = result.get("episode_id").unwrap().as_str().unwrap();
    let episode_id_result = Uuid::parse_str(episode_id_result).unwrap();
    assert_eq!(episode_id_result, episode_id);

    let input: Value =
        serde_json::from_str(result.get("input").unwrap().as_str().unwrap()).unwrap();
    let correct_input: Value = json!(
        {
            "system": {
                "assistant_name": "Dr. Mehta"
            },
            "messages": [
                {
                    "role": "user",
                    "content": [{"type": "text", "text": "What is the weather like in Tokyo (in Celsius)? Use the `get_temperature` tool."}]
                }
            ]
        }
    );
    assert_eq!(input, correct_input);

    let output_clickhouse: Vec<Value> =
        serde_json::from_str(result.get("output").unwrap().as_str().unwrap()).unwrap();

    assert!(
        !output_clickhouse
            .iter()
            .any(|block| block["type"] == "tool_call")
    );

    let content_block = output_clickhouse.first().unwrap();
    let content_block_type = content_block.get("type").unwrap().as_str().unwrap();
    assert_eq!(content_block_type, "text");
    assert!(content_block.get("text").unwrap().as_str().is_some());

    let tool_params: Value =
        serde_json::from_str(result.get("tool_params").unwrap().as_str().unwrap()).unwrap();
    assert_eq!(tool_params["tool_choice"], "none");
    assert_eq!(tool_params["parallel_tool_calls"], Value::Null);

    let tools_available = tool_params["tools_available"].as_array().unwrap();
    assert_eq!(tools_available.len(), 1);

    let tool = tools_available
        .iter()
        .find(|tool| tool["name"] == "get_temperature")
        .unwrap();
    assert_eq!(
        tool["description"],
        "Get the current temperature in a given location"
    );
    assert_eq!(tool["strict"], false);

    let tool_parameters = tool["parameters"].as_object().unwrap();
    assert_eq!(tool_parameters["type"], "object");
    assert!(tool_parameters.get("properties").is_some());
    assert!(tool_parameters.get("required").is_some());
    assert_eq!(tool_parameters["additionalProperties"], false);

    let properties = tool_parameters["properties"].as_object().unwrap();
    assert!(properties.contains_key("location"));
    assert!(properties.contains_key("units"));

    let location = properties["location"].as_object().unwrap();
    assert_eq!(location["type"], "string");
    assert_eq!(
        location["description"],
        "The location to get the temperature for (e.g. \"New York\")"
    );

    let units = properties["units"].as_object().unwrap();
    assert_eq!(units["type"], "string");
    assert_eq!(
        units["description"],
        "The units to get the temperature in (must be \"fahrenheit\" or \"celsius\")"
    );
    let units_enum = units["enum"].as_array().unwrap();
    assert_eq!(units_enum.len(), 2);
    assert!(units_enum.contains(&json!("fahrenheit")));
    assert!(units_enum.contains(&json!("celsius")));

    let required = tool_parameters["required"].as_array().unwrap();
    assert!(required.contains(&json!("location")));

    // Check if ClickHouse is correct - ModelInference Table
    let result = select_model_inference_clickhouse(&clickhouse, inference_id)
        .await
        .unwrap();

    println!("ClickHouse - ModelInference: {result:#?}");

    let id = result.get("id").unwrap().as_str().unwrap();
    assert!(Uuid::parse_str(id).is_ok());

    let inference_id_result = result.get("inference_id").unwrap().as_str().unwrap();
    let inference_id_result = Uuid::parse_str(inference_id_result).unwrap();
    assert_eq!(inference_id_result, inference_id);

    let model_name = result.get("model_name").unwrap().as_str().unwrap();
    assert_eq!(model_name, provider.model_name);
    let model_provider_name = result.get("model_provider_name").unwrap().as_str().unwrap();
    assert_eq!(model_provider_name, provider.model_provider_name);

    let raw_request = result.get("raw_request").unwrap().as_str().unwrap();
    assert!(
        raw_request
            .to_lowercase()
            .contains("what is the weather like in tokyo (in celsius)")
    );
    assert!(
        serde_json::from_str::<Value>(raw_request).is_ok(),
        "raw_request is not a valid JSON"
    );

    let raw_response = result.get("raw_response").unwrap().as_str().unwrap();
    // Check if raw_response is valid JSONL
    for line in raw_response.lines() {
        assert!(serde_json::from_str::<Value>(line).is_ok());
    }

    let input_tokens = result.get("input_tokens").unwrap();
    let output_tokens = result.get("output_tokens").unwrap();

    // NB: Azure OpenAI Service doesn't support input/output tokens during streaming, but Azure AI Foundry does
    if provider.variant_name.contains("azure")
        && !provider.variant_name.contains("azure-ai-foundry")
    {
        assert!(input_tokens.is_null());
        assert!(output_tokens.is_null());
    } else {
        assert!(input_tokens.as_u64().unwrap() > 0);
        assert!(output_tokens.as_u64().unwrap() > 0);
    }

    let response_time_ms = result.get("response_time_ms").unwrap().as_u64().unwrap();
    assert!(response_time_ms > 0);

    let ttft_ms = result.get("ttft_ms").unwrap().as_u64().unwrap();
    assert!(ttft_ms >= 1);
    assert!(ttft_ms <= response_time_ms);

    let system = result.get("system").unwrap().as_str().unwrap();
    assert_eq!(
        system,
        "You are a helpful and friendly assistant named Dr. Mehta.\n\nPeople will ask you questions about the weather.\n\nIf asked about the weather, just respond with the tool call. Use the \"get_temperature\" tool.\n\nIf provided with a tool result, use it to respond to the user (e.g. \"The weather in New York is 55 degrees Fahrenheit.\")."
    );
    let input_messages = result.get("input_messages").unwrap().as_str().unwrap();
    let input_messages: Vec<StoredRequestMessage> = serde_json::from_str(input_messages).unwrap();
    let expected_input_messages = vec![StoredRequestMessage {
        role: Role::User,
        content: vec![
            "What is the weather like in Tokyo (in Celsius)? Use the `get_temperature` tool."
                .to_string()
                .into(),
        ],
    }];
    assert_eq!(input_messages, expected_input_messages);
    let output = result.get("output").unwrap().as_str().unwrap();
    let output: Vec<StoredContentBlock> = serde_json::from_str(output).unwrap();
    let first = output.first().unwrap();
    match first {
        StoredContentBlock::Text(_text) => {}
        _ => {
            panic!("Expected a text block, got {first:?}");
        }
    }
}

pub async fn test_tool_use_tool_choice_specific_inference_request_with_provider(
    provider: E2ETestProvider,
) {
    // GCP Vertex AI, Groq, Mistral, and Together don't support ToolChoice::Specific.
    // (Together AI claims to support it, but we can't get it to behave strictly.)
    // In those cases, we use ToolChoice::Any with a single tool under the hood.
    // Even then, they seem to hallucinate a new tool.
    if provider.model_provider_name.contains("gcp_vertex")
        || provider.model_provider_name == "groq"
        || provider.model_provider_name == "mistral"
        || provider.model_provider_name == "together"
    {
        return;
    }

    let extra_headers = if provider.is_modal_provider() {
        get_modal_extra_headers()
    } else {
        UnfilteredInferenceExtraHeaders::default()
    };

    let episode_id = Uuid::now_v7();

    let payload = json!({
        "function_name": "weather_helper",
        "episode_id": episode_id,
        "input":{
            "system": {"assistant_name": "Dr. Mehta"},
            "messages": [
                {
                    "role": "user",
                    "content": "What is the temperature like in Tokyo (in Celsius)? Use the `get_temperature` tool."
                }
            ]},
        "tool_choice": {"specific": "self_destruct"},
        "additional_tools": [
            {
                "name": "self_destruct",
                "description": "Do not call this function under any circumstances.",
                "parameters": {
                    "type": "object",
                    "properties": {
                        "fast": {
                            "type": "boolean",
                            "description": "Whether to use a fast method to self-destruct."
                        },
                    },
                    "required": ["fast"],
                    "additionalProperties": false
                },
            }
        ],
        "stream": false,
        "variant_name": provider.variant_name,
        "extra_headers": extra_headers.extra_headers,
    });

    let response = Client::new()
        .post(get_gateway_endpoint("/inference"))
        .json(&payload)
        .send()
        .await
        .unwrap();

    // Check if the API response is fine
    assert_eq!(response.status(), StatusCode::OK);
    let response_json = response.json::<Value>().await.unwrap();

    println!("API response: {response_json:#?}");
    check_tool_use_tool_choice_specific_inference_response(
        response_json,
        &provider,
        Some(episode_id),
        false,
    )
    .await;
}

pub async fn check_tool_use_tool_choice_specific_inference_response(
    response_json: Value,
    provider: &E2ETestProvider,
    episode_id: Option<Uuid>,
    is_batch: bool,
) {
    let inference_id = response_json.get("inference_id").unwrap().as_str().unwrap();
    let inference_id = Uuid::parse_str(inference_id).unwrap();

    if let Some(episode_id) = episode_id {
        let episode_id_response = response_json.get("episode_id").unwrap().as_str().unwrap();
        let episode_id_response = Uuid::parse_str(episode_id_response).unwrap();
        assert_eq!(episode_id_response, episode_id);
    }

    let variant_name = response_json.get("variant_name").unwrap().as_str().unwrap();
    assert_eq!(variant_name, provider.variant_name);

    let content = response_json.get("content").unwrap().as_array().unwrap();
    assert!(!content.is_empty()); // could be > 1 if the model returns text as well
    let content_block = content
        .iter()
        .find(|block| block["type"] == "tool_call")
        .unwrap();
    let content_block_type = content_block.get("type").unwrap().as_str().unwrap();
    assert_eq!(content_block_type, "tool_call");

    assert!(content_block.get("id").unwrap().as_str().is_some());

    let raw_name = content_block.get("raw_name").unwrap().as_str().unwrap();
    let name = content_block.get("name").unwrap().as_str().unwrap();
    // We explicitly do not check the tool name, as xAI decides to call 'get_temperature'
    // instead of 'self_destruct'
    assert_eq!(name, raw_name);

    let raw_arguments = content_block
        .get("raw_arguments")
        .unwrap()
        .as_str()
        .unwrap();
    let raw_arguments: Value = serde_json::from_str(raw_arguments).unwrap();
    let raw_arguments = raw_arguments.as_object().unwrap();

    let arguments = content_block.get("arguments").unwrap();
    let arguments = arguments.as_object().unwrap();

    assert_eq!(arguments, raw_arguments);

    let usage = response_json.get("usage").unwrap();
    let usage = usage.as_object().unwrap();
    let input_tokens = usage.get("input_tokens").unwrap().as_u64().unwrap();
    let output_tokens = usage.get("output_tokens").unwrap().as_u64().unwrap();
    assert!(input_tokens > 0);
    assert!(output_tokens > 0);

    // Sleep to allow time for data to be inserted into ClickHouse (trailing writes from API)
    tokio::time::sleep(std::time::Duration::from_millis(200)).await;

    // Check if ClickHouse is correct - ChatInference table
    let clickhouse = get_clickhouse().await;
    let result = select_chat_inference_clickhouse(&clickhouse, inference_id)
        .await
        .unwrap();

    println!("ClickHouse - ChatInference: {result:#?}");

    let id = result.get("id").unwrap().as_str().unwrap();
    let id_uuid = Uuid::parse_str(id).unwrap();
    assert_eq!(id_uuid, inference_id);

    let function_name = result.get("function_name").unwrap().as_str().unwrap();
    assert_eq!(function_name, "weather_helper");

    let variant_name = result.get("variant_name").unwrap().as_str().unwrap();
    assert_eq!(variant_name, provider.variant_name);

    if let Some(episode_id) = episode_id {
        let episode_id_result = result.get("episode_id").unwrap().as_str().unwrap();
        let episode_id_result = Uuid::parse_str(episode_id_result).unwrap();
        assert_eq!(episode_id_result, episode_id);
    }

    let input: Value =
        serde_json::from_str(result.get("input").unwrap().as_str().unwrap()).unwrap();
    let correct_input: Value = json!(
        {
            "system": {
                "assistant_name": "Dr. Mehta"
            },
            "messages": [
                {
                    "role": "user",
                    "content": [{"type": "text", "text": "What is the temperature like in Tokyo (in Celsius)? Use the `get_temperature` tool."}]
                }
            ]
        }
    );
    assert_eq!(input, correct_input);

    let output_clickhouse: Vec<Value> =
        serde_json::from_str(result.get("output").unwrap().as_str().unwrap()).unwrap();
    assert_eq!(output_clickhouse, *content);

    let tool_params: Value =
        serde_json::from_str(result.get("tool_params").unwrap().as_str().unwrap()).unwrap();
    assert_eq!(
        tool_params["tool_choice"],
        json!({"specific": "self_destruct"})
    );
    assert_eq!(tool_params["parallel_tool_calls"], Value::Null);

    let tools_available = tool_params["tools_available"].as_array().unwrap();
    assert_eq!(tools_available.len(), 2);
    let tool = tools_available
        .iter()
        .find(|tool| tool["name"] == "get_temperature")
        .unwrap();
    assert_eq!(tool["name"], "get_temperature");
    assert_eq!(
        tool["description"],
        "Get the current temperature in a given location"
    );
    assert_eq!(tool["strict"], false);

    let tool_parameters = tool["parameters"].as_object().unwrap();
    assert_eq!(tool_parameters["type"], "object");
    assert!(tool_parameters.get("properties").is_some());
    assert!(tool_parameters.get("required").is_some());
    assert_eq!(tool_parameters["additionalProperties"], false);

    let properties = tool_parameters["properties"].as_object().unwrap();
    assert!(properties.contains_key("location"));
    assert!(properties.contains_key("units"));

    let location = properties["location"].as_object().unwrap();
    assert_eq!(location["type"], "string");
    assert_eq!(
        location["description"],
        "The location to get the temperature for (e.g. \"New York\")"
    );

    let units = properties["units"].as_object().unwrap();
    assert_eq!(units["type"], "string");
    assert_eq!(
        units["description"],
        "The units to get the temperature in (must be \"fahrenheit\" or \"celsius\")"
    );
    let units_enum = units["enum"].as_array().unwrap();
    assert_eq!(units_enum.len(), 2);
    assert!(units_enum.contains(&json!("fahrenheit")));
    assert!(units_enum.contains(&json!("celsius")));

    let required = tool_parameters["required"].as_array().unwrap();
    assert!(required.contains(&json!("location")));

    let tool = tools_available
        .iter()
        .find(|tool| tool["name"] == "self_destruct")
        .unwrap();
    assert_eq!(
        tool["description"],
        "Do not call this function under any circumstances."
    );
    assert_eq!(tool["strict"], false);

    let tool_parameters = tool["parameters"].as_object().unwrap();
    assert_eq!(tool_parameters["type"], "object");
    assert!(tool_parameters.get("properties").is_some());
    assert!(
        tool_parameters
            .get("required")
            .unwrap()
            .as_array()
            .unwrap()
            .contains(&json!("fast"))
    );
    assert_eq!(tool_parameters["additionalProperties"], false);

    let properties = tool_parameters["properties"].as_object().unwrap();
    println!("Properties: {properties:#?}");
    assert!(properties.get("fast").is_some());

    // Check if ClickHouse is correct - ModelInference Table
    let result = select_model_inference_clickhouse(&clickhouse, inference_id)
        .await
        .unwrap();

    println!("ClickHouse - ModelInference: {result:#?}");

    let id = result.get("id").unwrap().as_str().unwrap();
    assert!(Uuid::parse_str(id).is_ok());

    let inference_id_result = result.get("inference_id").unwrap().as_str().unwrap();
    let inference_id_result = Uuid::parse_str(inference_id_result).unwrap();
    assert_eq!(inference_id_result, inference_id);

    let model_name = result.get("model_name").unwrap().as_str().unwrap();
    assert_eq!(model_name, provider.model_name);
    let model_provider_name = result.get("model_provider_name").unwrap().as_str().unwrap();
    assert_eq!(model_provider_name, provider.model_provider_name);

    let raw_request = result.get("raw_request").unwrap().as_str().unwrap();
    assert!(raw_request.contains("self_destruct"));
    assert!(raw_request.to_lowercase().contains("tokyo"));
    assert!(
        serde_json::from_str::<Value>(raw_request).is_ok(),
        "raw_request is not a valid JSON"
    );

    // We explicitly do *not* check `raw_response`, as model providers differ in whether or
    //not they actually call `self_destruct` (OpenAI will, but xAI does not).

    let input_tokens = result.get("input_tokens").unwrap().as_u64().unwrap();
    assert!(input_tokens > 0);
    let output_tokens = result.get("output_tokens").unwrap().as_u64().unwrap();
    assert!(output_tokens > 0);
    if !is_batch {
        let response_time_ms = result.get("response_time_ms").unwrap().as_u64().unwrap();
        assert!(response_time_ms > 0);
        assert!(result.get("ttft_ms").unwrap().is_null());
    }

    let system = result.get("system").unwrap().as_str().unwrap();
    assert_eq!(
        system,
        "You are a helpful and friendly assistant named Dr. Mehta.\n\nPeople will ask you questions about the weather.\n\nIf asked about the weather, just respond with the tool call. Use the \"get_temperature\" tool.\n\nIf provided with a tool result, use it to respond to the user (e.g. \"The weather in New York is 55 degrees Fahrenheit.\")."
    );
    let input_messages = result.get("input_messages").unwrap().as_str().unwrap();
    let input_messages: Vec<StoredRequestMessage> = serde_json::from_str(input_messages).unwrap();
    let expected_input_messages = vec![StoredRequestMessage {
        role: Role::User,
        content: vec![
            "What is the temperature like in Tokyo (in Celsius)? Use the `get_temperature` tool."
                .to_string()
                .into(),
        ],
    }];
    assert_eq!(input_messages, expected_input_messages);
    let output = result.get("output").unwrap().as_str().unwrap();
    let output: Vec<StoredContentBlock> = serde_json::from_str(output).unwrap();
    let tool_call_blocks: Vec<_> = output
        .iter()
        .filter(|block| matches!(block, StoredContentBlock::ToolCall(_)))
        .collect();

    // Assert at most one tool call (a model could decide to call no tools if to reads the `self_destruct` description).
    // Sglang likes to emit lots of tool calls
    if provider.model_provider_name != "sglang" {
        assert!(
            tool_call_blocks.len() <= 1,
            "Expected at most one tool call, found {}",
            tool_call_blocks.len()
        );
    }

    let tool_call_block = tool_call_blocks.first();
    match tool_call_block {
        Some(StoredContentBlock::ToolCall(tool_call)) => {
            // Don't check which tool was called, as xAI can sometimes call a tool other than `self_destruct`.
            serde_json::from_str::<Value>(&tool_call.arguments.to_lowercase()).unwrap();
        }
        None => {}
        _ => panic!("Unreachable"),
    }
}

pub async fn test_tool_use_tool_choice_specific_streaming_inference_request_with_provider(
    provider: E2ETestProvider,
) {
    // - GCP Vertex AI, Mistral, Together and Groq don't support ToolChoice::Specific.
    // (Together AI claims to support it, but we can't get it to behave strictly.)
    // In those cases, we use ToolChoice::Any with a single tool under the hood.
    // Even then, they seem to hallucinate a new tool.
    if provider.model_provider_name.contains("gcp_vertex")
        || provider.model_provider_name == "mistral"
        || provider.model_provider_name == "together"
        || provider.model_provider_name == "groq"
    {
        return;
    }

    let episode_id = Uuid::now_v7();
    let extra_headers = if provider.is_modal_provider() {
        get_modal_extra_headers()
    } else {
        UnfilteredInferenceExtraHeaders::default()
    };

    // Groq tool requests aren't always sent with the correct schema
    let prompt: String = if provider.model_provider_name == "groq" {
        "What is the temperature like in Tokyo (in Celsius)? Use the `get_temperature` tool. Ensure that the request to the tool is sent with the correct json schema.".into()
    } else {
        "What is the temperature like in Tokyo (in Celsius)? Use the `get_temperature` tool.".into()
    };

    let payload = json!({
        "function_name": "weather_helper",
        "episode_id": episode_id,
        "input":{
            "system": {"assistant_name": "Dr. Mehta"},
            "messages": [
                {
                    "role": "user",
                    "content": prompt,
                }
            ]},
        "additional_tools": [
            {
                "name": "self_destruct",
                "description": "Do not call this function under any circumstances.",
                "parameters": {
                    "type": "object",
                    "properties": {
                        "fast": {
                            "type": "boolean",
                            "description": "Whether to use a fast method to self-destruct."
                        },
                    },
                    "required": ["fast"],
                    "additionalProperties": false
                },
            }
        ],
        "tool_choice": {"specific": "self_destruct"},
        "stream": true,
        "variant_name": provider.variant_name,
        "extra_headers": extra_headers.extra_headers,
    });

    let mut event_source = Client::new()
        .post(get_gateway_endpoint("/inference"))
        .json(&payload)
        .eventsource()
        .unwrap();

    let mut chunks = vec![];
    let mut found_done_chunk = false;
    while let Some(event) = event_source.next().await {
        let event = event.unwrap();
        match event {
            Event::Open => continue,
            Event::Message(message) => {
                if message.data == "[DONE]" {
                    found_done_chunk = true;
                    break;
                }
                chunks.push(message.data);
            }
        }
    }
    assert!(found_done_chunk);

    let mut inference_id = None;
    let mut tool_id: Option<String> = None;
    let mut arguments = String::new();
    let mut input_tokens = 0;
    let mut output_tokens = 0;

    for chunk in chunks {
        let chunk_json: Value = serde_json::from_str(&chunk).unwrap();

        println!("API response chunk: {chunk_json:#?}");

        let chunk_inference_id = chunk_json.get("inference_id").unwrap().as_str().unwrap();
        let chunk_inference_id = Uuid::parse_str(chunk_inference_id).unwrap();
        match inference_id {
            None => inference_id = Some(chunk_inference_id),
            Some(inference_id) => assert_eq!(inference_id, chunk_inference_id),
        }

        let chunk_episode_id = chunk_json.get("episode_id").unwrap().as_str().unwrap();
        let chunk_episode_id = Uuid::parse_str(chunk_episode_id).unwrap();
        assert_eq!(chunk_episode_id, episode_id);

        for block in chunk_json.get("content").unwrap().as_array().unwrap() {
            assert!(block.get("id").is_some());

            let block_type = block.get("type").unwrap().as_str().unwrap();

            match block_type {
                "tool_call" => {
                    // We explicitly do not check the tool name, as xAI decides to call 'get_temperature'
                    // instead of 'self_destruct'
                    let block_tool_id = block.get("id").unwrap().as_str().unwrap();
                    match &tool_id {
                        None => tool_id = Some(block_tool_id.to_string()),
                        Some(tool_id) => {
                            if provider.model_provider_name == "sglang" {
                                // Sglang likes to emit lots of duplicate tool calls
                                if tool_id != block_tool_id {
                                    continue;
                                }
                            } else {
                                assert_eq!(
                                    tool_id, block_tool_id,
                                    "Provider returned multiple tool calls"
                                );
                            }
                        }
                    }

                    let chunk_arguments = block.get("raw_arguments").unwrap().as_str().unwrap();
                    arguments.push_str(chunk_arguments);
                }
                "text" => {
                    // Sometimes the model will also return some text
                    // (e.g. "Sure, here's the weather in Tokyo:" + tool call)
                    // We mostly care about the tool call, so we'll ignore the text.
                }
                "thought" => {
                    // Gemini models can return thoughts - ignore them
                }
                _ => {
                    panic!("Unexpected block type: {block_type}");
                }
            }
        }

        if let Some(usage) = chunk_json.get("usage").and_then(|u| u.as_object()) {
            input_tokens += usage.get("input_tokens").unwrap().as_u64().unwrap();
            output_tokens += usage.get("output_tokens").unwrap().as_u64().unwrap();
        }
    }

    // NB: Azure doesn't return usage during streaming
    if provider.variant_name.contains("azure") {
        assert_eq!(input_tokens, 0);
        assert_eq!(output_tokens, 0);
    } else {
        assert!(input_tokens > 0);
        assert!(output_tokens > 0);
    }

    let inference_id = inference_id.unwrap();
    let tool_id = tool_id.unwrap();
    assert!(
        serde_json::from_str::<Value>(&arguments).is_ok(),
        "Arguments: {arguments}"
    );

    // Sleep for 1 second to allow time for data to be inserted into ClickHouse (trailing writes from API)
    tokio::time::sleep(std::time::Duration::from_millis(200)).await;

    // Check ClickHouse - ChatInference Table
    let clickhouse = get_clickhouse().await;
    let result = select_chat_inference_clickhouse(&clickhouse, inference_id)
        .await
        .unwrap();

    println!("ClickHouse - ChatInference: {result:#?}");

    let id = result.get("id").unwrap().as_str().unwrap();
    let id_uuid = Uuid::parse_str(id).unwrap();
    assert_eq!(id_uuid, inference_id);

    let function_name = result.get("function_name").unwrap().as_str().unwrap();
    assert_eq!(function_name, "weather_helper");

    let variant_name = result.get("variant_name").unwrap().as_str().unwrap();
    assert_eq!(variant_name, provider.variant_name);

    let episode_id_result = result.get("episode_id").unwrap().as_str().unwrap();
    let episode_id_result = Uuid::parse_str(episode_id_result).unwrap();
    assert_eq!(episode_id_result, episode_id);

    let input: Value =
        serde_json::from_str(result.get("input").unwrap().as_str().unwrap()).unwrap();

    let correct_input: Value = json!(
        {
            "system": {
                "assistant_name": "Dr. Mehta"
            },
            "messages": [
                {
                    "role": "user",
                    "content": [{"type": "text", "text": prompt}]
                }
            ]
        }
    );

    assert_eq!(input, correct_input);

    let output_clickhouse: Vec<Value> =
        serde_json::from_str(result.get("output").unwrap().as_str().unwrap()).unwrap();
    assert!(!output_clickhouse.is_empty()); // could be > 1 if the model returns text as well
    let content_block = output_clickhouse
        .iter()
        .find(|block| block.get("type").and_then(Value::as_str) == Some("tool_call"))
        .expect("No tool_call content block found in ClickHouse output");
    // The type check is implicitly handled by the find operation above.
    assert_eq!(content_block.get("id").unwrap().as_str().unwrap(), tool_id);
    // We explicitly do not check the tool name, as xAI decides to call 'get_temperature'
    // instead of 'self_destruct'
    assert_eq!(
        content_block.get("raw_name").unwrap().as_str().unwrap(),
        content_block.get("name").unwrap().as_str().unwrap()
    );
    assert_eq!(
        content_block
            .get("raw_arguments")
            .unwrap()
            .as_str()
            .unwrap(),
        arguments
    );
    assert_eq!(
        content_block
            .get("raw_arguments")
            .unwrap()
            .as_str()
            .unwrap(),
        arguments
    );

    let tool_params: Value =
        serde_json::from_str(result.get("tool_params").unwrap().as_str().unwrap()).unwrap();
    assert_eq!(
        tool_params["tool_choice"],
        json!({"specific": "self_destruct"})
    );
    assert_eq!(tool_params["parallel_tool_calls"], Value::Null);

    let tools_available = tool_params["tools_available"].as_array().unwrap();
    assert_eq!(tools_available.len(), 2);
    let tool = tools_available
        .iter()
        .find(|t| t["name"] == "get_temperature")
        .unwrap();
    assert_eq!(tool["name"], "get_temperature");
    assert_eq!(
        tool["description"],
        "Get the current temperature in a given location"
    );
    assert_eq!(tool["strict"], false);

    let tool_parameters = tool["parameters"].as_object().unwrap();
    assert_eq!(tool_parameters["type"], "object");
    assert!(tool_parameters.get("properties").is_some());
    assert!(tool_parameters.get("required").is_some());
    assert_eq!(tool_parameters["additionalProperties"], false);

    let properties = tool_parameters["properties"].as_object().unwrap();
    assert!(properties.contains_key("location"));
    assert!(properties.contains_key("units"));

    let location = properties["location"].as_object().unwrap();
    assert_eq!(location["type"], "string");
    assert_eq!(
        location["description"],
        "The location to get the temperature for (e.g. \"New York\")"
    );

    let units = properties["units"].as_object().unwrap();
    assert_eq!(units["type"], "string");
    assert_eq!(
        units["description"],
        "The units to get the temperature in (must be \"fahrenheit\" or \"celsius\")"
    );
    let units_enum = units["enum"].as_array().unwrap();
    assert_eq!(units_enum.len(), 2);
    assert!(units_enum.contains(&json!("fahrenheit")));
    assert!(units_enum.contains(&json!("celsius")));

    let required = tool_parameters["required"].as_array().unwrap();
    assert!(required.contains(&json!("location")));

    let tool = tools_available
        .iter()
        .find(|t| t["name"] == "self_destruct")
        .unwrap();

    assert_eq!(
        tool["description"],
        "Do not call this function under any circumstances."
    );
    assert_eq!(tool["strict"], false);

    let tool_parameters = tool["parameters"].as_object().unwrap();
    assert_eq!(tool_parameters["type"], "object");
    assert!(tool_parameters.get("properties").is_some());
    assert!(
        tool_parameters
            .get("required")
            .unwrap()
            .as_array()
            .unwrap()
            .contains(&json!("fast"))
    );
    assert_eq!(tool_parameters["additionalProperties"], false);

    let properties = tool_parameters["properties"].as_object().unwrap();
    assert!(properties.contains_key("fast"));

    // Check if ClickHouse is correct - ModelInference Table
    let result = select_model_inference_clickhouse(&clickhouse, inference_id)
        .await
        .unwrap();

    println!("ClickHouse - ModelInference: {result:#?}");

    let id = result.get("id").unwrap().as_str().unwrap();
    assert!(Uuid::parse_str(id).is_ok());

    let inference_id_result = result.get("inference_id").unwrap().as_str().unwrap();
    let inference_id_result = Uuid::parse_str(inference_id_result).unwrap();
    assert_eq!(inference_id_result, inference_id);

    let model_name = result.get("model_name").unwrap().as_str().unwrap();
    assert_eq!(model_name, provider.model_name);
    let model_provider_name = result.get("model_provider_name").unwrap().as_str().unwrap();
    assert_eq!(model_provider_name, provider.model_provider_name);

    let raw_request = result.get("raw_request").unwrap().as_str().unwrap();
    assert!(raw_request.contains("self_destruct"));
    assert!(raw_request.to_lowercase().contains("tokyo"));
    assert!(
        serde_json::from_str::<Value>(raw_request).is_ok(),
        "raw_request is not a valid JSON"
    );

    let raw_response = result.get("raw_response").unwrap().as_str().unwrap();
    // We explicitly do *not* check the content of `raw_response`, as model providers differ in whether or
    // not they actually call `self_destruct` (OpenAI will, but xAI does not).

    for line in raw_response.lines() {
        assert!(serde_json::from_str::<Value>(line).is_ok());
    }

    let input_tokens = result.get("input_tokens").unwrap();
    let output_tokens = result.get("output_tokens").unwrap();

    // NB: Azure OpenAI Service doesn't support input/output tokens during streaming, but Azure AI Foundry does
    if provider.variant_name.contains("azure")
        && !provider.variant_name.contains("azure-ai-foundry")
    {
        assert!(input_tokens.is_null());
        assert!(output_tokens.is_null());
    } else {
        assert!(input_tokens.as_u64().unwrap() > 0);
        assert!(output_tokens.as_u64().unwrap() > 0);
    }

    let response_time_ms = result.get("response_time_ms").unwrap().as_u64().unwrap();
    assert!(response_time_ms > 0);

    let ttft_ms = result.get("ttft_ms").unwrap().as_u64().unwrap();
    assert!(ttft_ms >= 1);
    assert!(ttft_ms <= response_time_ms);

    let system = result.get("system").unwrap().as_str().unwrap();
    assert_eq!(
        system,
        "You are a helpful and friendly assistant named Dr. Mehta.\n\nPeople will ask you questions about the weather.\n\nIf asked about the weather, just respond with the tool call. Use the \"get_temperature\" tool.\n\nIf provided with a tool result, use it to respond to the user (e.g. \"The weather in New York is 55 degrees Fahrenheit.\")."
    );
    let input_messages = result.get("input_messages").unwrap().as_str().unwrap();
    let input_messages: Vec<StoredRequestMessage> = serde_json::from_str(input_messages).unwrap();
    let expected_input_messages = vec![StoredRequestMessage {
        role: Role::User,
        content: vec![prompt.into()],
    }];
    assert_eq!(input_messages, expected_input_messages);
    let output = result.get("output").unwrap().as_str().unwrap();
    let output: Vec<StoredContentBlock> = serde_json::from_str(output).unwrap();
    let tool_call_blocks: Vec<_> = output
        .iter()
        .filter(|block| matches!(block, StoredContentBlock::ToolCall(_)))
        .collect();

    // Assert at most one tool call (a model could decide to call no tools if to reads the `self_destruct` description).
    // Sglang likes to emit lots of tool calls
    if provider.model_provider_name != "sglang" {
        assert!(
            tool_call_blocks.len() <= 1,
            "Expected at most one tool call, found {}",
            tool_call_blocks.len()
        );
    }

    let tool_call_block = tool_call_blocks.first();
    match tool_call_block {
        Some(StoredContentBlock::ToolCall(tool_call)) => {
            // Don't check which tool was called, as xAI can sometimes call a tool other than `self_destruct`.
            serde_json::from_str::<Value>(&tool_call.arguments.to_lowercase()).unwrap();
        }
        None => {}
        _ => panic!("Unreachable"),
    }
}

pub async fn test_tool_use_allowed_tools_inference_request_with_provider(
    provider: E2ETestProvider,
) {
    // Groq isn't respecting allowed_tools and will call brave_search instead of get_humidity, for example
    if provider.model_provider_name == "groq" {
        return;
    }

    let episode_id = Uuid::now_v7();
    let extra_headers = if provider.is_modal_provider() {
        get_modal_extra_headers()
    } else {
        UnfilteredInferenceExtraHeaders::default()
    };

    let payload = json!({
        "function_name": "basic_test",
        "episode_id": episode_id,
        "input":{
            "system": {"assistant_name": "Dr. Mehta"},
            "messages": [
                {
                    "role": "user",
                    "content": "What can you tell me about the weather in Tokyo (e.g. temperature, humidity, wind)? Use the provided tools and return what you can (not necessarily everything)."
                }
            ]},
        "tool_choice": "required",
        "allowed_tools": ["get_humidity"],
        "stream": false,
        "variant_name": provider.variant_name,
        "extra_headers": extra_headers.extra_headers,
    });

    let response = Client::new()
        .post(get_gateway_endpoint("/inference"))
        .json(&payload)
        .send()
        .await
        .unwrap();

    // Check if the API response is fine
    assert_eq!(response.status(), StatusCode::OK);
    let response_json = response.json::<Value>().await.unwrap();

    println!("API response: {response_json:#?}");
    check_tool_use_tool_choice_allowed_tools_inference_response(
        response_json,
        &provider,
        Some(episode_id),
        false,
    )
    .await;
}

pub async fn check_tool_use_tool_choice_allowed_tools_inference_response(
    response_json: Value,
    provider: &E2ETestProvider,
    episode_id: Option<Uuid>,
    is_batch: bool,
) {
    let inference_id = response_json.get("inference_id").unwrap().as_str().unwrap();
    let inference_id = Uuid::parse_str(inference_id).unwrap();

    if let Some(episode_id) = episode_id {
        let episode_id_response = response_json.get("episode_id").unwrap().as_str().unwrap();
        let episode_id_response = Uuid::parse_str(episode_id_response).unwrap();
        assert_eq!(episode_id_response, episode_id);
    }

    let variant_name = response_json.get("variant_name").unwrap().as_str().unwrap();
    assert_eq!(variant_name, provider.variant_name);

    let content = response_json.get("content").unwrap().as_array().unwrap();
    assert!(!content.is_empty()); // could be > 1 if the model returns text as well
    let content_block = content
        .iter()
        .find(|block| block["type"] == "tool_call")
        .unwrap();
    let content_block_type = content_block.get("type").unwrap().as_str().unwrap();
    assert_eq!(content_block_type, "tool_call");

    assert!(content_block.get("id").unwrap().as_str().is_some());

    let raw_name = content_block.get("raw_name").unwrap().as_str().unwrap();
    assert_eq!(raw_name, "get_humidity");
    let name = content_block.get("name").unwrap().as_str().unwrap();
    assert_eq!(name, "get_humidity");

    let raw_arguments = content_block
        .get("raw_arguments")
        .unwrap()
        .as_str()
        .unwrap();
    let raw_arguments: Value = serde_json::from_str(raw_arguments).unwrap();
    let raw_arguments = raw_arguments.as_object().unwrap();
    assert!(raw_arguments.len() == 1);
    assert!(raw_arguments.get("location").unwrap().as_str().is_some());

    let arguments = content_block.get("arguments").unwrap();
    let arguments = arguments.as_object().unwrap();
    assert!(arguments.len() == 1);
    assert!(arguments.get("location").unwrap().as_str().is_some());

    let usage = response_json.get("usage").unwrap();
    let usage = usage.as_object().unwrap();
    let input_tokens = usage.get("input_tokens").unwrap().as_u64().unwrap();
    let output_tokens = usage.get("output_tokens").unwrap().as_u64().unwrap();
    assert!(input_tokens > 0);
    assert!(output_tokens > 0);

    // Sleep to allow time for data to be inserted into ClickHouse (trailing writes from API)
    tokio::time::sleep(std::time::Duration::from_millis(200)).await;

    // Check if ClickHouse is correct - ChatInference table
    let clickhouse = get_clickhouse().await;
    let result = select_chat_inference_clickhouse(&clickhouse, inference_id)
        .await
        .unwrap();

    println!("ClickHouse - ChatInference: {result:#?}");

    let id = result.get("id").unwrap().as_str().unwrap();
    let id_uuid = Uuid::parse_str(id).unwrap();
    assert_eq!(id_uuid, inference_id);

    let function_name = result.get("function_name").unwrap().as_str().unwrap();
    assert_eq!(function_name, "basic_test");

    let variant_name = result.get("variant_name").unwrap().as_str().unwrap();
    assert_eq!(variant_name, provider.variant_name);

    if let Some(episode_id) = episode_id {
        let episode_id_result = result.get("episode_id").unwrap().as_str().unwrap();
        let episode_id_result = Uuid::parse_str(episode_id_result).unwrap();
        assert_eq!(episode_id_result, episode_id);
    }

    let input: Value =
        serde_json::from_str(result.get("input").unwrap().as_str().unwrap()).unwrap();
    let correct_input: Value = json!(
        {
            "system": {
                "assistant_name": "Dr. Mehta"
            },
            "messages": [
                {
                    "role": "user",
                    "content": [{"type": "text", "text": "What can you tell me about the weather in Tokyo (e.g. temperature, humidity, wind)? Use the provided tools and return what you can (not necessarily everything)."}]
                }
            ]
        }
    );
    assert_eq!(input, correct_input);

    let output_clickhouse: Vec<Value> =
        serde_json::from_str(result.get("output").unwrap().as_str().unwrap()).unwrap();
    assert_eq!(output_clickhouse, *content);

    let tool_params: Value =
        serde_json::from_str(result.get("tool_params").unwrap().as_str().unwrap()).unwrap();
    assert_eq!(tool_params["tool_choice"], "required");
    assert_eq!(tool_params["parallel_tool_calls"], Value::Null);

    let tools_available = tool_params["tools_available"].as_array().unwrap();
    assert_eq!(tools_available.len(), 1);

    let tool = tools_available
        .iter()
        .find(|tool| tool["name"] == "get_humidity")
        .unwrap();
    assert_eq!(
        tool["description"],
        "Get the current humidity in a given location"
    );
    assert_eq!(tool["strict"], false);

    let tool_parameters = tool["parameters"].as_object().unwrap();
    assert_eq!(tool_parameters["type"], "object");
    assert!(tool_parameters.get("properties").is_some());
    assert!(
        tool_parameters
            .get("required")
            .unwrap()
            .as_array()
            .unwrap()
            .contains(&json!("location"))
    );
    assert_eq!(tool_parameters["additionalProperties"], false);

    let properties = tool_parameters["properties"].as_object().unwrap();
    println!("Properties: {properties:#?}");
    assert!(properties.get("location").is_some());

    // Check if ClickHouse is correct - ModelInference Table
    let result = select_model_inference_clickhouse(&clickhouse, inference_id)
        .await
        .unwrap();

    println!("ClickHouse - ModelInference: {result:#?}");

    let id = result.get("id").unwrap().as_str().unwrap();
    assert!(Uuid::parse_str(id).is_ok());

    let inference_id_result = result.get("inference_id").unwrap().as_str().unwrap();
    let inference_id_result = Uuid::parse_str(inference_id_result).unwrap();
    assert_eq!(inference_id_result, inference_id);

    let model_name = result.get("model_name").unwrap().as_str().unwrap();
    assert_eq!(model_name, provider.model_name);
    let model_provider_name = result.get("model_provider_name").unwrap().as_str().unwrap();
    assert_eq!(model_provider_name, provider.model_provider_name);

    let raw_request = result.get("raw_request").unwrap().as_str().unwrap();
    assert!(raw_request.contains("get_humidity"));
    assert!(
        serde_json::from_str::<Value>(raw_request).is_ok(),
        "raw_request is not a valid JSON"
    );

    let raw_response = result.get("raw_response").unwrap().as_str().unwrap();
    assert!(raw_response.contains("get_humidity"));

    let input_tokens = result.get("input_tokens").unwrap().as_u64().unwrap();
    assert!(input_tokens > 0);
    let output_tokens = result.get("output_tokens").unwrap().as_u64().unwrap();
    assert!(output_tokens > 0);
    if !is_batch {
        let response_time_ms = result.get("response_time_ms").unwrap().as_u64().unwrap();
        assert!(response_time_ms > 0);
        assert!(result.get("ttft_ms").unwrap().is_null());
    }

    let system = result.get("system").unwrap().as_str().unwrap();
    assert_eq!(
        system,
        "You are a helpful and friendly assistant named Dr. Mehta"
    );
    let input_messages = result.get("input_messages").unwrap().as_str().unwrap();
    let input_messages: Vec<StoredRequestMessage> = serde_json::from_str(input_messages).unwrap();
    let expected_input_messages = vec![StoredRequestMessage {
        role: Role::User,
        content: vec![
            "What can you tell me about the weather in Tokyo (e.g. temperature, humidity, wind)? Use the provided tools and return what you can (not necessarily everything)."
                .to_string()
                .into(),
        ],
    }];
    assert_eq!(input_messages, expected_input_messages);
    let output = result.get("output").unwrap().as_str().unwrap();
    let output: Vec<StoredContentBlock> = serde_json::from_str(output).unwrap();
    let tool_call_blocks: Vec<_> = output
        .iter()
        .filter(|block| matches!(block, StoredContentBlock::ToolCall(_)))
        .collect();

    if provider.model_provider_name == "sglang" {
        // Sglang likes to emit lots of duplicate tool calls
        assert!(
            !tool_call_blocks.is_empty(),
            "Expected at least one tool call"
        );
    } else {
        // Assert exactly one tool call
        assert_eq!(tool_call_blocks.len(), 1, "Expected exactly one tool call");
    }

    for tool_call_block in tool_call_blocks {
        match tool_call_block {
            StoredContentBlock::ToolCall(tool_call) => {
                assert_eq!(tool_call.name, "get_humidity");
                serde_json::from_str::<Value>(&tool_call.arguments.to_lowercase()).unwrap();
            }
            _ => panic!("Unreachable"),
        }
    }
}

pub async fn test_tool_use_allowed_tools_streaming_inference_request_with_provider(
    provider: E2ETestProvider,
) {
    // Together doesn't correctly produce streaming tool call chunks (it produces text chunks with the raw tool call).
    if provider.model_provider_name == "together" {
        return;
    }

    // Groq does not support streaming in JSON mode
    // (no reason given): https://console.groq.com/docs/text-chat#json-mode
    if provider.model_provider_name == "groq" {
        return;
    }

    let episode_id = Uuid::now_v7();
    let extra_headers = if provider.is_modal_provider() {
        get_modal_extra_headers()
    } else {
        UnfilteredInferenceExtraHeaders::default()
    };
    let payload = json!({
        "function_name": "basic_test",
        "episode_id": episode_id,
        "input":{
            "system": {"assistant_name": "Dr. Mehta"},
            "messages": [
                {
                    "role": "user",
                    "content": "What can you tell me about the weather in Tokyo (e.g. temperature, humidity, wind)? Use the provided tools and return what you can (not necessarily everything)."
                }
            ]},
        "tool_choice": "required",
        "allowed_tools": ["get_humidity"],
        "stream": true,
        "variant_name": provider.variant_name,
        "extra_headers": extra_headers.extra_headers,
    });

    let mut event_source = Client::new()
        .post(get_gateway_endpoint("/inference"))
        .json(&payload)
        .eventsource()
        .unwrap();

    let mut chunks = vec![];
    let mut found_done_chunk = false;
    while let Some(event) = event_source.next().await {
        let event = event.unwrap();
        match event {
            Event::Open => continue,
            Event::Message(message) => {
                if message.data == "[DONE]" {
                    found_done_chunk = true;
                    break;
                }
                chunks.push(message.data);
            }
        }
    }
    assert!(found_done_chunk);

    let mut inference_id = None;
    let mut tool_id: Option<String> = None;
    let mut arguments = String::new();
    let mut input_tokens = 0;
    let mut output_tokens = 0;
    let mut tool_name = None;

    for chunk in chunks {
        let chunk_json: Value = serde_json::from_str(&chunk).unwrap();

        println!("API response chunk: {chunk_json:#?}");

        let chunk_inference_id = chunk_json.get("inference_id").unwrap().as_str().unwrap();
        let chunk_inference_id = Uuid::parse_str(chunk_inference_id).unwrap();
        match inference_id {
            None => inference_id = Some(chunk_inference_id),
            Some(inference_id) => assert_eq!(inference_id, chunk_inference_id),
        }

        let chunk_episode_id = chunk_json.get("episode_id").unwrap().as_str().unwrap();
        let chunk_episode_id = Uuid::parse_str(chunk_episode_id).unwrap();
        assert_eq!(chunk_episode_id, episode_id);

        for block in chunk_json.get("content").unwrap().as_array().unwrap() {
            assert!(block.get("id").is_some());

            let block_type = block.get("type").unwrap().as_str().unwrap();

            match block_type {
                "tool_call" => {
                    // We support incremental streaming of raw names but currently don't believe any providers do this.
                    // If they start, we'd want to know.
                    // So we check that the raw name shows up once.
                    if let Some(block_raw_name) = block.get("raw_name") {
                        match tool_name {
                            Some(_) => {
                                // Sglang likes to emit lots of duplicate tool calls
                                if provider.model_provider_name != "sglang" {
                                    assert!(
                                        block_raw_name.as_str().unwrap().is_empty(),
                                        "Raw name already seen, got {block:#?}"
                                    );
                                }
                            }
                            None => {
                                tool_name = Some(block_raw_name.as_str().unwrap().to_string());
                            }
                        }
                    }

                    let block_tool_id = block.get("id").unwrap().as_str().unwrap();
                    match &tool_id {
                        None => tool_id = Some(block_tool_id.to_string()),
                        Some(tool_id) => {
                            if provider.model_provider_name == "sglang" {
                                // Sglang likes to emit lots of duplicate tool calls
                                if tool_id != block_tool_id {
                                    continue;
                                }
                            } else {
                                assert_eq!(tool_id, block_tool_id);
                            }
                        }
                    }

                    let chunk_arguments = block.get("raw_arguments").unwrap().as_str().unwrap();
                    arguments.push_str(chunk_arguments);
                }
                "text" => {
                    // Sometimes the model will also return some text
                    // (e.g. "Sure, here's the weather in Tokyo:" + tool call)
                    // We mostly care about the tool call, so we'll ignore the text.
                }
                "thought" => {
                    // Gemini models can return thoughts - ignore them
                }
                _ => {
                    panic!("Unexpected block type: {block_type}");
                }
            }
        }

        if let Some(usage) = chunk_json.get("usage").and_then(|u| u.as_object()) {
            input_tokens += usage.get("input_tokens").unwrap().as_u64().unwrap();
            output_tokens += usage.get("output_tokens").unwrap().as_u64().unwrap();
        }
    }
    assert!(tool_name.is_some());
    assert_eq!(tool_name.as_ref().unwrap(), "get_humidity");

    // NB: Azure doesn't return usage during streaming
    if provider.variant_name.contains("azure") {
        assert_eq!(input_tokens, 0);
        assert_eq!(output_tokens, 0);
    } else if provider.variant_name.contains("together") {
        // Do nothing: Together is flaky. Sometimes it returns non-zero usage, sometimes it returns zero usage...
    } else {
        assert!(input_tokens > 0);
        assert!(output_tokens > 0);
    }

    let inference_id = inference_id.unwrap();
    let tool_id = tool_id.unwrap();
    assert!(serde_json::from_str::<Value>(&arguments).is_ok());

    // Sleep for 1 second to allow time for data to be inserted into ClickHouse (trailing writes from API)
    tokio::time::sleep(std::time::Duration::from_millis(200)).await;

    // Check ClickHouse - ChatInference Table
    let clickhouse = get_clickhouse().await;
    let result = select_chat_inference_clickhouse(&clickhouse, inference_id)
        .await
        .unwrap();

    println!("ClickHouse - ChatInference: {result:#?}");

    let id = result.get("id").unwrap().as_str().unwrap();
    let id_uuid = Uuid::parse_str(id).unwrap();
    assert_eq!(id_uuid, inference_id);

    let function_name = result.get("function_name").unwrap().as_str().unwrap();
    assert_eq!(function_name, "basic_test");

    let variant_name = result.get("variant_name").unwrap().as_str().unwrap();
    assert_eq!(variant_name, provider.variant_name);

    let episode_id_result = result.get("episode_id").unwrap().as_str().unwrap();
    let episode_id_result = Uuid::parse_str(episode_id_result).unwrap();
    assert_eq!(episode_id_result, episode_id);

    let input: Value =
        serde_json::from_str(result.get("input").unwrap().as_str().unwrap()).unwrap();
    let correct_input: Value = json!(
        {
            "system": {
                "assistant_name": "Dr. Mehta"
            },
            "messages": [
                {
                    "role": "user",
                    "content": [{"type": "text", "text": "What can you tell me about the weather in Tokyo (e.g. temperature, humidity, wind)? Use the provided tools and return what you can (not necessarily everything)."}]
                }
            ]
        }
    );
    assert_eq!(input, correct_input);

    let output_clickhouse: Vec<Value> =
        serde_json::from_str(result.get("output").unwrap().as_str().unwrap()).unwrap();
    assert!(!output_clickhouse.is_empty()); // could be > 1 if the model returns text as well

    // Ignore other content blocks
    let content_block = output_clickhouse
        .iter()
        .find(|b| b["type"] == "tool_call")
        .unwrap();
    let content_block_type = content_block.get("type").unwrap().as_str().unwrap();
    assert_eq!(content_block_type, "tool_call");
    assert_eq!(content_block.get("id").unwrap().as_str().unwrap(), tool_id);
    assert_eq!(
        content_block.get("raw_name").unwrap().as_str().unwrap(),
        "get_humidity"
    );
    assert_eq!(
        content_block
            .get("raw_arguments")
            .unwrap()
            .as_str()
            .unwrap(),
        arguments
    );
    assert_eq!(
        content_block.get("name").unwrap().as_str().unwrap(),
        "get_humidity"
    );
    assert_eq!(
        content_block.get("arguments").unwrap().as_object().unwrap(),
        &serde_json::from_str::<serde_json::Map<String, Value>>(&arguments).unwrap()
    );

    let tool_params: Value =
        serde_json::from_str(result.get("tool_params").unwrap().as_str().unwrap()).unwrap();
    assert_eq!(tool_params["tool_choice"], "required");
    assert_eq!(tool_params["parallel_tool_calls"], Value::Null);

    let tools_available = tool_params["tools_available"].as_array().unwrap();
    assert_eq!(tools_available.len(), 1);
    let tool = tools_available.first().unwrap();
    assert_eq!(tool["name"], "get_humidity");
    assert_eq!(
        tool["description"],
        "Get the current humidity in a given location"
    );
    assert_eq!(tool["strict"], false);

    let tool_parameters = tool["parameters"].as_object().unwrap();
    assert_eq!(tool_parameters["type"], "object");
    assert!(tool_parameters.get("properties").is_some());
    assert!(tool_parameters.get("required").is_some());
    assert_eq!(tool_parameters["additionalProperties"], false);

    let properties = tool_parameters["properties"].as_object().unwrap();
    assert!(properties.contains_key("location"));

    let location = properties["location"].as_object().unwrap();
    assert_eq!(location["type"], "string");
    assert_eq!(
        location["description"],
        "The location to get the humidity for (e.g. \"New York\")"
    );

    let required = tool_parameters["required"].as_array().unwrap();
    assert!(required.contains(&json!("location")));

    // Check if ClickHouse is correct - ModelInference Table
    let result = select_model_inference_clickhouse(&clickhouse, inference_id)
        .await
        .unwrap();

    println!("ClickHouse - ModelInference: {result:#?}");

    let id = result.get("id").unwrap().as_str().unwrap();
    assert!(Uuid::parse_str(id).is_ok());

    let inference_id_result = result.get("inference_id").unwrap().as_str().unwrap();
    let inference_id_result = Uuid::parse_str(inference_id_result).unwrap();
    assert_eq!(inference_id_result, inference_id);

    let model_name = result.get("model_name").unwrap().as_str().unwrap();
    assert_eq!(model_name, provider.model_name);
    let model_provider_name = result.get("model_provider_name").unwrap().as_str().unwrap();
    assert_eq!(model_provider_name, provider.model_provider_name);

    let raw_request = result.get("raw_request").unwrap().as_str().unwrap();
    assert!(raw_request.contains("get_humidity"));
    assert!(raw_request.to_lowercase().contains("tokyo"));
    assert!(
        serde_json::from_str::<Value>(raw_request).is_ok(),
        "raw_request is not a valid JSON"
    );

    let raw_response = result.get("raw_response").unwrap().as_str().unwrap();
    assert!(raw_response.contains("get_humidity"));
    // Check if raw_response is valid JSONL
    for line in raw_response.lines() {
        assert!(serde_json::from_str::<Value>(line).is_ok());
    }

    let input_tokens = result.get("input_tokens").unwrap();
    let output_tokens = result.get("output_tokens").unwrap();

    // NB: Azure OpenAI Service doesn't support input/output tokens during streaming, but Azure AI Foundry does
    if provider.variant_name.contains("azure")
        && !provider.variant_name.contains("azure-ai-foundry")
    {
        assert!(input_tokens.is_null());
        assert!(output_tokens.is_null());
    } else if provider.variant_name.contains("together") {
        // Do nothing: Together is flaky. Sometimes it returns non-zero usage, sometimes it returns zero usage...
    } else {
        assert!(input_tokens.as_u64().unwrap() > 0);
        assert!(output_tokens.as_u64().unwrap() > 0);
    }

    let response_time_ms = result.get("response_time_ms").unwrap().as_u64().unwrap();
    assert!(response_time_ms > 0);

    let ttft_ms = result.get("ttft_ms").unwrap().as_u64().unwrap();
    assert!(ttft_ms >= 1);
    assert!(ttft_ms <= response_time_ms);

    let system = result.get("system").unwrap().as_str().unwrap();
    assert_eq!(
        system,
        "You are a helpful and friendly assistant named Dr. Mehta"
    );
    let input_messages = result.get("input_messages").unwrap().as_str().unwrap();
    let input_messages: Vec<StoredRequestMessage> = serde_json::from_str(input_messages).unwrap();
    let expected_input_messages = vec![StoredRequestMessage {
        role: Role::User,
        content: vec![
            "What can you tell me about the weather in Tokyo (e.g. temperature, humidity, wind)? Use the provided tools and return what you can (not necessarily everything)."
                .to_string()
                .into(),
        ],
    }];
    assert_eq!(input_messages, expected_input_messages);
    let output = result.get("output").unwrap().as_str().unwrap();
    let output: Vec<StoredContentBlock> = serde_json::from_str(output).unwrap();
    let tool_call_blocks: Vec<_> = output
        .iter()
        .filter(|block| matches!(block, StoredContentBlock::ToolCall(_)))
        .collect();

    // Sglang likes to emit lots of tool calls
    if provider.model_provider_name == "sglang" {
        assert!(
            !tool_call_blocks.is_empty(),
            "Expected at least one tool call"
        );
    } else {
        // Assert exactly one tool call
        assert_eq!(tool_call_blocks.len(), 1, "Expected exactly one tool call");
    }

    for tool_call_block in tool_call_blocks {
        match tool_call_block {
            StoredContentBlock::ToolCall(tool_call) => {
                assert_eq!(tool_call.name, "get_humidity");
                serde_json::from_str::<Value>(&tool_call.arguments.to_lowercase()).unwrap();
            }
            _ => panic!("Unreachable"),
        }
    }
}

pub async fn test_tool_multi_turn_inference_request_with_provider(provider: E2ETestProvider) {
    // NOTE: The xAI API returns an error for multi-turn tool use when the assistant message only has tool_calls but no content.
    // The xAI team has acknowledged the issue and is working on a fix.
    // We skip this test for xAI until the fix is deployed.
    // https://gist.github.com/GabrielBianconi/47a4247cfd8b6689e7228f654806272d
    if provider.model_provider_name == "xai" {
        return;
    }

    let episode_id = Uuid::now_v7();

    let payload = json!({
       "function_name": "weather_helper",
        "episode_id": episode_id,
        "input":{
            "system": {"assistant_name": "Dr. Mehta"},
            "messages": [
                {
                    "role": "user",
                    "content": "What is the weather like in Tokyo (in Celsius)? Use the `get_temperature` tool."
                },
                {
                    "role": "assistant",
                    "content": [
                        {
                            "type": "tool_call",
                            "id": "123456789",
                            "name": "get_temperature",
                            "arguments": {"location": "Tokyo", "units": "celsius"}
                        }
                    ]
                },
                {
                    "role": "user",
                    "content": [
                        {
                            "type": "tool_result",
                            "id": "123456789",
                            "name": "get_temperature",
                            "result": "70"
                        }
                    ]
                }
            ]},
        "variant_name": provider.variant_name,
        "stream": false,
        "extra_headers": if provider.is_modal_provider() { get_modal_extra_headers() } else { UnfilteredInferenceExtraHeaders::default() },
    });

    let response = Client::new()
        .post(get_gateway_endpoint("/inference"))
        .json(&payload)
        .send()
        .await
        .unwrap();

    // Check that the API response is ok
    assert_eq!(response.status(), StatusCode::OK);
    let response_json = response.json::<Value>().await.unwrap();

    println!("API response: {response_json:#?}");
    check_tool_use_multi_turn_inference_response(response_json, &provider, Some(episode_id), false)
        .await;
}

pub async fn check_tool_use_multi_turn_inference_response(
    response_json: Value,
    provider: &E2ETestProvider,
    episode_id: Option<Uuid>,
    is_batch: bool,
) {
    let inference_id = response_json.get("inference_id").unwrap().as_str().unwrap();
    let inference_id = Uuid::parse_str(inference_id).unwrap();

    if let Some(episode_id) = episode_id {
        let episode_id_response = response_json.get("episode_id").unwrap().as_str().unwrap();
        let episode_id_response = Uuid::parse_str(episode_id_response).unwrap();
        assert_eq!(episode_id_response, episode_id);
    }

    let variant_name = response_json.get("variant_name").unwrap().as_str().unwrap();
    assert_eq!(variant_name, provider.variant_name);

    let content = response_json.get("content").unwrap().as_array().unwrap();
    assert_eq!(content.len(), 1);
    let content_block = content.first().unwrap();
    let content_block_type = content_block.get("type").unwrap().as_str().unwrap();
    assert_eq!(content_block_type, "text");
    let content = content_block.get("text").unwrap().as_str().unwrap();
    assert!(content.to_lowercase().contains("tokyo"));

    let usage = response_json.get("usage").unwrap();
    let input_tokens = usage.get("input_tokens").unwrap().as_u64().unwrap();
    assert!(input_tokens > 0);
    let output_tokens = usage.get("output_tokens").unwrap().as_u64().unwrap();
    assert!(output_tokens > 0);

    // Sleep to allow time for data to be inserted into ClickHouse (trailing writes from API)
    tokio::time::sleep(std::time::Duration::from_millis(200)).await;

    // Check if ClickHouse is ok - ChatInference Table
    let clickhouse = get_clickhouse().await;
    let result = select_chat_inference_clickhouse(&clickhouse, inference_id)
        .await
        .unwrap();

    println!("ClickHouse - ChatInference: {result:#?}");

    let id = result.get("id").unwrap().as_str().unwrap();
    let id = Uuid::parse_str(id).unwrap();
    assert_eq!(id, inference_id);

    let function_name = result.get("function_name").unwrap().as_str().unwrap();
    assert_eq!(function_name, "weather_helper");

    let variant_name = result.get("variant_name").unwrap().as_str().unwrap();
    assert_eq!(variant_name, provider.variant_name);

    if let Some(episode_id) = episode_id {
        let retrieved_episode_id = result.get("episode_id").unwrap().as_str().unwrap();
        let retrieved_episode_id = Uuid::parse_str(retrieved_episode_id).unwrap();
        assert_eq!(retrieved_episode_id, episode_id);
    }

    let input: Value =
        serde_json::from_str(result.get("input").unwrap().as_str().unwrap()).unwrap();
    let correct_input = json!({
        "system": {"assistant_name": "Dr. Mehta"},
        "messages": [
            {
                "role": "user",
                "content": [{"type": "text", "text": "What is the weather like in Tokyo (in Celsius)? Use the `get_temperature` tool."}]
            },
            {
                "role": "assistant",
                "content": [{"type": "tool_call", "id": "123456789", "name": "get_temperature", "arguments": "{\"location\":\"Tokyo\",\"units\":\"celsius\"}"}]
            },
            {
                "role": "user",
                "content": [{"type": "tool_result", "id": "123456789", "name": "get_temperature", "result": "70"}]
            }
        ]
    });
    assert_eq!(input, correct_input);

    let content_blocks = result.get("output").unwrap().as_str().unwrap();
    let content_blocks: Vec<Value> = serde_json::from_str(content_blocks).unwrap();
    assert_eq!(content_blocks.len(), 1);
    let content_block = content_blocks.first().unwrap();
    let content_block_type = content_block.get("type").unwrap().as_str().unwrap();
    assert_eq!(content_block_type, "text");
    let clickhouse_content = content_block.get("text").unwrap().as_str().unwrap();
    assert_eq!(clickhouse_content, content);

    let tool_params: Value =
        serde_json::from_str(result.get("tool_params").unwrap().as_str().unwrap()).unwrap();
    assert_eq!(tool_params["tool_choice"], "auto");
    assert_eq!(tool_params["parallel_tool_calls"], Value::Null);

    let tools_available = tool_params["tools_available"].as_array().unwrap();
    assert_eq!(tools_available.len(), 1);
    let tool = tools_available.first().unwrap();
    assert_eq!(tool["name"], "get_temperature");
    assert_eq!(
        tool["description"],
        "Get the current temperature in a given location"
    );
    assert_eq!(tool["strict"], false);

    let inference_params = result.get("inference_params").unwrap().as_str().unwrap();
    let inference_params: Value = serde_json::from_str(inference_params).unwrap();
    let inference_params = inference_params.get("chat_completion").unwrap();
    assert!(inference_params.get("temperature").is_none());
    assert!(inference_params.get("seed").is_none());

    if !is_batch {
        let processing_time_ms = result.get("processing_time_ms").unwrap().as_u64().unwrap();
        assert!(processing_time_ms > 0);
    }

    // Check the ModelInference Table
    let result = select_model_inference_clickhouse(&clickhouse, inference_id)
        .await
        .unwrap();

    println!("ClickHouse - ModelInference: {result:#?}");

    let model_inference_id = result.get("id").unwrap().as_str().unwrap();
    assert!(Uuid::parse_str(model_inference_id).is_ok());

    let inference_id_result = result.get("inference_id").unwrap().as_str().unwrap();
    let inference_id_result = Uuid::parse_str(inference_id_result).unwrap();
    assert_eq!(inference_id_result, inference_id);

    let model_name = result.get("model_name").unwrap().as_str().unwrap();
    assert_eq!(model_name, provider.model_name);
    let model_provider_name = result.get("model_provider_name").unwrap().as_str().unwrap();
    assert_eq!(model_provider_name, provider.model_provider_name);

    let raw_request = result.get("raw_request").unwrap().as_str().unwrap();
    assert!(raw_request.contains("get_temperature"));
    assert!(raw_request.to_lowercase().contains("tokyo"));
    assert!(
        serde_json::from_str::<Value>(raw_request).is_ok(),
        "raw_request is not a valid JSON"
    );

    let raw_response = result.get("raw_response").unwrap().as_str().unwrap();
    assert!(raw_response.to_lowercase().contains("tokyo"));
    assert!(serde_json::from_str::<Value>(raw_response).is_ok());

    let input_tokens = result.get("input_tokens").unwrap().as_u64().unwrap();
    assert!(input_tokens > 0);
    let output_tokens = result.get("output_tokens").unwrap().as_u64().unwrap();
    assert!(output_tokens > 0);
    if !is_batch {
        let response_time_ms = result.get("response_time_ms").unwrap().as_u64().unwrap();
        assert!(response_time_ms > 0);
        assert!(result.get("ttft_ms").unwrap().is_null());
    }

    let system = result.get("system").unwrap().as_str().unwrap();
    assert_eq!(
        system,
        "You are a helpful and friendly assistant named Dr. Mehta.\n\nPeople will ask you questions about the weather.\n\nIf asked about the weather, just respond with the tool call. Use the \"get_temperature\" tool.\n\nIf provided with a tool result, use it to respond to the user (e.g. \"The weather in New York is 55 degrees Fahrenheit.\")."
    );
    let input_messages = result.get("input_messages").unwrap().as_str().unwrap();
    let input_messages: Vec<StoredRequestMessage> = serde_json::from_str(input_messages).unwrap();
    let expected_input_messages = vec![
        StoredRequestMessage {
            role: Role::User,
            content: vec![
                "What is the weather like in Tokyo (in Celsius)? Use the `get_temperature` tool."
                    .to_string()
                    .into(),
            ],
        },
        StoredRequestMessage {
            role: Role::Assistant,
            content: vec![StoredContentBlock::ToolCall(ToolCall {
                id: "123456789".to_string(),
                name: "get_temperature".to_string(),
                arguments: "{\"location\":\"Tokyo\",\"units\":\"celsius\"}".to_string(),
            })],
        },
        StoredRequestMessage {
            role: Role::User,
            content: vec![StoredContentBlock::ToolResult(ToolResult {
                id: "123456789".to_string(),
                name: "get_temperature".to_string(),
                result: "70".to_string(),
            })],
        },
    ];
    assert_eq!(input_messages, expected_input_messages);
    let output = result.get("output").unwrap().as_str().unwrap();
    let output: Vec<StoredContentBlock> = serde_json::from_str(output).unwrap();
    assert_eq!(output.len(), 1);
    let first = output.first().unwrap();
    match first {
        StoredContentBlock::Text(text) => {
            assert!(text.text.to_lowercase().contains("tokyo"));
        }
        _ => {
            panic!("Expected a text block, got {first:?}");
        }
    }
}

pub async fn test_tool_multi_turn_streaming_inference_request_with_provider(
    provider: E2ETestProvider,
) {
    // Together doesn't correctly produce streaming tool call chunks (it produces text chunks with the raw tool call).
    if provider.model_provider_name == "together" {
        return;
    }

    // NOTE: The xAI API returns an error for multi-turn tool use when the assistant message only has tool_calls but no content.
    // The xAI team has acknowledged the issue and is working on a fix.
    // We skip this test for xAI until the fix is deployed.
    // https://gist.github.com/GabrielBianconi/47a4247cfd8b6689e7228f654806272d
    if provider.model_provider_name == "xai" {
        return;
    }

    let episode_id = Uuid::now_v7();

    let payload = json!({
       "function_name": "weather_helper",
        "episode_id": episode_id,
        "extra_headers": if provider.is_modal_provider() { get_modal_extra_headers() } else { UnfilteredInferenceExtraHeaders::default() },
        "input":{
            "system": {"assistant_name": "Dr. Mehta"},
            "messages": [
                {
                    "role": "user",
                    "content": "What is the weather like in Tokyo (in Celsius)? Use the `get_temperature` tool."
                },
                {
                    "role": "assistant",
                    "content": [
                        {
                            "type": "tool_call",
                            "id": "123456789",
                            "name": "get_temperature",
                            "arguments": {"location": "Tokyo", "units": "celsius"}
                        }
                    ]
                },
                {
                    "role": "user",
                    "content": [
                        {
                            "type": "tool_result",
                            "id": "123456789",
                            "name": "get_temperature",
                            "result": "30"
                        }
                    ]
                }
            ]},
        "variant_name": provider.variant_name,
        "stream": true,
    });

    let mut event_source = Client::new()
        .post(get_gateway_endpoint("/inference"))
        .json(&payload)
        .eventsource()
        .unwrap();

    let mut chunks = vec![];
    let mut found_done_chunk = false;
    while let Some(event) = event_source.next().await {
        let event = event.unwrap();
        match event {
            Event::Open => continue,
            Event::Message(message) => {
                if message.data == "[DONE]" {
                    found_done_chunk = true;
                    break;
                }
                chunks.push(message.data);
            }
        }
    }
    assert!(found_done_chunk);

    let mut inference_id: Option<Uuid> = None;
    let mut full_content = String::new();
    let mut input_tokens = 0;
    let mut output_tokens = 0;
    for chunk in chunks.clone() {
        let chunk_json: Value = serde_json::from_str(&chunk).unwrap();

        println!("API response chunk: {chunk_json:#?}");

        let chunk_inference_id = chunk_json.get("inference_id").unwrap().as_str().unwrap();
        let chunk_inference_id = Uuid::parse_str(chunk_inference_id).unwrap();
        match inference_id {
            Some(inference_id) => {
                assert_eq!(inference_id, chunk_inference_id);
            }
            None => {
                inference_id = Some(chunk_inference_id);
            }
        }

        let chunk_episode_id = chunk_json.get("episode_id").unwrap().as_str().unwrap();
        let chunk_episode_id = Uuid::parse_str(chunk_episode_id).unwrap();
        assert_eq!(chunk_episode_id, episode_id);

        let content_blocks = chunk_json.get("content").unwrap().as_array().unwrap();
        if !content_blocks.is_empty() {
            let content_block = content_blocks.first().unwrap();
            let content = content_block.get("text").unwrap().as_str().unwrap();
            full_content.push_str(content);
        }

        if let Some(usage) = chunk_json.get("usage") {
            input_tokens += usage.get("input_tokens").unwrap().as_u64().unwrap();
            output_tokens += usage.get("output_tokens").unwrap().as_u64().unwrap();
        }
    }

    let inference_id = inference_id.unwrap();
    assert!(full_content.to_lowercase().contains("tokyo"));

    // NB: Azure OpenAI Service doesn't support input/output tokens during streaming, but Azure AI Foundry does
    if provider.variant_name.contains("azure")
        && !provider.variant_name.contains("azure-ai-foundry")
    {
        assert_eq!(input_tokens, 0);
        assert_eq!(output_tokens, 0);
    } else {
        assert!(input_tokens > 0);
        assert!(output_tokens > 0);
    }

    // Sleep to allow time for data to be inserted into ClickHouse (trailing writes from API)
    tokio::time::sleep(std::time::Duration::from_millis(200)).await;

    // Check ClickHouse - ChatInference Table
    let clickhouse = get_clickhouse().await;
    let result = select_chat_inference_clickhouse(&clickhouse, inference_id)
        .await
        .unwrap();

    println!("ClickHouse - ChatInference: {result:#?}");

    let id = result.get("id").unwrap().as_str().unwrap();
    let id_uuid = Uuid::parse_str(id).unwrap();
    assert_eq!(id_uuid, inference_id);

    let function_name = result.get("function_name").unwrap().as_str().unwrap();
    assert_eq!(function_name, "weather_helper");

    let variant_name = result.get("variant_name").unwrap().as_str().unwrap();
    assert_eq!(variant_name, provider.variant_name);

    let episode_id_result = result.get("episode_id").unwrap().as_str().unwrap();
    let episode_id_result = Uuid::parse_str(episode_id_result).unwrap();
    assert_eq!(episode_id_result, episode_id);

    let input: Value =
        serde_json::from_str(result.get("input").unwrap().as_str().unwrap()).unwrap();
    let correct_input = json!({
        "system": {"assistant_name": "Dr. Mehta"},
        "messages": [
            {
                "role": "user",
                "content": [{"type": "text", "text": "What is the weather like in Tokyo (in Celsius)? Use the `get_temperature` tool."}]
            },
            {
                "role": "assistant",
                "content": [
                    {
                        "type": "tool_call",
                        "id": "123456789",
                        "name": "get_temperature",
                        "arguments": "{\"location\":\"Tokyo\",\"units\":\"celsius\"}"
                    }
                ]
            },
            {
                "role": "user",
                "content": [
                    {
                        "type": "tool_result",
                        "id": "123456789",
                        "name": "get_temperature",
                        "result": "30"
                    }
                ]
            }
        ]
    });
    assert_eq!(input, correct_input);

    let output = result.get("output").unwrap().as_str().unwrap();
    let output: Vec<Value> = serde_json::from_str(output).unwrap();
    assert_eq!(output.len(), 1);
    let content_block = output.first().unwrap();
    let content_block_type = content_block.get("type").unwrap().as_str().unwrap();
    assert_eq!(content_block_type, "text");
    let clickhouse_content = content_block.get("text").unwrap().as_str().unwrap();
    assert_eq!(clickhouse_content, full_content);

    let tool_params: Value =
        serde_json::from_str(result.get("tool_params").unwrap().as_str().unwrap()).unwrap();
    assert_eq!(tool_params["tool_choice"], "auto");
    assert_eq!(tool_params["parallel_tool_calls"], Value::Null);

    let inference_params = result.get("inference_params").unwrap().as_str().unwrap();
    let inference_params: Value = serde_json::from_str(inference_params).unwrap();
    let inference_params = inference_params.get("chat_completion").unwrap();
    assert!(inference_params.get("temperature").is_none());
    assert!(inference_params.get("seed").is_none());

    let processing_time_ms = result.get("processing_time_ms").unwrap().as_u64().unwrap();
    assert!(processing_time_ms > 0);

    // Check ClickHouse - ModelInference Table
    let result = select_model_inference_clickhouse(&clickhouse, inference_id)
        .await
        .unwrap();

    println!("ClickHouse - ModelInference: {result:#?}");

    let model_inference_id = result.get("id").unwrap().as_str().unwrap();
    assert!(Uuid::parse_str(model_inference_id).is_ok());

    let inference_id_result = result.get("inference_id").unwrap().as_str().unwrap();
    let inference_id_result = Uuid::parse_str(inference_id_result).unwrap();
    assert_eq!(inference_id_result, inference_id);

    let model_name = result.get("model_name").unwrap().as_str().unwrap();
    assert_eq!(model_name, provider.model_name);
    let model_provider_name = result.get("model_provider_name").unwrap().as_str().unwrap();
    assert_eq!(model_provider_name, provider.model_provider_name);

    let raw_request = result.get("raw_request").unwrap().as_str().unwrap();
    assert!(raw_request.contains("get_temperature"));
    assert!(raw_request.to_lowercase().contains("tokyo"));
    assert!(
        serde_json::from_str::<Value>(raw_request).is_ok(),
        "raw_request is not a valid JSON"
    );

    let raw_response = result.get("raw_response").unwrap().as_str().unwrap();

    // Check if raw_response is valid JSONL
    for line in raw_response.lines() {
        assert!(serde_json::from_str::<Value>(line).is_ok());
    }

    let input_tokens = result.get("input_tokens").unwrap();
    let output_tokens = result.get("output_tokens").unwrap();

    // NB: Azure OpenAI Service doesn't support input/output tokens during streaming, but Azure AI Foundry does
    if provider.variant_name.contains("azure")
        && !provider.variant_name.contains("azure-ai-foundry")
    {
        assert!(input_tokens.is_null());
        assert!(output_tokens.is_null());
    } else {
        assert!(input_tokens.as_u64().unwrap() > 0);
        assert!(output_tokens.as_u64().unwrap() > 0);
    }

    let response_time_ms = result.get("response_time_ms").unwrap().as_u64().unwrap();
    assert!(response_time_ms > 0);

    let ttft_ms = result.get("ttft_ms").unwrap().as_u64().unwrap();
    assert!(ttft_ms >= 1);
    assert!(ttft_ms <= response_time_ms);

    let system = result.get("system").unwrap().as_str().unwrap();
    assert_eq!(
        system,
        "You are a helpful and friendly assistant named Dr. Mehta.\n\nPeople will ask you questions about the weather.\n\nIf asked about the weather, just respond with the tool call. Use the \"get_temperature\" tool.\n\nIf provided with a tool result, use it to respond to the user (e.g. \"The weather in New York is 55 degrees Fahrenheit.\")."
    );
    let input_messages = result.get("input_messages").unwrap().as_str().unwrap();
    let input_messages: Vec<StoredRequestMessage> = serde_json::from_str(input_messages).unwrap();
    let expected_input_messages = vec![
        StoredRequestMessage {
            role: Role::User,
            content: vec![
                "What is the weather like in Tokyo (in Celsius)? Use the `get_temperature` tool."
                    .to_string()
                    .into(),
            ],
        },
        StoredRequestMessage {
            role: Role::Assistant,
            content: vec![StoredContentBlock::ToolCall(ToolCall {
                id: "123456789".to_string(),
                name: "get_temperature".to_string(),
                arguments: "{\"location\":\"Tokyo\",\"units\":\"celsius\"}".to_string(),
            })],
        },
        StoredRequestMessage {
            role: Role::User,
            content: vec![StoredContentBlock::ToolResult(ToolResult {
                id: "123456789".to_string(),
                name: "get_temperature".to_string(),
                result: "30".to_string(),
            })],
        },
    ];
    assert_eq!(input_messages, expected_input_messages);
    let output = result.get("output").unwrap().as_str().unwrap();
    let output: Vec<StoredContentBlock> = serde_json::from_str(output).unwrap();
    assert_eq!(output.len(), 1);
    let first = output.first().unwrap();
    match first {
        StoredContentBlock::Text(text) => {
            assert!(text.text.to_lowercase().contains("tokyo"));
        }
        _ => {
            panic!("Expected a text block, got {first:?}");
        }
    }
}

pub async fn test_stop_sequences_inference_request_with_provider(
    provider: E2ETestProvider,
    client: &tensorzero::Client,
) {
    // OpenAI Responses doesn't support stop sequences
    if provider.variant_name == "openai-responses" {
        return;
    }
    let episode_id = Uuid::now_v7();
    let extra_headers = if provider.is_modal_provider() {
        get_modal_extra_headers()
    } else {
        UnfilteredInferenceExtraHeaders::default()
    };

    let response = client
        .inference(tensorzero::ClientInferenceParams {
            function_name: Some("basic_test".to_string()),
            model_name: None,
            variant_name: Some(provider.variant_name.clone()),
            episode_id: Some(episode_id),
            input: tensorzero::Input {
                system: Some(System::Template(Arguments(serde_json::Map::from_iter([(
                    "assistant_name".to_string(),
                    "Dr. Mehta".into(),
                )])))),
                messages: vec![tensorzero::InputMessage {
                    role: Role::User,
                    content: vec![tensorzero::InputMessageContent::Text(
                        Text {
                            text: "Write me a short sentence ending with the word TensorZero. Don't say anything else."
                                .to_string(),
                        },
                    )],
                }],
            },
            extra_headers,
            params: tensorzero::InferenceParams {
                chat_completion: ChatCompletionInferenceParams {
                    stop_sequences: Some(vec!["TensorZero".to_string()]),
                    ..Default::default()
                }
            },
            ..Default::default()
        })
        .await
        .unwrap();

    match response {
        tensorzero::InferenceOutput::NonStreaming(response) => {
            let InferenceResponse::Chat(response) = response else {
                panic!("Expected a chat response");
            };

            // Sleep to allow time for data to be inserted into ClickHouse (trailing writes from API)
            tokio::time::sleep(std::time::Duration::from_millis(200)).await;

            // Check ClickHouse - ChatInference Table
            let clickhouse = get_clickhouse().await;

            println!("Response: {response:#?}");

            let model_inference =
                select_model_inference_clickhouse(&clickhouse, response.inference_id)
                    .await
                    .unwrap();
            println!("Model inference: {model_inference:#?}");

            let chat_inference =
                select_chat_inference_clickhouse(&clickhouse, response.inference_id)
                    .await
                    .unwrap();
            println!("Chat inference: {chat_inference:#?}");

            // Just check 'stop_sequences', as we check ModelInference and ChatInference in lots of other tests
            let inference_params = chat_inference
                .get("inference_params")
                .unwrap()
                .as_str()
                .unwrap();
            let inference_params: Value = serde_json::from_str(inference_params).unwrap();
            let inference_params = inference_params.get("chat_completion").unwrap();
            let stop_sequences = inference_params
                .get("stop_sequences")
                .unwrap()
                .as_array()
                .unwrap();
            assert_eq!(stop_sequences.len(), 1);
            assert_eq!(stop_sequences[0].as_str().unwrap(), "TensorZero");

            // Only some providers have a stop_sequence finish reason -
            // other providers will just give us 'stop'
            const MISSING_STOP_SEQUENCE_PROVIDERS: &[&str] = &[
                "fireworks",
                "vllm",
                "sglang",
                "mistral",
                "gcp_vertex_gemini",
                "google_ai_studio_gemini",
                "xai",
                "together",
                "deepseek",
                "openrouter",
                "openai",
                "azure",
                "groq",
                "hyperbolic",
            ];
            if MISSING_STOP_SEQUENCE_PROVIDERS.contains(&provider.model_provider_name.as_str())
                || provider.model_name == "gemma-3-1b-aws-sagemaker-openai"
                || provider.model_name == "deepseek-r1-aws-bedrock"
            {
                assert_eq!(response.finish_reason, Some(FinishReason::Stop));
            } else {
                assert_eq!(response.finish_reason, Some(FinishReason::StopSequence));
            }
            // TGI gives us a finish_reason of StopSequence, but still include the stop sequence in the response
            if !(provider.model_provider_name == "tgi"
                || provider.model_name == "gemma-3-1b-aws-sagemaker-tgi")
            {
                let json = serde_json::to_string(&response).unwrap();
                assert!(
                    !json.to_lowercase().contains("tensorzero"),
                    "TensorZero should not be in the response: `{json}`"
                );
            }
        }
        tensorzero::InferenceOutput::Streaming(_) => {
            panic!("Unexpected streaming response");
        }
    }
}

pub async fn test_dynamic_tool_use_inference_request_with_provider(
    provider: E2ETestProvider,
    client: &tensorzero::Client,
) {
    let episode_id = Uuid::now_v7();

    let response = client.inference(tensorzero::ClientInferenceParams {
        function_name: Some("basic_test".to_string()),
        model_name: None,
        variant_name: Some(provider.variant_name.clone()),
        episode_id: Some(episode_id),
        extra_headers: if provider.model_provider_name == "vllm"
            || provider.model_provider_name == "sglang"
        {
            get_modal_extra_headers()
        } else {
            UnfilteredInferenceExtraHeaders::default()
        },
        input: tensorzero::Input {
            system: Some(System::Template(Arguments(serde_json::Map::from_iter([(
                "assistant_name".to_string(),
                "Dr. Mehta".into(),
            )])))),
            messages: vec![tensorzero::InputMessage {
                role: Role::User,
                content: vec![
                    tensorzero::InputMessageContent::Text(
                        Text {
                            text: "What is the weather like in Tokyo (in Celsius)? Use the provided `get_temperature` tool. Do not say anything else, just call the function.".to_string()
                        }
                    )
                ],
            }],
        },
        stream: Some(false),
        dynamic_tool_params: tensorzero::DynamicToolParams {
            additional_tools: Some(vec![
                tensorzero::Tool::Function(tensorzero::FunctionTool {
                    name: "get_temperature".to_string(),
                    description: "Get the current temperature in a given location".to_string(),
                    parameters: json!({
                        "$schema": "http://json-schema.org/draft-07/schema#",
                        "type": "object",
                        "properties": {
                            "location": {
                                "type": "string",
                                "description": "The location to get the temperature for (e.g. \"New York\")"
                            },
                            "units": {
                                "type": "string",
                                "description": "The units to get the temperature in (must be \"fahrenheit\" or \"celsius\")",
                                "enum": ["fahrenheit", "celsius"]
                            }
                        },
                        "required": ["location"],
                        "additionalProperties": false
                    }),
                    strict: false,
                }),
            ]),
            ..Default::default()
        },
        ..Default::default()
    }).await.unwrap();

    match response {
        tensorzero::InferenceOutput::NonStreaming(response) => {
            let response_json = serde_json::to_value(&response).unwrap();

            println!("API response: {response_json:#?}");

            check_dynamic_tool_use_inference_response(
                response_json,
                &provider,
                Some(episode_id),
                false,
            )
            .await;
        }
        tensorzero::InferenceOutput::Streaming(_) => {
            panic!("Unexpected streaming response");
        }
    }
}

pub async fn check_dynamic_tool_use_inference_response(
    response_json: Value,
    provider: &E2ETestProvider,
    episode_id: Option<Uuid>,
    is_batch: bool,
) {
    let hardcoded_function_name = "basic_test";
    let inference_id = response_json.get("inference_id").unwrap().as_str().unwrap();
    let inference_id = Uuid::parse_str(inference_id).unwrap();

    if let Some(episode_id) = episode_id {
        let episode_id_response = response_json.get("episode_id").unwrap().as_str().unwrap();
        let episode_id_response = Uuid::parse_str(episode_id_response).unwrap();
        assert_eq!(episode_id_response, episode_id);
    }

    let variant_name = response_json.get("variant_name").unwrap().as_str().unwrap();
    assert_eq!(variant_name, provider.variant_name);

    let content = response_json.get("content").unwrap().as_array().unwrap();
    assert!(!content.is_empty()); // could be > 1 if the model returns text as well
    let content_block = content
        .iter()
        .find(|block| block["type"] == "tool_call")
        .unwrap();
    let content_block_type = content_block.get("type").unwrap().as_str().unwrap();
    assert_eq!(content_block_type, "tool_call");

    assert!(content_block.get("id").unwrap().as_str().is_some());

    let raw_name = content_block.get("raw_name").unwrap().as_str().unwrap();
    assert_eq!(raw_name, "get_temperature");
    let name = content_block.get("name").unwrap().as_str().unwrap();
    assert_eq!(name, "get_temperature");

    let raw_arguments = content_block
        .get("raw_arguments")
        .unwrap()
        .as_str()
        .unwrap();
    let raw_arguments: Value = serde_json::from_str(raw_arguments).unwrap();
    let raw_arguments = raw_arguments.as_object().unwrap();
    assert!(raw_arguments.len() == 2);
    let location = raw_arguments.get("location").unwrap().as_str().unwrap();
    assert_eq!(location.to_lowercase(), "tokyo");
    let units = raw_arguments.get("units").unwrap().as_str().unwrap();
    assert!(units == "celsius");

    let arguments = content_block.get("arguments").unwrap();
    let arguments = arguments.as_object().unwrap();
    assert!(arguments.len() == 2);
    let location = arguments.get("location").unwrap().as_str().unwrap();
    assert_eq!(location.to_lowercase(), "tokyo");
    let units = arguments.get("units").unwrap().as_str().unwrap();
    assert!(units == "celsius");

    let usage = response_json.get("usage").unwrap();
    let usage = usage.as_object().unwrap();
    let input_tokens = usage.get("input_tokens").unwrap().as_u64().unwrap();
    let output_tokens = usage.get("output_tokens").unwrap().as_u64().unwrap();
    assert!(input_tokens > 0);
    assert!(output_tokens > 0);

    // Sleep to allow time for data to be inserted into ClickHouse (trailing writes from API)
    tokio::time::sleep(std::time::Duration::from_millis(200)).await;

    // Check if ClickHouse is correct - ChatInference table
    let clickhouse = get_clickhouse().await;
    let result = select_chat_inference_clickhouse(&clickhouse, inference_id)
        .await
        .unwrap();

    println!("ClickHouse - ChatInference: {result:#?}");

    let id = result.get("id").unwrap().as_str().unwrap();
    let id_uuid = Uuid::parse_str(id).unwrap();
    assert_eq!(id_uuid, inference_id);

    let function_name = result.get("function_name").unwrap().as_str().unwrap();
    assert_eq!(function_name, hardcoded_function_name);

    let variant_name = result.get("variant_name").unwrap().as_str().unwrap();
    assert_eq!(variant_name, provider.variant_name);

    if let Some(episode_id) = episode_id {
        let episode_id_result = result.get("episode_id").unwrap().as_str().unwrap();
        let episode_id_result = Uuid::parse_str(episode_id_result).unwrap();
        assert_eq!(episode_id_result, episode_id);
    }

    let input: Value =
        serde_json::from_str(result.get("input").unwrap().as_str().unwrap()).unwrap();
    let correct_input: Value = json!(
        {
            "system": {
                "assistant_name": "Dr. Mehta"
            },
            "messages": [
                {
                    "role": "user",
                    "content": [{"type": "text", "text": "What is the weather like in Tokyo (in Celsius)? Use the provided `get_temperature` tool. Do not say anything else, just call the function."}]
                }
            ]
        }
    );
    assert_eq!(input, correct_input);

    let output_clickhouse: Vec<Value> =
        serde_json::from_str(result.get("output").unwrap().as_str().unwrap()).unwrap();
    assert_eq!(output_clickhouse, *content);

    let tool_params: Value =
        serde_json::from_str(result.get("tool_params").unwrap().as_str().unwrap()).unwrap();
    assert_eq!(tool_params["tool_choice"], "auto");
    assert_eq!(tool_params["parallel_tool_calls"], Value::Null);

    let tools_available = tool_params["tools_available"].as_array().unwrap();
    assert_eq!(tools_available.len(), 1);
    let tool = tools_available.first().unwrap();
    assert_eq!(tool["name"], "get_temperature");
    assert_eq!(
        tool["description"],
        "Get the current temperature in a given location"
    );
    assert_eq!(tool["strict"], false);

    let tool_parameters = tool["parameters"].as_object().unwrap();
    assert_eq!(tool_parameters["type"], "object");
    assert!(tool_parameters.get("properties").is_some());
    assert!(tool_parameters.get("required").is_some());

    let properties = tool_parameters["properties"].as_object().unwrap();
    assert!(properties.contains_key("location"));
    assert!(properties.contains_key("units"));

    let location = properties["location"].as_object().unwrap();
    assert_eq!(location["type"], "string");
    assert_eq!(
        location["description"],
        "The location to get the temperature for (e.g. \"New York\")"
    );

    let units = properties["units"].as_object().unwrap();
    assert_eq!(units["type"], "string");
    assert_eq!(
        units["description"],
        "The units to get the temperature in (must be \"fahrenheit\" or \"celsius\")"
    );
    let units_enum = units["enum"].as_array().unwrap();
    assert_eq!(units_enum.len(), 2);
    assert!(units_enum.contains(&json!("fahrenheit")));
    assert!(units_enum.contains(&json!("celsius")));

    let required = tool_parameters["required"].as_array().unwrap();
    assert!(required.contains(&json!("location")));

    // Check if ClickHouse is correct - ModelInference Table
    let result = select_model_inference_clickhouse(&clickhouse, inference_id)
        .await
        .unwrap();

    println!("ClickHouse - ModelInference: {result:#?}");

    let id = result.get("id").unwrap().as_str().unwrap();
    assert!(Uuid::parse_str(id).is_ok());

    let inference_id_result = result.get("inference_id").unwrap().as_str().unwrap();
    let inference_id_result = Uuid::parse_str(inference_id_result).unwrap();
    assert_eq!(inference_id_result, inference_id);

    let model_name = result.get("model_name").unwrap().as_str().unwrap();
    assert_eq!(model_name, provider.model_name);
    let model_provider_name = result.get("model_provider_name").unwrap().as_str().unwrap();
    assert_eq!(model_provider_name, provider.model_provider_name);

    let raw_request = result.get("raw_request").unwrap().as_str().unwrap();
    assert!(raw_request.contains("get_temperature"));
    assert!(raw_request.to_lowercase().contains("tokyo"));
    assert!(
        serde_json::from_str::<Value>(raw_request).is_ok(),
        "raw_request is not a valid JSON"
    );

    let raw_response = result.get("raw_response").unwrap().as_str().unwrap();
    assert!(raw_response.to_lowercase().contains("tokyo"));
    assert!(raw_response.contains("get_temperature"));

    let input_tokens = result.get("input_tokens").unwrap().as_u64().unwrap();
    assert!(input_tokens > 0);
    let output_tokens = result.get("output_tokens").unwrap().as_u64().unwrap();
    assert!(output_tokens > 0);
    if !is_batch {
        let response_time_ms = result.get("response_time_ms").unwrap().as_u64().unwrap();
        assert!(response_time_ms > 0);
        assert!(result.get("ttft_ms").unwrap().is_null());
    }

    let system = result.get("system").unwrap().as_str().unwrap();
    assert_eq!(
        system,
        "You are a helpful and friendly assistant named Dr. Mehta"
    );
    let input_messages = result.get("input_messages").unwrap().as_str().unwrap();
    let input_messages: Vec<StoredRequestMessage> = serde_json::from_str(input_messages).unwrap();
    let expected_input_messages = vec![StoredRequestMessage {
        role: Role::User,
        content: vec![StoredContentBlock::Text(Text { text: "What is the weather like in Tokyo (in Celsius)? Use the provided `get_temperature` tool. Do not say anything else, just call the function."
            .to_string() })],
    }];
    assert_eq!(input_messages, expected_input_messages);
    let output = result.get("output").unwrap().as_str().unwrap();
    let output: Vec<StoredContentBlock> = serde_json::from_str(output).unwrap();
    let tool_call_blocks: Vec<_> = output
        .iter()
        .filter(|block| matches!(block, StoredContentBlock::ToolCall(_)))
        .collect();

    // Assert exactly one tool call
    assert_eq!(tool_call_blocks.len(), 1, "Expected exactly one tool call");

    let tool_call_block = tool_call_blocks[0];
    match tool_call_block {
        StoredContentBlock::ToolCall(tool_call) => {
            assert_eq!(tool_call.name, "get_temperature");
            serde_json::from_str::<Value>(&tool_call.arguments.to_lowercase()).unwrap();
        }
        _ => panic!("Unreachable"),
    }
}

pub async fn test_dynamic_tool_use_streaming_inference_request_with_provider(
    provider: E2ETestProvider,
    client: &tensorzero::Client,
) {
    let episode_id = Uuid::now_v7();

    let input_function_name = "basic_test";

    let stream = client.inference(tensorzero::ClientInferenceParams {
        function_name: Some(input_function_name.to_string()),
        model_name: None,
        variant_name: Some(provider.variant_name.clone()),
        episode_id: Some(episode_id),
        input: tensorzero::Input {
            system: Some(System::Template(Arguments(serde_json::Map::from_iter([(
                "assistant_name".to_string(),
                "Dr. Mehta".into(),
            )])))),
            messages: vec![tensorzero::InputMessage {
                role: Role::User,
                content: vec![tensorzero::InputMessageContent::Text(Text { text: "What is the weather like in Tokyo (in Celsius)? Use the provided `get_temperature` tool. Do not say anything else, just call the function.".to_string() })],
            }],
        },
        extra_headers: if provider.model_provider_name == "vllm"
            || provider.model_provider_name == "sglang"
        {
            get_modal_extra_headers()
        } else {
            UnfilteredInferenceExtraHeaders::default()
        },
        stream: Some(true),
        dynamic_tool_params: tensorzero::DynamicToolParams {
            additional_tools: Some(vec![
                tensorzero::Tool::Function(tensorzero::FunctionTool {
                    name: "get_temperature".to_string(),
                    description: "Get the current temperature in a given location".to_string(),
                    parameters: json!({
                        "$schema": "http://json-schema.org/draft-07/schema#",
                        "type": "object",
                        "properties": {
                            "location": {
                                "type": "string",
                                "description": "The location to get the temperature for (e.g. \"New York\")"
                            },
                            "units": {
                                "type": "string",
                                "description": "The units to get the temperature in (must be \"fahrenheit\" or \"celsius\")",
                                "enum": ["fahrenheit", "celsius"]
                            }
                        },
                        "required": ["location"],
                        "additionalProperties": false
                    }),
                    strict: false,
                }),
            ]),
            ..Default::default()
        },
        ..Default::default()
    }).await.unwrap();

    let tensorzero::InferenceOutput::Streaming(mut stream) = stream else {
        panic!("Expected streaming response");
    };

    let mut chunks = vec![];
    while let Some(event) = stream.next().await {
        let chunk = event.unwrap();
        chunks.push(serde_json::to_value(&chunk).unwrap());
    }

    let mut inference_id = None;
    let mut tool_id: Option<String> = None;
    let mut arguments = String::new();
    let mut input_tokens = 0;
    let mut output_tokens = 0;
    let mut tool_name = None;

    for chunk_json in chunks {
        println!("API response chunk: {chunk_json:#?}");

        let chunk_inference_id = chunk_json.get("inference_id").unwrap().as_str().unwrap();
        let chunk_inference_id = Uuid::parse_str(chunk_inference_id).unwrap();
        match inference_id {
            None => inference_id = Some(chunk_inference_id),
            Some(inference_id) => assert_eq!(inference_id, chunk_inference_id),
        }

        let chunk_episode_id = chunk_json.get("episode_id").unwrap().as_str().unwrap();
        let chunk_episode_id = Uuid::parse_str(chunk_episode_id).unwrap();
        assert_eq!(chunk_episode_id, episode_id);

        let blocks = chunk_json.get("content").unwrap().as_array().unwrap();
        for block in blocks {
            assert!(block.get("id").is_some());

            let block_type = block.get("type").unwrap().as_str().unwrap();

            match block_type {
                "tool_call" => {
                    if let Some(block_raw_name) = block.get("raw_name") {
                        match tool_name {
                            Some(_) => {
                                assert!(
                                    block_raw_name.as_str().unwrap().is_empty(),
                                    "Raw name already seen, got {block:#?}"
                                );
                            }
                            None => {
                                tool_name = Some(block_raw_name.as_str().unwrap().to_string());
                            }
                        }
                    }

                    let block_tool_id = block.get("id").unwrap().as_str().unwrap();
                    match &tool_id {
                        None => tool_id = Some(block_tool_id.to_string()),
                        Some(tool_id) => assert_eq!(tool_id, block_tool_id),
                    }

                    let chunk_arguments = block.get("raw_arguments").unwrap().as_str().unwrap();
                    arguments.push_str(chunk_arguments);
                }
                "text" => {
                    // Sometimes the model will also return some text
                    // (e.g. "Sure, here's the weather in Tokyo:" + tool call)
                    // We mostly care about the tool call, so we'll ignore the text.
                }
                "thought" => {
                    // Gemini models can return thoughts - ignore them
                }
                _ => {
                    panic!("Unexpected block type: {block_type}");
                }
            }
        }

        if let Some(usage) = chunk_json.get("usage").and_then(|u| u.as_object()) {
            input_tokens += usage.get("input_tokens").unwrap().as_u64().unwrap();
            output_tokens += usage.get("output_tokens").unwrap().as_u64().unwrap();
        }
    }

    assert!(tool_name.is_some());
    assert_eq!(tool_name.as_ref().unwrap(), "get_temperature");

    // NB: Azure doesn't return usage during streaming
    if provider.variant_name.contains("azure") {
        assert_eq!(input_tokens, 0);
        assert_eq!(output_tokens, 0);
    } else if provider.variant_name.contains("together") {
        // Do nothing: Together is flaky. Sometimes it returns non-zero usage, sometimes it returns zero usage...
    } else {
        assert!(input_tokens > 0);
        assert!(output_tokens > 0);
    }

    let inference_id = inference_id.unwrap();
    let tool_id = tool_id.unwrap();
    println!("Collected arguments: {arguments}");
    serde_json::from_str::<Value>(&arguments).unwrap();

    // Sleep for 1 second to allow time for data to be inserted into ClickHouse (trailing writes from API)
    tokio::time::sleep(std::time::Duration::from_millis(200)).await;

    // Check ClickHouse - ChatInference Table
    let clickhouse = get_clickhouse().await;
    let result = select_chat_inference_clickhouse(&clickhouse, inference_id)
        .await
        .unwrap();

    println!("ClickHouse - ChatInference: {result:#?}");

    let id = result.get("id").unwrap().as_str().unwrap();
    let id_uuid = Uuid::parse_str(id).unwrap();
    assert_eq!(id_uuid, inference_id);

    let function_name = result.get("function_name").unwrap().as_str().unwrap();
    assert_eq!(function_name, input_function_name);

    let variant_name = result.get("variant_name").unwrap().as_str().unwrap();
    assert_eq!(variant_name, provider.variant_name);

    let episode_id_result = result.get("episode_id").unwrap().as_str().unwrap();
    let episode_id_result = Uuid::parse_str(episode_id_result).unwrap();
    assert_eq!(episode_id_result, episode_id);

    let input: Value =
        serde_json::from_str(result.get("input").unwrap().as_str().unwrap()).unwrap();
    let correct_input: Value = json!(
        {
            "system": {
                "assistant_name": "Dr. Mehta"
            },
            "messages": [
                {
                    "role": "user",
                    "content": [{"type": "text", "text": "What is the weather like in Tokyo (in Celsius)? Use the provided `get_temperature` tool. Do not say anything else, just call the function."}]
                }
            ]
        }
    );
    assert_eq!(input, correct_input);

    let output_clickhouse: Vec<Value> =
        serde_json::from_str(result.get("output").unwrap().as_str().unwrap()).unwrap();
    assert!(!output_clickhouse.is_empty()); // could be > 1 if the model returns text as well

    // Ignore other content blocks
    let content_block = output_clickhouse
        .iter()
        .find(|b| b["type"] == "tool_call")
        .unwrap();
    let content_block_type = content_block.get("type").unwrap().as_str().unwrap();
    assert_eq!(content_block_type, "tool_call");
    assert_eq!(content_block.get("id").unwrap().as_str().unwrap(), tool_id);
    assert_eq!(
        content_block.get("raw_name").unwrap().as_str().unwrap(),
        "get_temperature"
    );
    assert_eq!(
        content_block.get("name").unwrap().as_str().unwrap(),
        "get_temperature"
    );
    assert_eq!(
        content_block
            .get("raw_arguments")
            .unwrap()
            .as_str()
            .unwrap(),
        arguments
    );
    assert_eq!(
        content_block.get("arguments").unwrap().as_object().unwrap(),
        &serde_json::from_str::<serde_json::Map<String, Value>>(&arguments).unwrap()
    );

    let tool_params: Value =
        serde_json::from_str(result.get("tool_params").unwrap().as_str().unwrap()).unwrap();
    assert_eq!(tool_params["tool_choice"], "auto");
    assert_eq!(tool_params["parallel_tool_calls"], Value::Null);

    let tools_available = tool_params["tools_available"].as_array().unwrap();
    assert_eq!(tools_available.len(), 1);
    let tool = tools_available.first().unwrap();
    assert_eq!(tool["name"], "get_temperature");
    assert_eq!(
        tool["description"],
        "Get the current temperature in a given location"
    );
    assert_eq!(tool["strict"], false);

    let tool_parameters = tool["parameters"].as_object().unwrap();
    assert_eq!(tool_parameters["type"], "object");
    assert!(tool_parameters.get("properties").is_some());
    assert!(tool_parameters.get("required").is_some());

    let properties = tool_parameters["properties"].as_object().unwrap();
    assert!(properties.contains_key("location"));
    assert!(properties.contains_key("units"));

    let location = properties["location"].as_object().unwrap();
    assert_eq!(location["type"], "string");
    assert_eq!(
        location["description"],
        "The location to get the temperature for (e.g. \"New York\")"
    );

    let units = properties["units"].as_object().unwrap();
    assert_eq!(units["type"], "string");
    assert_eq!(
        units["description"],
        "The units to get the temperature in (must be \"fahrenheit\" or \"celsius\")"
    );
    let units_enum = units["enum"].as_array().unwrap();
    assert_eq!(units_enum.len(), 2);
    assert!(units_enum.contains(&json!("fahrenheit")));
    assert!(units_enum.contains(&json!("celsius")));

    let required = tool_parameters["required"].as_array().unwrap();
    assert!(required.contains(&json!("location")));

    // Check if ClickHouse is correct - ModelInference Table
    let result = select_model_inference_clickhouse(&clickhouse, inference_id)
        .await
        .unwrap();

    println!("ClickHouse - ModelInference: {result:#?}");

    let id = result.get("id").unwrap().as_str().unwrap();
    assert!(Uuid::parse_str(id).is_ok());

    let inference_id_result = result.get("inference_id").unwrap().as_str().unwrap();
    let inference_id_result = Uuid::parse_str(inference_id_result).unwrap();
    assert_eq!(inference_id_result, inference_id);

    let model_name = result.get("model_name").unwrap().as_str().unwrap();
    assert_eq!(model_name, provider.model_name);
    let model_provider_name = result.get("model_provider_name").unwrap().as_str().unwrap();
    assert_eq!(model_provider_name, provider.model_provider_name);

    let raw_request = result.get("raw_request").unwrap().as_str().unwrap();
    assert!(raw_request.contains("get_temperature"));
    assert!(raw_request.to_lowercase().contains("tokyo"));
    assert!(
        serde_json::from_str::<Value>(raw_request).is_ok(),
        "raw_request is not a valid JSON"
    );

    let raw_response = result.get("raw_response").unwrap().as_str().unwrap();
    assert!(raw_response.contains("get_temperature"));
    // Check if raw_response is valid JSONL
    for line in raw_response.lines() {
        assert!(serde_json::from_str::<Value>(line).is_ok());
    }

    let input_tokens = result.get("input_tokens").unwrap();
    let output_tokens = result.get("output_tokens").unwrap();

    // NB: Azure OpenAI Service doesn't support input/output tokens during streaming, but Azure AI Foundry does
    if provider.variant_name.contains("azure")
        && !provider.variant_name.contains("azure-ai-foundry")
    {
        assert!(input_tokens.is_null());
        assert!(output_tokens.is_null());
    } else if provider.variant_name.contains("together") {
        // Do nothing: Together is flaky. Sometimes it returns non-zero usage, sometimes it returns zero usage...
    } else {
        assert!(input_tokens.as_u64().unwrap() > 0);
        assert!(output_tokens.as_u64().unwrap() > 0);
    }

    let response_time_ms = result.get("response_time_ms").unwrap().as_u64().unwrap();
    assert!(response_time_ms > 0);

    let ttft_ms = result.get("ttft_ms").unwrap().as_u64().unwrap();
    assert!(ttft_ms >= 1);
    assert!(ttft_ms <= response_time_ms);

    let system = result.get("system").unwrap().as_str().unwrap();
    assert_eq!(
        system,
        "You are a helpful and friendly assistant named Dr. Mehta"
    );
    let input_messages = result.get("input_messages").unwrap().as_str().unwrap();
    let input_messages: Vec<StoredRequestMessage> = serde_json::from_str(input_messages).unwrap();
    let expected_input_messages = vec![StoredRequestMessage {
        role: Role::User,
        content: vec![StoredContentBlock::Text(Text { text: "What is the weather like in Tokyo (in Celsius)? Use the provided `get_temperature` tool. Do not say anything else, just call the function."
            .to_string() })],
    }];
    assert_eq!(input_messages, expected_input_messages);
    let output = result.get("output").unwrap().as_str().unwrap();
    let output: Vec<StoredContentBlock> = serde_json::from_str(output).unwrap();
    let tool_call_blocks: Vec<_> = output
        .iter()
        .filter(|block| matches!(block, StoredContentBlock::ToolCall(_)))
        .collect();

    // Assert exactly one tool call
    assert_eq!(tool_call_blocks.len(), 1, "Expected exactly one tool call");

    let tool_call_block = tool_call_blocks[0];
    match tool_call_block {
        StoredContentBlock::ToolCall(tool_call) => {
            assert_eq!(tool_call.name, "get_temperature");
            serde_json::from_str::<Value>(&tool_call.arguments.to_lowercase()).unwrap();
        }
        _ => panic!("Unreachable"),
    }
}

pub async fn test_parallel_tool_use_inference_request_with_provider(provider: E2ETestProvider) {
    let episode_id = Uuid::now_v7();

    let payload = json!({
        "function_name": "weather_helper_parallel",
        "episode_id": episode_id,
        "input":{
            "system": {"assistant_name": "Dr. Mehta"},
            "messages": [
                {
                    "role": "user",
                    "content": "What is the weather like in Tokyo (in Celsius)? Use both the provided `get_temperature` and `get_humidity` tools. Do not say anything else, just call the two functions."
                }
            ]},
        "parallel_tool_calls": true,
        "stream": false,
        "variant_name": provider.variant_name,
        "extra_headers": if provider.is_modal_provider() { get_modal_extra_headers() } else { UnfilteredInferenceExtraHeaders::default() },
    });

    let response = Client::new()
        .post(get_gateway_endpoint("/inference"))
        .json(&payload)
        .send()
        .await
        .unwrap();

    // Check if the API response is fine
    assert_eq!(response.status(), StatusCode::OK);
    let response_json = response.json::<Value>().await.unwrap();

    println!("API response: {response_json:#?}");
    check_parallel_tool_use_inference_response(
        response_json,
        &provider,
        Some(episode_id),
        false,
        Value::Bool(true),
    )
    .await;
}

pub async fn check_parallel_tool_use_inference_response(
    response_json: Value,
    provider: &E2ETestProvider,
    episode_id: Option<Uuid>,
    is_batch: bool,
    parallel_param: Value,
) {
    let inference_id = response_json.get("inference_id").unwrap().as_str().unwrap();
    let inference_id = Uuid::parse_str(inference_id).unwrap();

    if let Some(episode_id) = episode_id {
        let episode_id_response = response_json.get("episode_id").unwrap().as_str().unwrap();
        let episode_id_response = Uuid::parse_str(episode_id_response).unwrap();
        assert_eq!(episode_id_response, episode_id);
    }

    let variant_name = response_json.get("variant_name").unwrap().as_str().unwrap();
    assert_eq!(variant_name, provider.variant_name);

    let content = response_json.get("content").unwrap().as_array().unwrap();

    // Validate the `get_temperature` tool call
    let content_block = content
        .iter()
        .find(|block| block["name"] == "get_temperature")
        .unwrap();
    let content_block_type = content_block.get("type").unwrap().as_str().unwrap();
    assert_eq!(content_block_type, "tool_call");

    assert!(content_block.get("id").unwrap().as_str().is_some());

    let raw_name = content_block.get("raw_name").unwrap().as_str().unwrap();
    assert_eq!(raw_name, "get_temperature");
    let name = content_block.get("name").unwrap().as_str().unwrap();
    assert_eq!(name, "get_temperature");
    let raw_arguments = content_block
        .get("raw_arguments")
        .unwrap()
        .as_str()
        .unwrap();
    let raw_arguments: Value = serde_json::from_str(raw_arguments).unwrap();
    let raw_arguments = raw_arguments.as_object().unwrap();
    assert!(raw_arguments.len() == 2);
    let location = raw_arguments.get("location").unwrap().as_str().unwrap();
    assert_eq!(location.to_lowercase(), "tokyo");
    let units = raw_arguments.get("units").unwrap().as_str().unwrap();
    assert!(units == "celsius");

    let arguments = content_block.get("arguments").unwrap().as_object().unwrap();
    assert!(arguments.len() == 2);
    let location = arguments.get("location").unwrap().as_str().unwrap();
    assert_eq!(location.to_lowercase(), "tokyo");
    let units = arguments.get("units").unwrap().as_str().unwrap();
    assert!(units == "celsius");

    // Validate the `get_humidity` tool call
    let content_block = content
        .iter()
        .find(|block| block["name"] == "get_humidity")
        .unwrap();
    let content_block_type = content_block.get("type").unwrap().as_str().unwrap();
    assert_eq!(content_block_type, "tool_call");

    assert!(content_block.get("id").unwrap().as_str().is_some());

    let raw_name = content_block.get("raw_name").unwrap().as_str().unwrap();
    assert_eq!(raw_name, "get_humidity");
    let name = content_block.get("name").unwrap().as_str().unwrap();
    assert_eq!(name, "get_humidity");

    let raw_arguments = content_block
        .get("raw_arguments")
        .unwrap()
        .as_str()
        .unwrap();
    let raw_arguments: Value = serde_json::from_str(raw_arguments).unwrap();
    let raw_arguments = raw_arguments.as_object().unwrap();
    assert!(raw_arguments.len() == 1);
    let location = raw_arguments.get("location").unwrap().as_str().unwrap();
    assert_eq!(location.to_lowercase(), "tokyo");

    let arguments = content_block.get("arguments").unwrap();
    let arguments = arguments.as_object().unwrap();
    assert!(arguments.len() == 1);
    let location = arguments.get("location").unwrap().as_str().unwrap();
    assert_eq!(location.to_lowercase(), "tokyo");

    let usage = response_json.get("usage").unwrap();
    let usage = usage.as_object().unwrap();
    let input_tokens = usage.get("input_tokens").unwrap().as_u64().unwrap();
    let output_tokens = usage.get("output_tokens").unwrap().as_u64().unwrap();
    assert!(input_tokens > 0);
    assert!(output_tokens > 0);

    // Sleep to allow time for data to be inserted into ClickHouse (trailing writes from API)
    tokio::time::sleep(std::time::Duration::from_millis(200)).await;

    // Check if ClickHouse is correct - ChatInference table
    let clickhouse = get_clickhouse().await;
    let result = select_chat_inference_clickhouse(&clickhouse, inference_id)
        .await
        .unwrap();

    println!("ClickHouse - ChatInference: {result:#?}");

    let id = result.get("id").unwrap().as_str().unwrap();
    let id_uuid = Uuid::parse_str(id).unwrap();
    assert_eq!(id_uuid, inference_id);

    let function_name = result.get("function_name").unwrap().as_str().unwrap();
    assert_eq!(function_name, "weather_helper_parallel");

    let variant_name = result.get("variant_name").unwrap().as_str().unwrap();
    assert_eq!(variant_name, provider.variant_name);

    if let Some(episode_id) = episode_id {
        let episode_id_result = result.get("episode_id").unwrap().as_str().unwrap();
        let episode_id_result = Uuid::parse_str(episode_id_result).unwrap();
        assert_eq!(episode_id_result, episode_id);
    }

    let input: Value =
        serde_json::from_str(result.get("input").unwrap().as_str().unwrap()).unwrap();
    let correct_input: Value = json!(
        {
            "system": {
                "assistant_name": "Dr. Mehta"
            },
            "messages": [
                {
                    "role": "user",
                    "content": [{
                        "type": "text",
                        "text": "What is the weather like in Tokyo (in Celsius)? Use both the provided `get_temperature` and `get_humidity` tools. Do not say anything else, just call the two functions."
                    }]
                }
            ]
        }
    );
    assert_eq!(input, correct_input);

    let output_clickhouse: Vec<Value> =
        serde_json::from_str(result.get("output").unwrap().as_str().unwrap()).unwrap();
    assert_eq!(output_clickhouse, *content);

    let tool_params: Value =
        serde_json::from_str(result.get("tool_params").unwrap().as_str().unwrap()).unwrap();
    assert_eq!(tool_params["tool_choice"], "auto");
    assert_eq!(tool_params["parallel_tool_calls"], parallel_param);

    let tools_available = tool_params["tools_available"].as_array().unwrap();

    // Validate the `get_temperature` tool
    assert_eq!(tools_available.len(), 2);
    let tool = tools_available
        .iter()
        .find(|tool| tool["name"] == "get_temperature")
        .unwrap();
    assert_eq!(
        tool["description"],
        "Get the current temperature in a given location"
    );
    assert_eq!(tool["strict"], false);

    let tool_parameters = tool["parameters"].as_object().unwrap();
    assert_eq!(tool_parameters["type"], "object");
    assert!(tool_parameters.get("properties").is_some());
    assert!(tool_parameters.get("required").is_some());

    let properties = tool_parameters["properties"].as_object().unwrap();
    assert!(properties.contains_key("location"));
    assert!(properties.contains_key("units"));

    let location = properties["location"].as_object().unwrap();
    assert_eq!(location["type"], "string");
    assert_eq!(
        location["description"],
        "The location to get the temperature for (e.g. \"New York\")"
    );

    let units = properties["units"].as_object().unwrap();
    assert_eq!(units["type"], "string");
    assert_eq!(
        units["description"],
        "The units to get the temperature in (must be \"fahrenheit\" or \"celsius\")"
    );
    let units_enum = units["enum"].as_array().unwrap();
    assert_eq!(units_enum.len(), 2);
    assert!(units_enum.contains(&json!("fahrenheit")));
    assert!(units_enum.contains(&json!("celsius")));

    let required = tool_parameters["required"].as_array().unwrap();
    assert!(required.contains(&json!("location")));

    // Validate the `get_humidity` tool
    let tool = tools_available
        .iter()
        .find(|tool| tool["name"] == "get_humidity")
        .unwrap();
    assert_eq!(
        tool["description"],
        "Get the current humidity in a given location"
    );
    assert_eq!(tool["strict"], false);

    let tool_parameters = tool["parameters"].as_object().unwrap();
    assert_eq!(tool_parameters["type"], "object");
    assert!(tool_parameters.get("properties").is_some());
    assert!(tool_parameters.get("required").is_some());

    let properties = tool_parameters["properties"].as_object().unwrap();
    assert!(properties.contains_key("location"));

    let location = properties["location"].as_object().unwrap();
    assert_eq!(location["type"], "string");
    assert_eq!(
        location["description"],
        "The location to get the humidity for (e.g. \"New York\")"
    );

    let required = tool_parameters["required"].as_array().unwrap();
    assert!(required.contains(&json!("location")));

    // Check if ClickHouse is correct - ModelInference Table
    let result = select_model_inference_clickhouse(&clickhouse, inference_id)
        .await
        .unwrap();

    println!("ClickHouse - ModelInference: {result:#?}");

    let id = result.get("id").unwrap().as_str().unwrap();
    assert!(Uuid::parse_str(id).is_ok());

    let inference_id_result = result.get("inference_id").unwrap().as_str().unwrap();
    let inference_id_result = Uuid::parse_str(inference_id_result).unwrap();
    assert_eq!(inference_id_result, inference_id);

    let model_name = result.get("model_name").unwrap().as_str().unwrap();
    assert_eq!(model_name, provider.model_name);
    let model_provider_name = result.get("model_provider_name").unwrap().as_str().unwrap();
    assert_eq!(model_provider_name, provider.model_provider_name);

    let raw_request = result.get("raw_request").unwrap().as_str().unwrap();
    assert!(raw_request.contains("get_temperature"));
    assert!(raw_request.to_lowercase().contains("tokyo"));
    assert!(
        serde_json::from_str::<Value>(raw_request).is_ok(),
        "raw_request is not a valid JSON"
    );

    let raw_response = result.get("raw_response").unwrap().as_str().unwrap();
    assert!(raw_response.contains("get_temperature"));
    assert!(raw_response.to_lowercase().contains("tokyo"));

    let input_tokens = result.get("input_tokens").unwrap().as_u64().unwrap();
    assert!(input_tokens > 0);
    let output_tokens = result.get("output_tokens").unwrap().as_u64().unwrap();
    assert!(output_tokens > 0);
    if !is_batch {
        let response_time_ms = result.get("response_time_ms").unwrap().as_u64().unwrap();
        assert!(response_time_ms > 0);
        assert!(result.get("ttft_ms").unwrap().is_null());
    }

    let system = result.get("system").unwrap().as_str().unwrap();
    assert_eq!(
        system,
        "You are a helpful and friendly assistant named Dr. Mehta.\n\nPeople will ask you questions about the weather.\n\nIf asked about the weather, just respond with two tool calls. Use BOTH the \"get_temperature\" and \"get_humidity\" tools.\n\nIf provided with a tool result, use it to respond to the user (e.g. \"The weather in New York is 55 degrees Fahrenheit with 50% humidity.\")."
    );
    let input_messages = result.get("input_messages").unwrap().as_str().unwrap();
    let input_messages: Vec<StoredRequestMessage> = serde_json::from_str(input_messages).unwrap();
    let expected_input_messages = vec![StoredRequestMessage {
        role: Role::User,
        content: vec![StoredContentBlock::Text(Text { text: "What is the weather like in Tokyo (in Celsius)? Use both the provided `get_temperature` and `get_humidity` tools. Do not say anything else, just call the two functions."
            .to_string() })],
    }];
    assert_eq!(input_messages, expected_input_messages);
    let output = result.get("output").unwrap().as_str().unwrap();
    let output: Vec<StoredContentBlock> = serde_json::from_str(output).unwrap();

    let is_openrouter = provider.model_provider_name == "openrouter";
    let is_groq = provider.model_provider_name == "groq";
    if is_openrouter || is_groq {
        // For Groq and OpenRouter, check that there are at least 2 tool calls
        // (these providers may include an empty text block)
        let tool_calls = output
            .iter()
            .filter(|block| matches!(block, StoredContentBlock::ToolCall(_)))
            .count();
        assert_eq!(
            tool_calls, 2,
            "Expected 2 tool calls for OpenRouter, got {tool_calls}"
        );
    } else {
        // For other providers, expect exactly 2 blocks total
        assert_eq!(
            output.len(),
            2,
            "Expected exactly 2 output blocks, got {}",
            output.len()
        );
    }

    let mut tool_call_names = vec![];
    for block in output {
        match block {
            StoredContentBlock::ToolCall(tool_call) => {
                tool_call_names.push(tool_call.name);
                serde_json::from_str::<Value>(&tool_call.arguments).unwrap();
            }
            StoredContentBlock::Text(text) if text.text.is_empty() && is_openrouter => {
                // Skip empty text blocks for OpenRouter
                continue;
            }
            StoredContentBlock::Text(text) if text.text.trim().is_empty() && is_groq => {
                // Skip empty text blocks for Groq
                continue;
            }
            _ => {
                panic!("Expected a tool call or empty text (for OpenRouter/Groq), got {block:?}");
            }
        }
    }
    assert!(tool_call_names.contains(&"get_temperature".to_string()));
    assert!(tool_call_names.contains(&"get_humidity".to_string()));
}

pub async fn test_parallel_tool_use_streaming_inference_request_with_provider(
    provider: E2ETestProvider,
) {
    // Together doesn't correctly produce streaming tool call chunks (it produces text chunks with the raw tool call).
    // Groq also doesn't seem to produce the correct tool call chunks, but not sure what's happening there yet.
    if provider.model_provider_name == "together" || provider.model_provider_name == "groq" {
        return;
    }

    let episode_id = Uuid::now_v7();

    let payload = json!({
        "function_name": "weather_helper_parallel",
        "episode_id": episode_id,
        "input":{
            "system": {"assistant_name": "Dr. Mehta"},
            "messages": [
                {
                    "role": "user",
                    "content": "What is the weather like in Tokyo (in Celsius)? Use both the provided `get_temperature` and `get_humidity` tools. Do not say anything else, just call the two functions."
                }
            ]},
        "parallel_tool_calls": true,
        "stream": true,
        "variant_name": provider.variant_name,
        "extra_headers": if provider.is_modal_provider() { get_modal_extra_headers() } else { UnfilteredInferenceExtraHeaders::default() },
    });

    let mut event_source = Client::new()
        .post(get_gateway_endpoint("/inference"))
        .json(&payload)
        .eventsource()
        .unwrap();

    let mut chunks = vec![];
    let mut found_done_chunk = false;
    while let Some(event) = event_source.next().await {
        let event = event.unwrap();
        match event {
            Event::Open => continue,
            Event::Message(message) => {
                if message.data == "[DONE]" {
                    found_done_chunk = true;
                    break;
                }
                chunks.push(message.data);
            }
        }
    }
    assert!(found_done_chunk);

    let mut inference_id = None;
    let mut get_temperature_tool_id: Option<String> = None;
    let mut get_temperature_arguments = String::new();
    let mut get_humidity_tool_id: Option<String> = None;
    let mut get_humidity_arguments = String::new();
    let mut input_tokens = 0;
    let mut output_tokens = 0;

    for chunk in chunks {
        let chunk_json: Value = serde_json::from_str(&chunk).unwrap();

        println!("API response chunk: {chunk_json:#?}");

        let chunk_inference_id = chunk_json.get("inference_id").unwrap().as_str().unwrap();
        let chunk_inference_id = Uuid::parse_str(chunk_inference_id).unwrap();
        match inference_id {
            None => inference_id = Some(chunk_inference_id),
            Some(inference_id) => assert_eq!(inference_id, chunk_inference_id),
        }

        let chunk_episode_id = chunk_json.get("episode_id").unwrap().as_str().unwrap();
        let chunk_episode_id = Uuid::parse_str(chunk_episode_id).unwrap();
        assert_eq!(chunk_episode_id, episode_id);

        for block in chunk_json.get("content").unwrap().as_array().unwrap() {
            assert!(block.get("id").is_some());

            let block_type = block.get("type").unwrap().as_str().unwrap();

            match block_type {
                "tool_call" => {
                    let block_tool_id = block.get("id").unwrap().as_str().unwrap();
                    // We support incremental streaming of raw names but currently don't believe any providers do this.
                    // If they start, we'd want to know.
                    // So we check that the raw name shows up once for each tool.
                    if let Some(block_raw_name) = block.get("raw_name") {
                        match block_raw_name.as_str().unwrap() {
                            "get_temperature" => {
                                assert!(get_temperature_tool_id.is_none());
                                get_temperature_tool_id = Some(block_tool_id.to_string());
                            }
                            "get_humidity" => {
                                assert!(get_humidity_tool_id.is_none());
                                get_humidity_tool_id = Some(block_tool_id.to_string());
                            }
                            "" => {
                                // Do nothing with the empty string
                            }
                            _ => {
                                panic!("Unexpected tool name: {block_raw_name}");
                            }
                        }
                    } else {
                        assert!(
                            block.get("raw_name").is_none(),
                            "Expected no raw_name in non-first block"
                        );
                    }

                    let chunk_arguments = block.get("raw_arguments").unwrap().as_str().unwrap();

                    if block_tool_id == get_temperature_tool_id.as_ref().unwrap() {
                        get_temperature_arguments.push_str(chunk_arguments);
                    } else if block_tool_id == get_humidity_tool_id.as_ref().unwrap() {
                        get_humidity_arguments.push_str(chunk_arguments);
                    } else {
                        panic!("Unexpected tool id: {block_tool_id}");
                    }
                }
                "text" => {
                    // Sometimes the model will also return some text
                    // (e.g. "Sure, here's the weather in Tokyo:" + tool call)
                    // We mostly care about the tool call, so we'll ignore the text.
                }
                _ => {
                    panic!("Unexpected block type: {block_type}");
                }
            }
        }

        if let Some(usage) = chunk_json.get("usage").and_then(|u| u.as_object()) {
            input_tokens += usage.get("input_tokens").unwrap().as_u64().unwrap();
            output_tokens += usage.get("output_tokens").unwrap().as_u64().unwrap();
        }
    }
    assert!(get_temperature_tool_id.is_some());
    assert!(get_humidity_tool_id.is_some());

    // NB: Azure doesn't return usage during streaming
    if provider.variant_name.contains("azure") {
        assert_eq!(input_tokens, 0);
        assert_eq!(output_tokens, 0);
    } else if provider.variant_name.contains("together") {
        // Do nothing: Together is flaky. Sometimes it returns non-zero usage, sometimes it returns zero usage...
    } else {
        assert!(input_tokens > 0);
        assert!(output_tokens > 0);
    }

    let inference_id = inference_id.unwrap();
    let get_temperature_tool_id = get_temperature_tool_id.unwrap();
    let get_humidity_tool_id = get_humidity_tool_id.unwrap();
    assert!(serde_json::from_str::<Value>(&get_temperature_arguments).is_ok());
    assert!(serde_json::from_str::<Value>(&get_humidity_arguments).is_ok());

    // Sleep for 1 second to allow time for data to be inserted into ClickHouse (trailing writes from API)
    tokio::time::sleep(std::time::Duration::from_millis(200)).await;

    // Check ClickHouse - Inference Table
    let clickhouse = get_clickhouse().await;
    let result = select_chat_inference_clickhouse(&clickhouse, inference_id)
        .await
        .unwrap();

    println!("ClickHouse - ChatInference: {result:#?}");

    let id = result.get("id").unwrap().as_str().unwrap();
    let id_uuid = Uuid::parse_str(id).unwrap();
    assert_eq!(id_uuid, inference_id);

    let function_name = result.get("function_name").unwrap().as_str().unwrap();
    assert_eq!(function_name, "weather_helper_parallel");

    let variant_name = result.get("variant_name").unwrap().as_str().unwrap();
    assert_eq!(variant_name, provider.variant_name);

    let episode_id_result = result.get("episode_id").unwrap().as_str().unwrap();
    let episode_id_result = Uuid::parse_str(episode_id_result).unwrap();
    assert_eq!(episode_id_result, episode_id);

    let input: Value =
        serde_json::from_str(result.get("input").unwrap().as_str().unwrap()).unwrap();
    let correct_input: Value = json!(
        {
            "system": {
                "assistant_name": "Dr. Mehta"
            },
            "messages": [
                {
                    "role": "user",
                    "content": [{"type": "text", "text": "What is the weather like in Tokyo (in Celsius)? Use both the provided `get_temperature` and `get_humidity` tools. Do not say anything else, just call the two functions."}]
                }
            ]
        }
    );
    assert_eq!(input, correct_input);

    let output_clickhouse: Vec<Value> =
        serde_json::from_str(result.get("output").unwrap().as_str().unwrap()).unwrap();
    assert!(!output_clickhouse.is_empty()); // could be > 1 if the model returns text as well

    // Validate the `get_temperature` tool call
    let content_block = output_clickhouse
        .iter()
        .find(|block| block["name"] == "get_temperature")
        .unwrap();
    let content_block_type = content_block.get("type").unwrap().as_str().unwrap();
    assert_eq!(content_block_type, "tool_call");
    assert_eq!(
        content_block.get("id").unwrap().as_str().unwrap(),
        get_temperature_tool_id
    );
    assert_eq!(
        content_block
            .get("raw_arguments")
            .unwrap()
            .as_str()
            .unwrap(),
        get_temperature_arguments
    );
    assert_eq!(
        content_block.get("raw_name").unwrap().as_str().unwrap(),
        "get_temperature"
    );
    assert_eq!(
        content_block.get("arguments").unwrap().as_object().unwrap(),
        &serde_json::from_str::<serde_json::Map<String, Value>>(&get_temperature_arguments)
            .unwrap()
    );

    // Validate the `get_humidity` tool call
    let content_block = output_clickhouse
        .iter()
        .find(|block| block["name"] == "get_humidity")
        .unwrap();
    let content_block_type = content_block.get("type").unwrap().as_str().unwrap();
    assert_eq!(content_block_type, "tool_call");
    assert_eq!(
        content_block.get("id").unwrap().as_str().unwrap(),
        get_humidity_tool_id
    );
    assert_eq!(
        content_block
            .get("raw_arguments")
            .unwrap()
            .as_str()
            .unwrap(),
        get_humidity_arguments
    );
    assert_eq!(
        content_block.get("arguments").unwrap().as_object().unwrap(),
        &serde_json::from_str::<serde_json::Map<String, Value>>(&get_humidity_arguments).unwrap()
    );
    assert_eq!(
        content_block.get("raw_name").unwrap().as_str().unwrap(),
        "get_humidity"
    );

    let tool_params: Value =
        serde_json::from_str(result.get("tool_params").unwrap().as_str().unwrap()).unwrap();
    assert_eq!(tool_params["tool_choice"], "auto");
    assert_eq!(tool_params["parallel_tool_calls"], true);

    let tools_available = tool_params["tools_available"].as_array().unwrap();
    assert_eq!(tools_available.len(), 2);

    let tool = tools_available
        .iter()
        .find(|tool| tool["name"] == "get_temperature")
        .unwrap();
    assert_eq!(
        tool["description"],
        "Get the current temperature in a given location"
    );
    assert_eq!(tool["strict"], false);

    let tool_parameters = tool["parameters"].as_object().unwrap();
    assert_eq!(tool_parameters["type"], "object");
    assert!(tool_parameters.get("properties").is_some());
    assert!(tool_parameters.get("required").is_some());
    assert_eq!(tool_parameters["additionalProperties"], false);

    let properties = tool_parameters["properties"].as_object().unwrap();
    assert!(properties.contains_key("location"));
    assert!(properties.contains_key("units"));

    let location = properties["location"].as_object().unwrap();
    assert_eq!(location["type"], "string");
    assert_eq!(
        location["description"],
        "The location to get the temperature for (e.g. \"New York\")"
    );

    let units = properties["units"].as_object().unwrap();
    assert_eq!(units["type"], "string");
    assert_eq!(
        units["description"],
        "The units to get the temperature in (must be \"fahrenheit\" or \"celsius\")"
    );
    let units_enum = units["enum"].as_array().unwrap();
    assert_eq!(units_enum.len(), 2);
    assert!(units_enum.contains(&json!("fahrenheit")));
    assert!(units_enum.contains(&json!("celsius")));

    let required = tool_parameters["required"].as_array().unwrap();
    assert!(required.contains(&json!("location")));

    let tool = tools_available
        .iter()
        .find(|tool| tool["name"] == "get_humidity")
        .unwrap();
    assert_eq!(
        tool["description"],
        "Get the current humidity in a given location"
    );
    assert_eq!(tool["strict"], false);

    let tool_parameters = tool["parameters"].as_object().unwrap();
    assert_eq!(tool_parameters["type"], "object");
    assert!(tool_parameters.get("properties").is_some());
    assert!(tool_parameters.get("required").is_some());
    assert_eq!(tool_parameters["additionalProperties"], false);

    let properties = tool_parameters["properties"].as_object().unwrap();
    assert!(properties.contains_key("location"));

    let location = properties["location"].as_object().unwrap();
    assert_eq!(location["type"], "string");
    assert_eq!(
        location["description"],
        "The location to get the humidity for (e.g. \"New York\")"
    );

    let required = tool_parameters["required"].as_array().unwrap();
    assert!(required.contains(&json!("location")));

    // Check if ClickHouse is correct - ModelInference Table
    let result = select_model_inference_clickhouse(&clickhouse, inference_id)
        .await
        .unwrap();

    println!("ClickHouse - ModelInference: {result:#?}");

    let id = result.get("id").unwrap().as_str().unwrap();
    assert!(Uuid::parse_str(id).is_ok());

    let inference_id_result = result.get("inference_id").unwrap().as_str().unwrap();
    let inference_id_result = Uuid::parse_str(inference_id_result).unwrap();
    assert_eq!(inference_id_result, inference_id);

    let model_name = result.get("model_name").unwrap().as_str().unwrap();
    assert_eq!(model_name, provider.model_name);
    let model_provider_name = result.get("model_provider_name").unwrap().as_str().unwrap();
    assert_eq!(model_provider_name, provider.model_provider_name);

    let raw_request = result.get("raw_request").unwrap().as_str().unwrap();
    assert!(raw_request.to_lowercase().contains("get_temperature"));
    assert!(raw_request.to_lowercase().contains("get_humidity"));
    assert!(raw_request.to_lowercase().contains("tokyo"));
    assert!(raw_request.to_lowercase().contains("celsius"));
    assert!(
        serde_json::from_str::<Value>(raw_request).is_ok(),
        "raw_request is not a valid JSON"
    );

    let raw_response = result.get("raw_response").unwrap().as_str().unwrap();
    assert!(raw_response.contains("get_temperature"));
    // Check if raw_response is valid JSONL
    for line in raw_response.lines() {
        assert!(serde_json::from_str::<Value>(line).is_ok());
    }

    let input_tokens = result.get("input_tokens").unwrap();
    let output_tokens = result.get("output_tokens").unwrap();

    // NB: Azure OpenAI Service doesn't support input/output tokens during streaming, but Azure AI Foundry does
    if provider.variant_name.contains("azure")
        && !provider.variant_name.contains("azure-ai-foundry")
    {
        assert!(input_tokens.is_null());
        assert!(output_tokens.is_null());
    } else if provider.variant_name.contains("together") {
        // Do nothing: Together is flaky. Sometimes it returns non-zero usage, sometimes it returns zero usage...
    } else {
        assert!(input_tokens.as_u64().unwrap() > 0);
        assert!(output_tokens.as_u64().unwrap() > 0);
    }

    let response_time_ms = result.get("response_time_ms").unwrap().as_u64().unwrap();
    assert!(response_time_ms > 0);

    let ttft_ms = result.get("ttft_ms").unwrap().as_u64().unwrap();
    assert!(ttft_ms >= 1);
    assert!(ttft_ms <= response_time_ms);

    let system = result.get("system").unwrap().as_str().unwrap();
    assert_eq!(
        system,
        "You are a helpful and friendly assistant named Dr. Mehta.\n\nPeople will ask you questions about the weather.\n\nIf asked about the weather, just respond with two tool calls. Use BOTH the \"get_temperature\" and \"get_humidity\" tools.\n\nIf provided with a tool result, use it to respond to the user (e.g. \"The weather in New York is 55 degrees Fahrenheit with 50% humidity.\")."
    );
    let input_messages = result.get("input_messages").unwrap().as_str().unwrap();
    let input_messages: Vec<StoredRequestMessage> = serde_json::from_str(input_messages).unwrap();
    let expected_input_messages = vec![StoredRequestMessage {
        role: Role::User,
        content: vec![StoredContentBlock::Text(Text { text: "What is the weather like in Tokyo (in Celsius)? Use both the provided `get_temperature` and `get_humidity` tools. Do not say anything else, just call the two functions."
            .to_string() })],
    }];
    assert_eq!(input_messages, expected_input_messages);
    let output = result.get("output").unwrap().as_str().unwrap();
    let output: Vec<StoredContentBlock> = serde_json::from_str(output).unwrap();
    assert!(output.len() >= 2);
    let mut tool_call_names = vec![];
    for block in output {
        match block {
            StoredContentBlock::ToolCall(tool_call) => {
                tool_call_names.push(tool_call.name);
                serde_json::from_str::<Value>(&tool_call.arguments).unwrap();
            }
            // Sometimes vLLM returns a text block alongside the tool calls
            StoredContentBlock::Text(_) => {
                // Do nothing
            }
            _ => {
                panic!("Expected a tool call or text block, got {block:?}");
            }
        }
    }
    assert!(tool_call_names.contains(&"get_temperature".to_string()));
    assert!(tool_call_names.contains(&"get_humidity".to_string()));
}

pub async fn test_json_mode_inference_request_with_provider(provider: E2ETestProvider) {
    let episode_id = Uuid::now_v7();
    let extra_headers = if provider.is_modal_provider() {
        get_modal_extra_headers()
    } else {
        UnfilteredInferenceExtraHeaders::default()
    };
    let payload = json!({
        "function_name": "json_success",
        "variant_name": provider.variant_name,
        "episode_id": episode_id,
        "input":
            {
               "system": {"assistant_name": "Dr. Mehta"},
               "messages": [
                {
                    "role": "user",
                    "content": [{"type": "template", "name": "user", "arguments": {"country": "Japan"}}]
                }
            ]},
        "stream": false,
        "extra_headers": extra_headers.extra_headers,
    });

    let response = Client::new()
        .post(get_gateway_endpoint("/inference"))
        .json(&payload)
        .send()
        .await
        .unwrap();

    // Check that the API response is ok
    assert_eq!(response.status(), StatusCode::OK);
    let response_json = response.json::<Value>().await.unwrap();

    println!("API response: {response_json:#?}");

    check_json_mode_inference_response(response_json, &provider, Some(episode_id), false).await;
}

pub async fn check_json_mode_inference_response(
    response_json: Value,
    provider: &E2ETestProvider,
    episode_id: Option<Uuid>,
    is_batch: bool,
) {
    let inference_id = response_json.get("inference_id").unwrap().as_str().unwrap();
    let inference_id = Uuid::parse_str(inference_id).unwrap();

    if let Some(episode_id) = episode_id {
        let episode_id_response = response_json.get("episode_id").unwrap().as_str().unwrap();
        let episode_id_response = Uuid::parse_str(episode_id_response).unwrap();
        assert_eq!(episode_id_response, episode_id);
    }

    let variant_name = response_json.get("variant_name").unwrap().as_str().unwrap();
    assert_eq!(variant_name, provider.variant_name);

    let output = response_json.get("output").unwrap().as_object().unwrap();
    let parsed_output = output.get("parsed").unwrap().as_object().unwrap();
    assert!(
        parsed_output
            .get("answer")
            .unwrap()
            .as_str()
            .unwrap()
            .to_lowercase()
            .contains("tokyo")
    );
    let raw_output = output.get("raw").unwrap().as_str().unwrap();
    let raw_output: Value = serde_json::from_str(raw_output).unwrap();
    assert_eq!(&raw_output, output.get("parsed").unwrap());

    let usage = response_json.get("usage").unwrap();
    let input_tokens = usage.get("input_tokens").unwrap().as_u64().unwrap();
    assert!(input_tokens > 0);
    let output_tokens = usage.get("output_tokens").unwrap().as_u64().unwrap();
    assert!(output_tokens > 0);

    // Sleep to allow time for data to be inserted into ClickHouse (trailing writes from API)
    tokio::time::sleep(std::time::Duration::from_millis(200)).await;

    // Check if ClickHouse is ok - JsonInference Table
    let clickhouse = get_clickhouse().await;
    let result = select_json_inference_clickhouse(&clickhouse, inference_id)
        .await
        .unwrap();

    println!("ClickHouse - JsonInference: {result:#?}");

    let id = result.get("id").unwrap().as_str().unwrap();
    let id = Uuid::parse_str(id).unwrap();
    assert_eq!(id, inference_id);

    let function_name = result.get("function_name").unwrap().as_str().unwrap();
    assert_eq!(function_name, "json_success");

    let variant_name = result.get("variant_name").unwrap().as_str().unwrap();
    assert_eq!(variant_name, provider.variant_name);

    if let Some(episode_id) = episode_id {
        let retrieved_episode_id = result.get("episode_id").unwrap().as_str().unwrap();
        let retrieved_episode_id = Uuid::parse_str(retrieved_episode_id).unwrap();
        assert_eq!(retrieved_episode_id, episode_id);
    }

    let input: Value =
        serde_json::from_str(result.get("input").unwrap().as_str().unwrap()).unwrap();
    let correct_input = json!({
        "system": {"assistant_name": "Dr. Mehta"},
        "messages": [
            {
                "role": "user",
                "content": [{"type": "template", "name": "user", "arguments": {"country": "Japan"}}]
            }
        ]
    });
    assert_eq!(input, correct_input);

    let output_clickhouse = result.get("output").unwrap().as_str().unwrap();
    let output_clickhouse: Value = serde_json::from_str(output_clickhouse).unwrap();
    let output_clickhouse = output_clickhouse.as_object().unwrap();
    assert_eq!(output_clickhouse, output);

    let inference_params = result.get("inference_params").unwrap().as_str().unwrap();
    let inference_params: Value = serde_json::from_str(inference_params).unwrap();
    let inference_params = inference_params.get("chat_completion").unwrap();
    assert!(inference_params.get("temperature").is_none());
    assert!(inference_params.get("seed").is_none());

    if !is_batch {
        let processing_time_ms = result.get("processing_time_ms").unwrap().as_u64().unwrap();
        assert!(processing_time_ms > 0);
    }
    let retrieved_output_schema = result.get("output_schema").unwrap().as_str().unwrap();
    let retrieved_output_schema: Value = serde_json::from_str(retrieved_output_schema).unwrap();
    let expected_output_schema = json!({
        "type": "object",
        "properties": {
          "answer": {
            "type": "string"
          }
        },
        "required": ["answer"],
        "additionalProperties": false
      }
    );
    assert_eq!(retrieved_output_schema, expected_output_schema);

    // Check the ModelInference Table
    let result = select_model_inference_clickhouse(&clickhouse, inference_id)
        .await
        .unwrap();

    println!("ClickHouse - ModelInference: {result:#?}");

    let model_inference_id = result.get("id").unwrap().as_str().unwrap();
    assert!(Uuid::parse_str(model_inference_id).is_ok());

    let inference_id_result = result.get("inference_id").unwrap().as_str().unwrap();
    let inference_id_result = Uuid::parse_str(inference_id_result).unwrap();
    assert_eq!(inference_id_result, inference_id);

    let model_name = result.get("model_name").unwrap().as_str().unwrap();
    assert_eq!(model_name, provider.model_name);
    let model_provider_name = result.get("model_provider_name").unwrap().as_str().unwrap();
    assert_eq!(model_provider_name, provider.model_provider_name);

    let raw_request = result.get("raw_request").unwrap().as_str().unwrap();
    assert!(raw_request.to_lowercase().contains("japan"));
    assert!(
        serde_json::from_str::<Value>(raw_request).is_ok(),
        "raw_request is not a valid JSON"
    );

    let raw_response = result.get("raw_response").unwrap().as_str().unwrap();
    assert!(raw_response.to_lowercase().contains("tokyo"));
    assert!(serde_json::from_str::<Value>(raw_response).is_ok());

    let input_tokens = result.get("input_tokens").unwrap().as_u64().unwrap();
    assert!(input_tokens > 0);
    let output_tokens = result.get("output_tokens").unwrap().as_u64().unwrap();
    assert!(output_tokens > 0);
    if !is_batch {
        let response_time_ms = result.get("response_time_ms").unwrap().as_u64().unwrap();
        assert!(response_time_ms > 0);
        assert!(result.get("ttft_ms").unwrap().is_null());
    }

    let system = result.get("system").unwrap().as_str().unwrap();
    assert_eq!(
        system,
        "You are a helpful and friendly assistant named Dr. Mehta.\n\nPlease answer the questions in a JSON with key \"answer\".\n\nDo not include any other text than the JSON object. Do not include \"```json\" or \"```\" or anything else.\n\nExample Response:\n\n{\n    \"answer\": \"42\"\n}"
    );
    let input_messages = result.get("input_messages").unwrap().as_str().unwrap();
    let input_messages: Vec<StoredRequestMessage> = serde_json::from_str(input_messages).unwrap();
    let expected_input_messages = vec![StoredRequestMessage {
        role: Role::User,
        content: vec![StoredContentBlock::Text(Text {
            text: "What is the name of the capital city of Japan?".to_string(),
        })],
    }];
    assert_eq!(input_messages, expected_input_messages);
    let output = result.get("output").unwrap().as_str().unwrap();
    let mut output: Vec<StoredContentBlock> = serde_json::from_str(output).unwrap();
    // We don't care about thoughts in this test
    output.retain(|block| !matches!(block, StoredContentBlock::Thought(_)));

    let is_openrouter = provider.model_provider_name == "openrouter";
    // Some providers may return both an empty text block and a tool_call block
    assert!(
        output.len() <= 2,
        "Expected at most 2 output blocks, got {}",
        output.len()
    );

    // Check for valid content in the output
    let mut found_valid_content = false;
    for output_block in &output {
        match output_block {
            StoredContentBlock::Text(text) if text.text.trim().is_empty() => {
                // Skip empty text blocks
                continue;
            }
            StoredContentBlock::Text(text) => {
                let _: Value = serde_json::from_str(&text.text).unwrap();
                assert!(text.text.to_lowercase().contains("tokyo"));
                found_valid_content = true;
            }
            StoredContentBlock::ToolCall(tool_call) => {
                // OpenRouter may use tool_call format
                assert_eq!(tool_call.name, "respond");
                let arguments: Value = serde_json::from_str(&tool_call.arguments).unwrap();
                let answer = arguments.get("answer").unwrap().as_str().unwrap();
                assert!(answer.to_lowercase().contains("tokyo"));
                found_valid_content = true;
            }
            _ => {
                panic!("Expected a text block or tool_call, got {output_block:?}");
            }
        }
    }

    // OpenRouter must have at least one valid content block
    if is_openrouter {
        assert!(
            found_valid_content,
            "No valid JSON content found in OpenRouter response"
        );
    }
}

pub async fn test_dynamic_json_mode_inference_request_with_provider(provider: E2ETestProvider) {
    let episode_id = Uuid::now_v7();
    let extra_headers = if provider.is_modal_provider() {
        get_modal_extra_headers()
    } else {
        UnfilteredInferenceExtraHeaders::default()
    };
    let output_schema = json!({
      "type": "object",
      "properties": {
        "response": {
          "type": "string"
        }
      },
      "required": ["response"],
      "additionalProperties": false
    });
    let serialized_output_schema = serde_json::to_string(&output_schema).unwrap();

    let payload = json!({
        "function_name": "dynamic_json",
        "variant_name": provider.variant_name,
        "episode_id": episode_id,
        "input":
            {
               "system": {"assistant_name": "Dr. Mehta", "schema": serialized_output_schema},
               "messages": [
                {
                    "role": "user",
                    "content": [{"type": "template", "name": "user", "arguments": {"country": "Japan"}}]
                }
            ]},
        "stream": false,
        "output_schema": output_schema.clone(),
        "extra_headers": extra_headers.extra_headers,
    });

    let response = Client::new()
        .post(get_gateway_endpoint("/inference"))
        .json(&payload)
        .send()
        .await
        .unwrap();

    // Check that the API response is ok
    assert_eq!(response.status(), StatusCode::OK);
    let response_json = response.json::<Value>().await.unwrap();

    println!("API response: {response_json:#?}");

    check_dynamic_json_mode_inference_response(
        response_json,
        &provider,
        Some(episode_id),
        Some(output_schema),
        false,
    )
    .await;
}

pub async fn check_dynamic_json_mode_inference_response(
    response_json: Value,
    provider: &E2ETestProvider,
    episode_id: Option<Uuid>,
    output_schema: Option<Value>,
    is_batch: bool,
) {
    let inference_id = response_json.get("inference_id").unwrap().as_str().unwrap();
    let inference_id = Uuid::parse_str(inference_id).unwrap();

    if let Some(episode_id) = episode_id {
        let episode_id_response = response_json.get("episode_id").unwrap().as_str().unwrap();
        let episode_id_response = Uuid::parse_str(episode_id_response).unwrap();
        assert_eq!(episode_id_response, episode_id);
    }

    let variant_name = response_json.get("variant_name").unwrap().as_str().unwrap();
    assert_eq!(variant_name, provider.variant_name);

    let output = response_json.get("output").unwrap().as_object().unwrap();
    let parsed_output = output.get("parsed").unwrap().as_object().unwrap();
    assert!(
        parsed_output
            .get("response")
            .unwrap()
            .as_str()
            .unwrap()
            .to_lowercase()
            .contains("tokyo")
    );
    let raw_output = output.get("raw").unwrap().as_str().unwrap();
    let raw_output: Value = serde_json::from_str(raw_output).unwrap();
    assert_eq!(&raw_output, output.get("parsed").unwrap());

    let usage = response_json.get("usage").unwrap();
    let input_tokens = usage.get("input_tokens").unwrap().as_u64().unwrap();
    assert!(input_tokens > 0);
    let output_tokens = usage.get("output_tokens").unwrap().as_u64().unwrap();
    assert!(output_tokens > 0);

    // Sleep to allow time for data to be inserted into ClickHouse (trailing writes from API)
    tokio::time::sleep(std::time::Duration::from_millis(200)).await;

    // Check if ClickHouse is ok - JsonInference Table
    let clickhouse = get_clickhouse().await;
    let result = select_json_inference_clickhouse(&clickhouse, inference_id)
        .await
        .unwrap();

    println!("ClickHouse - JsonInference: {result:#?}");

    let id = result.get("id").unwrap().as_str().unwrap();
    let id = Uuid::parse_str(id).unwrap();
    assert_eq!(id, inference_id);

    let function_name = result.get("function_name").unwrap().as_str().unwrap();
    assert_eq!(function_name, "dynamic_json");

    let variant_name = result.get("variant_name").unwrap().as_str().unwrap();
    assert_eq!(variant_name, provider.variant_name);

    if let Some(episode_id) = episode_id {
        let retrieved_episode_id = result.get("episode_id").unwrap().as_str().unwrap();
        let retrieved_episode_id = Uuid::parse_str(retrieved_episode_id).unwrap();
        assert_eq!(retrieved_episode_id, episode_id);
    }

    if let Some(output_schema) = &output_schema {
        let serialized_output_schema = serde_json::to_string(&output_schema).unwrap();
        let input: Value =
            serde_json::from_str(result.get("input").unwrap().as_str().unwrap()).unwrap();
        let correct_input = json!({
            "system": {"assistant_name": "Dr. Mehta", "schema": serialized_output_schema},
            "messages": [
                {
                    "role": "user",
                    "content": [{"type": "template", "name": "user", "arguments": {"country": "Japan"}}]
                }
            ]
        });
        assert_eq!(input, correct_input);
    }

    let output_clickhouse = result.get("output").unwrap().as_str().unwrap();
    let output_clickhouse: Value = serde_json::from_str(output_clickhouse).unwrap();
    let output_clickhouse = output_clickhouse.as_object().unwrap();
    assert_eq!(output_clickhouse, output);

    let inference_params = result.get("inference_params").unwrap().as_str().unwrap();
    let inference_params: Value = serde_json::from_str(inference_params).unwrap();
    let inference_params = inference_params.get("chat_completion").unwrap();
    assert!(inference_params.get("temperature").is_none());
    assert!(inference_params.get("seed").is_none());

    if !is_batch {
        let processing_time_ms = result.get("processing_time_ms").unwrap().as_u64().unwrap();
        assert!(processing_time_ms > 0);
    }

    if let Some(output_schema) = &output_schema {
        let retrieved_output_schema = result.get("output_schema").unwrap().as_str().unwrap();
        let retrieved_output_schema: Value = serde_json::from_str(retrieved_output_schema).unwrap();
        assert_eq!(retrieved_output_schema, *output_schema);
    }

    // Check the ModelInference Table
    let result = select_model_inference_clickhouse(&clickhouse, inference_id)
        .await
        .unwrap();

    println!("ClickHouse - ModelInference: {result:#?}");

    let model_inference_id = result.get("id").unwrap().as_str().unwrap();
    assert!(Uuid::parse_str(model_inference_id).is_ok());

    let inference_id_result = result.get("inference_id").unwrap().as_str().unwrap();
    let inference_id_result = Uuid::parse_str(inference_id_result).unwrap();
    assert_eq!(inference_id_result, inference_id);

    let model_name = result.get("model_name").unwrap().as_str().unwrap();
    assert_eq!(model_name, provider.model_name);
    let model_provider_name = result.get("model_provider_name").unwrap().as_str().unwrap();
    assert_eq!(model_provider_name, provider.model_provider_name);

    let raw_request = result.get("raw_request").unwrap().as_str().unwrap();
    assert!(raw_request.to_lowercase().contains("japan"));
    assert!(
        serde_json::from_str::<Value>(raw_request).is_ok(),
        "raw_request is not a valid JSON"
    );

    let raw_response = result.get("raw_response").unwrap().as_str().unwrap();
    assert!(raw_response.to_lowercase().contains("tokyo"));
    assert!(serde_json::from_str::<Value>(raw_response).is_ok());

    let input_tokens = result.get("input_tokens").unwrap().as_u64().unwrap();
    assert!(input_tokens > 0);
    let output_tokens = result.get("output_tokens").unwrap().as_u64().unwrap();
    assert!(output_tokens > 0);
    if !is_batch {
        let response_time_ms = result.get("response_time_ms").unwrap().as_u64().unwrap();
        assert!(response_time_ms > 0);
        assert!(result.get("ttft_ms").unwrap().is_null());
    }

    let system = result.get("system").unwrap().as_str().unwrap();
    assert_eq!(
        system,
        "You are a helpful and friendly assistant named Dr. Mehta.\n\nDo not include any other text than the JSON object.  Do not include \"```json\" or \"```\" or anything else.\n\nPlease answer the questions in a JSON with the following schema:\n\n{\"type\":\"object\",\"properties\":{\"response\":{\"type\":\"string\"}},\"required\":[\"response\"],\"additionalProperties\":false}"
    );
    let input_messages = result.get("input_messages").unwrap().as_str().unwrap();
    let input_messages: Vec<StoredRequestMessage> = serde_json::from_str(input_messages).unwrap();
    let expected_input_messages = vec![StoredRequestMessage {
        role: Role::User,
        content: vec![StoredContentBlock::Text(Text {
            text: "What is the name of the capital city of Japan?".to_string(),
        })],
    }];
    assert_eq!(input_messages, expected_input_messages);
    let output = result.get("output").unwrap().as_str().unwrap();
    let mut output: Vec<StoredContentBlock> = serde_json::from_str(output).unwrap();
    // We don't care about thoughts in this test
    output.retain(|block| !matches!(block, StoredContentBlock::Thought(_)));

    let is_openrouter = provider.model_provider_name == "openrouter";
    // Some providers return both an empty text block and a tool_call block
    assert!(
        output.len() <= 2,
        "Expected at most 2 output blocks for OpenRouter, got {}",
        output.len()
    );

    // Check for valid content in the output
    let mut found_valid_content = false;
    for output_block in &output {
        match output_block {
            StoredContentBlock::Text(text) if text.text.trim().is_empty() => {
                // Skip empty text blocks
                continue;
            }
            StoredContentBlock::Text(text) => {
                let _: Value = serde_json::from_str(&text.text).unwrap();
                assert!(&text.text.to_lowercase().contains("tokyo"));
                found_valid_content = true;
            }
            StoredContentBlock::ToolCall(tool_call) => {
                // OpenRouter may use tool_call format
                assert_eq!(tool_call.name, "respond");
                let arguments: Value = serde_json::from_str(&tool_call.arguments).unwrap();
                let response = arguments.get("response").unwrap().as_str().unwrap();
                assert!(response.to_lowercase().contains("tokyo"));
                found_valid_content = true;
            }
            _ => {
                panic!("Expected a text block or tool_call (for OpenRouter), got {output_block:?}");
            }
        }
    }

    // OpenRouter must have at least one valid content block
    // We do this check because OpenRouter sometimes responds with empty content blocks
    if is_openrouter {
        assert!(
            found_valid_content,
            "No valid JSON content found in OpenRouter response"
        );
    }
}

pub async fn test_json_mode_streaming_inference_request_with_provider(provider: E2ETestProvider) {
    if provider.variant_name.contains("tgi")
        || provider.variant_name.contains("cot")
        || provider.model_provider_name == "groq"
    {
        // TGI does not support streaming in JSON mode (because it doesn't support streaming tools)
        // Groq does not support streaming in JSON mode (no reason given): https://console.groq.com/docs/text-chat#json-mode)
        return;
    }

    let episode_id = Uuid::now_v7();
    let extra_headers = if provider.is_modal_provider() {
        get_modal_extra_headers()
    } else {
        UnfilteredInferenceExtraHeaders::default()
    };
    let payload = json!({
        "function_name": "json_success",
        "variant_name": provider.variant_name,
        "episode_id": episode_id,
        "input":
            {
               "system": {"assistant_name": "Dr. Mehta"},
               "messages": [
                {
                    "role": "user",
                    "content": [{"type": "template", "name": "user", "arguments": {"country": "Japan"}}]
                }
            ]},
        "stream": true,
        "extra_headers": extra_headers.extra_headers,
    });

    let mut event_source = Client::new()
        .post(get_gateway_endpoint("/inference"))
        .json(&payload)
        .eventsource()
        .unwrap();

    let mut chunks = vec![];
    let mut found_done_chunk = false;
    while let Some(event) = event_source.next().await {
        let event = event.unwrap();
        match event {
            Event::Open => continue,
            Event::Message(message) => {
                if message.data == "[DONE]" {
                    found_done_chunk = true;
                    break;
                }
                chunks.push(message.data);
            }
        }
    }
    assert!(found_done_chunk);

    let mut inference_id: Option<Uuid> = None;
    let mut full_content = String::new();
    let mut input_tokens = 0;
    let mut output_tokens = 0;
    for chunk in chunks.clone() {
        let chunk_json: Value = serde_json::from_str(&chunk).unwrap();

        println!("API response chunk: {chunk_json:#?}");

        let chunk_inference_id = chunk_json.get("inference_id").unwrap().as_str().unwrap();
        let chunk_inference_id = Uuid::parse_str(chunk_inference_id).unwrap();
        match inference_id {
            Some(inference_id) => {
                assert_eq!(inference_id, chunk_inference_id);
            }
            None => {
                inference_id = Some(chunk_inference_id);
            }
        }

        let chunk_episode_id = chunk_json.get("episode_id").unwrap().as_str().unwrap();
        let chunk_episode_id = Uuid::parse_str(chunk_episode_id).unwrap();
        assert_eq!(chunk_episode_id, episode_id);
        if let Some(raw) = chunk_json.get("raw").and_then(|raw| raw.as_str())
            && !raw.is_empty()
        {
            full_content.push_str(raw);
        }

        if let Some(usage) = chunk_json.get("usage") {
            input_tokens += usage.get("input_tokens").unwrap().as_u64().unwrap();
            output_tokens += usage.get("output_tokens").unwrap().as_u64().unwrap();
        }
    }

    let inference_id = inference_id.unwrap();
    assert!(full_content.to_lowercase().contains("tokyo"));

    // NB: Azure OpenAI Service doesn't support input/output tokens during streaming, but Azure AI Foundry does
    if provider.variant_name.contains("azure")
        && !provider.variant_name.contains("azure-ai-foundry")
    {
        assert_eq!(input_tokens, 0);
        assert_eq!(output_tokens, 0);
    } else {
        assert!(input_tokens > 0);
        assert!(output_tokens > 0);
    }

    // Sleep to allow time for data to be inserted into ClickHouse (trailing writes from API)
    tokio::time::sleep(std::time::Duration::from_millis(200)).await;

    // Check ClickHouse - JsonInference Table
    let clickhouse = get_clickhouse().await;
    let result = select_json_inference_clickhouse(&clickhouse, inference_id)
        .await
        .unwrap();

    println!("ClickHouse - JsonInference: {result:#?}");

    let id = result.get("id").unwrap().as_str().unwrap();
    let id_uuid = Uuid::parse_str(id).unwrap();
    assert_eq!(id_uuid, inference_id);

    let function_name = result.get("function_name").unwrap().as_str().unwrap();
    assert_eq!(function_name, "json_success");

    let variant_name = result.get("variant_name").unwrap().as_str().unwrap();
    assert_eq!(variant_name, provider.variant_name);

    let episode_id_result = result.get("episode_id").unwrap().as_str().unwrap();
    let episode_id_result = Uuid::parse_str(episode_id_result).unwrap();
    assert_eq!(episode_id_result, episode_id);

    let input: Value =
        serde_json::from_str(result.get("input").unwrap().as_str().unwrap()).unwrap();
    let correct_input = json!({
        "system": {"assistant_name": "Dr. Mehta"},
        "messages": [
            {
                "role": "user",
                "content": [{"type": "template", "name": "user", "arguments": {"country": "Japan"}}]
            }
        ]
    });
    assert_eq!(input, correct_input);

    let output = result.get("output").unwrap().as_str().unwrap();
    let output: Value = serde_json::from_str(output).unwrap();
    let output = output.as_object().unwrap();
    assert_eq!(output.keys().len(), 2);
    let clickhouse_parsed = output.get("parsed").unwrap().as_object().unwrap();
    let clickhouse_raw = output.get("parsed").unwrap().as_object().unwrap();
    assert_eq!(clickhouse_parsed, clickhouse_raw);
    let full_content_parsed: Value = serde_json::from_str(&full_content).unwrap();
    let full_content_parsed = full_content_parsed.as_object().unwrap();
    assert_eq!(clickhouse_parsed, full_content_parsed);

    let inference_params = result.get("inference_params").unwrap().as_str().unwrap();
    let inference_params: Value = serde_json::from_str(inference_params).unwrap();
    let inference_params = inference_params.get("chat_completion").unwrap();
    assert!(inference_params.get("temperature").is_none());
    assert!(inference_params.get("seed").is_none());
    let max_tokens = if provider.model_name.contains("gemini-2.5-pro") {
        500
    } else if provider.model_name.starts_with("o1") {
        1000
    } else {
        100
    };
    assert_eq!(
        inference_params
            .get("max_tokens")
            .unwrap()
            .as_u64()
            .unwrap(),
        max_tokens
    );

    let processing_time_ms = result.get("processing_time_ms").unwrap().as_u64().unwrap();
    assert!(processing_time_ms > 0);

    let retrieved_output_schema = result.get("output_schema").unwrap().as_str().unwrap();
    let retrieved_output_schema: Value = serde_json::from_str(retrieved_output_schema).unwrap();
    let expected_output_schema = json!({
        "type": "object",
        "properties": {
          "answer": {
            "type": "string"
          }
        },
        "required": ["answer"],
        "additionalProperties": false
    });
    assert_eq!(retrieved_output_schema, expected_output_schema);

    // Check ClickHouse - ModelInference Table
    let result = select_model_inference_clickhouse(&clickhouse, inference_id)
        .await
        .unwrap();

    println!("ClickHouse - ModelInference: {result:#?}");

    let model_inference_id = result.get("id").unwrap().as_str().unwrap();
    assert!(Uuid::parse_str(model_inference_id).is_ok());

    let inference_id_result = result.get("inference_id").unwrap().as_str().unwrap();
    let inference_id_result = Uuid::parse_str(inference_id_result).unwrap();
    assert_eq!(inference_id_result, inference_id);

    let model_name = result.get("model_name").unwrap().as_str().unwrap();
    assert_eq!(model_name, provider.model_name);
    let model_provider_name = result.get("model_provider_name").unwrap().as_str().unwrap();
    assert_eq!(model_provider_name, provider.model_provider_name);

    let raw_request = result.get("raw_request").unwrap().as_str().unwrap();
    assert!(raw_request.to_lowercase().contains("japan"));
    assert!(raw_request.to_lowercase().contains("mehta"));
    assert!(
        serde_json::from_str::<Value>(raw_request).is_ok(),
        "raw_request is not a valid JSON"
    );

    let raw_response = result.get("raw_response").unwrap().as_str().unwrap();

    // Check if raw_response is valid JSONL
    for line in raw_response.lines() {
        assert!(serde_json::from_str::<Value>(line).is_ok());
    }

    let input_tokens = result.get("input_tokens").unwrap();
    let output_tokens = result.get("output_tokens").unwrap();

    // NB: Azure OpenAI Service doesn't support input/output tokens during streaming, but Azure AI Foundry does
    if provider.variant_name.contains("azure")
        && !provider.variant_name.contains("azure-ai-foundry")
    {
        assert!(input_tokens.is_null());
        assert!(output_tokens.is_null());
    } else {
        assert!(input_tokens.as_u64().unwrap() > 0);
        assert!(output_tokens.as_u64().unwrap() > 0);
    }

    let response_time_ms = result.get("response_time_ms").unwrap().as_u64().unwrap();
    assert!(response_time_ms > 0);

    let ttft_ms = result.get("ttft_ms").unwrap().as_u64().unwrap();
    assert!(ttft_ms >= 1);
    assert!(ttft_ms <= response_time_ms);

    let system = result.get("system").unwrap().as_str().unwrap();
    assert_eq!(
        system,
        "You are a helpful and friendly assistant named Dr. Mehta.\n\nPlease answer the questions in a JSON with key \"answer\".\n\nDo not include any other text than the JSON object. Do not include \"```json\" or \"```\" or anything else.\n\nExample Response:\n\n{\n    \"answer\": \"42\"\n}"
    );
    let input_messages = result.get("input_messages").unwrap().as_str().unwrap();
    let input_messages: Vec<StoredRequestMessage> = serde_json::from_str(input_messages).unwrap();
    let expected_input_messages = vec![StoredRequestMessage {
        role: Role::User,
        content: vec![StoredContentBlock::Text(Text {
            text: "What is the name of the capital city of Japan?".to_string(),
        })],
    }];
    assert_eq!(input_messages, expected_input_messages);
    let output = result.get("output").unwrap().as_str().unwrap();
    let output: Vec<StoredContentBlock> = serde_json::from_str(output).unwrap();
    assert_eq!(output.len(), 1);
    match &output[0] {
        StoredContentBlock::Text(text) => {
            let parsed: Value = serde_json::from_str(&text.text).unwrap();
            let answer = parsed.get("answer").unwrap().as_str().unwrap();
            assert!(answer.to_lowercase().contains("tokyo"));
        }
        StoredContentBlock::ToolCall(tool_call) => {
            // Handles implicit tool calls
            assert_eq!(tool_call.name, "respond");
            let arguments: Value = serde_json::from_str(&tool_call.arguments).unwrap();
            let answer = arguments.get("answer").unwrap().as_str().unwrap();
            assert!(answer.to_lowercase().contains("tokyo"));
        }
        _ => {
            panic!("Expected a text block, got {:?}", output[0]);
        }
    }
}

pub async fn test_short_inference_request_with_provider(provider: E2ETestProvider) {
    // We currently host ollama on sagemaker, and use a wrapped 'openai' provider
    // in our tensorzero.toml. ollama doesn't support 'max_completion_tokens', so this test
    // currently fails. It's fine to skip it, since we really care about testing the sagemaker
    // wrapper code, not whatever container we happen to be wrapping.
    if provider.model_provider_name == "aws_sagemaker" {
        return;
    }

    // The 2.5 Pro model always seems to think before responding, even with
    // {"generationConfig": {"thinkingConfig": {"thinkingBudget": 0 }}
    // This also happens for DeepSeek R1
    // This prevents us from setting a low max_tokens, since the thinking tokens will
    // use up all of the output tokens before an actual response is generated.
    if provider.model_name.contains("gemini-2.5-pro")
        || provider.model_name.contains("deepseek-r1-aws-bedrock")
    {
        return;
    }

    // The OpenAI Responses API has a minimum value of 16
    let max_tokens = if provider.model_name.starts_with("responses-") {
        16
    } else {
        1
    };

    let episode_id = Uuid::now_v7();
    let extra_headers = if provider.is_modal_provider() {
        get_modal_extra_headers()
    } else {
        UnfilteredInferenceExtraHeaders::default()
    };

    // Include randomness in the prompt to force a cache miss for the first request
    let randomness = Uuid::now_v7();

    let payload = json!({
        "function_name": "basic_test",
        "variant_name": provider.variant_name,
        "episode_id": episode_id,
        "input":
            {
               "system": {"assistant_name": format!("Dr. Mehta: {randomness}")},
               "messages": [
                {
                    "role": "user",
                    "content": "What is the name of the capital city of Japan? Explain your answer."
                }
            ]},
        "stream": false,
        "tags": {"foo": "bar"},
        "cache_options": {"enabled": "on", "lookback_s": 10},
        "params": {
            "chat_completion": {
                "max_tokens": max_tokens
            }
        },
        "extra_headers": extra_headers.extra_headers,
    });
    if provider.variant_name.contains("openai") && provider.variant_name.contains("o1") {
        // Can't pin a single token for o1
        return;
    }

    if provider.variant_name.contains("openrouter") {
        // OpenRouter claims gpt4.1-mini needs a minimum of 16 output tokens
        return;
    }

    let response = Client::new()
        .post(get_gateway_endpoint("/inference"))
        .json(&payload)
        .send()
        .await
        .unwrap();

    // Check that the API response is ok
    assert_eq!(response.status(), StatusCode::OK);
    let response_json = response.json::<Value>().await.unwrap();

    println!("API response: {response_json:#?}");

    check_short_inference_response(
        randomness,
        response_json,
        Some(episode_id),
        &provider,
        max_tokens,
        false,
    )
    .await;
    tokio::time::sleep(std::time::Duration::from_millis(200)).await;

    let response = Client::new()
        .post(get_gateway_endpoint("/inference"))
        .json(&payload)
        .send()
        .await
        .unwrap();

    // Check that the API response is ok
    assert_eq!(response.status(), StatusCode::OK);
    let response_json = response.json::<Value>().await.unwrap();

    println!("API response: {response_json:#?}");

    check_short_inference_response(
        randomness,
        response_json,
        Some(episode_id),
        &provider,
        max_tokens,
        true,
    )
    .await;
}

async fn check_short_inference_response(
    randomness: Uuid,
    response_json: Value,
    episode_id: Option<Uuid>,
    provider: &E2ETestProvider,
    max_tokens: u32,
    should_be_cached: bool,
) {
    let hardcoded_function_name = "basic_test";
    let inference_id = response_json.get("inference_id").unwrap().as_str().unwrap();
    let inference_id = Uuid::parse_str(inference_id).unwrap();

    let episode_id_response = response_json.get("episode_id").unwrap().as_str().unwrap();
    let episode_id_response = Uuid::parse_str(episode_id_response).unwrap();
    if let Some(episode_id) = episode_id {
        assert_eq!(episode_id_response, episode_id);
    }

    let variant_name = response_json.get("variant_name").unwrap().as_str().unwrap();
    assert_eq!(variant_name, provider.variant_name);

    let content = response_json.get("content").unwrap().as_array().unwrap();
    assert_eq!(content.len(), 1);
    let content_block = content.first().unwrap();
    let content_block_type = content_block.get("type").unwrap().as_str().unwrap();
    assert_eq!(content_block_type, "text");
    let content = content_block.get("text").unwrap().as_str().unwrap();
    // We don't check the content here since there's only 1 token allowed

    let usage = response_json.get("usage").unwrap();
    let input_tokens = usage.get("input_tokens").unwrap().as_u64().unwrap();
    let output_tokens = usage.get("output_tokens").unwrap().as_u64().unwrap();
    if should_be_cached {
        assert_eq!(input_tokens, 0);
        assert_eq!(output_tokens, 0);
    } else {
        assert!(input_tokens > 0);
        assert_eq!(output_tokens, max_tokens as u64);
    }
    let finish_reason = response_json
        .get("finish_reason")
        .unwrap()
        .as_str()
        .unwrap();
    assert_eq!(finish_reason, "length");

    // Sleep to allow time for data to be inserted into ClickHouse (trailing writes from API)
    tokio::time::sleep(std::time::Duration::from_millis(200)).await;

    // Check if ClickHouse is ok - ChatInference Table
    let clickhouse = get_clickhouse().await;
    let result = select_chat_inference_clickhouse(&clickhouse, inference_id)
        .await
        .unwrap();

    println!("ClickHouse - ChatInference: {result:#?}");

    let id = result.get("id").unwrap().as_str().unwrap();
    let id = Uuid::parse_str(id).unwrap();
    assert_eq!(id, inference_id);

    let function_name = result.get("function_name").unwrap().as_str().unwrap();
    assert_eq!(function_name, hardcoded_function_name);

    let variant_name = result.get("variant_name").unwrap().as_str().unwrap();
    assert_eq!(variant_name, provider.variant_name);

    let retrieved_episode_id = result.get("episode_id").unwrap().as_str().unwrap();
    let retrieved_episode_id = Uuid::parse_str(retrieved_episode_id).unwrap();
    if let Some(episode_id) = episode_id {
        assert_eq!(retrieved_episode_id, episode_id);
    }

    let input: Value =
        serde_json::from_str(result.get("input").unwrap().as_str().unwrap()).unwrap();
    let correct_input = json!({
        "system": {"assistant_name": format!("Dr. Mehta: {randomness}")},
        "messages": [
            {
                "role": "user",
                "content": [{"type": "text", "text": "What is the name of the capital city of Japan? Explain your answer."}]
            }
        ]
    });
    assert_eq!(input, correct_input);

    let content_blocks = result.get("output").unwrap().as_str().unwrap();
    let content_blocks: Vec<Value> = serde_json::from_str(content_blocks).unwrap();
    assert_eq!(content_blocks.len(), 1);
    let content_block = content_blocks.first().unwrap();
    let content_block_type = content_block.get("type").unwrap().as_str().unwrap();
    assert_eq!(content_block_type, "text");
    let clickhouse_content = content_block.get("text").unwrap().as_str().unwrap();
    assert_eq!(clickhouse_content, content);

    let tags = result.get("tags").unwrap().as_object().unwrap();
    assert_eq!(tags.get("foo").unwrap().as_str().unwrap(), "bar");

    let tool_params = result.get("tool_params").unwrap().as_str().unwrap();
    assert!(tool_params.is_empty());

    let inference_params = result.get("inference_params").unwrap().as_str().unwrap();
    let inference_params: Value = serde_json::from_str(inference_params).unwrap();
    let inference_params = inference_params.get("chat_completion").unwrap();
    assert!(inference_params.get("temperature").is_none());
    assert!(inference_params.get("seed").is_none());
    assert_eq!(
        inference_params
            .get("max_tokens")
            .unwrap()
            .as_u64()
            .unwrap(),
        max_tokens as u64
    );

    let processing_time_ms = result.get("processing_time_ms").unwrap().as_u64().unwrap();
    assert!(processing_time_ms > 0);

    // Check the ModelInference Table
    let result = select_model_inference_clickhouse(&clickhouse, inference_id)
        .await
        .unwrap();

    println!("ClickHouse - ModelInference: {result:#?}");

    let model_inference_id = result.get("id").unwrap().as_str().unwrap();
    assert!(Uuid::parse_str(model_inference_id).is_ok());

    let inference_id_result = result.get("inference_id").unwrap().as_str().unwrap();
    let inference_id_result = Uuid::parse_str(inference_id_result).unwrap();
    assert_eq!(inference_id_result, inference_id);

    let model_name = result.get("model_name").unwrap().as_str().unwrap();
    assert_eq!(model_name, provider.model_name);
    let model_provider_name = result.get("model_provider_name").unwrap().as_str().unwrap();
    assert_eq!(model_provider_name, provider.model_provider_name);

    let raw_request = result.get("raw_request").unwrap().as_str().unwrap();
    assert!(raw_request.to_lowercase().contains("japan"));
    assert!(
        serde_json::from_str::<Value>(raw_request).is_ok(),
        "raw_request is not a valid JSON"
    );

    let raw_response = result.get("raw_response").unwrap().as_str().unwrap();
    assert!(serde_json::from_str::<Value>(raw_response).is_ok());

    let input_tokens = result.get("input_tokens").unwrap();
    let output_tokens = result.get("output_tokens").unwrap();
    assert!(input_tokens.as_u64().unwrap() > 0);
    assert!(output_tokens.as_u64().unwrap() > 0);
    if !should_be_cached {
        let response_time_ms = result.get("response_time_ms").unwrap().as_u64().unwrap();
        assert!(response_time_ms > 0);
        assert!(result.get("ttft_ms").unwrap().is_null());
    }
    let system = result.get("system").unwrap().as_str().unwrap();
    assert_eq!(
        system,
        format!("You are a helpful and friendly assistant named Dr. Mehta: {randomness}")
    );
    let input_messages = result.get("input_messages").unwrap().as_str().unwrap();
    let input_messages: Vec<StoredRequestMessage> = serde_json::from_str(input_messages).unwrap();
    let expected_input_messages = vec![StoredRequestMessage {
        role: Role::User,
        content: vec![StoredContentBlock::Text(Text {
            text: "What is the name of the capital city of Japan? Explain your answer.".to_string(),
        })],
    }];
    assert_eq!(input_messages, expected_input_messages);
    let output = result.get("output").unwrap().as_str().unwrap();
    let output: Vec<StoredContentBlock> = serde_json::from_str(output).unwrap();
    assert_eq!(output.len(), 1);
    let finish_reason = result.get("finish_reason").unwrap().as_str().unwrap();
    assert_eq!(finish_reason, "length");

    // Check the InferenceTag Table
    select_inference_tags_clickhouse(
        &clickhouse,
        hardcoded_function_name,
        "foo",
        "bar",
        inference_id,
    )
    .await
    .unwrap();
    let id = result.get("inference_id").unwrap().as_str().unwrap();
    let id = Uuid::parse_str(id).unwrap();
    assert_eq!(id, inference_id);
    assert_eq!(
        result.get("cached").unwrap().as_bool().unwrap(),
        should_be_cached
    );

    // Check that our cache entry was only written once
    if should_be_cached {
        // Allow some time for an incorrect second cache write to happen
        tokio::time::sleep(Duration::from_secs(1)).await;

        // Count the number of cache entries for this raw_request
        // Note that this can have false negatives (ClickHouse might decide to merge parts
        // immediately after a duplicate insert)
        let count = clickhouse
            .run_query_synchronous(
                "SELECT COUNT(*) FROM ModelInferenceCache WHERE raw_request = {raw_request:String} "
                    .to_string(),
                &[("raw_request", result["raw_request"].as_str().unwrap())]
                    .into_iter()
                    .collect(),
            )
            .await
            .unwrap()
            .response
            .trim()
            .parse::<u64>()
            .unwrap();

        assert_eq!(count, 1);
    }
}

pub async fn test_multi_turn_parallel_tool_use_inference_request_with_provider(
    provider: E2ETestProvider,
) {
    // Together's model is too dumb to figure out multi-turn tool + parallel tool calls... It keeps calling the same tool over and over.
    if provider.model_provider_name == "together" {
        return;
    }

    let episode_id = Uuid::now_v7();

    let mut payload = json!({
        "function_name": "weather_helper_parallel",
        "episode_id": episode_id,
        "input":{
            "system": {"assistant_name": "Dr. Mehta"},
            "messages": [
                {
                    "role": "user",
                    "content": "What is the weather like in Tokyo (in Fahrenheit)? Use both the provided `get_temperature` and `get_humidity` tools. Do not say anything else, just call the two functions."
                }
            ]},
        "parallel_tool_calls": true,
        "stream": false,
        "extra_headers": if provider.is_modal_provider() { get_modal_extra_headers() } else { UnfilteredInferenceExtraHeaders::default() },
        "variant_name": provider.variant_name,
    });

    let response = Client::new()
        .post(get_gateway_endpoint("/inference"))
        .json(&payload)
        .send()
        .await
        .unwrap();

    // Check if the API response is fine
    assert_eq!(response.status(), StatusCode::OK);
    let response_json = response.json::<Value>().await.unwrap();

    println!("API response: {response_json:#?}");

    // Extract the tool results from the response
    let mut redacted_tool_calls = Vec::new();
    let mut tool_results = Vec::new();

    for content_block in response_json.get("content").unwrap().as_array().unwrap() {
        let content_block_type = content_block.get("type").unwrap().as_str().unwrap();

        // Special handling for OpenRouter empty text blocks
        let is_openrouter = provider.model_provider_name == "openrouter";
        if content_block_type == "text" && is_openrouter {
            // For OpenRouter, skip empty text blocks
            let text = content_block.get("text").unwrap().as_str().unwrap();
            if text.is_empty() {
                continue;
            } else {
                panic!("Unexpected text block with non-empty content: {text}");
            }
        }

        // Special handling for groq text blocks
        if content_block_type == "text" && provider.model_provider_name == "groq" {
            let text = content_block.get("text").unwrap().as_str().unwrap();
            // Groq produces a text block containing '\n'
            if text.trim().is_empty() {
                continue;
            } else {
                panic!("Unexpected text block with non-empty content: {text}");
            }
        }

        assert_eq!(
            content_block_type, "tool_call",
            "Expected tool_call, got {content_block_type}"
        );

        if content_block.get("name").unwrap().as_str().unwrap() == "get_temperature" {
            tool_results.push(json!(
                {
                    "type": "tool_result",
                    "id": content_block.get("id").unwrap().as_str().unwrap(),
                    "name": "get_temperature",
                    "result": "70",
                }
            ));
        } else if content_block.get("name").unwrap().as_str().unwrap() == "get_humidity" {
            tool_results.push(json!(
                {
                    "type": "tool_result",
                    "id": content_block.get("id").unwrap().as_str().unwrap(),
                    "name": "get_humidity",
                    "result": "30",
                }
            ));
        } else {
            panic!(
                "Unknown tool call: {}",
                content_block.get("name").unwrap().as_str().unwrap()
            );
        }
        redacted_tool_calls.push(content_block);
    }

    // Build the payload for the second inference request
    let assistant_message = json!({
        "role": "assistant",
        "content": redacted_tool_calls,
    });

    let user_message = json!({
        "role": "user",
        "content": tool_results,
    });

    payload["input"]["messages"]
        .as_array_mut()
        .unwrap()
        .extend([assistant_message, user_message]);

    println!(
        "Second Payload: {}",
        serde_json::to_string_pretty(&payload).unwrap()
    );

    // Make the second inference request
    let response = Client::new()
        .post(get_gateway_endpoint("/inference"))
        .json(&payload)
        .send()
        .await
        .unwrap();

    // Check if the API response is fine
    assert_eq!(response.status(), StatusCode::OK);
    let response_json = response.json::<Value>().await.unwrap();

    println!("Second API response: {response_json:#?}");

    check_multi_turn_parallel_tool_use_inference_response(
        response_json,
        &provider,
        Some(episode_id),
        false,
    )
    .await;
}

pub async fn check_multi_turn_parallel_tool_use_inference_response(
    response_json: Value,
    provider: &E2ETestProvider,
    episode_id: Option<Uuid>,
    is_batch: bool,
) {
    let hardcoded_function_name = "weather_helper_parallel";
    let inference_id = response_json.get("inference_id").unwrap().as_str().unwrap();
    let inference_id = Uuid::parse_str(inference_id).unwrap();

    if let Some(episode_id) = episode_id {
        let episode_id_response = response_json.get("episode_id").unwrap().as_str().unwrap();
        let episode_id_response = Uuid::parse_str(episode_id_response).unwrap();
        assert_eq!(episode_id_response, episode_id);
    }

    let variant_name = response_json.get("variant_name").unwrap().as_str().unwrap();
    assert_eq!(variant_name, provider.variant_name);

    let content = response_json.get("content").unwrap().as_array().unwrap();

    // Validate that the assistant message is correct
    assert_eq!(content.len(), 1);
    let content_block = content.first().unwrap();
    let content_block_type = content_block.get("type").unwrap().as_str().unwrap();
    assert_eq!(content_block_type, "text");
    let content_text = content_block.get("text").unwrap().as_str().unwrap();
    assert!(content_text.to_lowercase().contains("70"));
    assert!(content_text.to_lowercase().contains("30"));

    // Sleep to allow time for data to be inserted into ClickHouse (trailing writes from API)
    tokio::time::sleep(std::time::Duration::from_millis(200)).await;

    // Check if ClickHouse is correct - ChatInference table
    let clickhouse = get_clickhouse().await;
    let result = select_chat_inference_clickhouse(&clickhouse, inference_id)
        .await
        .unwrap();

    println!("ClickHouse - ChatInference: {result:#?}");

    let id = result.get("id").unwrap().as_str().unwrap();
    let id_uuid = Uuid::parse_str(id).unwrap();
    assert_eq!(id_uuid, inference_id);

    let function_name = result.get("function_name").unwrap().as_str().unwrap();
    assert_eq!(function_name, hardcoded_function_name);

    let variant_name = result.get("variant_name").unwrap().as_str().unwrap();
    assert_eq!(variant_name, provider.variant_name);

    if let Some(episode_id) = episode_id {
        let episode_id_result = result.get("episode_id").unwrap().as_str().unwrap();
        let episode_id_result = Uuid::parse_str(episode_id_result).unwrap();
        assert_eq!(episode_id_result, episode_id);
    }

    let input: Value =
        serde_json::from_str(result.get("input").unwrap().as_str().unwrap()).unwrap();

    let last_input_message = input["messages"].as_array().unwrap().last().unwrap();
    assert_eq!(last_input_message["role"], "user");
    let last_input_message_content = last_input_message["content"].as_array().unwrap();
    assert_eq!(last_input_message_content.len(), 2);
    for tool_result in last_input_message_content {
        assert_eq!(tool_result["type"], "tool_result");
    }

    let output_clickhouse: Vec<Value> =
        serde_json::from_str(result.get("output").unwrap().as_str().unwrap()).unwrap();
    let output_content = serde_json::to_value(content).unwrap();
    println!("Output clickhouse: {output_clickhouse:#?}");
    println!("Output content: {output_content:#?}");
    assert_eq!(output_clickhouse, *output_content.as_array().unwrap());

    let tool_params: Value =
        serde_json::from_str(result.get("tool_params").unwrap().as_str().unwrap()).unwrap();
    assert_eq!(tool_params["tool_choice"], "auto");
    assert_eq!(tool_params["parallel_tool_calls"], true);

    // Check if ClickHouse is correct - ModelInference Table
    let result = select_model_inference_clickhouse(&clickhouse, inference_id)
        .await
        .unwrap();

    println!("ClickHouse - ModelInference: {result:#?}");

    let id = result.get("id").unwrap().as_str().unwrap();
    assert!(Uuid::parse_str(id).is_ok());

    let inference_id_result = result.get("inference_id").unwrap().as_str().unwrap();
    let inference_id_result = Uuid::parse_str(inference_id_result).unwrap();
    assert_eq!(inference_id_result, inference_id);

    let model_name = result.get("model_name").unwrap().as_str().unwrap();
    assert_eq!(model_name, provider.model_name);
    let model_provider_name = result.get("model_provider_name").unwrap().as_str().unwrap();
    assert_eq!(model_provider_name, provider.model_provider_name);

    let raw_request = result.get("raw_request").unwrap().as_str().unwrap();
    assert!(
        serde_json::from_str::<Value>(raw_request).is_ok(),
        "raw_request is not a valid JSON"
    );

    let raw_response = result.get("raw_response").unwrap().as_str().unwrap();
    assert!(raw_response.to_lowercase().contains("70"));
    assert!(raw_response.to_lowercase().contains("30"));

    let input_tokens = result.get("input_tokens").unwrap().as_u64().unwrap();
    assert!(input_tokens > 0);
    let output_tokens = result.get("output_tokens").unwrap().as_u64().unwrap();
    assert!(output_tokens > 0);
    if !is_batch {
        let response_time_ms = result.get("response_time_ms").unwrap().as_u64().unwrap();
        assert!(response_time_ms > 0);
        assert!(result.get("ttft_ms").unwrap().is_null());
    }

    let system = result.get("system").unwrap().as_str().unwrap();
    assert_eq!(
        system,
        "You are a helpful and friendly assistant named Dr. Mehta.\n\nPeople will ask you questions about the weather.\n\nIf asked about the weather, just respond with two tool calls. Use BOTH the \"get_temperature\" and \"get_humidity\" tools.\n\nIf provided with a tool result, use it to respond to the user (e.g. \"The weather in New York is 55 degrees Fahrenheit with 50% humidity.\")."
    );
    let input_messages = result.get("input_messages").unwrap().as_str().unwrap();
    let input_messages: Vec<StoredRequestMessage> = serde_json::from_str(input_messages).unwrap();
    let last_input_message = input_messages.last().unwrap();
    assert_eq!(last_input_message.role, Role::User);
    let last_input_message_content = &last_input_message.content;
    assert_eq!(last_input_message_content.len(), 2);
    for tool_result in last_input_message_content {
        match tool_result {
            StoredContentBlock::ToolResult(tool_result) => {
                assert!(
                    tool_result.name == "get_temperature" || tool_result.name == "get_humidity"
                );
            }
            _ => {
                panic!("Expected a tool call, got {tool_result:?}");
            }
        }
    }
    let output = result.get("output").unwrap().as_str().unwrap();
    let output: Vec<StoredContentBlock> = serde_json::from_str(output).unwrap();
    assert_eq!(output.len(), 1);
    let output_content = output.first().unwrap();
    match output_content {
        StoredContentBlock::Text(text) => {
            assert!(text.text.to_lowercase().contains("70"));
            assert!(text.text.to_lowercase().contains("30"));
        }
        _ => {
            panic!("Expected a text block, got {output_content:?}");
        }
    }
}

pub async fn test_multi_turn_parallel_tool_use_streaming_inference_request_with_provider(
    provider: E2ETestProvider,
) {
    // Together's model is too dumb to figure out multi-turn tool + parallel tool calls... It keeps calling the same tool over and over.
    if provider.model_provider_name == "together" {
        return;
    }

    let episode_id = Uuid::now_v7();

    let mut payload = json!({
        "function_name": "weather_helper_parallel",
        "episode_id": episode_id,
        "input":{
            "system": {"assistant_name": "Dr. Mehta"},
            "messages": [
                {
                    "role": "user",
                    "content": "What is the weather like in Tokyo (in Fahrenheit)? Use both the provided `get_temperature` and `get_humidity` tools. Do not say anything else, just call the two functions."
                }
            ]},
        "parallel_tool_calls": true,
        "stream": false,
        "variant_name": provider.variant_name,
        "extra_headers": if provider.is_modal_provider() { get_modal_extra_headers() } else { UnfilteredInferenceExtraHeaders::default() },
    });

    let response = Client::new()
        .post(get_gateway_endpoint("/inference"))
        .json(&payload)
        .send()
        .await
        .unwrap();

    // Check if the API response is fine
    assert_eq!(response.status(), StatusCode::OK);
    let response_json = response.json::<Value>().await.unwrap();

    println!("API response: {response_json:#?}");

    // Extract the tool results from the response
    let mut redacted_tool_calls = Vec::new();
    let mut tool_results = Vec::new();

    for content_block in response_json.get("content").unwrap().as_array().unwrap() {
        let content_block_type = content_block.get("type").unwrap().as_str().unwrap();

        // Special handling for OpenRouter empty text blocks
        let is_openrouter = provider.model_provider_name == "openrouter";
        if content_block_type == "text" && is_openrouter {
            // For OpenRouter, skip empty text blocks
            let text = content_block.get("text").unwrap().as_str().unwrap();
            if text.is_empty() {
                continue;
            } else {
                panic!("Unexpected text block with non-empty content: {text}");
            }
        }

        // Special handling for groq text blocks
        if content_block_type == "text" && provider.model_provider_name == "groq" {
            let text = content_block.get("text").unwrap().as_str().unwrap();
            // Groq produces a text block containing '\n'
            if text.trim().is_empty() {
                continue;
            } else {
                panic!("Unexpected text block with non-empty content: {text}");
            }
        }

        assert_eq!(
            content_block_type, "tool_call",
            "Expected tool_call, got {content_block_type}"
        );

        if content_block.get("name").unwrap().as_str().unwrap() == "get_temperature" {
            tool_results.push(json!(
                {
                    "type": "tool_result",
                    "id": content_block.get("id").unwrap().as_str().unwrap(),
                    "name": "get_temperature",
                    "result": "70",
                }
            ));
        } else if content_block.get("name").unwrap().as_str().unwrap() == "get_humidity" {
            tool_results.push(json!(
                {
                    "type": "tool_result",
                    "id": content_block.get("id").unwrap().as_str().unwrap(),
                    "name": "get_humidity",
                    "result": "30",
                }
            ));
        } else {
            panic!(
                "Unknown tool call: {}",
                content_block.get("name").unwrap().as_str().unwrap()
            );
        }

        redacted_tool_calls.push(content_block);
    }

    // Build the payload for the second inference request
    let assistant_message = json!({
        "role": "assistant",
        "content": redacted_tool_calls,
    });

    let user_message = json!({
        "role": "user",
        "content": tool_results,
    });

    // Update the payload with the user message
    payload["input"]["messages"]
        .as_array_mut()
        .unwrap()
        .extend([assistant_message, user_message]);

    println!(
        "Second Payload: {}",
        serde_json::to_string_pretty(&payload).unwrap()
    );

    // Make the payload stream=true
    payload["stream"] = json!(true);

    // Make the second inference request
    let mut event_source = Client::new()
        .post(get_gateway_endpoint("/inference"))
        .json(&payload)
        .eventsource()
        .unwrap();

    let mut chunks = vec![];
    let mut found_done_chunk = false;
    while let Some(event) = event_source.next().await {
        let event = event.unwrap();
        match event {
            Event::Open => continue,
            Event::Message(message) => {
                if message.data == "[DONE]" {
                    found_done_chunk = true;
                    break;
                }
                chunks.push(message.data);
            }
        }
    }
    assert!(found_done_chunk);

    let mut inference_id = None;
    let mut input_tokens = 0;
    let mut output_tokens = 0;

    let mut output_content = String::new();

    for chunk in chunks {
        let chunk_json: Value = serde_json::from_str(&chunk).unwrap();

        println!("API response chunk: {chunk_json:#?}");

        let chunk_inference_id = chunk_json.get("inference_id").unwrap().as_str().unwrap();
        let chunk_inference_id = Uuid::parse_str(chunk_inference_id).unwrap();
        match inference_id {
            None => inference_id = Some(chunk_inference_id),
            Some(inference_id) => assert_eq!(inference_id, chunk_inference_id),
        }

        let chunk_episode_id = chunk_json.get("episode_id").unwrap().as_str().unwrap();
        let chunk_episode_id = Uuid::parse_str(chunk_episode_id).unwrap();
        assert_eq!(chunk_episode_id, episode_id);

        for block in chunk_json.get("content").unwrap().as_array().unwrap() {
            assert!(block.get("id").is_some());

            let block_type = block.get("type").unwrap().as_str().unwrap();

            match block_type {
                "text" => {
                    output_content.push_str(block.get("text").unwrap().as_str().unwrap());
                }
                _ => {
                    panic!("Unexpected block type: {block_type}");
                }
            }
        }

        if let Some(usage) = chunk_json.get("usage").and_then(|u| u.as_object()) {
            input_tokens += usage.get("input_tokens").unwrap().as_u64().unwrap();
            output_tokens += usage.get("output_tokens").unwrap().as_u64().unwrap();
        }
    }

    // NB: Azure doesn't return usage during streaming
    if provider.variant_name.contains("azure") {
        assert_eq!(input_tokens, 0);
        assert_eq!(output_tokens, 0);
    } else if provider.variant_name.contains("together") {
        // Do nothing: Together is flaky. Sometimes it returns non-zero usage, sometimes it returns zero usage...
    } else {
        assert!(input_tokens > 0);
        assert!(output_tokens > 0);
    }

    // Check that the output contains the values
    println!("Output content: {output_content:#?}");
    assert!(output_content.contains("70"));
    assert!(output_content.contains("30"));

    // Check inference_id
    let inference_id = inference_id.unwrap();

    // Sleep for 1 second to allow time for data to be inserted into ClickHouse (trailing writes from API)
    tokio::time::sleep(std::time::Duration::from_millis(200)).await;

    // Check ClickHouse - Inference Table
    let clickhouse = get_clickhouse().await;
    let result = select_chat_inference_clickhouse(&clickhouse, inference_id)
        .await
        .unwrap();

    println!("ClickHouse - ChatInference: {result:#?}");

    let id = result.get("id").unwrap().as_str().unwrap();
    let id_uuid = Uuid::parse_str(id).unwrap();
    assert_eq!(id_uuid, inference_id);

    let function_name = result.get("function_name").unwrap().as_str().unwrap();
    assert_eq!(function_name, "weather_helper_parallel");

    let variant_name = result.get("variant_name").unwrap().as_str().unwrap();
    assert_eq!(variant_name, provider.variant_name);

    let episode_id_result = result.get("episode_id").unwrap().as_str().unwrap();
    let episode_id_result = Uuid::parse_str(episode_id_result).unwrap();
    assert_eq!(episode_id_result, episode_id);

    let input: Value =
        serde_json::from_str(result.get("input").unwrap().as_str().unwrap()).unwrap();

    let last_input_message = input["messages"].as_array().unwrap().last().unwrap();
    assert_eq!(last_input_message["role"], "user");
    let last_input_message_content = last_input_message["content"].as_array().unwrap();
    assert_eq!(last_input_message_content.len(), 2);
    for tool_result in last_input_message_content {
        assert_eq!(tool_result["type"], "tool_result");
    }

    let output_clickhouse: Vec<Value> =
        serde_json::from_str(result.get("output").unwrap().as_str().unwrap()).unwrap();
    println!("Output clickhouse: {output_clickhouse:#?}");
    println!("Output content: {output_content:#?}");
    assert_eq!(output_clickhouse[0]["text"], output_content);

    // Check if ClickHouse is correct - ModelInference Table
    let result = select_model_inference_clickhouse(&clickhouse, inference_id)
        .await
        .unwrap();

    println!("ClickHouse - ModelInference: {result:#?}");

    let id = result.get("id").unwrap().as_str().unwrap();
    assert!(Uuid::parse_str(id).is_ok());

    let inference_id_result = result.get("inference_id").unwrap().as_str().unwrap();
    let inference_id_result = Uuid::parse_str(inference_id_result).unwrap();
    assert_eq!(inference_id_result, inference_id);

    let model_name = result.get("model_name").unwrap().as_str().unwrap();
    assert_eq!(model_name, provider.model_name);
    let model_provider_name = result.get("model_provider_name").unwrap().as_str().unwrap();
    assert_eq!(model_provider_name, provider.model_provider_name);

    let raw_request = result.get("raw_request").unwrap().as_str().unwrap();
    assert!(raw_request.to_lowercase().contains("get_temperature"));
    assert!(raw_request.to_lowercase().contains("get_humidity"));
    assert!(raw_request.to_lowercase().contains("tokyo"));
    assert!(raw_request.to_lowercase().contains("celsius"));
    assert!(
        serde_json::from_str::<Value>(raw_request).is_ok(),
        "raw_request is not a valid JSON"
    );

    let raw_response = result.get("raw_response").unwrap().as_str().unwrap();
    // Check if raw_response is valid JSONL
    for line in raw_response.lines() {
        assert!(serde_json::from_str::<Value>(line).is_ok());
    }

    let input_tokens = result.get("input_tokens").unwrap();
    let output_tokens = result.get("output_tokens").unwrap();

    // NB: Azure OpenAI Service doesn't support input/output tokens during streaming, but Azure AI Foundry does
    if provider.variant_name.contains("azure")
        && !provider.variant_name.contains("azure-ai-foundry")
    {
        assert!(input_tokens.is_null());
        assert!(output_tokens.is_null());
    } else if provider.variant_name.contains("together") {
        // Do nothing: Together is flaky. Sometimes it returns non-zero usage, sometimes it returns zero usage...
    } else {
        assert!(input_tokens.as_u64().unwrap() > 0);
        assert!(output_tokens.as_u64().unwrap() > 0);
    }

    let response_time_ms = result.get("response_time_ms").unwrap().as_u64().unwrap();
    assert!(response_time_ms > 0);

    let ttft_ms = result.get("ttft_ms").unwrap().as_u64().unwrap();
    assert!(ttft_ms >= 1);
    assert!(ttft_ms <= response_time_ms);

    let system = result.get("system").unwrap().as_str().unwrap();
    assert_eq!(
        system,
        "You are a helpful and friendly assistant named Dr. Mehta.\n\nPeople will ask you questions about the weather.\n\nIf asked about the weather, just respond with two tool calls. Use BOTH the \"get_temperature\" and \"get_humidity\" tools.\n\nIf provided with a tool result, use it to respond to the user (e.g. \"The weather in New York is 55 degrees Fahrenheit with 50% humidity.\")."
    );
    let input_messages = result.get("input_messages").unwrap().as_str().unwrap();
    let input_messages: Vec<StoredRequestMessage> = serde_json::from_str(input_messages).unwrap();
    let last_input_message = input_messages.last().unwrap();
    assert_eq!(last_input_message.role, Role::User);
    let last_input_message_content = &last_input_message.content;
    assert_eq!(last_input_message_content.len(), 2);
    for tool_result in last_input_message_content {
        match tool_result {
            StoredContentBlock::ToolResult(tool_result) => {
                assert!(
                    tool_result.name == "get_temperature" || tool_result.name == "get_humidity"
                );
            }
            _ => {
                panic!("Expected a tool call, got {tool_result:?}");
            }
        }
    }
    let output = result.get("output").unwrap().as_str().unwrap();
    let output: Vec<StoredContentBlock> = serde_json::from_str(output).unwrap();
    assert_eq!(output.len(), 1);
    let output_content = output.first().unwrap();
    match output_content {
        StoredContentBlock::Text(text) => {
            assert!(text.text.to_lowercase().contains("70"));
            assert!(text.text.to_lowercase().contains("30"));
        }
        _ => {
            panic!("Expected a text block, got {output_content:?}");
        }
    }
}

pub async fn test_json_mode_off_inference_request_with_provider(provider: E2ETestProvider) {
    let episode_id = Uuid::now_v7();
    let extra_headers = if provider.is_modal_provider() {
        get_modal_extra_headers()
    } else {
        UnfilteredInferenceExtraHeaders::default()
    };

    let payload = json!({
        "function_name": "json_success",
        "variant_name": provider.variant_name,
        "episode_id": episode_id,
        "input":
            {
               "system": {"assistant_name": "AskJeeves"},
               "messages": [
                   {
                       "role": "user",
                       "content": [{"type": "template", "name": "user", "arguments": {"country": "Japan"}}]
                   }
               ]
            },
        "params": {
            "chat_completion": {
                "json_mode": "off",
            }
        },
        "stream": false,
        "extra_headers": extra_headers.extra_headers,
    });

    let response = Client::new()
        .post(get_gateway_endpoint("/inference"))
        .json(&payload)
        .send()
        .await
        .unwrap();

    // Check that the API response is ok
    assert_eq!(response.status(), StatusCode::OK);
    let response_json = response.json::<Value>().await.unwrap();

    println!("API response: {response_json}");

    // Assert the output isn't JSON
    let output = response_json.get("output").unwrap().as_object().unwrap();
    let parsed = output.get("parsed").unwrap().as_object();
    assert_eq!(parsed, None);
    let raw = output.get("raw").unwrap().as_str().unwrap();
    assert!(serde_json::from_str::<Value>(raw).is_err());

    // Assert that the answer is correct
    assert!(
        raw.to_lowercase().contains("tokyo"),
        "Unexpected raw output: {raw}"
    );

    // Check that inference_id is here
    let inference_id = response_json.get("inference_id").unwrap().as_str().unwrap();
    let inference_id = Uuid::parse_str(inference_id).unwrap();

    // Sleep for 1 second to allow time for data to be inserted into ClickHouse (trailing writes from API)
    tokio::time::sleep(std::time::Duration::from_secs(1)).await;

    // Check ClickHouse
    let clickhouse = get_clickhouse().await;

    // First, check Inference table
    let result = select_json_inference_clickhouse(&clickhouse, inference_id)
        .await
        .unwrap();

    let id = result.get("id").unwrap().as_str().unwrap();
    let id_uuid = Uuid::parse_str(id).unwrap();
    assert_eq!(id_uuid, inference_id);

    let input: Value =
        serde_json::from_str(result.get("input").unwrap().as_str().unwrap()).unwrap();
    let correct_input = json!({
        "system": {"assistant_name": "AskJeeves"},
        "messages": [
            {
                "role": "user",
                "content": [{"type": "template", "name": "user", "arguments": {"country": "Japan"}}]
            }
        ]
    });
    assert_eq!(input, correct_input);

    // Check that correctly parsed output is present
    let output = result.get("output").unwrap().as_str().unwrap();
    let output: Value = serde_json::from_str(output).unwrap();
    let raw = output.get("raw").unwrap().as_str().unwrap();
    assert!(raw.to_lowercase().contains("tokyo"));

    // Check that episode_id is here and correct
    let retrieved_episode_id = result.get("episode_id").unwrap().as_str().unwrap();
    let retrieved_episode_id = Uuid::parse_str(retrieved_episode_id).unwrap();
    assert_eq!(retrieved_episode_id, episode_id);

    // Check the variant name
    let variant_name = result.get("variant_name").unwrap().as_str().unwrap();
    assert_eq!(variant_name, provider.variant_name);

    // Check the processing time
    let processing_time_ms = result.get("processing_time_ms").unwrap().as_u64().unwrap();
    assert!(processing_time_ms > 0);

    // Check that we saved the correct json mode to ClickHouse
    let inference_params = result.get("inference_params").unwrap().as_str().unwrap();
    let inference_params: Value = serde_json::from_str(inference_params).unwrap();
    let clickhouse_json_mode = inference_params
        .get("chat_completion")
        .unwrap()
        .get("json_mode")
        .unwrap()
        .as_str()
        .unwrap();
    assert_eq!("off", clickhouse_json_mode);

    // Check the ModelInference Table
    let result = select_model_inference_clickhouse(&clickhouse, inference_id)
        .await
        .unwrap();

    let inference_id_result = result.get("inference_id").unwrap().as_str().unwrap();
    let inference_id_result = Uuid::parse_str(inference_id_result).unwrap();
    assert_eq!(inference_id_result, inference_id);

    let model_name = result.get("model_name").unwrap().as_str().unwrap();
    assert_eq!(model_name, provider.model_name);

    let model_provider_name = result.get("model_provider_name").unwrap().as_str().unwrap();
    assert_eq!(model_provider_name, provider.model_provider_name);

    let raw_request = result.get("raw_request").unwrap().as_str().unwrap();
    assert!(raw_request.to_lowercase().contains("japan"));

    // Check that raw_request is valid JSON
    let raw_request_val: Value =
        serde_json::from_str(raw_request).expect("raw_request should be valid JSON");

    // Check that we're not sending `response_format` or `generationConfig`
    if provider.model_provider_name == "google_ai_studio_gemini"
        || provider.model_provider_name == "gcp_vertex_gemini"
    {
        assert!(
            raw_request_val["generationConfig"]
                .get("response_mime_type")
                .is_none()
        );
    } else {
        assert!(raw_request_val.get("response_format").is_none());
    }

    let input_tokens = result.get("input_tokens").unwrap().as_u64().unwrap();
    assert!(input_tokens > 5);

    let output_tokens = result.get("output_tokens").unwrap().as_u64().unwrap();
    assert!(output_tokens > 5);

    let response_time_ms = result.get("response_time_ms").unwrap().as_u64().unwrap();
    assert!(response_time_ms > 0);

    assert!(result.get("ttft_ms").unwrap().is_null());
}

pub async fn test_multiple_text_blocks_in_message_with_provider(provider: E2ETestProvider) {
    let episode_id = Uuid::now_v7();
    let extra_headers = if provider.is_modal_provider() {
        get_modal_extra_headers()
    } else {
        UnfilteredInferenceExtraHeaders::default()
    };
    let payload = json!({
        "function_name": "basic_test",
        "variant_name": provider.variant_name,
        "episode_id": episode_id,
        "input":
            {
               "system": {"assistant_name": "Dr. Mehta"},
               "messages": [
                {
                    "role": "user",
                    "content": [
                        {
                            "type": "text",
                            "text": "What is the name of the capital city"
                        },
                        {
                            "type": "text",
                            "text": "of Japan?"
                        }
                    ]
                }
            ]},
        "stream": false,
        "tags": {"foo": "bar"},
        "extra_headers": extra_headers.extra_headers,
    });

    let response = Client::new()
        .post(get_gateway_endpoint("/inference"))
        .json(&payload)
        .send()
        .await
        .unwrap();

    // Check that the API response is ok
    assert_eq!(response.status(), StatusCode::OK);
    let response_json = response.json::<Value>().await.unwrap();

    println!("API response: {response_json:#?}");

    let episode_id_response = response_json.get("episode_id").unwrap().as_str().unwrap();
    let episode_id_response = Uuid::parse_str(episode_id_response).unwrap();
    assert_eq!(episode_id_response, episode_id);

    let variant_name = response_json.get("variant_name").unwrap().as_str().unwrap();
    assert_eq!(variant_name, provider.variant_name);

    // Some providers always produce thought blocks - we don't care about them in this test
    let mut content = response_json
        .get("content")
        .unwrap()
        .as_array()
        .unwrap()
        .clone();
    content.retain(|c| c.get("type").unwrap().as_str().unwrap() != "thought");
    assert_eq!(content.len(), 1);
    let content_block = content.first().unwrap();
    let content_block_type = content_block.get("type").unwrap().as_str().unwrap();
    assert_eq!(content_block_type, "text");
    let content = content_block.get("text").unwrap().as_str().unwrap();
    assert!(content.to_lowercase().contains("tokyo"));
}<|MERGE_RESOLUTION|>--- conflicted
+++ resolved
@@ -998,22 +998,14 @@
     let credential_value = original_value.clone();
 
     // Remove the default env var
-<<<<<<< HEAD
-    env::remove_var(&original_env_var).unwrap();
-=======
     tensorzero_unsafe_helpers::remove_env_var_tests_only(&original_env_var);
->>>>>>> 77fb817c
 
     // Set up a custom env var with a test-specific name
     let custom_env_var = format!(
         "TENSORZERO_TEST_{}_KEY",
         provider.model_provider_name.to_uppercase()
     );
-<<<<<<< HEAD
-    env::set_var(&custom_env_var, &credential_value).unwrap();
-=======
     tensorzero_unsafe_helpers::set_env_var_tests_only(&custom_env_var, &credential_value);
->>>>>>> 77fb817c
 
     // Create the credential location config based on the type
     let default_credential_location_key = if uses_credential_location(&provider.model_provider_name)
@@ -1122,22 +1114,14 @@
     let credential_value = original_value.clone();
 
     // Remove the default env var
-<<<<<<< HEAD
-    env::remove_var(&original_env_var).unwrap();
-=======
     tensorzero_unsafe_helpers::remove_env_var_tests_only(&original_env_var);
->>>>>>> 77fb817c
 
     // Set up a custom env var with a test-specific name
     let custom_env_var = format!(
         "TENSORZERO_TEST_{}_KEY",
         provider.model_provider_name.to_uppercase()
     );
-<<<<<<< HEAD
-    env::set_var(&custom_env_var, &credential_value).unwrap();
-=======
     tensorzero_unsafe_helpers::set_env_var_tests_only(&custom_env_var, &credential_value);
->>>>>>> 77fb817c
 
     // Create the credential location config based on the type
     let default_credential_location_key = if uses_credential_location(&provider.model_provider_name)
