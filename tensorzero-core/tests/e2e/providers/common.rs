--- conflicted
+++ resolved
@@ -10417,7 +10417,6 @@
     .await;
     tokio::time::sleep(std::time::Duration::from_millis(100)).await;
 
-<<<<<<< HEAD
     let episode_id = Uuid::now_v7();
 
     let payload = json!({
@@ -10444,8 +10443,6 @@
         "extra_headers": extra_headers.extra_headers,
     });
 
-=======
->>>>>>> 12c9d600
     let response = Client::new()
         .post(get_gateway_endpoint("/inference"))
         .json(&payload)
