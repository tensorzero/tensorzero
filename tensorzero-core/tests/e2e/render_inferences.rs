use chrono::Utc;
use object_store::path::Path;
use serde_json::json;
use std::collections::HashMap;
use tensorzero::{
    ClientExt, ClientSideFunctionTool, JsonInferenceDatapoint, Role, StorageKind, StoragePath,
    StoredChatInferenceDatabase, StoredChatInferenceDatapoint, StoredDatapoint,
    StoredInferenceDatabase, StoredJsonInference,
};
use tensorzero_core::inference::types::file::ObjectStoragePointer;
use tensorzero_core::inference::types::stored_input::StoredFile;
use tensorzero_core::inference::types::stored_input::{
    StoredInput, StoredInputMessage, StoredInputMessageContent,
};
use tensorzero_core::inference::types::{
    Arguments, ResolvedContentBlock, ResolvedRequestMessage, System,
};
use tensorzero_core::tool::InferenceResponseToolCall;
use tensorzero_core::{
    inference::types::{ContentBlockChatOutput, JsonInferenceOutput, Template, Text},
    tool::{AllowedTools, AllowedToolsChoice, Tool, ToolCallConfigDatabaseInsert, ToolChoice},
};
use uuid::Uuid;

/// Test that the render_samples function works when given an empty array of stored inferences.
#[tokio::test(flavor = "multi_thread")]
pub async fn test_render_samples_empty() {
    let client = tensorzero::test_helpers::make_embedded_gateway().await;

    // Test with an empty stored inferences array.
    let stored_inferences: Vec<StoredInferenceDatabase> = vec![];
    let rendered_inferences = client
        .experimental_render_samples(stored_inferences, HashMap::new())
        .await
        .unwrap();
    assert!(rendered_inferences.is_empty());
}

/// Test that the render_samples function drops the stored inference when the variants map is empty.
/// Also test that a warning is logged.
#[tokio::test(flavor = "multi_thread")]
pub async fn test_render_samples_no_function() {
    let logs_contain = tensorzero_core::utils::testing::capture_logs();
    let client = tensorzero::test_helpers::make_embedded_gateway().await;

    let stored_inferences = vec![StoredInferenceDatabase::Chat(StoredChatInferenceDatabase {
        function_name: "basic_test".to_string(),
        variant_name: "dummy".to_string(),
        input: StoredInput {
            system: None,
            messages: vec![StoredInputMessage {
                role: Role::User,
                content: vec![StoredInputMessageContent::Text(Text {
                    text: "Hello, world!".to_string(),
                })],
            }],
        },
        output: vec![],
        episode_id: Uuid::now_v7(),
        inference_id: Uuid::now_v7(),
        tool_params: ToolCallConfigDatabaseInsert::default(),
        timestamp: Utc::now(),
        dispreferred_outputs: vec![],
        tags: HashMap::from([("test_key".to_string(), "test_value".to_string())]),
    })];

    let rendered_inferences = client
        .experimental_render_samples(stored_inferences, HashMap::new())
        .await
        .unwrap();
    assert!(rendered_inferences.is_empty());
    assert!(logs_contain("Missing function in variants: basic_test"));
}

/// Test that the render_samples function errors when the variants map contains a function with a nonexistent variant.
/// Also test that a warning is logged.
#[tokio::test(flavor = "multi_thread")]
pub async fn test_render_samples_no_variant() {
    let logs_contain = tensorzero_core::utils::testing::capture_logs();
    let client = tensorzero::test_helpers::make_embedded_gateway().await;

    let stored_inferences = vec![StoredInferenceDatabase::Chat(StoredChatInferenceDatabase {
        function_name: "basic_test".to_string(),
        variant_name: "dummy".to_string(),
        input: StoredInput {
            system: None,
            messages: vec![StoredInputMessage {
                role: Role::User,
                content: vec![StoredInputMessageContent::Text(Text {
                    text: "Hello, world!".to_string(),
                })],
            }],
        },
        output: vec![],
        episode_id: Uuid::now_v7(),
        inference_id: Uuid::now_v7(),
        tool_params: ToolCallConfigDatabaseInsert::default(),
        timestamp: Utc::now(),
        dispreferred_outputs: vec![],
        tags: HashMap::new(),
    })];

    let error = client
        .experimental_render_samples(
            stored_inferences,
            HashMap::from([("basic_test".to_string(), "notavariant".to_string())]),
        )
        .await
        .unwrap_err();
    assert!(error
        .to_string()
        .contains("Variant notavariant for function basic_test not found."));
    assert!(logs_contain(
        "Variant notavariant for function basic_test not found."
    ));
}

/// Test that the render_samples function drops the inference example when the
/// input is missing a required variable that the schema uses.
/// Also test that a warning is logged.
#[tokio::test(flavor = "multi_thread")]
pub async fn test_render_samples_missing_variable() {
    let logs_contain = tensorzero_core::utils::testing::capture_logs();
    let client = tensorzero::test_helpers::make_embedded_gateway().await;

    let stored_inferences = vec![StoredInferenceDatabase::Chat(StoredChatInferenceDatabase {
        function_name: "basic_test".to_string(),
        variant_name: "dummy".to_string(),
        input: StoredInput {
            system: Some(System::Template(Arguments(serde_json::Map::from_iter([(
                "foo".to_string(),
                "bar".into(),
            )])))),
            messages: vec![StoredInputMessage {
                role: Role::User,
                content: vec![StoredInputMessageContent::Text(Text {
                    text: "Hello, world!".to_string(),
                })],
            }],
        },
        output: vec![],
        episode_id: Uuid::now_v7(),
        inference_id: Uuid::now_v7(),
        tool_params: ToolCallConfigDatabaseInsert::default(),
        timestamp: Utc::now(),
        dispreferred_outputs: vec![],
        tags: HashMap::new(),
    })];

    let rendered_inferences = client
        .experimental_render_samples(
            stored_inferences,
            HashMap::from([("basic_test".to_string(), "test".to_string())]),
        )
        .await
        .unwrap();
    assert!(rendered_inferences.is_empty());
    assert!(logs_contain("Could not render template: undefined value"));
}

/// Test that the render_samples function can render a normal chat example, a tool call example, a json example, and an example using images.
#[tokio::test(flavor = "multi_thread")]
pub async fn test_render_samples_normal() {
    let client = tensorzero::test_helpers::make_embedded_gateway().await;

    let stored_inferences = vec![
        StoredInferenceDatabase::Chat(StoredChatInferenceDatabase {
            function_name: "basic_test".to_string(),
            variant_name: "dummy".to_string(),
            input: StoredInput {
                system: Some(System::Template(Arguments(serde_json::Map::from_iter([
                    ("assistant_name".to_string(), "Dr. Mehta".into()),
                ])))),
                messages: vec![StoredInputMessage {
                    role: Role::User,
                    content: vec![StoredInputMessageContent::Text(Text {
                        text: "Hello, world!".to_string(),
                    })],
                }],
            },
            output: vec![],
            episode_id: Uuid::now_v7(),
            inference_id: Uuid::now_v7(),
            tool_params: ToolCallConfigDatabaseInsert::default(),
            timestamp: Utc::now(),
            dispreferred_outputs: vec![],
            tags: HashMap::new(),
        }),
        StoredInferenceDatabase::Json(StoredJsonInference {
            function_name: "json_success".to_string(),
            variant_name: "dummy".to_string(),
            input: StoredInput {
                system: Some(System::Template(Arguments(serde_json::Map::from_iter([
                    ("assistant_name".to_string(), "Dr. Mehta".into()),
                ])))),
                messages: vec![StoredInputMessage {
                    role: Role::User,
                    content: vec![StoredInputMessageContent::Template(Template {
                        name: "user".to_string(),
                        arguments: Arguments(serde_json::Map::from_iter(vec![("country".to_string(), json!("Japan"))])),
                    })],
                }],
            },
            output: JsonInferenceOutput {
                parsed: Some(json!({})),
                raw: Some("{}".to_string()), // This should not be validated
            },
            episode_id: Uuid::now_v7(),
            inference_id: Uuid::now_v7(),
            output_schema: json!({}), // This should be taken as-is
            timestamp: Utc::now(),
            dispreferred_outputs: vec![JsonInferenceOutput {
                parsed: Some(json!({})),
                raw: Some("{}".to_string()), // This should not be validated
            }],
            tags: HashMap::new(),
        }),
        StoredInferenceDatabase::Chat(StoredChatInferenceDatabase {
            function_name: "weather_helper".to_string(),
            variant_name: "dummy".to_string(),
            input: StoredInput {
                system: Some(System::Template(Arguments(serde_json::Map::from_iter([
                    ("assistant_name".to_string(), "Dr. Mehta".into()),
                ])))),
                messages: vec![StoredInputMessage {
                    role: Role::User,
                    content: vec![StoredInputMessageContent::Text(Text {
                        text: "Hello, world!".to_string(),
                    })],
                }],
            },
            output: vec![ContentBlockChatOutput::ToolCall(InferenceResponseToolCall {
                name: Some("get_temperature".to_string()),
                arguments: Some(json!({"location": "Tokyo"})),
                id: Uuid::now_v7().to_string(),
                raw_name: "get_temperature".to_string(),
                raw_arguments: "{\"location\":\"Tokyo\"}".to_string(),
            })],
            episode_id: Uuid::now_v7(),
            inference_id: Uuid::now_v7(),
            tool_params: ToolCallConfigDatabaseInsert::new_for_test(
                vec![Tool::ClientSideFunction(ClientSideFunctionTool {
                    name: "get_temperature".to_string(),
                    description: "Get the temperature of a location".to_string(),
                    parameters: json!({}), // Don't need to validate the arguments so we can leave blank
                    strict: false,
                })],
                vec![],
                AllowedTools {
<<<<<<< HEAD
                    tools: ["get_temperature".to_string()].into_iter().collect(),
=======
                    tools: vec!["get_temperature".to_string()],
>>>>>>> 2ea79697
                    choice: AllowedToolsChoice::Explicit,
                },
                ToolChoice::Auto,
                None,
            ),
            timestamp: Utc::now(),
            dispreferred_outputs: vec![vec![ContentBlockChatOutput::Text(Text {
                text: "Hello, world!".to_string(),
            })]],
            tags: HashMap::new(),
        }),
        StoredInferenceDatabase::Chat(StoredChatInferenceDatabase {
            function_name: "basic_test".to_string(),
            variant_name: "gpt-4o-mini-2024-07-18".to_string(),
            input: StoredInput {
                system: Some(System::Template(Arguments(serde_json::Map::from_iter([
                    ("assistant_name".to_string(), "Dr. Mehta".into()),
                ])))),
                messages: vec![StoredInputMessage {
                    role: Role::User,
                    content: vec![
                        StoredInputMessageContent::Text(Text {
                            text: "What is this a picture of?".to_string(),
                        }),
                        StoredInputMessageContent::File(Box::new(StoredFile(
                            ObjectStoragePointer {
                                source_url: None,
                                detail: None,
                                mime_type: mime::IMAGE_PNG,
                                storage_path: StoragePath {
                                    kind: StorageKind::S3Compatible {
                                        bucket_name: Some("tensorzero-e2e-test-images".to_string()),
                                        region: Some("us-east-1".to_string()),
                                        prefix: String::new(),
                                        endpoint: None,
                                        allow_http: None,
                                    },
                                    path: Path::from("observability/images/08bfa764c6dc25e658bab2b8039ddb494546c3bc5523296804efc4cab604df5d.png"),
                                },
                                filename: None,
                            },
                        ))),
                    ],
                }],
            },
            output: vec![],
            episode_id: Uuid::now_v7(),
            inference_id: Uuid::now_v7(),
            tool_params: ToolCallConfigDatabaseInsert::default(),
            timestamp: Utc::now(),
            dispreferred_outputs: vec![],
            tags: HashMap::new(),
        }),
    ];

    let rendered_inferences = client
        .experimental_render_samples(
            stored_inferences,
            HashMap::from([
                ("json_success".to_string(), "test".to_string()),
                ("weather_helper".to_string(), "anthropic".to_string()),
                ("basic_test".to_string(), "test".to_string()),
            ]),
        )
        .await
        .unwrap();
    assert_eq!(rendered_inferences.len(), 4);

    // Check the first rendered inference
    let first_inference = &rendered_inferences[0];
    // Check the input
    assert_eq!(
        first_inference.input.system,
        Some("You are a helpful and friendly assistant named Dr. Mehta".to_string())
    );
    assert_eq!(first_inference.input.messages.len(), 1);

    let first_message = &first_inference.input.messages[0];
    assert_eq!(first_message.role, Role::User);
    assert_eq!(first_message.content.len(), 1);

    let ResolvedContentBlock::Text(text) = &first_message.content[0] else {
        panic!("Expected text content");
    };
    assert_eq!(text.text, "Hello, world!");

    // Check other fields
    assert!(first_inference.output.as_ref().unwrap().is_empty());
    assert!(first_inference.output_schema.is_none());

    // Check the second rendered inference
    let second_inference = &rendered_inferences[1];
    assert_eq!(second_inference.function_name, "json_success");

    // Check the input
    assert_eq!(
        second_inference.input.system,
        Some("You are a helpful and friendly assistant named Dr. Mehta.\n\nPlease answer the questions in a JSON with key \"answer\".\n\nDo not include any other text than the JSON object. Do not include \"```json\" or \"```\" or anything else.\n\nExample Response:\n\n{\n    \"answer\": \"42\"\n}".to_string())
    );
    assert_eq!(second_inference.input.messages.len(), 1);

    let second_message = &second_inference.input.messages[0];
    assert_eq!(second_message.role, Role::User);
    assert_eq!(second_message.content.len(), 1);

    let ResolvedContentBlock::Text(text) = &second_message.content[0] else {
        panic!("Expected text content");
    };
    assert_eq!(text.text, "What is the name of the capital city of Japan?");

    // Check the output
    assert_eq!(second_inference.output.as_ref().unwrap().len(), 1);
    let ContentBlockChatOutput::Text(output_text) = &second_inference.output.as_ref().unwrap()[0]
    else {
        panic!("Expected text output");
    };
    assert_eq!(output_text.text, "{}");

    // Check the dispreferred outputs
    assert_eq!(second_inference.dispreferred_outputs.len(), 1);
    let ContentBlockChatOutput::Text(output_text) = &second_inference.dispreferred_outputs[0][0]
    else {
        panic!("Expected text output");
    };
    assert_eq!(output_text.text, "{}");
    // Check other fields
    assert!(second_inference.output_schema.is_some());

    // Check the third rendered inference
    let third_inference = &rendered_inferences[2];
    assert_eq!(third_inference.function_name, "weather_helper");

    // Check the input
    assert_eq!(
        third_inference.input.system,
        Some("You are a helpful and friendly assistant named Dr. Mehta.\n\nPeople will ask you questions about the weather.\n\nIf asked about the weather, just respond with the tool call. Use the \"get_temperature\" tool.\n\nIf provided with a tool result, use it to respond to the user (e.g. \"The weather in New York is 55 degrees Fahrenheit.\").".to_string())
    );
    assert_eq!(third_inference.input.messages.len(), 1);

    let third_message = &third_inference.input.messages[0];
    assert_eq!(third_message.role, Role::User);
    assert_eq!(third_message.content.len(), 1);

    let ResolvedContentBlock::Text(text) = &third_message.content[0] else {
        panic!("Expected text content");
    };
    assert_eq!(text.text, "Hello, world!");

    // Check the output
    assert_eq!(third_inference.output.as_ref().unwrap().len(), 1);
    let ContentBlockChatOutput::ToolCall(tool_call) = &third_inference.output.as_ref().unwrap()[0]
    else {
        panic!("Expected tool call output");
    };
    assert_eq!(tool_call.raw_name, "get_temperature");
    assert_eq!(tool_call.raw_arguments, "{\"location\":\"Tokyo\"}");
    assert_eq!(tool_call.name, Some("get_temperature".to_string()));
    assert_eq!(tool_call.arguments, Some(json!({"location": "Tokyo"})));

    // Check the dispreferred outputs
    assert_eq!(third_inference.dispreferred_outputs.len(), 1);
    let ContentBlockChatOutput::Text(output_text) = &third_inference.dispreferred_outputs[0][0]
    else {
        panic!("Expected text output");
    };
    assert_eq!(output_text.text, "Hello, world!");
    // Check other fields
    assert!(third_inference.output_schema.is_none());

    // Check the fourth rendered inference
    let fourth_inference = &rendered_inferences[3];
    assert_eq!(fourth_inference.function_name, "basic_test");

    // Check the input
    assert_eq!(
        fourth_inference.input.system,
        Some("You are a helpful and friendly assistant named Dr. Mehta".to_string())
    );
    assert_eq!(fourth_inference.input.messages.len(), 1);

    let fourth_message = &fourth_inference.input.messages[0];
    assert_eq!(fourth_message.role, Role::User);
    assert_eq!(fourth_message.content.len(), 2);

    let ResolvedContentBlock::Text(text) = &fourth_message.content[0] else {
        panic!("Expected text content");
    };
    assert_eq!(text.text, "What is this a picture of?");

    let ResolvedContentBlock::File(file) = &fourth_message.content[1] else {
        panic!("Expected file content");
    };

    // Check that the base64 string is > 1000 chars
    assert!(file.data.len() > 1000);

    // Check the output
    assert_eq!(fourth_inference.output.as_ref().unwrap().len(), 0);

    // Check other fields
    assert!(fourth_inference.output_schema.is_none());
}

/// Test that the render_samples function can render a normal chat example, a tool call example, a json example, and an example using images.
#[tokio::test(flavor = "multi_thread")]
pub async fn test_render_samples_template_no_schema() {
    let client = tensorzero::test_helpers::make_embedded_gateway().await;

    let stored_inferences = vec![StoredInferenceDatabase::Chat(StoredChatInferenceDatabase {
        function_name: "basic_test_template_no_schema".to_string(),
        variant_name: "test".to_string(),
        timestamp: Utc::now(),
        input: StoredInput {
            system: Some(System::Text("My system message".to_string())),
            messages: vec![
                StoredInputMessage {
                    role: Role::User,
                    content: vec![
                        StoredInputMessageContent::Text(Text {
                            text: "First user message".to_string(),
                        }),
                        StoredInputMessageContent::Text(Text {
                            text: "Second user message".to_string(),
                        }),
                    ],
                },
                StoredInputMessage {
                    role: Role::Assistant,
                    content: vec![
                        StoredInputMessageContent::Text(Text {
                            text: "First assistant message".to_string(),
                        }),
                        StoredInputMessageContent::Text(Text {
                            text: "Second assistant message".to_string(),
                        }),
                    ],
                },
            ],
        },
        output: vec![],
        episode_id: Uuid::now_v7(),
        inference_id: Uuid::now_v7(),
        tool_params: ToolCallConfigDatabaseInsert::default(),
        dispreferred_outputs: vec![],
        tags: HashMap::new(),
    })];

    let rendered_inferences = client
        .experimental_render_samples(
            stored_inferences,
            HashMap::from([(
                "basic_test_template_no_schema".to_string(),
                "test".to_string(),
            )]),
        )
        .await
        .unwrap();
    assert_eq!(rendered_inferences.len(), 1);

    // Check the first rendered inference
    let first_inference = &rendered_inferences[0];
    // Check the input
    assert_eq!(
        first_inference.input.system,
        Some("The system text was `My system message`".to_string())
    );
    assert_eq!(first_inference.input.messages.len(), 2);

    assert_eq!(
        first_inference.input.messages[0],
        ResolvedRequestMessage {
            role: Role::User,
            content: vec![
                ResolvedContentBlock::Text(Text {
                    text: "User content: `First user message`".into(),
                }),
                ResolvedContentBlock::Text(Text {
                    text: "User content: `Second user message`".into(),
                })
            ],
        }
    );

    assert_eq!(
        first_inference.input.messages[1],
        ResolvedRequestMessage {
            role: Role::Assistant,
            content: vec![
                ResolvedContentBlock::Text(Text {
                    text: "Assistant content: `First assistant message`".into(),
                }),
                ResolvedContentBlock::Text(Text {
                    text: "Assistant content: `Second assistant message`".into(),
                })
            ],
        }
    );

    // Check other fields
    assert!(first_inference.output.as_ref().unwrap().is_empty());
    assert!(first_inference.output_schema.is_none());
}

// ===== DATAPOINT TESTS =====
// The following tests mirror the StoredInference tests above but use Datapoint structs instead

/// Test that the render_samples function works when given an empty array of datapoints.
#[tokio::test(flavor = "multi_thread")]
pub async fn test_render_datapoints_empty() {
    let client = tensorzero::test_helpers::make_embedded_gateway().await;

    // Test with an empty datapoints array.
    let datapoints: Vec<StoredDatapoint> = vec![];
    let rendered_samples = client
        .experimental_render_samples(datapoints, HashMap::new())
        .await
        .unwrap();
    assert!(rendered_samples.is_empty());
}

/// Test that the render_samples function drops the datapoint when the variants map is empty.
/// Also test that a warning is logged.
#[tokio::test(flavor = "multi_thread")]
pub async fn test_render_datapoints_no_function() {
    let logs_contain = tensorzero_core::utils::testing::capture_logs();
    let client = tensorzero::test_helpers::make_embedded_gateway().await;

    let datapoints = vec![StoredDatapoint::Chat(StoredChatInferenceDatapoint {
        dataset_name: "test_dataset".to_string(),
        function_name: "basic_test".to_string(),
        name: None,
        id: Uuid::now_v7(),
        episode_id: Some(Uuid::now_v7()),
        input: StoredInput {
            system: None,
            messages: vec![StoredInputMessage {
                role: Role::User,
                content: vec![StoredInputMessageContent::Text(Text {
                    text: "Hello, world!".to_string(),
                })],
            }],
        },
        output: Some(vec![]),
        tool_params: Some(ToolCallConfigDatabaseInsert::default()),
        tags: None,
        auxiliary: "{}".to_string(),
        is_deleted: false,
        source_inference_id: None,
        staled_at: None,
        updated_at: "2025-10-13T20:17:36Z".to_string(),
        is_custom: false,
    })];

    let rendered_samples = client
        .experimental_render_samples(datapoints, HashMap::new())
        .await
        .unwrap();
    assert!(rendered_samples.is_empty());
    assert!(logs_contain("Missing function in variants: basic_test"));
}

/// Test that the render_samples function errors when the variants map contains a function with a nonexistent variant.
/// Also test that a warning is logged.
#[tokio::test(flavor = "multi_thread")]
pub async fn test_render_datapoints_no_variant() {
    let logs_contain = tensorzero_core::utils::testing::capture_logs();
    let client = tensorzero::test_helpers::make_embedded_gateway().await;

    let datapoints = vec![StoredDatapoint::Chat(StoredChatInferenceDatapoint {
        dataset_name: "test_dataset".to_string(),
        function_name: "basic_test".to_string(),
        name: None,
        id: Uuid::now_v7(),
        episode_id: Some(Uuid::now_v7()),
        input: StoredInput {
            system: None,
            messages: vec![StoredInputMessage {
                role: Role::User,
                content: vec![StoredInputMessageContent::Text(Text {
                    text: "Hello, world!".to_string(),
                })],
            }],
        },
        output: Some(vec![]),
        tool_params: Some(ToolCallConfigDatabaseInsert::default()),
        tags: None,
        auxiliary: "{}".to_string(),
        is_deleted: false,
        source_inference_id: None,
        staled_at: None,
        updated_at: "2025-10-13T20:17:36Z".to_string(),
        is_custom: false,
    })];

    let error = client
        .experimental_render_samples(
            datapoints,
            HashMap::from([("basic_test".to_string(), "notavariant".to_string())]),
        )
        .await
        .unwrap_err();
    assert!(error
        .to_string()
        .contains("Variant notavariant for function basic_test not found."));
    assert!(logs_contain(
        "Variant notavariant for function basic_test not found."
    ));
}

/// Test that the render_samples function drops the datapoint when the
/// input is missing a required variable that the schema uses.
/// Also test that a warning is logged.
#[tokio::test(flavor = "multi_thread")]
pub async fn test_render_datapoints_missing_variable() {
    let logs_contain = tensorzero_core::utils::testing::capture_logs();
    let client = tensorzero::test_helpers::make_embedded_gateway().await;

    let datapoints = vec![StoredDatapoint::Chat(StoredChatInferenceDatapoint {
        dataset_name: "test_dataset".to_string(),
        function_name: "basic_test".to_string(),
        name: None,
        id: Uuid::now_v7(),
        episode_id: Some(Uuid::now_v7()),
        input: StoredInput {
            system: Some(System::Template(Arguments(serde_json::Map::from_iter([(
                "foo".to_string(),
                "bar".into(),
            )])))),
            messages: vec![StoredInputMessage {
                role: Role::User,
                content: vec![StoredInputMessageContent::Text(Text {
                    text: "Hello, world!".to_string(),
                })],
            }],
        },
        output: Some(vec![]),
        tool_params: Some(ToolCallConfigDatabaseInsert::default()),
        tags: None,
        auxiliary: "{}".to_string(),
        is_deleted: false,
        source_inference_id: None,
        staled_at: None,
        updated_at: "2025-10-13T20:17:36Z".to_string(),
        is_custom: false,
    })];

    let rendered_samples = client
        .experimental_render_samples(
            datapoints,
            HashMap::from([("basic_test".to_string(), "test".to_string())]),
        )
        .await
        .unwrap();
    assert!(rendered_samples.is_empty());
    assert!(logs_contain("Could not render template: undefined value"));
}

/// Test that the render_samples function can render a normal chat datapoint, a tool call datapoint, a json datapoint, and a datapoint using images.
#[tokio::test(flavor = "multi_thread")]
pub async fn test_render_datapoints_normal() {
    let client = tensorzero::test_helpers::make_embedded_gateway().await;

    let datapoints = vec![
        StoredDatapoint::Chat(StoredChatInferenceDatapoint {
            dataset_name: "test_dataset".to_string(),
            function_name: "basic_test".to_string(),
            name: None,
            id: Uuid::now_v7(),
            episode_id: Some(Uuid::now_v7()),
            input: StoredInput {
                system: Some(System::Template(Arguments(serde_json::Map::from_iter([
                    ("assistant_name".to_string(), "Dr. Mehta".into()),
                ])))),
                messages: vec![StoredInputMessage {
                    role: Role::User,
                    content: vec![StoredInputMessageContent::Text(Text {
                        text: "Hello, world!".to_string(),
                    })],
                }],
            },
            output: Some(vec![]),
            tool_params: Some(ToolCallConfigDatabaseInsert::default()),
            tags: None,
            auxiliary: "{}".to_string(),
            is_deleted: false,
            source_inference_id: None,
            staled_at: None,
            updated_at: "2025-10-13T20:17:36Z".to_string(),
            is_custom: false,
        }),
        StoredDatapoint::Json(JsonInferenceDatapoint {
            dataset_name: "test_dataset".to_string(),
            function_name: "json_success".to_string(),
            name: None,
            id: Uuid::now_v7(),
            episode_id: Some(Uuid::now_v7()),
            input: StoredInput {
                system: Some(System::Template(Arguments(serde_json::Map::from_iter([
                    ("assistant_name".to_string(), "Dr. Mehta".into()),
                ])))),
                messages: vec![StoredInputMessage {
                    role: Role::User,
                    content: vec![StoredInputMessageContent::Template(Template {
                        name: "user".to_string(),
                        arguments: Arguments(serde_json::Map::from_iter(vec![("country".to_string(), json!("Japan"))])),
                    })],
                }],
            },
            output: Some(JsonInferenceOutput {
                parsed: Some(json!({})),
                raw: Some("{}".to_string()), // This should not be validated
            }),
            output_schema: json!({}), // This should be taken as-is
            tags: None,
            auxiliary: "{}".to_string(),
            is_deleted: false,
            source_inference_id: None,
            staled_at: None,
            updated_at: "2025-10-13T20:17:36Z".to_string(),
            is_custom: false,
        }),
        StoredDatapoint::Chat(StoredChatInferenceDatapoint {
            dataset_name: "test_dataset".to_string(),
            function_name: "weather_helper".to_string(),
            name: None,
            id: Uuid::now_v7(),
            episode_id: Some(Uuid::now_v7()),
            input: StoredInput {
                system: Some(System::Template(Arguments(serde_json::Map::from_iter([
                    ("assistant_name".to_string(), "Dr. Mehta".into()),
                ])))),
                messages: vec![StoredInputMessage {
                    role: Role::User,
                    content: vec![StoredInputMessageContent::Text(Text {
                        text: "Hello, world!".to_string(),
                    })],
                }],
            },
            output: Some(vec![ContentBlockChatOutput::ToolCall(InferenceResponseToolCall {
                name: Some("get_temperature".to_string()),
                arguments: Some(json!({"location": "Tokyo"})),
                id: Uuid::now_v7().to_string(),
                raw_name: "get_temperature".to_string(),
                raw_arguments: "{\"location\":\"Tokyo\"}".to_string(),
            })]),
            tool_params: Some(ToolCallConfigDatabaseInsert::new_for_test(
                vec![Tool::ClientSideFunction(ClientSideFunctionTool {
                    name: "get_temperature".to_string(),
                    description: "Get the temperature of a location".to_string(),
                    parameters: json!({}), // Don't need to validate the arguments so we can leave blank
                    strict: false,
                })],
                vec![],
                AllowedTools {
<<<<<<< HEAD
                    tools: ["get_temperature".to_string()].into_iter().collect(),
=======
                    tools: vec!["get_temperature".to_string()],
>>>>>>> 2ea79697
                    choice: AllowedToolsChoice::Explicit,
                },
                ToolChoice::Auto,
                None,
            )),
            tags: None,
            auxiliary: "{}".to_string(),
            is_deleted: false,
            source_inference_id: None,
            staled_at: None,
            updated_at: "2025-10-13T20:17:36Z".to_string(),
            is_custom: false,
        }),
        StoredDatapoint::Chat(StoredChatInferenceDatapoint {
            dataset_name: "test_dataset".to_string(),
            function_name: "basic_test".to_string(),
            name: None,
            id: Uuid::now_v7(),
            episode_id: Some(Uuid::now_v7()),
            input: StoredInput {
                system: Some(System::Template(Arguments(serde_json::Map::from_iter([
                    ("assistant_name".to_string(), "Dr. Mehta".into()),
                ])))),
                messages: vec![StoredInputMessage {
                    role: Role::User,
                    content: vec![
                        StoredInputMessageContent::Text(Text {
                            text: "What is this a picture of?".to_string(),
                        }),
                        StoredInputMessageContent::File(Box::new(StoredFile(
                            ObjectStoragePointer {
                                source_url: None,
                                detail: None,
                                mime_type: mime::IMAGE_PNG,
                                storage_path: StoragePath {
                                    kind: StorageKind::S3Compatible {
                                        bucket_name: Some("tensorzero-e2e-test-images".to_string()),
                                        region: Some("us-east-1".to_string()),
                                        prefix: String::new(),
                                        endpoint: None,
                                        allow_http: None,
                                    },
                                    path: Path::from("observability/images/08bfa764c6dc25e658bab2b8039ddb494546c3bc5523296804efc4cab604df5d.png"),
                                },
                                filename: None,
                            },
                        ))),
                    ],
                }],
            },
            output: Some(vec![]),
            tool_params: Some(ToolCallConfigDatabaseInsert::default()),
            tags: None,
            auxiliary: "{}".to_string(),
            is_deleted: false,
            source_inference_id: None,
            staled_at: None,
            updated_at: "2025-10-13T20:17:36Z".to_string(),
            is_custom: false,
        }),
    ];

    let rendered_samples = client
        .experimental_render_samples(
            datapoints,
            HashMap::from([
                ("json_success".to_string(), "test".to_string()),
                ("weather_helper".to_string(), "anthropic".to_string()),
                ("basic_test".to_string(), "test".to_string()),
            ]),
        )
        .await
        .unwrap();
    assert_eq!(rendered_samples.len(), 4);

    // Check the first rendered sample (basic_test chat)
    let first_sample = &rendered_samples[0];
    // Check the input
    assert_eq!(
        first_sample.input.system,
        Some("You are a helpful and friendly assistant named Dr. Mehta".to_string())
    );
    assert_eq!(first_sample.input.messages.len(), 1);

    let first_message = &first_sample.input.messages[0];
    assert_eq!(first_message.role, Role::User);
    assert_eq!(first_message.content.len(), 1);

    let ResolvedContentBlock::Text(text) = &first_message.content[0] else {
        panic!("Expected text content");
    };
    assert_eq!(text.text, "Hello, world!");

    // Check other fields
    assert!(first_sample.output.as_ref().unwrap().is_empty());
    assert!(first_sample.output_schema.is_none());

    // Check the second rendered sample (json_success)
    let second_sample = &rendered_samples[1];
    assert_eq!(second_sample.function_name, "json_success");

    // Check the input
    assert_eq!(
        second_sample.input.system,
        Some("You are a helpful and friendly assistant named Dr. Mehta.\n\nPlease answer the questions in a JSON with key \"answer\".\n\nDo not include any other text than the JSON object. Do not include \"```json\" or \"```\" or anything else.\n\nExample Response:\n\n{\n    \"answer\": \"42\"\n}".to_string())
    );
    assert_eq!(second_sample.input.messages.len(), 1);

    let second_message = &second_sample.input.messages[0];
    assert_eq!(second_message.role, Role::User);
    assert_eq!(second_message.content.len(), 1);

    let ResolvedContentBlock::Text(text) = &second_message.content[0] else {
        panic!("Expected text content");
    };
    assert_eq!(text.text, "What is the name of the capital city of Japan?");

    // Check the output
    assert_eq!(second_sample.output.as_ref().unwrap().len(), 1);
    let ContentBlockChatOutput::Text(output_text) = &second_sample.output.as_ref().unwrap()[0]
    else {
        panic!("Expected text output");
    };
    assert_eq!(output_text.text, "{}");

    // Check other fields
    assert!(second_sample.output_schema.is_some());

    // Check the third rendered sample (weather_helper with tool call)
    let third_sample = &rendered_samples[2];
    assert_eq!(third_sample.function_name, "weather_helper");

    // Check the input
    assert_eq!(
        third_sample.input.system,
        Some("You are a helpful and friendly assistant named Dr. Mehta.\n\nPeople will ask you questions about the weather.\n\nIf asked about the weather, just respond with the tool call. Use the \"get_temperature\" tool.\n\nIf provided with a tool result, use it to respond to the user (e.g. \"The weather in New York is 55 degrees Fahrenheit.\").".to_string())
    );
    assert_eq!(third_sample.input.messages.len(), 1);

    let third_message = &third_sample.input.messages[0];
    assert_eq!(third_message.role, Role::User);
    assert_eq!(third_message.content.len(), 1);

    let ResolvedContentBlock::Text(text) = &third_message.content[0] else {
        panic!("Expected text content");
    };
    assert_eq!(text.text, "Hello, world!");

    // Check the output
    assert_eq!(third_sample.output.as_ref().unwrap().len(), 1);
    let ContentBlockChatOutput::ToolCall(tool_call) = &third_sample.output.as_ref().unwrap()[0]
    else {
        panic!("Expected tool call output");
    };
    assert_eq!(tool_call.raw_name, "get_temperature");
    assert_eq!(tool_call.raw_arguments, "{\"location\":\"Tokyo\"}");
    assert_eq!(tool_call.name, Some("get_temperature".to_string()));
    assert_eq!(tool_call.arguments, Some(json!({"location": "Tokyo"})));

    // Check other fields
    assert!(third_sample.output_schema.is_none());

    // Check the fourth rendered sample (basic_test with image)
    let fourth_sample = &rendered_samples[3];
    assert_eq!(fourth_sample.function_name, "basic_test");

    // Check the input
    assert_eq!(
        fourth_sample.input.system,
        Some("You are a helpful and friendly assistant named Dr. Mehta".to_string())
    );
    assert_eq!(fourth_sample.input.messages.len(), 1);

    let fourth_message = &fourth_sample.input.messages[0];
    assert_eq!(fourth_message.role, Role::User);
    assert_eq!(fourth_message.content.len(), 2);

    let ResolvedContentBlock::Text(text) = &fourth_message.content[0] else {
        panic!("Expected text content");
    };
    assert_eq!(text.text, "What is this a picture of?");

    let ResolvedContentBlock::File(file) = &fourth_message.content[1] else {
        panic!("Expected file content");
    };

    // Check that the base64 string is > 1000 chars
    assert!(file.data.len() > 1000);

    // Check the output
    assert_eq!(fourth_sample.output.as_ref().unwrap().len(), 0);

    // Check other fields
    assert!(fourth_sample.output_schema.is_none());
}

/// Test that the render_samples function can render a datapoint with template but no schema.
#[tokio::test(flavor = "multi_thread")]
pub async fn test_render_datapoints_template_no_schema() {
    let client = tensorzero::test_helpers::make_embedded_gateway().await;

    let datapoints = vec![StoredDatapoint::Chat(StoredChatInferenceDatapoint {
        dataset_name: "test_dataset".to_string(),
        function_name: "basic_test_template_no_schema".to_string(),
        name: None,
        id: Uuid::now_v7(),
        episode_id: Some(Uuid::now_v7()),
        input: StoredInput {
            system: Some(System::Text("My system message".to_string())),
            messages: vec![
                StoredInputMessage {
                    role: Role::User,
                    content: vec![
                        StoredInputMessageContent::Text(Text {
                            text: "First user message".to_string(),
                        }),
                        StoredInputMessageContent::Text(Text {
                            text: "Second user message".to_string(),
                        }),
                    ],
                },
                StoredInputMessage {
                    role: Role::Assistant,
                    content: vec![
                        StoredInputMessageContent::Text(Text {
                            text: "First assistant message".to_string(),
                        }),
                        StoredInputMessageContent::Text(Text {
                            text: "Second assistant message".to_string(),
                        }),
                    ],
                },
            ],
        },
        output: Some(vec![]),
        tool_params: Some(ToolCallConfigDatabaseInsert::default()),
        tags: None,
        auxiliary: "{}".to_string(),
        is_deleted: false,
        source_inference_id: None,
        staled_at: None,
        updated_at: "2025-10-13T20:17:36Z".to_string(),
        is_custom: false,
    })];

    let rendered_samples = client
        .experimental_render_samples(
            datapoints,
            HashMap::from([(
                "basic_test_template_no_schema".to_string(),
                "test".to_string(),
            )]),
        )
        .await
        .unwrap();
    assert_eq!(rendered_samples.len(), 1);

    // Check the first rendered sample
    let first_sample = &rendered_samples[0];
    // Check the input
    assert_eq!(
        first_sample.input.system,
        Some("The system text was `My system message`".to_string())
    );
    assert_eq!(first_sample.input.messages.len(), 2);

    assert_eq!(
        first_sample.input.messages[0],
        ResolvedRequestMessage {
            role: Role::User,
            content: vec![
                ResolvedContentBlock::Text(Text {
                    text: "User content: `First user message`".into(),
                }),
                ResolvedContentBlock::Text(Text {
                    text: "User content: `Second user message`".into(),
                })
            ],
        }
    );

    assert_eq!(
        first_sample.input.messages[1],
        ResolvedRequestMessage {
            role: Role::Assistant,
            content: vec![
                ResolvedContentBlock::Text(Text {
                    text: "Assistant content: `First assistant message`".into(),
                }),
                ResolvedContentBlock::Text(Text {
                    text: "Assistant content: `Second assistant message`".into(),
                })
            ],
        }
    );

    // Check other fields
    assert!(first_sample.output.as_ref().unwrap().is_empty());
    assert!(first_sample.output_schema.is_none());
}<|MERGE_RESOLUTION|>--- conflicted
+++ resolved
@@ -247,11 +247,7 @@
                 })],
                 vec![],
                 AllowedTools {
-<<<<<<< HEAD
-                    tools: ["get_temperature".to_string()].into_iter().collect(),
-=======
                     tools: vec!["get_temperature".to_string()],
->>>>>>> 2ea79697
                     choice: AllowedToolsChoice::Explicit,
                 },
                 ToolChoice::Auto,
@@ -806,11 +802,7 @@
                 })],
                 vec![],
                 AllowedTools {
-<<<<<<< HEAD
-                    tools: ["get_temperature".to_string()].into_iter().collect(),
-=======
                     tools: vec!["get_temperature".to_string()],
->>>>>>> 2ea79697
                     choice: AllowedToolsChoice::Explicit,
                 },
                 ToolChoice::Auto,
