use chrono::Utc;
use object_store::path::Path;
use serde_json::json;
use std::collections::HashMap;
use tensorzero::{
<<<<<<< HEAD
    ClientSideFunctionTool, JsonInferenceDatapoint, Role, StorageKind, StoragePath,
    StoredChatInferenceDatabase, StoredChatInferenceDatapoint, StoredDatapoint,
    StoredInferenceDatabase, StoredJsonInference,
=======
    ClientExt, JsonInferenceDatapoint, Role, StorageKind, StoragePath, StoredChatInferenceDatabase,
    StoredChatInferenceDatapoint, StoredDatapoint, StoredInferenceDatabase, StoredJsonInference,
    Tool,
>>>>>>> 8cbb46b4
};
use tensorzero_core::inference::types::file::ObjectStoragePointer;
use tensorzero_core::inference::types::stored_input::StoredFile;
use tensorzero_core::inference::types::stored_input::{
    StoredInput, StoredInputMessage, StoredInputMessageContent,
};
use tensorzero_core::inference::types::{
    Arguments, ResolvedContentBlock, ResolvedRequestMessage, System,
};
use tensorzero_core::{
    inference::types::{ContentBlockChatOutput, JsonInferenceOutput, Template, Text},
<<<<<<< HEAD
    tool::{
        AllowedTools, AllowedToolsChoice, Tool, ToolCallConfigDatabaseInsert, ToolCallOutput,
        ToolChoice,
    },
=======
    tool::{InferenceResponseToolCall, ToolCallConfigDatabaseInsert, ToolChoice},
>>>>>>> 8cbb46b4
};
use tracing_test::traced_test;
use uuid::Uuid;

/// Test that the render_samples function works when given an empty array of stored inferences.
#[tokio::test(flavor = "multi_thread")]
pub async fn test_render_samples_empty() {
    let client = tensorzero::test_helpers::make_embedded_gateway().await;

    // Test with an empty stored inferences array.
    let stored_inferences: Vec<StoredInferenceDatabase> = vec![];
    let rendered_inferences = client
        .experimental_render_samples(stored_inferences, HashMap::new())
        .await
        .unwrap();
    assert!(rendered_inferences.is_empty());
}

/// Test that the render_samples function drops the stored inference when the variants map is empty.
/// Also test that a warning is logged.
#[tokio::test(flavor = "multi_thread")]
#[traced_test]
pub async fn test_render_samples_no_function() {
    let client = tensorzero::test_helpers::make_embedded_gateway().await;

    let stored_inferences = vec![StoredInferenceDatabase::Chat(StoredChatInferenceDatabase {
        function_name: "basic_test".to_string(),
        variant_name: "dummy".to_string(),
        input: StoredInput {
            system: None,
            messages: vec![StoredInputMessage {
                role: Role::User,
                content: vec![StoredInputMessageContent::Text(Text {
                    text: "Hello, world!".to_string(),
                })],
            }],
        },
        output: vec![],
        episode_id: Uuid::now_v7(),
        inference_id: Uuid::now_v7(),
        tool_params: ToolCallConfigDatabaseInsert::default(),
        timestamp: Utc::now(),
        dispreferred_outputs: vec![],
        tags: HashMap::from([("test_key".to_string(), "test_value".to_string())]),
    })];

    let rendered_inferences = client
        .experimental_render_samples(stored_inferences, HashMap::new())
        .await
        .unwrap();
    assert!(rendered_inferences.is_empty());
    assert!(logs_contain("Missing function in variants: basic_test"));
}

/// Test that the render_samples function errors when the variants map contains a function with a nonexistent variant.
/// Also test that a warning is logged.
#[tokio::test(flavor = "multi_thread")]
#[traced_test]
pub async fn test_render_samples_no_variant() {
    let client = tensorzero::test_helpers::make_embedded_gateway().await;

    let stored_inferences = vec![StoredInferenceDatabase::Chat(StoredChatInferenceDatabase {
        function_name: "basic_test".to_string(),
        variant_name: "dummy".to_string(),
        input: StoredInput {
            system: None,
            messages: vec![StoredInputMessage {
                role: Role::User,
                content: vec![StoredInputMessageContent::Text(Text {
                    text: "Hello, world!".to_string(),
                })],
            }],
        },
        output: vec![],
        episode_id: Uuid::now_v7(),
        inference_id: Uuid::now_v7(),
        tool_params: ToolCallConfigDatabaseInsert::default(),
        timestamp: Utc::now(),
        dispreferred_outputs: vec![],
        tags: HashMap::new(),
    })];

    let error = client
        .experimental_render_samples(
            stored_inferences,
            HashMap::from([("basic_test".to_string(), "notavariant".to_string())]),
        )
        .await
        .unwrap_err();
    assert!(error
        .to_string()
        .contains("Variant notavariant for function basic_test not found."));
    assert!(logs_contain(
        "Variant notavariant for function basic_test not found."
    ));
}

/// Test that the render_samples function drops the inference example when the
/// input is missing a required variable that the schema uses.
/// Also test that a warning is logged.
#[tokio::test(flavor = "multi_thread")]
#[traced_test]
pub async fn test_render_samples_missing_variable() {
    let client = tensorzero::test_helpers::make_embedded_gateway().await;

    let stored_inferences = vec![StoredInferenceDatabase::Chat(StoredChatInferenceDatabase {
        function_name: "basic_test".to_string(),
        variant_name: "dummy".to_string(),
        input: StoredInput {
            system: Some(System::Template(Arguments(serde_json::Map::from_iter([(
                "foo".to_string(),
                "bar".into(),
            )])))),
            messages: vec![StoredInputMessage {
                role: Role::User,
                content: vec![StoredInputMessageContent::Text(Text {
                    text: "Hello, world!".to_string(),
                })],
            }],
        },
        output: vec![],
        episode_id: Uuid::now_v7(),
        inference_id: Uuid::now_v7(),
        tool_params: ToolCallConfigDatabaseInsert::default(),
        timestamp: Utc::now(),
        dispreferred_outputs: vec![],
        tags: HashMap::new(),
    })];

    let rendered_inferences = client
        .experimental_render_samples(
            stored_inferences,
            HashMap::from([("basic_test".to_string(), "test".to_string())]),
        )
        .await
        .unwrap();
    assert!(rendered_inferences.is_empty());
    assert!(logs_contain("Could not render template: undefined value"));
}

/// Test that the render_samples function can render a normal chat example, a tool call example, a json example, and an example using images.
#[tokio::test(flavor = "multi_thread")]
#[traced_test]
pub async fn test_render_samples_normal() {
    let client = tensorzero::test_helpers::make_embedded_gateway().await;

    let stored_inferences = vec![
        StoredInferenceDatabase::Chat(StoredChatInferenceDatabase {
            function_name: "basic_test".to_string(),
            variant_name: "dummy".to_string(),
            input: StoredInput {
                system: Some(System::Template(Arguments(serde_json::Map::from_iter([
                    ("assistant_name".to_string(), "Dr. Mehta".into()),
                ])))),
                messages: vec![StoredInputMessage {
                    role: Role::User,
                    content: vec![StoredInputMessageContent::Text(Text {
                        text: "Hello, world!".to_string(),
                    })],
                }],
            },
            output: vec![],
            episode_id: Uuid::now_v7(),
            inference_id: Uuid::now_v7(),
            tool_params: ToolCallConfigDatabaseInsert::default(),
            timestamp: Utc::now(),
            dispreferred_outputs: vec![],
            tags: HashMap::new(),
        }),
        StoredInferenceDatabase::Json(StoredJsonInference {
            function_name: "json_success".to_string(),
            variant_name: "dummy".to_string(),
            input: StoredInput {
                system: Some(System::Template(Arguments(serde_json::Map::from_iter([
                    ("assistant_name".to_string(), "Dr. Mehta".into()),
                ])))),
                messages: vec![StoredInputMessage {
                    role: Role::User,
                    content: vec![StoredInputMessageContent::Template(Template {
                        name: "user".to_string(),
                        arguments: Arguments(serde_json::Map::from_iter(vec![("country".to_string(), json!("Japan"))])),
                    })],
                }],
            },
            output: JsonInferenceOutput {
                parsed: Some(json!({})),
                raw: Some("{}".to_string()), // This should not be validated
            },
            episode_id: Uuid::now_v7(),
            inference_id: Uuid::now_v7(),
            output_schema: json!({}), // This should be taken as-is
            timestamp: Utc::now(),
            dispreferred_outputs: vec![JsonInferenceOutput {
                parsed: Some(json!({})),
                raw: Some("{}".to_string()), // This should not be validated
            }],
            tags: HashMap::new(),
        }),
        StoredInferenceDatabase::Chat(StoredChatInferenceDatabase {
            function_name: "weather_helper".to_string(),
            variant_name: "dummy".to_string(),
            input: StoredInput {
                system: Some(System::Template(Arguments(serde_json::Map::from_iter([
                    ("assistant_name".to_string(), "Dr. Mehta".into()),
                ])))),
                messages: vec![StoredInputMessage {
                    role: Role::User,
                    content: vec![StoredInputMessageContent::Text(Text {
                        text: "Hello, world!".to_string(),
                    })],
                }],
            },
            output: vec![ContentBlockChatOutput::ToolCall(InferenceResponseToolCall {
                name: Some("get_temperature".to_string()),
                arguments: Some(json!({"location": "Tokyo"})),
                id: Uuid::now_v7().to_string(),
                raw_name: "get_temperature".to_string(),
                raw_arguments: "{\"location\":\"Tokyo\"}".to_string(),
            })],
            episode_id: Uuid::now_v7(),
            inference_id: Uuid::now_v7(),
            tool_params: ToolCallConfigDatabaseInsert::new_for_test(
                vec![Tool::ClientSideFunction(ClientSideFunctionTool {
                    name: "get_temperature".to_string(),
                    description: "Get the temperature of a location".to_string(),
                    parameters: json!({}), // Don't need to validate the arguments so we can leave blank
                    strict: false,
                })],
                vec![],
                AllowedTools {
                    tools: vec!["get_temperature".to_string()],
                    choice: AllowedToolsChoice::DynamicAllowedTools,
                },
                ToolChoice::Auto,
                None,
            ),
            timestamp: Utc::now(),
            dispreferred_outputs: vec![vec![ContentBlockChatOutput::Text(Text {
                text: "Hello, world!".to_string(),
            })]],
            tags: HashMap::new(),
        }),
        StoredInferenceDatabase::Chat(StoredChatInferenceDatabase {
            function_name: "basic_test".to_string(),
            variant_name: "gpt-4o-mini-2024-07-18".to_string(),
            input: StoredInput {
                system: Some(System::Template(Arguments(serde_json::Map::from_iter([
                    ("assistant_name".to_string(), "Dr. Mehta".into()),
                ])))),
                messages: vec![StoredInputMessage {
                    role: Role::User,
                    content: vec![
                        StoredInputMessageContent::Text(Text {
                            text: "What is this a picture of?".to_string(),
                        }),
                        StoredInputMessageContent::File(Box::new(StoredFile(
                            ObjectStoragePointer {
                                source_url: None,
                                mime_type: mime::IMAGE_PNG,
                                storage_path: StoragePath {
                                    kind: StorageKind::S3Compatible {
                                        bucket_name: Some("tensorzero-e2e-test-images".to_string()),
                                        region: Some("us-east-1".to_string()),
                                        prefix: String::new(),
                                        endpoint: None,
                                        allow_http: None,
                                    },
                                    path: Path::from("observability/images/08bfa764c6dc25e658bab2b8039ddb494546c3bc5523296804efc4cab604df5d.png"),
                                },
                            },
                        ))),
                    ],
                }],
            },
            output: vec![],
            episode_id: Uuid::now_v7(),
            inference_id: Uuid::now_v7(),
            tool_params: ToolCallConfigDatabaseInsert::default(),
            timestamp: Utc::now(),
            dispreferred_outputs: vec![],
            tags: HashMap::new(),
        }),
    ];

    let rendered_inferences = client
        .experimental_render_samples(
            stored_inferences,
            HashMap::from([
                ("json_success".to_string(), "test".to_string()),
                ("weather_helper".to_string(), "anthropic".to_string()),
                ("basic_test".to_string(), "test".to_string()),
            ]),
        )
        .await
        .unwrap();
    assert_eq!(rendered_inferences.len(), 4);

    // Check the first rendered inference
    let first_inference = &rendered_inferences[0];
    // Check the input
    assert_eq!(
        first_inference.input.system,
        Some("You are a helpful and friendly assistant named Dr. Mehta".to_string())
    );
    assert_eq!(first_inference.input.messages.len(), 1);

    let first_message = &first_inference.input.messages[0];
    assert_eq!(first_message.role, Role::User);
    assert_eq!(first_message.content.len(), 1);

    let ResolvedContentBlock::Text(text) = &first_message.content[0] else {
        panic!("Expected text content");
    };
    assert_eq!(text.text, "Hello, world!");

    // Check other fields
    assert!(first_inference.output.as_ref().unwrap().is_empty());
    assert!(first_inference.output_schema.is_none());

    // Check the second rendered inference
    let second_inference = &rendered_inferences[1];
    assert_eq!(second_inference.function_name, "json_success");

    // Check the input
    assert_eq!(
        second_inference.input.system,
        Some("You are a helpful and friendly assistant named Dr. Mehta.\n\nPlease answer the questions in a JSON with key \"answer\".\n\nDo not include any other text than the JSON object. Do not include \"```json\" or \"```\" or anything else.\n\nExample Response:\n\n{\n    \"answer\": \"42\"\n}".to_string())
    );
    assert_eq!(second_inference.input.messages.len(), 1);

    let second_message = &second_inference.input.messages[0];
    assert_eq!(second_message.role, Role::User);
    assert_eq!(second_message.content.len(), 1);

    let ResolvedContentBlock::Text(text) = &second_message.content[0] else {
        panic!("Expected text content");
    };
    assert_eq!(text.text, "What is the name of the capital city of Japan?");

    // Check the output
    assert_eq!(second_inference.output.as_ref().unwrap().len(), 1);
    let ContentBlockChatOutput::Text(output_text) = &second_inference.output.as_ref().unwrap()[0]
    else {
        panic!("Expected text output");
    };
    assert_eq!(output_text.text, "{}");

    // Check the dispreferred outputs
    assert_eq!(second_inference.dispreferred_outputs.len(), 1);
    let ContentBlockChatOutput::Text(output_text) = &second_inference.dispreferred_outputs[0][0]
    else {
        panic!("Expected text output");
    };
    assert_eq!(output_text.text, "{}");
    // Check other fields
    assert!(second_inference.output_schema.is_some());

    // Check the third rendered inference
    let third_inference = &rendered_inferences[2];
    assert_eq!(third_inference.function_name, "weather_helper");

    // Check the input
    assert_eq!(
        third_inference.input.system,
        Some("You are a helpful and friendly assistant named Dr. Mehta.\n\nPeople will ask you questions about the weather.\n\nIf asked about the weather, just respond with the tool call. Use the \"get_temperature\" tool.\n\nIf provided with a tool result, use it to respond to the user (e.g. \"The weather in New York is 55 degrees Fahrenheit.\").".to_string())
    );
    assert_eq!(third_inference.input.messages.len(), 1);

    let third_message = &third_inference.input.messages[0];
    assert_eq!(third_message.role, Role::User);
    assert_eq!(third_message.content.len(), 1);

    let ResolvedContentBlock::Text(text) = &third_message.content[0] else {
        panic!("Expected text content");
    };
    assert_eq!(text.text, "Hello, world!");

    // Check the output
    assert_eq!(third_inference.output.as_ref().unwrap().len(), 1);
    let ContentBlockChatOutput::ToolCall(tool_call) = &third_inference.output.as_ref().unwrap()[0]
    else {
        panic!("Expected tool call output");
    };
    assert_eq!(tool_call.raw_name, "get_temperature");
    assert_eq!(tool_call.raw_arguments, "{\"location\":\"Tokyo\"}");
    assert_eq!(tool_call.name, Some("get_temperature".to_string()));
    assert_eq!(tool_call.arguments, Some(json!({"location": "Tokyo"})));

    // Check the dispreferred outputs
    assert_eq!(third_inference.dispreferred_outputs.len(), 1);
    let ContentBlockChatOutput::Text(output_text) = &third_inference.dispreferred_outputs[0][0]
    else {
        panic!("Expected text output");
    };
    assert_eq!(output_text.text, "Hello, world!");
    // Check other fields
    assert!(third_inference.output_schema.is_none());

    // Check the fourth rendered inference
    let fourth_inference = &rendered_inferences[3];
    assert_eq!(fourth_inference.function_name, "basic_test");

    // Check the input
    assert_eq!(
        fourth_inference.input.system,
        Some("You are a helpful and friendly assistant named Dr. Mehta".to_string())
    );
    assert_eq!(fourth_inference.input.messages.len(), 1);

    let fourth_message = &fourth_inference.input.messages[0];
    assert_eq!(fourth_message.role, Role::User);
    assert_eq!(fourth_message.content.len(), 2);

    let ResolvedContentBlock::Text(text) = &fourth_message.content[0] else {
        panic!("Expected text content");
    };
    assert_eq!(text.text, "What is this a picture of?");

    let ResolvedContentBlock::File(file) = &fourth_message.content[1] else {
        panic!("Expected file content");
    };

    // Check that the base64 string is > 1000 chars
    assert!(file.data.len() > 1000);

    // Check the output
    assert_eq!(fourth_inference.output.as_ref().unwrap().len(), 0);

    // Check other fields
    assert!(fourth_inference.output_schema.is_none());
}

/// Test that the render_samples function can render a normal chat example, a tool call example, a json example, and an example using images.
#[tokio::test(flavor = "multi_thread")]
pub async fn test_render_samples_template_no_schema() {
    let client = tensorzero::test_helpers::make_embedded_gateway().await;

    let stored_inferences = vec![StoredInferenceDatabase::Chat(StoredChatInferenceDatabase {
        function_name: "basic_test_template_no_schema".to_string(),
        variant_name: "test".to_string(),
        timestamp: Utc::now(),
        input: StoredInput {
            system: Some(System::Text("My system message".to_string())),
            messages: vec![
                StoredInputMessage {
                    role: Role::User,
                    content: vec![
                        StoredInputMessageContent::Text(Text {
                            text: "First user message".to_string(),
                        }),
                        StoredInputMessageContent::Text(Text {
                            text: "Second user message".to_string(),
                        }),
                    ],
                },
                StoredInputMessage {
                    role: Role::Assistant,
                    content: vec![
                        StoredInputMessageContent::Text(Text {
                            text: "First assistant message".to_string(),
                        }),
                        StoredInputMessageContent::Text(Text {
                            text: "Second assistant message".to_string(),
                        }),
                    ],
                },
            ],
        },
        output: vec![],
        episode_id: Uuid::now_v7(),
        inference_id: Uuid::now_v7(),
        tool_params: ToolCallConfigDatabaseInsert::default(),
        dispreferred_outputs: vec![],
        tags: HashMap::new(),
    })];

    let rendered_inferences = client
        .experimental_render_samples(
            stored_inferences,
            HashMap::from([(
                "basic_test_template_no_schema".to_string(),
                "test".to_string(),
            )]),
        )
        .await
        .unwrap();
    assert_eq!(rendered_inferences.len(), 1);

    // Check the first rendered inference
    let first_inference = &rendered_inferences[0];
    // Check the input
    assert_eq!(
        first_inference.input.system,
        Some("The system text was `My system message`".to_string())
    );
    assert_eq!(first_inference.input.messages.len(), 2);

    assert_eq!(
        first_inference.input.messages[0],
        ResolvedRequestMessage {
            role: Role::User,
            content: vec![
                ResolvedContentBlock::Text(Text {
                    text: "User content: `First user message`".into(),
                }),
                ResolvedContentBlock::Text(Text {
                    text: "User content: `Second user message`".into(),
                })
            ],
        }
    );

    assert_eq!(
        first_inference.input.messages[1],
        ResolvedRequestMessage {
            role: Role::Assistant,
            content: vec![
                ResolvedContentBlock::Text(Text {
                    text: "Assistant content: `First assistant message`".into(),
                }),
                ResolvedContentBlock::Text(Text {
                    text: "Assistant content: `Second assistant message`".into(),
                })
            ],
        }
    );

    // Check other fields
    assert!(first_inference.output.as_ref().unwrap().is_empty());
    assert!(first_inference.output_schema.is_none());
}

// ===== DATAPOINT TESTS =====
// The following tests mirror the StoredInference tests above but use Datapoint structs instead

/// Test that the render_samples function works when given an empty array of datapoints.
#[tokio::test(flavor = "multi_thread")]
pub async fn test_render_datapoints_empty() {
    let client = tensorzero::test_helpers::make_embedded_gateway().await;

    // Test with an empty datapoints array.
    let datapoints: Vec<StoredDatapoint> = vec![];
    let rendered_samples = client
        .experimental_render_samples(datapoints, HashMap::new())
        .await
        .unwrap();
    assert!(rendered_samples.is_empty());
}

/// Test that the render_samples function drops the datapoint when the variants map is empty.
/// Also test that a warning is logged.
#[tokio::test(flavor = "multi_thread")]
#[traced_test]
pub async fn test_render_datapoints_no_function() {
    let client = tensorzero::test_helpers::make_embedded_gateway().await;

    let datapoints = vec![StoredDatapoint::Chat(StoredChatInferenceDatapoint {
        dataset_name: "test_dataset".to_string(),
        function_name: "basic_test".to_string(),
        name: None,
        id: Uuid::now_v7(),
        episode_id: Some(Uuid::now_v7()),
        input: StoredInput {
            system: None,
            messages: vec![StoredInputMessage {
                role: Role::User,
                content: vec![StoredInputMessageContent::Text(Text {
                    text: "Hello, world!".to_string(),
                })],
            }],
        },
        output: Some(vec![]),
        tool_params: Some(ToolCallConfigDatabaseInsert::default()),
        tags: None,
        auxiliary: "{}".to_string(),
        is_deleted: false,
        source_inference_id: None,
        staled_at: None,
        updated_at: "2025-10-13T20:17:36Z".to_string(),
        is_custom: false,
    })];

    let rendered_samples = client
        .experimental_render_samples(datapoints, HashMap::new())
        .await
        .unwrap();
    assert!(rendered_samples.is_empty());
    assert!(logs_contain("Missing function in variants: basic_test"));
}

/// Test that the render_samples function errors when the variants map contains a function with a nonexistent variant.
/// Also test that a warning is logged.
#[tokio::test(flavor = "multi_thread")]
#[traced_test]
pub async fn test_render_datapoints_no_variant() {
    let client = tensorzero::test_helpers::make_embedded_gateway().await;

    let datapoints = vec![StoredDatapoint::Chat(StoredChatInferenceDatapoint {
        dataset_name: "test_dataset".to_string(),
        function_name: "basic_test".to_string(),
        name: None,
        id: Uuid::now_v7(),
        episode_id: Some(Uuid::now_v7()),
        input: StoredInput {
            system: None,
            messages: vec![StoredInputMessage {
                role: Role::User,
                content: vec![StoredInputMessageContent::Text(Text {
                    text: "Hello, world!".to_string(),
                })],
            }],
        },
        output: Some(vec![]),
        tool_params: Some(ToolCallConfigDatabaseInsert::default()),
        tags: None,
        auxiliary: "{}".to_string(),
        is_deleted: false,
        source_inference_id: None,
        staled_at: None,
        updated_at: "2025-10-13T20:17:36Z".to_string(),
        is_custom: false,
    })];

    let error = client
        .experimental_render_samples(
            datapoints,
            HashMap::from([("basic_test".to_string(), "notavariant".to_string())]),
        )
        .await
        .unwrap_err();
    assert!(error
        .to_string()
        .contains("Variant notavariant for function basic_test not found."));
    assert!(logs_contain(
        "Variant notavariant for function basic_test not found."
    ));
}

/// Test that the render_samples function drops the datapoint when the
/// input is missing a required variable that the schema uses.
/// Also test that a warning is logged.
#[tokio::test(flavor = "multi_thread")]
#[traced_test]
pub async fn test_render_datapoints_missing_variable() {
    let client = tensorzero::test_helpers::make_embedded_gateway().await;

    let datapoints = vec![StoredDatapoint::Chat(StoredChatInferenceDatapoint {
        dataset_name: "test_dataset".to_string(),
        function_name: "basic_test".to_string(),
        name: None,
        id: Uuid::now_v7(),
        episode_id: Some(Uuid::now_v7()),
        input: StoredInput {
            system: Some(System::Template(Arguments(serde_json::Map::from_iter([(
                "foo".to_string(),
                "bar".into(),
            )])))),
            messages: vec![StoredInputMessage {
                role: Role::User,
                content: vec![StoredInputMessageContent::Text(Text {
                    text: "Hello, world!".to_string(),
                })],
            }],
        },
        output: Some(vec![]),
        tool_params: Some(ToolCallConfigDatabaseInsert::default()),
        tags: None,
        auxiliary: "{}".to_string(),
        is_deleted: false,
        source_inference_id: None,
        staled_at: None,
        updated_at: "2025-10-13T20:17:36Z".to_string(),
        is_custom: false,
    })];

    let rendered_samples = client
        .experimental_render_samples(
            datapoints,
            HashMap::from([("basic_test".to_string(), "test".to_string())]),
        )
        .await
        .unwrap();
    assert!(rendered_samples.is_empty());
    assert!(logs_contain("Could not render template: undefined value"));
}

/// Test that the render_samples function can render a normal chat datapoint, a tool call datapoint, a json datapoint, and a datapoint using images.
#[tokio::test(flavor = "multi_thread")]
#[traced_test]
pub async fn test_render_datapoints_normal() {
    let client = tensorzero::test_helpers::make_embedded_gateway().await;

    let datapoints = vec![
        StoredDatapoint::Chat(StoredChatInferenceDatapoint {
            dataset_name: "test_dataset".to_string(),
            function_name: "basic_test".to_string(),
            name: None,
            id: Uuid::now_v7(),
            episode_id: Some(Uuid::now_v7()),
            input: StoredInput {
                system: Some(System::Template(Arguments(serde_json::Map::from_iter([
                    ("assistant_name".to_string(), "Dr. Mehta".into()),
                ])))),
                messages: vec![StoredInputMessage {
                    role: Role::User,
                    content: vec![StoredInputMessageContent::Text(Text {
                        text: "Hello, world!".to_string(),
                    })],
                }],
            },
            output: Some(vec![]),
            tool_params: Some(ToolCallConfigDatabaseInsert::default()),
            tags: None,
            auxiliary: "{}".to_string(),
            is_deleted: false,
            source_inference_id: None,
            staled_at: None,
            updated_at: "2025-10-13T20:17:36Z".to_string(),
            is_custom: false,
        }),
        StoredDatapoint::Json(JsonInferenceDatapoint {
            dataset_name: "test_dataset".to_string(),
            function_name: "json_success".to_string(),
            name: None,
            id: Uuid::now_v7(),
            episode_id: Some(Uuid::now_v7()),
            input: StoredInput {
                system: Some(System::Template(Arguments(serde_json::Map::from_iter([
                    ("assistant_name".to_string(), "Dr. Mehta".into()),
                ])))),
                messages: vec![StoredInputMessage {
                    role: Role::User,
                    content: vec![StoredInputMessageContent::Template(Template {
                        name: "user".to_string(),
                        arguments: Arguments(serde_json::Map::from_iter(vec![("country".to_string(), json!("Japan"))])),
                    })],
                }],
            },
            output: Some(JsonInferenceOutput {
                parsed: Some(json!({})),
                raw: Some("{}".to_string()), // This should not be validated
            }),
            output_schema: json!({}), // This should be taken as-is
            tags: None,
            auxiliary: "{}".to_string(),
            is_deleted: false,
            source_inference_id: None,
            staled_at: None,
            updated_at: "2025-10-13T20:17:36Z".to_string(),
            is_custom: false,
        }),
        StoredDatapoint::Chat(StoredChatInferenceDatapoint {
            dataset_name: "test_dataset".to_string(),
            function_name: "weather_helper".to_string(),
            name: None,
            id: Uuid::now_v7(),
            episode_id: Some(Uuid::now_v7()),
            input: StoredInput {
                system: Some(System::Template(Arguments(serde_json::Map::from_iter([
                    ("assistant_name".to_string(), "Dr. Mehta".into()),
                ])))),
                messages: vec![StoredInputMessage {
                    role: Role::User,
                    content: vec![StoredInputMessageContent::Text(Text {
                        text: "Hello, world!".to_string(),
                    })],
                }],
            },
            output: Some(vec![ContentBlockChatOutput::ToolCall(InferenceResponseToolCall {
                name: Some("get_temperature".to_string()),
                arguments: Some(json!({"location": "Tokyo"})),
                id: Uuid::now_v7().to_string(),
                raw_name: "get_temperature".to_string(),
                raw_arguments: "{\"location\":\"Tokyo\"}".to_string(),
            })]),
            tool_params: Some(ToolCallConfigDatabaseInsert::new_for_test(
                vec![Tool::ClientSideFunction(ClientSideFunctionTool {
                    name: "get_temperature".to_string(),
                    description: "Get the temperature of a location".to_string(),
                    parameters: json!({}), // Don't need to validate the arguments so we can leave blank
                    strict: false,
                })],
                vec![],
                AllowedTools {
                    tools: vec!["get_temperature".to_string()],
                    choice: AllowedToolsChoice::DynamicAllowedTools,
                },
                ToolChoice::Auto,
                None,
            )),
            tags: None,
            auxiliary: "{}".to_string(),
            is_deleted: false,
            source_inference_id: None,
            staled_at: None,
            updated_at: "2025-10-13T20:17:36Z".to_string(),
            is_custom: false,
        }),
        StoredDatapoint::Chat(StoredChatInferenceDatapoint {
            dataset_name: "test_dataset".to_string(),
            function_name: "basic_test".to_string(),
            name: None,
            id: Uuid::now_v7(),
            episode_id: Some(Uuid::now_v7()),
            input: StoredInput {
                system: Some(System::Template(Arguments(serde_json::Map::from_iter([
                    ("assistant_name".to_string(), "Dr. Mehta".into()),
                ])))),
                messages: vec![StoredInputMessage {
                    role: Role::User,
                    content: vec![
                        StoredInputMessageContent::Text(Text {
                            text: "What is this a picture of?".to_string(),
                        }),
                        StoredInputMessageContent::File(Box::new(StoredFile(
                            ObjectStoragePointer {
                                source_url: None,
                                mime_type: mime::IMAGE_PNG,
                                storage_path: StoragePath {
                                    kind: StorageKind::S3Compatible {
                                        bucket_name: Some("tensorzero-e2e-test-images".to_string()),
                                        region: Some("us-east-1".to_string()),
                                        prefix: String::new(),
                                        endpoint: None,
                                        allow_http: None,
                                    },
                                    path: Path::from("observability/images/08bfa764c6dc25e658bab2b8039ddb494546c3bc5523296804efc4cab604df5d.png"),
                                },
                            },
                        ))),
                    ],
                }],
            },
            output: Some(vec![]),
            tool_params: Some(ToolCallConfigDatabaseInsert::default()),
            tags: None,
            auxiliary: "{}".to_string(),
            is_deleted: false,
            source_inference_id: None,
            staled_at: None,
            updated_at: "2025-10-13T20:17:36Z".to_string(),
            is_custom: false,
        }),
    ];

    let rendered_samples = client
        .experimental_render_samples(
            datapoints,
            HashMap::from([
                ("json_success".to_string(), "test".to_string()),
                ("weather_helper".to_string(), "anthropic".to_string()),
                ("basic_test".to_string(), "test".to_string()),
            ]),
        )
        .await
        .unwrap();
    assert_eq!(rendered_samples.len(), 4);

    // Check the first rendered sample (basic_test chat)
    let first_sample = &rendered_samples[0];
    // Check the input
    assert_eq!(
        first_sample.input.system,
        Some("You are a helpful and friendly assistant named Dr. Mehta".to_string())
    );
    assert_eq!(first_sample.input.messages.len(), 1);

    let first_message = &first_sample.input.messages[0];
    assert_eq!(first_message.role, Role::User);
    assert_eq!(first_message.content.len(), 1);

    let ResolvedContentBlock::Text(text) = &first_message.content[0] else {
        panic!("Expected text content");
    };
    assert_eq!(text.text, "Hello, world!");

    // Check other fields
    assert!(first_sample.output.as_ref().unwrap().is_empty());
    assert!(first_sample.output_schema.is_none());

    // Check the second rendered sample (json_success)
    let second_sample = &rendered_samples[1];
    assert_eq!(second_sample.function_name, "json_success");

    // Check the input
    assert_eq!(
        second_sample.input.system,
        Some("You are a helpful and friendly assistant named Dr. Mehta.\n\nPlease answer the questions in a JSON with key \"answer\".\n\nDo not include any other text than the JSON object. Do not include \"```json\" or \"```\" or anything else.\n\nExample Response:\n\n{\n    \"answer\": \"42\"\n}".to_string())
    );
    assert_eq!(second_sample.input.messages.len(), 1);

    let second_message = &second_sample.input.messages[0];
    assert_eq!(second_message.role, Role::User);
    assert_eq!(second_message.content.len(), 1);

    let ResolvedContentBlock::Text(text) = &second_message.content[0] else {
        panic!("Expected text content");
    };
    assert_eq!(text.text, "What is the name of the capital city of Japan?");

    // Check the output
    assert_eq!(second_sample.output.as_ref().unwrap().len(), 1);
    let ContentBlockChatOutput::Text(output_text) = &second_sample.output.as_ref().unwrap()[0]
    else {
        panic!("Expected text output");
    };
    assert_eq!(output_text.text, "{}");

    // Check other fields
    assert!(second_sample.output_schema.is_some());

    // Check the third rendered sample (weather_helper with tool call)
    let third_sample = &rendered_samples[2];
    assert_eq!(third_sample.function_name, "weather_helper");

    // Check the input
    assert_eq!(
        third_sample.input.system,
        Some("You are a helpful and friendly assistant named Dr. Mehta.\n\nPeople will ask you questions about the weather.\n\nIf asked about the weather, just respond with the tool call. Use the \"get_temperature\" tool.\n\nIf provided with a tool result, use it to respond to the user (e.g. \"The weather in New York is 55 degrees Fahrenheit.\").".to_string())
    );
    assert_eq!(third_sample.input.messages.len(), 1);

    let third_message = &third_sample.input.messages[0];
    assert_eq!(third_message.role, Role::User);
    assert_eq!(third_message.content.len(), 1);

    let ResolvedContentBlock::Text(text) = &third_message.content[0] else {
        panic!("Expected text content");
    };
    assert_eq!(text.text, "Hello, world!");

    // Check the output
    assert_eq!(third_sample.output.as_ref().unwrap().len(), 1);
    let ContentBlockChatOutput::ToolCall(tool_call) = &third_sample.output.as_ref().unwrap()[0]
    else {
        panic!("Expected tool call output");
    };
    assert_eq!(tool_call.raw_name, "get_temperature");
    assert_eq!(tool_call.raw_arguments, "{\"location\":\"Tokyo\"}");
    assert_eq!(tool_call.name, Some("get_temperature".to_string()));
    assert_eq!(tool_call.arguments, Some(json!({"location": "Tokyo"})));

    // Check other fields
    assert!(third_sample.output_schema.is_none());

    // Check the fourth rendered sample (basic_test with image)
    let fourth_sample = &rendered_samples[3];
    assert_eq!(fourth_sample.function_name, "basic_test");

    // Check the input
    assert_eq!(
        fourth_sample.input.system,
        Some("You are a helpful and friendly assistant named Dr. Mehta".to_string())
    );
    assert_eq!(fourth_sample.input.messages.len(), 1);

    let fourth_message = &fourth_sample.input.messages[0];
    assert_eq!(fourth_message.role, Role::User);
    assert_eq!(fourth_message.content.len(), 2);

    let ResolvedContentBlock::Text(text) = &fourth_message.content[0] else {
        panic!("Expected text content");
    };
    assert_eq!(text.text, "What is this a picture of?");

    let ResolvedContentBlock::File(file) = &fourth_message.content[1] else {
        panic!("Expected file content");
    };

    // Check that the base64 string is > 1000 chars
    assert!(file.data.len() > 1000);

    // Check the output
    assert_eq!(fourth_sample.output.as_ref().unwrap().len(), 0);

    // Check other fields
    assert!(fourth_sample.output_schema.is_none());
}

/// Test that the render_samples function can render a datapoint with template but no schema.
#[tokio::test(flavor = "multi_thread")]
pub async fn test_render_datapoints_template_no_schema() {
    let client = tensorzero::test_helpers::make_embedded_gateway().await;

    let datapoints = vec![StoredDatapoint::Chat(StoredChatInferenceDatapoint {
        dataset_name: "test_dataset".to_string(),
        function_name: "basic_test_template_no_schema".to_string(),
        name: None,
        id: Uuid::now_v7(),
        episode_id: Some(Uuid::now_v7()),
        input: StoredInput {
            system: Some(System::Text("My system message".to_string())),
            messages: vec![
                StoredInputMessage {
                    role: Role::User,
                    content: vec![
                        StoredInputMessageContent::Text(Text {
                            text: "First user message".to_string(),
                        }),
                        StoredInputMessageContent::Text(Text {
                            text: "Second user message".to_string(),
                        }),
                    ],
                },
                StoredInputMessage {
                    role: Role::Assistant,
                    content: vec![
                        StoredInputMessageContent::Text(Text {
                            text: "First assistant message".to_string(),
                        }),
                        StoredInputMessageContent::Text(Text {
                            text: "Second assistant message".to_string(),
                        }),
                    ],
                },
            ],
        },
        output: Some(vec![]),
        tool_params: Some(ToolCallConfigDatabaseInsert::default()),
        tags: None,
        auxiliary: "{}".to_string(),
        is_deleted: false,
        source_inference_id: None,
        staled_at: None,
        updated_at: "2025-10-13T20:17:36Z".to_string(),
        is_custom: false,
    })];

    let rendered_samples = client
        .experimental_render_samples(
            datapoints,
            HashMap::from([(
                "basic_test_template_no_schema".to_string(),
                "test".to_string(),
            )]),
        )
        .await
        .unwrap();
    assert_eq!(rendered_samples.len(), 1);

    // Check the first rendered sample
    let first_sample = &rendered_samples[0];
    // Check the input
    assert_eq!(
        first_sample.input.system,
        Some("The system text was `My system message`".to_string())
    );
    assert_eq!(first_sample.input.messages.len(), 2);

    assert_eq!(
        first_sample.input.messages[0],
        ResolvedRequestMessage {
            role: Role::User,
            content: vec![
                ResolvedContentBlock::Text(Text {
                    text: "User content: `First user message`".into(),
                }),
                ResolvedContentBlock::Text(Text {
                    text: "User content: `Second user message`".into(),
                })
            ],
        }
    );

    assert_eq!(
        first_sample.input.messages[1],
        ResolvedRequestMessage {
            role: Role::Assistant,
            content: vec![
                ResolvedContentBlock::Text(Text {
                    text: "Assistant content: `First assistant message`".into(),
                }),
                ResolvedContentBlock::Text(Text {
                    text: "Assistant content: `Second assistant message`".into(),
                })
            ],
        }
    );

    // Check other fields
    assert!(first_sample.output.as_ref().unwrap().is_empty());
    assert!(first_sample.output_schema.is_none());
}<|MERGE_RESOLUTION|>--- conflicted
+++ resolved
@@ -3,15 +3,9 @@
 use serde_json::json;
 use std::collections::HashMap;
 use tensorzero::{
-<<<<<<< HEAD
-    ClientSideFunctionTool, JsonInferenceDatapoint, Role, StorageKind, StoragePath,
+    ClientExt, ClientSideFunctionTool, JsonInferenceDatapoint, Role, StorageKind, StoragePath,
     StoredChatInferenceDatabase, StoredChatInferenceDatapoint, StoredDatapoint,
     StoredInferenceDatabase, StoredJsonInference,
-=======
-    ClientExt, JsonInferenceDatapoint, Role, StorageKind, StoragePath, StoredChatInferenceDatabase,
-    StoredChatInferenceDatapoint, StoredDatapoint, StoredInferenceDatabase, StoredJsonInference,
-    Tool,
->>>>>>> 8cbb46b4
 };
 use tensorzero_core::inference::types::file::ObjectStoragePointer;
 use tensorzero_core::inference::types::stored_input::StoredFile;
@@ -21,16 +15,10 @@
 use tensorzero_core::inference::types::{
     Arguments, ResolvedContentBlock, ResolvedRequestMessage, System,
 };
+use tensorzero_core::tool::InferenceResponseToolCall;
 use tensorzero_core::{
     inference::types::{ContentBlockChatOutput, JsonInferenceOutput, Template, Text},
-<<<<<<< HEAD
-    tool::{
-        AllowedTools, AllowedToolsChoice, Tool, ToolCallConfigDatabaseInsert, ToolCallOutput,
-        ToolChoice,
-    },
-=======
-    tool::{InferenceResponseToolCall, ToolCallConfigDatabaseInsert, ToolChoice},
->>>>>>> 8cbb46b4
+    tool::{AllowedTools, AllowedToolsChoice, Tool, ToolCallConfigDatabaseInsert, ToolChoice},
 };
 use tracing_test::traced_test;
 use uuid::Uuid;
