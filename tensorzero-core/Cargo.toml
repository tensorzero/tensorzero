[package]
name = "tensorzero-core"
version.workspace = true
rust-version.workspace = true
edition = "2021"
license.workspace = true


[features]
# Forward this feature to the Rust client, so that the embedded gateway
# has the `e2e_tests` feature enabled when we run our e2e tests
e2e_tests = ["tensorzero/e2e_tests"]
optimization_tests = ["e2e_tests"]
pyo3 = ["dep:pyo3"]

[[test]]
name = "e2e"
path = "tests/e2e/tests.rs"
required-features = ["e2e_tests"]

# Runs live optimizations tests (which start actual SFT jobs and poll them)
[[test]]
name = "optimization-live"
path = "tests/optimization/live_tests.rs"
required-features = ["optimization_tests"]

# Runs mock optimizations tests (which use a mock-inference-provider server)
[[test]]
name = "optimization-mock"
path = "tests/optimization/mock_tests.rs"
required-features = ["e2e_tests"]

[lints]
workspace = true


[dependencies]
async-stream = { workspace = true }
async-trait = "0.1.89"
aws-config = { version = "1.8", features = ["behavior-version-latest"] }
aws-sdk-bedrockruntime = { version = "1.104.0", default-features = false, features = [
    "behavior-version-latest",
    "rt-tokio",
    "default-https-client",
] }
aws-smithy-types = { version = "1.3.0", features = [
    "serde-deserialize",
    "serde-serialize",
] }
aws-types = "1.3.6"
axum = { workspace = true }
backon = { version = "1.5.1", features = ["tokio-sleep"] }
blake3 = "1.8.2"
bytes = "1.6.1"
chrono = { workspace = true }
derive_builder = "0.20.0"
futures = { workspace = true }
futures-core = "0.3.30"
hex = "0.4.3"
itertools = "0.14.0"
jsonschema = "0.33.0"
jsonwebtoken = "9.3.1"
lazy_static = { workspace = true }
metrics = "0.24.2"
metrics-exporter-prometheus = { version = "0.17.2", features = [
    "http-listener",
], default-features = false }
minijinja = { version = "2.12.0", features = [
    "loader",
    "debug",
    "json",
    "loop_controls",
    "builtins",
] }
object_store = { workspace = true }
rand = { workspace = true }
reqwest = { workspace = true }
reqwest-eventsource = { workspace = true }
secrecy = { workspace = true }
serde = { workspace = true }
serde-untagged = { workspace = true }
serde_json = { workspace = true }
http = { workspace = true }
serde_path_to_error = { workspace = true }
sha2 = "0.10.9"
strum = { version = "0.27.1", features = ["derive"] }
strum_macros = "0.27.1"
tokio = { workspace = true }
tokio-stream = { workspace = true }
toml = { workspace = true }
tracing.workspace = true
tracing-subscriber = { version = "0.3.20", features = [
    "env-filter",
    "fmt",
    "json",
] }
url = { workspace = true, features = ["serde"] }
uuid = { workspace = true }
tensorzero-derive = { path = "../internal/tensorzero-derive" }
clap = { workspace = true }
aws-sdk-sagemakerruntime = { version = "1.84.0", features = [
    "behavior-version-latest",
    "rt-tokio",
    "default-https-client",
], default-features = false }
aws-smithy-runtime-api = "1.9.0"
eventsource-stream = "0.2.3"
scoped-tls = "1.0.1"
opentelemetry_sdk = "0.30.0"
opentelemetry = "0.30.0"
tracing-opentelemetry = "0.31.0"
opentelemetry-otlp = { version = "0.30.0", features = ["grpc-tonic"] }
opentelemetry-semantic-conventions = "0.30.0"
init-tracing-opentelemetry = "0.30.1"
tracing-futures = { version = "0.2.5", features = ["futures-03"] }
tracing-opentelemetry-instrumentation-sdk = { workspace = true, features = [
    "http",
] }
tower-http = { workspace = true }
tower-layer = "0.3.3"
pyo3 = { workspace = true, optional = true }
google-cloud-auth = "0.23.0"
mime = { workspace = true }
mime_guess = "2.0.5"
indexmap = "2.11.0"
base64 = "0.22.1"
thiserror = "2.0.16"
glob = "0.3.3"
enum-map = "2.7.3"
tokio-util = { version = "0.7.15", features = ["rt"] }
tempfile = "3.21.0"
ts-rs = { workspace = true }
moka = { version = "0.12.10", features = ["sync"] }
tonic = { version = "0.13.1", default-features = false }
<<<<<<< HEAD
=======
pin-project = "1.1.10"
once_cell = "1.21.3"
>>>>>>> 0fbeaacd


[dev-dependencies]
tracing-test = { workspace = true }
tensorzero = { path = "../clients/rust" }
paste = "1.0.15"
base64 = "0.22.1"
aws-credential-types = { version = "1.2.2", features = [
    "hardcoded-credentials",
] }
http-body-util = "0.1.3"
urlencoding = "2.1.3"
image = "0.25.6"

[build-dependencies]
built = { version = "0.8.0", features = ["git2"] }<|MERGE_RESOLUTION|>--- conflicted
+++ resolved
@@ -132,11 +132,8 @@
 ts-rs = { workspace = true }
 moka = { version = "0.12.10", features = ["sync"] }
 tonic = { version = "0.13.1", default-features = false }
-<<<<<<< HEAD
-=======
 pin-project = "1.1.10"
 once_cell = "1.21.3"
->>>>>>> 0fbeaacd
 
 
 [dev-dependencies]
