--- conflicted
+++ resolved
@@ -145,12 +145,8 @@
 image = "0.25.6"
 gag = "1.0.0"
 log = "0.4.28"
-<<<<<<< HEAD
-mockall = "0.13"
+mockall = "0.14"
 serde_yml = "0.0.12"
-=======
-mockall = "0.14"
->>>>>>> e8d804ac
 
 [build-dependencies]
 built = { version = "0.8.0", features = ["git2"] }