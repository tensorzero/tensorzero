--- conflicted
+++ resolved
@@ -109,7 +109,11 @@
 opentelemetry_sdk = "0.30.0"
 opentelemetry = "0.30.0"
 tracing-opentelemetry = "0.31.0"
-opentelemetry-otlp = { version = "0.30.0", features = ["grpc-tonic", "tls", "tls-roots"] }
+opentelemetry-otlp = { version = "0.30.0", features = [
+    "grpc-tonic",
+    "tls",
+    "tls-roots",
+] }
 opentelemetry-semantic-conventions = "0.30.0"
 init-tracing-opentelemetry = "0.30.1"
 tracing-futures = { version = "0.2.5", features = ["futures-03"] }
@@ -135,14 +139,10 @@
 sqlx = { workspace = true }
 pin-project = "1.1.10"
 once_cell = "1.21.3"
-clarabel = { version = "0", default-features = false, features = ["serde"]}
+clarabel = { version = "0", default-features = false, features = ["serde"] }
 typed-builder = "0.22.0"
-<<<<<<< HEAD
 arc-swap = "1.7.1"
 rand_distr = "0.5.1"
-=======
-mockall = "0.13"
->>>>>>> 60d359ad
 
 [dev-dependencies]
 tracing-test = { workspace = true }
