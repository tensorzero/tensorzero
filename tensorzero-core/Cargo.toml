--- conflicted
+++ resolved
@@ -145,10 +145,7 @@
 http-body = "1.0.1"
 tensorzero-auth = { path = "../internal/tensorzero-auth" }
 git2 = { workspace = true }
-<<<<<<< HEAD
-=======
 tempfile = { version = "3.21.0" }
->>>>>>> 1b7ecb7f
 
 [dev-dependencies]
 tracing-test = { workspace = true }
