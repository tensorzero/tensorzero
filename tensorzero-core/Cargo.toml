--- conflicted
+++ resolved
@@ -146,11 +146,7 @@
 gag = "1.0.0"
 log = "0.4.28"
 mockall = "0.14"
-<<<<<<< HEAD
-env = { workspace = true }
-=======
 tensorzero-unsafe-helpers = { path = "../internal/tensorzero-unsafe-helpers" }
->>>>>>> 77fb817c
 
 [build-dependencies]
 built = { version = "0.8.0", features = ["git2"] }