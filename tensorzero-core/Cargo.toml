--- conflicted
+++ resolved
@@ -134,11 +134,8 @@
     "hardcoded-credentials",
 ] }
 http-body-util = "0.1.3"
-<<<<<<< HEAD
 urlencoding = "2.1.3"
-=======
 ts-rs = { workspace = true }
->>>>>>> f49e9d29
 
 [build-dependencies]
 built = { version = "0.8.0", features = ["git2"] }