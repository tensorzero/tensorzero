[package]
name = "tensorzero-core"
version.workspace = true
rust-version.workspace = true
edition = "2021"
license.workspace = true


[features]
# Forward this feature to the Rust client, so that the embedded gateway
# has the `e2e_tests` feature enabled when we run our e2e tests
e2e_tests = ["tensorzero/e2e_tests"]
optimization_tests = ["e2e_tests"]
pyo3 = ["dep:pyo3"]

[[test]]
name = "e2e"
path = "tests/e2e/tests.rs"
required-features = ["e2e_tests"]

# Runs live optimizations tests (which start actual SFT jobs and poll them)
[[test]]
name = "optimization-live"
path = "tests/optimization/live_tests.rs"
required-features = ["optimization_tests"]

# Runs mock optimizations tests (which use a mock-inference-provider server)
[[test]]
name = "optimization-mock"
path = "tests/optimization/mock_tests.rs"
required-features = ["e2e_tests"]

[lints]
workspace = true


[dependencies]
async-stream = { workspace = true }
async-trait = { workspace = true }
aws-config = { version = "1.8", features = ["behavior-version-latest"] }
aws-sdk-bedrockruntime = { version = "1.108.0", default-features = false, features = [
    "behavior-version-latest",
    "rt-tokio",
    "default-https-client",
] }
aws-smithy-types = { version = "1.3.3", features = [
    "serde-deserialize",
    "serde-serialize",
] }
aws-types = "1.3.6"
axum = { workspace = true }
backon = { version = "1.5.1", features = ["tokio-sleep"] }
blake3 = "1.8.2"
bytes = "1.6.1"
chrono = { workspace = true }
derive_builder = "0.20.0"
futures = { workspace = true }
futures-core = "0.3.30"
hex = "0.4.3"
itertools = "0.14.0"
jsonschema = "0.33.0"
jsonwebtoken = { version = "10", features = ["aws_lc_rs"] }
lazy_static = { workspace = true }
metrics = "0.24.2"
metrics-exporter-prometheus = { version = "0.17.2", features = [
    "http-listener",
], default-features = false }
minijinja = { version = "2.12.0", features = [
    "loader",
    "debug",
    "json",
    "loop_controls",
    "builtins",
] }
object_store = { workspace = true }
rand = { workspace = true }
reqwest = { workspace = true }
reqwest-eventsource = { workspace = true }
secrecy = { workspace = true }
serde = { workspace = true }
serde-untagged = { workspace = true }
serde_json = { workspace = true }
http = { workspace = true }
serde_path_to_error = { workspace = true }
sha2 = "0.10.9"
strum = { version = "0.27.1", features = ["derive"] }
strum_macros = "0.27.1"
tokio = { workspace = true }
tokio-stream = { workspace = true }
toml = { workspace = true }
tracing.workspace = true
tracing-subscriber = { version = "0.3.20", features = [
    "env-filter",
    "fmt",
    "json",
] }
url = { workspace = true, features = ["serde"] }
uuid = { workspace = true }
tensorzero-derive = { path = "../internal/tensorzero-derive" }
clap = { workspace = true }
aws-sdk-sagemakerruntime = { version = "1.87.0", features = [
    "behavior-version-latest",
    "rt-tokio",
    "default-https-client",
], default-features = false }
aws-smithy-runtime-api = "1.9.1"
eventsource-stream = "0.2.3"
scoped-tls = "1.0.1"
<<<<<<< HEAD
opentelemetry_sdk = "0.31.0"
opentelemetry = "0.31.0"
tracing-opentelemetry = "0.32.0"
opentelemetry-otlp = { version = "0.31.0", features = ["grpc-tonic", "tls", "tls-roots"] }
opentelemetry-semantic-conventions = "0.31.0"
init-tracing-opentelemetry = "0.32.1"
=======
opentelemetry_sdk = "0.30.0"
opentelemetry = "0.30.0"
tracing-opentelemetry = "0.31.0"
opentelemetry-otlp = { version = "0.30.0", features = [
    "grpc-tonic",
    "tls",
    "tls-roots",
] }
opentelemetry-semantic-conventions = "0.30.0"
init-tracing-opentelemetry = "0.30.1"
>>>>>>> 2d31a49c
tracing-futures = { version = "0.2.5", features = ["futures-03"] }
tracing-opentelemetry-instrumentation-sdk = { workspace = true, features = [
    "http",
] }
tower-http = { workspace = true }
tower-layer = "0.3.3"
pyo3 = { workspace = true, optional = true }
google-cloud-auth = "1.0.1"
mime = { workspace = true }
mime_guess = "2.0.5"
indexmap = "2.11.0"
base64 = "0.22.1"
thiserror = "2.0.16"
globset = "0.4.15"
walkdir = "2.5.0"
enum-map = "2.7.3"
tokio-util = { version = "0.7.15", features = ["rt"] }
tempfile = "3.21.0"
ts-rs = { workspace = true }
moka = { version = "0.12.10", features = ["sync"] }
tonic = { version = "0.14.2", default-features = false }
sqlx = { workspace = true }
pin-project = "1.1.10"
once_cell = "1.21.3"
clarabel = { version = "0", default-features = false, features = ["serde"] }
typed-builder = "0.22.0"
arc-swap = "1.7.1"
rand_distr = "0.5.1"

[dev-dependencies]
tracing-test = { workspace = true }
tensorzero = { path = "../clients/rust", features = ["e2e_tests"] }
paste = "1.0.15"
base64 = "0.22.1"
aws-credential-types = { version = "1.2.2", features = [
    "hardcoded-credentials",
] }
http-body-util = "0.1.3"
urlencoding = "2.1.3"
image = "0.25.6"
gag = "1.0.0"
log = "0.4.28"
tracing-core = "0.1.34"
mockall = "0.13"

[build-dependencies]
built = { version = "0.8.0", features = ["git2"] }<|MERGE_RESOLUTION|>--- conflicted
+++ resolved
@@ -106,25 +106,12 @@
 aws-smithy-runtime-api = "1.9.1"
 eventsource-stream = "0.2.3"
 scoped-tls = "1.0.1"
-<<<<<<< HEAD
 opentelemetry_sdk = "0.31.0"
 opentelemetry = "0.31.0"
 tracing-opentelemetry = "0.32.0"
 opentelemetry-otlp = { version = "0.31.0", features = ["grpc-tonic", "tls", "tls-roots"] }
 opentelemetry-semantic-conventions = "0.31.0"
 init-tracing-opentelemetry = "0.32.1"
-=======
-opentelemetry_sdk = "0.30.0"
-opentelemetry = "0.30.0"
-tracing-opentelemetry = "0.31.0"
-opentelemetry-otlp = { version = "0.30.0", features = [
-    "grpc-tonic",
-    "tls",
-    "tls-roots",
-] }
-opentelemetry-semantic-conventions = "0.30.0"
-init-tracing-opentelemetry = "0.30.1"
->>>>>>> 2d31a49c
 tracing-futures = { version = "0.2.5", features = ["futures-03"] }
 tracing-opentelemetry-instrumentation-sdk = { workspace = true, features = [
     "http",
