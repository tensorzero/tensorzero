[package]
name = "tensorzero-core"
version.workspace = true
rust-version.workspace = true
edition = "2021"
license.workspace = true


[features]
# Forward this feature to the Rust client, so that the embedded gateway
# has the `e2e_tests` feature enabled when we run our e2e tests
e2e_tests = ["tensorzero/e2e_tests"]
optimization_tests = ["e2e_tests"]
pyo3 = ["dep:pyo3"]

[[test]]
name = "e2e"
path = "tests/e2e/tests.rs"
required-features = ["e2e_tests"]

# Runs live optimizations tests (which start actual SFT jobs and poll them)
[[test]]
name = "optimization-live"
path = "tests/optimization/live_tests.rs"
required-features = ["optimization_tests"]

# Runs mock optimizations tests (which use a mock-inference-provider server)
[[test]]
name = "optimization-mock"
path = "tests/optimization/mock_tests.rs"
required-features = ["e2e_tests"]

[lints]
workspace = true


[dependencies]
async-stream = { workspace = true }
async-trait = "0.1.89"
aws-config = { version = "1.8", features = ["behavior-version-latest"] }
aws-sdk-bedrockruntime = { version = "1.104.0", default-features = false, features = [
    "behavior-version-latest",
    "rt-tokio",
    "default-https-client",
] }
aws-smithy-types = { version = "1.3.0", features = [
    "serde-deserialize",
    "serde-serialize",
] }
aws-types = "1.3.6"
axum = { workspace = true }
backon = { version = "1.5.1", features = ["tokio-sleep"] }
blake3 = "1.8.2"
bytes = "1.6.1"
chrono = { workspace = true }
derive_builder = "0.20.0"
futures = { workspace = true }
futures-core = "0.3.30"
hex = "0.4.3"
itertools = "0.14.0"
jsonschema = "0.33.0"
jsonwebtoken = "9.3.1"
lazy_static = { workspace = true }
metrics = "0.24.2"
metrics-exporter-prometheus = { version = "0.17.2", features = [
    "http-listener",
], default-features = false }
minijinja = { version = "2.12.0", features = [
    "loader",
    "debug",
    "json",
    "loop_controls",
    "builtins",
] }
object_store = { workspace = true }
rand = { workspace = true }
reqwest = { workspace = true }
reqwest-eventsource = { workspace = true }
secrecy = { workspace = true }
serde = { workspace = true }
serde-untagged = { workspace = true }
serde_json = { workspace = true }
http = { workspace = true }
serde_path_to_error = { workspace = true }
sha2 = "0.10.9"
strum = { version = "0.27.1", features = ["derive"] }
strum_macros = "0.27.1"
tokio = { workspace = true }
tokio-stream = { workspace = true }
toml = { workspace = true }
tracing.workspace = true
tracing-subscriber = { version = "0.3.20", features = [
    "env-filter",
    "fmt",
    "json",
] }
url = { workspace = true, features = ["serde"] }
uuid = { workspace = true }
tensorzero-derive = { path = "../internal/tensorzero-derive" }
clap = { workspace = true }
aws-sdk-sagemakerruntime = { version = "1.84.0", features = [
    "behavior-version-latest",
    "rt-tokio",
    "default-https-client",
], default-features = false }
aws-smithy-runtime-api = "1.9.0"
eventsource-stream = "0.2.3"
scoped-tls = "1.0.1"
opentelemetry_sdk = "0.30.0"
opentelemetry = "0.30.0"
tracing-opentelemetry = "0.31.0"
opentelemetry-otlp = { version = "0.30.0", features = ["grpc-tonic"] }
opentelemetry-semantic-conventions = "0.30.0"
init-tracing-opentelemetry = "0.30.1"
tracing-futures = { version = "0.2.5", features = ["futures-03"] }
tracing-opentelemetry-instrumentation-sdk = { workspace = true, features = [
    "http",
] }
tower-http = { workspace = true }
tower-layer = "0.3.3"
pyo3 = { workspace = true, optional = true }
google-cloud-auth = "0.23.0"
mime = { workspace = true }
mime_guess = "2.0.5"
indexmap = "2.11.0"
base64 = "0.22.1"
thiserror = "2.0.16"
glob = "0.3.3"
enum-map = "2.7.3"
tokio-util = { version = "0.7.15", features = ["rt"] }
tempfile = "3.21.0"
ts-rs = { workspace = true }
moka = { version = "0.12.10", features = ["sync"] }
tonic = { version = "0.13.1", default-features = false }
<<<<<<< HEAD
sqlx = { version = "0.8.6", features = ["runtime-tokio", "tls-rustls", "postgres", "migrate", "chrono"] }
=======
pin-project = "1.1.10"
>>>>>>> e4774149


[dev-dependencies]
tracing-test = { workspace = true }
tensorzero = { path = "../clients/rust" }
paste = "1.0.15"
base64 = "0.22.1"
aws-credential-types = { version = "1.2.2", features = [
    "hardcoded-credentials",
] }
http-body-util = "0.1.3"
urlencoding = "2.1.3"
image = "0.25.6"

[build-dependencies]
built = { version = "0.8.0", features = ["git2"] }<|MERGE_RESOLUTION|>--- conflicted
+++ resolved
@@ -132,11 +132,8 @@
 ts-rs = { workspace = true }
 moka = { version = "0.12.10", features = ["sync"] }
 tonic = { version = "0.13.1", default-features = false }
-<<<<<<< HEAD
 sqlx = { version = "0.8.6", features = ["runtime-tokio", "tls-rustls", "postgres", "migrate", "chrono"] }
-=======
 pin-project = "1.1.10"
->>>>>>> e4774149
 
 
 [dev-dependencies]
