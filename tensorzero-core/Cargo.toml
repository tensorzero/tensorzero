--- conflicted
+++ resolved
@@ -125,13 +125,10 @@
 indexmap = "2.10.0"
 base64 = "0.22.1"
 thiserror = "2.0.12"
-<<<<<<< HEAD
 enum-map = "2.7.3"
 tokio-util = "0.7.15"
 tempfile = "3.20.0"
-=======
 ts-rs = { workspace = true }
->>>>>>> 7ca3dee1
 
 
 [dev-dependencies]
