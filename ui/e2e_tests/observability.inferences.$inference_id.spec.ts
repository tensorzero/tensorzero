import { test, expect } from "@playwright/test";

test("should show the inference detail page", async ({ page }) => {
  const inference_id = "0196367a-842d-74c2-9e62-67e058632503";
  await page.goto(`/observability/inferences/${inference_id}`);
  // The episode ID should be visible
  await expect(
    page.getByText("0196367a-842d-74c2-9e62-67f07369b6ad"),
  ).toBeVisible();

  // Assert that "error" is not in the page
  await expect(page.getByText("error", { exact: false })).not.toBeVisible();
});

// Tests an inference stored under the 'file' content block in the db
test("should display inferences with new image content", async ({ page }) => {
  await page.goto(
    "/observability/inferences/0196fdd6-25f1-72ba-8dc0-be7a0d9df2c5",
  );
  // Assert that there are 2 images displayed and they render
  const images = page.locator("img");
  await expect(images).toHaveCount(2);

  // Verify both images are visible in the viewport
  const firstImage = images.nth(0);
  const secondImage = images.nth(1);
  await expect(firstImage).toBeVisible();
  await expect(secondImage).toBeVisible();

  // Verify images have loaded correctly
  await expect(firstImage).toHaveJSProperty("complete", true);
  await expect(secondImage).toHaveJSProperty("complete", true);

  // Wait for the page to load
  await page.waitForTimeout(500);

  // Verify that images display in the modelInference section too
  // Click on the modelInference section
  await page.getByText("0196fdd7-5287-78a4-b36b-dcafd5d541fd").click();
  // Wait for 500ms
  await page.waitForTimeout(500);
  // Assert that the images are visible
  const newImages = page.locator("img");
  await expect(newImages).toHaveCount(4);
  const firstNewImage = newImages.nth(0);
  const secondNewImage = newImages.nth(1);
  const thirdNewImage = newImages.nth(2);
  const fourthNewImage = newImages.nth(3);
  await expect(firstNewImage).toBeVisible();
  await expect(secondNewImage).toBeVisible();
  await expect(thirdNewImage).toBeVisible();
  await expect(fourthNewImage).toBeVisible();
});

// Tests an inference stored under the 'image' content block in the db
test("should display inferences with old image content", async ({ page }) => {
  await page.goto(
    "/observability/inferences/0196372f-1b4b-7013-a446-511e312a3c30",
  );
  // Assert that there are 2 images displayed and they render
  const images = page.locator("img");
  await expect(images).toHaveCount(2);

  // Verify both images are visible in the viewport
  const firstImage = images.nth(0);
  const secondImage = images.nth(1);
  await expect(firstImage).toBeVisible();
  await expect(secondImage).toBeVisible();

  // Verify images have loaded correctly
  await expect(firstImage).toHaveJSProperty("complete", true);
  await expect(secondImage).toHaveJSProperty("complete", true);

  // Wait for the page to load
  await page.waitForTimeout(500);

  // Verify that images display in the modelInference section too
  // Click on the modelInference section
  await page.getByText("0196372f-2b63-7ed1-9a5a-9d0fa69c43e9").click();
  // Wait for 500ms
  await page.waitForTimeout(500);
  // Assert that the images are visible
  const newImages = page.locator("img");
  await expect(newImages).toHaveCount(4);
  const firstNewImage = newImages.nth(0);
  const secondNewImage = newImages.nth(1);
  const thirdNewImage = newImages.nth(2);
  const fourthNewImage = newImages.nth(3);
  await expect(firstNewImage).toBeVisible();
  await expect(secondNewImage).toBeVisible();
  await expect(thirdNewImage).toBeVisible();
  await expect(fourthNewImage).toBeVisible();
});

test("tag navigation works by evaluation_name", async ({ page }) => {
  await page.goto(
    "/observability/inferences/0196368f-1b05-7181-b50c-e2ea0acea312",
  );

  // Wait for page to load
  await page.waitForLoadState("networkidle");

  // Use a more specific selector for the code element with entity_extraction
  // Look for a table cell containing the exact text "entity_extraction"
  const entityExtractionCell = page
    .locator("code")
    .filter({ hasText: /^entity_extraction$/ })
    .first();

  // Wait for the element to be visible
  await entityExtractionCell.waitFor({ state: "visible" });

  // Click the element
  await entityExtractionCell.click();

  // Assert that the page is /evaluations/entity_extraction
  await expect(page).toHaveURL("/evaluations/entity_extraction");
});

test("tag navigation works by datapoint_id", async ({ page }) => {
  await page.goto(
    "/observability/inferences/0196368f-1ae7-7e21-9027-f120f73d8ce0",
  );

  // Wait for page to load completely
  await page.waitForLoadState("networkidle");

  // Use a more specific selector and ensure it's visible before clicking
  const datapointElement = page.getByText("tensorzero::datapoint_id");
  await datapointElement.waitFor({ state: "visible" });

  // Force the click to ensure it happens correctly
  await datapointElement.click({ force: true });

  // Wait for navigation to complete
  await page.waitForURL("**/datasets/foo/datapoint/**");

  // Assert the URL
  await expect(page).toHaveURL(
    "/datasets/foo/datapoint/01936b20-e838-7322-956f-cd5a5d56f5fa",
  );
});

test("should be able to add float feedback via the inference page", async ({
  page,
}) => {
  await page.goto(
    "/observability/inferences/0196368f-1aeb-7f92-a62b-bdc595d0a626",
  );
  // Wait for the page to load
  await page.waitForLoadState("networkidle");
  // Click on the Add feedback button
  await page.getByText("Add feedback").click();

  // Click "Select a metric"
  await page.getByText("Select a metric").click();

  // Explicitly wait for the item to be visible before clicking
  const metricItemLocator = page
    .locator('div[role="dialog"]')
    .locator('div[cmdk-item=""]')
    .filter({
      hasText: "jaccard_similarity",
    });
  await metricItemLocator.waitFor({ state: "visible" });
  // Click on the metric in the command list
  await metricItemLocator.click();

  await page.locator("body").click();

  // Fill in the value using the correct role and label
  // Generate a random float between 0 and 1, avoiding .225 which seems to occur frequently
  // Use a different approach to generate the random number
  const randomValue = (0.1 + Math.random() * 0.8).toFixed(3);
  const randomFloat = parseFloat(randomValue);

  await page
    .getByRole("spinbutton", { name: "Value" })
    .fill(randomFloat.toString());

  // Click the submit button
  await page.getByText("Submit Feedback").click();

  await page.waitForURL((url) => url.searchParams.has("newFeedbackId"), {
    timeout: 10000,
  });

  // Verify the feedback value is visible in the table cell
  await expect(
    page.getByRole("cell", { name: randomFloat.toString() }),
  ).toBeVisible();
});

test("should be able to add boolean feedback via the inference page", async ({
  page,
}) => {
  await page.goto(
    "/observability/inferences/0196368f-1ae7-7e21-9027-f120f73d8ce0",
  );
  // Wait for the page to load
  await page.waitForLoadState("networkidle");
  // Click on the Add feedback button
  await page.getByText("Add feedback").click();

  // Click "Select a metric"
  await page.getByText("Select a metric").click();

  // Explicitly wait for the item to be visible before clicking
  const metricItemLocator = page
    .locator('div[role="dialog"]')
    .locator('div[cmdk-item=""]')
    .filter({
      hasText: "exact_match",
    });
  await metricItemLocator.waitFor({ state: "visible" });
  // Click on the metric in the command list
  await metricItemLocator.click();

  // Wait for the radio button to be visible
  await page.getByRole("radio", { name: "true" }).waitFor({ state: "visible" });

  // Click the radio button for "true"
  await page.getByRole("radio", { name: "true" }).click();

  // Click the submit button
  await page.getByText("Submit Feedback").click();

  await page.waitForURL((url) => url.searchParams.has("newFeedbackId"), {
    timeout: 10000,
  });

  const newFeedbackId = new URL(page.url()).searchParams.get("newFeedbackId");
  if (!newFeedbackId) {
    throw new Error("newFeedbackId is not present in the url");
  }

  // Assert that the feedback value is visible in its table cell
  await expect(page.getByRole("cell", { name: newFeedbackId })).toBeVisible();
});

test("should be able to add json demonstration feedback via the inference page", async ({
  page,
}) => {
  await page.goto(
    "/observability/inferences/0196368e-5933-7632-814c-2cd498b961de",
  );
  // Wait for the page to load
  await page.waitForLoadState("networkidle");
  // Click on the Add feedback button
  await page.getByText("Add feedback").click();

  // Click "Select a metric"
  await page.getByText("Select a metric").click();

  // Explicitly wait for the item to be visible before clicking
  const metricItemLocator = page
    .locator('div[role="dialog"]')
    .locator('div[cmdk-item=""]')
    .filter({
      hasText: "demonstration",
    });
  await metricItemLocator.waitFor({ state: "visible" });
  // Click on the metric in the command list
  await metricItemLocator.click();

  // Generate a random float between 0 and 1 with 3 decimal places
  const randomFloat = Math.floor(Math.random() * 1000) / 1000;
  // fill in
  // Locate the dialog first
  const dialog = page.locator('div[role="dialog"]');
  // Locate the textbox within the dialog and fill it
  await dialog.getByRole("textbox").waitFor({ state: "visible" });
  const json = `{"score": ${randomFloat}}`;
  await dialog.getByRole("textbox").fill(json);

  // Click the submit button
  await page.getByText("Submit Feedback").click();

  await page.waitForURL((url) => url.searchParams.has("newFeedbackId"), {
    timeout: 10000,
  });

  const newFeedbackId = new URL(page.url()).searchParams.get("newFeedbackId");
  if (!newFeedbackId) {
    throw new Error("newFeedbackId is not present in the url");
  }
  // Assert that the feedback value is visible in its table cell
  await expect(page.getByRole("cell", { name: newFeedbackId })).toBeVisible();
});

test("should be able to add chat demonstration feedback via the inference page", async ({
  page,
}) => {
  await page.goto(
    "/observability/inferences/0196374b-0d7d-7422-b6dc-e94c572cc79b",
  );
  // Click on the Add feedback button
  await page.getByText("Add feedback").click();
  // Sleep for a little bit to ensure the dialog is open
  await page.waitForTimeout(500);

  // Click "Select a metric"
  await page.getByText("Select a metric").click();

  // Explicitly wait for the item to be visible before clicking
  const metricItemLocator = page
    .locator('div[role="dialog"]')
    .locator('div[cmdk-item=""]')
    .filter({
      hasText: "demonstration",
    });
  await metricItemLocator.waitFor({ state: "visible" });
  // Click on the metric in the command list
  await metricItemLocator.click();

  // Locate the dialog first
  const dialog = page.locator('div[role="dialog"]');
  // Locate the textbox within the dialog and fill it
  await dialog.getByRole("textbox").waitFor({ state: "visible" });
  // This doesn't have to be a JSON, it can be any string
  const demonstration = "hop on pop";
  await dialog.getByRole("textbox").fill(demonstration);

  // Click the submit button
  await page.getByText("Submit Feedback").click();

  await page.waitForURL((url) => url.searchParams.has("newFeedbackId"), {
    timeout: 10000,
  });

  // Get the search param `newFeedbackId` from the url
  const newFeedbackId = new URL(page.url()).searchParams.get("newFeedbackId");
  if (!newFeedbackId) {
    throw new Error("newFeedbackId is not present in the url");
  }
  // Assert that the feedback value is visible in its table cell
  await expect(page.getByRole("cell", { name: newFeedbackId })).toBeVisible();
});

test("should be able to add a datapoint from the inference page", async ({
  page,
}) => {
  // NOTE: this datapoint has auxiliary_content as "" so was failing to insert into dataset
  // We want to make sure that we can add it to a dataset now that we've fixed that issue.
  await page.goto(
    "/observability/inferences/0196368f-1ae8-7551-b5df-9a61593eb307",
  );
  // Generate a dataset name
  const datasetName =
    "test_json_dataset_" + Math.random().toString(36).substring(2, 15);
  // Wait for the page to load
  await page.waitForLoadState("networkidle");
  // Click on the Add to dataset button
  await page.getByText("Add to dataset").click();

  // Wait for the dropdown to appear
  await page.waitForTimeout(500);

  // Find the CommandInput by its placeholder text
  const commandInput = page.getByPlaceholder("Create or find a dataset...");
  await commandInput.waitFor({ state: "visible" });
  await commandInput.fill(datasetName);

  // Wait a moment for the filtered results to appear
  await page.waitForTimeout(500);

  // Click on the CommandItem that contains the dataset name
  // Using a more flexible selector that looks for text containing "Create"
  const createOption = page.locator('div[data-value^="create-"][cmdk-item]');
  await createOption.click();

  // Click on the "Inference Output" button
  await page.getByText("Inference Output").click();

  // Wait for navigation to the new page
  await page.waitForURL(`/datasets/${datasetName}/datapoint/**`, {
    timeout: 5000,
  });

  // Assert that the page URL starts with /datasets/test_json_dataset/datapoint/
  await expect(page.url()).toMatch(
    new RegExp(`/datasets/${datasetName}/datapoint/.*`),
  );
<<<<<<< HEAD

  // Next, let's delete the dataset by going to the list datasets page
  await page.goto("/datasets");
  // Wait for the page to load
  await page.waitForLoadState("networkidle");

  // Set up dialog handler before triggering the dialog
  page.on("dialog", async (dialog) => {
    // Confirm the deletion
    await dialog.accept();
  });

  // Find the row containing our dataset
  const datasetRow = page.locator("tr").filter({ hasText: datasetName });

  // Hover over the row to make the delete button visible
  await datasetRow.hover();

  // Click on the delete button (trash icon)
  const deleteButton = datasetRow
    .locator("button")
    .filter({ has: page.locator("svg") });
  await deleteButton.click();

  // Wait for the deletion to complete and page to update
  await page.waitForTimeout(1000);

  // Assert that the dataset name is not in the list of datasets anymore
  await expect(
    page.locator("tr").filter({ hasText: datasetName }),
  ).not.toBeVisible();
=======
});

test("should load an inference page with a tool call", async ({ page }) => {
  await page.goto(
    "/observability/inferences/0196a0ea-7f6e-7960-9087-9002150a46e6",
  );

  // Wait for the page to load
  await page.waitForLoadState("networkidle");

  await expect(
    page.getByText("0196a0ea-7f6e-7960-9087-9002150a46e6").first(),
  ).toBeVisible();
  await expect(page.getByText("multi_hop_rag_agent").first()).toBeVisible();
  await expect(page.getByText("Testerian catechisms").first()).toBeVisible();
>>>>>>> d4933f57
});<|MERGE_RESOLUTION|>--- conflicted
+++ resolved
@@ -381,7 +381,6 @@
   await expect(page.url()).toMatch(
     new RegExp(`/datasets/${datasetName}/datapoint/.*`),
   );
-<<<<<<< HEAD
 
   // Next, let's delete the dataset by going to the list datasets page
   await page.goto("/datasets");
@@ -413,7 +412,6 @@
   await expect(
     page.locator("tr").filter({ hasText: datasetName }),
   ).not.toBeVisible();
-=======
 });
 
 test("should load an inference page with a tool call", async ({ page }) => {
@@ -429,5 +427,4 @@
   ).toBeVisible();
   await expect(page.getByText("multi_hop_rag_agent").first()).toBeVisible();
   await expect(page.getByText("Testerian catechisms").first()).toBeVisible();
->>>>>>> d4933f57
 });