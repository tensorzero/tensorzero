import { test, expect } from "@playwright/test";

test("should show the inference detail page", async ({ page }) => {
  const inference_id = "0196367a-842d-74c2-9e62-67e058632503";
  await page.goto(`/observability/inferences/${inference_id}`);
  // The episode ID should be visible
  await expect(
    page.getByText("0196367a-842d-74c2-9e62-67f07369b6ad"),
  ).toBeVisible();

  // Assert that "error" is not in the page
  await expect(page.getByText("error", { exact: false })).not.toBeVisible();
});

// Tests an inference stored under the 'file' content block in the db
test("should display inferences with new image content", async ({ page }) => {
  await page.goto(
    "/observability/inferences/0196fdd6-25f1-72ba-8dc0-be7a0d9df2c5",
  );
  // Assert that there are 2 images displayed and they render
  const images = page.locator("img");
  await expect(images).toHaveCount(2);

  // Verify both images are visible in the viewport
  const firstImage = images.nth(0);
  const secondImage = images.nth(1);
  await expect(firstImage).toBeVisible();
  await expect(secondImage).toBeVisible();

  // Verify images have loaded correctly
  await expect(firstImage).toHaveJSProperty("complete", true);
  await expect(secondImage).toHaveJSProperty("complete", true);

  // Wait for the page to load
  await page.waitForTimeout(500);

  // Verify that images display in the modelInference section too
  // Click on the modelInference section
  await page.getByText("0196fdd7-5287-78a4-b36b-dcafd5d541fd").click();
  // Wait for 500ms
  await page.waitForTimeout(500);
  // Assert that the images are visible
  const newImages = page.locator("img");
  await expect(newImages).toHaveCount(4);
  const firstNewImage = newImages.nth(0);
  const secondNewImage = newImages.nth(1);
  const thirdNewImage = newImages.nth(2);
  const fourthNewImage = newImages.nth(3);
  await expect(firstNewImage).toBeVisible();
  await expect(secondNewImage).toBeVisible();
  await expect(thirdNewImage).toBeVisible();
  await expect(fourthNewImage).toBeVisible();
});

// Tests an inference stored under the 'image' content block in the db
test("should display inferences with old image content", async ({ page }) => {
  await page.goto(
    "/observability/inferences/0196372f-1b4b-7013-a446-511e312a3c30",
  );
  // Assert that there are 2 images displayed and they render
  const images = page.locator("img");
  await expect(images).toHaveCount(2);

  // Verify both images are visible in the viewport
  const firstImage = images.nth(0);
  const secondImage = images.nth(1);
  await expect(firstImage).toBeVisible();
  await expect(secondImage).toBeVisible();

  // Verify images have loaded correctly
  await expect(firstImage).toHaveJSProperty("complete", true);
  await expect(secondImage).toHaveJSProperty("complete", true);

  // Wait for the page to load
  await page.waitForTimeout(500);

  // Verify that images display in the modelInference section too
  // Click on the modelInference section
  await page.getByText("0196372f-2b63-7ed1-9a5a-9d0fa69c43e9").click();
  // Wait for 500ms
  await page.waitForTimeout(500);
  // Assert that the images are visible
  const newImages = page.locator("img");
  await expect(newImages).toHaveCount(4);
  const firstNewImage = newImages.nth(0);
  const secondNewImage = newImages.nth(1);
  const thirdNewImage = newImages.nth(2);
  const fourthNewImage = newImages.nth(3);
  await expect(firstNewImage).toBeVisible();
  await expect(secondNewImage).toBeVisible();
  await expect(thirdNewImage).toBeVisible();
  await expect(fourthNewImage).toBeVisible();
});

test("tag navigation works by evaluation_name", async ({ page }) => {
  await page.goto(
    "/observability/inferences/0196368f-1b05-7181-b50c-e2ea0acea312",
  );

  // Wait for page to load
  await page.waitForLoadState("networkidle");

  // Use a more specific selector for the code element with entity_extraction
  // Look for a table cell containing the exact text "entity_extraction"
  const entityExtractionCell = page
    .locator("code")
    .filter({ hasText: /^entity_extraction$/ })
    .first();

  // Wait for the element to be visible
  await entityExtractionCell.waitFor({ state: "visible" });

  // Click the element
  await entityExtractionCell.click();

  // Assert that the page is /evaluations/entity_extraction
  await expect(page).toHaveURL("/evaluations/entity_extraction");
});

test("tag navigation works by datapoint_id", async ({ page }) => {
  await page.goto(
    "/observability/inferences/0196368f-1ae7-7e21-9027-f120f73d8ce0",
  );

  // Wait for page to load completely
  await page.waitForLoadState("networkidle");

  // Use a more specific selector and ensure it's visible before clicking
  const datapointElement = page.getByText("tensorzero::datapoint_id");
  await datapointElement.waitFor({ state: "visible" });

  // Force the click to ensure it happens correctly
  await datapointElement.click({ force: true });

  // Wait for navigation to complete
  await page.waitForURL("**/datasets/foo/datapoint/**");

  // Assert the URL
  await expect(page).toHaveURL(
    "/datasets/foo/datapoint/01936b20-e838-7322-956f-cd5a5d56f5fa",
  );
});

test("should be able to add float feedback via the inference page", async ({
  page,
}) => {
  await page.goto(
    "/observability/inferences/0196368f-1aeb-7f92-a62b-bdc595d0a626",
  );
  // Wait for the page to load
  await page.waitForLoadState("networkidle");
  // Click on the Add feedback button
  await page.getByText("Add feedback").click();

  // Click "Select a metric"
  await page.getByText("Select a metric").click();

  // Explicitly wait for the item to be visible before clicking
  const metricItemLocator = page
    .locator('div[role="dialog"]')
    .locator('div[cmdk-item=""]')
    .filter({
      hasText: "jaccard_similarity",
    });
  await metricItemLocator.waitFor({ state: "visible" });
  // Click on the metric in the command list
  await metricItemLocator.click();

  await page.locator("body").click();

  // Fill in the value using the correct role and label
  // Generate a random float between 0 and 1, avoiding .225 which seems to occur frequently
  // Use a different approach to generate the random number
  const randomValue = (0.1 + Math.random() * 0.8).toFixed(3);
  const randomFloat = parseFloat(randomValue);

  await page
    .getByRole("spinbutton", { name: "Value" })
    .fill(randomFloat.toString());

  // Click the submit button
  await page.getByText("Submit Feedback").click();

  await page.waitForURL((url) => url.searchParams.has("newFeedbackId"), {
    timeout: 10000,
  });

  // Verify the feedback value is visible in the table cell
  await expect(
    page.getByRole("cell", { name: randomFloat.toString() }),
  ).toBeVisible();
});

test("should be able to add boolean feedback via the inference page", async ({
  page,
}) => {
  await page.goto(
    "/observability/inferences/0196368f-1ae7-7e21-9027-f120f73d8ce0",
  );
  // Wait for the page to load
  await page.waitForLoadState("networkidle");
  // Click on the Add feedback button
  await page.getByText("Add feedback").click();

  // Click "Select a metric"
  await page.getByText("Select a metric").click();

  // Explicitly wait for the item to be visible before clicking
  const metricItemLocator = page
    .locator('div[role="dialog"]')
    .locator('div[cmdk-item=""]')
    .filter({
      hasText: "exact_match",
    });
  await metricItemLocator.waitFor({ state: "visible" });
  // Click on the metric in the command list
  await metricItemLocator.click();

  // Wait for the radio button to be visible
  await page.getByRole("radio", { name: "true" }).waitFor({ state: "visible" });

  // Click the radio button for "true"
  await page.getByRole("radio", { name: "true" }).click();

  // Click the submit button
  await page.getByText("Submit Feedback").click();

  await page.waitForURL((url) => url.searchParams.has("newFeedbackId"), {
    timeout: 10000,
  });

  const newFeedbackId = new URL(page.url()).searchParams.get("newFeedbackId");
  if (!newFeedbackId) {
    throw new Error("newFeedbackId is not present in the url");
  }

  // Assert that the feedback value is visible in its table cell
  await expect(page.getByRole("cell", { name: newFeedbackId })).toBeVisible();
});

test("should be able to add json demonstration feedback via the inference page", async ({
  page,
}) => {
  await page.goto(
    "/observability/inferences/0196368e-5933-7632-814c-2cd498b961de",
  );
  // Wait for the page to load
  await page.waitForLoadState("networkidle");
  // Click on the Add feedback button
  await page.getByText("Add feedback").click();

  // Click "Select a metric"
  await page.getByText("Select a metric").click();

  // Explicitly wait for the item to be visible before clicking
  const metricItemLocator = page
    .locator('div[role="dialog"]')
    .locator('div[cmdk-item=""]')
    .filter({
      hasText: "demonstration",
    });
  await metricItemLocator.waitFor({ state: "visible" });
  // Click on the metric in the command list
  await metricItemLocator.click();

  // Generate a random float between 0 and 1 with 3 decimal places
  const randomFloat = Math.floor(Math.random() * 1000) / 1000;
  // fill in
  // Locate the dialog first
  const dialog = page.locator('div[role="dialog"]');
  // Locate the textbox within the dialog and fill it
  await dialog.getByRole("textbox").waitFor({ state: "visible" });
  const json = `{"score": ${randomFloat}}`;
  await dialog.getByRole("textbox").fill(json);

  // Click the submit button
  await page.getByText("Submit Feedback").click();

  await page.waitForURL((url) => url.searchParams.has("newFeedbackId"), {
    timeout: 10000,
  });

  const newFeedbackId = new URL(page.url()).searchParams.get("newFeedbackId");
  if (!newFeedbackId) {
    throw new Error("newFeedbackId is not present in the url");
  }
  // Assert that the feedback value is visible in its table cell
  await expect(page.getByRole("cell", { name: newFeedbackId })).toBeVisible();
});

test("should be able to add chat demonstration feedback via the inference page", async ({
  page,
}) => {
  await page.goto(
    "/observability/inferences/0196374b-0d7d-7422-b6dc-e94c572cc79b",
  );
  // Click on the Add feedback button
  await page.getByText("Add feedback").click();
  // Sleep for a little bit to ensure the dialog is open
  await page.waitForTimeout(500);

  // Click "Select a metric"
  await page.getByText("Select a metric").click();

  // Explicitly wait for the item to be visible before clicking
  const metricItemLocator = page
    .locator('div[role="dialog"]')
    .locator('div[cmdk-item=""]')
    .filter({
      hasText: "demonstration",
    });
  await metricItemLocator.waitFor({ state: "visible" });
  // Click on the metric in the command list
  await metricItemLocator.click();

  // Locate the dialog first
  const dialog = page.locator('div[role="dialog"]');
  // Locate the textbox within the dialog and fill it
  await dialog.getByRole("textbox").waitFor({ state: "visible" });
  // This doesn't have to be a JSON, it can be any string
  const demonstration = "hop on pop";
  await dialog.getByRole("textbox").fill(demonstration);

  // Click the submit button
  await page.getByText("Submit Feedback").click();

  await page.waitForURL((url) => url.searchParams.has("newFeedbackId"), {
    timeout: 10000,
  });

  // Get the search param `newFeedbackId` from the url
  const newFeedbackId = new URL(page.url()).searchParams.get("newFeedbackId");
  if (!newFeedbackId) {
    throw new Error("newFeedbackId is not present in the url");
  }
  // Assert that the feedback value is visible in its table cell
  await expect(page.getByRole("cell", { name: newFeedbackId })).toBeVisible();
});

<<<<<<< HEAD
test("should be able to add demonstration feedback via Try with variant flow", async ({
  page,
}) => {
  await page.goto(
    "/observability/inferences/0196374b-0d7d-7422-b6dc-e94c572cc79b",
  );

  // Wait for the page to load
  await page.waitForLoadState("networkidle");

  // Click on "Try with variant" button
  await page.getByText("Try with variant").click();

  // Wait for the dropdown menu to appear and select a variant
  // Look for variant options and click on one that's not the current variant
  const variantOption = page
    .getByRole("menuitem")
    .filter({ hasText: "initial_prompt_gpt4o_mini" });
  await variantOption.waitFor({ state: "visible" });
  await variantOption.click();

  // Wait for the variant response modal to open and show results
  await page.getByRole("dialog").waitFor({ state: "visible" });

  // Wait for the variant inference to complete and show the "Add as Demonstration" button
  await page
    .getByText("Add as Demonstration")
    .waitFor({ state: "visible", timeout: 15000 });

  // Click the "Add as Demonstration" button
  await page.getByText("Add as Demonstration").click();

  // Wait for the modal to close and the page to redirect with newFeedbackId
  await page.waitForURL((url) => url.searchParams.has("newFeedbackId"), {
    timeout: 10000,
  });

  // Verify the modal is closed (no longer visible)
  await expect(page.getByRole("dialog")).not.toBeVisible();

  // Verify the toast appears (look for "Feedback Added" text)
  await expect(
    page
      .getByRole("region", { name: /notifications/i })
      .getByText("Feedback Added"),
  ).toBeVisible();

  // Get the feedback ID from URL and verify it appears in the feedback table
  const newFeedbackId = new URL(page.url()).searchParams.get("newFeedbackId");
  if (!newFeedbackId) {
    throw new Error("newFeedbackId is not present in the url");
  }

  // Assert that the feedback ID is visible in the feedback table
  await expect(page.getByRole("cell", { name: newFeedbackId })).toBeVisible();
=======
test("should be able to add a datapoint from the inference page", async ({
  page,
}) => {
  // NOTE: this datapoint has auxiliary_content as "" so was failing to insert into dataset
  // We want to make sure that we can add it to a dataset now that we've fixed that issue.
  await page.goto(
    "/observability/inferences/0196368f-1ae8-7551-b5df-9a61593eb307",
  );
  // Generate a dataset name
  const datasetName =
    "test_json_dataset_" + Math.random().toString(36).substring(2, 15);
  // Wait for the page to load
  await page.waitForLoadState("networkidle");
  // Click on the Add to dataset button
  await page.getByText("Add to dataset").click();

  // Wait for the dropdown to appear
  await page.waitForTimeout(500);

  // Find the CommandInput by its placeholder text
  const commandInput = page.getByPlaceholder("Create or find a dataset...");
  await commandInput.waitFor({ state: "visible" });
  await commandInput.fill(datasetName);

  // Wait a moment for the filtered results to appear
  await page.waitForTimeout(500);

  // Click on the CommandItem that contains the dataset name
  // Using a more flexible selector that looks for text containing "Create"
  const createOption = page.locator('div[data-value^="create-"][cmdk-item]');
  await createOption.click();

  // Click on the "Inference Output" button
  await page.getByText("Inference Output").click();

  // Wait for navigation to the new page
  await page.waitForURL(`/datasets/${datasetName}/datapoint/**`, {
    timeout: 5000,
  });

  // Assert that the page URL starts with /datasets/test_json_dataset/datapoint/
  await expect(page.url()).toMatch(
    new RegExp(`/datasets/${datasetName}/datapoint/.*`),
  );
>>>>>>> 11d09aa4
});<|MERGE_RESOLUTION|>--- conflicted
+++ resolved
@@ -337,7 +337,6 @@
   await expect(page.getByRole("cell", { name: newFeedbackId })).toBeVisible();
 });
 
-<<<<<<< HEAD
 test("should be able to add demonstration feedback via Try with variant flow", async ({
   page,
 }) => {
@@ -393,7 +392,8 @@
 
   // Assert that the feedback ID is visible in the feedback table
   await expect(page.getByRole("cell", { name: newFeedbackId })).toBeVisible();
-=======
+});
+
 test("should be able to add a datapoint from the inference page", async ({
   page,
 }) => {
@@ -438,5 +438,4 @@
   await expect(page.url()).toMatch(
     new RegExp(`/datasets/${datasetName}/datapoint/.*`),
   );
->>>>>>> 11d09aa4
 });