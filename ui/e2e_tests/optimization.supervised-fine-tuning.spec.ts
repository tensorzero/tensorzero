import { test, expect } from "@playwright/test";

test("should show the supervised fine-tuning page", async ({ page }) => {
  await page.goto("/optimization/supervised-fine-tuning");
  await expect(page.getByText("Advanced Parameters")).toBeVisible();

  // Assert that "error" is not in the page
  await expect(page.getByText("error", { exact: false })).not.toBeVisible();
});

<<<<<<< HEAD
test("@slow should fine-tune with a mocked OpenAI server", async ({ page }) => {
  await page.goto("/optimization/supervised-fine-tuning");
  await page
    .getByRole("combobox")
    .filter({ hasText: "Select a function" })
    .click();
  await page.getByRole("option", { name: "extract_entities JSON" }).click();
  await page
    .getByRole("combobox")
    .filter({ hasText: "Select a metric" })
    .click();
  await page.getByText("exact_match", { exact: true }).click();
  await page
    .getByRole("combobox")
    .filter({ hasText: "Select a variant name" })
    .click();
  await page
    .getByLabel("gpt4o_mini_initial_prompt")
    .getByText("gpt4o_mini_initial_prompt")
    .click();
  await page
    .getByRole("combobox")
    .filter({ hasText: "Select a model..." })
    .click();
  await page.getByRole("option", { name: "gpt-4o-2024-08-06 OpenAI" }).click();
  await page.getByRole("button", { name: "Start Fine-tuning Job" }).click();
  // Expect redirect
  await page.waitForURL("/optimization/supervised-fine-tuning/*?backend=*");
=======
test.describe("Custom user agent", () => {
  // We look for this user agent in the fine-tuning code, and configure a
  // shorter polling interval. This avoids the need to wait 10 seconds in
  // between polling mock-inference-provider
  test.use({ userAgent: "TensorZeroE2E" });

  test("should fine-tune with a mocked OpenAI server", async ({ page }) => {
    await page.goto("/optimization/supervised-fine-tuning");
    await page
      .getByRole("combobox")
      .filter({ hasText: "Select a function" })
      .click();
    await page.getByRole("option", { name: "extract_entities JSON" }).click();
    await page
      .getByRole("combobox")
      .filter({ hasText: "Select a metric" })
      .click();
    await page.getByText("exact_match", { exact: true }).click();
    await page
      .getByRole("combobox")
      .filter({ hasText: "Select a variant name" })
      .click();
    await page
      .getByLabel("gpt4o_mini_initial_prompt")
      .getByText("gpt4o_mini_initial_prompt")
      .click();
    await page
      .getByRole("combobox")
      .filter({ hasText: "Select a model..." })
      .click();
    await page
      .getByRole("option", { name: "gpt-4o-2024-08-06 OpenAI" })
      .click();
    await page.getByRole("button", { name: "Start Fine-tuning Job" }).click();
    // Expect redirect
    await page.waitForURL("/optimization/supervised-fine-tuning/*?backend=*");
>>>>>>> 784a1a5e

    let regex;
    if (process.env.TENSORZERO_UI_FF_ENABLE_PYTHON === "1") {
      regex = /\?backend=python$/;
    } else {
      regex = /\?backend=nodejs$/;
    }

    // Verify that we used the correct fine-tuning backend
    expect(page.url()).toEqual(expect.stringMatching(regex));

    await page.getByText("running", { exact: true }).waitFor({ timeout: 3000 });
    await expect(page.locator("body")).toContainText(
      "Base Model: gpt-4o-2024-08-06",
    );
    await expect(page.locator("body")).toContainText(
      "Function: extract_entities",
    );
    await expect(page.locator("body")).toContainText("Metric: exact_match");
    await expect(page.locator("body")).toContainText(
      "Prompt: gpt4o_mini_initial_prompt",
    );

    // The mock server completes the job after 2 seconds (so that we can eventually test the progress bar),
    // so wait for 3 seconds here to make sure it completes
    await page
      .getByText("completed", { exact: true })
      .waitFor({ timeout: 3000 });
    await expect(page.locator("body")).toContainText("Configuration");
    await expect(page.locator("body")).toContainText(`
[models.mock-inference-finetune-1234]
routing = [ "mock-inference-finetune-1234" ]

[models.mock-inference-finetune-1234.providers.mock-inference-finetune-1234]
type = "openai"
model_name = "mock-inference-finetune-1234"
`);
  });

  test("should fine-tune with a mocked Fireworks server", async ({ page }) => {
    await page.goto("/optimization/supervised-fine-tuning");
    await page
      .getByRole("combobox")
      .filter({ hasText: "Select a function" })
      .click();
    await page.getByRole("option", { name: "extract_entities JSON" }).click();
    await page
      .getByRole("combobox")
      .filter({ hasText: "Select a metric" })
      .click();
    await page.getByText("exact_match", { exact: true }).click();
    await page
      .getByRole("combobox")
      .filter({ hasText: "Select a variant name" })
      .click();
    await page
      .getByLabel("gpt4o_mini_initial_prompt")
      .getByText("gpt4o_mini_initial_prompt")
      .click();
    await page
      .getByRole("combobox")
      .filter({ hasText: "Select a model..." })
      .click();
    await page
      .getByRole("option", { name: "llama-3.2-3b-instruct Fireworks" })
      .click();
    await page.getByRole("button", { name: "Start Fine-tuning Job" }).click();
    // Expect redirect
    await page.waitForURL("/optimization/supervised-fine-tuning/*?backend=*");

    let regex;
    if (process.env.TENSORZERO_UI_FF_ENABLE_PYTHON === "1") {
      regex = /\?backend=python$/;
    } else {
      regex = /\?backend=nodejs$/;
    }

    // Verify that we used the correct fine-tuning backend
    expect(page.url()).toEqual(expect.stringMatching(regex));

    await page.getByText("running", { exact: true }).waitFor({ timeout: 3000 });
    await expect(page.locator("body")).toContainText(
      "Base Model: accounts/fireworks/models/llama-v3p2-3b-instruct",
    );
    await expect(page.locator("body")).toContainText(
      "Function: extract_entities",
    );
    await expect(page.locator("body")).toContainText("Metric: exact_match");
    await expect(page.locator("body")).toContainText(
      "Prompt: gpt4o_mini_initial_prompt",
    );

    await page.getByText("completed", { exact: true });
    await expect(page.locator("body")).toContainText("Configuration");
    await expect(page.locator("body")).toContainText(`
[models."accounts/fake_fireworks_account/models/mock-fireworks-model"]
routing = [ "accounts/fake_fireworks_account/models/mock-fireworks-model" ]

[models."accounts/fake_fireworks_account/models/mock-fireworks-model".providers."accounts/fake_fireworks_account/models/mock-fireworks-model"]
type = "fireworks"
model_name = "accounts/fake_fireworks_account/models/mock-fireworks-model"
`);
  });
});<|MERGE_RESOLUTION|>--- conflicted
+++ resolved
@@ -8,43 +8,15 @@
   await expect(page.getByText("error", { exact: false })).not.toBeVisible();
 });
 
-<<<<<<< HEAD
-test("@slow should fine-tune with a mocked OpenAI server", async ({ page }) => {
-  await page.goto("/optimization/supervised-fine-tuning");
-  await page
-    .getByRole("combobox")
-    .filter({ hasText: "Select a function" })
-    .click();
-  await page.getByRole("option", { name: "extract_entities JSON" }).click();
-  await page
-    .getByRole("combobox")
-    .filter({ hasText: "Select a metric" })
-    .click();
-  await page.getByText("exact_match", { exact: true }).click();
-  await page
-    .getByRole("combobox")
-    .filter({ hasText: "Select a variant name" })
-    .click();
-  await page
-    .getByLabel("gpt4o_mini_initial_prompt")
-    .getByText("gpt4o_mini_initial_prompt")
-    .click();
-  await page
-    .getByRole("combobox")
-    .filter({ hasText: "Select a model..." })
-    .click();
-  await page.getByRole("option", { name: "gpt-4o-2024-08-06 OpenAI" }).click();
-  await page.getByRole("button", { name: "Start Fine-tuning Job" }).click();
-  // Expect redirect
-  await page.waitForURL("/optimization/supervised-fine-tuning/*?backend=*");
-=======
 test.describe("Custom user agent", () => {
   // We look for this user agent in the fine-tuning code, and configure a
   // shorter polling interval. This avoids the need to wait 10 seconds in
   // between polling mock-inference-provider
   test.use({ userAgent: "TensorZeroE2E" });
 
-  test("should fine-tune with a mocked OpenAI server", async ({ page }) => {
+  test("@slow should fine-tune with a mocked OpenAI server", async ({
+    page,
+  }) => {
     await page.goto("/optimization/supervised-fine-tuning");
     await page
       .getByRole("combobox")
@@ -74,7 +46,6 @@
     await page.getByRole("button", { name: "Start Fine-tuning Job" }).click();
     // Expect redirect
     await page.waitForURL("/optimization/supervised-fine-tuning/*?backend=*");
->>>>>>> 784a1a5e
 
     let regex;
     if (process.env.TENSORZERO_UI_FF_ENABLE_PYTHON === "1") {
