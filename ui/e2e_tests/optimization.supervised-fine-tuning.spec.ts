import { test, expect } from "@playwright/test";

test("should show the supervised fine-tuning page", async ({ page }) => {
  await page.goto("/optimization/supervised-fine-tuning");
  await expect(page.getByText("Advanced Parameters")).toBeVisible();

  // Assert that "error" is not in the page
  await expect(page.getByText("error", { exact: false })).not.toBeVisible();
});

test("should fine-tune with a mocked OpenAI server", async ({ page }) => {
<<<<<<< HEAD
  await page.goto('/optimization/supervised-fine-tuning');
  await page.getByRole('combobox').filter({ hasText: 'Select a function' }).click();
  await page.getByRole('option', { name: 'extract_entities JSON' }).click();
  await page.getByRole('combobox').filter({ hasText: 'Select a metric' }).click();
  await page.getByText('exact_match', { exact: true }).click();
  await page.getByRole('combobox').filter({ hasText: 'Select a variant name' }).click();
  await page.getByLabel('gpt4o_mini_initial_prompt').getByText('gpt4o_mini_initial_prompt').click();
  await page.getByRole('combobox').filter({ hasText: 'Select a model...' }).click();
  await page.getByRole('option', { name: 'gpt-4o-2024-08-06 OpenAI' }).click();
  await page.getByRole('button', { name: 'Start Fine-tuning Job' }).click();
  // Expect redirect
  await page.waitForURL('/optimization/supervised-fine-tuning/mock-inference-finetune-*');

  let regex;
  if (process.env.TENSORZERO_UI_FF_ENABLE_PYTHON === '1') {
    regex = /\?backend=python$/;
  } else {
    regex = /\?backend=node$/;
  }

  // Verify that we used the correct fine-tuning backend
  expect(page.url()).toEqual(expect.stringMatching(regex));

  await page.getByText('running', { exact: true }).waitFor({ timeout: 3000 });
  await expect(page.locator('body')).toContainText('Base Model: gpt-4o-2024-08-06');
  await expect(page.locator('body')).toContainText('Function: extract_entities');
  await expect(page.locator('body')).toContainText('Metric: exact_match');
  await expect(page.locator('body')).toContainText('Prompt: gpt4o_mini_initial_prompt');

  // We poll every 10 seconds, so give this plenty of time to complete.
  await page.getByText('completed', { exact: true }).waitFor({ timeout: 30000 });
  await expect(page.locator('body')).toContainText('Configuration');
  await expect(page.locator('body')).toContainText(`
=======
  await page.goto("/optimization/supervised-fine-tuning");
  await page
    .getByRole("combobox")
    .filter({ hasText: "Select a function" })
    .click();
  await page.getByRole("option", { name: "extract_entities JSON" }).click();
  await page
    .getByRole("combobox")
    .filter({ hasText: "Select a metric" })
    .click();
  await page.getByText("exact_match", { exact: true }).click();
  await page
    .getByRole("combobox")
    .filter({ hasText: "Select a variant name" })
    .click();
  await page
    .getByLabel("gpt4o_mini_initial_prompt")
    .getByText("gpt4o_mini_initial_prompt")
    .click();
  await page
    .getByRole("combobox")
    .filter({ hasText: "Select a model..." })
    .click();
  await page.getByRole("option", { name: "gpt-4o-2024-08-06 OpenAI" }).click();
  await page.getByRole("button", { name: "Start Fine-tuning Job" }).click();
  await page.getByText("running", { exact: true }).waitFor({ timeout: 3000 });
  await expect(page.locator("body")).toContainText(
    "Base Model: gpt-4o-2024-08-06",
  );
  await expect(page.locator("body")).toContainText(
    "Function: extract_entities",
  );
  await expect(page.locator("body")).toContainText("Metric: exact_match");
  await expect(page.locator("body")).toContainText(
    "Prompt: gpt4o_mini_initial_prompt",
  );

  // We poll every 10 seconds, so wait for up to 20 seconds to see the completion status
  await page
    .getByText("completed", { exact: true })
    .waitFor({ timeout: 20000 });
  await expect(page.locator("body")).toContainText("Configuration");
  await expect(page.locator("body")).toContainText(`
>>>>>>> 9832f980
[models.mock-inference-finetune-1234]
routing = [ "mock-inference-finetune-1234" ]

[models.mock-inference-finetune-1234.providers.mock-inference-finetune-1234]
type = "openai"
model_name = "mock-inference-finetune-1234"
`);
});<|MERGE_RESOLUTION|>--- conflicted
+++ resolved
@@ -9,7 +9,6 @@
 });
 
 test("should fine-tune with a mocked OpenAI server", async ({ page }) => {
-<<<<<<< HEAD
   await page.goto('/optimization/supervised-fine-tuning');
   await page.getByRole('combobox').filter({ hasText: 'Select a function' }).click();
   await page.getByRole('option', { name: 'extract_entities JSON' }).click();
@@ -43,51 +42,6 @@
   await page.getByText('completed', { exact: true }).waitFor({ timeout: 30000 });
   await expect(page.locator('body')).toContainText('Configuration');
   await expect(page.locator('body')).toContainText(`
-=======
-  await page.goto("/optimization/supervised-fine-tuning");
-  await page
-    .getByRole("combobox")
-    .filter({ hasText: "Select a function" })
-    .click();
-  await page.getByRole("option", { name: "extract_entities JSON" }).click();
-  await page
-    .getByRole("combobox")
-    .filter({ hasText: "Select a metric" })
-    .click();
-  await page.getByText("exact_match", { exact: true }).click();
-  await page
-    .getByRole("combobox")
-    .filter({ hasText: "Select a variant name" })
-    .click();
-  await page
-    .getByLabel("gpt4o_mini_initial_prompt")
-    .getByText("gpt4o_mini_initial_prompt")
-    .click();
-  await page
-    .getByRole("combobox")
-    .filter({ hasText: "Select a model..." })
-    .click();
-  await page.getByRole("option", { name: "gpt-4o-2024-08-06 OpenAI" }).click();
-  await page.getByRole("button", { name: "Start Fine-tuning Job" }).click();
-  await page.getByText("running", { exact: true }).waitFor({ timeout: 3000 });
-  await expect(page.locator("body")).toContainText(
-    "Base Model: gpt-4o-2024-08-06",
-  );
-  await expect(page.locator("body")).toContainText(
-    "Function: extract_entities",
-  );
-  await expect(page.locator("body")).toContainText("Metric: exact_match");
-  await expect(page.locator("body")).toContainText(
-    "Prompt: gpt4o_mini_initial_prompt",
-  );
-
-  // We poll every 10 seconds, so wait for up to 20 seconds to see the completion status
-  await page
-    .getByText("completed", { exact: true })
-    .waitFor({ timeout: 20000 });
-  await expect(page.locator("body")).toContainText("Configuration");
-  await expect(page.locator("body")).toContainText(`
->>>>>>> 9832f980
 [models.mock-inference-finetune-1234]
 routing = [ "mock-inference-finetune-1234" ]
 
