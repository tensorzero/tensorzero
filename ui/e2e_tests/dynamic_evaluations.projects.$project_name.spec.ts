--- conflicted
+++ resolved
@@ -9,10 +9,7 @@
   await expect(
     page.getByText("Select dynamic evaluation runs to compare..."),
   ).toBeVisible();
-<<<<<<< HEAD
-=======
   // sleep for 500ms
->>>>>>> 715c2892
   await page.waitForTimeout(500);
   // Click on the run selector
   await page.getByText("Select dynamic evaluation runs to compare...").click();
@@ -29,10 +26,7 @@
   await page.waitForTimeout(500);
   // Click away from the run selector
   await page.click("body");
-<<<<<<< HEAD
-=======
   // sleep for 500ms
->>>>>>> 715c2892
   await page.waitForTimeout(500);
   // Check that the results table is visible
   await expect(page.getByText("Task Name")).toBeVisible();
