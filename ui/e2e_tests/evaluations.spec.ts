import { test, expect } from "@playwright/test";

test("should show the evaluation result page", async ({ page }) => {
  await page.goto("/evaluations");
  await expect(page.getByText("New Run")).toBeVisible();

  // Assert that "error" is not in the page
  await expect(page.getByText("error", { exact: false })).not.toBeVisible();
});

// This test depends on model inference cache hits (within ClickHouse)
// If it starts failing, you may need to regenerate the model inference cache
test("push the new run button, launch an evaluation", async ({ page }) => {
<<<<<<< HEAD
  test.setTimeout(2_000_000);
=======
  test.setTimeout(600_000);
>>>>>>> bd55a418
  await page.goto("/evaluations");
  await page.waitForTimeout(500);
  await page.getByText("New Run").click();
  await page.waitForTimeout(500);
  await page.getByText("Select an evaluation").click();
  await page.waitForTimeout(500);
  await page.getByRole("option", { name: "entity_extraction" }).click();
  await page.waitForTimeout(500);
  await page.getByText("Select a dataset").click();
  await page.waitForTimeout(500);
  await page.getByRole("option", { name: "foo" }).click();
  await page.waitForTimeout(500);
  await page.getByText("Select a variant").click();
  await page.waitForTimeout(500);
  await page.getByRole("option", { name: "gpt4o_mini_initial_prompt" }).click();
  await page.getByTestId("concurrency-limit").fill("1");
  await page.getByRole("button", { name: "Launch" }).click();

  await expect(
    page.getByText("Select evaluation runs to compare..."),
  ).toBeVisible();
<<<<<<< HEAD
  // Wait for it to start, then wait for it to finish
=======
  // Wait for evals to start, then wait for them to finish
>>>>>>> bd55a418
  await expect(page.getByTestId("auto-refresh-wrapper")).toHaveAttribute(
    "data-running",
    "true",
  );
  await expect(page.getByTestId("auto-refresh-wrapper")).toHaveAttribute(
    "data-running",
    "false",
<<<<<<< HEAD
    { timeout: 1900_000 },
  );
  //await expect(page.getByText("gpt4o_mini_initial_prompt")).toBeVisible();
=======
    { timeout: 500_000 },
  );
  await expect(page.getByText("gpt4o_mini_initial_prompt")).toBeVisible();
>>>>>>> bd55a418
  await expect(page.getByText("n=", { exact: false }).first()).toBeVisible();

  // Assert that "error" is not in the page
  await expect(page.getByText("error", { exact: false })).not.toBeVisible();
});

// This test depends on model inference cache hits (within ClickHouse)
// If it starts failing, you may need to regenerate the model inference cache
test("push the new run button, launch an image evaluation", async ({
  page,
}) => {
<<<<<<< HEAD
  test.setTimeout(2_000_000);
=======
  test.setTimeout(600_000);
>>>>>>> bd55a418
  await page.goto("/evaluations");
  await page.waitForTimeout(500);
  await page.getByText("New Run").click();
  await page.waitForTimeout(500);
  await page.getByText("Select an evaluation").click();
  await page.waitForTimeout(500);
  await page.getByRole("option", { name: "images" }).click();
  await page.waitForTimeout(500);
  await page.getByText("Select a dataset").click();
  await page.waitForTimeout(500);
  await page.getByRole("option", { name: "baz" }).click();
  await page.waitForTimeout(500);
  await page.getByText("Select a variant").click();
  await page.waitForTimeout(500);
  await page.getByRole("option", { name: "honest_answer" }).click();
  // IMPORTANT - we need to set concurrency to 1 in order to prevent a race condition
  // when regenerating fixtures, as we intentionally have multiple datapoints with
  // identical inputs. See https://www.notion.so/tensorzerodotcom/Evaluations-cache-non-determinism-23a7520bbad3801f80fceaa7e859ce06
  await page.getByTestId("concurrency-limit").fill("1");
  await page.getByRole("button", { name: "Launch" }).click();

  await expect(
    page.getByText("Select evaluation runs to compare..."),
  ).toBeVisible();
<<<<<<< HEAD
  // Wait for it to start, then wait for it to finish
=======

  // Wait for evals to start, then wait for them to finish
>>>>>>> bd55a418
  await expect(page.getByTestId("auto-refresh-wrapper")).toHaveAttribute(
    "data-running",
    "true",
  );
  await expect(page.getByTestId("auto-refresh-wrapper")).toHaveAttribute(
    "data-running",
    "false",
<<<<<<< HEAD
    { timeout: 1900_000 },
  );
  //await expect(page.getByText("matches_reference")).toBeVisible();
=======
    { timeout: 500_000 },
  );

  await expect(page.getByText("matches_reference")).toBeVisible();
>>>>>>> bd55a418
  await expect(page.getByText("n=", { exact: false }).first()).toBeVisible();

  // Assert that "error" is not in the page
  await expect(page.getByText("error", { exact: false })).not.toBeVisible();
});<|MERGE_RESOLUTION|>--- conflicted
+++ resolved
@@ -11,11 +11,7 @@
 // This test depends on model inference cache hits (within ClickHouse)
 // If it starts failing, you may need to regenerate the model inference cache
 test("push the new run button, launch an evaluation", async ({ page }) => {
-<<<<<<< HEAD
   test.setTimeout(2_000_000);
-=======
-  test.setTimeout(600_000);
->>>>>>> bd55a418
   await page.goto("/evaluations");
   await page.waitForTimeout(500);
   await page.getByText("New Run").click();
@@ -37,11 +33,7 @@
   await expect(
     page.getByText("Select evaluation runs to compare..."),
   ).toBeVisible();
-<<<<<<< HEAD
-  // Wait for it to start, then wait for it to finish
-=======
   // Wait for evals to start, then wait for them to finish
->>>>>>> bd55a418
   await expect(page.getByTestId("auto-refresh-wrapper")).toHaveAttribute(
     "data-running",
     "true",
@@ -49,15 +41,9 @@
   await expect(page.getByTestId("auto-refresh-wrapper")).toHaveAttribute(
     "data-running",
     "false",
-<<<<<<< HEAD
     { timeout: 1900_000 },
   );
-  //await expect(page.getByText("gpt4o_mini_initial_prompt")).toBeVisible();
-=======
-    { timeout: 500_000 },
-  );
   await expect(page.getByText("gpt4o_mini_initial_prompt")).toBeVisible();
->>>>>>> bd55a418
   await expect(page.getByText("n=", { exact: false }).first()).toBeVisible();
 
   // Assert that "error" is not in the page
@@ -69,11 +55,7 @@
 test("push the new run button, launch an image evaluation", async ({
   page,
 }) => {
-<<<<<<< HEAD
   test.setTimeout(2_000_000);
-=======
-  test.setTimeout(600_000);
->>>>>>> bd55a418
   await page.goto("/evaluations");
   await page.waitForTimeout(500);
   await page.getByText("New Run").click();
@@ -98,12 +80,8 @@
   await expect(
     page.getByText("Select evaluation runs to compare..."),
   ).toBeVisible();
-<<<<<<< HEAD
-  // Wait for it to start, then wait for it to finish
-=======
 
   // Wait for evals to start, then wait for them to finish
->>>>>>> bd55a418
   await expect(page.getByTestId("auto-refresh-wrapper")).toHaveAttribute(
     "data-running",
     "true",
@@ -111,16 +89,9 @@
   await expect(page.getByTestId("auto-refresh-wrapper")).toHaveAttribute(
     "data-running",
     "false",
-<<<<<<< HEAD
     { timeout: 1900_000 },
   );
-  //await expect(page.getByText("matches_reference")).toBeVisible();
-=======
-    { timeout: 500_000 },
-  );
-
   await expect(page.getByText("matches_reference")).toBeVisible();
->>>>>>> bd55a418
   await expect(page.getByText("n=", { exact: false }).first()).toBeVisible();
 
   // Assert that "error" is not in the page
