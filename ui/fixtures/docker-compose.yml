--- conflicted
+++ resolved
@@ -80,33 +80,7 @@
         condition: service_healthy
       gateway-postgres-migrations:
         condition: service_healthy
-<<<<<<< HEAD
-    command: ["--config-file", "/app/config/tensorzero.toml"]
-    healthcheck:
-      test:
-        [
-          "CMD",
-          "wget",
-          "--no-verbose",
-          "--tries=1",
-          "--spider",
-          "http://localhost:3000/health",
-        ]
-      start_period: 30s
-      start_interval: 1s
-      timeout: 1s
-
-  mock-inference-provider:
-    build:
-      context: ../../
-      dockerfile: tensorzero-core/tests/mock-inference-provider/Dockerfile
-    environment:
-      RUST_LOG: debug
-    ports:
-      - "3030:3030"
-=======
     command: [ "--config-file", "/app/config/tensorzero.toml" ]
->>>>>>> f1d80dbd
     healthcheck:
       test: [ "CMD", "wget", "--no-verbose", "--tries=1", "--spider", "http://localhost:3000/health" ]
       start_period: 30s
@@ -134,11 +108,7 @@
         condition: service_healthy
       gateway-postgres-migrations:
         condition: service_healthy
-<<<<<<< HEAD
-    command: ["bash", "-c", "cd /fixtures && ./load_fixtures.sh"]
-=======
     command: [ "bash", "-c", "cd /fixtures && ./load_fixtures.sh" ]
->>>>>>> f1d80dbd
     healthcheck:
       test: [ "CMD", "test", "-f", "/load_complete.marker" ]
       interval: 5s
