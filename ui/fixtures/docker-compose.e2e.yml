services:
  clickhouse:
    image: clickhouse/clickhouse-server:${TENSORZERO_CLICKHOUSE_VERSION:-24.12-alpine}
    environment:
      CLICKHOUSE_USER: chuser
      CLICKHOUSE_DEFAULT_ACCESS_MANAGEMENT: 1
      CLICKHOUSE_PASSWORD: chpassword
    volumes:
      - ./config.xml:/etc/clickhouse-server/config.xml:ro
    ports:
      - "8123:8123" # HTTP port
      - "9000:9000" # Native port
    ulimits:
      nofile:
        soft: 262144
        hard: 262144
    healthcheck:
      test: wget --spider --tries 1 http://chuser:chpassword@clickhouse:8123/ping
      start_period: 30s
      start_interval: 1s
      timeout: 1s

  # We set 'OPENAI_BASE_URL=http://localhost:3030/openai' when starting the ui server in ci
  # so that we use the mock server for SFT jobs
  mock-inference-provider:
    build:
      context: ../..
      dockerfile: tensorzero-internal/tests/mock-inference-provider/Dockerfile
    environment:
      RUST_LOG: debug
    ports:
      - "3030:3030"
    healthcheck:
      test: wget --spider --tries 1 http://localhost:3030/status
      start_period: 30s
      start_interval: 1s
      timeout: 1s

  gateway:
<<<<<<< HEAD
    image: tensorzero/gateway:latest
=======
    image: tensorzero/gateway:${TENSORZERO_GATEWAY_TAG:-latest}
>>>>>>> 3ccdbc0b
    build:
      context: ../..
      dockerfile: gateway/Dockerfile
      target: gateway
    volumes:
      - ./config:/app/config:ro
    command: --config-file /app/config/tensorzero.e2e.toml
    environment:
      TENSORZERO_CLICKHOUSE_URL: http://chuser:chpassword@clickhouse:8123/tensorzero_ui_fixtures
    env_file:
      - .env
    ports:
      - "3000:3000"
    extra_hosts:
      - "host.docker.internal:host-gateway"
    depends_on:
      clickhouse:
        condition: service_healthy
    healthcheck:
      test:
        [
          "CMD",
          "wget",
          "--no-verbose",
          "--tries=1",
          "--spider",
          "http://localhost:3000/health",
        ]
      start_period: 1s
      start_interval: 1s
      timeout: 1s

  fixtures:
    build:
      dockerfile: Dockerfile
    volumes:
      - .:/fixtures
      - ~/.aws:/root/.aws
    environment:
      CLICKHOUSE_DEFAULT_ACCESS_MANAGEMENT: 1
      CLICKHOUSE_HOST: clickhouse
      CLICKHOUSE_PASSWORD: chpassword
      CLICKHOUSE_USER: chuser
    depends_on:
      gateway:
        condition: service_healthy
    command:
      ["bash", "-c", "cd /fixtures && ./load_fixtures.sh && sleep infinity"]
    # Added healthcheck to wait for the marker file created by the script
    healthcheck:
      test: ["CMD", "test", "-f", "/tmp/load_complete.marker"]
      interval: 5s
      timeout: 1s
      retries: 48 # Retry for up to 4 minutes
      start_period: 5s # Give the script time to start<|MERGE_RESOLUTION|>--- conflicted
+++ resolved
@@ -37,11 +37,7 @@
       timeout: 1s
 
   gateway:
-<<<<<<< HEAD
-    image: tensorzero/gateway:latest
-=======
     image: tensorzero/gateway:${TENSORZERO_GATEWAY_TAG:-latest}
->>>>>>> 3ccdbc0b
     build:
       context: ../..
       dockerfile: gateway/Dockerfile
