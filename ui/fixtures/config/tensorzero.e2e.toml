[gateway]
debug = true

# ┌────────────────────────────────────────────────────────────────────────────┐
# │                                   MODELS                                   │
# └────────────────────────────────────────────────────────────────────────────┘

[models."gpt-4o-mini-2024-07-18"]
routing = ["openai"]

[models."gpt-4o-mini-2024-07-18".providers.openai]
type = "openai"
model_name = "gpt-4o-mini-2024-07-18"

[models."llama-3.1-8b-instruct"]
routing = ["fireworks"]

[models."llama-3.1-8b-instruct".providers.fireworks]
type = "fireworks"
model_name = "accounts/fireworks/models/llama-v3p1-8b-instruct"

[embedding_models.text-embedding-3-small]
routing = ["openai"]

[embedding_models.text-embedding-3-small.providers.openai]
type = "openai"
model_name = "text-embedding-3-small"

[models."ft:gpt-4o-mini-2024-07-18:tensorzero::ALHEaw1j"]
routing = ["openai"]

[models."ft:gpt-4o-mini-2024-07-18:tensorzero::ALHEaw1j".providers.openai]
type = "openai"
model_name = "ft:gpt-4o-mini-2024-07-18:tensorzero::ALHEaw1j"

# ┌────────────────────────────────────────────────────────────────────────────┐
# │                                 FUNCTIONS                                  │
# └────────────────────────────────────────────────────────────────────────────┘

[functions.json_success_no_input_schema]
type = "json"
output_schema = "functions/json_success_no_input_schema/output_schema.json"

[functions.json_success_no_input_schema.variants.test]
type = "chat_completion"
weight = 1
model = "dummy::json"
max_tokens = 100
json_mode = "strict"

[functions.extract_entities]
type = "json"
output_schema = "functions/extract_entities/output_schema.json"
description = "Extract named entities from text"

[functions.extract_entities.variants.gpt4o_mini_initial_prompt]
type = "chat_completion"
model = "gpt-4o-mini-2024-07-18"
system_template = "functions/extract_entities/initial_prompt/system_template.minijinja"
<<<<<<< HEAD
json_mode = "strict"
=======
retries = { num_retries = 4, max_delay_s = 10 }
>>>>>>> 12c31502
temperature = 0

[functions.extract_entities.variants.gpt4o_initial_prompt]
type = "chat_completion"
model = "openai::gpt-4o"
system_template = "functions/extract_entities/initial_prompt/system_template.minijinja"
<<<<<<< HEAD
json_mode = "strict"
=======
retries = { num_retries = 4, max_delay_s = 10 }
>>>>>>> 12c31502
temperature = 0

[functions.extract_entities.variants.llama_8b_initial_prompt]
type = "chat_completion"
model = "llama-3.1-8b-instruct"
system_template = "functions/extract_entities/initial_prompt/system_template.minijinja"
<<<<<<< HEAD
json_mode = "strict"
=======
retries = { num_retries = 4, max_delay_s = 10 }
>>>>>>> 12c31502
temperature = 0

[functions.extract_entities.variants.baseline]
type = "chat_completion"
model = "gpt-4o-mini-2024-07-18"
system_template = "functions/extract_entities/baseline/system_template.minijinja"
json_mode = "strict"
retries = { num_retries = 4, max_delay_s = 10 }
temperature = 0

[functions.extract_entities.variants.dicl]
type = "experimental_dynamic_in_context_learning"
embedding_model = "text-embedding-3-small"
model = "gpt-4o-mini-2024-07-18"
k = 10
system_instructions = "functions/extract_entities/baseline/system_template.minijinja"
json_mode = "strict"
weight = 1
retries = { num_retries = 4, max_delay_s = 10 }

[functions.extract_entities.variants.turbo]
type = "chat_completion"
model = "ft:gpt-4o-mini-2024-07-18:tensorzero::ALHEaw1j"
system_template = "functions/extract_entities/baseline/system_template.minijinja"
<<<<<<< HEAD
json_mode = "strict"
=======
retries = { num_retries = 4, max_delay_s = 10 }
>>>>>>> 12c31502
temperature = 0

[functions.write_haiku]
type = "chat"
user_schema = "functions/write_haiku/user_schema.json"
description = "Generate a haiku about a given topic"

[functions.write_haiku.variants.initial_prompt_gpt4o_mini]
type = "chat_completion"
model = "gpt-4o-mini-2024-07-18"
system_template = "functions/write_haiku/initial_prompt/system_template.minijinja"
user_template = "functions/write_haiku/initial_prompt/user_template.minijinja"
retries = { num_retries = 4, max_delay_s = 10 }


[functions.write_haiku.variants.initial_prompt_haiku_3_5]
type = "chat_completion"
model = "anthropic::claude-3-5-haiku-20241022"
system_template = "functions/write_haiku/initial_prompt/system_template.minijinja"
user_template = "functions/write_haiku/initial_prompt/user_template.minijinja"
retries = { num_retries = 4, max_delay_s = 10 }


[functions.write_haiku.variants.better_prompt_haiku_3_5]
type = "chat_completion"
model = "anthropic::claude-3-5-haiku-20241022"
system_template = "functions/write_haiku/better_prompt/system_template.minijinja"
user_template = "functions/write_haiku/better_prompt/user_template.minijinja"
retries = { num_retries = 4, max_delay_s = 10 }


[functions.generate_secret]
type = "json"
output_schema = "functions/generate_secret/output_schema.json"

[functions.generate_secret.variants.baseline]
weight = 1
type = "chat_completion"
model = "openai::gpt-4o-mini-2024-07-18"
system_template = "functions/generate_secret/baseline/system_template.minijinja"
json_mode = "strict"
retries = { num_retries = 4, max_delay_s = 10 }

# for creativity
temperature = 1.5

[functions.ask_question]
type = "json"
output_schema = "functions/ask_question/output_schema.json"
system_schema = "functions/ask_question/system_schema.json"

[functions.ask_question.variants.baseline]
type = "chat_completion"
weight = 1
model = "openai::gpt-4o-mini-2024-07-18"
system_template = "functions/ask_question/baseline/system_template.minijinja"
<<<<<<< HEAD
json_mode = "strict"
=======
retries = { num_retries = 4, max_delay_s = 10 }

>>>>>>> 12c31502

[functions.ask_question.variants."gpt-4.1-nano"]
type = "chat_completion"
weight = 0
model = "openai::gpt-4.1-nano-2025-04-14"
system_template = "functions/ask_question/baseline/system_template.minijinja"
json_mode = "strict"
retries = { num_retries = 4, max_delay_s = 10 }


[functions.ask_question.variants."gpt-4.1-mini"]
type = "chat_completion"
weight = 0
model = "openai::gpt-4.1-mini-2025-04-14"
system_template = "functions/ask_question/baseline/system_template.minijinja"
json_mode = "strict"
retries = { num_retries = 4, max_delay_s = 10 }


[functions.answer_question]
type = "chat"
system_schema = "functions/answer_question/system_schema.json"

[functions.answer_question.variants.baseline]
type = "chat_completion"
weight = 1
model = "openai::gpt-4o-mini-2024-07-18"
system_template = "functions/answer_question/baseline/system_template.minijinja"
# for honesty
temperature = 0.5
retries = { num_retries = 4, max_delay_s = 10 }

[functions.unleash_kraken]
type = "chat"

[functions.unleash_kraken.variants.baseline]
type = "chat_completion"
model = "openai::gpt-4o-mini-2024-07-18"
retries = { num_retries = 4, max_delay_s = 10 }

[functions.image_judger]
type = "chat"

[functions.image_judger.variants.honest_answer]
type = "chat_completion"
model = "openai::gpt-4o-mini-2024-07-18"
retries = { num_retries = 4, max_delay_s = 10 }

[functions.multi_hop_rag_agent]
type = "chat"
tools = ["think", "search_wikipedia", "load_wikipedia_page", "answer_question"]
tool_choice = "required"
parallel_tool_calls = true

[functions.multi_hop_rag_agent.variants.baseline]
type = "chat_completion"
model = "openai::gpt-4o-mini"
system_template = "functions/multi_hop_rag_agent/baseline/system_template.txt"
retries = { num_retries = 3, max_delay_s = 10 }

[functions.multi_hop_rag_agent.variants."gpt-4.1-mini"]
type = "chat_completion"
model = "openai::gpt-4.1-mini"
system_template = "functions/multi_hop_rag_agent/baseline/system_template.txt"
retries = { num_retries = 3, max_delay_s = 10 }

[functions.multi_hop_rag_agent.variants."gemini-2.5-flash"]
type = "chat_completion"
model = "google_ai_studio_gemini::gemini-2.5-flash-preview-04-17"
system_template = "functions/multi_hop_rag_agent/baseline/system_template.txt"
retries = { num_retries = 3, max_delay_s = 10 }

[functions.multi_hop_rag_agent.variants."claude-3.5-haiku"]
type = "chat_completion"
model = "anthropic::claude-3-5-haiku-20241022"
system_template = "functions/multi_hop_rag_agent/baseline/system_template.txt"
retries = { num_retries = 3, max_delay_s = 10 }

[functions.compact_context]
type = "chat"
system_schema = "functions/compact_context/system_schema.json"

[functions.compact_context.variants.baseline]
type = "chat_completion"
model = "openai::gpt-4o-mini"
system_template = "functions/compact_context/baseline/system_template.minijinja"
retries = { num_retries = 3, max_delay_s = 10 }

[functions.compact_context.variants."gpt-4.1-nano"]
type = "chat_completion"
model = "openai::gpt-4.1-nano"
system_template = "functions/compact_context/baseline/system_template.minijinja"
retries = { num_retries = 3, max_delay_s = 10 }

[functions.compact_context.variants."gemini-2.5-flash"]
type = "chat_completion"
model = "google_ai_studio_gemini::gemini-2.5-flash-preview-04-17"
system_template = "functions/compact_context/baseline/system_template.minijinja"
retries = { num_retries = 3, max_delay_s = 10 }

[functions.judge_answer]
type = "json"
system_schema = "functions/judge_answer/system_schema.json"
user_schema = "functions/judge_answer/user_schema.json"
output_schema = "functions/judge_answer/output_schema.json"

[functions.judge_answer.variants."gpt-4.1-mini"]
type = "experimental_chain_of_thought"
model = "openai::gpt-4.1-mini"
system_template = "functions/judge_answer/gpt-4.1-mini/system_template.minijinja"
user_template = "functions/judge_answer/gpt-4.1-mini/user_template.minijinja"
retries = { num_retries = 3, max_delay_s = 10 }
json_mode = "strict"

# ┌────────────────────────────────────────────────────────────────────────────┐
# │                                   TOOLS                                    │
# └────────────────────────────────────────────────────────────────────────────┘

[tools.think]
description = "Think about the question and the information you have gathered so far. This is a good time to plan your next steps."
parameters = "tools/think.json"
strict = true

[tools.search_wikipedia]
description = "Search Wikipedia for pages that match the query. Returns a list of page titles."
parameters = "tools/search_wikipedia.json"
strict = true

[tools.load_wikipedia_page]
description = "Load a Wikipedia page. Returns the page content, or an error if the page does not exist."
parameters = "tools/load_wikipedia_page.json"
strict = true

[tools.answer_question]
description = "End the search process and answer a question. Returns the answer to the question."
parameters = "tools/answer_question.json"
strict = true

# ┌────────────────────────────────────────────────────────────────────────────┐
# │                                  METRICS                                   │
# └────────────────────────────────────────────────────────────────────────────┘

[metrics.exact_match]
type = "boolean"
level = "inference"
optimize = "max"

[metrics.exact_match_episode]
type = "boolean"
level = "episode"
optimize = "max"

[metrics.jaccard_similarity]
type = "float"
level = "inference"
optimize = "max"

[metrics.jaccard_similarity_episode]
type = "float"
level = "episode"
optimize = "max"

[metrics.haiku_score]
type = "boolean"
level = "inference"
optimize = "max"

[metrics.haiku_score_episode]
type = "boolean"
level = "episode"
optimize = "max"

[metrics.haiku_rating]
type = "float"
level = "inference"
optimize = "max"

[metrics.haiku_rating_episode]
type = "float"
level = "episode"
optimize = "max"

[metrics.solved]
type = "boolean"
level = "episode"
optimize = "max"

[metrics.num_questions]
type = "float"
level = "episode"
optimize = "min"

[metrics.elapsed_ms]
type = "float"
level = "episode"
optimize = "min"

[metrics.goated]
type = "boolean"
level = "episode"
optimize = "max"

[metrics.judge_score]
type = "float"
level = "episode"
optimize = "max"

[metrics.num_iterations]
type = "float"
level = "episode"
optimize = "min"


# ┌────────────────────────────────────────────────────────────────────────────┐
# │                                  EVALUATIONS                               │
# └────────────────────────────────────────────────────────────────────────────┘

[evaluations.entity_extraction]
type = "static"
function_name = "extract_entities"
dataset_name = "foo"

[evaluations.entity_extraction.evaluators.exact_match]
type = "exact_match"
cutoff = 0.6

[evaluations.entity_extraction.evaluators.count_sports]
type = "llm_judge"
output_type = "float"
optimize = "min"
include = { reference_output = false }
cutoff = 0.5

[evaluations.entity_extraction.evaluators.count_sports.variants.mini]
type = "chat_completion"
model = "openai::gpt-4o-mini-2024-07-18"
active = true
system_instructions = "evaluations/entity_extraction/count_sports/system_instructions.txt"
json_mode = "strict"
temperature = 0.1
retries = { num_retries = 4, max_delay_s = 10 }

[evaluations.haiku]
type = "static"
function_name = "write_haiku"
dataset_name = "foo"

[evaluations.haiku.evaluators.exact_match]
type = "exact_match"

[evaluations.haiku.evaluators.topic_starts_with_f]
type = "llm_judge"
output_type = "boolean"
optimize = "min"
include = { reference_output = false }
cutoff = 0.5

[evaluations.haiku.evaluators.topic_starts_with_f.variants.mini]
type = "chat_completion"
model = "openai::gpt-4o-mini-2024-07-18"
active = true
system_instructions = "evaluations/haiku/topic_starts_with_f/system_instructions.txt"
json_mode = "strict"
temperature = 0
retries = { num_retries = 4, max_delay_s = 10 }

[evaluations.images]
type = "static"
function_name = "image_judger"

[evaluations.images.evaluators.exact_match]
type = "exact_match"

[evaluations.images.evaluators.honest_answer]
type = "llm_judge"
input_format = "messages"
output_type = "boolean"
optimize = "max"
include = { reference_output = false }
cutoff = 0.2

[evaluations.images.evaluators.honest_answer.variants.mini]
type = "chat_completion"
model = "openai::gpt-4o-mini-2024-07-18"
system_instructions = "evaluations/images/honest_answer/system_instructions.txt"
temperature = 0
json_mode = "strict"
retries = { num_retries = 4, max_delay_s = 10 }

[evaluations.images.evaluators.matches_reference]
type = "llm_judge"
input_format = "messages"
output_type = "boolean"
optimize = "max"
include = { reference_output = true }
cutoff = 0.5

[evaluations.images.evaluators.matches_reference.variants.mini]
type = "chat_completion"
model = "openai::gpt-4o-mini-2024-07-18"
system_instructions = "evaluations/images/matches_reference/system_instructions.txt"
temperature = 0
json_mode = "strict"
retries = { num_retries = 4, max_delay_s = 10 }


# ┌────────────────────────────────────────────────────────────────────────────┐
# │                               OBJECT_STORAGE                               │
# └────────────────────────────────────────────────────────────────────────────┘

[object_storage]
type = "s3_compatible"
bucket_name = "tensorzero-e2e-test-images"
region = "us-east-1"

[gateway.observability.batch_writes]
enabled = true
flush_interval_ms = 80<|MERGE_RESOLUTION|>--- conflicted
+++ resolved
@@ -57,33 +57,24 @@
 type = "chat_completion"
 model = "gpt-4o-mini-2024-07-18"
 system_template = "functions/extract_entities/initial_prompt/system_template.minijinja"
-<<<<<<< HEAD
-json_mode = "strict"
-=======
-retries = { num_retries = 4, max_delay_s = 10 }
->>>>>>> 12c31502
+json_mode = "strict"
+retries = { num_retries = 4, max_delay_s = 10 }
 temperature = 0
 
 [functions.extract_entities.variants.gpt4o_initial_prompt]
 type = "chat_completion"
 model = "openai::gpt-4o"
 system_template = "functions/extract_entities/initial_prompt/system_template.minijinja"
-<<<<<<< HEAD
-json_mode = "strict"
-=======
-retries = { num_retries = 4, max_delay_s = 10 }
->>>>>>> 12c31502
+json_mode = "strict"
+retries = { num_retries = 4, max_delay_s = 10 }
 temperature = 0
 
 [functions.extract_entities.variants.llama_8b_initial_prompt]
 type = "chat_completion"
 model = "llama-3.1-8b-instruct"
 system_template = "functions/extract_entities/initial_prompt/system_template.minijinja"
-<<<<<<< HEAD
-json_mode = "strict"
-=======
-retries = { num_retries = 4, max_delay_s = 10 }
->>>>>>> 12c31502
+json_mode = "strict"
+retries = { num_retries = 4, max_delay_s = 10 }
 temperature = 0
 
 [functions.extract_entities.variants.baseline]
@@ -108,11 +99,8 @@
 type = "chat_completion"
 model = "ft:gpt-4o-mini-2024-07-18:tensorzero::ALHEaw1j"
 system_template = "functions/extract_entities/baseline/system_template.minijinja"
-<<<<<<< HEAD
-json_mode = "strict"
-=======
-retries = { num_retries = 4, max_delay_s = 10 }
->>>>>>> 12c31502
+json_mode = "strict"
+retries = { num_retries = 4, max_delay_s = 10 }
 temperature = 0
 
 [functions.write_haiku]
@@ -169,12 +157,8 @@
 weight = 1
 model = "openai::gpt-4o-mini-2024-07-18"
 system_template = "functions/ask_question/baseline/system_template.minijinja"
-<<<<<<< HEAD
-json_mode = "strict"
-=======
-retries = { num_retries = 4, max_delay_s = 10 }
-
->>>>>>> 12c31502
+json_mode = "strict"
+retries = { num_retries = 4, max_delay_s = 10 }
 
 [functions.ask_question.variants."gpt-4.1-nano"]
 type = "chat_completion"
