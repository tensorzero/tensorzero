--- conflicted
+++ resolved
@@ -8,12 +8,7 @@
   TableEmptyState,
 } from "~/components/ui/table";
 import type { FunctionConfig } from "~/utils/config/function";
-<<<<<<< HEAD
 import type { FunctionCountInfo } from "~/utils/clickhouse/inference.server";
-import { formatDate } from "~/utils/date";
-=======
-import type { FunctionCountInfo } from "~/utils/clickhouse/inference";
->>>>>>> 162c3dad
 import { Code } from "~/components/ui/code";
 import { FunctionLink } from "~/components/function/FunctionLink";
 import { TableItemTime } from "~/components/ui/TableItems";
