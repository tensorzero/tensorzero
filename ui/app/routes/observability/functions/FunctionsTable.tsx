--- conflicted
+++ resolved
@@ -8,15 +8,8 @@
   TableEmptyState,
 } from "~/components/ui/table";
 import type { FunctionConfig } from "~/utils/config/function";
-<<<<<<< HEAD
-import type { FunctionCountInfo } from "~/utils/clickhouse/inference";
+import type { FunctionCountInfo } from "~/utils/clickhouse/inference.server";
 import { TableItemTime, TableItemFunction } from "~/components/ui/TableItems";
-=======
-import type { FunctionCountInfo } from "~/utils/clickhouse/inference.server";
-import { Code } from "~/components/ui/code";
-import { FunctionLink } from "~/components/function/FunctionLink";
-import { TableItemTime } from "~/components/ui/TableItems";
->>>>>>> 715c2892
 
 export default function FunctionsTable({
   functions,
