--- conflicted
+++ resolved
@@ -40,12 +40,8 @@
 import { logger } from "~/utils/logger";
 import { DEFAULT_FUNCTION } from "~/utils/constants";
 import { getNativeDatabaseClient } from "~/utils/tensorzero/native_client.server";
-<<<<<<< HEAD
 import type { TimeWindow } from "~/types/tensorzero";
-=======
->>>>>>> 7054e451
 import { computeTrackAndStopOptimalProbabilities } from "~/utils/experimentation.server";
-import type { TimeWindow } from "tensorzero-node";
 
 export async function loader({ request, params }: Route.LoaderArgs) {
   const { function_name } = params;
