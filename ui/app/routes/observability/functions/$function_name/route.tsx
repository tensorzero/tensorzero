--- conflicted
+++ resolved
@@ -40,13 +40,8 @@
 import { logger } from "~/utils/logger";
 import { DEFAULT_FUNCTION } from "~/utils/constants";
 import { getNativeDatabaseClient } from "~/utils/tensorzero/native_client.server";
-<<<<<<< HEAD
 import type { TimeWindow } from "tensorzero-node";
 import { computeTrackAndStopState } from "tensorzero-node";
-=======
-import { computeTrackAndStopOptimalProbabilities } from "~/utils/experimentation.server";
-import type { TimeWindow } from "tensorzero-node";
->>>>>>> c7ced818
 
 export async function loader({ request, params }: Route.LoaderArgs) {
   const { function_name } = params;
@@ -337,12 +332,8 @@
             <FunctionExperimentation
               functionConfig={function_config}
               functionName={function_name}
-<<<<<<< HEAD
               trackAndStopState={track_and_stop_state}
-=======
-              optimalProbabilities={optimal_probabilities}
               feedbackTimeseries={feedback_timeseries}
->>>>>>> c7ced818
             />
           </SectionLayout>
         )}
