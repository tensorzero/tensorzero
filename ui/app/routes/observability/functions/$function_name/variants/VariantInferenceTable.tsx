import {
  Table,
  TableBody,
  TableCell,
  TableHead,
  TableHeader,
  TableRow,
  TableEmptyState,
} from "~/components/ui/table";
import type { InferenceByIdRow } from "~/utils/clickhouse/inference";
import { TableItemShortUuid, TableItemTime } from "~/components/ui/TableItems";

export default function VariantInferenceTable({
  inferences,
}: {
  inferences: InferenceByIdRow[];
}) {
  return (
    <Table>
      <TableHeader>
        <TableRow>
          <TableHead>ID</TableHead>
          <TableHead>Episode ID</TableHead>
          <TableHead>Time</TableHead>
        </TableRow>
      </TableHeader>
      <TableBody>
        {inferences.length === 0 ? (
          <TableEmptyState message="No inferences found" />
        ) : (
          inferences.map((inference) => (
            <TableRow key={inference.id} id={inference.id}>
              <TableCell className="max-w-[200px]">
<<<<<<< HEAD
                <Link
                  to={`/observability/inferences/${inference.id}`}
                  className="block no-underline"
                >
                  <code className="block overflow-hidden text-ellipsis whitespace-nowrap rounded font-mono transition-colors duration-300 hover:text-gray-500">
                    {inference.id}
                  </code>
                </Link>
              </TableCell>
              <TableCell>
                <Link
                  to={`/observability/episodes/${inference.episode_id}`}
                  className="block no-underline"
                >
                  <code className="block overflow-hidden text-ellipsis whitespace-nowrap rounded font-mono transition-colors duration-300 hover:text-gray-500">
                    {inference.episode_id}
                  </code>
                </Link>
=======
                <TableItemShortUuid
                  id={inference.id}
                  link={`/observability/inferences/${inference.id}`}
                />
              </TableCell>
              <TableCell>
                <TableItemShortUuid
                  id={inference.episode_id}
                  link={`/observability/episodes/${inference.episode_id}`}
                />
>>>>>>> e0a621e1
              </TableCell>
              <TableCell>
                <TableItemTime timestamp={inference.timestamp} />
              </TableCell>
            </TableRow>
          ))
        )}
      </TableBody>
    </Table>
  );
}<|MERGE_RESOLUTION|>--- conflicted
+++ resolved
@@ -31,7 +31,6 @@
           inferences.map((inference) => (
             <TableRow key={inference.id} id={inference.id}>
               <TableCell className="max-w-[200px]">
-<<<<<<< HEAD
                 <Link
                   to={`/observability/inferences/${inference.id}`}
                   className="block no-underline"
@@ -50,7 +49,6 @@
                     {inference.episode_id}
                   </code>
                 </Link>
-=======
                 <TableItemShortUuid
                   id={inference.id}
                   link={`/observability/inferences/${inference.id}`}
@@ -61,7 +59,6 @@
                   id={inference.episode_id}
                   link={`/observability/episodes/${inference.episode_id}`}
                 />
->>>>>>> e0a621e1
               </TableCell>
               <TableCell>
                 <TableItemTime timestamp={inference.timestamp} />
