import type { FunctionConfig } from "tensorzero-node";
import {
  ExperimentationPieChart,
  type VariantWeight,
} from "~/components/experimentation/PieChart";
import { DEFAULT_FUNCTION } from "~/utils/constants";
import { memo } from "react";

interface FunctionExperimentationProps {
  functionConfig: FunctionConfig;
  functionName: string;
  optimalProbabilities?: Record<string, number>;
}

function extractVariantWeights(
  functionConfig: FunctionConfig,
  optimalProbabilities?: Record<string, number>,
): VariantWeight[] {
  const experimentationConfig = functionConfig.experimentation;

  let variantWeights: VariantWeight[];

  if (experimentationConfig.type === "static_weights") {
    // Extract candidate variants and their weights
    const candidateVariants = experimentationConfig.candidate_variants;
    variantWeights = Object.entries(candidateVariants)
      .filter(([, weight]) => weight !== undefined)
      .map(([variant_name, weight]) => ({
        variant_name,
        weight: weight!,
      }))
      .sort((a, b) => a.variant_name.localeCompare(b.variant_name));
  } else if (experimentationConfig.type === "uniform") {
    // For uniform distribution, all variants get equal weight
    const variantNames = Object.keys(functionConfig.variants);
    const equalWeight = 1.0 / variantNames.length;
<<<<<<< HEAD
    return variantNames.sort().map((variant_name) => ({
      variant_name,
      weight: equalWeight,
    }));
  } else if (experimentationConfig.type === "track_and_stop") {
    // For track_and_stop, use optimal probabilities if available
    if (optimalProbabilities) {
      return Object.entries(optimalProbabilities)
        .map(([variant_name, weight]) => ({
          variant_name,
          weight,
        }))
        .sort((a, b) => a.variant_name.localeCompare(b.variant_name));
    }
    // If no optimal probabilities yet (e.g., due to null variances or insufficient data),
    // show equal weights for all candidate variants (nursery phase)
    const candidateVariants = experimentationConfig.candidate_variants;
    const equalWeight = 1.0 / candidateVariants.length;
    return candidateVariants.sort().map((variant_name) => ({
=======
    variantWeights = variantNames.map((variant_name) => ({
>>>>>>> 8944ee84
      variant_name,
      weight: equalWeight,
    }));
  } else if (experimentationConfig.type === "track_and_stop") {
    // For track_and_stop, use optimal probabilities if available
    if (optimalProbabilities) {
      variantWeights = Object.entries(optimalProbabilities).map(
        ([variant_name, weight]) => ({
          variant_name,
          weight,
        }),
      );
    } else {
      // If no optimal probabilities yet (e.g., due to null variances or insufficient data),
      // show equal weights for all candidate variants (nursery phase)
      const candidateVariants = experimentationConfig.candidate_variants;
      const equalWeight = 1.0 / candidateVariants.length;
      variantWeights = candidateVariants.map((variant_name) => ({
        variant_name,
        weight: equalWeight,
      }));
    }
  } else {
    // Default case (shouldn't happen, but TypeScript requires it)
    variantWeights = [];
  }

  // Sort alphabetically for consistent display order (affects pie chart segment order and reload stability)
  return variantWeights.sort((a, b) =>
    a.variant_name.localeCompare(b.variant_name),
  );
}

<<<<<<< HEAD
const FunctionExperimentation = memo(function FunctionExperimentation({
=======
export const FunctionExperimentation = memo(function FunctionExperimentation({
>>>>>>> 8944ee84
  functionConfig,
  functionName,
  optimalProbabilities,
}: FunctionExperimentationProps) {
  // Don't render experimentation section for the default function
  if (functionName === DEFAULT_FUNCTION) {
    return null;
  }

  const variantWeights = extractVariantWeights(
    functionConfig,
    optimalProbabilities,
  );

  // Don't render if there are no variant weights
  if (variantWeights.length === 0) {
    return null;
  }

  return <ExperimentationPieChart variantWeights={variantWeights} />;
<<<<<<< HEAD
});

export default FunctionExperimentation;
=======
});
>>>>>>> 8944ee84
<|MERGE_RESOLUTION|>--- conflicted
+++ resolved
@@ -34,29 +34,7 @@
     // For uniform distribution, all variants get equal weight
     const variantNames = Object.keys(functionConfig.variants);
     const equalWeight = 1.0 / variantNames.length;
-<<<<<<< HEAD
-    return variantNames.sort().map((variant_name) => ({
-      variant_name,
-      weight: equalWeight,
-    }));
-  } else if (experimentationConfig.type === "track_and_stop") {
-    // For track_and_stop, use optimal probabilities if available
-    if (optimalProbabilities) {
-      return Object.entries(optimalProbabilities)
-        .map(([variant_name, weight]) => ({
-          variant_name,
-          weight,
-        }))
-        .sort((a, b) => a.variant_name.localeCompare(b.variant_name));
-    }
-    // If no optimal probabilities yet (e.g., due to null variances or insufficient data),
-    // show equal weights for all candidate variants (nursery phase)
-    const candidateVariants = experimentationConfig.candidate_variants;
-    const equalWeight = 1.0 / candidateVariants.length;
-    return candidateVariants.sort().map((variant_name) => ({
-=======
     variantWeights = variantNames.map((variant_name) => ({
->>>>>>> 8944ee84
       variant_name,
       weight: equalWeight,
     }));
@@ -90,11 +68,7 @@
   );
 }
 
-<<<<<<< HEAD
-const FunctionExperimentation = memo(function FunctionExperimentation({
-=======
 export const FunctionExperimentation = memo(function FunctionExperimentation({
->>>>>>> 8944ee84
   functionConfig,
   functionName,
   optimalProbabilities,
@@ -115,10 +89,4 @@
   }
 
   return <ExperimentationPieChart variantWeights={variantWeights} />;
-<<<<<<< HEAD
-});
-
-export default FunctionExperimentation;
-=======
-});
->>>>>>> 8944ee84
+});