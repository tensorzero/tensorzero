--- conflicted
+++ resolved
@@ -1,12 +1,7 @@
 import {
   countInferencesForEpisode,
-<<<<<<< HEAD
-  queryInferenceTableBoundsByEpisodeId,
-  queryInferenceTableByEpisodeId,
   queryInferenceById,
-=======
   listInferencesWithPagination,
->>>>>>> 4aa56166
 } from "~/utils/clickhouse/inference.server";
 import {
   pollForFeedbackItem,
@@ -154,9 +149,24 @@
 }
 
 type ActionData =
-  | { redirectTo: string; error?: never; inference?: never; inferenceId?: never }
-  | { error: string; redirectTo?: never; inference?: never; inferenceId?: string }
-  | { inference: ParsedInferenceRow; error?: never; redirectTo?: never; inferenceId: string };
+  | {
+      redirectTo: string;
+      error?: never;
+      inference?: never;
+      inferenceId?: never;
+    }
+  | {
+      error: string;
+      redirectTo?: never;
+      inference?: never;
+      inferenceId?: string;
+    }
+  | {
+      inference: ParsedInferenceRow;
+      error?: never;
+      redirectTo?: never;
+      inferenceId: string;
+    };
 
 export async function action({ request }: Route.ActionArgs) {
   const formData = await request.formData();
@@ -166,18 +176,27 @@
     case "fetchInference": {
       const inferenceId = formData.get("inferenceId") as string;
       if (!inferenceId) {
-        return data<ActionData>({ error: "Inference ID is required" }, { status: 400 });
+        return data<ActionData>(
+          { error: "Inference ID is required" },
+          { status: 400 },
+        );
       }
 
       try {
         const inference = await queryInferenceById(inferenceId);
         if (!inference) {
-          return data<ActionData>({ error: `Inference ${inferenceId} not found`, inferenceId }, { status: 404 });
+          return data<ActionData>(
+            { error: `Inference ${inferenceId} not found`, inferenceId },
+            { status: 404 },
+          );
         }
         return data<ActionData>({ inference, inferenceId });
       } catch (error) {
-        logger.error('Failed to fetch inference:', error);
-        return data<ActionData>({ error: "Failed to fetch inference details", inferenceId }, { status: 500 });
+        logger.error("Failed to fetch inference:", error);
+        return data<ActionData>(
+          { error: "Failed to fetch inference details", inferenceId },
+          { status: 500 },
+        );
       }
     }
 
@@ -205,16 +224,13 @@
 
     case null:
       logger.error("No action provided");
-      return data<ActionData>(
-        { error: "No action provided" },
-        { status: 400 }
-      );
+      return data<ActionData>({ error: "No action provided" }, { status: 400 });
 
     default:
       logger.error(`Unknown action: ${_action}`);
       return data<ActionData>(
         { error: `Unknown action: ${_action}` },
-        { status: 400 }
+        { status: 400 },
       );
   }
 }
@@ -234,16 +250,14 @@
   } = loaderData;
   const navigate = useNavigate();
   const [isModalOpen, setIsModalOpen] = useState(false);
-  const { 
+  const {
     handleOpenSheet,
     handleCloseSheet,
-    getInferenceData, 
+    getInferenceData,
     isLoading,
     getError,
     openSheetInferenceId,
-  } = useInferenceClick(
-    `/observability/episodes/${episode_id}`
-  );
+  } = useInferenceClick(`/observability/episodes/${episode_id}`);
 
   const topInference = inferences[0];
   const bottomInference = inferences[inferences.length - 1];
@@ -352,8 +366,8 @@
       <SectionsGroup>
         <SectionLayout>
           <SectionHeader heading="Inferences" count={num_inferences} />
-          <EpisodeInferenceTable 
-            inferences={inferences} 
+          <EpisodeInferenceTable
+            inferences={inferences}
             onOpenSheet={handleOpenSheet}
             onCloseSheet={handleCloseSheet}
             getInferenceData={getInferenceData}
