import {
  countInferencesForEpisode,
  queryInferenceTableBoundsByEpisodeId,
  queryInferenceTableByEpisodeId,
} from "~/utils/clickhouse/inference.server";
import {
  countFeedbackByTargetId,
  pollForFeedbackItem,
  queryFeedbackBoundsByTargetId,
  queryFeedbackByTargetId,
  queryLatestFeedbackIdByMetric,
} from "~/utils/clickhouse/feedback";
import type { Route } from "./+types/route";
import {
  data,
  isRouteErrorResponse,
  useNavigate,
  type RouteHandle,
} from "react-router";
import EpisodeInferenceTable from "./EpisodeInferenceTable";
import FeedbackTable from "~/components/feedback/FeedbackTable";
import PageButtons from "~/components/utils/PageButtons";
import {
  PageHeader,
  PageLayout,
  SectionLayout,
  SectionsGroup,
  SectionHeader,
} from "~/components/layout/PageLayout";
import { addHumanFeedback } from "~/utils/tensorzero.server";
import { Toaster } from "~/components/ui/toaster";
import { useToast } from "~/hooks/use-toast";
import { useEffect, useState } from "react";
import { ActionBar } from "~/components/layout/ActionBar";
import { HumanFeedbackButton } from "~/components/feedback/HumanFeedbackButton";
import { HumanFeedbackModal } from "~/components/feedback/HumanFeedbackModal";
import { HumanFeedbackForm } from "~/components/feedback/HumanFeedbackForm";
import { useFetcherWithReset } from "~/hooks/use-fetcher-with-reset";
<<<<<<< HEAD
import { logger } from "~/utils/logger";
=======
import { isTensorZeroServerError } from "~/utils/tensorzero";
>>>>>>> 8460ff09

export const handle: RouteHandle = {
  crumb: (match) => [match.params.episode_id!],
};

export async function loader({ request, params }: Route.LoaderArgs) {
  const { episode_id } = params;
  const url = new URL(request.url);
  const beforeInference = url.searchParams.get("beforeInference");
  const afterInference = url.searchParams.get("afterInference");
  const beforeFeedback = url.searchParams.get("beforeFeedback");
  const afterFeedback = url.searchParams.get("afterFeedback");
  const pageSize = Number(url.searchParams.get("pageSize")) || 10;
  const newFeedbackId = url.searchParams.get("newFeedbackId");
  if (pageSize > 100) {
    throw data("Page size cannot exceed 100", { status: 400 });
  }

  // If there is a freshly inserted feedback, ClickHouse may take some time to
  // update the feedback table as it is eventually consistent.
  // In this case, we poll for the feedback item until it is found but time out and log a warning.
  const feedbackDataPromise = newFeedbackId
    ? pollForFeedbackItem(episode_id, newFeedbackId, pageSize)
    : queryFeedbackByTargetId({
        target_id: episode_id,
        before: beforeFeedback || undefined,
        after: afterFeedback || undefined,
        page_size: pageSize,
      });

  const [
    inferences,
    inference_bounds,
    feedbacks,
    feedbackBounds,
    num_inferences,
    num_feedbacks,
    latestFeedbackByMetric,
  ] = await Promise.all([
    queryInferenceTableByEpisodeId({
      episode_id,
      before: beforeInference ?? undefined,
      after: afterInference ?? undefined,
      page_size: pageSize,
    }),
    queryInferenceTableBoundsByEpisodeId({
      episode_id,
    }),
    feedbackDataPromise,
    queryFeedbackBoundsByTargetId({
      target_id: episode_id,
    }),
    countInferencesForEpisode(episode_id),
    countFeedbackByTargetId(episode_id),
    queryLatestFeedbackIdByMetric({ target_id: episode_id }),
  ]);
  if (inferences.length === 0) {
    throw data(`No inferences found for episode ${episode_id}.`, {
      status: 404,
    });
  }

  return {
    episode_id,
    inferences,
    inference_bounds,
    feedbacks,
    feedbackBounds,
    num_inferences,
    num_feedbacks,
    newFeedbackId,
    latestFeedbackByMetric,
  };
}

type ActionData =
  | { redirectTo: string; error?: never }
  | { error: string; redirectTo?: never };

export async function action({ request }: Route.ActionArgs) {
  const formData = await request.formData();

  try {
    const response = await addHumanFeedback(formData);
    const url = new URL(request.url);
    url.searchParams.delete("beforeFeedback");
    url.searchParams.delete("afterFeedback");
    url.searchParams.set("newFeedbackId", response.feedback_id);
    return data<ActionData>({ redirectTo: url.pathname + url.search });
  } catch (error) {
    if (isTensorZeroServerError(error)) {
      return data<ActionData>(
        { error: error.message },
        { status: error.status },
      );
    }
    return data<ActionData>(
      { error: "Unknown server error. Try again." },
      { status: 500 },
    );
  }
}

export default function InferencesPage({ loaderData }: Route.ComponentProps) {
  const {
    episode_id,
    inferences,
    inference_bounds,
    feedbacks,
    feedbackBounds,
    num_inferences,
    num_feedbacks,
    newFeedbackId,
    latestFeedbackByMetric,
  } = loaderData;
  const navigate = useNavigate();
  const [isModalOpen, setIsModalOpen] = useState(false);

  const topInference = inferences[0];
  const bottomInference = inferences[inferences.length - 1];
  const handleNextInferencePage = () => {
    const searchParams = new URLSearchParams(window.location.search);
    searchParams.delete("afterInference");
    searchParams.set("beforeInference", bottomInference.id);
    navigate(`?${searchParams.toString()}`, { preventScrollReset: true });
  };

  const handlePreviousInferencePage = () => {
    const searchParams = new URLSearchParams(window.location.search);
    searchParams.delete("beforeInference");
    searchParams.set("afterInference", topInference.id);
    navigate(`?${searchParams.toString()}`, { preventScrollReset: true });
  };
  // These are swapped because the table is sorted in descending order
  const disablePreviousInferencePage =
    inference_bounds?.last_id === topInference.id;
  const disableNextInferencePage =
    inference_bounds?.first_id === bottomInference.id;

  const topFeedback = feedbacks[0] as { id: string } | undefined;
  const bottomFeedback = feedbacks[feedbacks.length - 1] as
    | { id: string }
    | undefined;

  const handleNextFeedbackPage = () => {
    if (!bottomFeedback?.id) return;
    const searchParams = new URLSearchParams(window.location.search);
    searchParams.delete("afterFeedback");
    searchParams.set("beforeFeedback", bottomFeedback.id);
    navigate(`?${searchParams.toString()}`, { preventScrollReset: true });
  };

  const handlePreviousFeedbackPage = () => {
    if (!topFeedback?.id) return;
    const searchParams = new URLSearchParams(window.location.search);
    searchParams.delete("beforeFeedback");
    searchParams.set("afterFeedback", topFeedback.id);
    navigate(`?${searchParams.toString()}`, { preventScrollReset: true });
  };

  const { toast } = useToast();
  useEffect(() => {
    if (newFeedbackId) {
      toast({
        title: "Feedback Added",
      });
    }
  }, [newFeedbackId, toast]);
  // These are swapped because the table is sorted in descending order
  const disablePreviousFeedbackPage =
    !topFeedback?.id ||
    !feedbackBounds.last_id ||
    feedbackBounds.last_id === topFeedback.id;

  const disableNextFeedbackPage =
    !bottomFeedback?.id ||
    !feedbackBounds.first_id ||
    feedbackBounds.first_id === bottomFeedback.id;

  const humanFeedbackFetcher = useFetcherWithReset<typeof action>();
  const formError =
    humanFeedbackFetcher.state === "idle"
      ? (humanFeedbackFetcher.data?.error ?? null)
      : null;
  useEffect(() => {
    const currentState = humanFeedbackFetcher.state;
    const data = humanFeedbackFetcher.data;
    if (currentState === "idle" && data?.redirectTo) {
      navigate(data.redirectTo);
      setIsModalOpen(false);
    }
  }, [humanFeedbackFetcher.data, humanFeedbackFetcher.state, navigate]);

  return (
    <PageLayout>
      <PageHeader label="Episode" name={episode_id}>
        <ActionBar>
          <HumanFeedbackModal
            isOpen={isModalOpen}
            onOpenChange={(isOpen) => {
              if (humanFeedbackFetcher.state !== "idle") {
                return;
              }

              if (!isOpen) {
                humanFeedbackFetcher.reset();
              }
              setIsModalOpen(isOpen);
            }}
            trigger={<HumanFeedbackButton />}
          >
            <humanFeedbackFetcher.Form method="post">
              <HumanFeedbackForm
                episodeId={episode_id}
                formError={formError}
                isSubmitting={
                  humanFeedbackFetcher.state === "submitting" ||
                  humanFeedbackFetcher.state === "loading"
                }
              />
            </humanFeedbackFetcher.Form>
          </HumanFeedbackModal>
        </ActionBar>
      </PageHeader>

      <SectionsGroup>
        <SectionLayout>
          <SectionHeader heading="Inferences" count={num_inferences} />
          <EpisodeInferenceTable inferences={inferences} />
          <PageButtons
            onPreviousPage={handlePreviousInferencePage}
            onNextPage={handleNextInferencePage}
            disablePrevious={disablePreviousInferencePage}
            disableNext={disableNextInferencePage}
          />
        </SectionLayout>

        <SectionLayout>
          <SectionHeader
            heading="Feedback"
            count={num_feedbacks}
            badge={{
              name: "episode",
              tooltip:
                "This table only includes episode-level feedback. To see inference-level feedback, open the detail page for that inference.",
            }}
          />
          <FeedbackTable
            feedback={feedbacks}
            latestCommentId={feedbackBounds.by_type.comment.last_id!}
            latestDemonstrationId={
              feedbackBounds.by_type.demonstration.last_id!
            }
            latestFeedbackIdByMetric={latestFeedbackByMetric}
          />
          <PageButtons
            onPreviousPage={handlePreviousFeedbackPage}
            onNextPage={handleNextFeedbackPage}
            disablePrevious={disablePreviousFeedbackPage}
            disableNext={disableNextFeedbackPage}
          />
        </SectionLayout>
      </SectionsGroup>
      <Toaster />
    </PageLayout>
  );
}

export function ErrorBoundary({ error }: Route.ErrorBoundaryProps) {
  logger.error(error);

  if (isRouteErrorResponse(error)) {
    return (
      <div className="flex h-screen flex-col items-center justify-center gap-4 text-red-500">
        <h1 className="text-2xl font-bold">
          {error.status} {error.statusText}
        </h1>
        <p>{error.data}</p>
      </div>
    );
  } else if (error instanceof Error) {
    return (
      <div className="flex h-screen flex-col items-center justify-center gap-4 text-red-500">
        <h1 className="text-2xl font-bold">Error</h1>
        <p>{error.message}</p>
      </div>
    );
  } else {
    return (
      <div className="flex h-screen items-center justify-center text-red-500">
        <h1 className="text-2xl font-bold">Unknown Error</h1>
      </div>
    );
  }
}<|MERGE_RESOLUTION|>--- conflicted
+++ resolved
@@ -36,11 +36,8 @@
 import { HumanFeedbackModal } from "~/components/feedback/HumanFeedbackModal";
 import { HumanFeedbackForm } from "~/components/feedback/HumanFeedbackForm";
 import { useFetcherWithReset } from "~/hooks/use-fetcher-with-reset";
-<<<<<<< HEAD
 import { logger } from "~/utils/logger";
-=======
 import { isTensorZeroServerError } from "~/utils/tensorzero";
->>>>>>> 8460ff09
 
 export const handle: RouteHandle = {
   crumb: (match) => [match.params.episode_id!],
