import {
  Table,
  TableBody,
  TableCell,
  TableHead,
  TableHeader,
  TableRow,
  TableEmptyState,
} from "~/components/ui/table";
import type { InferenceByIdRow } from "~/utils/clickhouse/inference";
import { VariantLink } from "~/components/function/variant/VariantLink";
import {
  TableItemTime,
  TableItemFunction,
  TableItemShortUuid,
} from "~/components/ui/TableItems";

export default function EpisodeInferenceTable({
  inferences,
}: {
  inferences: InferenceByIdRow[];
}) {
  return (
    <Table>
      <TableHeader>
        <TableRow>
          <TableHead>ID</TableHead>
          <TableHead>Function</TableHead>
          <TableHead>Variant</TableHead>
          <TableHead>Time</TableHead>
        </TableRow>
      </TableHeader>
      <TableBody>
        {inferences.length === 0 ? (
          <TableEmptyState message="No inferences found" />
        ) : (
          inferences.map((inference) => (
            <TableRow key={inference.id} id={inference.id}>
              <TableCell className="max-w-[200px]">
<<<<<<< HEAD
                <Link
                  to={`/observability/inferences/${inference.id}`}
                  className="block no-underline"
                >
                  <code className="block overflow-hidden text-ellipsis whitespace-nowrap rounded font-mono transition-colors duration-300 hover:text-gray-500">
                    {inference.id}
                  </code>
                </Link>
              </TableCell>
              <TableCell>
                <FunctionLink functionName={inference.function_name}>
                  <code className="block overflow-hidden text-ellipsis whitespace-nowrap rounded font-mono transition-colors duration-300 hover:text-gray-500">
                    {inference.function_name}
                  </code>
                </FunctionLink>
=======
                <TableItemShortUuid
                  id={inference.id}
                  link={`/observability/inferences/${inference.id}`}
                />
              </TableCell>
              <TableCell>
                <TableItemFunction
                  functionName={inference.function_name}
                  functionType={inference.function_type}
                  link={`/observability/functions/${inference.function_name}`}
                />
>>>>>>> e0a621e1
              </TableCell>
              <TableCell>
                <VariantLink
                  variantName={inference.variant_name}
                  functionName={inference.function_name}
                >
                  <code className="block overflow-hidden text-ellipsis whitespace-nowrap rounded font-mono transition-colors duration-300 hover:text-gray-500">
                    {inference.variant_name}
                  </code>
                </VariantLink>
              </TableCell>
              <TableCell>
                <TableItemTime timestamp={inference.timestamp} />
              </TableCell>
            </TableRow>
          ))
        )}
      </TableBody>
    </Table>
  );
}<|MERGE_RESOLUTION|>--- conflicted
+++ resolved
@@ -37,7 +37,6 @@
           inferences.map((inference) => (
             <TableRow key={inference.id} id={inference.id}>
               <TableCell className="max-w-[200px]">
-<<<<<<< HEAD
                 <Link
                   to={`/observability/inferences/${inference.id}`}
                   className="block no-underline"
@@ -53,7 +52,6 @@
                     {inference.function_name}
                   </code>
                 </FunctionLink>
-=======
                 <TableItemShortUuid
                   id={inference.id}
                   link={`/observability/inferences/${inference.id}`}
@@ -65,7 +63,6 @@
                   functionType={inference.function_type}
                   link={`/observability/functions/${inference.function_name}`}
                 />
->>>>>>> e0a621e1
               </TableCell>
               <TableCell>
                 <VariantLink
