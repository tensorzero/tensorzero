import {
  Table,
  TableBody,
  TableCell,
  TableHead,
  TableHeader,
  TableRow,
  TableEmptyState,
} from "~/components/ui/table";
import type { EpisodeByIdRow } from "~/utils/clickhouse/inference";
import { TableItemShortUuid } from "~/components/ui/TableItems";

export default function EpisodesTable({
  episodes,
}: {
  episodes: EpisodeByIdRow[];
}) {
  const formatTimeRange = (startTime: Date, endTime: Date, count: number) => {
    const formatOptions: Intl.DateTimeFormatOptions = {
      year: "numeric",
      month: "short",
      day: "numeric",
      hour: "2-digit",
      minute: "2-digit",
      second: "2-digit",
    };
    const start = startTime.toLocaleString("en-US", formatOptions);
    if (count === 1) {
      return start;
    }
    const end = endTime.toLocaleString("en-US", formatOptions);
    return `${start} — ${end}`;
  };

  return (
    <div>
      <Table>
        <TableHeader>
          <TableRow>
            <TableHead>Episode ID</TableHead>
            <TableHead>Inference Count</TableHead>
            <TableHead>Time</TableHead>
          </TableRow>
        </TableHeader>
        <TableBody>
          {episodes.length === 0 ? (
            <TableEmptyState message="No episodes found" />
          ) : (
            episodes.map((episode) => (
              <TableRow key={episode.episode_id} id={episode.episode_id}>
                <TableCell className="max-w-[200px] lg:max-w-none">
<<<<<<< HEAD
                  <Link
                    to={`/observability/episodes/${episode.episode_id}`}
                    className="block no-underline"
                  >
                    <code className="block overflow-hidden text-ellipsis whitespace-nowrap rounded font-mono transition-colors duration-300 hover:text-gray-500">
                      {episode.episode_id}
                    </code>
                  </Link>
=======
                  <TableItemShortUuid
                    id={episode.episode_id}
                    link={`/observability/episodes/${episode.episode_id}`}
                  />
>>>>>>> e0a621e1
                </TableCell>
                <TableCell>{episode.count}</TableCell>
                <TableCell className="max-w-[200px] lg:max-w-none">
                  <span className="block overflow-hidden text-ellipsis whitespace-nowrap">
                    {formatTimeRange(
                      new Date(episode.start_time),
                      new Date(episode.end_time),
                      episode.count,
                    )}
                  </span>
                </TableCell>
              </TableRow>
            ))
          )}
        </TableBody>
      </Table>
    </div>
  );
}<|MERGE_RESOLUTION|>--- conflicted
+++ resolved
@@ -49,7 +49,6 @@
             episodes.map((episode) => (
               <TableRow key={episode.episode_id} id={episode.episode_id}>
                 <TableCell className="max-w-[200px] lg:max-w-none">
-<<<<<<< HEAD
                   <Link
                     to={`/observability/episodes/${episode.episode_id}`}
                     className="block no-underline"
@@ -58,12 +57,10 @@
                       {episode.episode_id}
                     </code>
                   </Link>
-=======
                   <TableItemShortUuid
                     id={episode.episode_id}
                     link={`/observability/episodes/${episode.episode_id}`}
                   />
->>>>>>> e0a621e1
                 </TableCell>
                 <TableCell>{episode.count}</TableCell>
                 <TableCell className="max-w-[200px] lg:max-w-none">
