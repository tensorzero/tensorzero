--- conflicted
+++ resolved
@@ -51,19 +51,18 @@
                   />
                 </TableCell>
                 <TableCell>
-<<<<<<< HEAD
                   <FunctionLink functionName={inference.function_name}>
                     <code className="block overflow-hidden text-ellipsis whitespace-nowrap rounded font-mono transition-colors duration-300 hover:text-gray-500">
                       {inference.function_name}
                     </code>
                   </FunctionLink>
-=======
+
                   <TableItemFunction
                     functionName={inference.function_name}
                     functionType={inference.function_type}
                     link={`/observability/functions/${inference.function_name}`}
                   />
->>>>>>> e0a621e1
+
                 </TableCell>
                 <TableCell>
                   <VariantLink
