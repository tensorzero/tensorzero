--- conflicted
+++ resolved
@@ -132,7 +132,7 @@
   variant_name,
   episode_id,
   search_query,
-  filter,
+  filters,
 }: {
   data: Promise<InferencesData>;
   limit: number;
@@ -140,7 +140,7 @@
   variant_name?: string;
   episode_id?: string;
   search_query?: string;
-  filter?: InferenceFilter;
+  filters?: InferenceFilter;
 }) {
   const { inferences, hasNextPage, hasPreviousPage } = use(data);
   const navigate = useNavigate();
@@ -155,7 +155,7 @@
     if (variant_name) params.set("variant_name", variant_name);
     if (episode_id) params.set("episode_id", episode_id);
     if (search_query) params.set("search_query", search_query);
-    if (filter) params.set("filter", JSON.stringify(filter));
+    if (filters) params.set("filters", JSON.stringify(filters));
     return params;
   };
 
@@ -200,15 +200,11 @@
 }: {
   data: Promise<InferencesData>;
   limit: number;
-  function_name: string | undefined;
-  variant_name: string | undefined;
-  episode_id: string | undefined;
-  search_query: string | undefined;
-<<<<<<< HEAD
-  filters: InferenceFilter | undefined;
-=======
-  filter?: InferenceFilter;
->>>>>>> 5e122af0
+  function_name?: string;
+  variant_name?: string;
+  episode_id?: string;
+  search_query?: string;
+  filters?: InferenceFilter;
 }) {
   const navigate = useNavigate();
   const location = useLocation();
@@ -346,7 +342,7 @@
           variant_name={variant_name}
           episode_id={episode_id}
           search_query={search_query}
-          filter={filter}
+          filters={filters}
         />
       </Suspense>
 
