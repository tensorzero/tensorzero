import { useState } from "react";
import {
  Table,
  TableBody,
  TableCell,
  TableHead,
  TableHeader,
  TableRow,
  TableEmptyState,
} from "~/components/ui/table";
import { Sheet, SheetContent } from "~/components/ui/sheet";
import type { ParsedModelInferenceRow } from "~/utils/clickhouse/inference";
import { ModelInferenceItem } from "./ModelInferenceItem";
import { TableItemShortUuid } from "~/components/ui/TableItems";

interface ModelInferencesTableProps {
  modelInferences: ParsedModelInferenceRow[];
}

export function ModelInferencesTable({
  modelInferences,
}: ModelInferencesTableProps) {
  const [selectedInference, setSelectedInference] =
    useState<ParsedModelInferenceRow | null>(null);
  const [isSheetOpen, setIsSheetOpen] = useState(false);

  const handleRowClick = (inference: ParsedModelInferenceRow) => {
    setSelectedInference(inference);
    setIsSheetOpen(true);
  };

  return (
    <>
      <Table>
        <TableHeader>
          <TableRow>
            <TableHead>ID</TableHead>
            <TableHead>Model</TableHead>
          </TableRow>
        </TableHeader>
        <TableBody>
          {modelInferences.length === 0 ? (
            <TableEmptyState message="No model inferences available" />
          ) : (
            modelInferences.map((inference) => (
              <TableRow
                key={inference.id}
                className="hover:bg-bg-hover cursor-pointer"
                onClick={() => handleRowClick(inference)}
              >
                <TableCell className="max-w-[200px]">
<<<<<<< HEAD
                  <span className="block overflow-hidden text-ellipsis whitespace-nowrap font-mono">
                    {inference.id}
                  </span>
=======
                  <TableItemShortUuid id={inference.id} />
>>>>>>> e0a621e1
                </TableCell>
                <TableCell className="max-w-[200px]">
                  <span className="block overflow-hidden text-ellipsis whitespace-nowrap font-mono">
                    {inference.model_name}
                  </span>
                </TableCell>
              </TableRow>
            ))
          )}
        </TableBody>
      </Table>

      <Sheet open={isSheetOpen} onOpenChange={setIsSheetOpen}>
        <SheetContent className="bg-bg-secondary overflow-y-auto p-0">
          {selectedInference && (
            <ModelInferenceItem inference={selectedInference} />
          )}
        </SheetContent>
      </Sheet>
    </>
  );
}<|MERGE_RESOLUTION|>--- conflicted
+++ resolved
@@ -49,13 +49,10 @@
                 onClick={() => handleRowClick(inference)}
               >
                 <TableCell className="max-w-[200px]">
-<<<<<<< HEAD
                   <span className="block overflow-hidden text-ellipsis whitespace-nowrap font-mono">
                     {inference.id}
                   </span>
-=======
                   <TableItemShortUuid id={inference.id} />
->>>>>>> e0a621e1
                 </TableCell>
                 <TableCell className="max-w-[200px]">
                   <span className="block overflow-hidden text-ellipsis whitespace-nowrap font-mono">
