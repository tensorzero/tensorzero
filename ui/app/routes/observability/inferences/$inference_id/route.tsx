import {
  parseInferenceOutput,
  queryInferenceById,
  queryModelInferencesByInferenceId,
} from "~/utils/clickhouse/inference";
import {
  queryDemonstrationFeedbackByInferenceId,
  queryFeedbackBoundsByTargetId,
  queryFeedbackByTargetId,
} from "~/utils/clickhouse/feedback";
import type { Route } from "./+types/route";
import {
  data,
  isRouteErrorResponse,
  redirect,
  useFetcher,
  useNavigate,
} from "react-router";
import PageButtons from "~/components/utils/PageButtons";
import BasicInfo from "./BasicInfo";
import Input from "~/components/inference/Input";
import Output from "~/components/inference/Output";
import FeedbackTable from "~/components/feedback/FeedbackTable";
import { ParameterCard } from "./InferenceParameters";
import { TagsTable } from "~/components/utils/TagsTable";
import { ModelInferencesAccordion } from "./ModelInferencesAccordion";
import { useState } from "react";
import { useConfig } from "~/context/config";
import { VariantResponseModal } from "./VariantResponseModal";
import { getTotalInferenceUsage } from "~/utils/clickhouse/helpers";
import {
  PageHeader,
  PageLayout,
  SectionHeader,
  SectionLayout,
  SectionsGroup,
} from "~/components/layout/PageLayout";
import {
  getDatasetCounts,
  insertDatapoint,
} from "~/utils/clickhouse/datasets.server";
import type { ParsedDatasetRow } from "~/utils/clickhouse/datasets";
import { inferenceRowToDatasetRow } from "~/utils/clickhouse/datasets";

export async function loader({ request, params }: Route.LoaderArgs) {
  const { inference_id } = params;
  const url = new URL(request.url);
  const beforeFeedback = url.searchParams.get("beforeFeedback");
  const afterFeedback = url.searchParams.get("afterFeedback");
  const pageSize = Number(url.searchParams.get("pageSize")) || 10;
  if (pageSize > 100) {
    throw data("Page size cannot exceed 100", { status: 400 });
  }

  const [
    inference,
    model_inferences,
    feedback,
    feedback_bounds,
    dataset_counts,
    demonstration_feedback,
  ] = await Promise.all([
    queryInferenceById(inference_id),
    queryModelInferencesByInferenceId(inference_id),
    queryFeedbackByTargetId({
      target_id: inference_id,
      before: beforeFeedback || undefined,
      after: afterFeedback || undefined,
      page_size: pageSize,
    }),
    queryFeedbackBoundsByTargetId({ target_id: inference_id }),
    getDatasetCounts(),
    queryDemonstrationFeedbackByInferenceId({
      inference_id,
      page_size: 1,
    }),
  ]);
  if (!inference) {
    throw data(`No inference found for id ${inference_id}.`, {
      status: 404,
    });
  }

  return {
    inference,
    model_inferences,
    feedback,
    feedback_bounds,
    dataset_counts,
    hasDemonstration: demonstration_feedback.length > 0,
  };
}

export async function action({ request }: Route.ActionArgs) {
  const formData = await request.formData();
  const dataset = formData.get("dataset");
  const output = formData.get("output");
  const inference_id = formData.get("inference_id");
  if (!dataset || !output || !inference_id) {
    throw data("Missing required fields", { status: 400 });
  }
  const promises = [queryInferenceById(inference_id.toString())] as const;
  let datapoint: ParsedDatasetRow;
  if (output === "demonstration") {
    const [inference, demonstration_feedback] = await Promise.all([
      ...promises,
      queryDemonstrationFeedbackByInferenceId({
        inference_id: inference_id.toString(),
        page_size: 1,
      }),
    ]);
    if (!inference) {
      throw data("No inference found", { status: 404 });
    }
    datapoint = inferenceRowToDatasetRow(inference, dataset.toString());
    datapoint.output = parseInferenceOutput(demonstration_feedback[0].value);
  } else {
    const [inference] = await Promise.all(promises);
    if (!inference) {
      throw data("No inference found", { status: 404 });
    }
    datapoint = inferenceRowToDatasetRow(inference, dataset.toString());
    if (output === "none") {
      datapoint.output = undefined;
    }
  }
  await insertDatapoint(datapoint);
  return redirect(`/datasets/${dataset.toString()}/datapoint/${datapoint.id}`);
}

export default function InferencePage({ loaderData }: Route.ComponentProps) {
  const {
    inference,
    model_inferences,
    feedback,
    feedback_bounds,
    dataset_counts,
    hasDemonstration,
  } = loaderData;
  const navigate = useNavigate();
  const [isModalOpen, setIsModalOpen] = useState(false);
  const [variantInferenceIsLoading, setVariantInferenceIsLoading] =
    useState(false);
  const [selectedVariant, setSelectedVariant] = useState<string | null>(null);

  const topFeedback = feedback[0] as { id: string } | undefined;
  const bottomFeedback = feedback[feedback.length - 1] as
    | { id: string }
    | undefined;

  const handleNextFeedbackPage = () => {
    if (!bottomFeedback?.id) return;
    const searchParams = new URLSearchParams(window.location.search);
    searchParams.delete("afterFeedback");
    searchParams.set("beforeFeedback", bottomFeedback.id);
    navigate(`?${searchParams.toString()}`, { preventScrollReset: true });
  };

  const handlePreviousFeedbackPage = () => {
    if (!topFeedback?.id) return;
    const searchParams = new URLSearchParams(window.location.search);
    searchParams.delete("beforeFeedback");
    searchParams.set("afterFeedback", topFeedback.id);
    navigate(`?${searchParams.toString()}`, { preventScrollReset: true });
  };

  // These are swapped because the table is sorted in descending order
  const disablePreviousFeedbackPage =
    !topFeedback?.id ||
    !feedback_bounds.last_id ||
    feedback_bounds.last_id === topFeedback.id;

  const disableNextFeedbackPage =
    !bottomFeedback?.id ||
    !feedback_bounds.first_id ||
    feedback_bounds.first_id === bottomFeedback.id;

  const num_feedbacks = feedback.length;

  const onVariantSelect = (variant: string) => {
    setSelectedVariant(variant);
    setIsModalOpen(true);
  };

  const handleModalClose = () => {
    setIsModalOpen(false);
    setSelectedVariant(null);
    setVariantInferenceIsLoading(false);
  };
  const config = useConfig();
  const variants = Object.keys(
    config.functions[inference.function_name]?.variants || {},
  );
  const addToDatasetFetcher = useFetcher();

  const handleAddToDataset = (
    dataset: string,
    output: "inference" | "demonstration" | "none",
  ) => {
    const formData = new FormData();
    formData.append("dataset", dataset);
    formData.append("output", output);
    formData.append("inference_id", inference.id);
    addToDatasetFetcher.submit(formData, { method: "post", action: "." });
  };

  return (
    <div className="container mx-auto px-4 pb-8">
<<<<<<< HEAD
      <PageLayout>
        <PageHeader heading="Inference" name={inference.id} />

        <SectionsGroup>
          <SectionLayout>
            <BasicInfo
              inference={inference}
              tryWithVariantProps={{
                variants,
                onVariantSelect,
                isLoading: variantInferenceIsLoading,
              }}
              dataset_counts={dataset_counts}
              onDatasetSelect={handleAddToDataset}
              hasDemonstration={hasDemonstration}
            />
          </SectionLayout>

          <SectionLayout>
            <SectionHeader heading="Input" />
            <Input input={inference.input} />
          </SectionLayout>

          <SectionLayout>
            <SectionHeader heading="Output" />
            <Output output={inference.output} />
          </SectionLayout>

          <SectionLayout>
            <SectionHeader
              heading="Feedback"
              count={num_feedbacks}
              badge={{
                name: "inference",
                tooltip:
                  "This table only includes inference-level feedback. To see episode-level feedback, open the detail page for that episode.",
              }}
            />
=======
      <PageHeader headline={`Inference ${inference.id}`} />
      <div className="space-y-6">
        <BasicInfo
          inference={inference}
          inferenceUsage={getTotalInferenceUsage(model_inferences)}
          tryWithVariantProps={{
            variants,
            onVariantSelect,
            isLoading: variantInferenceIsLoading,
          }}
          dataset_counts={dataset_counts}
          onDatasetSelect={handleAddToDataset}
          hasDemonstration={hasDemonstration}
        />
        <Input input={inference.input} />
        <Output output={inference.output} />
        <Card>
          <CardHeader>
            <CardTitle className="flex items-center gap-2 text-xl">
              Feedback
              <TooltipProvider>
                <Tooltip delayDuration={0}>
                  <TooltipTrigger asChild>
                    <Badge variant="outline" className="px-2 py-0.5 text-xs">
                      inference
                    </Badge>
                  </TooltipTrigger>
                  <TooltipContent>
                    <p className="max-w-xs">
                      This table only includes inference-level feedback. To see
                      episode-level feedback, open the detail page for that
                      episode.
                    </p>
                  </TooltipContent>
                </Tooltip>
              </TooltipProvider>
              <Badge variant="secondary">Count: {num_feedbacks}</Badge>
            </CardTitle>
          </CardHeader>
          <CardContent>
>>>>>>> 0c8cddcd
            <FeedbackTable feedback={feedback} />
            <PageButtons
              onNextPage={handleNextFeedbackPage}
              onPreviousPage={handlePreviousFeedbackPage}
              disableNext={disableNextFeedbackPage}
              disablePrevious={disablePreviousFeedbackPage}
            />
          </SectionLayout>

          <SectionLayout>
            <SectionHeader heading="Inference Parameters" />
            <ParameterCard parameters={inference.inference_params} />
          </SectionLayout>

          {inference.function_type === "chat" && (
            <SectionLayout>
              <SectionHeader heading="Tool Parameters" />
              <ParameterCard parameters={inference.tool_params} />
            </SectionLayout>
          )}

          {inference.function_type === "json" && (
            <SectionLayout>
              <SectionHeader heading="Output Schema" />
              <ParameterCard parameters={inference.output_schema} />
            </SectionLayout>
          )}

          {Object.keys(inference.tags).length > 0 && (
            <SectionLayout>
              <SectionHeader heading="Tags" />
              <TagsTable tags={inference.tags} />
            </SectionLayout>
          )}

          <SectionLayout>
            <SectionHeader heading="Model Inferences" />
            <ModelInferencesAccordion modelInferences={model_inferences} />
          </SectionLayout>
        </SectionsGroup>

        {selectedVariant && (
          <VariantResponseModal
            isOpen={isModalOpen}
            isLoading={variantInferenceIsLoading}
            setIsLoading={setVariantInferenceIsLoading}
            onClose={handleModalClose}
            inference={inference}
            inferenceUsage={getTotalInferenceUsage(model_inferences)}
            selectedVariant={selectedVariant}
          />
        )}
      </PageLayout>
    </div>
  );
}

export function ErrorBoundary({ error }: Route.ErrorBoundaryProps) {
  console.error(error);

  if (isRouteErrorResponse(error)) {
    return (
      <div className="flex h-screen flex-col items-center justify-center gap-4 text-red-500">
        <h1 className="text-2xl font-bold">
          {error.status} {error.statusText}
        </h1>
        <p>{error.data}</p>
      </div>
    );
  } else if (error instanceof Error) {
    return (
      <div className="flex h-screen flex-col items-center justify-center gap-4 text-red-500">
        <h1 className="text-2xl font-bold">Error</h1>
        <p>{error.message}</p>
      </div>
    );
  } else {
    return (
      <div className="flex h-screen items-center justify-center text-red-500">
        <h1 className="text-2xl font-bold">Unknown Error</h1>
      </div>
    );
  }
}<|MERGE_RESOLUTION|>--- conflicted
+++ resolved
@@ -206,7 +206,6 @@
 
   return (
     <div className="container mx-auto px-4 pb-8">
-<<<<<<< HEAD
       <PageLayout>
         <PageHeader heading="Inference" name={inference.id} />
 
@@ -214,6 +213,7 @@
           <SectionLayout>
             <BasicInfo
               inference={inference}
+              inferenceUsage={getTotalInferenceUsage(model_inferences)}
               tryWithVariantProps={{
                 variants,
                 onVariantSelect,
@@ -245,48 +245,6 @@
                   "This table only includes inference-level feedback. To see episode-level feedback, open the detail page for that episode.",
               }}
             />
-=======
-      <PageHeader headline={`Inference ${inference.id}`} />
-      <div className="space-y-6">
-        <BasicInfo
-          inference={inference}
-          inferenceUsage={getTotalInferenceUsage(model_inferences)}
-          tryWithVariantProps={{
-            variants,
-            onVariantSelect,
-            isLoading: variantInferenceIsLoading,
-          }}
-          dataset_counts={dataset_counts}
-          onDatasetSelect={handleAddToDataset}
-          hasDemonstration={hasDemonstration}
-        />
-        <Input input={inference.input} />
-        <Output output={inference.output} />
-        <Card>
-          <CardHeader>
-            <CardTitle className="flex items-center gap-2 text-xl">
-              Feedback
-              <TooltipProvider>
-                <Tooltip delayDuration={0}>
-                  <TooltipTrigger asChild>
-                    <Badge variant="outline" className="px-2 py-0.5 text-xs">
-                      inference
-                    </Badge>
-                  </TooltipTrigger>
-                  <TooltipContent>
-                    <p className="max-w-xs">
-                      This table only includes inference-level feedback. To see
-                      episode-level feedback, open the detail page for that
-                      episode.
-                    </p>
-                  </TooltipContent>
-                </Tooltip>
-              </TooltipProvider>
-              <Badge variant="secondary">Count: {num_feedbacks}</Badge>
-            </CardTitle>
-          </CardHeader>
-          <CardContent>
->>>>>>> 0c8cddcd
             <FeedbackTable feedback={feedback} />
             <PageButtons
               onNextPage={handleNextFeedbackPage}
