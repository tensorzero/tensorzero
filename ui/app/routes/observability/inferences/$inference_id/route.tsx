--- conflicted
+++ resolved
@@ -54,15 +54,12 @@
 import { HumanFeedbackForm } from "~/components/feedback/HumanFeedbackForm";
 import { isServerRequestError, JSONParseError } from "~/utils/common";
 import { useFetcherWithReset } from "~/hooks/use-fetcher-with-reset";
-<<<<<<< HEAD
 import { DemonstrationFeedbackButton } from "~/components/feedback/DemonstrationFeedbackButton";
-=======
 import { processJson } from "~/utils/syntax-highlighting.server";
 
 export const handle: RouteHandle = {
   crumb: (match) => [match.params.inference_id!],
 };
->>>>>>> a28e28ac
 
 export async function loader({ request, params }: Route.LoaderArgs) {
   const { inference_id } = params;
@@ -594,7 +591,6 @@
   );
 }
 
-<<<<<<< HEAD
 function prepareDemonstrationFromVariantOutput(
   variantOutput: VariantResponseInfo,
 ) {
@@ -609,7 +605,8 @@
   } else {
     throw new Error("Invalid variant output");
   }
-=======
+}
+
 function handleJsonProcessingError(error: unknown): never {
   if (error instanceof JSONParseError) {
     throw data(error.message, { status: 400 });
@@ -617,5 +614,4 @@
   throw data(`Server error while processing JSON. Please contact support.`, {
     status: 500,
   });
->>>>>>> a28e28ac
 }