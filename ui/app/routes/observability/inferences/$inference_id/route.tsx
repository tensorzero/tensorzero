import {
  parseInferenceOutput,
  queryInferenceById,
  queryModelInferencesByInferenceId,
} from "~/utils/clickhouse/inference";
import {
  queryDemonstrationFeedbackByInferenceId,
  queryFeedbackBoundsByTargetId,
  queryFeedbackByTargetId,
} from "~/utils/clickhouse/feedback";
import type { Route } from "./+types/route";
import {
  data,
  isRouteErrorResponse,
  redirect,
  useFetcher,
  useNavigate,
} from "react-router";
import PageButtons from "~/components/utils/PageButtons";
import BasicInfo from "./BasicInfo";
import Input from "~/components/inference/Input";
import Output from "~/components/inference/Output";
import FeedbackTable from "~/components/feedback/FeedbackTable";
import { ParameterCard } from "./InferenceParameters";
import { TagsTable } from "~/components/utils/TagsTable";
import { ModelInferencesAccordion } from "./ModelInferencesAccordion";
import { TooltipContent } from "~/components/ui/tooltip";
import { TooltipTrigger } from "~/components/ui/tooltip";
import { Tooltip } from "~/components/ui/tooltip";
import { TooltipProvider } from "~/components/ui/tooltip";
import { Badge } from "~/components/ui/badge";
import { Card, CardContent, CardHeader, CardTitle } from "~/components/ui/card";
import { useState } from "react";
import { useConfig } from "~/context/config";
import { VariantResponseModal } from "./VariantResponseModal";
import { getTotalInferenceUsage } from "~/utils/clickhouse/helpers";
<<<<<<< HEAD
import { PageHeader } from "~/components/layout/PageHeader";
=======
import {
  getDatasetCounts,
  insertDatapoint,
} from "~/utils/clickhouse/datasets.server";
import type { ParsedDatasetRow } from "~/utils/clickhouse/datasets";
import { inferenceRowToDatasetRow } from "~/utils/clickhouse/datasets";
>>>>>>> 26ae697f

export async function loader({ request, params }: Route.LoaderArgs) {
  const { inference_id } = params;
  const url = new URL(request.url);
  const beforeFeedback = url.searchParams.get("beforeFeedback");
  const afterFeedback = url.searchParams.get("afterFeedback");
  const pageSize = Number(url.searchParams.get("pageSize")) || 10;
  if (pageSize > 100) {
    throw data("Page size cannot exceed 100", { status: 400 });
  }

  const [
    inference,
    model_inferences,
    feedback,
    feedback_bounds,
    dataset_counts,
    demonstration_feedback,
  ] = await Promise.all([
    queryInferenceById(inference_id),
    queryModelInferencesByInferenceId(inference_id),
    queryFeedbackByTargetId({
      target_id: inference_id,
      before: beforeFeedback || undefined,
      after: afterFeedback || undefined,
      page_size: pageSize,
    }),
    queryFeedbackBoundsByTargetId({ target_id: inference_id }),
    getDatasetCounts(),
    queryDemonstrationFeedbackByInferenceId({
      inference_id,
      page_size: 1,
    }),
  ]);
  if (!inference) {
    throw data(`No inference found for id ${inference_id}.`, {
      status: 404,
    });
  }

  return {
    inference,
    model_inferences,
    feedback,
    feedback_bounds,
    dataset_counts,
    hasDemonstration: demonstration_feedback.length > 0,
  };
}

export async function action({ request }: Route.ActionArgs) {
  const formData = await request.formData();
  const dataset = formData.get("dataset");
  const output = formData.get("output");
  const inference_id = formData.get("inference_id");
  if (!dataset || !output || !inference_id) {
    throw data("Missing required fields", { status: 400 });
  }
  const promises = [queryInferenceById(inference_id.toString())] as const;
  let datapoint: ParsedDatasetRow;
  if (output === "demonstration") {
    const [inference, demonstration_feedback] = await Promise.all([
      ...promises,
      queryDemonstrationFeedbackByInferenceId({
        inference_id: inference_id.toString(),
        page_size: 1,
      }),
    ]);
    if (!inference) {
      throw data("No inference found", { status: 404 });
    }
    datapoint = inferenceRowToDatasetRow(inference, dataset.toString());
    datapoint.output = parseInferenceOutput(demonstration_feedback[0].value);
  } else {
    const [inference] = await Promise.all(promises);
    if (!inference) {
      throw data("No inference found", { status: 404 });
    }
    datapoint = inferenceRowToDatasetRow(inference, dataset.toString());
    if (output === "none") {
      datapoint.output = undefined;
    }
  }
  await insertDatapoint(datapoint);
  return redirect(`/datasets/${dataset.toString()}/datapoint/${datapoint.id}`);
}

export default function InferencePage({ loaderData }: Route.ComponentProps) {
  const {
    inference,
    model_inferences,
    feedback,
    feedback_bounds,
    dataset_counts,
    hasDemonstration,
  } = loaderData;
  const navigate = useNavigate();
  const [isModalOpen, setIsModalOpen] = useState(false);
  const [variantInferenceIsLoading, setVariantInferenceIsLoading] =
    useState(false);
  const [selectedVariant, setSelectedVariant] = useState<string | null>(null);

  const topFeedback = feedback[0] as { id: string } | undefined;
  const bottomFeedback = feedback[feedback.length - 1] as
    | { id: string }
    | undefined;

  const handleNextFeedbackPage = () => {
    if (!bottomFeedback?.id) return;
    const searchParams = new URLSearchParams(window.location.search);
    searchParams.delete("afterFeedback");
    searchParams.set("beforeFeedback", bottomFeedback.id);
    navigate(`?${searchParams.toString()}`, { preventScrollReset: true });
  };

  const handlePreviousFeedbackPage = () => {
    if (!topFeedback?.id) return;
    const searchParams = new URLSearchParams(window.location.search);
    searchParams.delete("beforeFeedback");
    searchParams.set("afterFeedback", topFeedback.id);
    navigate(`?${searchParams.toString()}`, { preventScrollReset: true });
  };

  // These are swapped because the table is sorted in descending order
  const disablePreviousFeedbackPage =
    !topFeedback?.id ||
    !feedback_bounds.last_id ||
    feedback_bounds.last_id === topFeedback.id;

  const disableNextFeedbackPage =
    !bottomFeedback?.id ||
    !feedback_bounds.first_id ||
    feedback_bounds.first_id === bottomFeedback.id;

  const num_feedbacks = feedback.length;

  const onVariantSelect = (variant: string) => {
    setSelectedVariant(variant);
    setIsModalOpen(true);
  };

  const handleModalClose = () => {
    setIsModalOpen(false);
    setSelectedVariant(null);
    setVariantInferenceIsLoading(false);
  };
  const config = useConfig();
  const variants = Object.keys(
    config.functions[inference.function_name]?.variants || {},
  );
  const addToDatasetFetcher = useFetcher();

  const handleAddToDataset = (
    dataset: string,
    output: "inference" | "demonstration" | "none",
  ) => {
    const formData = new FormData();
    formData.append("dataset", dataset);
    formData.append("output", output);
    formData.append("inference_id", inference.id);
    addToDatasetFetcher.submit(formData, { method: "post", action: "." });
  };

  return (
<<<<<<< HEAD
    <div className="container mx-auto px-4 pb-8">
      <PageHeader headline={`Inference ${inference.id}`} />
      <div className="space-y-6">
        <BasicInfo
          inference={inference}
          tryWithVariantProps={{
            variants,
            onVariantSelect,
            isLoading: variantInferenceIsLoading,
          }}
=======
    <div className="container mx-auto space-y-6 p-4">
      <h2 className="mb-4 text-2xl font-semibold">
        Inference{" "}
        <code className="rounded bg-gray-100 p-1 text-2xl">{inference.id}</code>
      </h2>
      <div className="mb-6 h-px w-full bg-gray-200"></div>

      <BasicInfo
        inference={inference}
        tryWithVariantProps={{
          variants,
          onVariantSelect,
          isLoading: variantInferenceIsLoading,
        }}
        dataset_counts={dataset_counts}
        onDatasetSelect={handleAddToDataset}
        hasDemonstration={hasDemonstration}
      />
      <Input input={inference.input} />
      <Output output={inference.output} />
      <Card>
        <CardHeader>
          <CardTitle className="flex items-center gap-2 text-xl">
            Feedback
            <TooltipProvider>
              <Tooltip delayDuration={0}>
                <TooltipTrigger asChild>
                  <Badge variant="outline" className="px-2 py-0.5 text-xs">
                    inference
                  </Badge>
                </TooltipTrigger>
                <TooltipContent>
                  <p className="max-w-xs">
                    This table only includes inference-level feedback. To see
                    episode-level feedback, open the detail page for that
                    episode.
                  </p>
                </TooltipContent>
              </Tooltip>
            </TooltipProvider>
            <Badge variant="secondary">Count: {num_feedbacks}</Badge>
          </CardTitle>
        </CardHeader>
        <CardContent>
          <FeedbackTable feedback={feedback} />
          <PageButtons
            onNextPage={handleNextFeedbackPage}
            onPreviousPage={handlePreviousFeedbackPage}
            disableNext={disableNextFeedbackPage}
            disablePrevious={disablePreviousFeedbackPage}
          />
        </CardContent>
      </Card>
      <ParameterCard
        title="Inference Parameters"
        parameters={inference.inference_params}
      />
      {inference.function_type === "chat" && (
        <ParameterCard
          title="Tool Parameters"
          parameters={inference.tool_params}
>>>>>>> 26ae697f
        />
        <Input input={inference.input} />
        <Output output={inference.output} />
        <Card>
          <CardHeader>
            <CardTitle className="flex items-center gap-2 text-xl">
              Feedback
              <TooltipProvider>
                <Tooltip delayDuration={0}>
                  <TooltipTrigger asChild>
                    <Badge variant="outline" className="px-2 py-0.5 text-xs">
                      inference
                    </Badge>
                  </TooltipTrigger>
                  <TooltipContent>
                    <p className="max-w-xs">
                      This table only includes inference-level feedback. To see
                      episode-level feedback, open the detail page for that
                      episode.
                    </p>
                  </TooltipContent>
                </Tooltip>
              </TooltipProvider>
              <Badge variant="secondary">Count: {num_feedbacks}</Badge>
            </CardTitle>
          </CardHeader>
          <CardContent>
            <FeedbackTable feedback={feedback} />
            <PageButtons
              onNextPage={handleNextFeedbackPage}
              onPreviousPage={handlePreviousFeedbackPage}
              disableNext={disableNextFeedbackPage}
              disablePrevious={disablePreviousFeedbackPage}
            />
          </CardContent>
        </Card>
        <ParameterCard
          title="Inference Parameters"
          parameters={inference.inference_params}
        />
        {inference.function_type === "chat" && (
          <ParameterCard
            title="Tool Parameters"
            parameters={inference.tool_params}
          />
        )}
        {inference.function_type === "json" && (
          <ParameterCard
            title="Output Schema"
            parameters={inference.output_schema}
          />
        )}
        {Object.keys(inference.tags).length > 0 && (
          <TagsTable tags={inference.tags} />
        )}
        <ModelInferencesAccordion modelInferences={model_inferences} />

        {selectedVariant && (
          <VariantResponseModal
            isOpen={isModalOpen}
            isLoading={variantInferenceIsLoading}
            setIsLoading={setVariantInferenceIsLoading}
            onClose={handleModalClose}
            inference={inference}
            inferenceUsage={getTotalInferenceUsage(model_inferences)}
            selectedVariant={selectedVariant}
          />
        )}
      </div>
    </div>
  );
}

export function ErrorBoundary({ error }: Route.ErrorBoundaryProps) {
  console.error(error);

  if (isRouteErrorResponse(error)) {
    return (
      <div className="flex h-screen flex-col items-center justify-center gap-4 text-red-500">
        <h1 className="text-2xl font-bold">
          {error.status} {error.statusText}
        </h1>
        <p>{error.data}</p>
      </div>
    );
  } else if (error instanceof Error) {
    return (
      <div className="flex h-screen flex-col items-center justify-center gap-4 text-red-500">
        <h1 className="text-2xl font-bold">Error</h1>
        <p>{error.message}</p>
      </div>
    );
  } else {
    return (
      <div className="flex h-screen items-center justify-center text-red-500">
        <h1 className="text-2xl font-bold">Unknown Error</h1>
      </div>
    );
  }
}<|MERGE_RESOLUTION|>--- conflicted
+++ resolved
@@ -34,16 +34,13 @@
 import { useConfig } from "~/context/config";
 import { VariantResponseModal } from "./VariantResponseModal";
 import { getTotalInferenceUsage } from "~/utils/clickhouse/helpers";
-<<<<<<< HEAD
 import { PageHeader } from "~/components/layout/PageHeader";
-=======
 import {
   getDatasetCounts,
   insertDatapoint,
 } from "~/utils/clickhouse/datasets.server";
 import type { ParsedDatasetRow } from "~/utils/clickhouse/datasets";
 import { inferenceRowToDatasetRow } from "~/utils/clickhouse/datasets";
->>>>>>> 26ae697f
 
 export async function loader({ request, params }: Route.LoaderArgs) {
   const { inference_id } = params;
@@ -208,7 +205,6 @@
   };
 
   return (
-<<<<<<< HEAD
     <div className="container mx-auto px-4 pb-8">
       <PageHeader headline={`Inference ${inference.id}`} />
       <div className="space-y-6">
@@ -219,69 +215,9 @@
             onVariantSelect,
             isLoading: variantInferenceIsLoading,
           }}
-=======
-    <div className="container mx-auto space-y-6 p-4">
-      <h2 className="mb-4 text-2xl font-semibold">
-        Inference{" "}
-        <code className="rounded bg-gray-100 p-1 text-2xl">{inference.id}</code>
-      </h2>
-      <div className="mb-6 h-px w-full bg-gray-200"></div>
-
-      <BasicInfo
-        inference={inference}
-        tryWithVariantProps={{
-          variants,
-          onVariantSelect,
-          isLoading: variantInferenceIsLoading,
-        }}
-        dataset_counts={dataset_counts}
-        onDatasetSelect={handleAddToDataset}
-        hasDemonstration={hasDemonstration}
-      />
-      <Input input={inference.input} />
-      <Output output={inference.output} />
-      <Card>
-        <CardHeader>
-          <CardTitle className="flex items-center gap-2 text-xl">
-            Feedback
-            <TooltipProvider>
-              <Tooltip delayDuration={0}>
-                <TooltipTrigger asChild>
-                  <Badge variant="outline" className="px-2 py-0.5 text-xs">
-                    inference
-                  </Badge>
-                </TooltipTrigger>
-                <TooltipContent>
-                  <p className="max-w-xs">
-                    This table only includes inference-level feedback. To see
-                    episode-level feedback, open the detail page for that
-                    episode.
-                  </p>
-                </TooltipContent>
-              </Tooltip>
-            </TooltipProvider>
-            <Badge variant="secondary">Count: {num_feedbacks}</Badge>
-          </CardTitle>
-        </CardHeader>
-        <CardContent>
-          <FeedbackTable feedback={feedback} />
-          <PageButtons
-            onNextPage={handleNextFeedbackPage}
-            onPreviousPage={handlePreviousFeedbackPage}
-            disableNext={disableNextFeedbackPage}
-            disablePrevious={disablePreviousFeedbackPage}
-          />
-        </CardContent>
-      </Card>
-      <ParameterCard
-        title="Inference Parameters"
-        parameters={inference.inference_params}
-      />
-      {inference.function_type === "chat" && (
-        <ParameterCard
-          title="Tool Parameters"
-          parameters={inference.tool_params}
->>>>>>> 26ae697f
+          dataset_counts={dataset_counts}
+          onDatasetSelect={handleAddToDataset}
+          hasDemonstration={hasDemonstration}
         />
         <Input input={inference.input} />
         <Output output={inference.output} />
