--- conflicted
+++ resolved
@@ -35,17 +35,8 @@
   SectionLayout,
   SectionsGroup,
 } from "~/components/layout/PageLayout";
-<<<<<<< HEAD
+import { InferenceActions } from "./InferenceActions";
 import { getDatasetCounts } from "~/utils/clickhouse/datasets.server";
-=======
-import { InferenceActions } from "./InferenceActions";
-import {
-  getDatasetCounts,
-  insertDatapoint,
-} from "~/utils/clickhouse/datasets.server";
-import type { ParsedDatasetRow } from "~/utils/clickhouse/datasets";
-import { inferenceRowToDatasetRow } from "~/utils/clickhouse/datasets";
->>>>>>> ecda9e04
 
 export async function loader({ request, params }: Route.LoaderArgs) {
   const { inference_id } = params;
