--- conflicted
+++ resolved
@@ -53,15 +53,13 @@
 import { HumanFeedbackForm } from "~/components/feedback/HumanFeedbackForm";
 import { isServerRequestError, JSONParseError } from "~/utils/common";
 import { useFetcherWithReset } from "~/hooks/use-fetcher-with-reset";
-<<<<<<< HEAD
 import { logger } from "~/utils/logger";
-=======
+
 import { processJson } from "~/utils/syntax-highlighting.server";
 
 export const handle: RouteHandle = {
   crumb: (match) => [match.params.inference_id!],
 };
->>>>>>> 0fcfe02b
 
 export async function loader({ request, params }: Route.LoaderArgs) {
   const { inference_id } = params;
