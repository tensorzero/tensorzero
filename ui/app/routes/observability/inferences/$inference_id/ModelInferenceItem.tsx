import type { ParsedModelInferenceRow } from "~/utils/clickhouse/inference";
import ModelInput from "~/components/model/ModelInput";
import {
  BasicInfoLayout,
  BasicInfoItem,
  BasicInfoItemTitle,
  BasicInfoItemContent,
} from "~/components/layout/BasicInfoLayout";
import {
  PageLayout,
  PageHeader,
  SectionLayout,
  SectionHeader,
  SectionsGroup,
} from "~/components/layout/PageLayout";
import { Timer, Input, Output, Calendar } from "~/components/icons/Icons";
import Chip from "~/components/ui/Chip";
import { formatDateWithSeconds, getTimestampTooltipData } from "~/utils/date";
import {
  SnippetLayout,
  SnippetContent,
} from "~/components/layout/SnippetLayout";
import { CodeMessage } from "~/components/layout/SnippetContent";

interface ModelInferenceItemProps {
  inference: ParsedModelInferenceRow;
}

export function ModelInferenceItem({ inference }: ModelInferenceItemProps) {
  // Create timestamp tooltip
  const { formattedDate, formattedTime, relativeTime } =
    getTimestampTooltipData(inference.timestamp);
  const timestampTooltip = (
    <div className="flex flex-col gap-1">
      <div>{formattedDate}</div>
      <div>{formattedTime}</div>
      <div>{relativeTime}</div>
    </div>
  );

  return (
    <PageLayout>
      <PageHeader label="Model Inference" name={inference.id}>
        <BasicInfoLayout>
          <BasicInfoItem>
            <BasicInfoItemTitle>Model</BasicInfoItemTitle>
            <BasicInfoItemContent>
              <Chip label={inference.model_name} font="mono" />
            </BasicInfoItemContent>
          </BasicInfoItem>

          <BasicInfoItem>
            <BasicInfoItemTitle>Model Provider</BasicInfoItemTitle>
            <BasicInfoItemContent>
              <Chip label={inference.model_provider_name} />
            </BasicInfoItemContent>
          </BasicInfoItem>

<<<<<<< HEAD
      <Card>
        <CardHeader>
          <CardTitle>Output</CardTitle>
        </CardHeader>
        <CardContent>
          <pre className="bg-muted overflow-x-auto rounded-md p-4">
            <code className="text-sm">
              {JSON.stringify(inference.output, null, 2)}
            </code>
          </pre>
        </CardContent>
      </Card>

      <Card>
        <CardHeader>
          <CardTitle>Raw Request</CardTitle>
        </CardHeader>
        <CardContent>
          <pre className="bg-muted overflow-x-auto rounded-md p-4">
            <code className="text-sm">
              {(() => {
                try {
                  return JSON.stringify(
                    JSON.parse(inference.raw_request),
                    null,
                    2,
                  );
                } catch {
                  return inference.raw_request;
                }
              })()}
            </code>
          </pre>
        </CardContent>
      </Card>

      <Card>
        <CardHeader>
          <CardTitle>Raw Response</CardTitle>
        </CardHeader>
        <CardContent>
          <pre className="bg-muted overflow-x-auto rounded-md p-4">
            <code className="text-sm">
              {(() => {
                try {
                  return JSON.stringify(
                    JSON.parse(inference.raw_response),
                    null,
                    2,
                  );
                } catch {
                  return inference.raw_response;
                }
              })()}
            </code>
          </pre>
        </CardContent>
      </Card>
    </div>
=======
          <BasicInfoItem>
            <BasicInfoItemTitle>Usage</BasicInfoItemTitle>
            <BasicInfoItemContent>
              <div className="flex flex-row gap-1">
                <Chip
                  icon={<Input className="text-fg-tertiary" />}
                  label={`${inference.input_tokens} tok`}
                  tooltip="Input Tokens"
                />
                <Chip
                  icon={<Output className="text-fg-tertiary" />}
                  label={`${inference.output_tokens} tok`}
                  tooltip="Output Tokens"
                />
                <Chip
                  icon={<Timer className="text-fg-tertiary" />}
                  label={`${inference.response_time_ms} ms`}
                  tooltip="Response Time"
                />
              </div>
            </BasicInfoItemContent>
          </BasicInfoItem>

          {inference.ttft_ms && (
            <BasicInfoItem>
              <BasicInfoItemTitle>TTFT</BasicInfoItemTitle>
              <BasicInfoItemContent>
                <Chip
                  icon={<Timer className="text-fg-tertiary" />}
                  label={`${inference.ttft_ms} ms`}
                  tooltip="Time To First Token"
                />
              </BasicInfoItemContent>
            </BasicInfoItem>
          )}

          <BasicInfoItem>
            <BasicInfoItemTitle>Timestamp</BasicInfoItemTitle>
            <BasicInfoItemContent>
              <Chip
                icon={<Calendar className="text-fg-tertiary" />}
                label={formatDateWithSeconds(new Date(inference.timestamp))}
                tooltip={timestampTooltip}
              />
            </BasicInfoItemContent>
          </BasicInfoItem>
        </BasicInfoLayout>
      </PageHeader>

      <SectionsGroup>
        <SectionLayout>
          <SectionHeader heading="Input" />
          <ModelInput
            input_messages={inference.input_messages}
            system={inference.system}
          />
        </SectionLayout>

        <SectionLayout>
          <SectionHeader heading="Output" />
          <SnippetLayout>
            <SnippetContent maxHeight={400}>
              <CodeMessage
                showLineNumbers
                content={JSON.stringify(inference.output, null, 2)}
              />
            </SnippetContent>
          </SnippetLayout>
        </SectionLayout>

        <SectionLayout>
          <SectionHeader heading="Raw Request" />
          <SnippetLayout>
            <SnippetContent maxHeight={400}>
              <CodeMessage
                showLineNumbers
                content={(() => {
                  try {
                    return JSON.stringify(
                      JSON.parse(inference.raw_request),
                      null,
                      2,
                    );
                  } catch {
                    return inference.raw_request;
                  }
                })()}
              />
            </SnippetContent>
          </SnippetLayout>
        </SectionLayout>

        <SectionLayout>
          <SectionHeader heading="Raw Response" />
          <SnippetLayout>
            <SnippetContent maxHeight={400}>
              <CodeMessage
                showLineNumbers
                content={(() => {
                  try {
                    return JSON.stringify(
                      JSON.parse(inference.raw_response),
                      null,
                      2,
                    );
                  } catch {
                    return inference.raw_response;
                  }
                })()}
              />
            </SnippetContent>
          </SnippetLayout>
        </SectionLayout>
      </SectionsGroup>
    </PageLayout>
>>>>>>> 6095d188
  );
}<|MERGE_RESOLUTION|>--- conflicted
+++ resolved
@@ -56,67 +56,6 @@
             </BasicInfoItemContent>
           </BasicInfoItem>
 
-<<<<<<< HEAD
-      <Card>
-        <CardHeader>
-          <CardTitle>Output</CardTitle>
-        </CardHeader>
-        <CardContent>
-          <pre className="bg-muted overflow-x-auto rounded-md p-4">
-            <code className="text-sm">
-              {JSON.stringify(inference.output, null, 2)}
-            </code>
-          </pre>
-        </CardContent>
-      </Card>
-
-      <Card>
-        <CardHeader>
-          <CardTitle>Raw Request</CardTitle>
-        </CardHeader>
-        <CardContent>
-          <pre className="bg-muted overflow-x-auto rounded-md p-4">
-            <code className="text-sm">
-              {(() => {
-                try {
-                  return JSON.stringify(
-                    JSON.parse(inference.raw_request),
-                    null,
-                    2,
-                  );
-                } catch {
-                  return inference.raw_request;
-                }
-              })()}
-            </code>
-          </pre>
-        </CardContent>
-      </Card>
-
-      <Card>
-        <CardHeader>
-          <CardTitle>Raw Response</CardTitle>
-        </CardHeader>
-        <CardContent>
-          <pre className="bg-muted overflow-x-auto rounded-md p-4">
-            <code className="text-sm">
-              {(() => {
-                try {
-                  return JSON.stringify(
-                    JSON.parse(inference.raw_response),
-                    null,
-                    2,
-                  );
-                } catch {
-                  return inference.raw_response;
-                }
-              })()}
-            </code>
-          </pre>
-        </CardContent>
-      </Card>
-    </div>
-=======
           <BasicInfoItem>
             <BasicInfoItemTitle>Usage</BasicInfoItemTitle>
             <BasicInfoItemContent>
@@ -232,6 +171,5 @@
         </SectionLayout>
       </SectionsGroup>
     </PageLayout>
->>>>>>> 6095d188
   );
 }