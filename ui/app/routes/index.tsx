import { Link, type RouteHandle, Await } from "react-router";
import * as React from "react";
import { Card } from "~/components/ui/card";
import { PageLayout } from "~/components/layout/PageLayout";
import {
  Inferences,
  Episodes,
  Functions,
  SupervisedFineTuning,
  Blog,
  Discord,
  Slack,
  GitHub,
  Globe,
  Documentation,
  Dataset,
  GridCheck,
  SequenceChecks,
  Playground,
} from "~/components/icons/Icons";
<<<<<<< HEAD
import { countInferencesByFunction } from "~/utils/clickhouse/inference.server";
import { getAllFunctionConfigs } from "~/utils/config/index.server";
=======
import {
  countInferencesByFunction,
  countEpisodes,
} from "~/utils/clickhouse/inference.server";
import { getConfig, getAllFunctionConfigs } from "~/utils/config/index.server";
>>>>>>> d07c3114
import { getDatasetCounts } from "~/utils/clickhouse/datasets.server";
import { countTotalEvaluationRuns } from "~/utils/clickhouse/evaluations.server";
import type { Route } from "./+types/index";
import {
  countDynamicEvaluationProjects,
  countDynamicEvaluationRuns,
} from "~/utils/clickhouse/dynamic_evaluations.server";
import { getNativeDatabaseClient } from "~/utils/tensorzero/native_client.server";

export const handle: RouteHandle = {
  hideBreadcrumbs: true,
};

interface DirectoryCardProps {
  source: string;
  icon: React.ComponentType<{ className?: string; size?: number }>;
  title: string;
  description: string | Promise<string>;
}

function DirectoryCard({
  source,
  icon: Icon,
  title,
  description,
}: DirectoryCardProps) {
  return (
    <Link to={source} className="block">
      <Card className="border-border hover:border-border-hover group flex w-full flex-row items-center gap-3 rounded-xl border p-4 hover:shadow-[0_0_0_3px_rgba(0,0,0,0.05)]">
        <div className="bg-bg-tertiary h-8 w-8 rounded-lg p-2">
          <Icon
            className="text-fg-secondary group-hover:text-fg-primary transition-colors"
            size={16}
          />
        </div>
        <div className="flex w-full flex-col overflow-hidden">
          <h3 className="text-fg-primary overflow-hidden text-sm font-medium text-ellipsis whitespace-nowrap">
            {title}
          </h3>
          <p className="text-fg-secondary overflow-hidden text-xs text-ellipsis whitespace-nowrap">
            {typeof description === "string" ? (
              description
            ) : (
              <React.Suspense
                fallback={
                  <span className="bg-bg-tertiary inline-block h-3 w-16 animate-pulse rounded"></span>
                }
              >
                <Await resolve={description}>
                  {(resolvedDescription) => resolvedDescription}
                </Await>
              </React.Suspense>
            )}
          </p>
        </div>
      </Card>
    </Link>
  );
}

interface FooterLinkProps {
  source: string;
  icon: React.ComponentType<{ className?: string }>;
  children: React.ReactNode;
}

function FooterLink({ source, icon: Icon, children }: FooterLinkProps) {
  return (
    <Link
      to={source}
      className="group flex w-fit items-center"
      rel="noopener noreferrer"
      target="_blank"
    >
      <Icon className="text-fg-muted group-hover:text-fg-secondary mr-2 h-4 w-4 transition-colors" />
      <span className="text-fg-secondary group-hover:text-fg-primary transition-colors">
        {children}
      </span>
    </Link>
  );
}

export async function loader() {
<<<<<<< HEAD
  const nativeDatabaseClient = await getNativeDatabaseClient();
  const [
    countsInfo,
    numEpisodes,
    datasetCounts,
    numEvaluationRuns,
    numDynamicEvaluationRuns,
    numDynamicEvaluationRunProjects,
    functionConfigs,
  ] = await Promise.all([
    countInferencesByFunction(),
    nativeDatabaseClient.countEpisodes(),
    getDatasetCounts({}),
    countTotalEvaluationRuns(),
    countDynamicEvaluationRuns(),
    countDynamicEvaluationProjects(),
    getAllFunctionConfigs(),
  ]);
  const totalInferences = countsInfo.reduce((acc, curr) => acc + curr.count, 0);
  const numFunctions = Object.keys(functionConfigs).length;
  const numVariants = Object.values(functionConfigs).reduce((acc, config) => {
    return acc + (config ? Object.keys(config.variants || {}).length : 0);
  }, 0);
  const numDatasets = datasetCounts.length;
=======
  // Create the promises
  const countsInfoPromise = countInferencesByFunction();
  const numEpisodesPromise = countEpisodes();
  const datasetCountsPromise = getDatasetCounts({});
  const numEvaluationRunsPromise = countTotalEvaluationRuns();
  const numDynamicEvaluationRunsPromise = countDynamicEvaluationRuns();
  const numDynamicEvaluationRunProjectsPromise =
    countDynamicEvaluationProjects();
  const configPromise = getConfig();
  const functionConfigsPromise = getAllFunctionConfigs();

  // Create derived promises - these will be stable references
  const totalInferencesDesc = countsInfoPromise.then((countsInfo) => {
    const total = countsInfo.reduce((acc, curr) => acc + curr.count, 0);
    return `${total.toLocaleString()} inferences`;
  });

  const numFunctionsDesc = functionConfigsPromise.then((functionConfigs) => {
    const numFunctions = Object.keys(functionConfigs).length;
    return `${numFunctions} functions`;
  });

  const numVariantsDesc = functionConfigsPromise.then((functionConfigs) => {
    const numVariants = Object.values(functionConfigs).reduce(
      (acc, funcConfig) => {
        return (
          acc + (funcConfig ? Object.keys(funcConfig.variants || {}).length : 0)
        );
      },
      0,
    );
    return `${numVariants} variants`;
  });

  const numEpisodesDesc = numEpisodesPromise.then(
    (numEpisodes) => `${numEpisodes.toLocaleString()} episodes`,
  );

  const numDatasetsDesc = datasetCountsPromise.then(
    (datasetCounts) => `${datasetCounts.length} datasets`,
  );

  const numEvaluationRunsDesc = numEvaluationRunsPromise.then(
    (runs) => `evaluations, ${runs} runs`,
  );

  // We need to create a special promise for the static evaluations that includes the config count
  const staticEvaluationsDesc = Promise.all([
    configPromise,
    numEvaluationRunsPromise,
  ]).then(([config, runs]) => {
    const numEvaluations = Object.keys(config.evaluations || {}).length;
    return `${numEvaluations} evaluations, ${runs} runs`;
  });

  const dynamicEvaluationsDesc = Promise.all([
    numDynamicEvaluationRunProjectsPromise,
    numDynamicEvaluationRunsPromise,
  ]).then(([projects, runs]) => `${projects} projects, ${runs} runs`);
>>>>>>> d07c3114

  return {
    totalInferencesDesc,
    numFunctionsDesc,
    numVariantsDesc,
    numEpisodesDesc,
    numDatasetsDesc,
    numEvaluationRunsDesc,
    staticEvaluationsDesc,
    dynamicEvaluationsDesc,
  };
}

export default function Home({ loaderData }: Route.ComponentProps) {
  const {
    totalInferencesDesc,
    numFunctionsDesc,
    numVariantsDesc,
    numEpisodesDesc,
    numDatasetsDesc,
    staticEvaluationsDesc,
    dynamicEvaluationsDesc,
  } = loaderData;

  return (
    <PageLayout>
      <div className="mx-auto flex w-full max-w-240 flex-col gap-12">
        <h1 className="text-2xl font-medium">Dashboard</h1>
        <div className="grid w-full grid-cols-1 gap-x-6 gap-y-12 md:grid-cols-2 lg:grid-cols-3">
          <div id="observability" className="flex w-full flex-col gap-2">
            <h2 className="text-md text-fg-secondary font-medium">
              Observability
            </h2>
            <div className="flex flex-col gap-2">
              <DirectoryCard
                source="/observability/inferences"
                icon={Inferences}
                title="Inferences"
                description={totalInferencesDesc}
              />
              <DirectoryCard
                source="/observability/episodes"
                icon={Episodes}
                title="Episodes"
                description={numEpisodesDesc}
              />
              <DirectoryCard
                source="/observability/functions"
                icon={Functions}
                title="Functions"
                description={numFunctionsDesc}
              />
            </div>
          </div>

          <div id="optimization" className="flex w-full flex-col gap-2">
            <h2 className="text-md text-fg-secondary font-medium">
              Optimization
            </h2>
            <div className="flex flex-col gap-2">
              <DirectoryCard
                source="/optimization/supervised-fine-tuning"
                icon={SupervisedFineTuning}
                title="Supervised Fine-tuning"
                description={numFunctionsDesc}
              />
            </div>
          </div>

          <div id="workflows" className="flex w-full flex-col gap-2">
            <h2 className="text-md text-fg-secondary font-medium">Workflows</h2>
            <div className="flex flex-col gap-2">
              <DirectoryCard
                source="/playground"
                icon={Playground}
                title="Playground"
                description={numVariantsDesc}
              />
              <DirectoryCard
                source="/datasets"
                icon={Dataset}
                title="Datasets"
                description={numDatasetsDesc}
              />
              <DirectoryCard
                source="/evaluations"
                icon={GridCheck}
                title="Static Evaluations"
                description={staticEvaluationsDesc}
              />
              <DirectoryCard
                source="/dynamic_evaluations"
                icon={SequenceChecks}
                title="Dynamic Evaluations"
                description={dynamicEvaluationsDesc}
              />
            </div>
          </div>
        </div>

        <div className="border-border my-4 w-full border-t"></div>

        <div className="grid w-full grid-cols-1 gap-x-6 gap-y-12 md:grid-cols-2 lg:grid-cols-3">
          <div className="w-full">
            <h3 className="text-fg-tertiary mb-4 text-sm font-medium">
              Learn more
            </h3>
            <div className="flex flex-col gap-3">
              <FooterLink
                source="https://www.tensorzero.com/docs"
                icon={Documentation}
              >
                Documentation
              </FooterLink>
              <FooterLink
                source="https://github.com/tensorzero/tensorzero"
                icon={GitHub}
              >
                GitHub
              </FooterLink>
            </div>
          </div>
          <div className="w-full">
            <h3 className="text-fg-tertiary mb-4 text-sm font-medium">
              Ask a question
            </h3>
            <div className="flex flex-col gap-3">
              <FooterLink
                source="https://www.tensorzero.com/slack"
                icon={Slack}
              >
                Slack
              </FooterLink>
              <FooterLink
                source="https://www.tensorzero.com/discord"
                icon={Discord}
              >
                Discord
              </FooterLink>
            </div>
          </div>
          <div className="w-full">
            <h3 className="text-fg-tertiary mb-4 text-sm font-medium">
              Explore TensorZero
            </h3>
            <div className="flex flex-col gap-3">
              <FooterLink source="https://www.tensorzero.com/" icon={Globe}>
                Website
              </FooterLink>
              <FooterLink source="https://www.tensorzero.com/blog" icon={Blog}>
                Blog
              </FooterLink>
            </div>
          </div>
        </div>
      </div>
    </PageLayout>
  );
}<|MERGE_RESOLUTION|>--- conflicted
+++ resolved
@@ -18,16 +18,8 @@
   SequenceChecks,
   Playground,
 } from "~/components/icons/Icons";
-<<<<<<< HEAD
 import { countInferencesByFunction } from "~/utils/clickhouse/inference.server";
-import { getAllFunctionConfigs } from "~/utils/config/index.server";
-=======
-import {
-  countInferencesByFunction,
-  countEpisodes,
-} from "~/utils/clickhouse/inference.server";
 import { getConfig, getAllFunctionConfigs } from "~/utils/config/index.server";
->>>>>>> d07c3114
 import { getDatasetCounts } from "~/utils/clickhouse/datasets.server";
 import { countTotalEvaluationRuns } from "~/utils/clickhouse/evaluations.server";
 import type { Route } from "./+types/index";
@@ -111,35 +103,11 @@
 }
 
 export async function loader() {
-<<<<<<< HEAD
   const nativeDatabaseClient = await getNativeDatabaseClient();
-  const [
-    countsInfo,
-    numEpisodes,
-    datasetCounts,
-    numEvaluationRuns,
-    numDynamicEvaluationRuns,
-    numDynamicEvaluationRunProjects,
-    functionConfigs,
-  ] = await Promise.all([
-    countInferencesByFunction(),
-    nativeDatabaseClient.countEpisodes(),
-    getDatasetCounts({}),
-    countTotalEvaluationRuns(),
-    countDynamicEvaluationRuns(),
-    countDynamicEvaluationProjects(),
-    getAllFunctionConfigs(),
-  ]);
-  const totalInferences = countsInfo.reduce((acc, curr) => acc + curr.count, 0);
-  const numFunctions = Object.keys(functionConfigs).length;
-  const numVariants = Object.values(functionConfigs).reduce((acc, config) => {
-    return acc + (config ? Object.keys(config.variants || {}).length : 0);
-  }, 0);
-  const numDatasets = datasetCounts.length;
-=======
+
   // Create the promises
   const countsInfoPromise = countInferencesByFunction();
-  const numEpisodesPromise = countEpisodes();
+  const numEpisodesPromise = nativeDatabaseClient.countEpisodes();
   const datasetCountsPromise = getDatasetCounts({});
   const numEvaluationRunsPromise = countTotalEvaluationRuns();
   const numDynamicEvaluationRunsPromise = countDynamicEvaluationRuns();
@@ -196,7 +164,6 @@
     numDynamicEvaluationRunProjectsPromise,
     numDynamicEvaluationRunsPromise,
   ]).then(([projects, runs]) => `${projects} projects, ${runs} runs`);
->>>>>>> d07c3114
 
   return {
     totalInferencesDesc,
