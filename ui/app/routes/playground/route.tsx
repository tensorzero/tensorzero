import {
  useSearchParams,
  data,
  Link,
  type RouteHandle,
  type ShouldRevalidateFunctionArgs,
  isRouteErrorResponse,
  useNavigation,
} from "react-router";
import { DatasetSelector } from "~/components/dataset/DatasetSelector";
import { FunctionSelector } from "~/components/function/FunctionSelector";
import { EvaluationSelector } from "~/components/evaluation/EvaluationSelector";
import { PageHeader, PageLayout } from "~/components/layout/PageLayout";
import {
  useFunctionConfig,
  useAllFunctionConfigs,
  useConfig,
} from "~/context/config";
import { getConfig, getFunctionConfig } from "~/utils/config/index.server";
import type { Route } from "./+types/route";
import { getTensorZeroClient } from "~/utils/tensorzero.server";
import { datapointInputToZodInput } from "~/routes/api/tensorzero/inference.utils";
import { resolveInput } from "~/utils/resolve.server";
import { X } from "lucide-react";
import type { GetDatapointsResponse, Datapoint } from "~/types/tensorzero";
import { useMemo, useState } from "react";
import { Button } from "~/components/ui/button";
import PageButtons from "~/components/utils/PageButtons";
import Input from "~/components/inference/Input";
import { ChatOutputElement } from "~/components/input_output/ChatOutputElement";
import { JsonOutputElement } from "~/components/input_output/JsonOutputElement";
import { Label } from "~/components/ui/label";
import DatapointPlaygroundOutput from "./DatapointPlaygroundOutput";
import { safeParseInt, symmetricDifference } from "~/utils/common";
import { EditButton } from "~/components/utils/EditButton";
import { VariantEditor } from "~/components/function/variant/VariantEditor";
import { Badge } from "~/components/ui/badge";
import {
  extractOriginalVariantNameFromEdited,
  getClientInferenceQueryFunction,
  getClientInferenceQueryKey,
  getNewVariantName,
  getVariants,
  type ClientInferenceInputArgs,
  type PlaygroundVariantInfo,
} from "./utils";
import { BuiltinVariantFilter } from "./BuiltInVariantSelector";
import {
  dehydrate,
  HydrationBoundary,
  QueryClient,
} from "@tanstack/react-query";
import { toDatapointUrl } from "~/utils/urls";
import clsx from "clsx";

const DEFAULT_LIMIT = 5;

export const handle: RouteHandle = {
  crumb: () => ["Playground"],
};

function getCleanVariantName(variant: PlaygroundVariantInfo) {
  if (variant.type === "builtin") {
    return variant.name;
  } else if (variant.type === "edited") {
    const originalVariantName = extractOriginalVariantNameFromEdited(
      variant.name,
    );
    return originalVariantName;
  }
  throw new Error(`Unknown variant type: ${JSON.stringify(variant)}`);
}

function getDisplayVariantName(variant: PlaygroundVariantInfo) {
  if (variant.type === "builtin") {
    return <span>{variant.name}</span>;
  } else if (variant.type === "edited") {
    const originalVariantName = extractOriginalVariantNameFromEdited(
      variant.name,
    );
    return (
      <span>
        {originalVariantName} <Badge variant="secondary">edited</Badge>
      </span>
    );
  }
  throw new Error(`Unknown variant type: ${JSON.stringify(variant)}`);
}

export function shouldRevalidate(arg: ShouldRevalidateFunctionArgs) {
  const { currentUrl, nextUrl } = arg;
  // First check that the base route is the same
  if (currentUrl.pathname !== nextUrl.pathname) {
    return true;
  }

  // Copy search params for comparison
  const currentSearchParams = new URLSearchParams(currentUrl.searchParams);
  const nextSearchParams = new URLSearchParams(nextUrl.searchParams);

  // Remove variants and evaluation from comparison since we want to skip
  // revalidation if only these changed (they don't require new datapoints)
  currentSearchParams.delete("variants");
  nextSearchParams.delete("variants");
  currentSearchParams.delete("evaluation");
  nextSearchParams.delete("evaluation");

  // Then manually compare the remaining search params and revalidate if
  // anything else changed
  if (currentSearchParams.size !== nextSearchParams.size) {
    // number of search params has changed; revalidate
    return true;
  }

  const currentKeys = new Set(currentSearchParams.keys());
  const nextKeys = new Set(nextSearchParams.keys());
  if (symmetricDifference(currentKeys, nextKeys).size > 0) {
    // search param keys have changed; revalidate
    return true;
  }

  for (const [key, value] of currentSearchParams.entries()) {
    const nextValue = nextSearchParams.get(key);
    if (nextValue !== value) {
      // search param values have changed; revalidate
      return true;
    }
  }

  // No other changes detected; skip revalidation
  return false;
}

export async function loader({ request }: Route.LoaderArgs) {
  const url = new URL(request.url);
  const searchParams = new URLSearchParams(url.search);
  const functionName = searchParams.get("functionName");
  const limit = safeParseInt(searchParams.get("limit"), DEFAULT_LIMIT);
  const offset = safeParseInt(searchParams.get("offset"), 0);

  let config;
  try {
    config = await getConfig();
  } catch {
    throw data("Failed to load configuration", { status: 500 });
  }

  const functionConfig = functionName
    ? await getFunctionConfig(functionName, config)
    : undefined;
  if (functionName && !functionConfig) {
    throw data(`Function config not found for function ${functionName}`, {
      status: 404,
    });
  }
  const datasetName = searchParams.get("datasetName");

  let getDatapointsResponse: GetDatapointsResponse | undefined,
    totalDatapoints: number | undefined;
  try {
    const client = getTensorZeroClient();
    [getDatapointsResponse, totalDatapoints] = datasetName
      ? await Promise.all([
          client.listDatapoints(datasetName, {
            function_name: functionName ?? undefined,
            limit,
            offset,
          }),
          functionName
            ? client
                .getDatapointCount(datasetName, { functionName })
                .then((stats) => Number(stats.datapoint_count))
                .catch(() => undefined)
            : undefined,
        ])
      : [undefined, undefined];
  } catch (error) {
    throw data(
      `Failed to load datapoints: ${error instanceof Error ? error.message : "Unknown error"}`,
      {
        status: 500,
      },
    );
  }

  const datapoints: Datapoint[] = getDatapointsResponse?.datapoints ?? [];

  let inputs;
  try {
    inputs = getDatapointsResponse
      ? await Promise.all(
          datapoints.map(async (datapoint) => {
            const inputData = datapointInputToZodInput(datapoint.input);
            return await resolveInput(inputData, functionConfig ?? null);
          }),
        )
      : undefined;
  } catch (error) {
    throw data(
      `Failed to resolve inputs: ${error instanceof Error ? error.message : "Unknown error"}`,
      {
        status: 500,
      },
    );
  }

  const queryClient = new QueryClient();
  const variants = getVariants(searchParams);
  if (
    variants.length > 0 &&
    datapoints &&
    datapoints.length > 0 &&
    datasetName &&
    inputs &&
    functionName &&
    functionConfig
  ) {
    await Promise.all(
      datapoints.flatMap((datapoint, index) =>
        variants.map(async (variant) => {
          const input = inputs[index];
          const args: ClientInferenceInputArgs = {
            datapoint,
            functionConfig,
            functionName,
            input,
            variant,
            toolsConfig: config.tools,
          };
          return queryClient.prefetchQuery({
            queryKey: getClientInferenceQueryKey(args),
            queryFn: getClientInferenceQueryFunction(args),
          });
        }),
      ),
    );
  }

  return {
    functionName,
    datasetName,
    datapoints,
    inputs,
    totalDatapoints,
    offset,
    limit,
    dehydratedState: dehydrate(queryClient),
  };
}

export default function PlaygroundPage({ loaderData }: Route.ComponentProps) {
  const navigation = useNavigation();
  const [currentSearchParams, setSearchParams] = useSearchParams();
  const [editingVariant, setEditingVariant] =
    useState<PlaygroundVariantInfo | null>(null);
  const selectedEvaluation = currentSearchParams.get("evaluation");
  const { variants, searchParams } = useMemo(() => {
    if (navigation.state !== "loading") {
      return {
        variants: getVariants(currentSearchParams),
        searchParams: currentSearchParams,
        loadingVariants: new Set<string>(),
      };
    }

    const nextSearchParams = new URLSearchParams(navigation.location?.search);
    // TODO: this is wrong
    const currentVariants = getVariants(currentSearchParams);
    const currentVariantNames = new Set<string>(
      currentVariants.map((variant) => variant.name),
    );
    const nextVariants = getVariants(nextSearchParams);
    const loadingVariants = new Set<string>();
    for (const variant of nextVariants) {
      if (!currentVariantNames.has(variant.name)) {
        loadingVariants.add(variant.name);
      }
    }

    return {
      variants: getVariants(nextSearchParams),
      searchParams: nextSearchParams,
      loadingVariants,
    };
  }, [navigation, currentSearchParams]);

  const {
    functionName,
    datasetName,
    datapoints,
    inputs,
    totalDatapoints,
    offset,
    limit,
    dehydratedState,
  } = loaderData;
  const functionConfig = useFunctionConfig(functionName);
  const config = useConfig();
  if (functionName && !functionConfig) {
    throw data(`Function config not found for function ${functionName}`, {
      status: 404,
    });
  }
  const configuredVariants = functionConfig?.variants ?? undefined;

  const updateSearchParams = (
    updates: Record<string, string | string[] | null>,
  ) => {
    const newParams = new URLSearchParams(searchParams);

    Object.entries(updates).forEach(([key, value]) => {
      if (value === null) {
        newParams.delete(key);
      } else if (Array.isArray(value)) {
        // Remove all existing params with this key
        newParams.delete(key);
        // Add each value in the array
        value.forEach((v) => newParams.append(key, v));
      } else {
        newParams.set(key, value);
      }
    });

    setSearchParams(newParams, { replace: true });
  };

  return (
    <PageLayout>
      <PageHeader name="Playground" />
      <div className="flex max-w-180 flex-col gap-2">
        <Label>Function</Label>
        <FunctionSelector
          selected={functionName}
          onSelect={(value) =>
            // If the function is changed, we should reset all selectors since
            // the variant is no longer valid and the dataset may not be.
            updateSearchParams({
              functionName: value,
              variants: null,
              datasetName: null,
            })
          }
          functions={useAllFunctionConfigs()}
        />
      </div>
      <div className="flex max-w-180 flex-col gap-2">
        <Label>Dataset</Label>
        <DatasetSelector
          label="Select a dataset"
          functionName={functionName ?? undefined}
          disabled={!functionName}
          selected={datasetName ?? undefined}
          onSelect={(value) => updateSearchParams({ datasetName: value })}
          allowCreation={false}
        />
      </div>
      <div className="flex max-w-180 flex-col gap-2">
        <Label>Variants</Label>
        <BuiltinVariantFilter
          variants={variants}
          updateSearchParams={updateSearchParams}
          builtInVariantNames={
            configuredVariants ? Object.keys(configuredVariants) : []
          }
          disabled={!functionName || !datasetName}
        />
      </div>
      <div className="flex max-w-180 flex-col gap-2">
        <Label>Evaluation</Label>
        <EvaluationSelector
          selected={selectedEvaluation}
          onSelect={(value) =>
            updateSearchParams({ evaluation: value ?? null })
          }
          evaluations={config.evaluations}
          functionName={functionName}
          disabled={!functionName || !datasetName || variants.length === 0}
        />
      </div>
      {datapoints &&
        datapoints.length > 0 &&
        datasetName &&
        inputs &&
        functionName &&
        functionConfig && (
          <>
            <div className="overflow-x-auto rounded border">
              <div className="min-w-fit">
                {/* Header row with sticky positioning */}
                <GridRow as="header" variantCount={variants.length}>
                  <div className="bg-background sticky left-0 z-30 flex items-center border-r p-4 font-medium">
                    Datapoints
                  </div>
                  {variants.length > 0 && (
                    <div className="grid auto-cols-[minmax(480px,1fr)] grid-flow-col">
                      {variants.map((variant) => {
                        const isEditable =
                          variant.type === "edited" ||
                          functionConfig?.variants?.[variant.name]?.inner
                            .type === "chat_completion";
                        return (
                          <div
                            key={variant.name}
                            className="flex items-center gap-2 border-r p-4 font-mono font-medium last:border-r-0"
                          >
                            <div className="flex min-w-0 flex-1 items-center gap-2">
                              {variant.type === "builtin" ? (
                                <Link
                                  to={`/observability/functions/${encodeURIComponent(functionName)}/variants/${encodeURIComponent(variant.name)}`}
                                  className="min-w-0 truncate font-mono text-blue-600 hover:text-blue-800 hover:underline"
                                  title={variant.name}
                                >
                                  {getDisplayVariantName(variant)}
                                </Link>
                              ) : (
                                <span
                                  className="min-w-0 truncate font-mono text-gray-500"
                                  title={variant.name}
                                >
                                  {getDisplayVariantName(variant)}
                                </span>
                              )}
                              <EditButton
                                onClick={() => {
                                  setEditingVariant(variant);
                                }}
                                disabled={!isEditable}
                                tooltip={
                                  isEditable
                                    ? "Edit variant"
                                    : "Editing is currently only supported for chat completion variants."
                                }
                              />
                            </div>
                            <Button
                              variant="ghost"
                              size="icon"
                              className="shrink-0"
                              onClick={() => {
                                updateSearchParams({
                                  variants: JSON.stringify(
                                    variants.filter((v) => v !== variant),
                                  ),
                                });
                              }}
                            >
                              <span className="sr-only">
                                Remove {variant.name}
                              </span>
                              <X aria-hidden />
                            </Button>
                          </div>
                        );
                      })}
                    </div>
                  )}
                </GridRow>

                <HydrationBoundary state={dehydratedState}>
                  {datapoints.map((datapoint: Datapoint, index: number) => (
                    <GridRow key={datapoint.id} variantCount={variants.length}>
                      <div className="bg-background sticky left-0 z-10 flex flex-col gap-2 border-r p-4 text-sm">
                        <div className="text-xs font-medium text-gray-500">
                          Datapoint:{" "}
                          <Link
                            to={toDatapointUrl(datasetName, datapoint.id)}
                            className="font-mono text-xs text-blue-600 hover:text-blue-800 hover:underline"
                          >
                            {datapoint.id}
                          </Link>
                        </div>
                        <div>
                          <h3 className="mb-2 text-sm font-medium text-gray-500">
                            Input
                          </h3>
                          <Input
                            messages={inputs[index].messages}
                            system={inputs[index].system}
                            maxHeight={150}
                          />
                        </div>
                        <div>
                          <h3 className="mb-2 text-sm font-medium text-gray-500">
                            Reference Output
                          </h3>
                          {datapoint.output ? (
                            datapoint.type === "json" ? (
                              <JsonOutputElement
                                output={datapoint.output}
                                outputSchema={datapoint.output_schema}
                              />
                            ) : (
                              <ChatOutputElement output={datapoint.output} />
                            )
                          ) : (
                            <div className="text-sm text-gray-500">None</div>
                          )}
                        </div>
<<<<<<< HEAD
                        {variants.length > 0 && (
                          <div className="grid auto-cols-[minmax(320px,1fr)] grid-flow-col">
                            {variants.map((variant) => (
=======
                      </div>
                      {variants.length > 0 && (
                        <div className="grid auto-cols-[minmax(320px,1fr)] grid-flow-col">
                          {variants.map((variant) => {
                            return (
>>>>>>> 5e122af0
                              <div
                                key={`${datapoint.id}-${variant.name}`}
                                className="border-r p-4 last:border-r-0"
                              >
                                <DatapointPlaygroundOutput
                                  datapoint={datapoint}
                                  variant={variant}
                                  input={inputs[index]}
                                  functionName={functionName}
                                  functionConfig={functionConfig}
                                  toolsConfig={config.tools}
<<<<<<< HEAD
                                  selectedEvaluation={selectedEvaluation}
                                />
                              </div>
                            ))}
                          </div>
                        )}
                      </GridRow>
                    ),
                  )}
=======
                                />
                              </div>
                            );
                          })}
                        </div>
                      )}
                    </GridRow>
                  ))}
>>>>>>> 5e122af0
                </HydrationBoundary>
              </div>
            </div>
            <PageButtons
              onPreviousPage={() => {
                const newOffset = Math.max(0, offset - limit);
                updateSearchParams({ offset: newOffset.toString() });
              }}
              onNextPage={() => {
                const newOffset = offset + limit;
                updateSearchParams({ offset: newOffset.toString() });
              }}
              disablePrevious={offset === 0}
              disableNext={
                totalDatapoints === undefined
                  ? false
                  : offset + limit >= totalDatapoints
              }
            />
          </>
        )}
      {editingVariant &&
        (() => {
          // First check if it's an edited variant
          const variantInfo = (() => {
            switch (editingVariant.type) {
              case "builtin":
                return configuredVariants?.[editingVariant.name];
              case "edited":
                return editingVariant.config;
            }
          })();
          if (!variantInfo) {
            throw new Error(
              `Failed to get VariantInfo for ${editingVariant.name}`,
            );
          }
          return (
            <VariantEditor
              key={editingVariant.name}
              variantInfo={variantInfo}
              confirmVariantInfo={(newVariantInfo) => {
                const newVariantName = getNewVariantName(editingVariant.name);
                const newPlaygroundVariantInfo = {
                  type: "edited",
                  name: newVariantName,
                  config: newVariantInfo,
                };
                const newVariants = variants.map((variant) =>
                  variant.name === editingVariant.name
                    ? newPlaygroundVariantInfo
                    : variant,
                );
                setEditingVariant(null);
                updateSearchParams({
                  variants: JSON.stringify(newVariants),
                });
              }}
              isOpen={true}
              onClose={() => setEditingVariant(null)}
              variantName={
                editingVariant.name
                  ? getCleanVariantName(editingVariant)
                  : undefined
              }
            />
          );
        })()}
    </PageLayout>
  );
}

export function ErrorBoundary({ error }: Route.ErrorBoundaryProps) {
  if (isRouteErrorResponse(error)) {
    return (
      <PageLayout>
        <div className="flex min-h-[50vh] flex-col items-center justify-center">
          <div className="text-center">
            <h1 className="text-4xl font-bold text-gray-900">
              {error.status} {error.statusText}
            </h1>
            <p className="mt-4 text-lg text-gray-600">{error.data}</p>
            <Link
              to="/playground"
              className="mt-6 inline-block rounded bg-blue-600 px-4 py-2 text-white hover:bg-blue-700"
            >
              Go to Playground
            </Link>
          </div>
        </div>
      </PageLayout>
    );
  } else if (error instanceof Error) {
    return (
      <PageLayout>
        <div className="flex min-h-[50vh] flex-col items-center justify-center">
          <div className="text-center">
            <h1 className="text-4xl font-bold text-gray-900">Error</h1>
            <p className="mt-4 text-lg text-gray-600">{error.message}</p>
            <details className="mt-4 max-w-2xl text-left">
              <summary className="cursor-pointer text-sm text-gray-500">
                Stack trace
              </summary>
              <pre className="mt-2 overflow-auto rounded bg-gray-100 p-4 text-xs">
                {error.stack}
              </pre>
            </details>
            <Link
              to="/playground"
              className="mt-6 inline-block rounded bg-blue-600 px-4 py-2 text-white hover:bg-blue-700"
            >
              Go to Playground
            </Link>
          </div>
        </div>
      </PageLayout>
    );
  } else {
    return (
      <PageLayout>
        <div className="flex min-h-[50vh] flex-col items-center justify-center">
          <div className="text-center">
            <h1 className="text-4xl font-bold text-gray-900">Unknown Error</h1>
            <p className="mt-4 text-lg text-gray-600">
              An unexpected error occurred. Please try again.
            </p>
            <Link
              to="/playground"
              className="mt-6 inline-block rounded bg-blue-600 px-4 py-2 text-white hover:bg-blue-700"
            >
              Go to Playground
            </Link>
          </div>
        </div>
      </PageLayout>
    );
  }
}

function GridRow({
  as = "datapoint",
  variantCount,
  ...props
}: {
  as?: "header" | "datapoint";
  variantCount: number;
  children: React.ReactNode;
}) {
  return (
    <div
      {...props}
      className={clsx(
        "grid border-b",
        variantCount > 0 && "grid-cols-[400px_1fr]",
        as === "header" && "bg-background sticky top-0 z-20",
        as === "datapoint" && "last:border-b-0",
      )}
    />
  );
}<|MERGE_RESOLUTION|>--- conflicted
+++ resolved
@@ -496,17 +496,11 @@
                             <div className="text-sm text-gray-500">None</div>
                           )}
                         </div>
-<<<<<<< HEAD
-                        {variants.length > 0 && (
-                          <div className="grid auto-cols-[minmax(320px,1fr)] grid-flow-col">
-                            {variants.map((variant) => (
-=======
                       </div>
                       {variants.length > 0 && (
                         <div className="grid auto-cols-[minmax(320px,1fr)] grid-flow-col">
                           {variants.map((variant) => {
                             return (
->>>>>>> 5e122af0
                               <div
                                 key={`${datapoint.id}-${variant.name}`}
                                 className="border-r p-4 last:border-r-0"
@@ -518,17 +512,7 @@
                                   functionName={functionName}
                                   functionConfig={functionConfig}
                                   toolsConfig={config.tools}
-<<<<<<< HEAD
                                   selectedEvaluation={selectedEvaluation}
-                                />
-                              </div>
-                            ))}
-                          </div>
-                        )}
-                      </GridRow>
-                    ),
-                  )}
-=======
                                 />
                               </div>
                             );
@@ -537,7 +521,6 @@
                       )}
                     </GridRow>
                   ))}
->>>>>>> 5e122af0
                 </HydrationBoundary>
               </div>
             </div>
