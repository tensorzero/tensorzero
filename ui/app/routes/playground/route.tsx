import {
  useSearchParams,
  data,
  Link,
  type RouteHandle,
  type ShouldRevalidateFunctionArgs,
  isRouteErrorResponse,
  useNavigation,
} from "react-router";
import { DatasetSelector } from "~/components/dataset/DatasetSelector";
import { FunctionSelector } from "~/components/function/FunctionSelector";
import { PageHeader, PageLayout } from "~/components/layout/PageLayout";
import { useFunctionConfig, useAllFunctionConfigs } from "~/context/config";
import { getConfig, getFunctionConfig } from "~/utils/config/index.server";
import type { Route } from "./+types/route";
import { listDatapoints } from "~/utils/tensorzero.server";
import { VariantFilter } from "~/components/function/variant/variant-filter";
import {
  prepareInferenceActionRequest,
  tensorZeroResolvedInputToInput,
} from "~/routes/api/tensorzero/inference.utils";
import { resolveInput } from "~/utils/resolve.server";
import { X } from "lucide-react";
import type { Datapoint as TensorZeroDatapoint } from "tensorzero-node";
import type { DisplayInput } from "~/utils/clickhouse/common";
import { useCallback, useEffect, useMemo, useState } from "react";
import { Button } from "~/components/ui/button";
import PageButtons from "~/components/utils/PageButtons";
import { countDatapointsForDatasetFunction } from "~/utils/clickhouse/datasets.server";
import InputSnippet from "~/components/inference/InputSnippet";
import OutputRust from "~/components/inference/NewOutputRust";
import { Label } from "~/components/ui/label";
import DatapointPlaygroundOutput from "./DatapointPlaygroundOutput";
import { safeParseInt } from "~/utils/common";
<<<<<<< HEAD
import { getNativeTensorZeroClient } from "~/utils/tensorzero/native_client.server";
import type { InferenceResponse } from "tensorzero-node";
=======
import { getExtraInferenceOptions } from "~/utils/env.server";
>>>>>>> a4dca47e

const DEFAULT_LIMIT = 5;

export const handle: RouteHandle = {
  crumb: () => ["Playground"],
};

/**
 * We will skip revalidation on navigation in the case where:
 * - The previous route was the same as the current route
 * - The previous route shared the same functionName, datasetName, limit, and offset
 */
export function shouldRevalidate(arg: ShouldRevalidateFunctionArgs) {
  const { currentUrl, nextUrl } = arg;
  // First check that the base route is the same
  if (currentUrl.pathname !== nextUrl.pathname) {
    return true;
  }
  // Then check that the search params are the same
  const currentSearchParams = new URLSearchParams(currentUrl.search);
  const nextSearchParams = new URLSearchParams(nextUrl.search);
  const currentFunctionName = currentSearchParams.get("functionName");
  const nextFunctionName = nextSearchParams.get("functionName");
  const currentDatasetName = currentSearchParams.get("datasetName");
  const nextDatasetName = nextSearchParams.get("datasetName");
  const currentLimit = safeParseInt(
    currentSearchParams.get("limit"),
    DEFAULT_LIMIT,
  );
  const nextLimit = safeParseInt(nextSearchParams.get("limit"), DEFAULT_LIMIT);
  const currentOffset = safeParseInt(currentSearchParams.get("offset"), 0);
  const nextOffset = safeParseInt(nextSearchParams.get("offset"), 0);
  if (
    currentFunctionName === nextFunctionName &&
    currentDatasetName === nextDatasetName &&
    currentLimit === nextLimit &&
    currentOffset === nextOffset
  ) {
    return false;
  }
  return true;
}

export async function loader({ request }: Route.LoaderArgs) {
  const url = new URL(request.url);
  const searchParams = new URLSearchParams(url.search);
  const functionName = searchParams.get("functionName");
  const limit = safeParseInt(searchParams.get("limit"), DEFAULT_LIMIT);
  const offset = safeParseInt(searchParams.get("offset"), 0);

  let config;
  try {
    config = await getConfig();
  } catch {
    throw data("Failed to load configuration", { status: 500 });
  }

  const functionConfig = functionName
    ? await getFunctionConfig(functionName, config)
    : null;
  if (functionName && !functionConfig) {
    throw data(`Function config not found for function ${functionName}`, {
      status: 404,
    });
  }
  const datasetName = searchParams.get("datasetName");
  const selectedVariants = searchParams.getAll("variant");

  let datapoints, totalDatapoints;
  try {
    [datapoints, totalDatapoints] = datasetName
      ? await Promise.all([
          listDatapoints(datasetName, functionName ?? undefined, limit, offset),
          functionName
            ? countDatapointsForDatasetFunction(datasetName, functionName)
            : null,
        ])
      : [undefined, null];
  } catch (error) {
    throw data(
      `Failed to load datapoints: ${error instanceof Error ? error.message : "Unknown error"}`,
      {
        status: 500,
      },
    );
  }

  let inputs;
  try {
    inputs = datapoints
      ? await Promise.all(
          datapoints.map(async (datapoint) => {
            const inputData = tensorZeroResolvedInputToInput(datapoint.input);
            return await resolveInput(inputData, functionConfig ?? null);
          }),
        )
      : undefined;
  } catch (error) {
    throw data(
      `Failed to resolve inputs: ${error instanceof Error ? error.message : "Unknown error"}`,
      {
        status: 500,
      },
    );
  }

  // Create a closure we can apply to each datapoint x variant pair
  // and return the promises from the loader
  const serverInference = async (
    input: DisplayInput,
    datapoint: TensorZeroDatapoint,
    functionName: string,
    variantName: string,
  ) => {
    const request = prepareInferenceActionRequest({
      source: "clickhouse_datapoint",
      input,
      functionName,
      variant: variantName,
      tool_params:
        datapoint?.type === "chat"
          ? (datapoint.tool_params ?? undefined)
          : undefined,
      output_schema:
        datapoint?.type === "json" ? datapoint.output_schema : null,
      cache_options: {
        max_age_s: null,
        enabled: "off",
      },
      dryrun: true,
    });
<<<<<<< HEAD
    const nativeClient = await getNativeTensorZeroClient();
    const inferenceResponse = await nativeClient.inference(request);
    return inferenceResponse;
=======
    const result = InferenceRequestSchema.safeParse(request);
    if (!result.success) {
      throw new Error("Invalid request");
    }
    return await getTensorZeroClient().inference({
      ...result.data,
      ...getExtraInferenceOptions(),
      stream: false,
    });
>>>>>>> a4dca47e
  };
  // Do not block on all the server inferences, just return the promises
  // Create a map of maps of promises, one for each datapoint/variant combination
  // The structure should be: serverInferences[variantName][datapointId] = promise
  // We can use this to avoid re-running the same inference multiple times
  const serverInferences = new Map<
    string,
    Map<string, Promise<InferenceResponse>>
  >();
  for (const variant of selectedVariants) {
    serverInferences.set(variant, new Map());
  }
  if (datapoints && inputs && functionName) {
    for (let index = 0; index < datapoints.length; index++) {
      const datapoint = datapoints[index];
      const input = inputs[index];
      for (const variant of selectedVariants) {
        serverInferences
          .get(variant)
          ?.set(
            datapoint.id,
            serverInference(input, datapoint, functionName, variant),
          );
      }
    }
  }

  return {
    functionName,
    datasetName,
    datapoints,
    inputs,
    serverInferences,
    totalDatapoints,
    offset,
    limit,
  };
}

export default function PlaygroundPage({ loaderData }: Route.ComponentProps) {
  const navigation = useNavigation();
  const [currentSearchParams, setSearchParams] = useSearchParams();
  const { searchParams, loadingVariants } = useMemo(() => {
    if (navigation.state !== "loading") {
      return {
        searchParams: currentSearchParams,
        loadingVariants: new Set<string>(),
      };
    }

    const nextSearchParams = new URLSearchParams(navigation.location?.search);
    const currentVariants = new Set(currentSearchParams.getAll("variant"));
    const nextVariants = new Set(nextSearchParams.getAll("variant"));
    const loadingVariants = new Set<string>();
    for (const variant of nextVariants) {
      if (!currentVariants.has(variant)) {
        loadingVariants.add(variant);
      }
    }

    return {
      searchParams: nextSearchParams,
      loadingVariants,
    };
  }, [navigation, currentSearchParams]);
  const selectedVariants = searchParams.getAll("variant");

  const {
    functionName,
    datasetName,
    datapoints,
    inputs,
    serverInferences,
    totalDatapoints,
    offset,
    limit,
  } = loaderData;
  const { map, setPromise } = useClientInferences(
    functionName,
    datapoints,
    inputs,
    selectedVariants,
    serverInferences,
  );

  const functionConfig = useFunctionConfig(functionName);
  if (functionName && !functionConfig) {
    throw data(`Function config not found for function ${functionName}`, {
      status: 404,
    });
  }
  const variants = functionConfig?.variants ?? undefined;
  const variantData = variants
    ? Object.entries(variants).map(([variantName]) => ({
        name: variantName,
        color: undefined,
      }))
    : [];

  const updateSearchParams = (
    updates: Record<string, string | string[] | null>,
  ) => {
    const newParams = new URLSearchParams(searchParams);

    Object.entries(updates).forEach(([key, value]) => {
      if (value === null) {
        newParams.delete(key);
      } else if (Array.isArray(value)) {
        // Remove all existing params with this key
        newParams.delete(key);
        // Add each value in the array
        value.forEach((v) => newParams.append(key, v));
      } else {
        newParams.set(key, value);
      }
    });

    setSearchParams(newParams, { replace: true });
  };

  return (
    <PageLayout>
      <PageHeader name="Playground" />
      <div className="flex max-w-180 flex-col gap-2">
        <Label>Function</Label>
        <FunctionSelector
          selected={functionName}
          onSelect={(value) =>
            updateSearchParams({ functionName: value, variant: null })
          }
          functions={useAllFunctionConfigs()}
        />
      </div>
      <div className="flex max-w-180 flex-col gap-2">
        <Label>Dataset</Label>
        <DatasetSelector
          functionName={functionName ?? undefined}
          disabled={!functionName}
          selected={datasetName ?? undefined}
          onSelect={(value) => updateSearchParams({ datasetName: value })}
          allowCreation={false}
        />
      </div>
      <div className="flex max-w-180 flex-col gap-2">
        <Label>Variants</Label>
        <VariantFilter
          disabled={!functionName || !datasetName}
          variants={variantData}
          selectedValues={selectedVariants}
          setSelectedValues={(valuesOrUpdater) => {
            const newValues =
              typeof valuesOrUpdater === "function"
                ? valuesOrUpdater(selectedVariants)
                : valuesOrUpdater;
            updateSearchParams({ variant: newValues });
          }}
        />
      </div>
      {selectedVariants.length > 0 &&
        datapoints &&
        datapoints.length > 0 &&
        datasetName &&
        inputs &&
        functionName && (
          <>
            <div className="overflow-x-auto rounded border">
              <div className="min-w-fit">
                {/* Header row with sticky positioning */}
                <div className="bg-background sticky top-0 z-20 grid grid-cols-[400px_1fr] border-b">
                  <div className="bg-background sticky left-0 z-30 flex items-center border-r p-4 font-medium">
                    Datapoints
                  </div>
                  <div className="grid auto-cols-[minmax(480px,1fr)] grid-flow-col">
                    {selectedVariants.map((variant) => (
                      <div
                        key={variant}
                        className="flex items-center justify-between gap-2 border-r p-4 font-mono font-medium last:border-r-0"
                      >
                        <Link
                          to={`/observability/functions/${encodeURIComponent(functionName)}/variants/${encodeURIComponent(variant)}`}
                          className="max-w-full truncate font-mono text-blue-600 hover:text-blue-800 hover:underline"
                        >
                          {variant}
                        </Link>
                        <Button
                          variant="ghost"
                          size="icon"
                          onClick={() => {
                            updateSearchParams({
                              variant: selectedVariants.filter(
                                (v) => v !== variant,
                              ),
                            });
                          }}
                        >
                          <span className="sr-only">Remove {variant}</span>
                          <X aria-hidden />
                        </Button>
                      </div>
                    ))}
                  </div>
                </div>

                {datapoints.map(
                  (datapoint: TensorZeroDatapoint, index: number) => (
                    <div
                      key={datapoint.id}
                      className="grid grid-cols-[400px_1fr] border-b last:border-b-0"
                    >
                      <div className="bg-background sticky left-0 z-10 flex flex-col gap-2 border-r p-4 text-sm">
                        <div className="text-xs font-medium text-gray-500">
                          Datapoint:{" "}
                          <Link
                            to={`/datasets/${encodeURIComponent(datasetName)}/datapoint/${datapoint.id}`}
                            className="font-mono text-xs text-blue-600 hover:text-blue-800 hover:underline"
                          >
                            {datapoint.id}
                          </Link>
                        </div>
                        <div>
                          <h3 className="mb-2 text-sm font-medium text-gray-500">
                            Input
                          </h3>
                          <InputSnippet
                            messages={inputs[index].messages}
                            system={inputs[index].system}
                          />
                        </div>
                        <div>
                          <h3 className="mb-2 text-sm font-medium text-gray-500">
                            Reference Output
                          </h3>
                          {datapoint.output ? (
                            <OutputRust output={datapoint.output} />
                          ) : (
                            <div className="text-sm text-gray-500">None</div>
                          )}
                        </div>
                      </div>
                      <div className="grid auto-cols-[minmax(320px,1fr)] grid-flow-col">
                        {selectedVariants.map((variant) => {
                          return (
                            <div
                              key={`${datapoint.id}-${variant}`}
                              className="border-r p-4 last:border-r-0"
                            >
                              <DatapointPlaygroundOutput
                                datapoint={datapoint}
                                variantName={variant}
                                isLoading={loadingVariants.has(variant)}
                                serverInference={map
                                  .get(variant)
                                  ?.get(datapoint.id)}
                                setPromise={setPromise}
                                input={inputs[index]}
                                functionName={functionName}
                              />
                            </div>
                          );
                        })}
                      </div>
                    </div>
                  ),
                )}
              </div>
            </div>
            <PageButtons
              onPreviousPage={() => {
                const newOffset = Math.max(0, offset - limit);
                updateSearchParams({ offset: newOffset.toString() });
              }}
              onNextPage={() => {
                const newOffset = offset + limit;
                updateSearchParams({ offset: newOffset.toString() });
              }}
              disablePrevious={offset === 0}
              disableNext={
                totalDatapoints ? offset + limit >= totalDatapoints : false
              }
            />
          </>
        )}
    </PageLayout>
  );
}

type NestedPromiseMap<T> = Map<string, Map<string, Promise<T>>>;

function useNestedPromiseMap<T>(initialMap: NestedPromiseMap<T>) {
  const [map, setMap] = useState<NestedPromiseMap<T>>(initialMap);
  const setPromise = useCallback(
    (outerKey: string, innerKey: string, promise: Promise<T>) => {
      setMap((prevMap) => {
        const newMap = new Map(prevMap);
        const innerMap = newMap.get(outerKey) || new Map();
        const newInnerMap = new Map(innerMap);
        newInnerMap.set(innerKey, promise);
        newMap.set(outerKey, newInnerMap);
        return newMap;
      });
    },
    [],
  );
  return { map, setPromise, setMap };
}

function useClientInferences(
  functionName: string | null,
  datapoints: TensorZeroDatapoint[] | undefined,
  inputs: DisplayInput[] | undefined,
  selectedVariants: string[],
  serverInferences: NestedPromiseMap<InferenceResponse>,
) {
  const { map, setPromise, setMap } =
    useNestedPromiseMap<InferenceResponse>(serverInferences);

  // Single combined effect to handle both server inferences and client inferences
  useEffect(() => {
    if (!functionName || !datapoints || !inputs) return;

    // First check if we need any updates
    let needsUpdate = false;
    const updates: Array<{
      variant: string;
      datapoint: TensorZeroDatapoint;
      input: DisplayInput;
    }> = [];

    // Use a ref to access the current map without including it in dependencies
    setMap((prevMap) => {
      // Check each required combination
      selectedVariants.forEach((variant) => {
        const variantMap = prevMap.get(variant);

        datapoints.forEach((datapoint, index) => {
          const existingPromise = variantMap?.get(datapoint.id);
          if (!existingPromise) {
            needsUpdate = true;
            updates.push({ variant, datapoint, input: inputs[index] });
          }
        });
      });

      // Only create a new map if we have updates
      if (!needsUpdate) {
        return prevMap; // Return the same reference to avoid re-render
      }

      const newMap = new Map(prevMap);

      // Apply updates
      updates.forEach(({ variant, datapoint, input }) => {
        let variantMap = newMap.get(variant);
        if (!variantMap) {
          variantMap = new Map();
          newMap.set(variant, variantMap);
        }

        const request = prepareInferenceActionRequest({
          source: "clickhouse_datapoint",
          input,
          functionName,
          variant: variant,
          tool_params:
            datapoint?.type === "chat"
              ? (datapoint.tool_params ?? undefined)
              : undefined,
          output_schema:
            datapoint?.type === "json" ? datapoint.output_schema : null,
          cache_options: {
            max_age_s: null,
            enabled: "off",
          },
          dryrun: true,
        });
        const formData = new FormData();
        formData.append("data", JSON.stringify(request));
        const responsePromise = fetch("/api/tensorzero/inference", {
          method: "POST",
          body: formData,
        }).then(async (response) => {
          const data = await response.json();
          if (data.error) {
            throw new Error(data.error);
          }
          return data;
        });
        variantMap.set(datapoint.id, responsePromise);
      });

      return newMap;
    });
  }, [functionName, datapoints, inputs, selectedVariants, setMap]);

  return { map, setPromise, setMap };
}

export function ErrorBoundary({ error }: Route.ErrorBoundaryProps) {
  if (isRouteErrorResponse(error)) {
    return (
      <PageLayout>
        <div className="flex min-h-[50vh] flex-col items-center justify-center">
          <div className="text-center">
            <h1 className="text-4xl font-bold text-gray-900">
              {error.status} {error.statusText}
            </h1>
            <p className="mt-4 text-lg text-gray-600">{error.data}</p>
            <Link
              to="/playground"
              className="mt-6 inline-block rounded bg-blue-600 px-4 py-2 text-white hover:bg-blue-700"
            >
              Go to Playground
            </Link>
          </div>
        </div>
      </PageLayout>
    );
  } else if (error instanceof Error) {
    return (
      <PageLayout>
        <div className="flex min-h-[50vh] flex-col items-center justify-center">
          <div className="text-center">
            <h1 className="text-4xl font-bold text-gray-900">Error</h1>
            <p className="mt-4 text-lg text-gray-600">{error.message}</p>
            <details className="mt-4 max-w-2xl text-left">
              <summary className="cursor-pointer text-sm text-gray-500">
                Stack trace
              </summary>
              <pre className="mt-2 overflow-auto rounded bg-gray-100 p-4 text-xs">
                {error.stack}
              </pre>
            </details>
            <Link
              to="/playground"
              className="mt-6 inline-block rounded bg-blue-600 px-4 py-2 text-white hover:bg-blue-700"
            >
              Go to Playground
            </Link>
          </div>
        </div>
      </PageLayout>
    );
  } else {
    return (
      <PageLayout>
        <div className="flex min-h-[50vh] flex-col items-center justify-center">
          <div className="text-center">
            <h1 className="text-4xl font-bold text-gray-900">Unknown Error</h1>
            <p className="mt-4 text-lg text-gray-600">
              An unexpected error occurred. Please try again.
            </p>
            <Link
              to="/playground"
              className="mt-6 inline-block rounded bg-blue-600 px-4 py-2 text-white hover:bg-blue-700"
            >
              Go to Playground
            </Link>
          </div>
        </div>
      </PageLayout>
    );
  }
}<|MERGE_RESOLUTION|>--- conflicted
+++ resolved
@@ -32,12 +32,9 @@
 import { Label } from "~/components/ui/label";
 import DatapointPlaygroundOutput from "./DatapointPlaygroundOutput";
 import { safeParseInt } from "~/utils/common";
-<<<<<<< HEAD
 import { getNativeTensorZeroClient } from "~/utils/tensorzero/native_client.server";
 import type { InferenceResponse } from "tensorzero-node";
-=======
 import { getExtraInferenceOptions } from "~/utils/env.server";
->>>>>>> a4dca47e
 
 const DEFAULT_LIMIT = 5;
 
@@ -168,22 +165,11 @@
         enabled: "off",
       },
       dryrun: true,
+      ...getExtraInferenceOptions(),
     });
-<<<<<<< HEAD
     const nativeClient = await getNativeTensorZeroClient();
     const inferenceResponse = await nativeClient.inference(request);
     return inferenceResponse;
-=======
-    const result = InferenceRequestSchema.safeParse(request);
-    if (!result.success) {
-      throw new Error("Invalid request");
-    }
-    return await getTensorZeroClient().inference({
-      ...result.data,
-      ...getExtraInferenceOptions(),
-      stream: false,
-    });
->>>>>>> a4dca47e
   };
   // Do not block on all the server inferences, just return the promises
   // Create a map of maps of promises, one for each datapoint/variant combination
