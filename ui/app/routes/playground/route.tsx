--- conflicted
+++ resolved
@@ -32,13 +32,9 @@
 import { Label } from "~/components/ui/label";
 import DatapointPlaygroundOutput from "./DatapointPlaygroundOutput";
 import { safeParseInt } from "~/utils/common";
-<<<<<<< HEAD
-import { getExtraInferenceOptions } from "~/utils/feature_flags";
-=======
 import { getNativeTensorZeroClient } from "~/utils/tensorzero/native_client.server";
 import type { InferenceResponse } from "tensorzero-node";
-import { getExtraInferenceOptions } from "~/utils/env.server";
->>>>>>> 4c113bd1
+import { getExtraInferenceOptions } from "~/utils/feature_flags";
 
 const DEFAULT_LIMIT = 5;
 
