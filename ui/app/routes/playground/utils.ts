import type { DisplayInput } from "~/utils/clickhouse/common";
import type {
  Datapoint as TensorZeroDatapoint,
  InferenceResponse,
<<<<<<< HEAD
  VariantInfo,
=======
>>>>>>> c29d30b3
} from "tensorzero-node";
import { prepareInferenceActionRequest } from "../api/tensorzero/inference.utils";

export function isEditedVariantName(variantName: string): boolean {
  return variantName.startsWith("tensorzero::edited::");
}

export function refreshClientInference(
  setPromise: (
    outerKey: string,
    innerKey: string,
    promise: Promise<InferenceResponse>,
  ) => void,
  input: DisplayInput,
  datapoint: TensorZeroDatapoint,
  variantName: string,
  functionName: string,
  editedVariants: Map<string, VariantInfo>,
) {
  // Check if this is an edited variant
  let variantPin: string | undefined;
  let editedVariantInfo: VariantInfo | undefined;
  if (isEditedVariantName(variantName)) {
    // Instead of setting the variant for inference, we'll send the VariantInfo
    variantPin = undefined;
    editedVariantInfo = editedVariants.get(variantName);
    if (!editedVariantInfo) {
      throw new Error(
        `Variant ${variantName} not found in editedVariants Map`,
      );
    }
  } else {
    variantPin = variantName;
    editedVariantInfo = undefined;
  }

  const request = prepareInferenceActionRequest({
    source: "clickhouse_datapoint",
    input,
    functionName,
    variant: variantPin,
    tool_params:
      datapoint?.type === "chat"
        ? (datapoint.tool_params ?? undefined)
        : undefined,
    output_schema: datapoint?.type === "json" ? datapoint.output_schema : null,
    cache_options: {
      max_age_s: null,
      enabled: "off",
    },
    dryrun: true,
<<<<<<< HEAD
    editedVariantInfo,
=======
>>>>>>> c29d30b3
  });
  // The API endpoint takes form data so we need to stringify it and send as data
  const formData = new FormData();
  formData.append("data", JSON.stringify(request));
  const responsePromise = async () => {
    const response = await fetch("/api/tensorzero/inference", {
      method: "POST",
      body: formData,
    });
    const data = await response.json();
    if (data.error) {
      throw new Error(data.error);
    }
    return data;
  };
  setPromise(variantName, datapoint.id, responsePromise());
}<|MERGE_RESOLUTION|>--- conflicted
+++ resolved
@@ -2,10 +2,7 @@
 import type {
   Datapoint as TensorZeroDatapoint,
   InferenceResponse,
-<<<<<<< HEAD
   VariantInfo,
-=======
->>>>>>> c29d30b3
 } from "tensorzero-node";
 import { prepareInferenceActionRequest } from "../api/tensorzero/inference.utils";
 
@@ -33,9 +30,7 @@
     variantPin = undefined;
     editedVariantInfo = editedVariants.get(variantName);
     if (!editedVariantInfo) {
-      throw new Error(
-        `Variant ${variantName} not found in editedVariants Map`,
-      );
+      throw new Error(`Variant ${variantName} not found in editedVariants Map`);
     }
   } else {
     variantPin = variantName;
@@ -57,10 +52,7 @@
       enabled: "off",
     },
     dryrun: true,
-<<<<<<< HEAD
     editedVariantInfo,
-=======
->>>>>>> c29d30b3
   });
   // The API endpoint takes form data so we need to stringify it and send as data
   const formData = new FormData();
