--- conflicted
+++ resolved
@@ -3,9 +3,9 @@
 import type {
   Datapoint as TensorZeroDatapoint,
   InferenceResponse,
-<<<<<<< HEAD
   VariantInfo,
   ClientInferenceParams,
+  FunctionConfig,
 } from "tensorzero-node";
 import { prepareInferenceActionRequest } from "../api/tensorzero/inference.utils";
 import { getExtraInferenceOptions } from "~/utils/feature_flags";
@@ -14,12 +14,6 @@
 export function isEditedVariantName(variantName: string): boolean {
   return variantName.startsWith("tensorzero::edited::");
 }
-=======
-  FunctionConfig,
-} from "tensorzero-node";
-import { prepareInferenceActionRequest } from "../api/tensorzero/inference.utils";
-import { getExtraInferenceOptions } from "~/utils/feature_flags";
->>>>>>> a0479473
 
 export function refreshClientInference(
   setPromise: (
@@ -33,36 +27,13 @@
   functionName: string,
   functionConfig: FunctionConfig,
 ) {
-<<<<<<< HEAD
   const request = preparePlaygroundInferenceRequest(
     variant,
     functionName,
     datapoint,
     input,
+    functionConfig,
   );
-=======
-  const request = {
-    ...prepareInferenceActionRequest({
-      source: "clickhouse_datapoint",
-      input,
-      functionName,
-      variant: variantName,
-      tool_params:
-        datapoint?.type === "chat"
-          ? (datapoint.tool_params ?? undefined)
-          : undefined,
-      output_schema:
-        datapoint?.type === "json" ? datapoint.output_schema : null,
-      cache_options: {
-        max_age_s: null,
-        enabled: "off",
-      },
-      dryrun: true,
-      functionConfig,
-    }),
-    ...getExtraInferenceOptions(),
-  };
->>>>>>> a0479473
   // The API endpoint takes form data so we need to stringify it and send as data
   const formData = new FormData();
   formData.append("data", JSON.stringify(request));
@@ -76,7 +47,6 @@
       throw new Error(data.error);
     }
     return data;
-<<<<<<< HEAD
   };
   setPromise(variant.name, datapoint.id, responsePromise());
 }
@@ -183,6 +153,7 @@
   functionName: string,
   datapoint: TensorZeroDatapoint,
   input: DisplayInput,
+  functionConfig: FunctionConfig,
 ): ClientInferenceParams {
   const variantInferenceInfo = getVariantInferenceInfo(variantInfo);
   const request = prepareInferenceActionRequest({
@@ -202,12 +173,11 @@
     },
     dryrun: true,
     editedVariantInfo: variantInferenceInfo.editedVariantInfo,
+    functionConfig,
   });
   const extraOptions = getExtraInferenceOptions();
   return {
     ...request,
     ...extraOptions,
-=======
->>>>>>> a0479473
   };
 }