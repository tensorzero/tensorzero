--- conflicted
+++ resolved
@@ -7,11 +7,11 @@
 import { CodeEditor } from "~/components/ui/code-editor";
 import { refreshClientInference } from "./utils";
 import type { DisplayInput } from "~/utils/clickhouse/common";
-<<<<<<< HEAD
-import type { Datapoint, InferenceResponse, VariantInfo } from "tensorzero-node";
-=======
-import type { Datapoint, InferenceResponse } from "tensorzero-node";
->>>>>>> c29d30b3
+import type {
+  Datapoint,
+  InferenceResponse,
+  VariantInfo,
+} from "tensorzero-node";
 
 interface DatapointPlaygroundOutputProps {
   datapoint: Datapoint;
