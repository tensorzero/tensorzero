--- conflicted
+++ resolved
@@ -99,11 +99,8 @@
               discard_unknown_chunks: false,
               api_key_location: null,
               api_type: "chat_completions",
-<<<<<<< HEAD
               include_encrypted_reasoning: false,
-=======
               provider_tools: [],
->>>>>>> 34623eca
             },
           },
           timeouts: {
@@ -172,11 +169,8 @@
               discard_unknown_chunks: false,
               api_key_location: null,
               api_type: "chat_completions",
-<<<<<<< HEAD
               include_encrypted_reasoning: false,
-=======
               provider_tools: [],
->>>>>>> 34623eca
             },
           },
           timeouts: {
