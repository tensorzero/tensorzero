--- conflicted
+++ resolved
@@ -1,15 +1,7 @@
 import type { Control } from "react-hook-form";
 import { FormField, FormItem, FormLabel } from "~/components/ui/form";
 import type { SFTFormValues } from "./types";
-<<<<<<< HEAD
-import {
-  ModelOptionSchema,
-  type ModelOption,
-  detectProviderFromModelName,
-} from "./model_options";
-=======
 import { ModelOptionSchema, type ModelOption } from "./model_options";
->>>>>>> 435d32cd
 import { useState, useRef, useMemo, useEffect, useCallback } from "react";
 import {
   Popover,
@@ -82,7 +74,7 @@
 function isFocusWithinPopover(relatedTarget: Element | null): boolean {
   return Boolean(
     relatedTarget?.closest(RADIX_POPPER_SELECTOR) ||
-    relatedTarget?.closest(RADIX_SELECT_SELECTOR),
+      relatedTarget?.closest(RADIX_SELECT_SELECTOR),
   );
 }
 
@@ -139,16 +131,6 @@
     setSearchValue(null);
   }, []);
 
-<<<<<<< HEAD
-  const detectedProvider = useMemo(
-    () => detectProviderFromModelName(searchValue ?? ""),
-    [searchValue],
-  );
-
-  useEffect(() => {
-    setCustomProvider(detectedProvider);
-  }, [detectedProvider]);
-
   useEffect(() => {
     if (inputSuffixRef.current) {
       const width = inputSuffixRef.current.offsetWidth;
@@ -172,31 +154,6 @@
   const showCreateOption =
     searchValue !== null && searchValue.length > 0 && !hasExactMatch;
 
-=======
-  useEffect(() => {
-    if (inputSuffixRef.current) {
-      const width = inputSuffixRef.current.offsetWidth;
-      setRightPadding(width + INPUT_RIGHT_CONTENT_PADDING_PX);
-    }
-  }, [searchValue]);
-
-  const filteredModels = useMemo(
-    () => filterModelsByName(predefinedModels, searchValue ?? ""),
-    [searchValue, predefinedModels],
-  );
-
-  const hasExactMatch = useMemo(
-    () =>
-      searchValue !== null &&
-      predefinedModels.some(
-        (m) => m.displayName.toLowerCase() === searchValue.toLowerCase(),
-      ),
-    [predefinedModels, searchValue],
-  );
-  const showCreateOption =
-    searchValue !== null && searchValue.length > 0 && !hasExactMatch;
-
->>>>>>> 435d32cd
   const handleOpenChange = useCallback(
     (newOpen: boolean) => {
       // Don't close popover when provider Select is open
@@ -214,7 +171,6 @@
       if (e.key === "Escape") {
         closeDropdown();
         return;
-<<<<<<< HEAD
       }
 
       if (
@@ -229,22 +185,6 @@
         return;
       }
 
-=======
-      }
-
-      if (
-        e.key === "Enter" &&
-        searchValue &&
-        showCreateOption &&
-        filteredModels.length === 0
-      ) {
-        e.preventDefault();
-        onChange(createCustomModel(searchValue, customProvider));
-        closeDropdown();
-        return;
-      }
-
->>>>>>> 435d32cd
       if (COMMAND_MENU_KEYS.includes(e.key)) {
         e.preventDefault();
         if (!open) setOpen(true);
