--- conflicted
+++ resolved
@@ -1,10 +1,6 @@
 import { Button } from "~/components/ui/button";
 import { Textarea } from "~/components/ui/textarea";
-<<<<<<< HEAD
-import { logger } from "~/utils/logger";
-=======
 import { useCopy } from "~/hooks/use-copy";
->>>>>>> 8460ff09
 
 interface SFTResultProps {
   finalResult: string | null;
@@ -15,36 +11,7 @@
   finalResult,
   forceShowCopyButton = false,
 }: SFTResultProps) {
-<<<<<<< HEAD
-  const [copied, setCopied] = useState(false);
-  const [error, setError] = useState<string | null>(null);
-  const textAreaRef = useRef<HTMLTextAreaElement>(null);
-
-  const isSecureContext =
-    typeof window !== "undefined" && window.isSecureContext;
-  const isClipboard = typeof navigator !== "undefined" && !!navigator.clipboard;
-  const shouldShowCopyButton =
-    (isSecureContext && isClipboard) || forceShowCopyButton;
-
-  if (!finalResult) return null;
-
-  const handleCopy = async () => {
-    try {
-      await navigator.clipboard.writeText(finalResult);
-      setCopied(true);
-      setError(null);
-      setTimeout(() => setCopied(false), 2000);
-    } catch (err) {
-      logger.error(err);
-      setError("Failed to copy. Please copy manually.");
-      if (textAreaRef.current) {
-        textAreaRef.current.select();
-      }
-    }
-  };
-=======
   const { copy, didCopy, isCopyAvailable } = useCopy();
->>>>>>> 8460ff09
 
   return (
     finalResult && (
