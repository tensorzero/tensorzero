--- conflicted
+++ resolved
@@ -164,11 +164,7 @@
                 name="metric"
                 functionFieldName="function"
                 config={config}
-<<<<<<< HEAD
-                showDemonstrations={true}
-=======
                 addDemonstrations={true}
->>>>>>> 15128d3b
               />
 
               {errors.metric && (
