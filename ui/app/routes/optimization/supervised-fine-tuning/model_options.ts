import { z } from "zod";

export const ModelOptionSchema = z.object({
  displayName: z.string().nonempty("Model name is required"),
  name: z.string().nonempty("Model name is required"),
  provider: z.enum(["openai", "fireworks", "gcp_vertex_gemini", "together"]),
});

export type ModelOption = z.infer<typeof ModelOptionSchema>;

export const models: ModelOption[] = [
  // OpenAI
  {
    displayName: "gpt-4.1-2025-04-14",
    name: "gpt-4.1-2025-04-14",
    provider: "openai",
  },
  {
    displayName: "gpt-4.1-mini-2025-04-14",
    name: "gpt-4.1-mini-2025-04-14",
    provider: "openai",
  },
  {
    displayName: "gpt-4o-2024-08-06",
    name: "gpt-4o-2024-08-06",
    provider: "openai",
  },
  {
    displayName: "gpt-4o-mini-2024-07-18",
    name: "gpt-4o-mini-2024-07-18",
    provider: "openai",
  },
  {
    displayName: "gpt-3.5-turbo-0125",
    name: "gpt-3.5-turbo-0125",
    provider: "openai",
  },
  {
    displayName: "gpt-3.5-turbo-1106",
    name: "gpt-3.5-turbo-1106",
    provider: "openai",
  },

  // Fireworks
  {
    displayName: "llama-3.1-8b-instruct",
    name: "accounts/fireworks/models/llama-v3p1-8b-instruct",
    provider: "fireworks",
  },
  {
    displayName: "llama-3.1-70b-instruct",
    name: "accounts/fireworks/models/llama-v3p1-70b-instruct",
    provider: "fireworks",
  },
  {
    displayName: "llama-3.2-3b-instruct",
    name: "accounts/fireworks/models/llama-v3p2-3b-instruct",
    provider: "fireworks",
  },

  // GCP Vertex AI Gemini
  {
<<<<<<< HEAD
    displayName: "gemini-2.0-flash-lite-001",
    name: "gemini-2.0-flash-lite-001",
=======
    displayName: "gemini-2.5-flash-lite",
    name: "gemini-2.5-flash-lite",
    provider: "gcp_vertex_gemini",
  },
  {
    displayName: "gemini-2.5-pro",
    name: "gemini-2.5-pro",
    provider: "gcp_vertex_gemini",
  },
  {
    displayName: "gemini-2.5-flash",
    name: "gemini-2.5-flash",
    provider: "gcp_vertex_gemini",
  },
  {
    displayName: "gemini-2.0-flash",
    name: "gemini-2.0-flash",
    provider: "gcp_vertex_gemini",
  },
  {
    displayName: "gemini-2.0-flash-lite",
    name: "gemini-2.0-flash-lite",
>>>>>>> 8fd75363
    provider: "gcp_vertex_gemini",
  },

  // Together AI
  {
    displayName: "gpt-oss-20b",
    name: "openai/gpt-oss-20b",
    provider: "together",
  },
  {
    displayName: "gpt-oss-120b",
    name: "openai/gpt-oss-120b",
    provider: "together",
  },
  {
    displayName: "DeepSeek-R1-0528",
    name: "deepseek-ai/DeepSeek-R1-0528",
    provider: "together",
  },
  {
    displayName: "gemma-3-12b-pt	",
    name: "google/gemma-3-12b-pt	",
    provider: "together",
  },
  {
    displayName: "gemma-3-12b-it",
    name: "google/gemma-3-12b-it",
    provider: "together",
  },
  {
    displayName: "Qwen3-14B",
    name: "Qwen/Qwen3-14B",
    provider: "together",
  },
  {
    displayName: "Qwen3-30B-A3B-Base",
    name: "Qwen/Qwen3-30B-A3B-Base",
    provider: "together",
  },
  {
    displayName: "Qwen3-235B-A22B",
    name: "Qwen/Qwen3-235B-A22B",
    provider: "together",
  },
];<|MERGE_RESOLUTION|>--- conflicted
+++ resolved
@@ -60,10 +60,6 @@
 
   // GCP Vertex AI Gemini
   {
-<<<<<<< HEAD
-    displayName: "gemini-2.0-flash-lite-001",
-    name: "gemini-2.0-flash-lite-001",
-=======
     displayName: "gemini-2.5-flash-lite",
     name: "gemini-2.5-flash-lite",
     provider: "gcp_vertex_gemini",
@@ -86,7 +82,6 @@
   {
     displayName: "gemini-2.0-flash-lite",
     name: "gemini-2.0-flash-lite",
->>>>>>> 8fd75363
     provider: "gcp_vertex_gemini",
   },
 
