import { useState } from "react";
import {
  Accordion,
  AccordionContent,
  AccordionItem,
  AccordionTrigger,
} from "~/components/ui/accordion";
import { Label } from "~/components/ui/label";
import { RadioGroup, RadioGroupItem } from "~/components/ui/radio-group";
import type { InferenceCacheSetting } from "~/utils/evaluations.server";
import { AdaptiveStoppingPrecision } from "./AdaptiveStoppingPrecision";

export interface AdvancedParametersAccordionProps {
  inferenceCache: InferenceCacheSetting;
  setInferenceCache: (inference_cache: InferenceCacheSetting) => void;
  precisionTargets: Record<string, string>;
<<<<<<< HEAD
  setprecisionTargets: (value: Record<string, string>) => void;
  areprecisionTargetsValid: boolean;
=======
  setPrecisionTargets: (value: Record<string, string>) => void;
  arePrecisionTargetsValid: boolean;
>>>>>>> 609e479b
  evaluatorNames: string[];
  defaultOpen?: boolean;
}

export function AdvancedParametersAccordion({
  inferenceCache,
  setInferenceCache,
  precisionTargets,
<<<<<<< HEAD
  setprecisionTargets,
  areprecisionTargetsValid: _areprecisionTargetsValid,
=======
  setPrecisionTargets,
  arePrecisionTargetsValid: _arePrecisionTargetsValid,
>>>>>>> 609e479b
  evaluatorNames,
  defaultOpen,
}: AdvancedParametersAccordionProps) {
  const [isOpen, setIsOpen] = useState(defaultOpen ?? false);

<<<<<<< HEAD
  const handleprecisionTargetChange = (
    evaluatorName: string,
    value: string,
  ) => {
    setprecisionTargets({
      ...precisionTargets,
      [evaluatorName]: value,
    });
  };

  const isprecisionTargetValid = (value: string): boolean => {
    if (value === "") return true;
    // Check if the entire string is a valid number
    const num = Number(value);
    return !isNaN(num) && num >= 0 && value.trim() !== "";
  };
=======
>>>>>>> 609e479b
  return (
    <Accordion
      type="single"
      collapsible
      className="w-full"
      value={isOpen ? "advanced-parameters" : undefined}
      onValueChange={(value) => setIsOpen(value === "advanced-parameters")}
    >
      <AccordionItem value="advanced-parameters">
        <AccordionTrigger className="hover:no-underline">
          <div className="flex items-center gap-1">
            <span>Advanced Parameters</span>
          </div>
        </AccordionTrigger>
        <AccordionContent>
          <div className="space-y-6 px-3 pt-3">
            <div>
              <Label>Inference Cache</Label>
              <RadioGroup
                value={inferenceCache}
                onValueChange={setInferenceCache}
                className="mt-2 flex gap-4"
              >
                <div className="flex items-center space-x-2">
                  <RadioGroupItem value="on" id="on" />
                  <Label htmlFor="on">On</Label>
                </div>
                <div className="flex items-center space-x-2">
                  <RadioGroupItem value="off" id="off" />
                  <Label htmlFor="off">Off</Label>
                </div>
                <div className="flex items-center space-x-2">
                  <RadioGroupItem value="read_only" id="read_only" />
                  <Label htmlFor="read_only">Read Only</Label>
                </div>
                <div className="flex items-center space-x-2">
                  <RadioGroupItem value="write_only" id="write_only" />
                  <Label htmlFor="write_only">Write Only</Label>
                </div>
              </RadioGroup>
            </div>
<<<<<<< HEAD
            {evaluatorNames.length > 0 && (
              <div>
                <Label>Adaptive Stopping Precision</Label>
                <p className="text-muted-foreground mb-3 text-xs">
                  Stop running an evaluator when both sides of its 95%
                  confidence interval are within the specified threshold of the
                  mean value. (Set to 0 to disable early stopping)
                </p>
                <div className="space-y-3">
                  {evaluatorNames.map((evaluatorName) => {
                    const value = precisionTargets[evaluatorName] ?? "0.0";
                    const isValid = isprecisionTargetValid(value);
                    return (
                      <div key={evaluatorName}>
                        <div className="flex items-center gap-3">
                          <Label
                            htmlFor={`precision_target_${evaluatorName}`}
                            className="text-muted-foreground min-w-[120px] text-xs font-normal"
                          >
                            {evaluatorName}
                          </Label>
                          <input
                            type="text"
                            id={`precision_target_${evaluatorName}`}
                            name={`precision_target_${evaluatorName}`}
                            value={value}
                            onChange={(e) =>
                              handleprecisionTargetChange(
                                evaluatorName,
                                e.target.value,
                              )
                            }
                            placeholder="0.0"
                            className={`border-input bg-background flex-1 rounded-md border px-3 py-2 text-sm ${
                              !isValid
                                ? "border-red-500 focus:ring-red-500"
                                : ""
                            }`}
                          />
                        </div>
                        {!isValid && (
                          <p className="mt-1 text-xs text-red-500">
                            Must be a non-negative number
                          </p>
                        )}
                      </div>
                    );
                  })}
                </div>
              </div>
            )}
=======
            <AdaptiveStoppingPrecision
              precisionTargets={precisionTargets}
              setPrecisionTargets={setPrecisionTargets}
              evaluatorNames={evaluatorNames}
            />
>>>>>>> 609e479b
          </div>
        </AccordionContent>
      </AccordionItem>
    </Accordion>
  );
}<|MERGE_RESOLUTION|>--- conflicted
+++ resolved
@@ -14,13 +14,8 @@
   inferenceCache: InferenceCacheSetting;
   setInferenceCache: (inference_cache: InferenceCacheSetting) => void;
   precisionTargets: Record<string, string>;
-<<<<<<< HEAD
-  setprecisionTargets: (value: Record<string, string>) => void;
-  areprecisionTargetsValid: boolean;
-=======
   setPrecisionTargets: (value: Record<string, string>) => void;
   arePrecisionTargetsValid: boolean;
->>>>>>> 609e479b
   evaluatorNames: string[];
   defaultOpen?: boolean;
 }
@@ -29,37 +24,13 @@
   inferenceCache,
   setInferenceCache,
   precisionTargets,
-<<<<<<< HEAD
-  setprecisionTargets,
-  areprecisionTargetsValid: _areprecisionTargetsValid,
-=======
   setPrecisionTargets,
   arePrecisionTargetsValid: _arePrecisionTargetsValid,
->>>>>>> 609e479b
   evaluatorNames,
   defaultOpen,
 }: AdvancedParametersAccordionProps) {
   const [isOpen, setIsOpen] = useState(defaultOpen ?? false);
 
-<<<<<<< HEAD
-  const handleprecisionTargetChange = (
-    evaluatorName: string,
-    value: string,
-  ) => {
-    setprecisionTargets({
-      ...precisionTargets,
-      [evaluatorName]: value,
-    });
-  };
-
-  const isprecisionTargetValid = (value: string): boolean => {
-    if (value === "") return true;
-    // Check if the entire string is a valid number
-    const num = Number(value);
-    return !isNaN(num) && num >= 0 && value.trim() !== "";
-  };
-=======
->>>>>>> 609e479b
   return (
     <Accordion
       type="single"
@@ -101,65 +72,11 @@
                 </div>
               </RadioGroup>
             </div>
-<<<<<<< HEAD
-            {evaluatorNames.length > 0 && (
-              <div>
-                <Label>Adaptive Stopping Precision</Label>
-                <p className="text-muted-foreground mb-3 text-xs">
-                  Stop running an evaluator when both sides of its 95%
-                  confidence interval are within the specified threshold of the
-                  mean value. (Set to 0 to disable early stopping)
-                </p>
-                <div className="space-y-3">
-                  {evaluatorNames.map((evaluatorName) => {
-                    const value = precisionTargets[evaluatorName] ?? "0.0";
-                    const isValid = isprecisionTargetValid(value);
-                    return (
-                      <div key={evaluatorName}>
-                        <div className="flex items-center gap-3">
-                          <Label
-                            htmlFor={`precision_target_${evaluatorName}`}
-                            className="text-muted-foreground min-w-[120px] text-xs font-normal"
-                          >
-                            {evaluatorName}
-                          </Label>
-                          <input
-                            type="text"
-                            id={`precision_target_${evaluatorName}`}
-                            name={`precision_target_${evaluatorName}`}
-                            value={value}
-                            onChange={(e) =>
-                              handleprecisionTargetChange(
-                                evaluatorName,
-                                e.target.value,
-                              )
-                            }
-                            placeholder="0.0"
-                            className={`border-input bg-background flex-1 rounded-md border px-3 py-2 text-sm ${
-                              !isValid
-                                ? "border-red-500 focus:ring-red-500"
-                                : ""
-                            }`}
-                          />
-                        </div>
-                        {!isValid && (
-                          <p className="mt-1 text-xs text-red-500">
-                            Must be a non-negative number
-                          </p>
-                        )}
-                      </div>
-                    );
-                  })}
-                </div>
-              </div>
-            )}
-=======
             <AdaptiveStoppingPrecision
               precisionTargets={precisionTargets}
               setPrecisionTargets={setPrecisionTargets}
               evaluatorNames={evaluatorNames}
             />
->>>>>>> 609e479b
           </div>
         </AccordionContent>
       </AccordionItem>
