import { Link } from "react-router";
import {
  Table,
  TableBody,
  TableCell,
  TableHead,
  TableHeader,
  TableRow,
  TableEmptyState,
} from "~/components/ui/table";
import { VariantLink } from "~/components/function/variant/VariantLink";
import type { EvaluationInfoResult } from "~/utils/clickhouse/evaluations";
<<<<<<< HEAD
import { TableItemTime, TableItemFunction } from "~/components/ui/TableItems";
import { useConfig } from "~/context/config";
=======
import { TableItemShortUuid, TableItemTime } from "~/components/ui/TableItems";
>>>>>>> 88f16f07

export default function EvaluationRunsTable({
  evaluationRuns,
}: {
  evaluationRuns: EvaluationInfoResult[];
}) {
  const config = useConfig();
  return (
    <div>
      <Table>
        <TableHeader>
          <TableRow>
            <TableHead>Run ID</TableHead>
            <TableHead>Name</TableHead>
            <TableHead>Dataset</TableHead>
            <TableHead>Function</TableHead>
            <TableHead>Variant</TableHead>
            <TableHead>Last Updated</TableHead>
          </TableRow>
        </TableHeader>
        <TableBody>
          {evaluationRuns.length === 0 ? (
            <TableEmptyState message="No evaluation runs found" />
          ) : (
<<<<<<< HEAD
            evaluationRuns.map((evaluationRun) => {
              const functionConfig = config.functions[evaluationRun.function_name];
              const functionType = functionConfig?.type;

              return (
                <TableRow
                  key={evaluationRun.evaluation_run_id}
                  id={evaluationRun.evaluation_run_id}
                >
                  <TableCell className="max-w-[200px]">
                    <Link
                      to={`/evaluations/${evaluationRun.evaluation_name}?evaluation_run_ids=${evaluationRun.evaluation_run_id}`}
                      className="block no-underline"
                    >
                      <code className="block overflow-hidden rounded font-mono text-ellipsis whitespace-nowrap transition-colors duration-300 hover:text-gray-500">
                        {evaluationRun.evaluation_run_id}
                      </code>
                    </Link>
                  </TableCell>
                  <TableCell className="max-w-[200px]">
                    <Link
                      to={`/evaluations/${evaluationRun.evaluation_name}`}
                      className="block no-underline"
                    >
                      <code className="block overflow-hidden rounded font-mono text-ellipsis whitespace-nowrap transition-colors duration-300 hover:text-gray-500">
                        {evaluationRun.evaluation_name}
                      </code>
                    </Link>
                  </TableCell>
                  <TableCell>
                    <Link
                      to={`/datasets/${evaluationRun.dataset_name}`}
                      className="block no-underline"
                    >
                      <code className="block overflow-hidden rounded font-mono text-ellipsis whitespace-nowrap transition-colors duration-300 hover:text-gray-500">
                        {evaluationRun.dataset_name}
                      </code>
                    </Link>
                  </TableCell>
                  <TableCell>
                    <TableItemFunction
                      functionName={evaluationRun.function_name}
                      functionType={functionType}
                      link={`/functions/${evaluationRun.function_name}`}
                    />
                  </TableCell>
                  <TableCell>
                    <VariantLink
                      variantName={evaluationRun.variant_name}
                      functionName={evaluationRun.function_name}
                    >
                      <code className="block overflow-hidden rounded font-mono text-ellipsis whitespace-nowrap transition-colors duration-300 hover:text-gray-500">
                        {evaluationRun.variant_name}
                      </code>
                    </VariantLink>
                  </TableCell>
                  <TableCell>
                    <TableItemTime
                      timestamp={evaluationRun.last_inference_timestamp}
                    />
                  </TableCell>
                </TableRow>
              );
            })
=======
            evaluationRuns.map((evaluationRun) => (
              <TableRow
                key={evaluationRun.evaluation_run_id}
                id={evaluationRun.evaluation_run_id}
              >
                <TableCell className="max-w-[200px]">
                  <TableItemShortUuid
                    id={evaluationRun.evaluation_run_id}
                    link={`/evaluations/${evaluationRun.evaluation_name}?evaluation_run_ids=${evaluationRun.evaluation_run_id}`}
                  />
                </TableCell>
                <TableCell className="max-w-[200px]">
                  <Link
                    to={`/evaluations/${evaluationRun.evaluation_name}`}
                    className="block no-underline"
                  >
                    <code className="block overflow-hidden rounded font-mono text-ellipsis whitespace-nowrap transition-colors duration-300 hover:text-gray-500">
                      {evaluationRun.evaluation_name}
                    </code>
                  </Link>
                </TableCell>
                <TableCell>
                  <Link
                    to={`/datasets/${evaluationRun.dataset_name}`}
                    className="block no-underline"
                  >
                    <code className="block overflow-hidden rounded font-mono text-ellipsis whitespace-nowrap transition-colors duration-300 hover:text-gray-500">
                      {evaluationRun.dataset_name}
                    </code>
                  </Link>
                </TableCell>
                <TableCell>
                  <FunctionLink functionName={evaluationRun.function_name}>
                    <code className="block overflow-hidden rounded font-mono text-ellipsis whitespace-nowrap transition-colors duration-300 hover:text-gray-500">
                      {evaluationRun.function_name}
                    </code>
                  </FunctionLink>
                </TableCell>
                <TableCell>
                  <VariantLink
                    variantName={evaluationRun.variant_name}
                    functionName={evaluationRun.function_name}
                  >
                    <code className="block overflow-hidden rounded font-mono text-ellipsis whitespace-nowrap transition-colors duration-300 hover:text-gray-500">
                      {evaluationRun.variant_name}
                    </code>
                  </VariantLink>
                </TableCell>
                <TableCell>
                  <TableItemTime
                    timestamp={evaluationRun.last_inference_timestamp}
                  />
                </TableCell>
              </TableRow>
            ))
>>>>>>> 88f16f07
          )}
        </TableBody>
      </Table>
    </div>
  );
}<|MERGE_RESOLUTION|>--- conflicted
+++ resolved
@@ -10,12 +10,12 @@
 } from "~/components/ui/table";
 import { VariantLink } from "~/components/function/variant/VariantLink";
 import type { EvaluationInfoResult } from "~/utils/clickhouse/evaluations";
-<<<<<<< HEAD
-import { TableItemTime, TableItemFunction } from "~/components/ui/TableItems";
+import {
+  TableItemTime,
+  TableItemFunction,
+  TableItemShortUuid,
+} from "~/components/ui/TableItems";
 import { useConfig } from "~/context/config";
-=======
-import { TableItemShortUuid, TableItemTime } from "~/components/ui/TableItems";
->>>>>>> 88f16f07
 
 export default function EvaluationRunsTable({
   evaluationRuns,
@@ -40,9 +40,9 @@
           {evaluationRuns.length === 0 ? (
             <TableEmptyState message="No evaluation runs found" />
           ) : (
-<<<<<<< HEAD
             evaluationRuns.map((evaluationRun) => {
-              const functionConfig = config.functions[evaluationRun.function_name];
+              const functionConfig =
+                config.functions[evaluationRun.function_name];
               const functionType = functionConfig?.type;
 
               return (
@@ -51,14 +51,10 @@
                   id={evaluationRun.evaluation_run_id}
                 >
                   <TableCell className="max-w-[200px]">
-                    <Link
-                      to={`/evaluations/${evaluationRun.evaluation_name}?evaluation_run_ids=${evaluationRun.evaluation_run_id}`}
-                      className="block no-underline"
-                    >
-                      <code className="block overflow-hidden rounded font-mono text-ellipsis whitespace-nowrap transition-colors duration-300 hover:text-gray-500">
-                        {evaluationRun.evaluation_run_id}
-                      </code>
-                    </Link>
+                    <TableItemShortUuid
+                      id={evaluationRun.evaluation_run_id}
+                      link={`/evaluations/${evaluationRun.evaluation_name}?evaluation_run_ids=${evaluationRun.evaluation_run_id}`}
+                    />
                   </TableCell>
                   <TableCell className="max-w-[200px]">
                     <Link
@@ -105,63 +101,6 @@
                 </TableRow>
               );
             })
-=======
-            evaluationRuns.map((evaluationRun) => (
-              <TableRow
-                key={evaluationRun.evaluation_run_id}
-                id={evaluationRun.evaluation_run_id}
-              >
-                <TableCell className="max-w-[200px]">
-                  <TableItemShortUuid
-                    id={evaluationRun.evaluation_run_id}
-                    link={`/evaluations/${evaluationRun.evaluation_name}?evaluation_run_ids=${evaluationRun.evaluation_run_id}`}
-                  />
-                </TableCell>
-                <TableCell className="max-w-[200px]">
-                  <Link
-                    to={`/evaluations/${evaluationRun.evaluation_name}`}
-                    className="block no-underline"
-                  >
-                    <code className="block overflow-hidden rounded font-mono text-ellipsis whitespace-nowrap transition-colors duration-300 hover:text-gray-500">
-                      {evaluationRun.evaluation_name}
-                    </code>
-                  </Link>
-                </TableCell>
-                <TableCell>
-                  <Link
-                    to={`/datasets/${evaluationRun.dataset_name}`}
-                    className="block no-underline"
-                  >
-                    <code className="block overflow-hidden rounded font-mono text-ellipsis whitespace-nowrap transition-colors duration-300 hover:text-gray-500">
-                      {evaluationRun.dataset_name}
-                    </code>
-                  </Link>
-                </TableCell>
-                <TableCell>
-                  <FunctionLink functionName={evaluationRun.function_name}>
-                    <code className="block overflow-hidden rounded font-mono text-ellipsis whitespace-nowrap transition-colors duration-300 hover:text-gray-500">
-                      {evaluationRun.function_name}
-                    </code>
-                  </FunctionLink>
-                </TableCell>
-                <TableCell>
-                  <VariantLink
-                    variantName={evaluationRun.variant_name}
-                    functionName={evaluationRun.function_name}
-                  >
-                    <code className="block overflow-hidden rounded font-mono text-ellipsis whitespace-nowrap transition-colors duration-300 hover:text-gray-500">
-                      {evaluationRun.variant_name}
-                    </code>
-                  </VariantLink>
-                </TableCell>
-                <TableCell>
-                  <TableItemTime
-                    timestamp={evaluationRun.last_inference_timestamp}
-                  />
-                </TableCell>
-              </TableRow>
-            ))
->>>>>>> 88f16f07
           )}
         </TableBody>
       </Table>
