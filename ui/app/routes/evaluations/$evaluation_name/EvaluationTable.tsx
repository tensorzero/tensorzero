import { useMemo } from "react";
import React from "react";
import { useSearchParams, useNavigate } from "react-router";

import {
  Table,
  TableBody,
  TableCell,
  TableHead,
  TableHeader,
  TableRow,
} from "~/components/ui/table";
import {
  Tooltip,
  TooltipContent,
  TooltipProvider,
  TooltipTrigger,
} from "~/components/ui/tooltip";

import { EvalRunSelector } from "~/components/evaluations/EvalRunSelector";
import type {
  EvaluationRunInfo,
  EvaluationStatistics,
  ParsedEvaluationResult,
} from "~/utils/clickhouse/evaluations";
import type { Input, ResolvedInput } from "~/utils/clickhouse/common";
import type {
  JsonInferenceOutput,
  ContentBlockOutput,
} from "~/utils/clickhouse/common";
import InputComponent from "~/components/inference/Input";
import OutputComponent from "~/components/inference/Output";

// Import the custom tooltip styles
import "./tooltip-styles.css";
import { useConfig } from "~/context/config";
import { getEvaluatorMetricName } from "~/utils/clickhouse/evaluations";
import {
  formatMetricSummaryValue,
  type MetricConfig,
} from "~/utils/config/metric";
import { type EvaluatorConfig } from "~/utils/config/evaluations";
import {
  useColorAssigner,
  ColorAssignerProvider,
} from "~/hooks/evaluations/ColorAssigner";
import MetricValue, { isCutoffFailed } from "~/components/metric/MetricValue";
import EvaluationFeedbackEditor from "~/components/evaluations/EvaluationFeedbackEditor";

// Enhanced TruncatedText component that can handle complex structures
const TruncatedContent = ({
  content,
  maxLength = 30,
  type = "text",
}: {
  content: string | ResolvedInput | JsonInferenceOutput | ContentBlockOutput[];
  maxLength?: number;
  type?: "text" | "input" | "output";
}) => {
  // For simple strings, use the existing TruncatedText component
  if (typeof content === "string" && type === "text") {
    const truncated =
      content.length > maxLength
        ? content.slice(0, maxLength) + "..."
        : content;

    return (
      <TooltipProvider>
        <Tooltip>
          <TooltipTrigger asChild>
            <div className="flex items-center gap-1 overflow-hidden text-ellipsis whitespace-nowrap">
              <span className="font-mono text-sm">{truncated}</span>
            </div>
          </TooltipTrigger>
          <TooltipContent
            side="right"
            align="start"
            sideOffset={5}
            className="tooltip-scrollable max-h-[60vh] max-w-md overflow-auto shadow-xs"
            avoidCollisions={true}
          >
            <div className="flex h-full w-full items-center justify-center p-4">
              <pre className="w-full text-xs whitespace-pre-wrap">
                {content}
              </pre>
            </div>
          </TooltipContent>
        </Tooltip>
      </TooltipProvider>
    );
  }

  // For Input type
  if (type === "input" && typeof content !== "string") {
    // For the truncated display, just show a brief summary
    const inputSummary = getInputSummary(content as Input);

    return (
      <TooltipProvider>
        <Tooltip>
          <TooltipTrigger asChild>
            <div className="flex items-center gap-1 overflow-hidden text-ellipsis whitespace-nowrap">
              <span className="font-mono text-sm">{inputSummary}</span>
            </div>
          </TooltipTrigger>
          <TooltipContent
            side="right"
            align="start"
            sideOffset={5}
            className="tooltip-scrollable max-h-[60vh] max-w-[500px] overflow-auto shadow-xs"
            avoidCollisions={true}
          >
            <div className="flex h-full w-full items-center justify-center p-4">
              <InputComponent input={content as ResolvedInput} />
            </div>
          </TooltipContent>
        </Tooltip>
      </TooltipProvider>
    );
  }

  // For Output type
  if (type === "output" && typeof content !== "string") {
    // For the truncated display, just show a brief summary
    const outputSummary = getOutputSummary(
      content as JsonInferenceOutput | ContentBlockOutput[],
    );

    return (
      <TooltipProvider>
        <Tooltip>
          <TooltipTrigger asChild>
            <div className="flex items-center gap-1 overflow-hidden text-ellipsis whitespace-nowrap">
              <span className="font-mono text-sm">{outputSummary}</span>
            </div>
          </TooltipTrigger>
          <TooltipContent
            side="right"
            align="start"
            sideOffset={5}
            className="tooltip-scrollable max-h-[60vh] max-w-[500px] overflow-auto shadow-xs"
            avoidCollisions={true}
          >
            <div className="flex h-full w-full items-center justify-center p-4">
              <OutputComponent
                output={content as JsonInferenceOutput | ContentBlockOutput[]}
              />
            </div>
          </TooltipContent>
        </Tooltip>
      </TooltipProvider>
    );
  }

  // Fallback for unknown types
  return <span>Unsupported content type</span>;
};

// Helper function to generate a summary of an Input object
function getInputSummary(input: Input): string {
  if (!input || !input.messages || input.messages.length === 0) {
    return "Empty input";
  }

  // Get the first message's first text content
  const firstMessage = input.messages[0];
  if (!firstMessage.content || firstMessage.content.length === 0) {
    return `${firstMessage.role} message`;
  }

  const firstContent = firstMessage.content[0];
  if (firstContent.type === "text") {
    const text =
      typeof firstContent.value === "string"
        ? firstContent.value
        : JSON.stringify(firstContent.value);
    return text.length > 30 ? text.substring(0, 30) + "..." : text;
  }

  return `${firstMessage.role} message (${firstContent.type})`;
}

// Helper function to generate a summary of an Output object
function getOutputSummary(
  output: JsonInferenceOutput | ContentBlockOutput[],
): string {
  if (Array.isArray(output)) {
    // It's ContentBlockOutput[]
    if (output.length === 0) return "Empty output";

    const firstBlock = output[0];
    if (firstBlock.type === "text") {
      return firstBlock.text.length > 30
        ? firstBlock.text.substring(0, 30) + "..."
        : firstBlock.text;
    }
    return `${firstBlock.type} output`;
  } else {
    // It's JsonInferenceOutput
    if (!output.raw) return "Empty output";

    return output.raw.length > 30
      ? output.raw.substring(0, 30) + "..."
      : output.raw;
  }
}

// Component for variant circle with color coding and tooltip
const VariantCircle = ({
  runId,
  variantName,
}: {
  runId: string;
  variantName: string;
}) => {
  const { getColor } = useColorAssigner();
  const colorClass = getColor(runId);

  return (
    <TooltipProvider>
      <Tooltip>
        <TooltipTrigger asChild>
          <div className={`${colorClass} h-4 w-4 cursor-help rounded-full`} />
        </TooltipTrigger>
        <TooltipContent side="top" className="p-2">
          <p className="text-xs">
            Variant: <span className="font-mono text-xs">{variantName}</span>
          </p>
          <p className="text-xs">
            Run ID: <span className="font-mono text-xs">{runId}</span>
          </p>
        </TooltipContent>
      </Tooltip>
    </TooltipProvider>
  );
};

interface EvaluationTableProps {
  selected_evaluation_run_infos: EvaluationRunInfo[];
  evaluation_results: ParsedEvaluationResult[];
  evaluation_statistics: EvaluationStatistics[];
  evaluator_names: string[];
  evaluation_name: string;
}

interface MetricValueInfo {
  value: string;
  evaluator_inference_id: string | null;
  inference_id: string;
  is_human_feedback: boolean;
}

export function EvaluationTable({
  selected_evaluation_run_infos,
  evaluation_results,
  evaluation_statistics,
  evaluator_names,
  evaluation_name,
}: EvaluationTableProps) {
  const selectedRunIds = selected_evaluation_run_infos.map(
    (info) => info.evaluation_run_id,
  );

  // Get all unique datapoints from the results
  const uniqueDatapoints = useMemo(() => {
    const datapoints = new Map<
      string,
      {
        id: string;
        input: ResolvedInput;
        reference_output: JsonInferenceOutput | ContentBlockOutput[];
      }
    >();

    evaluation_results.forEach((result) => {
      if (!datapoints.has(result.datapoint_id)) {
        datapoints.set(result.datapoint_id, {
          id: result.datapoint_id,
          input: result.input,
          reference_output: result.reference_output,
        });
      }
    });

    // Sort datapoints by ID in descending order
    return Array.from(datapoints.values()).sort((a, b) =>
      b.id.localeCompare(a.id),
    );
  }, [evaluation_results]);

  // Organize results by datapoint and run ID
  const organizedResults = useMemo(() => {
    const organized = new Map<
      string, // datapoint id
      Map<
        string, // evaluation run id
        {
          generated_output: JsonInferenceOutput | ContentBlockOutput[];
          metrics: Map<string, MetricValueInfo>;
        }
      >
    >();

    // Initialize with empty maps for all datapoints
    uniqueDatapoints.forEach((datapoint) => {
      organized.set(datapoint.id, new Map());
    });

    // Fill in the results
    evaluation_results.forEach((result) => {
      if (!result.datapoint_id || !result.evaluation_run_id) return;

      const datapointMap = organized.get(result.datapoint_id);
      if (!datapointMap) return;

      if (!datapointMap.has(result.evaluation_run_id)) {
        datapointMap.set(result.evaluation_run_id, {
          generated_output: result.generated_output,
          metrics: new Map(),
        });
      }

      const runData = datapointMap.get(result.evaluation_run_id);
      if (runData && result.metric_name) {
        runData.metrics.set(result.metric_name, {
          value: result.metric_value,
          evaluator_inference_id: result.evaluator_inference_id,
          inference_id: result.inference_id,
          is_human_feedback: result.is_human_feedback,
        });
      }
    });

    return organized;
  }, [evaluation_results, uniqueDatapoints]);

  // Map run ID to variant name
  const runIdToVariant = useMemo(() => {
    const map = new Map<string, string>();
    selected_evaluation_run_infos.forEach((info) => {
      map.set(info.evaluation_run_id, info.variant_name);
    });
    return map;
  }, [selected_evaluation_run_infos]);

  const config = useConfig();
  const navigate = useNavigate();
  return (
    <ColorAssignerProvider selectedRunIds={selectedRunIds}>
      <div>
        {/* Eval run selector */}
        <EvalRunSelector
          evaluationName={evaluation_name}
          selectedRunIdInfos={selected_evaluation_run_infos}
        />

        {selectedRunIds.length > 0 && (
          <div className="overflow-x-auto">
            <div className="min-w-max">
              <Table>
                <TableHeader>
                  <TableRow>
                    <TableHead className="py-2 text-center align-top">
                      Input
                    </TableHead>
                    <TableHead className="py-2 text-center align-top">
                      Reference Output
                    </TableHead>
                    {selectedRunIds.length > 1 && (
                      <TableHead className="py-2 text-center align-top">
                        {/* Empty header with minimal space */}
                      </TableHead>
                    )}
                    <TableHead className="py-2 text-center align-top">
                      Generated Output
                    </TableHead>
                    {/* Dynamic metric columns */}
                    {evaluator_names.map((evaluator_name) => {
                      // Get the metric name for this evaluator
                      const metric_name = getEvaluatorMetricName(
                        evaluation_name,
                        evaluator_name,
                      );

                      // Filter statistics for this specific metric
                      const filteredStats = evaluation_statistics.filter(
                        (stat) => stat.metric_name === metric_name,
                      );

                      return (
                        <TableHead
                          key={evaluator_name}
                          className="py-2 text-center"
                        >
                          <EvaluatorHeader
                            evaluation_name={evaluation_name}
                            evaluator_name={evaluator_name}
                            summaryStats={filteredStats}
                          />
                        </TableHead>
                      );
                    })}
                  </TableRow>
                </TableHeader>

                <TableBody>
                  {/* Map through datapoints and variants */}
                  {uniqueDatapoints.map((datapoint) => {
                    const variantData = organizedResults.get(datapoint.id);
                    if (!variantData) return null;

                    const filteredVariants = selectedRunIds
                      .map((runId) => [runId, variantData.get(runId)])
                      .filter(([, data]) => data !== undefined) as [
                      string,
                      {
                        generated_output:
                          | JsonInferenceOutput
                          | ContentBlockOutput[];
                        metrics: Map<string, MetricValueInfo>;
                      },
                    ][];

                    if (filteredVariants.length === 0) return null;

                    return (
                      <React.Fragment key={datapoint.id}>
                        {/* If there are multiple variants, we need to add a border to the last row only.
                            In the single-variant case the length should be 1 so every row will have a border.
                        */}
                        {filteredVariants.map(([runId, data], index) => (
                          <TableRow
                            key={`input-${datapoint.id}-variant-${runId}`}
                            className={
                              index !== filteredVariants.length - 1
                                ? "cursor-pointer border-b-0"
                                : "cursor-pointer"
                            }
                            onClick={() => {
                              const evaluation_run_ids = filteredVariants
                                .map(([runId]) => runId)
                                .join(",");
                              navigate(
                                `/evaluations/${evaluation_name}/${datapoint.id}?evaluation_run_ids=${evaluation_run_ids}`,
                              );
                            }}
                          >
                            {/* Input cell - only for the first variant row */}
                            {index === 0 && (
                              <TableCell
                                rowSpan={filteredVariants.length}
                                className="max-w-[200px] align-middle"
                              >
                                <TruncatedContent
                                  content={datapoint.input}
                                  type="input"
                                />
                              </TableCell>
                            )}

                            {/* Reference Output cell - only for the first variant row */}
                            {index === 0 && (
                              <TableCell
                                rowSpan={filteredVariants.length}
                                className="max-w-[200px] align-middle"
                              >
                                <TruncatedContent
                                  content={datapoint.reference_output}
                                  type="output"
                                />
                              </TableCell>
                            )}

                            {/* Variant circle - only if multiple variants are selected */}
                            {selectedRunIds.length > 1 && (
                              <TableCell className="text-center align-middle">
                                <VariantCircle
                                  runId={runId}
                                  variantName={
                                    runIdToVariant.get(runId) || "Unknown"
                                  }
                                />
                              </TableCell>
                            )}

                            {/* Generated output */}
                            <TableCell className="max-w-[200px] align-middle">
                              <TruncatedContent
                                content={data.generated_output}
                                type="output"
                              />
                            </TableCell>

                            {/* Metrics cells */}
                            {evaluator_names.map((evaluator_name) => {
                              const metric_name = getEvaluatorMetricName(
                                evaluation_name,
                                evaluator_name,
                              );
                              const metricValue = data.metrics.get(metric_name);
                              const metricType =
                                config.metrics[metric_name].type;
                              const evaluatorConfig =
                                config.evaluations[evaluation_name].evaluators[
                                  evaluator_name
                                ];
                              const evaluationType = evaluatorConfig.type;

                              return (
                                <TableCell
                                  key={metric_name}
                                  className="h-[52px] text-center align-middle"
                                >
                                  {/* Add group and relative positioning to the container */}
                                  <div
                                    className={`group relative flex h-full items-center justify-center ${metricValue && evaluationType === "llm_judge" ? "pl-10" : ""}`}
                                  >
                                    {metricValue ? (
                                      <>
                                        <MetricValue
                                          value={metricValue.value}
                                          metricType={metricType}
<<<<<<< HEAD
                                          evaluatorConfig={evaluatorConfig}
                                          isHumanFeedback={
                                            metricValue.is_human_feedback
                                          }
=======
                                          optimize={
                                            evaluatorConfig.type === "llm_judge"
                                              ? evaluatorConfig.optimize
                                              : "max"
                                          }
                                          cutoff={evaluatorConfig.cutoff}
>>>>>>> 0daf667e
                                        />
                                        {/* Make feedback editor appear on hover */}
                                        {evaluationType === "llm_judge" && (
                                          <div
                                            className="ml-2 opacity-0 transition-opacity duration-200 group-hover:opacity-100"
                                            // Stop click event propagation so the row navigation is not triggered
                                            onClick={(e) => e.stopPropagation()}
                                          >
                                            <EvaluationFeedbackEditor
                                              inferenceId={
                                                metricValue.inference_id
                                              }
                                              datapointId={datapoint.id}
                                              metricName={metric_name}
                                              originalValue={metricValue.value}
                                              evalRunId={runId}
                                              evaluatorInferenceId={
                                                metricValue.evaluator_inference_id
                                              }
                                              variantName={
                                                runIdToVariant.get(runId) ||
                                                "Unknown"
                                              }
                                            />
                                          </div>
                                        )}
                                      </>
                                    ) : (
                                      "-"
                                    )}
                                  </div>
                                </TableCell>
                              );
                            })}
                          </TableRow>
                        ))}
                      </React.Fragment>
                    );
                  })}
                </TableBody>
              </Table>
            </div>
          </div>
        )}
      </div>
    </ColorAssignerProvider>
  );
}

const EvaluatorHeader = ({
  evaluation_name,
  evaluator_name,
  summaryStats,
}: {
  evaluation_name: string;
  evaluator_name: string;
  summaryStats: EvaluationStatistics[];
}) => {
  const config = useConfig();
  const EvaluationConfig = config.evaluations[evaluation_name];
  const evaluatorConfig = EvaluationConfig.evaluators[evaluator_name];
  const metric_name = getEvaluatorMetricName(evaluation_name, evaluator_name);
  const metricProperties = config.metrics[metric_name];
  if (
    metricProperties.type === "comment" ||
    metricProperties.type === "demonstration"
  ) {
    return null;
  }
  return (
    <TooltipProvider delayDuration={300}>
      <Tooltip>
        <TooltipTrigger asChild>
          <div className="cursor-help">
            <div className="font-mono">{evaluator_name}</div>
            <EvaluatorProperties
              metricConfig={metricProperties}
              summaryStats={summaryStats}
              evaluatorConfig={evaluatorConfig}
            />
          </div>
        </TooltipTrigger>
        <TooltipContent side="top" className="p-3">
          <div className="space-y-1 text-left text-xs">
            <div>
              <span className="font-medium">Type:</span>
              <span className="ml-2 font-medium">{metricProperties.type}</span>
            </div>
            <div>
              <span className="font-medium">Optimize:</span>
              <span className="ml-2 font-medium">
                {metricProperties.optimize}
              </span>
            </div>
            {evaluatorConfig.cutoff !== undefined && (
              <div>
                <span className="font-medium">Cutoff:</span>
                <span className="ml-2 font-medium">
                  {evaluatorConfig.cutoff}
                </span>
              </div>
            )}
          </div>
        </TooltipContent>
      </Tooltip>
    </TooltipProvider>
  );
};

const EvaluatorProperties = ({
  metricConfig,
  summaryStats,
  evaluatorConfig,
}: {
  metricConfig: MetricConfig;
  summaryStats: EvaluationStatistics[];
  evaluatorConfig: EvaluatorConfig;
}) => {
  const [searchParams] = useSearchParams();
  const selectedRunIdsParam = searchParams.get("evaluation_run_ids") || "";
  const selectedRunIds = selectedRunIdsParam
    ? selectedRunIdsParam.split(",")
    : [];

  // Create a map of stats by run ID for easy lookup
  const statsByRunId = new Map(
    summaryStats.map((stat) => [stat.evaluation_run_id, stat]),
  );

  // Filter and sort stats according to the order in URL parameters
  const orderedStats = selectedRunIds
    .filter((runId) => statsByRunId.has(runId))
    .map((runId) => statsByRunId.get(runId)!);

  const assigner = useColorAssigner();

  return (
    <div className="mt-2 flex flex-col items-center gap-1">
      {orderedStats.length > 0 && (
        <div className="text-muted-foreground mt-2 text-center text-xs">
          {orderedStats.map((stat) => {
            // Get the variant color for the circle using the run ID from the stat
            const variantColorClass = assigner.getColor(
              stat.evaluation_run_id,
              false,
            ); // Pass 'false' to get non-hover version
            const failed =
              evaluatorConfig.type === "llm_judge" && evaluatorConfig.cutoff
                ? isCutoffFailed(
                    stat.mean_metric,
                    evaluatorConfig.optimize,
                    evaluatorConfig.cutoff,
                  )
                : false;
            return (
              <div
                key={stat.evaluation_run_id}
                className={`mt-1 flex items-center justify-center gap-1.5 ${
                  failed ? "text-red-700" : ""
                }`}
              >
                <div
                  className={`h-2 w-2 rounded-full ${variantColorClass} shrink-0`}
                ></div>
                <span>
                  {formatMetricSummaryValue(stat.mean_metric, metricConfig)}
                  {stat.stderr_metric ? (
                    <>
                      {" "}
                      ±{" "}
                      {formatMetricSummaryValue(
                        stat.stderr_metric,
                        metricConfig,
                      )}
                    </>
                  ) : null}{" "}
                  (n={stat.datapoint_count})
                </span>
              </div>
            );
          })}
        </div>
      )}
    </div>
  );
};<|MERGE_RESOLUTION|>--- conflicted
+++ resolved
@@ -520,19 +520,15 @@
                                         <MetricValue
                                           value={metricValue.value}
                                           metricType={metricType}
-<<<<<<< HEAD
-                                          evaluatorConfig={evaluatorConfig}
                                           isHumanFeedback={
                                             metricValue.is_human_feedback
                                           }
-=======
                                           optimize={
                                             evaluatorConfig.type === "llm_judge"
                                               ? evaluatorConfig.optimize
                                               : "max"
                                           }
                                           cutoff={evaluatorConfig.cutoff}
->>>>>>> 0daf667e
                                         />
                                         {/* Make feedback editor appear on hover */}
                                         {evaluationType === "llm_judge" && (
