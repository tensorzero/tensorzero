import { useMemo } from "react";
import React from "react";
import { useSearchParams, useNavigate } from "react-router";

import {
  Table,
  TableBody,
  TableCell,
  TableHead,
  TableHeader,
  TableRow,
} from "~/components/ui/table";
import {
  Tooltip,
  TooltipContent,
  TooltipProvider,
  TooltipTrigger,
} from "~/components/ui/tooltip";

import { EvalRunSelector } from "~/components/evaluations/EvalRunSelector";
import type {
  EvaluationRunInfo,
  EvaluationStatistics,
  ParsedEvaluationResult,
} from "~/utils/clickhouse/evaluations";
import type { Input, ResolvedInput } from "~/utils/clickhouse/common";
import type {
  JsonInferenceOutput,
  ContentBlockOutput,
} from "~/utils/clickhouse/common";
import InputComponent from "~/components/inference/Input";
import OutputComponent from "~/components/inference/Output";

// Import the custom tooltip styles
import "./tooltip-styles.css";
import { useConfig } from "~/context/config";
import { getEvaluatorMetricName } from "~/utils/clickhouse/evaluations";
import type { MetricConfig } from "~/utils/config/metric";
import { type EvaluatorConfig } from "~/utils/config/evaluations";
import {
  useColorAssigner,
  ColorAssignerProvider,
} from "~/hooks/evaluations/ColorAssigner";
import MetricValue, {
  isCutoffFailed,
} from "~/components/evaluations/MetricValue";
import EvaluationFeedbackEditor from "~/components/evaluations/EvaluationFeedbackEditor";

// Enhanced TruncatedText component that can handle complex structures
const TruncatedContent = ({
  content,
  maxLength = 30,
  type = "text",
}: {
  content: string | ResolvedInput | JsonInferenceOutput | ContentBlockOutput[];
  maxLength?: number;
  type?: "text" | "input" | "output";
}) => {
  // For simple strings, use the existing TruncatedText component
  if (typeof content === "string" && type === "text") {
    const truncated =
      content.length > maxLength
        ? content.slice(0, maxLength) + "..."
        : content;

    return (
      <TooltipProvider>
        <Tooltip>
          <TooltipTrigger asChild>
            <div className="flex items-center gap-1 overflow-hidden text-ellipsis whitespace-nowrap">
              <span className="font-mono text-sm">{truncated}</span>
            </div>
          </TooltipTrigger>
          <TooltipContent
            side="right"
            align="start"
            sideOffset={5}
            className="tooltip-scrollable max-h-[60vh] max-w-md overflow-auto shadow-xs"
            avoidCollisions={true}
          >
            <div className="flex h-full w-full items-center justify-center p-4">
              <pre className="w-full text-xs whitespace-pre-wrap">
                {content}
              </pre>
            </div>
          </TooltipContent>
        </Tooltip>
      </TooltipProvider>
    );
  }

  // For Input type
  if (type === "input" && typeof content !== "string") {
    // For the truncated display, just show a brief summary
    const inputSummary = getInputSummary(content as Input);

    return (
      <TooltipProvider>
        <Tooltip>
          <TooltipTrigger asChild>
            <div className="flex items-center gap-1 overflow-hidden text-ellipsis whitespace-nowrap">
              <span className="font-mono text-sm">{inputSummary}</span>
            </div>
          </TooltipTrigger>
          <TooltipContent
            side="right"
            align="start"
            sideOffset={5}
            className="tooltip-scrollable max-h-[60vh] max-w-[500px] overflow-auto shadow-xs"
            avoidCollisions={true}
          >
            <div className="flex h-full w-full items-center justify-center p-4">
              <InputComponent input={content as ResolvedInput} />
            </div>
          </TooltipContent>
        </Tooltip>
      </TooltipProvider>
    );
  }

  // For Output type
  if (type === "output" && typeof content !== "string") {
    // For the truncated display, just show a brief summary
    const outputSummary = getOutputSummary(
      content as JsonInferenceOutput | ContentBlockOutput[],
    );

    return (
      <TooltipProvider>
        <Tooltip>
          <TooltipTrigger asChild>
            <div className="flex items-center gap-1 overflow-hidden text-ellipsis whitespace-nowrap">
              <span className="font-mono text-sm">{outputSummary}</span>
            </div>
          </TooltipTrigger>
          <TooltipContent
            side="right"
            align="start"
            sideOffset={5}
            className="tooltip-scrollable max-h-[60vh] max-w-[500px] overflow-auto shadow-xs"
            avoidCollisions={true}
          >
            <div className="flex h-full w-full items-center justify-center p-4">
              <OutputComponent
                output={content as JsonInferenceOutput | ContentBlockOutput[]}
              />
            </div>
          </TooltipContent>
        </Tooltip>
      </TooltipProvider>
    );
  }

  // Fallback for unknown types
  return <span>Unsupported content type</span>;
};

// Helper function to generate a summary of an Input object
function getInputSummary(input: Input): string {
  if (!input || !input.messages || input.messages.length === 0) {
    return "Empty input";
  }

  // Get the first message's first text content
  const firstMessage = input.messages[0];
  if (!firstMessage.content || firstMessage.content.length === 0) {
    return `${firstMessage.role} message`;
  }

  const firstContent = firstMessage.content[0];
  if (firstContent.type === "text") {
    const text =
      typeof firstContent.value === "string"
        ? firstContent.value
        : JSON.stringify(firstContent.value);
    return text.length > 30 ? text.substring(0, 30) + "..." : text;
  }

  return `${firstMessage.role} message (${firstContent.type})`;
}

// Helper function to generate a summary of an Output object
function getOutputSummary(
  output: JsonInferenceOutput | ContentBlockOutput[],
): string {
  if (Array.isArray(output)) {
    // It's ContentBlockOutput[]
    if (output.length === 0) return "Empty output";

    const firstBlock = output[0];
    if (firstBlock.type === "text") {
      return firstBlock.text.length > 30
        ? firstBlock.text.substring(0, 30) + "..."
        : firstBlock.text;
    }
    return `${firstBlock.type} output`;
  } else {
    // It's JsonInferenceOutput
    if (!output.raw) return "Empty output";

    return output.raw.length > 30
      ? output.raw.substring(0, 30) + "..."
      : output.raw;
  }
}

// Component for variant circle with color coding and tooltip
const VariantCircle = ({
  runId,
  variantName,
}: {
  runId: string;
  variantName: string;
}) => {
  const { getColor } = useColorAssigner();
  const colorClass = getColor(runId);

  return (
    <TooltipProvider>
      <Tooltip>
        <TooltipTrigger asChild>
          <div className={`${colorClass} h-4 w-4 cursor-help rounded-full`} />
        </TooltipTrigger>
        <TooltipContent side="top" className="p-2">
          <p className="text-xs">
            Variant: <span className="font-mono text-xs">{variantName}</span>
          </p>
          <p className="text-xs">
            Run ID: <span className="font-mono text-xs">{runId}</span>
          </p>
        </TooltipContent>
      </Tooltip>
    </TooltipProvider>
  );
};

interface EvaluationTableProps {
  selected_evaluation_run_infos: EvaluationRunInfo[];
  evaluation_results: ParsedEvaluationResult[];
  evaluation_statistics: EvaluationStatistics[];
  evaluator_names: string[];
  evaluation_name: string;
}

interface MetricValueInfo {
  value: string;
  evaluator_inference_id: string | null;
  inference_id: string;
}

export function EvaluationTable({
  selected_evaluation_run_infos,
  evaluation_results,
  evaluation_statistics,
  evaluator_names,
  evaluation_name,
}: EvaluationTableProps) {
  const selectedRunIds = selected_evaluation_run_infos.map(
    (info) => info.evaluation_run_id,
  );

  // Get all unique datapoints from the results
  const uniqueDatapoints = useMemo(() => {
    const datapoints = new Map<
      string,
      {
        id: string;
        input: ResolvedInput;
        reference_output: JsonInferenceOutput | ContentBlockOutput[];
      }
    >();

    evaluation_results.forEach((result) => {
      if (!datapoints.has(result.datapoint_id)) {
        datapoints.set(result.datapoint_id, {
          id: result.datapoint_id,
          input: result.input,
          reference_output: result.reference_output,
        });
      }
    });

    // Sort datapoints by ID in descending order
    return Array.from(datapoints.values()).sort((a, b) =>
      b.id.localeCompare(a.id),
    );
  }, [evaluation_results]);

  // Organize results by datapoint and run ID
  const organizedResults = useMemo(() => {
    const organized = new Map<
      string, // datapoint id
      Map<
        string, // evaluation run id
        {
          generated_output: JsonInferenceOutput | ContentBlockOutput[];
          metrics: Map<string, MetricValueInfo>;
        }
      >
    >();

    // Initialize with empty maps for all datapoints
    uniqueDatapoints.forEach((datapoint) => {
      organized.set(datapoint.id, new Map());
    });

    // Fill in the results
    evaluation_results.forEach((result) => {
      if (!result.datapoint_id || !result.evaluation_run_id) return;

      const datapointMap = organized.get(result.datapoint_id);
      if (!datapointMap) return;

      if (!datapointMap.has(result.evaluation_run_id)) {
        datapointMap.set(result.evaluation_run_id, {
          generated_output: result.generated_output,
          metrics: new Map(),
        });
      }

      const runData = datapointMap.get(result.evaluation_run_id);
      if (runData && result.metric_name) {
        runData.metrics.set(result.metric_name, {
          value: result.metric_value,
          evaluator_inference_id: result.evaluator_inference_id,
          inference_id: result.inference_id,
        });
      }
    });

    return organized;
  }, [evaluation_results, uniqueDatapoints]);

  // Map run ID to variant name
  const runIdToVariant = useMemo(() => {
    const map = new Map<string, string>();
    selected_evaluation_run_infos.forEach((info) => {
      map.set(info.evaluation_run_id, info.variant_name);
    });
    return map;
  }, [selected_evaluation_run_infos]);

  const config = useConfig();
  const navigate = useNavigate();
  return (
    <ColorAssignerProvider selectedRunIds={selectedRunIds}>
      <div>
        {/* Eval run selector */}
        <EvalRunSelector
          evaluationName={evaluation_name}
          selectedRunIdInfos={selected_evaluation_run_infos}
        />

        {selectedRunIds.length > 0 && (
          <div className="overflow-x-auto">
            <div className="min-w-max">
              <Table>
                <TableHeader>
                  <TableRow>
                    <TableHead className="py-2 text-center align-top">
                      Input
                    </TableHead>
                    <TableHead className="py-2 text-center align-top">
                      Reference Output
                    </TableHead>
                    {selectedRunIds.length > 1 && (
                      <TableHead className="py-2 text-center align-top">
                        {/* Empty header with minimal space */}
                      </TableHead>
                    )}
                    <TableHead className="py-2 text-center align-top">
                      Generated Output
                    </TableHead>
                    {/* Dynamic metric columns */}
                    {evaluator_names.map((evaluator_name) => {
                      // Get the metric name for this evaluator
                      const metric_name = getEvaluatorMetricName(
                        evaluation_name,
                        evaluator_name,
                      );

                      // Filter statistics for this specific metric
                      const filteredStats = evaluation_statistics.filter(
                        (stat) => stat.metric_name === metric_name,
                      );

                      return (
                        <TableHead
                          key={evaluator_name}
                          className="py-2 text-center"
                        >
                          <EvaluatorHeader
                            evaluation_name={evaluation_name}
                            evaluator_name={evaluator_name}
                            summaryStats={filteredStats}
                          />
                        </TableHead>
                      );
                    })}
                  </TableRow>
                </TableHeader>

                <TableBody>
                  {/* Map through datapoints and variants */}
                  {uniqueDatapoints.map((datapoint) => {
                    const variantData = organizedResults.get(datapoint.id);
                    if (!variantData) return null;

                    const filteredVariants = selectedRunIds
                      .map((runId) => [runId, variantData.get(runId)])
                      .filter(([, data]) => data !== undefined) as [
                      string,
                      {
                        generated_output:
                          | JsonInferenceOutput
                          | ContentBlockOutput[];
                        metrics: Map<string, MetricValueInfo>;
                      },
                    ][];

                    if (filteredVariants.length === 0) return null;

                    return (
                      <React.Fragment key={datapoint.id}>
                        {/* If there are multiple variants, we need to add a border to the last row only.
                            In the single-variant case the length should be 1 so every row will have a border.
                        */}
                        {filteredVariants.map(([runId, data], index) => (
                          <TableRow
                            key={`input-${datapoint.id}-variant-${runId}`}
                            className={
                              index !== filteredVariants.length - 1
                                ? "cursor-pointer border-b-0"
                                : "cursor-pointer"
                            }
                            onClick={() => {
                              const evaluation_run_ids = filteredVariants
                                .map(([runId]) => runId)
                                .join(",");
                              navigate(
                                `/evaluations/${evaluation_name}/${datapoint.id}?evaluation_run_ids=${evaluation_run_ids}`,
                              );
                            }}
                          >
                            {/* Input cell - only for the first variant row */}
                            {index === 0 && (
                              <TableCell
                                rowSpan={filteredVariants.length}
                                className="max-w-[200px] align-middle"
                              >
                                <TruncatedContent
                                  content={datapoint.input}
                                  type="input"
                                />
                              </TableCell>
                            )}

                            {/* Reference Output cell - only for the first variant row */}
                            {index === 0 && (
                              <TableCell
                                rowSpan={filteredVariants.length}
                                className="max-w-[200px] align-middle"
                              >
                                <TruncatedContent
                                  content={datapoint.reference_output}
                                  type="output"
                                />
                              </TableCell>
                            )}

                            {/* Variant circle - only if multiple variants are selected */}
                            {selectedRunIds.length > 1 && (
                              <TableCell className="text-center align-middle">
                                <VariantCircle
                                  runId={runId}
                                  variantName={
                                    runIdToVariant.get(runId) || "Unknown"
                                  }
                                />
                              </TableCell>
                            )}

                            {/* Generated output */}
                            <TableCell className="max-w-[200px] align-middle">
                              <TruncatedContent
                                content={data.generated_output}
                                type="output"
                              />
                            </TableCell>

                            {/* Metrics cells */}
                            {evaluator_names.map((evaluator_name) => {
                              const metric_name = getEvaluatorMetricName(
                                evaluation_name,
                                evaluator_name,
                              );
                              const metricValue = data.metrics.get(metric_name);
                              const metricType =
                                config.metrics[metric_name].type;
                              const evaluatorConfig =
                                config.evaluations[evaluation_name].evaluators[
                                  evaluator_name
                                ];
                              const evaluationType = evaluatorConfig.type;

                              return (
                                <TableCell
                                  key={metric_name}
                                  className="h-[52px] text-center align-middle"
                                >
                                  {/* Add group and relative positioning to the container */}
                                  <div
<<<<<<< HEAD
                                    className={`group relative flex h-full items-center justify-center ${evaluationType === "llm_judge" ? "pl-10" : ""}`}
=======
                                    className={`group relative flex h-full items-center justify-center ${metricValue && evaluationType === "llm_judge" ? "pl-10" : ""}`}
>>>>>>> a51ad4ce
                                  >
                                    {metricValue ? (
                                      <>
                                        <MetricValue
                                          value={metricValue.value}
                                          metricType={metricType}
                                          evaluatorConfig={evaluatorConfig}
                                        />
                                        {/* Make feedback editor appear on hover */}
                                        {evaluationType === "llm_judge" && (
                                          <div
                                            className="ml-2 opacity-0 transition-opacity duration-200 group-hover:opacity-100"
                                            // Stop click event propagation so the row navigation is not triggered
                                            onClick={(e) => e.stopPropagation()}
                                          >
                                            <EvaluationFeedbackEditor
                                              inferenceId={
                                                metricValue.inference_id
                                              }
                                              datapointId={datapoint.id}
                                              metricName={metric_name}
                                              originalValue={metricValue.value}
                                              evalRunId={runId}
                                              evaluatorInferenceId={
                                                metricValue.evaluator_inference_id
                                              }
                                              variantName={
                                                runIdToVariant.get(runId) ||
                                                "Unknown"
                                              }
                                            />
                                          </div>
                                        )}
                                      </>
                                    ) : (
                                      "-"
                                    )}
                                  </div>
                                </TableCell>
                              );
                            })}
                          </TableRow>
                        ))}
                      </React.Fragment>
                    );
                  })}
                </TableBody>
              </Table>
            </div>
          </div>
        )}
      </div>
    </ColorAssignerProvider>
  );
}

const EvaluatorHeader = ({
  evaluation_name,
  evaluator_name,
  summaryStats,
}: {
  evaluation_name: string;
  evaluator_name: string;
  summaryStats: EvaluationStatistics[];
}) => {
  const config = useConfig();
  const EvaluationConfig = config.evaluations[evaluation_name];
  const evaluatorConfig = EvaluationConfig.evaluators[evaluator_name];
  const metric_name = getEvaluatorMetricName(evaluation_name, evaluator_name);
  const metricProperties = config.metrics[metric_name];
  if (
    metricProperties.type === "comment" ||
    metricProperties.type === "demonstration"
  ) {
    return null;
  }
  return (
    <TooltipProvider delayDuration={300}>
      <Tooltip>
        <TooltipTrigger asChild>
          <div className="cursor-help">
            <div className="font-mono">{evaluator_name}</div>
            <EvaluatorProperties
              metricConfig={metricProperties}
              summaryStats={summaryStats}
              evaluatorConfig={evaluatorConfig}
            />
          </div>
        </TooltipTrigger>
        <TooltipContent side="top" className="p-3">
          <div className="space-y-1 text-left text-xs">
            <div>
              <span className="font-medium">Type:</span>
              <span className="ml-2 font-medium">{metricProperties.type}</span>
            </div>
            <div>
              <span className="font-medium">Optimize:</span>
              <span className="ml-2 font-medium">
                {metricProperties.optimize}
              </span>
            </div>
            {evaluatorConfig.cutoff !== undefined && (
              <div>
                <span className="font-medium">Cutoff:</span>
                <span className="ml-2 font-medium">
                  {evaluatorConfig.cutoff}
                </span>
              </div>
            )}
          </div>
        </TooltipContent>
      </Tooltip>
    </TooltipProvider>
  );
};

const EvaluatorProperties = ({
  metricConfig,
  summaryStats,
  evaluatorConfig,
}: {
  metricConfig: MetricConfig;
  summaryStats: EvaluationStatistics[];
  evaluatorConfig: EvaluatorConfig;
}) => {
  const [searchParams] = useSearchParams();
  const selectedRunIdsParam = searchParams.get("evaluation_run_ids") || "";
  const selectedRunIds = selectedRunIdsParam
    ? selectedRunIdsParam.split(",")
    : [];

  // Create a map of stats by run ID for easy lookup
  const statsByRunId = new Map(
    summaryStats.map((stat) => [stat.evaluation_run_id, stat]),
  );

  // Filter and sort stats according to the order in URL parameters
  const orderedStats = selectedRunIds
    .filter((runId) => statsByRunId.has(runId))
    .map((runId) => statsByRunId.get(runId)!);

  return (
    <div className="mt-2 flex flex-col items-center gap-1">
      {orderedStats.length > 0 && (
        <div className="text-muted-foreground mt-2 text-center text-xs">
          {orderedStats.map((stat) => {
            // Get the variant color for the circle using the run ID from the stat
            const variantColorClass = useColorAssigner().getColor(
              stat.evaluation_run_id,
              false,
            ); // Pass 'false' to get non-hover version

            return (
              <div
                key={stat.evaluation_run_id}
                className={`mt-1 flex items-center justify-center gap-1.5 ${
                  isCutoffFailed(stat.mean_metric, evaluatorConfig)
                    ? "text-red-700"
                    : ""
                }`}
              >
                <div
                  className={`h-2 w-2 rounded-full ${variantColorClass} shrink-0`}
                ></div>
                <span>
                  {formatSummaryValue(stat.mean_metric, metricConfig)}
                  {stat.stderr_metric ? (
                    <>
                      {" "}
                      ± {formatSummaryValue(stat.stderr_metric, metricConfig)}
                    </>
                  ) : null}{" "}
                  (n={stat.datapoint_count})
                </span>
              </div>
            );
          })}
        </div>
      )}
    </div>
  );
};

const formatSummaryValue = (value: number, metricConfig: MetricConfig) => {
  if (metricConfig.type === "boolean") {
    return `${Math.round(value * 100)}%`;
  } else if (metricConfig.type === "float") {
    return value.toFixed(2);
  }
  return value;
};<|MERGE_RESOLUTION|>--- conflicted
+++ resolved
@@ -510,11 +510,7 @@
                                 >
                                   {/* Add group and relative positioning to the container */}
                                   <div
-<<<<<<< HEAD
-                                    className={`group relative flex h-full items-center justify-center ${evaluationType === "llm_judge" ? "pl-10" : ""}`}
-=======
                                     className={`group relative flex h-full items-center justify-center ${metricValue && evaluationType === "llm_judge" ? "pl-10" : ""}`}
->>>>>>> a51ad4ce
                                   >
                                     {metricValue ? (
                                       <>
