--- conflicted
+++ resolved
@@ -472,7 +472,6 @@
                         {/* If there are multiple variants, we need to add a border to the last row only.
                             In the single-variant case the length should be 1 so every row will have a border.
                         */}
-<<<<<<< HEAD
                         {filteredVariants.map(([runId, data], index) => {
                           const rowKey = `${datapoint.id}-${runId}`;
                           const isSelected = selectedRows.has(rowKey);
@@ -496,37 +495,6 @@
                               }}
                             >
                               {/* Checkbox cell */}
-=======
-                        {filteredVariants.map(([runId, data], index) => (
-                          <TableRow
-                            key={`input-${datapoint.id}-variant-${runId}`}
-                            className={
-                              index !== filteredVariants.length - 1
-                                ? "cursor-pointer border-b-0"
-                                : "cursor-pointer"
-                            }
-                            onClick={() => {
-                              const evaluation_run_ids = filteredVariants
-                                .map(([runId]) => runId)
-                                .join(",");
-                              navigate(
-                                `/evaluations/${evaluation_name}/${datapoint.id}?evaluation_run_ids=${evaluation_run_ids}`,
-                              );
-                            }}
-                          >
-                            {/* Name cell - only for the first variant row */}
-                            {index === 0 && (
-                              <TableCell
-                                rowSpan={filteredVariants.length}
-                                className="max-w-[150px] align-middle"
-                              >
-                                <TableItemText text={datapoint.name} />
-                              </TableCell>
-                            )}
-
-                            {/* Input cell - only for the first variant row */}
-                            {index === 0 && (
->>>>>>> a9728cff
                               <TableCell
                                 className="text-center align-middle"
                                 onClick={(e) => e.stopPropagation()}
@@ -541,6 +509,16 @@
                                   />
                                 )}
                               </TableCell>
+
+                              {/* Name cell - only for the first variant row */}
+                              {index === 0 && (
+                                <TableCell
+                                  rowSpan={filteredVariants.length}
+                                  className="max-w-[150px] align-middle"
+                                >
+                                  <TableItemText text={datapoint.name} />
+                                </TableCell>
+                              )}
 
                               {/* Input cell - only for the first variant row */}
                               {index === 0 && (
