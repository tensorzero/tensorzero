--- conflicted
+++ resolved
@@ -271,16 +271,6 @@
         },
       };
     }
-<<<<<<< HEAD
-    case "unknown":
-      return {
-        type: "unknown",
-        data: content.data,
-        model_name: content.model_name,
-        provider_name: content.provider_name,
-      };
-=======
->>>>>>> 437ba759
   }
 }
 
