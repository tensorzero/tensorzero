import * as React from "react";
import { useFetcher, type FetcherFormProps } from "react-router";
import type { SubmitTarget, FetcherSubmitOptions } from "react-router";
import type { DisplayInputMessage } from "~/utils/clickhouse/common";
import { DEFAULT_FUNCTION } from "~/utils/constants";
import type {
  CacheParamsOptions,
  ClientInput,
  ClientInputMessage,
  ClientInputMessageContent,
  FunctionConfig,
  JsonValue,
  PathWithContents,
  UninitializedVariantInfo,
  VariantInfo,
  ChatTemplates,
  StaticToolConfig,
  ToolChoice,
<<<<<<< HEAD
  Tool,
=======
  ClientSideFunctionTool,
  ResolvedTomlPathData,
>>>>>>> d5b74bee
} from "~/types/tensorzero";
import type {
  InputMessageContent as TensorZeroContent,
  ImageContent as TensorZeroImage,
  InputMessage as TensorZeroMessage,
  Input as TensorZeroInput,
} from "~/utils/tensorzero";
import type {
  ResolvedFileContent,
  DisplayInputMessageContent,
  DisplayInput,
} from "~/utils/clickhouse/common";
import type { InferenceUsage } from "~/utils/clickhouse/helpers";
import type { ParsedInferenceRow } from "~/utils/clickhouse/inference";
import type { ParsedDatasetRow } from "~/utils/clickhouse/datasets";
import type { InferenceResponse } from "~/utils/tensorzero";
import { logger } from "~/utils/logger";
import type {
  ClientInferenceParams,
  StoredInput as TensorZeroStoredInput,
  StoredInputMessage as TensorZeroStoredInputMessage,
  StoredInputMessageContent as TensorZeroStoredInputMessageContent,
  ContentBlockChatOutput,
  JsonInferenceOutput,
} from "~/types/tensorzero";
import type {
  Input,
  InputMessage,
  InputMessageContent,
} from "~/utils/clickhouse/common";
import { v7 } from "uuid";

interface InferenceActionError {
  message: string;
  caught: unknown;
}

type InferenceActionResponse = {
  info?: VariantResponseInfo;
  raw: InferenceResponse;
};

type InferenceActionContext =
  | { state: "init"; data: null; error: null }
  | { state: "idle"; data: InferenceActionResponse | null; error: null }
  | {
      state: "submitting";
      data: InferenceActionResponse | null;
      error: null | InferenceActionError;
    }
  | {
      state: "loading";
      data: InferenceActionResponse | null;
      error: null | InferenceActionError;
    }
  | {
      state: "error";
      data: (Pick<InferenceActionResponse, "raw"> & { info?: never }) | null;
      error: InferenceActionError;
    };

const ENDPOINT = "/api/tensorzero/inference";

type ActionFetcher = InferenceActionContext & {
  Form: React.FC<Omit<FetcherFormProps, "method" | "encType" | "action">>;
  submit(
    target: SubmitTarget,
    opts?: Omit<FetcherSubmitOptions, "method" | "encType" | "action">,
  ): Promise<void>;
};

/**
 * A wrapper around the `useFetcher` hook to handle POST requests to the
 * inference endpoint.
 */
export function useInferenceActionFetcher() {
  const fetcher = useFetcher<InferenceResponse>();
  /**
   * The fetcher's state gives us the current status of the request alongside
   * its data, but it does so in a generic interface that we still need to parse
   * and interpret for rendering related UI. Because this fetcher is only be
   * used for submitting POST requests to the given endpoint, we can safely add
   * types and provide more specific context based on the shape of our data.
   * This also gives our fetcher two additional states:
   *  - `init`: before a request is actually made
   *  - `error`: when the request fails, or when a successful response contains
   *    an error instead of inference data
   *
   * All of this is derived from the fetcher's state and data so that we can
   * avoid managing any state or synchronization via effects internally.
   */
  const context = React.useMemo<InferenceActionContext>(() => {
    const inferenceOutput = fetcher.data;
    if (inferenceOutput) {
      try {
        // Check if the response contains an error
        if ("error" in inferenceOutput && inferenceOutput.error) {
          return {
            state: fetcher.state === "idle" ? "error" : fetcher.state,
            data: { raw: inferenceOutput },
            error: {
              caught: inferenceOutput.error,
              message: `Inference Failed: ${typeof inferenceOutput.error === "string" ? inferenceOutput.error : JSON.stringify(inferenceOutput.error)}`,
            },
          } satisfies InferenceActionContext;
        }

        return {
          state: fetcher.state,
          data: {
            raw: inferenceOutput,
            info: {
              output:
                "content" in inferenceOutput
                  ? inferenceOutput.content
                  : inferenceOutput.output,
              usage: inferenceOutput.usage,
            },
          },
          error: null,
        } satisfies InferenceActionContext;
      } catch (error) {
        return {
          state: "error",
          data: { raw: inferenceOutput },
          error: { message: "Failed to process response data", caught: error },
        } satisfies InferenceActionContext;
      }
    } else if (fetcher.state === "idle") {
      return {
        state: "init",
        data: null,
        error: null,
      } satisfies InferenceActionContext;
    } else {
      return {
        state: fetcher.state,
        data: null,
        error: null,
      } satisfies InferenceActionContext;
    }
  }, [fetcher.state, fetcher.data]);

  const submit = React.useCallback<ActionFetcher["submit"]>(
    (target, opts) => {
      const submit = fetcher.submit;
      return submit(target, {
        ...opts,
        method: "POST",
        action: ENDPOINT,
      });
    },
    [fetcher.submit],
  );

  const Form = React.useMemo<ActionFetcher["Form"]>(
    () => (props) => {
      const Form = fetcher.Form;
      return <Form {...props} method="POST" action={ENDPOINT} />;
    },
    [fetcher.Form],
  );

  React.useEffect(() => {
    if (context.error?.caught) {
      logger.error("Error processing response:", context.error.caught);
    }
  }, [context.error]);

  return {
    ...context,
    Form,
    submit,
  } satisfies ActionFetcher;
}

// Convert TensorZero's StoredInput to our Input type
export function tensorZeroStoredInputToInput(
  resolvedInput: TensorZeroStoredInput,
): Input {
  return {
    system: resolvedInput.system ?? undefined,
    messages: resolvedInput.messages.map(tensorZeroStoredMessageToInputMessage),
  };
}

function tensorZeroStoredMessageToInputMessage(
  message: TensorZeroStoredInputMessage,
): InputMessage {
  return {
    role: message.role,
    content: message.content.map(tensorZeroStoredContentToInputContent),
  };
}

function tensorZeroStoredContentToInputContent(
  content: TensorZeroStoredInputMessageContent,
): InputMessageContent {
  switch (content.type) {
    case "text":
      return {
        type: "text",
        value: content.text,
      };
    case "template":
    case "raw_text":
      return content;
    case "tool_call":
      return {
        type: "tool_call",
        id: content.id,
        name: content.name,
        arguments: content.arguments,
      };
    case "tool_result":
      return {
        type: "tool_result",
        id: content.id,
        name: content.name,
        result: content.result,
      };
    case "thought":
      return {
        type: "thought",
        text: content.text,
        _internal_provider_type: content._internal_provider_type,
        signature: content.signature,
      };
    case "file": {
      // Handle the StoragePath conversion properly
      const storageKind = content.storage_path.kind;
      let convertedKind;

      if (storageKind.type === "s3_compatible") {
        // Ensure bucket_name is not null
        convertedKind = {
          ...storageKind,
          bucket_name: storageKind.bucket_name || "",
        };
      } else {
        convertedKind = storageKind;
      }

      return {
        type: "file",
        file: {
          url: content.source_url ?? null,
          mime_type: content.mime_type,
        },
        storage_path: {
          path: content.storage_path.path,
          kind: convertedKind,
        },
      };
    }
    case "unknown":
      return {
        type: "unknown",
        data: content.data,
        model_provider_name: content.model_provider_name,
      };
  }
}

interface InferenceActionArgs {
  source: "inference";
  resource: ParsedInferenceRow;
  variant: string;
}

interface InferenceDefaultFunctionActionArgs {
  source: "inference";
  resource: ParsedInferenceRow;
  variant?: undefined;
  model_name: string;
}

interface DatapointActionArgs {
  source: "datapoint";
  resource: ParsedDatasetRow;
  variant: string;
}

interface ClickHouseDatapointActionArgs {
  source: "clickhouse_datapoint";
  input: DisplayInput;
  functionName: string;
  allowed_tools?: string[];
  additional_tools?: Array<Tool> | null;
  tool_choice?: ToolChoice | null;
  parallel_tool_calls?: boolean | null;
  output_schema?: JsonValue;
  variant?: string;
  cache_options: CacheParamsOptions;
  editedVariantInfo?: VariantInfo;
  functionConfig: FunctionConfig;
  toolsConfig: { [key in string]?: StaticToolConfig };
}

type ActionArgs =
  | InferenceActionArgs
  | InferenceDefaultFunctionActionArgs
  | DatapointActionArgs
  | ClickHouseDatapointActionArgs;

function isDefaultFunctionArgs(
  args: ActionArgs,
): args is InferenceDefaultFunctionActionArgs {
  return (
    args.source === "inference" &&
    args.resource.function_name === DEFAULT_FUNCTION
  );
}

export function prepareInferenceActionRequest(
  args: ActionArgs,
): ClientInferenceParams {
  // Create base ClientInferenceParams with default values
  const baseParams: ClientInferenceParams = {
    function_name: null,
    model_name: null,
    episode_id: null,
    input: { system: undefined, messages: [] },
    stream: null,
    params: {
      chat_completion: {
        temperature: null,
        max_tokens: null,
        seed: null,
        top_p: null,
        presence_penalty: null,
        frequency_penalty: null,
        json_mode: null,
        stop_sequences: null,
      },
    },
    variant_name: null,
    provider_tools: [],
    dryrun: null,
    internal: true,
    tags: {
      "tensorzero::ui": "true",
    },
    output_schema: null,
    credentials: new Map(),
    cache_options: {
      max_age_s: null,
      enabled: "on",
    },
    include_original_response: false,
    internal_dynamic_variant_config: null,
  };

  // Prepare request based on source and function type
  if (isDefaultFunctionArgs(args)) {
    const defaultRequest = prepareDefaultFunctionRequest(
      args.resource,
      args.model_name,
    );
    return { ...baseParams, ...defaultRequest };
  } else if (args.source === "clickhouse_datapoint") {
    // Extract tool parameters from the ClickHouse datapoint args
    const dynamicVariantInfo = args.editedVariantInfo
      ? variantInfoToUninitializedVariantInfo(args.editedVariantInfo)
      : null;

    return {
      ...baseParams,
      function_name: args.functionName,
      input: resolvedInputToClientInput(args.input),
      variant_name: args.variant || null,
      output_schema: args.output_schema || null,
      tool_choice: args.tool_choice || undefined,
      parallel_tool_calls: args.parallel_tool_calls || undefined,
      additional_tools: args.additional_tools || undefined,
      allowed_tools: args.allowed_tools || undefined,
      cache_options: args.cache_options,
      internal_dynamic_variant_config: dynamicVariantInfo,
    };
  } else {
    // For other sources, the input is already a DisplayInput
    if (
      args.source === "inference" &&
      args.resource.extra_body &&
      args.resource.extra_body.length > 0
    ) {
      throw new Error("Extra body is not supported for inference in UI.");
    }
    const clientInput = resolvedInputToClientInput(args.resource.input);
    // TODO: this is unsupported in Node bindings for now
    // const extra_body =
    //   args.source === "inference" ? args.resource.extra_body : undefined;

    return {
      ...baseParams,
      function_name: args.resource.function_name,
      input: clientInput,
      variant_name: args.variant,
    };
  }
}

function prepareDefaultFunctionRequest(
  inference: ParsedInferenceRow,
  selectedVariant: string,
): Partial<ClientInferenceParams> {
  const clientInput = resolvedInputToClientInput(inference.input);
  if (inference.function_type === "chat") {
    const tool_choice = inference.tool_params?.tool_choice;
    const parallel_tool_calls = inference.tool_params?.parallel_tool_calls;
    const tools_available = inference.tool_params?.tools_available;
    return {
      model_name: selectedVariant,
      input: clientInput,
      tool_choice: tool_choice,
      parallel_tool_calls: parallel_tool_calls || undefined,
      // We need to add all tools as additional for the default function
      additional_tools: tools_available,
    };
  } else if (inference.function_type === "json") {
    // This should never happen, just in case and for type safety
    const output_schema = inference.output_schema;
    return {
      model_name: selectedVariant,
      input: clientInput,
      output_schema: output_schema || null,
    };
  }

  // Fallback case
  return {
    model_name: selectedVariant,
    input: clientInput,
  };
}

export interface VariantResponseInfo {
  output?: JsonInferenceOutput | ContentBlockChatOutput[];
  usage?: InferenceUsage;
}

export function resolvedInputToClientInput(input: DisplayInput): ClientInput {
  return {
    system: input.system || null,
    messages: input.messages.map(resolvedInputMessageToClientInputMessage),
  };
}

export function resolvedInputToTensorZeroInput(
  input: DisplayInput,
): TensorZeroInput {
  return {
    ...input,
    messages: input.messages.map(resolvedInputMessageToTensorZeroMessage),
  };
}

function resolvedInputMessageToTensorZeroMessage(
  message: DisplayInputMessage,
): TensorZeroMessage {
  return {
    ...message,
    content: message.content.map(
      resolvedInputMessageContentToTensorZeroContent,
    ),
  };
}

function resolvedInputMessageContentToTensorZeroContent(
  content: DisplayInputMessageContent,
): TensorZeroContent {
  switch (content.type) {
    case "text":
      return {
        type: "text",
        text: content.text,
      };
    case "missing_function_text":
      return {
        type: "text",
        text: content.value,
      };
    case "raw_text":
    case "tool_call":
    case "tool_result":
    case "thought":
    case "template":
    case "unknown":
      return content;
    case "file":
      return resolvedFileContentToTensorZeroFile(content);
    case "file_error":
      throw new Error("Can't convert image error to tensorzero content");
  }
}

function resolvedFileContentToTensorZeroFile(
  content: ResolvedFileContent,
): TensorZeroImage {
  const data = content.file.data.split(",")[1];
  return {
    type: "image",
    mime_type: content.file.mime_type,
    data,
  };
}

function resolvedInputMessageToClientInputMessage(
  message: DisplayInputMessage,
): ClientInputMessage {
  return {
    role: message.role,
    content: message.content.map(
      resolvedInputMessageContentToClientInputMessageContent,
    ),
  };
}

function resolvedInputMessageContentToClientInputMessageContent(
  content: DisplayInputMessageContent,
): ClientInputMessageContent {
  switch (content.type) {
    case "template":
      return content;
    case "text":
      return {
        type: "text",
        text: content.text,
      };
    case "missing_function_text":
      return {
        type: "text",
        text: content.value,
      };
    case "raw_text":
      return {
        type: "raw_text",
        value: content.value,
      };
    case "tool_call": {
      let parsedArguments;
      try {
        parsedArguments = JSON.parse(content.arguments);
      } catch {
        parsedArguments = content.arguments;
      }
      return {
        type: "tool_call",
        id: content.id,
        name: content.name,
        arguments: parsedArguments,
        raw_arguments: content.arguments,
        raw_name: content.name,
      };
    }
    case "tool_result":
      return {
        type: "tool_result",
        id: content.id,
        name: content.name,
        result: content.result,
      };
    case "thought":
      return {
        type: "thought",
        text: content.text,
        signature: content.signature,
        _internal_provider_type: undefined,
      };
    case "unknown":
      return {
        type: "unknown",
        data: content.data,
        model_provider_name: content.model_provider_name,
      };
    case "file":
      return resolvedFileContentToClientFile(content);
    case "file_error":
      throw new Error("Can't convert image error to client content");
  }
}

function resolvedFileContentToClientFile(
  content: ResolvedFileContent,
): ClientInputMessageContent {
  const data = content.file.data.split(",")[1];
  return {
    type: "file",
    file_type: "base64",
    mime_type: content.file.mime_type,
    data,
  };
}

function convertTemplate(
  template: PathWithContents | null,
): ResolvedTomlPathData | null {
  if (!template) return null;
  return {
    __tensorzero_remapped_path: `template_${v7()}`,
    __data: template.contents,
  };
}

function stringToTemplate(
  template: string | null,
): ResolvedTomlPathData | null {
  if (!template) return null;
  return {
    __tensorzero_remapped_path: `template_${v7()}`,
    __data: template,
  };
}

function convertTemplatesToRecord(
  templates: ChatTemplates,
): Record<string, { path: ResolvedTomlPathData }> {
  const result: Record<string, { path: ResolvedTomlPathData }> = {};
  for (const [name, templateData] of Object.entries(templates)) {
    const converted = convertTemplate(templateData?.template || null);
    if (converted) {
      result[name] = { path: converted };
    }
  }
  return result;
}

function variantInfoToUninitializedVariantInfo(
  variantInfo: VariantInfo,
): UninitializedVariantInfo {
  const baseUninitialized = {
    timeouts: variantInfo.timeouts,
  };

  const inner = variantInfo.inner;

  switch (inner.type) {
    case "chat_completion": {
      // Convert all templates
      const templates = convertTemplatesToRecord(inner.templates);

      return {
        ...baseUninitialized,
        type: "chat_completion" as const,
        weight: inner.weight,
        model: inner.model,
        input_wrappers: null,
        // Set legacy fields to null when using new templates format
        system_template: null,
        user_template: null,
        assistant_template: null,
        // New templates field with all templates
        templates,
        temperature: inner.temperature,
        max_tokens: inner.max_tokens,
        seed: inner.seed,
        top_p: inner.top_p,
        presence_penalty: inner.presence_penalty,
        frequency_penalty: inner.frequency_penalty,
        stop_sequences: inner.stop_sequences,
        json_mode: inner.json_mode,
        retries: inner.retries,
      };
    }

    case "best_of_n_sampling": {
      // Convert all evaluator templates
      const evaluatorTemplates = convertTemplatesToRecord(
        inner.evaluator.templates,
      );

      return {
        ...baseUninitialized,
        type: "experimental_best_of_n_sampling" as const,
        weight: inner.weight,
        timeout_s: inner.timeout_s,
        candidates: inner.candidates,
        evaluator: {
          weight: inner.evaluator.weight,
          model: inner.evaluator.model,
          input_wrappers: null,
          // Set legacy fields to null when using new templates format
          system_template: null,
          user_template: null,
          assistant_template: null,
          // New templates field with all templates
          templates: evaluatorTemplates,
          temperature: inner.evaluator.temperature,
          top_p: inner.evaluator.top_p,
          max_tokens: inner.evaluator.max_tokens,
          presence_penalty: inner.evaluator.presence_penalty,
          frequency_penalty: inner.evaluator.frequency_penalty,
          seed: inner.evaluator.seed,
          stop_sequences: inner.evaluator.stop_sequences,
          json_mode: inner.evaluator.json_mode,
          retries: inner.evaluator.retries,
        },
      };
    }

    case "dicl":
      return {
        ...baseUninitialized,
        type: "experimental_dynamic_in_context_learning" as const,
        weight: inner.weight,
        embedding_model: inner.embedding_model,
        k: inner.k,
        model: inner.model,
        system_instructions: stringToTemplate(inner.system_instructions),
        temperature: inner.temperature,
        top_p: inner.top_p,
        stop_sequences: inner.stop_sequences,
        presence_penalty: inner.presence_penalty,
        frequency_penalty: inner.frequency_penalty,
        max_tokens: inner.max_tokens,
        seed: inner.seed,
        json_mode: inner.json_mode,
        retries: inner.retries,
        max_distance: inner.max_distance,
      };

    case "mixture_of_n": {
      // Convert all fuser templates
      const fuserTemplates = convertTemplatesToRecord(inner.fuser.templates);

      return {
        ...baseUninitialized,
        type: "experimental_mixture_of_n" as const,
        weight: inner.weight,
        timeout_s: inner.timeout_s,
        candidates: inner.candidates,
        fuser: {
          weight: inner.fuser.weight,
          model: inner.fuser.model,
          input_wrappers: null,
          // Set legacy fields to null when using new templates format
          system_template: null,
          user_template: null,
          assistant_template: null,
          // New templates field with all templates
          templates: fuserTemplates,
          temperature: inner.fuser.temperature,
          top_p: inner.fuser.top_p,
          max_tokens: inner.fuser.max_tokens,
          presence_penalty: inner.fuser.presence_penalty,
          frequency_penalty: inner.fuser.frequency_penalty,
          seed: inner.fuser.seed,
          stop_sequences: inner.fuser.stop_sequences,
          json_mode: inner.fuser.json_mode,
          retries: inner.fuser.retries,
        },
      };
    }

    case "chain_of_thought": {
      // Convert all templates
      const templates = convertTemplatesToRecord(inner.templates);

      return {
        ...baseUninitialized,
        type: "experimental_chain_of_thought" as const,
        weight: inner.weight,
        model: inner.model,
        input_wrappers: null,
        // Set legacy fields to null when using new templates format
        system_template: null,
        user_template: null,
        assistant_template: null,
        // New templates field with all templates
        templates,
        temperature: inner.temperature,
        top_p: inner.top_p,
        max_tokens: inner.max_tokens,
        presence_penalty: inner.presence_penalty,
        frequency_penalty: inner.frequency_penalty,
        seed: inner.seed,
        stop_sequences: inner.stop_sequences,
        json_mode: inner.json_mode,
        retries: inner.retries,
      };
    }

    default:
      throw new Error(`Unknown variant type`);
  }
}<|MERGE_RESOLUTION|>--- conflicted
+++ resolved
@@ -16,12 +16,8 @@
   ChatTemplates,
   StaticToolConfig,
   ToolChoice,
-<<<<<<< HEAD
   Tool,
-=======
-  ClientSideFunctionTool,
   ResolvedTomlPathData,
->>>>>>> d5b74bee
 } from "~/types/tensorzero";
 import type {
   InputMessageContent as TensorZeroContent,
