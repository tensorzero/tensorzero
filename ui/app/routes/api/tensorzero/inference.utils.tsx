--- conflicted
+++ resolved
@@ -320,7 +320,7 @@
 ): args is InferenceDefaultFunctionActionArgs {
   return (
     args.source === "inference" &&
-    args.resource.function_name === "tensorzero::default"
+    args.resource.function_name === DEFAULT_FUNCTION
   );
 }
 
@@ -365,14 +365,7 @@
   };
 
   // Prepare request based on source and function type
-<<<<<<< HEAD
   if (isDefaultFunctionArgs(args)) {
-=======
-  if (
-    args.source === "inference" &&
-    args.resource.function_name === DEFAULT_FUNCTION
-  ) {
->>>>>>> f1cb694b
     const defaultRequest = prepareDefaultFunctionRequest(
       args.resource,
       args.model_name,
