--- conflicted
+++ resolved
@@ -9,13 +9,10 @@
   ClientInputMessageContent,
   FunctionConfig,
   JsonValue,
-<<<<<<< HEAD
   PathWithContents,
   UninitializedVariantInfo,
   VariantInfo,
-=======
   Tool,
->>>>>>> a0479473
 } from "tensorzero-node";
 import type {
   InputMessageContent as TensorZeroContent,
@@ -300,11 +297,8 @@
   variant?: string;
   cache_options: CacheParamsOptions;
   dryrun: boolean;
-<<<<<<< HEAD
   editedVariantInfo?: VariantInfo;
-=======
   functionConfig: FunctionConfig;
->>>>>>> a0479473
 }
 
 export function prepareInferenceActionRequest(
@@ -364,17 +358,14 @@
     // Extract tool parameters from the ClickHouse datapoint args
     const tool_choice = args.tool_params?.tool_choice;
     const parallel_tool_calls = args.tool_params?.parallel_tool_calls;
-<<<<<<< HEAD
-    const tools_available = args.tool_params?.tools_available;
     const dynamicVariantInfo = args.editedVariantInfo
       ? variantInfoToUninitalizedVariantInfo(args.editedVariantInfo)
-=======
+      : null;
     const additional_tools = args.tool_params?.tools_available
       ? subtractStaticToolsFromInferenceInput(
           args.tool_params?.tools_available,
           args.functionConfig,
         )
->>>>>>> a0479473
       : null;
 
     return {
@@ -615,7 +606,6 @@
   };
 }
 
-<<<<<<< HEAD
 function variantInfoToUninitalizedVariantInfo(
   variantInfo: VariantInfo,
 ): UninitializedVariantInfo {
@@ -756,7 +746,8 @@
     default:
       throw new Error(`Unknown variant type`);
   }
-=======
+}
+
 /*
  * For both inferences and datapoints, we store a full tool config that
  * specifies what the model saw or could have seen at inference time for a particular example.
@@ -778,5 +769,4 @@
     }
   }
   return resultTools;
->>>>>>> a0479473
 }