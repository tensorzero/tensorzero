--- conflicted
+++ resolved
@@ -8,12 +8,9 @@
   ClientInputMessage,
   ClientInputMessageContent,
   JsonValue,
-<<<<<<< HEAD
   PathWithContents,
   UninitializedVariantInfo,
   VariantInfo,
-=======
->>>>>>> c29d30b3
 } from "tensorzero-node";
 import type {
   InputMessageContent as TensorZeroContent,
@@ -295,16 +292,10 @@
   // Optional fields for json / chat datapoints
   tool_params?: ToolCallConfigDatabaseInsert;
   output_schema?: JsonValue;
-<<<<<<< HEAD
   variant?: string;
   cache_options: CacheParamsOptions;
   dryrun: boolean;
   editedVariantInfo?: VariantInfo;
-=======
-  variant: string;
-  cache_options: CacheParamsOptions;
-  dryrun: boolean;
->>>>>>> c29d30b3
 }
 
 export function prepareInferenceActionRequest(
@@ -365,34 +356,22 @@
     const tool_choice = args.tool_params?.tool_choice;
     const parallel_tool_calls = args.tool_params?.parallel_tool_calls;
     const tools_available = args.tool_params?.tools_available;
-<<<<<<< HEAD
     const dynamicVariantInfo = args.editedVariantInfo
       ? variantInfoToUninitalizedVariantInfo(args.editedVariantInfo)
       : null;
-=======
->>>>>>> c29d30b3
 
     return {
       ...baseParams,
       function_name: args.functionName,
       input: resolvedInputToClientInput(args.input),
-<<<<<<< HEAD
       variant_name: args.variant || null,
-=======
-      variant_name: args.variant,
->>>>>>> c29d30b3
       output_schema: args.output_schema || null,
       tool_choice: tool_choice || null,
       dryrun: true,
       parallel_tool_calls: parallel_tool_calls || null,
       additional_tools: tools_available || null,
       cache_options: args.cache_options,
-<<<<<<< HEAD
       internal_dynamic_variant_config: dynamicVariantInfo,
-    };
-  } else {
-    // For other sources, the input is already a DisplayInput
-=======
     };
   } else {
     // For other sources, the input is already a DisplayInput
@@ -403,7 +382,6 @@
     ) {
       throw new Error("Extra body is not supported for inference in UI.");
     }
->>>>>>> c29d30b3
     const clientInput = resolvedInputToClientInput(args.resource.input);
     // TODO: this is unsupported in Node bindings for now
     // const extra_body =
@@ -618,7 +596,6 @@
     mime_type: content.file.mime_type,
     data: data,
   };
-<<<<<<< HEAD
 }
 
 function variantInfoToUninitalizedVariantInfo(
@@ -761,6 +738,4 @@
     default:
       throw new Error(`Unknown variant type`);
   }
-=======
->>>>>>> c29d30b3
 }