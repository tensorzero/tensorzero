import { isTensorZeroServerError } from "~/utils/tensorzero";
import { JSONParseError } from "~/utils/common";
import type { Route } from "./+types/inference";
import { getNativeTensorZeroClient } from "~/utils/tensorzero/native_client.server";
import type { ClientInferenceParams } from "tensorzero-node";
<<<<<<< HEAD
=======
import { getExtraInferenceOptions } from "~/utils/env.server";
>>>>>>> c29d30b3

export async function action({ request }: Route.ActionArgs): Promise<Response> {
  const formData = await request.formData();
  try {
    const data = formData.get("data");
    if (typeof data !== "string") {
      return Response.json({ error: "Missing request data" }, { status: 400 });
    }
<<<<<<< HEAD
    const parsed = JSON.parse(data) as ClientInferenceParams;
    const nativeClient = await getNativeTensorZeroClient();
    const inference = await nativeClient.inference(parsed);
=======
    const parsed = JSON.parse(data);
    const extraOptions = getExtraInferenceOptions();
    const request = { ...parsed, ...extraOptions } as ClientInferenceParams;
    const nativeClient = await getNativeTensorZeroClient();
    const inference = await nativeClient.inference(request);
>>>>>>> c29d30b3
    return Response.json(inference);
  } catch (error) {
    if (error instanceof JSONParseError) {
      return Response.json(
        { error: "Error parsing request data" },
        { status: 400 },
      );
    }

    if (isTensorZeroServerError(error)) {
      return Response.json({ error: error.message }, { status: error.status });
    }
    return Response.json({ error: "Server error" }, { status: 500 });
  }
}<|MERGE_RESOLUTION|>--- conflicted
+++ resolved
@@ -3,10 +3,7 @@
 import type { Route } from "./+types/inference";
 import { getNativeTensorZeroClient } from "~/utils/tensorzero/native_client.server";
 import type { ClientInferenceParams } from "tensorzero-node";
-<<<<<<< HEAD
-=======
 import { getExtraInferenceOptions } from "~/utils/env.server";
->>>>>>> c29d30b3
 
 export async function action({ request }: Route.ActionArgs): Promise<Response> {
   const formData = await request.formData();
@@ -15,17 +12,11 @@
     if (typeof data !== "string") {
       return Response.json({ error: "Missing request data" }, { status: 400 });
     }
-<<<<<<< HEAD
-    const parsed = JSON.parse(data) as ClientInferenceParams;
-    const nativeClient = await getNativeTensorZeroClient();
-    const inference = await nativeClient.inference(parsed);
-=======
     const parsed = JSON.parse(data);
     const extraOptions = getExtraInferenceOptions();
     const request = { ...parsed, ...extraOptions } as ClientInferenceParams;
     const nativeClient = await getNativeTensorZeroClient();
     const inference = await nativeClient.inference(request);
->>>>>>> c29d30b3
     return Response.json(inference);
   } catch (error) {
     if (error instanceof JSONParseError) {
