import type { ReactNode } from "react";
import { useEffect, useMemo, useState } from "react";
import type { ActionFunctionArgs, RouteHandle } from "react-router";
import { DEFAULT_FUNCTION } from "~/utils/constants";
import {
  data,
  isRouteErrorResponse,
  Link,
  redirect,
  useFetcher,
  useParams,
} from "react-router";
import { v7 as uuid } from "uuid";
import InputSnippet from "~/components/inference/InputSnippet";
import { Output } from "~/components/inference/Output";
import { VariantResponseModal } from "~/components/inference/VariantResponseModal";
import {
  PageHeader,
  PageLayout,
  SectionHeader,
  SectionLayout,
  SectionsGroup,
} from "~/components/layout/PageLayout";
import { Badge } from "~/components/ui/badge";
import { useFunctionConfig } from "~/context/config";
import { resolvedInputToTensorZeroInput } from "~/routes/api/tensorzero/inference.utils";
import {
  prepareInferenceActionRequest,
  useInferenceActionFetcher,
} from "~/routes/api/tensorzero/inference.utils";
import type { DisplayInputMessage } from "~/utils/clickhouse/common";

import {
  ParsedDatasetRowSchema,
  type ParsedDatasetRow,
} from "~/utils/clickhouse/datasets";
import {
  getDatapoint,
  getDatasetCounts,
  staleDatapoint,
} from "~/utils/clickhouse/datasets.server";
import { getConfig, getFunctionConfig } from "~/utils/config/index.server";
import { logger } from "~/utils/logger";
import { getTensorZeroClient } from "~/utils/tensorzero.server";
import type { Route } from "./+types/route";
import { DatapointActions } from "./DatapointActions";
import DatapointBasicInfo from "./DatapointBasicInfo";
import type {
  JsonInferenceOutput,
  ContentBlockChatOutput,
} from "tensorzero-node";

export async function action({ request }: ActionFunctionArgs) {
  const formData = await request.formData();

  try {
    const rawData = {
      dataset_name: formData.get("dataset_name"),
      function_name: formData.get("function_name"),
      id: formData.get("id"),
      episode_id: formData.get("episode_id"),
      input: JSON.parse(formData.get("input") as string),
      output: formData.get("output")
        ? JSON.parse(formData.get("output") as string)
        : undefined,
      output_schema: formData.get("output_schema")
        ? JSON.parse(formData.get("output_schema") as string)
        : undefined,
      tool_params: formData.get("tool_params")
        ? JSON.parse(formData.get("tool_params") as string)
        : undefined,
      tags: JSON.parse(formData.get("tags") as string),
      auxiliary: formData.get("auxiliary"),
      is_deleted: formData.get("is_deleted") === "true",
      updated_at: formData.get("updated_at"),
      staled_at: null,
      source_inference_id: formData.get("source_inference_id"),
      is_custom: true,
    };

    const cleanedData = Object.fromEntries(
      Object.entries(rawData).filter(([, value]) => value !== undefined),
    );
    const parsedFormData: ParsedDatasetRow =
      ParsedDatasetRowSchema.parse(cleanedData);
    const config = await getConfig();
    const functionConfig = await getFunctionConfig(
      parsedFormData.function_name,
      config,
    );
    if (!functionConfig) {
      return new Response(
        `Failed to find function config for function ${parsedFormData.function_name}`,
        { status: 400 },
      );
    }
    const functionType = functionConfig.type;

    const action = formData.get("action");
    if (action === "delete") {
      await staleDatapoint(
        parsedFormData.dataset_name,
        parsedFormData.id,
        functionType,
      );
      const datasetCounts = await getDatasetCounts({});
      const datasetCount = datasetCounts.find(
        (count) => count.dataset_name === parsedFormData.dataset_name,
      );

      if (datasetCount === undefined) {
        return redirect("/datasets");
      }
      return redirect(`/datasets/${parsedFormData.dataset_name}`);
    } else if (action === "save") {
      // If the input changed, we should remove the source_inference_id
      // because it will no longer be valid
      // Transform input to match TensorZero client's expected format
      const transformedInput = resolvedInputToTensorZeroInput(
        parsedFormData.input,
      );
      const transformedOutput = transformOutputForTensorZero(
        parsedFormData.output,
      );

      try {
        // For future reference:
        // These two calls would be a transaction but ClickHouse doesn't support

        const baseDatapoint = {
          function_name: parsedFormData.function_name,
          input: transformedInput,
          output: transformedOutput,
          tags: parsedFormData.tags || {},
          auxiliary: parsedFormData.auxiliary,
          is_custom: true, // we're saving it after an edit, so it's custom
          source_inference_id: parsedFormData.source_inference_id,
          id: uuid(), // We generate a new ID here because we want old evaluation runs to be able to point to the correct data.
        };

        let datapoint;
        if (functionType === "json" && "output_schema" in parsedFormData) {
          datapoint = {
            ...baseDatapoint,
            output_schema: parsedFormData.output_schema,
          };
        } else if (functionType === "chat") {
          datapoint = {
            ...baseDatapoint,
            tool_params:
              "tool_params" in parsedFormData
                ? parsedFormData.tool_params
                : undefined,
          };
        } else {
          throw new Error(
            `Unexpected function type "${functionType}" or missing required properties on datapoint`,
          );
        }
        const { id } = await getTensorZeroClient().updateDatapoint(
          parsedFormData.dataset_name,
          datapoint,
        );
        await staleDatapoint(
          parsedFormData.dataset_name,
          parsedFormData.id,
          functionType,
        );

        return redirect(
          `/datasets/${parsedFormData.dataset_name}/datapoint/${id}`,
        );
      } catch (error) {
        logger.error("Error updating datapoint:", error);
        return {
          success: false,
          error: error instanceof Error ? error.message : String(error),
        };
      }
    }

    return data(
      {
        success: false,
        error: "Invalid action specified",
      },
      { status: 400 },
    );
  } catch (error) {
    logger.error("Error processing datapoint action:", error);
    const errorMessage = error instanceof Error ? error.message : String(error);

    // Check if it's a JSON parsing error
    if (errorMessage.includes("JSON")) {
      return data(
        {
          success: false,
          error: `Invalid JSON format: ${errorMessage}. Please ensure all JSON fields contain valid JSON.`,
        },
        { status: 400 },
      );
    }

    return data(
      {
        success: false,
        error: errorMessage,
      },
      { status: 400 },
    );
  }
}

export const handle: RouteHandle = {
  crumb: (match) => [match.params.id!],
};

export async function loader({
  params,
}: {
  params: { dataset_name: string; id: string };
}) {
  const { dataset_name, id } = params;
  if (!dataset_name || !id) {
    throw data(`No datapoint found for id ${id}.`, {
      status: 404,
    });
  }
  const datapoint = await getDatapoint(dataset_name, id);
  if (!datapoint) {
    throw data(`No datapoint found for id ${id}.`, {
      status: 404,
    });
  }
  return {
    datapoint,
  };
}

export default function DatapointPage({ loaderData }: Route.ComponentProps) {
  const { datapoint } = loaderData;
  const [isModalOpen, setIsModalOpen] = useState(false);
  const [selectedVariant, setSelectedVariant] = useState<string | null>(null);
  const [input, setInput] = useState<typeof datapoint.input>(datapoint.input);
  const [originalInput] = useState(datapoint.input);
  const [originalOutput] = useState(datapoint.output);
  const [output, setOutput] = useState<
    ContentBlockChatOutput[] | JsonInferenceOutput | null
  >(datapoint.output ?? null);
  const [isEditing, setIsEditing] = useState(false);
  const [validationError, setValidationError] = useState<string | null>(null);

  const canSave = useMemo(() => {
    // Use JSON.stringify to compare object values rather than references
    const hasInputChanged =
      JSON.stringify(input) !== JSON.stringify(originalInput);
    const hasOutputChanged =
      JSON.stringify(output) !== JSON.stringify(originalOutput);

    return isEditing && (hasInputChanged || hasOutputChanged);
  }, [isEditing, input, output, originalInput, originalOutput]);

  const toggleEditing = () => setIsEditing(!isEditing);

  const handleReset = () => {
    setInput(datapoint.input);
    setOutput(datapoint.output ?? null);
  };

  const handleSystemChange = (system: string | object) =>
    setInput({ ...input, system });

  const handleMessagesChange = (messages: DisplayInputMessage[]) => {
    setInput({ ...input, messages });
  };

  const fetcher = useFetcher();
  const saveError = fetcher.data?.success === false ? fetcher.data.error : null;

  const submitDatapointAction = (action: string) => {
    const formData = new FormData();

    // Create a copy of datapoint with updated input and output if we're saving
    const dataToSubmit = { ...datapoint, input, output };

    Object.entries(dataToSubmit).forEach(([key, value]) => {
      if (value === undefined) return;
      if (value === null) {
        // do nothing
      } else if (typeof value === "object") {
        formData.append(key, JSON.stringify(value));
      } else {
        formData.append(key, String(value));
      }
    });

    formData.append("action", action);

    // Submit to the local action by targeting the current route (".")
    fetcher.submit(formData, { method: "post", action: "." });
  };

  const handleDelete = () => submitDatapointAction("delete");
  const handleSave = () => {
    // Clear any previous validation errors
    setValidationError(null);

    // Validate JSON output before submitting
    if (output && "raw" in output && output.raw) {
      try {
        JSON.parse(output.raw);
      } catch {
        setValidationError(
          "Invalid JSON in output. Please fix the JSON format before saving.",
        );
        return;
      }
    }

    submitDatapointAction("save");
    if (!saveError) {
      setIsEditing(false);
    }
  };

  const functionConfig = useFunctionConfig(datapoint.function_name);
  const variants = Object.keys(functionConfig?.variants || {});

  const variantInferenceFetcher = useInferenceActionFetcher();
  const variantSource = "datapoint";
  const variantInferenceIsLoading =
    // only concerned with rendering loading state when the modal is open
    isModalOpen &&
    (variantInferenceFetcher.state === "submitting" ||
      variantInferenceFetcher.state === "loading");

  const { submit } = variantInferenceFetcher;
  const onVariantSelect = (variant: string) => {
    setSelectedVariant(variant);
    setIsModalOpen(true);
    const request = prepareInferenceActionRequest({
      resource: datapoint,
      source: variantSource,
      variant,
    });
    // TODO: handle JSON.stringify error
    submit({ data: JSON.stringify(request) });
  };

  const handleModalClose = () => {
    setIsModalOpen(false);
    setSelectedVariant(null);
  };

  return (
    <PageLayout>
      <PageHeader
        label="Datapoint"
        name={datapoint.id}
        tag={datapoint.is_custom && <Badge className="ml-2">Custom</Badge>}
      />

      {(saveError || validationError) && (
        <div className="mt-2 rounded-md bg-red-100 px-4 py-3 text-red-800">
          <p className="font-medium">Error saving datapoint</p>
          <p>{validationError || saveError}</p>
        </div>
      )}

      <SectionsGroup>
        <SectionLayout>
          <DatapointBasicInfo datapoint={datapoint} />
        </SectionLayout>

        <SectionLayout>
          <DatapointActions
            variants={variants}
            onVariantSelect={onVariantSelect}
            variantInferenceIsLoading={variantInferenceIsLoading}
            onDelete={handleDelete}
            isDeleting={fetcher.state === "submitting" && !saveError}
            toggleEditing={toggleEditing}
            isEditing={isEditing}
            canSave={canSave}
            onSave={handleSave}
            onReset={handleReset}
<<<<<<< HEAD
            showTryWithButton={
              datapoint.function_name !== "tensorzero::default"
            }
=======
            showTryWithVariant={datapoint.function_name !== DEFAULT_FUNCTION}
>>>>>>> f1cb694b
          />
        </SectionLayout>

        <SectionLayout>
          <SectionHeader heading="Input" />
          <InputSnippet
            system={input.system}
            messages={input.messages}
            isEditing={isEditing}
            onSystemChange={handleSystemChange}
            onMessagesChange={handleMessagesChange}
          />
        </SectionLayout>

        {output && (
          <SectionLayout>
            <SectionHeader heading="Output" />
            <Output
              output={output}
              isEditing={isEditing}
              onOutputChange={(output) => {
                setOutput(output);
                // Clear validation error when output changes
                setValidationError(null);
              }}
            />
          </SectionLayout>
        )}
      </SectionsGroup>

      {selectedVariant && (
        <VariantResponseModal
          isOpen={isModalOpen}
          isLoading={variantInferenceIsLoading}
          error={variantInferenceFetcher.error?.message}
          variantResponse={variantInferenceFetcher.data?.info ?? null}
          rawResponse={variantInferenceFetcher.data?.raw ?? null}
          onClose={handleModalClose}
          item={datapoint}
          selectedVariant={selectedVariant}
          source="datapoint"
        />
      )}
    </PageLayout>
  );
}

function getUserFacingError(error: unknown): {
  heading: string;
  message: ReactNode;
} {
  if (isRouteErrorResponse(error)) {
    switch (error.status) {
      case 400:
        return {
          heading: `${error.status}: Bad Request`,
          message: "Please try again later.",
        };
      case 401:
        return {
          heading: `${error.status}: Unauthorized`,
          message: "You do not have permission to access this resource.",
        };
      case 403:
        return {
          heading: `${error.status}: Forbidden`,
          message: "You do not have permission to access this resource.",
        };
      case 404:
        return {
          heading: `${error.status}: Not Found`,
          message:
            "The requested resource was not found. Please check the URL and try again.",
        };
      case 500:
      default:
        return {
          heading: "An unknown error occurred",
          message: "Please try again later.",
        };
    }
  }
  return {
    heading: "An unknown error occurred",
    message: "Please try again later.",
  };
}

export function ErrorBoundary({ error }: Route.ErrorBoundaryProps) {
  useEffect(() => {
    logger.error(error);
  }, [error]);
  const { heading, message } = getUserFacingError(error);
  const { dataset_name: datasetName } = useParams<{
    dataset_name: string;
    id: string;
  }>();
  return (
    <div className="flex flex-col items-center justify-center md:h-full">
      <div className="mt-8 flex flex-col items-center justify-center gap-2 rounded-xl bg-red-50 p-6 md:mt-0">
        <h1 className="text-2xl font-bold">{heading}</h1>
        {typeof message === "string" ? <p>{message}</p> : message}
        <Link
          to={`/datasets/${datasetName}`}
          className="font-bold text-red-800 hover:text-red-600"
        >
          Go back &rarr;
        </Link>
      </div>
    </div>
  );
}

function transformOutputForTensorZero(
  output: ParsedDatasetRow["output"],
): string | null {
  if (output === null || output === undefined) {
    return null;
  } else if ("raw" in output) {
    if (output.raw === null) {
      return null;
    }
    try {
      return JSON.parse(output.raw);
    } catch (error) {
      throw new Error(
        `Invalid JSON in output.raw: ${error instanceof Error ? error.message : String(error)}`,
      );
    }
  } else if (typeof output === "object") {
    try {
      return JSON.parse(JSON.stringify(output));
    } catch (error) {
      throw new Error(
        `Failed to serialize output object: ${error instanceof Error ? error.message : String(error)}`,
      );
    }
  } else {
    return output;
  }
}<|MERGE_RESOLUTION|>--- conflicted
+++ resolved
@@ -384,13 +384,7 @@
             canSave={canSave}
             onSave={handleSave}
             onReset={handleReset}
-<<<<<<< HEAD
-            showTryWithButton={
-              datapoint.function_name !== "tensorzero::default"
-            }
-=======
-            showTryWithVariant={datapoint.function_name !== DEFAULT_FUNCTION}
->>>>>>> f1cb694b
+            showTryWithButton={datapoint.function_name !== DEFAULT_FUNCTION}
           />
         </SectionLayout>
 
