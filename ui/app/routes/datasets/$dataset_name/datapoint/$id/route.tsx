--- conflicted
+++ resolved
@@ -264,25 +264,6 @@
   }, [datapoint]);
 
   const canSave = useMemo(() => {
-<<<<<<< HEAD
-    // Check if system has changed (added, removed, or modified)
-    const hasSystemChanged =
-      "system" in input !== "system" in originalInput ||
-      JSON.stringify(input.system) !== JSON.stringify(originalInput.system);
-
-    // Check if messages changed
-    const hasMessagesChanged =
-      JSON.stringify(input.messages) !== JSON.stringify(originalInput.messages);
-
-    const hasInputChanged = hasSystemChanged || hasMessagesChanged;
-
-    const hasOutputChanged =
-      JSON.stringify(output) !== JSON.stringify(originalOutput);
-    const hasTagsChanged =
-      JSON.stringify(tags) !== JSON.stringify(originalTags);
-
-    return isEditing && (hasInputChanged || hasOutputChanged || hasTagsChanged);
-=======
     return (
       isEditing &&
       hasDatapointChanged({
@@ -294,7 +275,6 @@
         originalTags,
       })
     );
->>>>>>> 6b66279e
   }, [
     isEditing,
     input,
