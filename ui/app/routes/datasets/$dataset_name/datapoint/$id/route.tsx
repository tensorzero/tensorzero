import type { ReactNode } from "react";
import { useEffect, useMemo, useState } from "react";
import type { ActionFunctionArgs, RouteHandle } from "react-router";
import { DEFAULT_FUNCTION } from "~/utils/constants";
import {
  data,
  isRouteErrorResponse,
  Link,
  redirect,
  useFetcher,
  useParams,
} from "react-router";
import { toDatapointUrl, toDatasetUrl } from "~/utils/urls";
import InputSnippet from "~/components/inference/InputSnippet";
import { Output } from "~/components/inference/Output";
import { VariantResponseModal } from "~/components/inference/VariantResponseModal";
import {
  PageHeader,
  PageLayout,
  SectionHeader,
  SectionLayout,
  SectionsGroup,
} from "~/components/layout/PageLayout";
import { Badge } from "~/components/ui/badge";
import {
  Tooltip,
  TooltipContent,
  TooltipProvider,
  TooltipTrigger,
} from "~/components/ui/tooltip";
import { TagsTable } from "~/components/tags/TagsTable";
import { useFunctionConfig } from "~/context/config";
import {
  prepareInferenceActionRequest,
  useInferenceActionFetcher,
} from "~/routes/api/tensorzero/inference.utils";
import type { DisplayInputMessage } from "~/utils/clickhouse/common";

import type { ParsedDatasetRow } from "~/utils/clickhouse/datasets";
import { getDatapoint } from "~/utils/clickhouse/datasets.server";
import { getConfig, getFunctionConfig } from "~/utils/config/index.server";
import { logger } from "~/utils/logger";
import type { Route } from "./+types/route";
import { DatapointActions } from "./DatapointActions";
import DatapointBasicInfo from "./DatapointBasicInfo";
import type {
  JsonInferenceOutput,
  ContentBlockChatOutput,
} from "tensorzero-node";
import {
  deleteDatapoint,
  renameDatapoint,
  saveDatapoint,
} from "./datapointOperations.server";
import {
  parseDatapointFormData,
  serializeDatapointToFormData,
} from "./formDataUtils";

export function validateJsonOutput(
  output: ContentBlockChatOutput[] | JsonInferenceOutput | null,
): { valid: true } | { valid: false; error: string } {
  if (output && "raw" in output && output.raw) {
    try {
      JSON.parse(output.raw);
      return { valid: true };
    } catch {
      return {
        valid: false,
        error:
          "Invalid JSON in output. Please fix the JSON format before saving.",
      };
    }
  }
  return { valid: true };
}

export function hasDatapointChanged(params: {
  currentInput: ParsedDatasetRow["input"];
  originalInput: ParsedDatasetRow["input"];
  currentOutput: ContentBlockChatOutput[] | JsonInferenceOutput | null;
  originalOutput: ParsedDatasetRow["output"];
  currentTags: Record<string, string>;
  originalTags: Record<string, string>;
}): boolean {
  const {
    currentInput,
    originalInput,
    currentOutput,
    originalOutput,
    currentTags,
    originalTags,
  } = params;

  // Check if system has changed (added, removed, or modified)
  const hasSystemChanged =
    "system" in currentInput !== "system" in originalInput ||
    JSON.stringify(currentInput.system) !==
      JSON.stringify(originalInput.system);

  // Check if messages changed
  const hasMessagesChanged =
    JSON.stringify(currentInput.messages) !==
    JSON.stringify(originalInput.messages);

  const hasInputChanged = hasSystemChanged || hasMessagesChanged;

  const hasOutputChanged =
    JSON.stringify(currentOutput) !== JSON.stringify(originalOutput);
  const hasTagsChanged =
    JSON.stringify(currentTags) !== JSON.stringify(originalTags);

  return hasInputChanged || hasOutputChanged || hasTagsChanged;
}

export async function action({ request }: ActionFunctionArgs) {
  const formData = await request.formData();

  // TODO(shuyangli): Limit the try-catch to a smaller scope so it's clear what we're catching.
  try {
    const parsedFormData = parseDatapointFormData(formData);
    const config = await getConfig();
    const functionConfig = await getFunctionConfig(
      parsedFormData.function_name,
      config,
    );
    if (!functionConfig) {
      return new Response(
        `Failed to find function config for function ${parsedFormData.function_name}`,
        { status: 400 },
      );
    }
    const functionType = functionConfig.type;

    const action = formData.get("action");
    if (action === "delete") {
      const { redirectTo } = await deleteDatapoint({
        dataset_name: parsedFormData.dataset_name,
        id: parsedFormData.id,
        functionType,
      });
      return redirect(redirectTo);
    } else if (action === "save") {
      try {
        const { newId } = await saveDatapoint({
          parsedFormData,
          functionType,
        });
        return redirect(toDatapointUrl(parsedFormData.dataset_name, newId));
      } catch (error) {
        logger.error("Error updating datapoint:", error);
        return {
          success: false,
          error: error instanceof Error ? error.message : String(error),
        };
      }
    } else if (action === "rename") {
      await renameDatapoint({
        functionType: functionType,
        datasetName: parsedFormData.dataset_name,
        datapoint: parsedFormData,
        newName: parsedFormData.name || "",
      });
      return data({ success: true });
    }

    return data(
      {
        success: false,
        error: "Invalid action specified",
      },
      { status: 400 },
    );
  } catch (error) {
    logger.error("Error processing datapoint action:", error);
    const errorMessage = error instanceof Error ? error.message : String(error);

    // Check if it's a JSON parsing error
    if (errorMessage.includes("JSON")) {
      return data(
        {
          success: false,
          error: `Invalid JSON format: ${errorMessage}. Please ensure all JSON fields contain valid JSON.`,
        },
        { status: 400 },
      );
    }

    return data(
      {
        success: false,
        error: errorMessage,
      },
      { status: 400 },
    );
  }
}

export const handle: RouteHandle = {
  crumb: (match) => [
    "Datapoints",
    { label: match.params.id!, isIdentifier: true },
  ],
};

export async function loader({
  params,
}: {
  params: { dataset_name: string; id: string };
}) {
  const { dataset_name, id } = params;
  if (!dataset_name || !id) {
    throw data(`No datapoint found for id ${id}.`, {
      status: 404,
    });
  }
<<<<<<< HEAD
  const datapoint = await getDatapoint(dataset_name, id, true);
=======
  const datapoint = await getDatapoint({
    dataset_name,
    datapoint_id: id,
    allow_stale: true,
  });
>>>>>>> fb024015
  if (!datapoint) {
    throw data(`No datapoint found for id ${id}.`, {
      status: 404,
    });
  }
  return {
    datapoint,
  };
}

export default function DatapointPage({ loaderData }: Route.ComponentProps) {
  const { datapoint } = loaderData;
  const [isModalOpen, setIsModalOpen] = useState(false);
  const [selectedVariant, setSelectedVariant] = useState<string | null>(null);
  const [input, setInput] = useState<typeof datapoint.input>(datapoint.input);
  const [originalInput, setOriginalInput] = useState(datapoint.input);
  const [originalOutput, setOriginalOutput] = useState(datapoint.output);
  const [originalTags, setOriginalTags] = useState(datapoint.tags || {});
  const [output, setOutput] = useState<
    ContentBlockChatOutput[] | JsonInferenceOutput | null
  >(datapoint.output ?? null);
  const [tags, setTags] = useState<Record<string, string>>(
    datapoint.tags || {},
  );
  const [isEditing, setIsEditing] = useState(false);
  const [validationError, setValidationError] = useState<string | null>(null);

  // Reset state when datapoint changes (e.g., after save redirect)
  useEffect(() => {
    setInput(datapoint.input);
    setOriginalInput(datapoint.input);
    setOutput(datapoint.output ?? null);
    setOriginalOutput(datapoint.output);
    setTags(datapoint.tags || {});
    setOriginalTags(datapoint.tags || {});
    setIsEditing(false);
    setValidationError(null);
  }, [datapoint]);

  const canSave = useMemo(() => {
    return (
      isEditing &&
      hasDatapointChanged({
        currentInput: input,
        originalInput,
        currentOutput: output,
        originalOutput,
        currentTags: tags,
        originalTags,
      })
    );
  }, [
    isEditing,
    input,
    output,
    tags,
    originalInput,
    originalOutput,
    originalTags,
  ]);

  const toggleEditing = () => setIsEditing(!isEditing);

  const handleReset = () => {
    setInput(datapoint.input);
    setOutput(datapoint.output ?? null);
    setTags(datapoint.tags || {});
  };

  const handleSystemChange = (system: string | object | null) => {
    setInput((prevInput) => {
      if (system === null) {
        // Explicitly create new object without system key
        return {
          messages: prevInput.messages,
        };
      } else {
        return { ...prevInput, system };
      }
    });
  };

  const handleMessagesChange = (messages: DisplayInputMessage[]) => {
    setInput((prevInput) => ({ ...prevInput, messages }));
  };

  const fetcher = useFetcher();
  const saveError = fetcher.data?.success === false ? fetcher.data.error : null;

  const submitDatapointAction = (action: string) => {
    // Create a copy of datapoint with updated input, output, and tags if we're saving
    const dataToSubmit = { ...datapoint, input, output, tags };

    const formData = serializeDatapointToFormData(dataToSubmit);
    formData.append("action", action);

    // Submit to the local action by targeting the current route (".")
    fetcher.submit(formData, { method: "post", action: "." });
  };

  const handleDelete = () => submitDatapointAction("delete");
  const handleSave = () => {
    // Clear any previous validation errors
    setValidationError(null);

    // Validate JSON output before submitting
    const validation = validateJsonOutput(output);
    if (!validation.valid) {
      setValidationError(validation.error);
      return;
    }

    submitDatapointAction("save");
    if (!saveError) {
      setIsEditing(false);
    }
  };

  const functionConfig = useFunctionConfig(datapoint.function_name);
  const variants = Object.keys(functionConfig?.variants || {});

  const variantInferenceFetcher = useInferenceActionFetcher();
  const variantSource = "datapoint";
  const variantInferenceIsLoading =
    // only concerned with rendering loading state when the modal is open
    isModalOpen &&
    (variantInferenceFetcher.state === "submitting" ||
      variantInferenceFetcher.state === "loading");

  const { submit } = variantInferenceFetcher;
  const onVariantSelect = (variant: string) => {
    setSelectedVariant(variant);
    setIsModalOpen(true);
    const request = prepareInferenceActionRequest({
      resource: datapoint,
      source: variantSource,
      variant,
    });
    // TODO: handle JSON.stringify error
    submit({ data: JSON.stringify(request) });
  };

  const handleModalClose = () => {
    setIsModalOpen(false);
    setSelectedVariant(null);
  };

  const handleRenameDatapoint = async (newName: string) => {
    const dataToSubmit = { ...datapoint, name: newName };
    const formData = serializeDatapointToFormData(dataToSubmit);
    formData.append("action", "rename");
    await fetcher.submit(formData, { method: "post", action: "." });
  };

  return (
    <PageLayout>
      <PageHeader
        label="Datapoint"
        name={datapoint.id}
        tag={
          <>
            {datapoint.is_custom && (
              <TooltipProvider delayDuration={200}>
                <Tooltip>
                  <TooltipTrigger asChild>
                    <Badge variant="secondary" className="ml-2 cursor-help">
                      Custom
                    </Badge>
                  </TooltipTrigger>
                  <TooltipContent>
                    This datapoint is not based on a historical inference. It
                    was either edited or created manually.
                  </TooltipContent>
                </Tooltip>
              </TooltipProvider>
            )}
            {datapoint.staled_at && (
              <TooltipProvider delayDuration={200}>
                <Tooltip>
                  <TooltipTrigger asChild>
                    <Badge variant="secondary" className="ml-2 cursor-help">
                      Stale
                    </Badge>
                  </TooltipTrigger>
                  <TooltipContent>
                    This datapoint has since been edited or deleted.
                  </TooltipContent>
                </Tooltip>
              </TooltipProvider>
            )}
          </>
        }
      />

      {(saveError || validationError) && (
        <div className="mt-2 rounded-md bg-red-100 px-4 py-3 text-red-800">
          <p className="font-medium">Error saving datapoint</p>
          <p>{validationError || saveError}</p>
        </div>
      )}

      <SectionsGroup>
        <SectionLayout>
          <DatapointBasicInfo
            datapoint={datapoint}
            onRenameDatapoint={handleRenameDatapoint}
          />
        </SectionLayout>

        <SectionLayout>
          <DatapointActions
            variants={variants}
            onVariantSelect={onVariantSelect}
            variantInferenceIsLoading={variantInferenceIsLoading}
            onDelete={handleDelete}
            isDeleting={fetcher.state === "submitting" && !saveError}
            toggleEditing={toggleEditing}
            isEditing={isEditing}
            canSave={canSave}
            onSave={handleSave}
            onReset={handleReset}
            showTryWithButton={datapoint.function_name !== DEFAULT_FUNCTION}
            isStale={!!datapoint.staled_at}
          />
        </SectionLayout>

        <SectionLayout>
          <SectionHeader heading="Input" />
          <InputSnippet
            system={input.system}
            messages={input.messages}
            isEditing={isEditing}
            onSystemChange={handleSystemChange}
            onMessagesChange={handleMessagesChange}
          />
        </SectionLayout>

        {output && (
          <SectionLayout>
            <SectionHeader heading="Output" />
            <Output
              output={output}
              isEditing={isEditing}
              onOutputChange={(output) => {
                setOutput(output);
                // Clear validation error when output changes
                setValidationError(null);
              }}
            />
          </SectionLayout>
        )}

        <SectionLayout>
          <SectionHeader heading="Tags" />
          <TagsTable tags={tags} onTagsChange={setTags} isEditing={isEditing} />
        </SectionLayout>
      </SectionsGroup>

      {selectedVariant && (
        <VariantResponseModal
          isOpen={isModalOpen}
          isLoading={variantInferenceIsLoading}
          error={variantInferenceFetcher.error?.message}
          variantResponse={variantInferenceFetcher.data?.info ?? null}
          rawResponse={variantInferenceFetcher.data?.raw ?? null}
          onClose={handleModalClose}
          item={datapoint}
          selectedVariant={selectedVariant}
          source="datapoint"
        />
      )}
    </PageLayout>
  );
}

function getUserFacingError(error: unknown): {
  heading: string;
  message: ReactNode;
} {
  if (isRouteErrorResponse(error)) {
    switch (error.status) {
      case 400:
        return {
          heading: `${error.status}: Bad Request`,
          message: "Please try again later.",
        };
      case 401:
        return {
          heading: `${error.status}: Unauthorized`,
          message: "You do not have permission to access this resource.",
        };
      case 403:
        return {
          heading: `${error.status}: Forbidden`,
          message: "You do not have permission to access this resource.",
        };
      case 404:
        return {
          heading: `${error.status}: Not Found`,
          message:
            "The requested resource was not found. Please check the URL and try again.",
        };
      case 500:
      default:
        return {
          heading: "An unknown error occurred",
          message: "Please try again later.",
        };
    }
  }
  return {
    heading: "An unknown error occurred",
    message: "Please try again later.",
  };
}

export function ErrorBoundary({ error }: Route.ErrorBoundaryProps) {
  useEffect(() => {
    logger.error(error);
  }, [error]);
  const { heading, message } = getUserFacingError(error);
  const { dataset_name: datasetName } = useParams<{
    dataset_name: string;
    id: string;
  }>();
  return (
    <div className="flex flex-col items-center justify-center md:h-full">
      <div className="mt-8 flex flex-col items-center justify-center gap-2 rounded-xl bg-red-50 p-6 md:mt-0">
        <h1 className="text-2xl font-bold">{heading}</h1>
        {typeof message === "string" ? <p>{message}</p> : message}
        {datasetName && (
          <Link
            to={toDatasetUrl(datasetName)}
            className="font-bold text-red-800 hover:text-red-600"
          >
            Go back &rarr;
          </Link>
        )}
      </div>
    </div>
  );
}<|MERGE_RESOLUTION|>--- conflicted
+++ resolved
@@ -214,15 +214,11 @@
       status: 404,
     });
   }
-<<<<<<< HEAD
-  const datapoint = await getDatapoint(dataset_name, id, true);
-=======
   const datapoint = await getDatapoint({
     dataset_name,
     datapoint_id: id,
     allow_stale: true,
   });
->>>>>>> fb024015
   if (!datapoint) {
     throw data(`No datapoint found for id ${id}.`, {
       status: 404,
