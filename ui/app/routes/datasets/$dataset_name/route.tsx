import type { Route } from "./+types/route";
import DatasetRowTable from "./DatasetRowTable";
import { data, isRouteErrorResponse, redirect } from "react-router";
import { useNavigate } from "react-router";
import PageButtons from "~/components/utils/PageButtons";
import DatasetRowSearchBar from "./DatasetRowSearchBar";
import {
  PageHeader,
  PageLayout,
  SectionLayout,
} from "~/components/layout/PageLayout";
import { useToast } from "~/hooks/use-toast";
import { useEffect } from "react";
import { logger } from "~/utils/logger";
import { getNativeTensorZeroClient } from "~/utils/tensorzero/native_client.server";
import { useFetcher } from "react-router";
import { DeleteButton } from "~/components/utils/DeleteButton";
import { getTensorZeroClient } from "~/utils/tensorzero.server";
import { getConfig, getFunctionConfig } from "~/utils/config/index.server";
import { useReadOnly } from "~/context/read-only";
import type { DatapointFilter } from "~/types/tensorzero";

export async function loader({ request, params }: Route.LoaderArgs) {
  const { dataset_name } = params;
  const url = new URL(request.url);
  const limit = Number(url.searchParams.get("limit")) || 15;
  const offset = Number(url.searchParams.get("offset")) || 0;
  const rowsAddedParam = url.searchParams.get("rowsAdded");
  const rowsSkippedParam = url.searchParams.get("rowsSkipped");
  const rowsAdded = rowsAddedParam !== null ? Number(rowsAddedParam) : null;
  const rowsSkipped =
    rowsSkippedParam !== null ? Number(rowsSkippedParam) : null;
  const function_name = url.searchParams.get("function_name") || undefined;
  const search_query = url.searchParams.get("search_query") || undefined;
  const filterParam = url.searchParams.get("filter");
  let filter: DatapointFilter | undefined;
  if (filterParam) {
    try {
      filter = JSON.parse(filterParam) as DatapointFilter;
    } catch {
      // Invalid JSON, ignore
    }
  }

  if (limit > 100) {
    throw data("Limit cannot exceed 100", { status: 400 });
  }

<<<<<<< HEAD
  const [counts, getDatapointsResponse] = await Promise.all([
    getDatasetMetadata({}),
    getTensorZeroClient().listDatapoints(dataset_name, {
      limit: limit + 1, // Request one extra to check if there are more
      offset,
      function_name,
      search_query_experimental:
        search_query && search_query.length > 0 ? search_query : undefined,
      filter,
    }),
=======
  const [datasetMetadata, getDatapointsResponse] = await Promise.all([
    getTensorZeroClient().listDatasets({}),
    getTensorZeroClient().listDatapoints(dataset_name, { limit, offset }),
>>>>>>> 29fc318c
  ]);
  const count_info = datasetMetadata.datasets.find(
    (dataset) => dataset.dataset_name === dataset_name,
  );
  if (!count_info) {
    throw data("Dataset not found", { status: 404 });
  }
  const allRows = getDatapointsResponse.datapoints;
  const hasMore = allRows.length > limit;
  const rows = hasMore ? allRows.slice(0, limit) : allRows;
  return {
    rows,
    hasMore,
    count_info,
    limit,
    offset,
    rowsAdded,
    rowsSkipped,
    function_name,
    search_query,
    filter,
  };
}

export async function action({ request, params }: Route.ActionArgs) {
  const { dataset_name } = params;
  const formData = await request.formData();
  const action = formData.get("action");

  if (action === "delete") {
    if (!dataset_name) {
      throw data("Dataset name is required", { status: 400 });
    }
    const client = await getNativeTensorZeroClient();
    await client.staleDataset(dataset_name);
    // Redirect to datasets list after successful deletion
    return redirect("/datasets");
  }

  if (action === "delete_datapoint") {
    const datapoint_id = formData.get("datapoint_id") as string;
    const function_name = formData.get("function_name");
    const function_type = formData.get("function_type");

    if (!datapoint_id || !function_name || !function_type) {
      throw data("Missing required fields for datapoint deletion", {
        status: 400,
      });
    }

    const config = await getConfig();
    const functionConfig = await getFunctionConfig(
      function_name as string,
      config,
    );
    if (!functionConfig) {
      throw data("Function configuration not found", { status: 404 });
    }

    await getTensorZeroClient().deleteDatapoints(dataset_name, [datapoint_id]);

    // Check if this was the last datapoint in the dataset
    const datasetMetadata = await getTensorZeroClient().listDatasets({});
    const count_info = datasetMetadata.datasets.find(
      (dataset) => dataset.dataset_name === dataset_name,
    );

    // If no datapoints remain, redirect to datasets list
    if (!count_info || count_info.datapoint_count === 0) {
      return redirect("/datasets");
    }

    return { success: true };
  }

  return null;
}

export default function DatasetDetailPage({
  loaderData,
}: Route.ComponentProps) {
  const {
    rows,
    hasMore,
    count_info,
    limit,
    offset,
    rowsAdded,
    rowsSkipped,
    function_name,
    search_query,
    filter,
  } = loaderData;
  const { toast } = useToast();
  const isReadOnly = useReadOnly();
  const fetcher = useFetcher();
  const navigate = useNavigate();

  // Use useEffect to show toast only after component mounts
  useEffect(() => {
    if (rowsAdded !== null) {
      const { dismiss } = toast.success({
        title: "Dataset Updated",
        description: `Added ${rowsAdded} rows to the dataset. Skipped ${rowsSkipped} duplicate rows.`,
      });
      return () => dismiss({ immediate: true });
    }
    return;
    // TODO: Fix and stop ignoring lint rule
    // eslint-disable-next-line react-hooks/exhaustive-deps
  }, [rowsAdded, toast]);

  const handleDelete = () => {
    const formData = new FormData();
    formData.append("action", "delete");
    fetcher.submit(formData, { method: "post" });
  };
  const handleNextPage = () => {
    const searchParams = new URLSearchParams(window.location.search);
    searchParams.set("offset", String(offset + limit));
    navigate(`?${searchParams.toString()}`, { preventScrollReset: true });
  };
  const handlePreviousPage = () => {
    const searchParams = new URLSearchParams(window.location.search);
    searchParams.set("offset", String(offset - limit));
    navigate(`?${searchParams.toString()}`, { preventScrollReset: true });
  };

  return (
    <PageLayout>
      <PageHeader
        heading={`Dataset`}
        name={count_info.dataset_name}
        count={count_info.datapoint_count}
      >
        <div className="flex justify-start">
          <DeleteButton
            onClick={handleDelete}
            isLoading={fetcher.state === "submitting"}
            disabled={isReadOnly}
          />
        </div>
      </PageHeader>

      <SectionLayout>
        <DatasetRowSearchBar dataset_name={count_info.dataset_name} />
        <DatasetRowTable
          rows={rows}
          dataset_name={count_info.dataset_name}
          function_name={function_name}
          search_query={search_query}
          filter={filter}
        />
        <PageButtons
          onPreviousPage={handlePreviousPage}
          onNextPage={handleNextPage}
          disablePrevious={offset === 0}
<<<<<<< HEAD
          disableNext={!hasMore}
=======
          disableNext={offset + limit >= count_info.datapoint_count}
>>>>>>> 29fc318c
        />
      </SectionLayout>
    </PageLayout>
  );
}

export function ErrorBoundary({ error }: Route.ErrorBoundaryProps) {
  logger.error(error);

  if (isRouteErrorResponse(error)) {
    return (
      <div className="flex h-screen flex-col items-center justify-center gap-4 text-red-500">
        <h1 className="text-2xl font-bold">
          {error.status} {error.statusText}
        </h1>
        <p>{error.data}</p>
      </div>
    );
  } else if (error instanceof Error) {
    return (
      <div className="flex h-screen flex-col items-center justify-center gap-4 text-red-500">
        <h1 className="text-2xl font-bold">Error</h1>
        <p>{error.message}</p>
      </div>
    );
  } else {
    return (
      <div className="flex h-screen items-center justify-center text-red-500">
        <h1 className="text-2xl font-bold">Unknown Error</h1>
      </div>
    );
  }
}<|MERGE_RESOLUTION|>--- conflicted
+++ resolved
@@ -46,9 +46,8 @@
     throw data("Limit cannot exceed 100", { status: 400 });
   }
 
-<<<<<<< HEAD
-  const [counts, getDatapointsResponse] = await Promise.all([
-    getDatasetMetadata({}),
+  const [datasetMetadata, getDatapointsResponse] = await Promise.all([
+    getTensorZeroClient().listDatasets({}),
     getTensorZeroClient().listDatapoints(dataset_name, {
       limit: limit + 1, // Request one extra to check if there are more
       offset,
@@ -57,11 +56,6 @@
         search_query && search_query.length > 0 ? search_query : undefined,
       filter,
     }),
-=======
-  const [datasetMetadata, getDatapointsResponse] = await Promise.all([
-    getTensorZeroClient().listDatasets({}),
-    getTensorZeroClient().listDatapoints(dataset_name, { limit, offset }),
->>>>>>> 29fc318c
   ]);
   const count_info = datasetMetadata.datasets.find(
     (dataset) => dataset.dataset_name === dataset_name,
@@ -219,11 +213,7 @@
           onPreviousPage={handlePreviousPage}
           onNextPage={handleNextPage}
           disablePrevious={offset === 0}
-<<<<<<< HEAD
           disableNext={!hasMore}
-=======
-          disableNext={offset + limit >= count_info.datapoint_count}
->>>>>>> 29fc318c
         />
       </SectionLayout>
     </PageLayout>
