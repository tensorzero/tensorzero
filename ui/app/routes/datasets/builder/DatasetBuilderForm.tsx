--- conflicted
+++ resolved
@@ -141,11 +141,7 @@
             name="metric_name"
             functionFieldName="function"
             config={config}
-<<<<<<< HEAD
-            showDemonstrations={false}
-=======
             addDemonstrations={false}
->>>>>>> 15128d3b
           />
           <OutputSourceSelector control={form.control} />
         </div>
