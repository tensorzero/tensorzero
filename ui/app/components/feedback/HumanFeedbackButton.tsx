--- conflicted
+++ resolved
@@ -1,8 +1,4 @@
-<<<<<<< HEAD
-import { Button, type ButtonProps } from "~/components/ui/button";
-=======
 import { Button, type ButtonProps, ButtonIcon } from "~/components/ui/button";
->>>>>>> cae340b7
 import { Feedback } from "../icons/Icons";
 
 export type HumanFeedbackButtonProps = Omit<
@@ -13,11 +9,7 @@
 export function HumanFeedbackButton(props: HumanFeedbackButtonProps) {
   return (
     <Button variant="outline" size="sm" {...props}>
-<<<<<<< HEAD
-      <Feedback className="text-fg-tertiary h-4 w-4" />
-=======
       <ButtonIcon as={Feedback} variant="tertiary" />
->>>>>>> cae340b7
       Add feedback
     </Button>
   );
