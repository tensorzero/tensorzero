import { useEffect, useState } from "react";
import type {
  ContentBlockChatOutput,
  JsonInferenceOutput,
  JsonValue,
} from "tensorzero-node";
import {
  SnippetLayout,
  SnippetContent,
  SnippetTabs,
  SnippetMessage,
  type SnippetTab,
} from "~/components/layout/SnippetLayout";
import {
  EmptyMessage,
  TextMessage,
  ToolCallMessage,
} from "~/components/layout/SnippetContent";
import { CodeEditor } from "../ui/code-editor";

/*
NOTE: This is the new output component but it is not editable yet so we are rolling
it out across the UI incrementally.
*/

export type ChatInferenceOutputRenderingData = ContentBlockChatOutput[];

export interface JsonInferenceOutputRenderingData extends JsonInferenceOutput {
  schema?: JsonValue;
}

// Base interface with just the common required properties
interface BaseOutputProps {
  output: ChatInferenceOutputRenderingData | JsonInferenceOutputRenderingData;
  maxHeight?: number;
}

// For when isEditing is not provided (default behavior)
interface DefaultOutputProps extends BaseOutputProps {
  isEditing?: never;
  onOutputChange?: never;
}

// For when isEditing is explicitly provided
interface EditableOutputProps extends BaseOutputProps {
  isEditing: boolean;
  onOutputChange: (
    output:
      | ChatInferenceOutputRenderingData
      | JsonInferenceOutputRenderingData
      | null,
  ) => void;
}

type OutputProps = DefaultOutputProps | EditableOutputProps;

function isJsonInferenceOutput(
  output: OutputProps["output"],
): output is JsonInferenceOutputRenderingData {
  return "raw" in output;
}

interface JsonInferenceOutputComponentProps {
  output: JsonInferenceOutputRenderingData;
  maxHeight?: number;
  isEditing?: boolean;
  onOutputChange?: (output: JsonInferenceOutputRenderingData | null) => void;
}

function JsonInferenceOutputComponent({
  output,
  maxHeight,
  isEditing,
  onOutputChange,
}: JsonInferenceOutputComponentProps) {
  const [displayValue, setDisplayValue] = useState<string | undefined>(
    output.raw ?? undefined,
  );
  const [jsonError, setJsonError] = useState<string | null>(null);
  const [activeTab, setActiveTab] = useState<string | undefined>();

  useEffect(() => {
    // Update display value when output.raw changes externally
    setDisplayValue(output.raw ?? undefined);
  }, [output.raw]);

  useEffect(() => {
    // Switch to raw tab when entering edit mode
    if (isEditing) {
      setActiveTab("raw");
    }
  }, [isEditing]);

  const handleRawChange = (value: string | undefined) => {
    if (onOutputChange && value !== undefined) {
      setDisplayValue(value);

      try {
        // Attempt to parse the JSON to validate it
        const parsedValue = JSON.parse(value);
        setJsonError(null);
        onOutputChange({
          ...output,
          raw: value,
          parsed: parsedValue,
        });
      } catch {
        setJsonError("Invalid JSON format");
        onOutputChange({
          ...output,
          raw: value,
          parsed: null,
        });
      }
    }
  };
  const tabs: SnippetTab[] = [
    {
      id: "parsed",
      label: "Parsed Output",
      indicator: output.parsed ? "content" : "fail",
    },
    {
      id: "raw",
      label: "Raw Output",
    },
  ];

  // Add Output Schema tab if available
  if (output.schema) {
    tabs.push({
      id: "schema",
      label: "Output Schema",
    });
  }

  // Set default tab to Raw when editing, otherwise Parsed if it has content
  const defaultTab = isEditing ? "raw" : output.parsed ? "parsed" : "raw";

  return (
    <SnippetTabs
      tabs={tabs}
      defaultTab={defaultTab}
      activeTab={activeTab}
      onTabChange={setActiveTab}
    >
      {(currentTab) => (
        <SnippetContent maxHeight={maxHeight}>
          {currentTab === "parsed" ? (
            <>
              {output.parsed ? (
                <>
                  <CodeEditor
                    allowedLanguages={["json"]}
                    value={JSON.stringify(output.parsed, null, 2)}
                    readOnly
                  />
                  {isEditing && jsonError && (
                    <div className="mt-2 text-sm text-red-500">{jsonError}</div>
                  )}
                </>
              ) : (
                <EmptyMessage message="The inference output failed to parse against the schema." />
              )}
            </>
          ) : currentTab === "raw" ? (
            <>
              <CodeEditor
                allowedLanguages={["json"]}
                value={isEditing ? displayValue : (output.raw ?? undefined)}
                readOnly={!isEditing}
                onChange={isEditing ? handleRawChange : undefined}
              />
              {isEditing && jsonError && (
                <div className="mt-2 text-sm text-red-500">{jsonError}</div>
              )}
            </>
          ) : (
            <CodeEditor
              allowedLanguages={["json"]}
              value={JSON.stringify(output.schema, null, 2)}
              readOnly
            />
          )}
        </SnippetContent>
      )}
    </SnippetTabs>
  );
}

interface ChatInferenceOutputComponentProps {
  output: ChatInferenceOutputRenderingData;
  maxHeight?: number;
  isEditing?: boolean;
  onOutputChange?: (output: ChatInferenceOutputRenderingData) => void;
}

function ChatInferenceOutputComponent({
  output,
  maxHeight,
  isEditing,
  onOutputChange,
}: ChatInferenceOutputComponentProps) {
  const handleBlockChange = (
    index: number,
    updatedBlock: ContentBlockChatOutput,
  ) => {
    if (onOutputChange) {
      const updatedBlocks = [...output];
      updatedBlocks[index] = updatedBlock;
      onOutputChange(updatedBlocks);
    }
  };
  return (
    <SnippetContent maxHeight={maxHeight}>
      {output.length === 0 ? (
        <EmptyMessage message="The output was empty" />
      ) : (
        <SnippetMessage>
          {output.map((block, index) => {
            switch (block.type) {
              case "text":
                return isEditing && onOutputChange ? (
                  <EditableTextMessage
                    key={index}
                    block={block}
                    onBlockChange={(updatedBlock) =>
                      handleBlockChange(index, updatedBlock)
                    }
                  />
                ) : (
                  <TextMessage key={index} label="Text" content={block.text} />
                );
              case "tool_call":
                return isEditing && onOutputChange ? (
                  <EditableToolCallMessage
                    key={index}
                    block={block}
                    onBlockChange={(updatedBlock) =>
                      handleBlockChange(index, updatedBlock)
                    }
                  />
                ) : (
                  <ToolCallMessage
                    key={index}
                    toolName={block.name}
                    toolRawName={block.raw_name}
                    toolArguments={
                      block.arguments
                        ? JSON.stringify(block.arguments, null, 2)
                        : null
                    }
                    toolRawArguments={block.raw_arguments}
                    toolCallId={block.id}
                  />
                );
              case "unknown":
<<<<<<< HEAD
=======
                // TODO: code editor should format as JSON by default
>>>>>>> a4784f07
                return (
                  <TextMessage
                    key={index}
                    label="Unknown Content"
<<<<<<< HEAD
                    content="Unknown content type"
=======
                    content={JSON.stringify(block.data)}
>>>>>>> a4784f07
                  />
                );
              case "thought":
                return (
                  <TextMessage
                    key={index}
                    label="Thought"
                    content={block.text || ""}
                  />
                );
<<<<<<< HEAD
              default:
                return null;
=======
>>>>>>> a4784f07
            }
          })}
        </SnippetMessage>
      )}
    </SnippetContent>
  );
}

// Editable Text Message component
interface EditableTextMessageProps {
  block: Extract<ContentBlockChatOutput, { type: "text" }>;
  onBlockChange: (
    updatedBlock: Extract<ContentBlockChatOutput, { type: "text" }>,
  ) => void;
}

function EditableTextMessage({
  block,
  onBlockChange,
}: EditableTextMessageProps) {
  const handleChange = (value: string | undefined) => {
    if (value !== undefined) {
      onBlockChange({
        ...block,
        text: value,
      });
    }
  };

  return (
    <div className="space-y-2">
      <div className="text-muted-foreground text-xs font-medium">Text</div>
      <CodeEditor
        allowedLanguages={["markdown"]}
        value={block.text}
        onChange={handleChange}
      />
    </div>
  );
}

// Editable Tool Call Message component
interface EditableToolCallMessageProps {
  block: Extract<ContentBlockChatOutput, { type: "tool_call" }>;
  onBlockChange: (
    updatedBlock: Extract<ContentBlockChatOutput, { type: "tool_call" }>,
  ) => void;
}

function EditableToolCallMessage({
  block,
  onBlockChange,
}: EditableToolCallMessageProps) {
  const [displayValue, setDisplayValue] = useState(
    JSON.stringify(block.arguments, null, 2),
  );
  const [jsonError, setJsonError] = useState<string | null>(null);

  useEffect(() => {
    // Update display value when block.arguments changes externally
    setDisplayValue(JSON.stringify(block.arguments, null, 2));
  }, [block.arguments]);

  const handleChange = (value: string | undefined) => {
    if (value !== undefined) {
      setDisplayValue(value);

      try {
        const parsedValue = JSON.parse(value);
        setJsonError(null);
        onBlockChange({
          ...block,
          arguments: parsedValue,
          raw_arguments: value,
        });
      } catch {
        setJsonError("Invalid JSON format");
      }
    }
  };

  return (
    <div className="space-y-2">
      <div className="text-muted-foreground text-xs font-medium">
        Tool: {block.name}
      </div>
      <CodeEditor
        allowedLanguages={["json"]}
        value={displayValue}
        onChange={handleChange}
      />
      {jsonError && <div className="text-sm text-red-500">{jsonError}</div>}
    </div>
  );
}

export function Output({
  output,
  maxHeight,
  isEditing,
  onOutputChange,
}: OutputProps) {
  const handleJsonOutputChange = (
    updatedOutput: JsonInferenceOutputRenderingData | null,
  ) => {
    if (onOutputChange) {
      onOutputChange(updatedOutput);
    }
  };

  const handleChatOutputChange = (
    updatedOutput: ChatInferenceOutputRenderingData,
  ) => {
    if (onOutputChange) {
      onOutputChange(updatedOutput);
    }
  };

  return (
    <SnippetLayout>
      {isJsonInferenceOutput(output) ? (
        <JsonInferenceOutputComponent
          output={output}
          maxHeight={maxHeight}
          isEditing={isEditing}
          onOutputChange={handleJsonOutputChange}
        />
      ) : (
        <ChatInferenceOutputComponent
          output={output}
          maxHeight={maxHeight}
          isEditing={isEditing}
          onOutputChange={handleChatOutputChange}
        />
      )}
    </SnippetLayout>
  );
}<|MERGE_RESOLUTION|>--- conflicted
+++ resolved
@@ -255,19 +255,12 @@
                   />
                 );
               case "unknown":
-<<<<<<< HEAD
-=======
                 // TODO: code editor should format as JSON by default
->>>>>>> a4784f07
                 return (
                   <TextMessage
                     key={index}
                     label="Unknown Content"
-<<<<<<< HEAD
-                    content="Unknown content type"
-=======
                     content={JSON.stringify(block.data)}
->>>>>>> a4784f07
                   />
                 );
               case "thought":
@@ -278,11 +271,6 @@
                     content={block.text || ""}
                   />
                 );
-<<<<<<< HEAD
-              default:
-                return null;
-=======
->>>>>>> a4784f07
             }
           })}
         </SnippetMessage>
