--- conflicted
+++ resolved
@@ -27,50 +27,6 @@
 
 function renderContentBlock(block: DisplayInputMessageContent, index: number) {
   switch (block.type) {
-<<<<<<< HEAD
-    case "text": {
-      if (typeof block.value === "object") {
-        let serializedContent;
-        try {
-          serializedContent = JSON.stringify(block.value, null, 2);
-        } catch {
-          return null;
-        }
-        return (
-          <TextMessage
-            key={index}
-            label="Text (Arguments)"
-            content={serializedContent}
-            type="structured"
-          />
-        );
-      }
-
-      // Try to parse JSON strings
-      if (typeof block.value === "string") {
-        try {
-          const parsedJson = JSON.parse(block.value);
-          if (typeof parsedJson === "object") {
-            let serializedContent;
-            try {
-              serializedContent = JSON.stringify(block.value, null, 2);
-            } catch {
-              return null;
-            }
-            return (
-              <TextMessage
-                key={index}
-                label="Text (Arguments)"
-                content={serializedContent}
-                type="structured"
-              />
-            );
-          }
-        } catch {
-          // Not valid JSON, continue with regular text message
-        }
-      }
-=======
     case "structured_text": {
       return (
         <TextMessage
@@ -92,7 +48,6 @@
         />
       );
     }
->>>>>>> d86ed17a
 
     case "missing_function_text": {
       return (
