import { Output } from "./Output";
import type { Meta, StoryObj } from "@storybook/react-vite";
import { withRouter } from "storybook-addon-remix-react-router";

const meta = {
  title: "Output",
  component: Output,
  decorators: [withRouter],
  render: (args) => (
    <div className="w-[80vw] p-4">
      <Output {...args} />
    </div>
  ),
} satisfies Meta<typeof Output>;

export default meta;
type Story = StoryObj<typeof meta>;

export const ChatFunction: Story = {
  args: {
    output: [{ type: "text", text: "Hello, world!\n\nHow are you?" }],
  },
};

export const ChatFunctionMultipleBlocks: Story = {
  args: {
    output: [
      { type: "text", text: "Hello, world!" },
      { type: "text", text: "Hello, world!" },
      { type: "text", text: "Hello, world!" },
    ],
  },
};

const shortToolCallArgumentsFixture = {
  location: "Paris",
  unit: "celsius",
};

const shortToolCallArgumentsFixture2 = {
  location: "Paris",
};

export const ChatFunctionWithToolCall: Story = {
  args: {
    output: [
      {
        type: "tool_call",
        id: "tc-1234567890",
        raw_name: "get_temperature",
        raw_arguments: JSON.stringify(shortToolCallArgumentsFixture),
        name: "get_temperature",
        arguments: shortToolCallArgumentsFixture,
      },
    ],
  },
};

export const ChatFunctionWithParallelToolCallsAndText: Story = {
  args: {
    output: [
      {
        type: "text",
        text: "Some text before the tool calls",
      },
      {
        type: "tool_call",
        id: "tc-1234567890",
        raw_name: "get_temperature",
        raw_arguments: JSON.stringify(shortToolCallArgumentsFixture),
        name: "get_temperature",
        arguments: shortToolCallArgumentsFixture,
      },
      {
        type: "tool_call",
        id: "tc-1234567890",
        raw_name: "get_humidity",
        raw_arguments: JSON.stringify(shortToolCallArgumentsFixture2),
        name: "get_humidity",
        arguments: shortToolCallArgumentsFixture2,
      },
      {
        type: "text",
        text: "Some text after the tool calls",
      },
    ],
  },
};

// TODO: we must fallback to raw_name if name is null (make it clear to user the name is problematic)
// TODO: we must show the raw_arguments if arguments is null (make it clear to user the arguments are problematic)
export const ChatFunctionWithBadToolCallName: Story = {
  args: {
    output: [
      {
        type: "tool_call",
        id: "tc-1234567890",
        raw_name: "get_temperatu",
        raw_arguments: JSON.stringify(shortToolCallArgumentsFixture),
        name: null,
        arguments: shortToolCallArgumentsFixture,
      },
    ],
  },
};

export const ChatFunctionWithBadToolCallArguments: Story = {
  args: {
    output: [
      {
        type: "tool_call",
        id: "tc-1234567890",
        raw_name: "get_temperature",
        raw_arguments: JSON.stringify(shortToolCallArgumentsFixture).slice(
          0,
          -10,
        ),
        name: "get_temperature",
        arguments: null,
      },
    ],
  },
};

export const ChatFunctionWithBadToolCallBoth: Story = {
  args: {
    output: [
      {
        type: "tool_call",
        id: "tc-1234567890",
        raw_name: "get_temperatu",
        raw_arguments: JSON.stringify(shortToolCallArgumentsFixture).slice(
          0,
          -10,
        ),
        name: null,
        arguments: null,
      },
    ],
  },
};
const massiveTextOutputFixture =
  "Lorem ipsum dolor sit amet, consectetur adipiscing elit. Praesent quis orci turpis. Phasellus tempor metus sed enim congue consectetur. Donec commodo sollicitudin libero, quis mollis sapien pulvinar sit amet. Suspendisse potenti. Morbi vestibulum, justo id iaculis imperdiet, sem ipsum dignissim metus, ac viverra massa ex sit amet velit. Maecenas lobortis velit diam, nec finibus lacus blandit in. Morbi sed ullamcorper lectus, id maximus magna. ".repeat(
    100,
  );

export const ChatFunctionWithMassiveText: Story = {
  args: {
    output: [{ type: "text", text: massiveTextOutputFixture }],
  },
};

const massiveToolCallOutputFixture = {
  text: massiveTextOutputFixture,
};

export const ChatFunctionWithMassiveToolCall: Story = {
  args: {
    output: [
      {
        type: "tool_call",
        id: "tc-1234567890",
        raw_name: "summarize_text",
        raw_arguments: JSON.stringify(massiveToolCallOutputFixture),
        name: "summarize_text",
        arguments: massiveToolCallOutputFixture,
      },
    ],
  },
};

// TODO: we must show a message to the user if the output is empty
export const ChatFunctionEmpty: Story = {
  args: {
    output: [],
  },
};

const shortJSONOutputFixture = {
  answer: "Paris",
  source: "https://en.wikipedia.org/wiki/Paris",
};

const shortJSONOutputSchemaFixture = {
  $schema: "http://json-schema.org/draft-07/schema#",
  type: "object",
  properties: {
    answer: {
      type: "string",
    },
    source: {
      type: "string",
    },
  },
  required: ["answer", "source"],
  additionalProperties: false,
};

export const JSONFunction: Story = {
  args: {
    output: {
      raw: JSON.stringify(shortJSONOutputFixture),
      parsed: shortJSONOutputFixture,
      schema: shortJSONOutputSchemaFixture,
    },
  },
};

export const JSONFunctionNotParsed: Story = {
  args: {
    output: {
      raw: JSON.stringify(shortJSONOutputFixture).slice(0, -10), // imagine this JSON got truncated somehow
      parsed: null,
      schema: shortJSONOutputSchemaFixture,
    },
  },
};

export const JSONFunctionWithoutSchema: Story = {
  args: {
    output: {
      raw: JSON.stringify(shortJSONOutputFixture),
      parsed: shortJSONOutputFixture,
    },
  },
};

export const JSONFunctionNotParsedWithoutSchema: Story = {
  args: {
    output: {
      raw: JSON.stringify(shortJSONOutputFixture).slice(0, -10), // imagine this JSON got truncated somehow
      parsed: null,
    },
  },
};

export const ChatFunctionWithThinking: Story = {
  args: {
    output: [
      {
        type: "thought",
        text: "Lorem Ipsum is simply dummy text of the printing and typesetting industry. Lorem Ipsum has been the industry's standard dummy text ever since the 1500s, when an unknown printer took a galley of type and scrambled it to make a type specimen book. It has survived not only five centuries, but also the leap into electronic typesetting, remaining essentially unchanged. It was popularised in the 1960s with the release of Letraset sheets containing Lorem Ipsum passages, and more recently with desktop publishing software like Aldus PageMaker including versions of Lorem Ipsum.",
        signature: null,
        _internal_provider_type: null,
      },
      { type: "text", text: "Hello, world!" },
    ],
  },
};

export const ChatFunctionWithUnknownContent: Story = {
  args: {
    output: [
      {
        type: "unknown",
        data: null,
        model_provider_name: null,
      },
<<<<<<< HEAD
=======
      {
        type: "unknown",
        data: {
          some: "arbitrary",
          data: 123,
          structure: ["is", "not", "validated"],
        },
        model_provider_name: "openai",
      },
>>>>>>> a4784f07
      { type: "text", text: "This text comes after unknown content." },
    ],
  },
};<|MERGE_RESOLUTION|>--- conflicted
+++ resolved
@@ -256,8 +256,6 @@
         data: null,
         model_provider_name: null,
       },
-<<<<<<< HEAD
-=======
       {
         type: "unknown",
         data: {
@@ -267,7 +265,6 @@
         },
         model_provider_name: "openai",
       },
->>>>>>> a4784f07
       { type: "text", text: "This text comes after unknown content." },
     ],
   },
