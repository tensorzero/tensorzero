import { useState } from "react";
import { InputElement } from "./InputElement";
import type { Meta, StoryObj } from "@storybook/react-vite";
import type { Input, Role } from "~/types/tensorzero";
import { StoryDebugWrapper } from "~/components/.storybook/StoryDebugWrapper";
import { getBase64File } from "./content_blocks/FileContentBlock.stories";
import { GlobalToastProvider } from "~/providers/global-toast-provider";
<<<<<<< HEAD
=======
import { TooltipProvider } from "~/components/ui/tooltip";
>>>>>>> 30ab86c3

const meta = {
  title: "Input Output/InputElement",
  component: InputElement,
  decorators: [
    (Story) => (
<<<<<<< HEAD
      <GlobalToastProvider>
        <Story />
      </GlobalToastProvider>
=======
      <TooltipProvider>
        <GlobalToastProvider>
          <Story />
        </GlobalToastProvider>
      </TooltipProvider>
>>>>>>> 30ab86c3
    ),
  ],
} satisfies Meta<typeof InputElement>;

export default meta;
type Story = StoryObj<typeof meta>;

export const Empty: Story = {
  args: {
    input: {
      messages: [],
    },
    isEditing: false,
  },
  render: function EmptyStory(args) {
    return (
      <StoryDebugWrapper debugLabel="input" debugData={args.input}>
        <InputElement {...args} />
      </StoryDebugWrapper>
    );
  },
};

export const EmptyEditing: Story = {
  name: "Empty (Editing)",
  args: {
    input: {
      messages: [],
    },
    isEditing: true,
    onSystemChange: () => {},
    onMessagesChange: () => {},
  },
  render: function EmptyEditingStory() {
    const [input, setInput] = useState<Input>({
      messages: [],
    });
    return (
      <StoryDebugWrapper debugLabel="input" debugData={input}>
        <InputElement
          input={input}
          isEditing={true}
          onSystemChange={(system) => setInput({ ...input, system })}
          onMessagesChange={(messages) => setInput({ ...input, messages })}
        />
      </StoryDebugWrapper>
    );
  },
};

export const SystemText: Story = {
  name: "System Text",
  args: {
    input: {
      system: "You are a helpful assistant that answers questions concisely.",
      messages: [],
    },
    isEditing: false,
  },
  render: function SystemTextStory(args) {
    return (
      <StoryDebugWrapper debugLabel="input" debugData={args.input}>
        <InputElement {...args} />
      </StoryDebugWrapper>
    );
  },
};

export const SystemTextEditing: Story = {
  name: "System Text (Editing)",
  args: {
    input: {
      system: "You are a helpful assistant that answers questions concisely.",
      messages: [],
    },
    isEditing: true,
    onSystemChange: () => {},
    onMessagesChange: () => {},
  },
  render: function SystemTextEditingStory() {
    const [input, setInput] = useState<Input>({
      system: "You are a helpful assistant that answers questions concisely.",
      messages: [],
    });
    return (
      <StoryDebugWrapper debugLabel="input" debugData={input}>
        <InputElement
          input={input}
          isEditing={true}
          onSystemChange={(system) => setInput({ ...input, system })}
          onMessagesChange={(messages) => setInput({ ...input, messages })}
        />
      </StoryDebugWrapper>
    );
  },
};

export const SystemTemplate: Story = {
  name: "System Template",
  args: {
    input: {
      system: {
        template_name: "customer_support_system",
        parameters: {
          company_name: "Acme Corp",
          tone: "professional",
          max_response_length: 200,
        },
      },
      messages: [],
    },
    isEditing: false,
  },
  render: function SystemTemplateStory(args) {
    return (
      <StoryDebugWrapper debugLabel="input" debugData={args.input}>
        <InputElement {...args} />
      </StoryDebugWrapper>
    );
  },
};

export const SystemTemplateEditing: Story = {
  name: "System Template (Editing)",
  args: {
    input: {
      system: {
        template_name: "customer_support_system",
        parameters: {
          company_name: "Acme Corp",
          tone: "professional",
          max_response_length: 200,
        },
      },
      messages: [],
    },
    isEditing: true,
    onSystemChange: () => {},
    onMessagesChange: () => {},
  },
  render: function SystemTemplateEditingStory() {
    const [input, setInput] = useState<Input>({
      system: {
        template_name: "customer_support_system",
        parameters: {
          company_name: "Acme Corp",
          tone: "professional",
          max_response_length: 200,
        },
      },
      messages: [],
    });
    return (
      <StoryDebugWrapper debugLabel="input" debugData={input}>
        <InputElement
          input={input}
          isEditing={true}
          onSystemChange={(system) => setInput({ ...input, system })}
          onMessagesChange={(messages) => setInput({ ...input, messages })}
        />
      </StoryDebugWrapper>
    );
  },
};

export const UserMessage: Story = {
  args: {
    input: {
      messages: [
        {
          role: "user",
          content: [{ type: "text", text: "What is the capital of France?" }],
        },
      ],
    },
    isEditing: false,
  },
  render: function UserMessageStory(args) {
    return (
      <StoryDebugWrapper debugLabel="input" debugData={args.input}>
        <InputElement {...args} />
      </StoryDebugWrapper>
    );
  },
};

export const UserMessageEditing: Story = {
  name: "User Message (Editing)",
  args: {
    input: {
      messages: [
        {
          role: "user",
          content: [{ type: "text", text: "What is the capital of France?" }],
        },
      ],
    },
    isEditing: true,
    onSystemChange: () => {},
    onMessagesChange: () => {},
  },
  render: function UserMessageEditingStory() {
    const [input, setInput] = useState<Input>({
      messages: [
        {
          role: "user" as Role,
          content: [{ type: "text", text: "What is the capital of France?" }],
        },
      ],
    });
    return (
      <StoryDebugWrapper debugLabel="input" debugData={input}>
        <InputElement
          input={input}
          isEditing={true}
          onSystemChange={(system) => setInput({ ...input, system })}
          onMessagesChange={(messages) => setInput({ ...input, messages })}
        />
      </StoryDebugWrapper>
    );
  },
};

export const AssistantMessage: Story = {
  args: {
    input: {
      messages: [
        {
          role: "assistant",
          content: [
            {
              type: "text",
              text: "The capital of France is Paris.",
            },
          ],
        },
      ],
    },
    isEditing: false,
  },
  render: function AssistantMessageStory(args) {
    return (
      <StoryDebugWrapper debugLabel="input" debugData={args.input}>
        <InputElement {...args} />
      </StoryDebugWrapper>
    );
  },
};

export const AssistantMessageEditing: Story = {
  name: "Assistant Message (Editing)",
  args: {
    input: {
      messages: [
        {
          role: "assistant",
          content: [
            {
              type: "text",
              text: "The capital of France is Paris.",
            },
          ],
        },
      ],
    },
    isEditing: true,
    onSystemChange: () => {},
    onMessagesChange: () => {},
  },
  render: function AssistantMessageEditingStory() {
    const [input, setInput] = useState<Input>({
      messages: [
        {
          role: "assistant" as Role,
          content: [
            {
              type: "text",
              text: "The capital of France is Paris.",
            },
          ],
        },
      ],
    });
    return (
      <StoryDebugWrapper debugLabel="input" debugData={input}>
        <InputElement
          input={input}
          isEditing={true}
          onSystemChange={(system) => setInput({ ...input, system })}
          onMessagesChange={(messages) => setInput({ ...input, messages })}
        />
      </StoryDebugWrapper>
    );
  },
};

const COMPLEX_INPUT: Input = {
  system: "You are a helpful AI assistant with access to tools.",
  messages: [
    {
      role: "user",
      content: [
        {
          type: "text",
          text: "Can you analyze this image and get me weather data for Paris?",
        },
        {
          type: "file",
          ...(await getBase64File({
            source_url:
              "https://raw.githubusercontent.com/tensorzero/tensorzero/ff3e17bbd3e32f483b027cf81b54404788c90dc1/tensorzero-internal/tests/e2e/providers/ferris.png",
            mime_type: "image/png",
            storage_path: {
              kind: {
                type: "s3_compatible",
                bucket_name: "images",
                region: "us-east-1",
                endpoint: null,
                allow_http: null,
              },
              path: "user-uploads/abc123.png",
            },
          })),
        },
        {
          type: "file",
          file_type: "url",
          url: "https://example.com/document.pdf",
          mime_type: "application/pdf",
          filename: "report.pdf",
          detail: "high",
        },
        {
          type: "file",
          file_type: "base64",
          data: "iVBORw0KGgoAAAANSUhEUgAAAAEAAAABCAYAAAAfFcSJAAAADUlEQVR42mNk+M9QDwADhgGAWjR9awAAAABJRU5ErkJggg==",
          mime_type: "image/png",
          filename: "pixel.png",
          detail: "auto",
        },
        {
          type: "template",
          name: "location_context",
          arguments: {
            city: "Paris",
            country: "France",
            timezone: "Europe/Paris",
          },
        },
      ],
    },
    {
      role: "assistant",
      content: [
        {
          type: "thought",
          text: "I need to first analyze the image, then fetch weather data using the weather tool.",
          signature: "abc123".repeat(1000),
          summary: [
            {
              type: "summary_text",
              text: "Planning to analyze image and fetch weather",
            },
          ],
        },
        {
          type: "text",
          text: "I can see the image shows a cityscape. Let me fetch the weather data for Paris.",
        },
        {
          type: "tool_call",
          name: "get_weather",
          arguments: { city: "Paris", country: "France", units: "metric" },
          raw_name: "get_weather",
          raw_arguments:
            '{"city": "Paris", "country": "France", "units": "metric"}',
          id: "call_abc123",
        },
      ],
    },
    {
      role: "user",
      content: [
        {
          type: "tool_result",
          name: "get_weather",
          result:
            '{"temperature": 18, "conditions": "partly cloudy", "humidity": 65}',
          id: "call_abc123",
        },
      ],
    },
    {
      role: "assistant",
      content: [
        {
          type: "raw_text",
          value: "Based on the weather data:",
        },
        {
          type: "text",
          text: "The current weather in Paris is 18°C with partly cloudy conditions and 65% humidity.",
        },
        {
          type: "unknown",
          data: {
            custom_field: "This is a custom content block",
            provider_specific: true,
          },
        },
      ],
    },
  ],
};

export const Complex: Story = {
  args: {
    input: COMPLEX_INPUT,
    isEditing: false,
  },
  render: function ComplexStory(args) {
    return (
      <StoryDebugWrapper debugLabel="input" debugData={args.input}>
        <InputElement {...args} />
      </StoryDebugWrapper>
    );
  },
};

export const ComplexEditing: Story = {
  name: "Complex (Editing)",
  args: {
    input: COMPLEX_INPUT,
    isEditing: true,
    onSystemChange: () => {},
    onMessagesChange: () => {},
  },
  render: function ComplexEditingStory() {
    const [input, setInput] = useState<Input>(COMPLEX_INPUT);
    return (
      <StoryDebugWrapper debugLabel="input" debugData={input}>
        <InputElement
          input={input}
          isEditing={true}
          onSystemChange={(system) => setInput({ ...input, system })}
          onMessagesChange={(messages) => setInput({ ...input, messages })}
        />
      </StoryDebugWrapper>
    );
  },
};<|MERGE_RESOLUTION|>--- conflicted
+++ resolved
@@ -5,27 +5,18 @@
 import { StoryDebugWrapper } from "~/components/.storybook/StoryDebugWrapper";
 import { getBase64File } from "./content_blocks/FileContentBlock.stories";
 import { GlobalToastProvider } from "~/providers/global-toast-provider";
-<<<<<<< HEAD
-=======
 import { TooltipProvider } from "~/components/ui/tooltip";
->>>>>>> 30ab86c3
 
 const meta = {
   title: "Input Output/InputElement",
   component: InputElement,
   decorators: [
     (Story) => (
-<<<<<<< HEAD
-      <GlobalToastProvider>
-        <Story />
-      </GlobalToastProvider>
-=======
       <TooltipProvider>
         <GlobalToastProvider>
           <Story />
         </GlobalToastProvider>
       </TooltipProvider>
->>>>>>> 30ab86c3
     ),
   ],
 } satisfies Meta<typeof InputElement>;
