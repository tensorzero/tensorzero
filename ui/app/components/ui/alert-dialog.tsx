import * as React from "react";
import * as AlertDialogPrimitive from "@radix-ui/react-alert-dialog";
import {
  DialogContentBox,
  DialogBody,
  DialogHeader,
  DialogFooter,
} from "./dialog";
import { cn } from "~/utils/common";
import { buttonVariants } from "~/components/ui/button";

const AlertDialog = AlertDialogPrimitive.Root;

const AlertDialogTrigger = AlertDialogPrimitive.Trigger;

const AlertDialogPortal = AlertDialogPrimitive.Portal;

const AlertDialogOverlay = React.forwardRef<
  React.ElementRef<typeof AlertDialogPrimitive.Overlay>,
  React.ComponentPropsWithoutRef<typeof AlertDialogPrimitive.Overlay>
>(({ className, ...props }, ref) => (
  <AlertDialogPrimitive.Overlay
    className={cn(
      "data-[state=open]:animate-in data-[state=closed]:animate-out data-[state=closed]:fade-out-0 data-[state=open]:fade-in-0 fixed inset-0 z-50 bg-black/80",
      className,
    )}
    {...props}
    ref={ref}
  />
));
AlertDialogOverlay.displayName = AlertDialogPrimitive.Overlay.displayName;

const AlertDialogContent = React.forwardRef<
  React.ElementRef<typeof AlertDialogPrimitive.Content>,
  React.ComponentPropsWithoutRef<typeof AlertDialogPrimitive.Content>
>(({ children, ...props }, ref) => (
  <AlertDialogPortal>
    <AlertDialogOverlay />
<<<<<<< HEAD
    <AlertDialogPrimitive.Content
      ref={ref}
      className={cn(
        "bg-background data-[state=open]:animate-in data-[state=closed]:animate-out data-[state=closed]:fade-out-0 data-[state=open]:fade-in-0 data-[state=closed]:zoom-out-95 data-[state=open]:zoom-in-95 data-[state=closed]:slide-out-to-left-1/2 data-[state=closed]:slide-out-to-top-[48%] data-[state=open]:slide-in-from-left-1/2 data-[state=open]:slide-in-from-top-[48%] fixed left-[50%] top-[50%] z-50 grid w-full max-w-lg translate-x-[-50%] translate-y-[-50%] gap-4 border p-6 shadow-lg duration-200 sm:rounded-lg",
        className,
      )}
      {...props}
    />
=======
    <AlertDialogPrimitive.Content asChild ref={ref} {...props}>
      <DialogContentBox>{children}</DialogContentBox>
    </AlertDialogPrimitive.Content>
>>>>>>> e0a621e1
  </AlertDialogPortal>
));
AlertDialogContent.displayName = AlertDialogPrimitive.Content.displayName;

const AlertDialogTitle = React.forwardRef<
  React.ElementRef<typeof AlertDialogPrimitive.Title>,
  React.ComponentPropsWithoutRef<typeof AlertDialogPrimitive.Title>
>(({ className, ...props }, ref) => (
  <AlertDialogPrimitive.Title
    ref={ref}
    className={cn("text-lg font-semibold", className)}
    {...props}
  />
));
AlertDialogTitle.displayName = AlertDialogPrimitive.Title.displayName;

const AlertDialogDescription = React.forwardRef<
  React.ElementRef<typeof AlertDialogPrimitive.Description>,
  React.ComponentPropsWithoutRef<typeof AlertDialogPrimitive.Description>
>(({ className, ...props }, ref) => (
  <AlertDialogPrimitive.Description
    ref={ref}
    className={cn("text-muted-foreground text-sm", className)}
    {...props}
  />
));
AlertDialogDescription.displayName =
  AlertDialogPrimitive.Description.displayName;

const AlertDialogAction = React.forwardRef<
  React.ElementRef<typeof AlertDialogPrimitive.Action>,
  React.ComponentPropsWithoutRef<typeof AlertDialogPrimitive.Action>
>(({ className, ...props }, ref) => (
  <AlertDialogPrimitive.Action
    ref={ref}
    className={cn(buttonVariants(), className)}
    {...props}
  />
));
AlertDialogAction.displayName = AlertDialogPrimitive.Action.displayName;

const AlertDialogCancel = React.forwardRef<
  React.ElementRef<typeof AlertDialogPrimitive.Cancel>,
  React.ComponentPropsWithoutRef<typeof AlertDialogPrimitive.Cancel>
>(({ className, ...props }, ref) => (
  <AlertDialogPrimitive.Cancel
    ref={ref}
    className={cn(buttonVariants({ variant: "outline" }), className)}
    {...props}
  />
));
AlertDialogCancel.displayName = AlertDialogPrimitive.Cancel.displayName;

export {
  AlertDialog,
  AlertDialogPortal,
  AlertDialogOverlay,
  AlertDialogTrigger,
  AlertDialogContent,
  DialogHeader as AlertDialogHeader,
  DialogBody as AlertDialogBody,
  DialogFooter as AlertDialogFooter,
  AlertDialogTitle,
  AlertDialogDescription,
  AlertDialogAction,
  AlertDialogCancel,
};<|MERGE_RESOLUTION|>--- conflicted
+++ resolved
@@ -36,7 +36,6 @@
 >(({ children, ...props }, ref) => (
   <AlertDialogPortal>
     <AlertDialogOverlay />
-<<<<<<< HEAD
     <AlertDialogPrimitive.Content
       ref={ref}
       className={cn(
@@ -45,11 +44,9 @@
       )}
       {...props}
     />
-=======
     <AlertDialogPrimitive.Content asChild ref={ref} {...props}>
       <DialogContentBox>{children}</DialogContentBox>
     </AlertDialogPrimitive.Content>
->>>>>>> e0a621e1
   </AlertDialogPortal>
 ));
 AlertDialogContent.displayName = AlertDialogPrimitive.Content.displayName;
