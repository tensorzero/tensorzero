import * as React from "react";
import * as DialogPrimitive from "@radix-ui/react-dialog";
import { X } from "lucide-react";

import { cn } from "~/utils/common";

const Dialog = DialogPrimitive.Root;

const DialogTrigger = DialogPrimitive.Trigger;

const DialogPortal = DialogPrimitive.Portal;

const DialogClose = DialogPrimitive.Close;

const DialogOverlay = React.forwardRef<
  React.ComponentRef<typeof DialogPrimitive.Overlay>,
  React.ComponentPropsWithoutRef<typeof DialogPrimitive.Overlay>
>(({ className, ...props }, ref) => (
  <DialogPrimitive.Overlay
    ref={ref}
    className={cn(
      "data-[state=open]:animate-in data-[state=closed]:animate-out data-[state=closed]:fade-out-0 data-[state=open]:fade-in-0 fixed inset-0 z-50 bg-black/80",
      className,
    )}
    {...props}
  />
));
DialogOverlay.displayName = DialogPrimitive.Overlay.displayName;

function DialogContentBox({
  className,
  ...props
}: React.ComponentPropsWithRef<"div">) {
  return (
    <div
      {...props}
      className={cn(
        "bg-background data-[state=open]:animate-in data-[state=closed]:animate-out data-[state=closed]:fade-out-0 data-[state=open]:fade-in-0 data-[state=closed]:zoom-out-95 data-[state=open]:zoom-in-95 fixed top-[50%] left-[50%] z-50 flex w-full max-w-lg translate-x-[-50%] translate-y-[-50%] flex-col gap-4 overflow-auto border p-6 shadow-lg duration-200 sm:rounded-lg",
        className,
      )}
      {...props}
    />
  );
}

const DialogContent = React.forwardRef<
  React.ComponentRef<typeof DialogPrimitive.Content>,
  React.ComponentPropsWithoutRef<typeof DialogPrimitive.Content>
>(({ children, ...props }, ref) => (
  <DialogPortal>
    <DialogOverlay />
<<<<<<< HEAD
    <DialogPrimitive.Content
      ref={ref}
      className={cn(
        "bg-background data-[state=open]:animate-in data-[state=closed]:animate-out data-[state=closed]:fade-out-0 data-[state=open]:fade-in-0 data-[state=closed]:zoom-out-95 data-[state=open]:zoom-in-95 fixed left-[50%] top-[50%] z-50 grid w-full max-w-lg translate-x-[-50%] translate-y-[-50%] gap-4 border p-6 shadow-lg duration-200 sm:rounded-lg",
        className,
      )}
      {...props}
    >
      {children}
      <DialogPrimitive.Close className="ring-offset-background focus:ring-ring data-[state=open]:bg-accent data-[state=open]:text-muted-foreground focus:outline-hidden absolute right-4 top-4 rounded-sm opacity-70 transition-opacity hover:opacity-100 focus:ring-2 focus:ring-offset-2 disabled:pointer-events-none">
        <X className="h-4 w-4" />
        <span className="sr-only">Close</span>
      </DialogPrimitive.Close>
=======
    <DialogPrimitive.Content asChild ref={ref} {...props}>
      <DialogContentBox>
        {children}
        <DialogPrimitive.Close className="ring-offset-background focus:ring-ring data-[state=open]:bg-accent data-[state=open]:text-muted-foreground absolute top-4 right-4 rounded-sm opacity-70 transition-opacity hover:opacity-100 focus:ring-2 focus:ring-offset-2 focus:outline-hidden disabled:pointer-events-none">
          <X className="h-4 w-4" />
          <span className="sr-only">Close</span>
        </DialogPrimitive.Close>
      </DialogContentBox>
>>>>>>> e0a621e1
    </DialogPrimitive.Content>
  </DialogPortal>
));
DialogContent.displayName = DialogPrimitive.Content.displayName;

const DialogHeader = ({
  className,
  ...props
}: React.HTMLAttributes<HTMLDivElement>) => (
  <div
    className={cn("flex flex-col gap-1.5 text-center sm:text-left", className)}
    {...props}
  />
);
DialogHeader.displayName = "DialogHeader";

/**
 * DialogBody is a component that handles the scrollable content of a dialog.
 * It ensures that the dialog's header and footer remain visible while allowing
 * the body content to scroll if it overflows the available space.
 */
const DialogBody = ({
  className,
  ...props
}: React.HTMLAttributes<HTMLDivElement>) => (
  <div
    className={cn("flex min-h-4 flex-col gap-1.5 overflow-auto", className)}
    {...props}
  />
);

const DialogFooter = ({
  className,
  ...props
}: React.HTMLAttributes<HTMLDivElement>) => (
  <div
    className={cn(
      "flex flex-col-reverse gap-2 sm:flex-row sm:justify-end",
      className,
    )}
    {...props}
  />
);
DialogFooter.displayName = "DialogFooter";

const DialogTitle = React.forwardRef<
  React.ComponentRef<typeof DialogPrimitive.Title>,
  React.ComponentPropsWithoutRef<typeof DialogPrimitive.Title>
>(({ className, ...props }, ref) => (
  <DialogPrimitive.Title
    ref={ref}
    className={cn(
      "text-lg font-semibold leading-none tracking-tight",
      className,
    )}
    {...props}
  />
));
DialogTitle.displayName = DialogPrimitive.Title.displayName;

const DialogDescription = React.forwardRef<
  React.ComponentRef<typeof DialogPrimitive.Description>,
  React.ComponentPropsWithoutRef<typeof DialogPrimitive.Description>
>(({ className, ...props }, ref) => (
  <DialogPrimitive.Description
    ref={ref}
    className={cn("text-muted-foreground text-sm", className)}
    {...props}
  />
));
DialogDescription.displayName = DialogPrimitive.Description.displayName;

export {
  Dialog,
  DialogPortal,
  DialogOverlay,
  DialogTrigger,
  DialogBody,
  DialogClose,
  DialogContentBox,
  DialogContent,
  DialogHeader,
  DialogFooter,
  DialogTitle,
  DialogDescription,
};<|MERGE_RESOLUTION|>--- conflicted
+++ resolved
@@ -49,7 +49,6 @@
 >(({ children, ...props }, ref) => (
   <DialogPortal>
     <DialogOverlay />
-<<<<<<< HEAD
     <DialogPrimitive.Content
       ref={ref}
       className={cn(
@@ -63,7 +62,6 @@
         <X className="h-4 w-4" />
         <span className="sr-only">Close</span>
       </DialogPrimitive.Close>
-=======
     <DialogPrimitive.Content asChild ref={ref} {...props}>
       <DialogContentBox>
         {children}
@@ -72,7 +70,6 @@
           <span className="sr-only">Close</span>
         </DialogPrimitive.Close>
       </DialogContentBox>
->>>>>>> e0a621e1
     </DialogPrimitive.Content>
   </DialogPortal>
 ));
