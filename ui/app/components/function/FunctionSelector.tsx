--- conflicted
+++ resolved
@@ -21,11 +21,8 @@
   onSelect?: (functionName: string) => void;
   functions: { [x: string]: FunctionConfig | undefined };
   hideDefaultFunction?: boolean;
-<<<<<<< HEAD
   disabled?: boolean;
-=======
   ariaLabel?: string;
->>>>>>> 9b85ddbb
 }
 
 export function FunctionTypeIcon({ type }: { type: FunctionConfig["type"] }) {
@@ -42,11 +39,8 @@
   onSelect,
   functions,
   hideDefaultFunction = false,
-<<<<<<< HEAD
   disabled = false,
-=======
   ariaLabel,
->>>>>>> 9b85ddbb
 }: FunctionSelectorProps) {
   const {
     open,
@@ -94,7 +88,6 @@
   }, [selectedFn]);
 
   return (
-<<<<<<< HEAD
     <div className="w-full">
       <Popover open={open}>
         <PopoverAnchor asChild>
@@ -110,45 +103,9 @@
             monospace
             open={open}
             icon={getIcon()}
+            ariaLabel={ariaLabel}
           />
         </PopoverAnchor>
-=======
-    // TODO Pass through classname here?
-    <div className="w-full space-y-2">
-      <Popover open={open} onOpenChange={setOpen}>
-        <PopoverTrigger asChild>
-          {/* TODO We should have a button variant for comboboxes */}
-          <Button
-            variant="outline"
-            role="combobox"
-            aria-expanded={open}
-            aria-label={ariaLabel}
-            className="group border-border hover:border-border-accent hover:bg-bg-primary w-full justify-between border px-3 font-normal hover:cursor-pointer"
-          >
-            <div className="min-w-0 flex-1">
-              {selectedFn ? (
-                <div className="flex w-full min-w-0 flex-1 items-center gap-x-2">
-                  <FunctionTypeIcon type={selectedFn.type} />
-                  <span className="truncate font-mono">{selected}</span>
-                </div>
-              ) : (
-                <div className="text-fg-muted flex items-center gap-x-2">
-                  <Functions className="text-fg-muted h-4 w-4 shrink-0" />
-                  <span className="text-fg-secondary flex text-sm">
-                    Select a function
-                  </span>
-                </div>
-              )}
-            </div>
-            <ChevronDown
-              className={clsx(
-                "text-fg-muted group-hover:text-fg-tertiary ml-2 h-4 w-4 shrink-0 transition duration-300 ease-out",
-                open ? "-rotate-180" : "rotate-0",
-              )}
-            />
-          </Button>
-        </PopoverTrigger>
->>>>>>> 9b85ddbb
         <PopoverContent
           className="w-[var(--radix-popover-trigger-width)] p-0"
           align="start"
