--- conflicted
+++ resolved
@@ -1,8 +1,4 @@
 import type { VariantThroughput } from "~/utils/clickhouse/function";
-<<<<<<< HEAD
-import type { TimeWindow } from "~/types/tensorzero";
-=======
->>>>>>> 7054e451
 import { Area, AreaChart, CartesianGrid, XAxis, YAxis } from "recharts";
 import {
   CHART_COLORS,
