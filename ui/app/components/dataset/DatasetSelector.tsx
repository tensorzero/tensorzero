--- conflicted
+++ resolved
@@ -49,10 +49,6 @@
   selected?: string;
   onSelect: (dataset: string, isNew: boolean) => void;
   functionName?: string;
-<<<<<<< HEAD
-  disabled?: boolean;
-=======
->>>>>>> 4b67bd72
   placeholder?: string;
   className?: string;
   allowCreation?: boolean;
@@ -65,10 +61,6 @@
   selected,
   onSelect,
   functionName,
-<<<<<<< HEAD
-  disabled,
-=======
->>>>>>> 4b67bd72
   placeholder = "Select a dataset",
   allowCreation = true,
   className,
@@ -78,15 +70,11 @@
   const [open, setOpen] = useState(false);
   const [inputValue, setInputValue] = useState("");
 
-<<<<<<< HEAD
-  const { data: datasets = [], isLoading } = useDatasetCounts(functionName);
-=======
   const {
     data: datasets = [],
     isLoading,
     isError,
   } = useDatasetCounts(functionName);
->>>>>>> 4b67bd72
 
   // Datasets sorted by last updated date for initial display
   const recentlyUpdatedDatasets = useMemo(
