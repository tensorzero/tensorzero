import { useMemo, useState } from "react";
import {
  Popover,
  PopoverContent,
  PopoverTrigger,
} from "~/components/ui/popover";
import { Button, ButtonIcon } from "~/components/ui/button";
import { ChevronDown } from "lucide-react";
import { Table, TablePlus, TableCheck } from "~/components/icons/Icons";
import {
  Command,
  CommandEmpty,
  CommandGroup,
  CommandInput,
  CommandItem,
  CommandList,
} from "~/components/ui/command";
import clsx from "clsx";
import { z } from "zod";
import { useQuery } from "@tanstack/react-query";

const useDatasetCounts = (functionName?: string) => {
  return useQuery({
    queryKey: ["DATASETS_COUNT", functionName],
    queryFn: async ({ signal }) => {
      const url = new URL("/api/datasets/counts", window.location.origin);
      if (functionName) {
        url.searchParams.append("function", functionName);
      }
      const response = await fetch(url.toString(), { signal });
      const data = await response.json();
      const parsedData = DatasetCountResponse.parse(data);
      return parsedData.datasets;
    },
  });
};

export const DatasetCountResponse = z.object({
  datasets: z.array(
    z.object({
      name: z.string(),
      count: z.number(),
      lastUpdated: z.string().datetime(),
    }),
  ),
});

interface DatasetSelectorProps {
  selected?: string;
  onSelect: (dataset: string, isNew: boolean) => void;
  functionName?: string;
  placeholder?: string;
  className?: string;
  disabled?: boolean;
  allowCreation?: boolean;
  buttonProps?: React.ComponentProps<typeof Button>;
  disabled?: boolean;
}

// TODO Create new datasets within this component
export function DatasetSelector({
  selected,
  onSelect,
  functionName,
  placeholder = "Select a dataset",
  allowCreation = true,
  className,
  buttonProps,
<<<<<<< HEAD
  disabled = false,
=======
  disabled,
>>>>>>> 94d47ce0
}: DatasetSelectorProps) {
  const [open, setOpen] = useState(false);
  const [inputValue, setInputValue] = useState("");

<<<<<<< HEAD
  const {
    data: datasets = [],
    isLoading,
    isError,
  } = useDatasetCounts(functionName);
=======
  const { data: datasets, isLoading } = useDatasetCounts(functionName);
>>>>>>> 94d47ce0

  // Datasets sorted by last updated date for initial display
  const recentlyUpdatedDatasets = useMemo(
    () =>
      [...(datasets ?? [])].sort((a, b) => {
        return (
          new Date(b.lastUpdated).getTime() - new Date(a.lastUpdated).getTime()
        );
      }),
    [datasets],
  );

  // Selected dataset, if an existing one was selected
  const existingSelectedDataset = useMemo(
    () => datasets?.find((dataset) => dataset.name === selected),
    [datasets, selected],
  );

  return (
    <div className={clsx("flex flex-col space-y-2", className)}>
      <Popover open={open} onOpenChange={setOpen}>
        <PopoverTrigger asChild disabled={disabled}>
          <Button
            variant="outline"
            role="combobox"
            aria-expanded={open}
            className="group w-full justify-between border font-normal"
            disabled={disabled}
            {...buttonProps}
          >
            {selected ? (
              <div className="flex w-full min-w-0 flex-1 items-center gap-x-2">
                {existingSelectedDataset ? (
                  <Table
                    size={16}
                    className="h-4 w-4 shrink-0 text-green-700"
                  />
                ) : (
                  <TablePlus className="h-4 w-4 shrink-0 text-blue-600" />
                )}
                <span className="truncate font-mono text-sm">
                  {existingSelectedDataset?.name ?? selected}
                </span>
              </div>
            ) : (
              <span className="flex flex-row items-center gap-2">
                <ButtonIcon as={Table} variant="tertiary" />
                {placeholder}
              </span>
            )}

            <ButtonIcon
              as={ChevronDown}
              className={clsx(
                "h-4 w-4 shrink-0 transition duration-300 ease-out",
                open ? "-rotate-180" : "rotate-0",
              )}
              variant="tertiary"
            />
          </Button>
        </PopoverTrigger>

        <PopoverContent
          className="w-[var(--radix-popover-trigger-width)] min-w-64 p-0"
          align="start"
        >
          <Command>
            {/* TODO Naming/character constraints/disallow typing certain characters? */}
            <CommandInput
              placeholder={
                allowCreation
                  ? recentlyUpdatedDatasets.length > 0
                    ? "Create or find a dataset..."
                    : "Create a new dataset..."
                  : "Find a dataset..."
              }
              value={inputValue}
              onValueChange={setInputValue}
              className="h-9"
            />

            {isLoading ? (
              <div className="text-fg-muted flex items-center justify-center py-4 text-sm">
                Loading datasets...
              </div>
            ) : isError ? (
              <div className="text-fg-muted flex items-center justify-center py-4 text-sm">
                There was an error loading datasets.
              </div>
            ) : (
              <CommandList>
                <CommandEmpty className="flex items-center justify-center px-4 py-4 text-sm">
                  No datasets found.
                </CommandEmpty>

                {recentlyUpdatedDatasets.length > 0 && (
                  <CommandGroup>
                    {recentlyUpdatedDatasets.map((dataset) => (
                      <CommandItem
                        key={dataset.name}
                        value={dataset.name}
                        onSelect={() => {
                          onSelect(dataset.name, false);
                          setInputValue("");
                          setOpen(false);
                        }}
                        className="group flex w-full items-center gap-2"
                      >
                        <div className="flex min-w-0 flex-1 items-center gap-2">
                          {selected === dataset.name ? (
                            <TableCheck size={16} className="text-green-700" />
                          ) : (
                            <Table size={16} className="text-fg-muted" />
                          )}
                          <span
                            className={clsx(
                              "group-hover:text-fg-primary truncate font-mono",
                              selected === dataset.name
                                ? "font-medium"
                                : "font-normal",
                            )}
                          >
                            {dataset.name}
                          </span>
                        </div>
                        <span
                          className={clsx(
                            "min-w-8 flex-shrink-0 text-right text-sm whitespace-nowrap",
                            selected === dataset.name
                              ? "text-fg-secondary font-medium"
                              : "text-fg-tertiary font-normal",
                          )}
                        >
                          {dataset.count.toLocaleString()}
                        </span>
                      </CommandItem>
                    ))}
                  </CommandGroup>
                )}
              </CommandList>
            )}

            {
              // If creation is allowed...
              allowCreation &&
                // ...and the user has typed something...
                inputValue.trim() &&
                // ...and the dataset doesn't exist in the list of recently updated datasets...
                !recentlyUpdatedDatasets.some(
                  (dataset) =>
                    dataset.name.toLowerCase() ===
                    inputValue.trim().toLowerCase(),
                ) && (
                  // ...then show the "New dataset" group
                  <CommandGroup heading="New dataset">
                    <CommandItem
                      value={`create-${inputValue.trim()}`}
                      onSelect={() => {
                        onSelect(inputValue.trim(), true);
                        setInputValue("");
                        setOpen(false);
                      }}
                      className="flex items-center justify-between"
                    >
                      <div className="flex items-center truncate">
                        <TablePlus className="mr-2 h-4 w-4 text-blue-600" />
                        <span className="text-fg-primary truncate font-mono text-sm">
                          {inputValue.trim()}
                        </span>
                      </div>
                    </CommandItem>
                  </CommandGroup>
                )
            }
          </Command>
        </PopoverContent>
      </Popover>
    </div>
  );
}<|MERGE_RESOLUTION|>--- conflicted
+++ resolved
@@ -51,7 +51,6 @@
   functionName?: string;
   placeholder?: string;
   className?: string;
-  disabled?: boolean;
   allowCreation?: boolean;
   buttonProps?: React.ComponentProps<typeof Button>;
   disabled?: boolean;
@@ -66,24 +65,16 @@
   allowCreation = true,
   className,
   buttonProps,
-<<<<<<< HEAD
   disabled = false,
-=======
-  disabled,
->>>>>>> 94d47ce0
 }: DatasetSelectorProps) {
   const [open, setOpen] = useState(false);
   const [inputValue, setInputValue] = useState("");
 
-<<<<<<< HEAD
   const {
     data: datasets = [],
     isLoading,
     isError,
   } = useDatasetCounts(functionName);
-=======
-  const { data: datasets, isLoading } = useDatasetCounts(functionName);
->>>>>>> 94d47ce0
 
   // Datasets sorted by last updated date for initial display
   const recentlyUpdatedDatasets = useMemo(
