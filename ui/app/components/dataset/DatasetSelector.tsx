--- conflicted
+++ resolved
@@ -33,22 +33,20 @@
   selected?: string;
   onSelect: (dataset: string, isNew: boolean) => void;
   functionName?: string;
+  disabled?: boolean;
   placeholder?: string;
   className?: string;
   allowCreation?: boolean;
   buttonProps?: React.ComponentProps<typeof Button>;
 }
 
-<<<<<<< HEAD
-export function DatasetSelector({
-=======
 // TODO Create new datasets within this component
 
 export default function DatasetSelector({
->>>>>>> f9dd9a48
   selected,
   onSelect,
   functionName,
+  disabled,
   placeholder = "Select a dataset",
   allowCreation = true,
   className,
@@ -86,6 +84,7 @@
             role="combobox"
             aria-expanded={open}
             className="group w-full justify-between border font-normal"
+            disabled={disabled}
             {...buttonProps}
           >
             {selected ? (
