--- conflicted
+++ resolved
@@ -28,21 +28,7 @@
 
   return (
     <div className="px-3 py-2 text-xs">
-<<<<<<< HEAD
-      <div className="text-fg-muted flex items-center gap-2 truncate">
-        <div
-          className={`h-2 w-2 rounded-full ${getStatusColor()} mr-1 inline-block`}
-        />
-        {isLoading
-          ? "Checking status..."
-          : status === undefined
-            ? "Connecting to Gateway..."
-            : status
-              ? `TensorZero Gateway ${serverVersion}`
-              : "Failed to connect to Gateway"}
-        <br />
-=======
-      <div className="flex flex-col gap-1 truncate text-fg-muted">
+      <div className="text-fg-muted flex flex-col gap-1 truncate">
         <div className="flex items-center gap-2">
           <div
             className={`h-2 w-2 rounded-full ${getStatusColor()} mr-1 inline-block`}
@@ -55,7 +41,6 @@
                 ? `TensorZero Gateway ${serverVersion}`
                 : "Failed to connect to Gateway"}
         </div>
->>>>>>> 6095d188
         {status && !versionsMatch() && (
           <div className="ml-5">
             <Tooltip>
