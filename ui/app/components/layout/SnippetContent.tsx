import * as React from "react";
import { Link } from "react-router";
import {
  Terminal,
  ArrowRight,
  ImageIcon,
  ImageOff,
  Download,
  ExternalLink,
  FileText,
  FileAudio,
  AlignLeftIcon,
  BlocksIcon,
} from "lucide-react";
import { useBase64UrlToBlobUrl } from "~/hooks/use-blob-url";
import { CodeEditor, useFormattedJson } from "../ui/code-editor";
import { useState } from "react";

export function EmptyMessage({ message = "No content" }: { message?: string }) {
  return (
    <div className="text-fg-muted flex items-center justify-center py-12 text-sm">
      {message}
    </div>
  );
}

interface LabelProps {
  text?: string;
  icon?: React.ReactNode;
}

export function Label({ text, icon }: LabelProps) {
  return (
    text && (
      <div className="flex flex-row items-center gap-1">
        {icon}
        <span className="text-fg-tertiary text-xs font-medium">{text}</span>
      </div>
    )
  );
}

interface TextMessageProps {
  label?: string;
  content?: string;
  emptyMessage?: string;
  isEditing?: boolean;
  onChange?: (value: string) => void;
}

export function TextMessage({
  label,
  content,
  emptyMessage,
  isEditing,
  onChange,
}: TextMessageProps) {
  const formattedContent = useFormattedJson(content || "");

  return !content ? (
    <EmptyMessage message={emptyMessage} />
  ) : (
    <div className="flex max-w-240 min-w-80 flex-col gap-1">
      <Label
        text={label}
        icon={<AlignLeftIcon className="text-fg-muted h-3 w-3" />}
      />
      <CodeEditor
        value={formattedContent}
        readOnly={!isEditing}
        onChange={onChange}
      />
    </div>
  );
}

export function ParameterizedMessage({
  parameters,
  isEditing,
  onChange,
}: {
  parameters?: unknown;
  isEditing?: boolean;
  // eslint-disable-next-line @typescript-eslint/no-explicit-any
  onChange?: (value: any) => void;
}) {
  const formattedJson = useFormattedJson(parameters ?? {});
  const [jsonError, setJsonError] = useState<string | null>(null);

  return (
    <div className="flex max-w-240 min-w-80 flex-col gap-1">
      <Label
        text={`Template Arguments`}
        icon={<BlocksIcon className="text-fg-muted h-3 w-3" />}
      />
      <CodeEditor
        allowedLanguages={["json"]}
        value={formattedJson}
        readOnly={!isEditing}
        onChange={(updatedJson) => {
          try {
            // TODO: does is satisfy the schema?
            const parsedJson = JSON.parse(updatedJson);
            setJsonError(null);
            onChange?.(parsedJson);
          } catch {
            setJsonError("Invalid JSON format");
          }
        }}
      />
      {jsonError && <div className="text-xs text-red-500">{jsonError}</div>}
    </div>
  );
}

function ToolDetails({
  name,
  nameLabel,
  id,
  payload,
  payloadLabel,
  isEditing,
  onChange,
  enforceJson = false,
}: {
  name: string;
  nameLabel: string;
  id: string;
  payload: string;
  payloadLabel: string;
  isEditing?: boolean;
  onChange?: (
    toolCallId: string,
    toolName: string,
    toolArguments: string,
  ) => void;
  enforceJson?: boolean;
}) {
  const formattedPayload = useFormattedJson(payload);

  return (
    <div className="border-border bg-bg-tertiary/50 grid grid-flow-row grid-cols-[min-content_1fr] grid-rows-[repeat(3,min-content)] place-content-center gap-x-4 gap-y-1 rounded-sm px-3 py-2 text-xs">
      <p className="text-fg-secondary font-medium">{nameLabel}</p>
      <p className="self-center truncate font-mono text-[0.6875rem]">{name}</p>

      <p className="text-fg-secondary font-medium">ID</p>
      <p className="self-center truncate font-mono text-[0.6875rem]">{id}</p>

      <p className="text-fg-secondary font-medium">{payloadLabel}</p>
      <CodeEditor
        allowedLanguages={enforceJson ? ["json"] : undefined}
        value={formattedPayload}
        className="bg-bg-secondary"
        readOnly={!isEditing}
        onChange={(updatedPayload) => {
          onChange?.(id, name, updatedPayload);
        }}
      />
    </div>
  );
}

interface ToolCallMessageProps {
  toolName: string | null;
  toolRawName: string;
  toolArguments: string | null;
  toolRawArguments: string;
  toolCallId: string;
  isEditing?: boolean;
  onChange?: (
    toolCallId: string,
    toolName: string,
    toolArguments: string,
  ) => void;
}

<<<<<<< HEAD
interface ModelInferenceToolCallMessageProps {
  toolName: string;
  toolArguments: string;
  toolCallId: string;
}

export function ToolCallMessage(
  toolCall: ToolCallMessageProps | ModelInferenceToolCallMessageProps,
) {
  let toolName: string;
  let toolArguments: string;

  if ("toolRawArguments" in toolCall) {
    toolName = toolCall.toolName || toolCall.toolRawName;
    toolArguments = toolCall.toolArguments || toolCall.toolRawArguments;
  } else {
    toolName = toolCall.toolName;
    toolArguments = toolCall.toolArguments;
  }

=======
export function ToolCallMessage({
  toolName,
  toolRawName,
  toolArguments,
  toolRawArguments,
  toolCallId,
  isEditing,
  onChange,
}: ToolCallMessageProps) {
>>>>>>> 11d09aa4
  return (
    <div className="flex max-w-240 min-w-80 flex-col gap-1">
      <Label
        text="Tool Call"
        icon={<Terminal className="text-fg-muted h-3 w-3" />}
      />
      <ToolDetails
        name={toolName}
        nameLabel={toolName ? "Name" : "Name (Invalid)"}
        id={toolCall.toolCallId}
        payload={toolArguments}
        payloadLabel={toolArguments ? "Arguments" : "Arguments (Invalid)"}
        isEditing={isEditing}
        onChange={onChange}
        enforceJson={true}
      />
    </div>
  );
}

interface ToolResultMessageProps {
  toolName: string;
  toolResult: string;
  toolResultId: string;
  isEditing?: boolean;
  onChange?: (
    toolResultId: string,
    toolName: string,
    toolResult: string,
  ) => void;
}

export function ToolResultMessage({
  toolName,
  toolResult,
  toolResultId,
  isEditing,
  onChange,
}: ToolResultMessageProps) {
  return (
    <div className="flex max-w-240 min-w-80 flex-col gap-1">
      <Label
        text="Tool Result"
        icon={<ArrowRight className="text-fg-muted h-3 w-3" />}
      />
      <ToolDetails
        name={toolName}
        nameLabel="Name"
        id={toolResultId}
        payload={toolResult}
        payloadLabel="Result"
        isEditing={isEditing}
        onChange={onChange}
      />
    </div>
  );
}

interface ImageMessageProps {
  url: string;
  downloadName?: string;
}

export function ImageMessage({ url, downloadName }: ImageMessageProps) {
  return (
    <div className="flex flex-col gap-1">
      <Label
        text="Image"
        icon={<ImageIcon className="text-fg-muted h-3 w-3" />}
      />
      <div>
        <Link
          to={url}
          target="_blank"
          rel="noopener noreferrer"
          download={downloadName}
          className="border-border bg-bg-tertiary text-fg-tertiary flex min-h-20 w-60 items-center justify-center rounded border p-2 text-xs"
        >
          <img src={url} alt="Image" />
        </Link>
      </div>
    </div>
  );
}

interface FileErrorMessageProps {
  error: string;
}

// Image Error Message component
export function FileErrorMessage({ error }: FileErrorMessageProps) {
  return (
    <div className="flex flex-col gap-1">
      <Label
        text="Image (Error)"
        icon={<ImageIcon className="text-fg-muted h-3 w-3" />}
      />
      <div className="border-border bg-bg-tertiary relative aspect-video w-60 min-w-60 rounded-md border">
        <div className="absolute inset-0 flex flex-col items-center justify-center gap-2 p-2">
          <ImageOff className="text-fg-muted h-4 w-4" />
          <span className="text-fg-tertiary text-center text-xs font-medium">
            {error}
          </span>
        </div>
      </div>
    </div>
  );
}

function TruncatedFileName({
  filename,
  maxLength = 32,
}: {
  filename: string;
  maxLength?: number;
}) {
  if (filename.length <= maxLength) {
    return filename;
  }

  const extension =
    filename.lastIndexOf(".") > 0
      ? filename.substring(filename.lastIndexOf("."))
      : "";
  const name = extension
    ? filename.substring(0, filename.lastIndexOf("."))
    : filename;

  if (extension.length >= maxLength - 3) {
    // If extension is too long, just truncate from the end
    return (
      <>
        <span>{filename.substring(0, maxLength - 3)}</span>
        <span className="text-fg-muted">...</span>
      </>
    );
  }

  const availableLength = maxLength - extension.length - 3; // 3 for "..."
  const frontLength = Math.ceil(availableLength / 2);
  const backLength = Math.floor(availableLength / 2);

  if (name.length <= availableLength) {
    return filename;
  }

  return (
    <>
      <span>{name.substring(0, frontLength)}</span>
      <span className="text-fg-muted">...</span>
      <span>{name.substring(name.length - backLength) + extension}</span>
    </>
  );
}

function FileMetadata({
  mimeType,
  filePath,
}: {
  mimeType: string;
  filePath: string;
}) {
  return (
    <div className="flex flex-col">
      <div className="text-fg-primary text-sm font-medium" title={filePath}>
        <TruncatedFileName filename={filePath} />
      </div>
      <div className="text-fg-tertiary text-xs">{mimeType}</div>
    </div>
  );
}

interface FileMessageProps {
  /** Base64-encoded "data:" URL containing the file data */
  fileData: string;
  filePath: string;
  mimeType: string;
}

export const AudioMessage: React.FC<FileMessageProps> = ({
  fileData,
  mimeType,
  filePath,
}) => {
  const url = useBase64UrlToBlobUrl(fileData, mimeType);

  return (
    <div className="flex flex-col gap-1">
      <Label
        text="Audio"
        icon={<FileAudio className="text-fg-muted h-3 w-3" />}
      />

      <div className="border-border flex w-80 flex-col gap-4 rounded-md border p-3">
        <FileMetadata mimeType={mimeType} filePath={filePath} />
        <audio controls preload="none" className="w-full">
          <source src={url} type={mimeType} />
        </audio>
      </div>
    </div>
  );
};

export function FileMessage({
  fileData,
  filePath,
  mimeType,
}: FileMessageProps) {
  const url = useBase64UrlToBlobUrl(fileData, mimeType);

  return (
    <div className="flex flex-col gap-1">
      <Label
        text="File"
        icon={<FileText className="text-fg-muted h-3 w-3" />}
      />
      <div className="border-border flex w-80 flex-row gap-3 rounded-md border p-3">
        <div className="flex-1">
          <FileMetadata filePath={filePath} mimeType={mimeType} />
        </div>

        <Link
          to={fileData}
          download={`tensorzero_${filePath}`}
          aria-label={`Download ${filePath}`}
        >
          <Download className="h-5 w-5" />
        </Link>

        <Link
          to={url}
          target="_blank"
          rel="noopener noreferrer"
          aria-label={`Open ${filePath} in new tab`}
        >
          <ExternalLink className="h-5 w-5" />
        </Link>
      </div>
    </div>
  );
}<|MERGE_RESOLUTION|>--- conflicted
+++ resolved
@@ -174,7 +174,6 @@
   ) => void;
 }
 
-<<<<<<< HEAD
 interface ModelInferenceToolCallMessageProps {
   toolName: string;
   toolArguments: string;
@@ -186,26 +185,21 @@
 ) {
   let toolName: string;
   let toolArguments: string;
+  let nameLabel: string;
+  let payloadLabel: string;
 
   if ("toolRawArguments" in toolCall) {
+    nameLabel = toolCall.toolName ? "Name" : "Name (Invalid)";
+    payloadLabel = toolCall.toolArguments ? "Arguments" : "Arguments (Invalid)";
     toolName = toolCall.toolName || toolCall.toolRawName;
     toolArguments = toolCall.toolArguments || toolCall.toolRawArguments;
   } else {
+    nameLabel = "Name";
+    payloadLabel = "Arguments";
     toolName = toolCall.toolName;
     toolArguments = toolCall.toolArguments;
   }
 
-=======
-export function ToolCallMessage({
-  toolName,
-  toolRawName,
-  toolArguments,
-  toolRawArguments,
-  toolCallId,
-  isEditing,
-  onChange,
-}: ToolCallMessageProps) {
->>>>>>> 11d09aa4
   return (
     <div className="flex max-w-240 min-w-80 flex-col gap-1">
       <Label
@@ -214,12 +208,12 @@
       />
       <ToolDetails
         name={toolName}
-        nameLabel={toolName ? "Name" : "Name (Invalid)"}
+        nameLabel={nameLabel}
         id={toolCall.toolCallId}
         payload={toolArguments}
-        payloadLabel={toolArguments ? "Arguments" : "Arguments (Invalid)"}
-        isEditing={isEditing}
-        onChange={onChange}
+        payloadLabel={payloadLabel}
+        isEditing={"isEditing" in toolCall ? toolCall.isEditing : undefined}
+        onChange={"onChange" in toolCall ? toolCall.onChange : undefined}
         enforceJson={true}
       />
     </div>
