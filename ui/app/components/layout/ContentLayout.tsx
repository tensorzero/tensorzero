--- conflicted
+++ resolved
@@ -1,10 +1,6 @@
 import * as React from "react";
-<<<<<<< HEAD
-import { cn } from "~/utils/common";
-=======
 
 import { ScrollArea } from "~/components/ui/scroll-area";
->>>>>>> 8ade9c91
 import { PageSubNav } from "./PageSubNav";
 
 interface LayoutProviderProps {
@@ -13,15 +9,9 @@
 
 export function ContentLayout({ children }: LayoutProviderProps) {
   return (
-<<<<<<< HEAD
     <div className="bg-bg-tertiary w-full min-w-0 flex-1 py-2 pr-2 pl-0 max-md:p-0">
-      <div className={cn("h-[calc(100vh-16px)] w-full", className)} {...props}>
+      <div className="h-[calc(100vh-16px)] w-full">
         <div className="border-border bg-bg-secondary h-full overflow-hidden rounded-md border max-md:rounded-none max-md:border-none">
-=======
-    <div className="bg-bg-tertiary flex-1 py-2 pr-2 pl-0 max-md:p-0">
-      <div className="h-[calc(100vh-16px)] w-full">
-        <ScrollArea className="border-border bg-bg-secondary h-full rounded-md border max-md:rounded-none max-md:border-none">
->>>>>>> 8ade9c91
           <PageSubNav />
           <div className="h-full overflow-auto">{children}</div>
         </div>
