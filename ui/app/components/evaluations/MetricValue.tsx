--- conflicted
+++ resolved
@@ -1,13 +1,5 @@
-<<<<<<< HEAD
-import type { EvaluatorConfig } from "~/utils/config/evals";
-import { getOptimize } from "~/utils/config/evals";
-=======
-import { Check } from "lucide-react";
 import type { EvaluatorConfig } from "~/utils/config/evaluations";
-
-import { X } from "lucide-react";
 import { getOptimize } from "~/utils/config/evaluations";
->>>>>>> ebda5753
 
 // Format metric value display component
 export default function MetricValue({
