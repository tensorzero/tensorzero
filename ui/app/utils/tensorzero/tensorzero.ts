--- conflicted
+++ resolved
@@ -74,7 +74,9 @@
   GetEpisodeInferenceCountResponse,
   GetEvaluationResultsResponse,
   GetEvaluationRunInfosResponse,
-<<<<<<< HEAD
+  GetEvaluationStatisticsResponse,
+  VariantPerformancesResponse,
+  InferenceStatsByVariant,
   // Autopilot types
   Event,
   CreateEventRequest,
@@ -84,11 +86,6 @@
   ListSessionsParams,
   ListSessionsResponse,
   StreamEventsParams,
-=======
-  GetEvaluationStatisticsResponse,
-  VariantPerformancesResponse,
-  InferenceStatsByVariant,
->>>>>>> 6bcc151b
 } from "~/types/tensorzero";
 
 /**
@@ -1742,23 +1739,6 @@
     return (await response.json()) as GetEvaluationRunInfosResponse;
   }
 
-<<<<<<< HEAD
-  // =========================================================================
-  // Autopilot API Methods
-  // =========================================================================
-
-  /**
-   * Lists autopilot sessions with optional pagination.
-   */
-  async listAutopilotSessions(
-    params?: ListSessionsParams,
-  ): Promise<ListSessionsResponse> {
-    const searchParams = new URLSearchParams();
-    if (params?.limit) searchParams.set("limit", params.limit.toString());
-    if (params?.offset) searchParams.set("offset", params.offset.toString());
-    const queryString = searchParams.toString();
-    const endpoint = `/internal/autopilot/v1/sessions${queryString ? `?${queryString}` : ""}`;
-=======
   /**
    * Gets evaluation statistics (aggregated metrics) for specified evaluation runs.
    * @param functionName - The name of the function being evaluated
@@ -1781,30 +1761,12 @@
     searchParams.append("evaluation_run_ids", evaluationRunIds.join(","));
     const queryString = searchParams.toString();
     const endpoint = `/internal/evaluations/statistics?${queryString}`;
->>>>>>> 6bcc151b
-
-    const response = await this.fetch(endpoint, { method: "GET" });
-    if (!response.ok) {
-      const message = await this.getErrorText(response);
-      this.handleHttpError({ message, response });
-    }
-<<<<<<< HEAD
-    return (await response.json()) as ListSessionsResponse;
-  }
-
-  /**
-   * Lists events for an autopilot session with optional pagination.
-   */
-  async listAutopilotEvents(
-    sessionId: string,
-    params?: ListEventsParams,
-  ): Promise<ListEventsResponse> {
-    const searchParams = new URLSearchParams();
-    if (params?.limit) searchParams.set("limit", params.limit.toString());
-    if (params?.before) searchParams.set("before", params.before);
-    const queryString = searchParams.toString();
-    const endpoint = `/internal/autopilot/v1/sessions/${encodeURIComponent(sessionId)}/events${queryString ? `?${queryString}` : ""}`;
-=======
+
+    const response = await this.fetch(endpoint, { method: "GET" });
+    if (!response.ok) {
+      const message = await this.getErrorText(response);
+      this.handleHttpError({ message, response });
+    }
     return (await response.json()) as GetEvaluationStatisticsResponse;
   }
 
@@ -1830,14 +1792,57 @@
     searchParams.append("offset", offset.toString());
     const queryString = searchParams.toString();
     const endpoint = `/internal/evaluations/results?${queryString}`;
->>>>>>> 6bcc151b
-
-    const response = await this.fetch(endpoint, { method: "GET" });
-    if (!response.ok) {
-      const message = await this.getErrorText(response);
-      this.handleHttpError({ message, response });
-    }
-<<<<<<< HEAD
+
+    const response = await this.fetch(endpoint, { method: "GET" });
+    if (!response.ok) {
+      const message = await this.getErrorText(response);
+      this.handleHttpError({ message, response });
+    }
+    return (await response.json()) as GetEvaluationResultsResponse;
+  }
+
+  // =========================================================================
+  // Autopilot API Methods
+  // =========================================================================
+
+  /**
+   * Lists autopilot sessions with optional pagination.
+   */
+  async listAutopilotSessions(
+    params?: ListSessionsParams,
+  ): Promise<ListSessionsResponse> {
+    const searchParams = new URLSearchParams();
+    if (params?.limit) searchParams.set("limit", params.limit.toString());
+    if (params?.offset) searchParams.set("offset", params.offset.toString());
+    const queryString = searchParams.toString();
+    const endpoint = `/internal/autopilot/v1/sessions${queryString ? `?${queryString}` : ""}`;
+
+    const response = await this.fetch(endpoint, { method: "GET" });
+    if (!response.ok) {
+      const message = await this.getErrorText(response);
+      this.handleHttpError({ message, response });
+    }
+    return (await response.json()) as ListSessionsResponse;
+  }
+
+  /**
+   * Lists events for an autopilot session with optional pagination.
+   */
+  async listAutopilotEvents(
+    sessionId: string,
+    params?: ListEventsParams,
+  ): Promise<ListEventsResponse> {
+    const searchParams = new URLSearchParams();
+    if (params?.limit) searchParams.set("limit", params.limit.toString());
+    if (params?.before) searchParams.set("before", params.before);
+    const queryString = searchParams.toString();
+    const endpoint = `/internal/autopilot/v1/sessions/${encodeURIComponent(sessionId)}/events${queryString ? `?${queryString}` : ""}`;
+
+    const response = await this.fetch(endpoint, { method: "GET" });
+    if (!response.ok) {
+      const message = await this.getErrorText(response);
+      this.handleHttpError({ message, response });
+    }
     return (await response.json()) as ListEventsResponse;
   }
 
@@ -1918,9 +1923,6 @@
     } finally {
       reader.releaseLock();
     }
-=======
-    return (await response.json()) as GetEvaluationResultsResponse;
->>>>>>> 6bcc151b
   }
 
   private async fetch(
