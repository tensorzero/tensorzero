/*
TensorZero Client (for internal use only for now)

TODO(shuyangli): Figure out a way to generate the HTTP client, possibly from Schema.
*/

import { z } from "zod";
import {
  contentBlockChatOutputSchema,
  thoughtContentSchema,
  ZodJsonValueSchema,
  type ZodStoragePath,
} from "~/utils/clickhouse/common";
import { GatewayConnectionError, TensorZeroServerError } from "./errors";
import type {
  CloneDatapointsResponse,
  CountModelsResponse,
  CreateDatapointsFromInferenceRequest,
  CreateDatapointsRequest,
  CreateDatapointsResponse,
  Datapoint,
  DeleteDatapointsRequest,
  DeleteDatapointsResponse,
  GetModelLatencyResponse,
  GetModelUsageResponse,
  InferenceWithFeedbackStatsResponse,
  GetDatapointsRequest,
  GetDatapointsResponse,
  GetInferencesRequest,
  GetInferencesResponse,
  GetModelInferencesResponse,
  InferenceStatsResponse,
  ListDatapointsRequest,
  ListDatasetsResponse,
  ListEvaluationRunsResponse,
  ListInferencesRequest,
  ListInferenceMetadataResponse,
  StatusResponse,
  TimeWindow,
  UiConfig,
  UpdateDatapointRequest,
  UpdateDatapointsMetadataRequest,
  UpdateDatapointsRequest,
  UpdateDatapointsResponse,
} from "~/types/tensorzero";

// This type is not exported from tensorzero-node yet, so define it inline
type EvaluationRunStatsResponse = {
  count: number;
};

/**
 * Roles for input messages.
 */
export const RoleSchema = z.enum(["system", "user", "assistant", "tool"]);
export type Role = z.infer<typeof RoleSchema>;

/**
 * A tool call request.
 */
export const ToolCallSchema = z.object({
  name: z.string(),
  /** The arguments as a JSON string. */
  arguments: z.string(),
  id: z.string(),
});
export type ToolCall = z.infer<typeof ToolCallSchema>;

/**
 * A tool call result.
 */
export const ToolResultSchema = z.object({
  name: z.string(),
  result: z.string(),
  id: z.string(),
});
export type ToolResult = z.infer<typeof ToolResultSchema>;

export const TextContentSchema = z.object({
  type: z.literal("text"),
  text: z.string(),
});

export const TextArgumentsContentSchema = z.object({
  type: z.literal("text"),
  arguments: ZodJsonValueSchema,
});

export const TemplateContentSchema = z.object({
  type: z.literal("template"),
  name: z.string(),
  arguments: ZodJsonValueSchema,
});

export const RawTextContentSchema = z.object({
  type: z.literal("raw_text"),
  value: z.string(),
});

export const ToolCallContentSchema = z.object({
  type: z.literal("tool_call"),
  ...ToolCallSchema.shape,
});

export const ToolResultContentSchema = z.object({
  type: z.literal("tool_result"),
  ...ToolResultSchema.shape,
});

export const ImageContentSchema = z
  .object({
    type: z.literal("image"),
  })
  .and(
    z.union([
      z.object({
        url: z.string(),
      }),
      z.object({
        mime_type: z.string(),
        data: z.string(),
      }),
    ]),
  );
export type ImageContent = z.infer<typeof ImageContentSchema>;

/**
 * Unknown content type for model-specific content
 */
// TODO(shuyangli): There's a lot of duplication between this and ui/app/utils/clickhouse/common.ts. We should get rid of all of them and use Rust-generated bindings.
export const UnknownContentSchema = z.object({
  type: z.literal("unknown"),
  data: ZodJsonValueSchema,
  model_provider_name: z.string().nullish(),
});
export type UnknownContent = z.infer<typeof UnknownContentSchema>;

export const InputMessageContentSchema = z.union([
  TextContentSchema,
  TextArgumentsContentSchema,
  RawTextContentSchema,
  ToolCallContentSchema,
  ToolResultContentSchema,
  ImageContentSchema,
  thoughtContentSchema,
  UnknownContentSchema,
  TemplateContentSchema,
]);

export type InputMessageContent = z.infer<typeof InputMessageContentSchema>;

/**
 * An input message sent by the client.
 */
export const InputMessageSchema = z.object({
  role: RoleSchema,
  content: z.array(InputMessageContentSchema),
});
export type InputMessage = z.infer<typeof InputMessageSchema>;

/**
 * The inference input object.
 */
export const InputSchema = z.object({
  system: ZodJsonValueSchema.optional(),
  messages: z.array(InputMessageSchema),
});
export type Input = z.infer<typeof InputSchema>;

/**
 * A Tool that the LLM may call.
 */
export const ToolSchema = z.object({
  description: z.string(),
  parameters: ZodJsonValueSchema,
  name: z.string(),
  strict: z.boolean().optional(),
});
export type Tool = z.infer<typeof ToolSchema>;

/**
 * Tool choice, which controls how tools are selected.
 * This mirrors the Rust enum:
 * - "none": no tool should be used
 * - "auto": let the model decide
 * - "required": the model must call a tool
 * - { specific: "tool_name" }: force a specific tool
 */
export const ToolChoiceSchema = z.union([
  z.enum(["none", "auto", "required"]),
  z.object({ specific: z.string() }),
]);
export type ToolChoice = z.infer<typeof ToolChoiceSchema>;

/**
 * Inference parameters allow runtime overrides for a given variant.
 */
export const InferenceParamsSchema = z.record(z.record(ZodJsonValueSchema));
export type InferenceParams = z.infer<typeof InferenceParamsSchema>;

/**
 * The request type for inference. These fields correspond roughly
 * to the Rust `Params` struct.
 *
 * Exactly one of `function_name` or `model_name` should be provided.
 */
export const InferenceRequestSchema = z.object({
  function_name: z.string().optional(),
  model_name: z.string().optional(),
  episode_id: z.string().optional(),
  input: InputSchema,
  stream: z.boolean().optional(),
  params: InferenceParamsSchema.optional(),
  variant_name: z.string().optional(),
  dryrun: z.boolean().optional(),
  tags: z.record(z.string()).optional(),
  allowed_tools: z.array(z.string()).optional(),
  additional_tools: z.array(ToolSchema).optional(),
  tool_choice: ToolChoiceSchema.optional(),
  parallel_tool_calls: z.boolean().optional(),
  output_schema: ZodJsonValueSchema.optional(),
  credentials: z.record(z.string()).optional(),
});
export type InferenceRequest = z.infer<typeof InferenceRequestSchema>;

/**
 * Inference responses vary based on the function type.
 */
export const ChatInferenceResponseSchema = z.object({
  inference_id: z.string(),
  episode_id: z.string(),
  variant_name: z.string(),
  content: z.array(contentBlockChatOutputSchema),
  usage: z
    .object({
      input_tokens: z.number(),
      output_tokens: z.number(),
    })
    .optional(),
});
export type ChatInferenceResponse = z.infer<typeof ChatInferenceResponseSchema>;

export const JSONInferenceResponseSchema = z.object({
  inference_id: z.string(),
  episode_id: z.string(),
  variant_name: z.string(),
  output: z.object({
    raw: z.string(),
    parsed: ZodJsonValueSchema.nullable(),
  }),
  usage: z
    .object({
      input_tokens: z.number(),
      output_tokens: z.number(),
    })
    .optional(),
});
export type JSONInferenceResponse = z.infer<typeof JSONInferenceResponseSchema>;

/**
 * The overall inference response is a union of chat and JSON responses.
 */
export const InferenceResponseSchema = z.union([
  ChatInferenceResponseSchema,
  JSONInferenceResponseSchema,
]);
export type InferenceResponse = z.infer<typeof InferenceResponseSchema>;

/**
 * Feedback requests attach a metric value to a given inference or episode.
 */
export const FeedbackRequestSchema = z.object({
  dryrun: z.boolean().optional(),
  episode_id: z.string().nullable(),
  inference_id: z.string().nullable(),
  metric_name: z.string(),
  tags: z.record(z.string()).optional(),
  value: ZodJsonValueSchema,
  internal: z.boolean().optional(),
});
export type FeedbackRequest = z.infer<typeof FeedbackRequestSchema>;

export const FeedbackResponseSchema = z.object({
  feedback_id: z.string(),
});
export type FeedbackResponse = z.infer<typeof FeedbackResponseSchema>;

/**
 * Schema for tool parameters in a datapoint
 */
export const ToolParamsSchema = z.record(ZodJsonValueSchema);
export type ToolParams = z.infer<typeof ToolParamsSchema>;

/**
 * Base schema for datapoints with common fields
 */
const BaseDatapointSchema = z.object({
  function_name: z.string(),
  id: z.string().uuid(),
  episode_id: z.string().uuid().nullish(),
  input: InputSchema,
  output: ZodJsonValueSchema,
  tags: z.record(z.string()).optional(),
  auxiliary: z.string().optional(),
  is_custom: z.boolean(),
  source_inference_id: z.string().uuid().nullish(),
  name: z.string().nullish(),
  staled_at: z.string().datetime().nullish(),
});

/**
 * Schema for chat inference datapoints
 */
export const ChatInferenceDatapointSchema = BaseDatapointSchema.extend({
  tool_params: ToolParamsSchema.optional(),
});
export type ChatInferenceDatapoint = z.infer<
  typeof ChatInferenceDatapointSchema
>;

/**
 * Schema for JSON inference datapoints
 */
export const JsonInferenceDatapointSchema = BaseDatapointSchema.extend({
  output_schema: ZodJsonValueSchema,
});
export type JsonInferenceDatapoint = z.infer<
  typeof JsonInferenceDatapointSchema
>;

/**
 * Combined schema for any type of datapoint
 */
export const DatapointSchema = z.union([
  ChatInferenceDatapointSchema,
  JsonInferenceDatapointSchema,
]);
export type ZodDatapoint = z.infer<typeof DatapointSchema>;

/**
 * Schema for datapoint response
 */
export const DatapointResponseSchema = z.object({
  id: z.string(),
});
export type DatapointResponse = z.infer<typeof DatapointResponseSchema>;

/**
 * A client for calling the TensorZero Gateway inference and feedback endpoints.
 */
export class TensorZeroClient {
  private baseUrl: string;
  private apiKey: string | null;

  /**
   * @param baseUrl - The base URL of the TensorZero Gateway (e.g. "http://localhost:3000")
   * @param apiKey - Optional API key for bearer authentication
   */
  constructor(baseUrl: string, apiKey?: string | null) {
    // Remove any trailing slash for consistency.
    this.baseUrl = baseUrl.replace(/\/+$/, "");
    this.apiKey = apiKey ?? null;
  }

  /**
   * Sends feedback for a particular inference or episode.
   * @param request - The feedback request payload.
   * @returns A promise that resolves with the feedback response.
   */
  async feedback(request: FeedbackRequest): Promise<FeedbackResponse> {
    const response = await this.fetch("/feedback", {
      method: "POST",
      body: JSON.stringify(request),
    });
    if (!response.ok) {
      const message = await this.getErrorText(response);
      this.handleHttpError({ message, response });
    }
    return (await response.json()) as FeedbackResponse;
  }

  /**
   * Gets model usage timeseries data.
   * @param timeWindow The time window granularity for grouping data
   * @param maxPeriods Maximum number of time periods to return
   * @returns A promise that resolves with the model usage timeseries data
   * @throws Error if the request fails
   */
  async getModelUsageTimeseries(
    timeWindow: TimeWindow,
    maxPeriods: number,
  ): Promise<GetModelUsageResponse> {
    const params = new URLSearchParams({
      time_window: timeWindow,
      max_periods: maxPeriods.toString(),
    });
    const response = await this.fetch(
      `/internal/models/usage?${params.toString()}`,
      {
        method: "GET",
      },
    );
    if (!response.ok) {
      const message = await this.getErrorText(response);
      this.handleHttpError({ message, response });
    }
    return (await response.json()) as GetModelUsageResponse;
  }

  /**
   * Gets model latency quantile distributions.
   * @param timeWindow The time window for aggregating latency data
   * @returns A promise that resolves with the model latency quantiles
   * @throws Error if the request fails
   */
  async getModelLatencyQuantiles(
    timeWindow: TimeWindow,
  ): Promise<GetModelLatencyResponse> {
    const params = new URLSearchParams({
      time_window: timeWindow,
    });
    const response = await this.fetch(
      `/internal/models/latency?${params.toString()}`,
      {
        method: "GET",
      },
    );
    if (!response.ok) {
      const message = await this.getErrorText(response);
      this.handleHttpError({ message, response });
    }
    return (await response.json()) as GetModelLatencyResponse;
  }

  /**
   * Inserts a datapoint from an existing inference with a given ID and setting for where to get the output from.
   * @param datasetName - The name of the dataset to insert the datapoint into
   * @param inferenceId - The ID of the existing inference to use as a base
   * @param outputKind - How to handle the output field: inherit from inference, use demonstration, or none
   * @returns A promise that resolves with the created datapoint response containing the new ID
   * @throws Error if validation fails or the request fails
   */
  async createDatapointFromInferenceLegacy(
    datasetName: string,
    inferenceId: string,
    outputKind: "inherit" | "demonstration" | "none" = "inherit",
    functionName: string,
    variantName: string,
    episodeId: string,
  ): Promise<DatapointResponse> {
    if (!datasetName || typeof datasetName !== "string") {
      throw new Error("Dataset name must be a non-empty string");
    }

    if (!inferenceId || typeof inferenceId !== "string") {
      throw new Error("Inference ID must be a non-empty string");
    }

    const endpoint = `/internal/datasets/${encodeURIComponent(datasetName)}/datapoints`;

    const request = {
      inference_id: inferenceId,
      output: outputKind,
      function_name: functionName,
      variant_name: variantName,
      episode_id: episodeId,
    };

    const response = await this.fetch(endpoint, {
      method: "POST",
      body: JSON.stringify(request),
    });

    if (!response.ok) {
      const message = await this.getErrorText(response);
      this.handleHttpError({ message, response });
    }

    const body = await response.json();
    return DatapointResponseSchema.parse(body);
  }

  /**
   * Updates an existing datapoint in a dataset.
   * This operation creates a new datapoint with a new ID and marks the old one as stale.
   * The v1 endpoint automatically handles both creating the new version and staling the old one.
   * @param datasetName - The name of the dataset containing the datapoint
   * @param updateDatapointRequest - The update request containing type, id, input, output, and optional fields
   * @returns A promise that resolves with the response containing the new datapoint ID
   * @throws Error if the dataset name is invalid or the request fails
   */
  async updateDatapoint(
    datasetName: string,
    updateDatapointRequest: UpdateDatapointRequest,
  ): Promise<DatapointResponse> {
    const endpoint = `/v1/datasets/${encodeURIComponent(datasetName)}/datapoints`;

    const requestBody: UpdateDatapointsRequest = {
      datapoints: [updateDatapointRequest],
    };

    const response = await this.fetch(endpoint, {
      method: "PATCH",
      body: JSON.stringify(requestBody),
    });

    if (!response.ok) {
      const message = await this.getErrorText(response);
      this.handleHttpError({ message, response });
    }

    const body = (await response.json()) as UpdateDatapointsResponse;
    return { id: body.ids[0] };
  }

  async getDatapoint(
    datapointId: string,
    datasetName?: string,
  ): Promise<Datapoint | undefined> {
    // We currently maintain 2 endpoints for getting a datapoint, with/without the dataset name.
    const endpoint = datasetName
      ? `/v1/datasets/${encodeURIComponent(datasetName)}/get_datapoints`
      : `/v1/datasets/get_datapoints`;
    const requestBody: GetDatapointsRequest = {
      ids: [datapointId],
    };

    const response = await this.fetch(endpoint, {
      method: "POST",
      body: JSON.stringify(requestBody),
    });

    if (!response.ok) {
      const message = await this.getErrorText(response);
      this.handleHttpError({ message, response });
    }

    const body = (await response.json()) as GetDatapointsResponse;
    if (body.datapoints.length === 0) {
      return undefined;
    }
    return body.datapoints[0];
  }

  async listDatapoints(
    dataset_name: string,
    params: ListDatapointsRequest,
  ): Promise<GetDatapointsResponse> {
    const endpoint = `/v1/datasets/${encodeURIComponent(dataset_name)}/list_datapoints`;

    const response = await this.fetch(endpoint, {
      method: "POST",
      body: JSON.stringify(params),
    });
    if (!response.ok) {
      const message = await this.getErrorText(response);
      this.handleHttpError({ message, response });
    }
    const body = (await response.json()) as GetDatapointsResponse;
    return body;
  }

  async listDatasets(params: {
    function_name?: string;
    limit?: number;
    offset?: number;
  }): Promise<ListDatasetsResponse> {
    const searchParams = new URLSearchParams();

    if (params.function_name) {
      searchParams.append("function_name", params.function_name);
    }
    if (params.limit !== undefined) {
      searchParams.append("limit", params.limit.toString());
    }
    if (params.offset !== undefined) {
      searchParams.append("offset", params.offset.toString());
    }

    const queryString = searchParams.toString();
    const endpoint = `/internal/datasets${queryString ? `?${queryString}` : ""}`;

    const response = await this.fetch(endpoint, { method: "GET" });
    if (!response.ok) {
      const message = await this.getErrorText(response);
      this.handleHttpError({ message, response });
    }
    return await response.json();
  }

  async updateDatapointsMetadata(
    datasetName: string,
    datapoints: UpdateDatapointsMetadataRequest,
  ): Promise<UpdateDatapointsResponse> {
    const endpoint = `/v1/datasets/${encodeURIComponent(datasetName)}/datapoints/metadata`;
    const response = await this.fetch(endpoint, {
      method: "PATCH",
      body: JSON.stringify(datapoints),
    });
    if (!response.ok) {
      const message = await this.getErrorText(response);
      this.handleHttpError({ message, response });
    }
    const body = (await response.json()) as UpdateDatapointsResponse;
    return body;
  }

  /**
   * Marks datapoints as deleted in a dataset by setting their `staled_at` timestamp.
   * Marked datapoints will no longer appear in default queries, but are preserved in the database for auditing or recovery purposes.
   * @param datasetName - The name of the dataset containing the datapoints
   * @param datapointIds - Array of datapoint UUIDs to mark as deleted
   * @returns A promise that resolves with the response containing the number of marked datapoints
   * @throws Error if the dataset name is invalid, the IDs array is empty, or the request fails
   */
  async deleteDatapoints(
    datasetName: string,
    datapointIds: string[],
  ): Promise<DeleteDatapointsResponse> {
    const endpoint = `/v1/datasets/${encodeURIComponent(datasetName)}/datapoints`;
    const requestBody: DeleteDatapointsRequest = {
      ids: datapointIds,
    };
    const response = await this.fetch(endpoint, {
      method: "DELETE",
      body: JSON.stringify(requestBody),
    });
    if (!response.ok) {
      const message = await this.getErrorText(response);
      this.handleHttpError({ message, response });
    }
    const body = (await response.json()) as DeleteDatapointsResponse;
    return body;
  }

  /**
   * Clones datapoints to a target dataset, preserving all fields except id and dataset_name.
   * @param targetDatasetName - The name of the target dataset to clone datapoints to
   * @param datapointIds - Array of datapoint UUIDs to clone
   * @returns A promise that resolves with the response containing the new datapoint IDs (null if source not found)
   * @throws Error if the dataset name is invalid or the request fails
   */
  async cloneDatapoints(
    targetDatasetName: string,
    datapointIds: string[],
  ): Promise<CloneDatapointsResponse> {
    const endpoint = `/internal/datasets/${encodeURIComponent(targetDatasetName)}/datapoints/clone`;
    const response = await this.fetch(endpoint, {
      method: "POST",
      body: JSON.stringify({ datapoint_ids: datapointIds }),
    });
    if (!response.ok) {
      const message = await this.getErrorText(response);
      this.handleHttpError({ message, response });
    }
    return (await response.json()) as CloneDatapointsResponse;
  }

  /**
   * Creates new datapoints in a dataset manually.
   * @param datasetName - The name of the dataset to create datapoints in
   * @param request - The request containing the datapoints to create
   * @returns A promise that resolves with the response containing the new datapoint IDs
   * @throws Error if the dataset name is invalid or the request fails
   */
  async createDatapoints(
    datasetName: string,
    request: CreateDatapointsRequest,
  ): Promise<CreateDatapointsResponse> {
    const endpoint = `/v1/datasets/${encodeURIComponent(datasetName)}/datapoints`;
    const response = await this.fetch(endpoint, {
      method: "POST",
      body: JSON.stringify(request),
    });
    if (!response.ok) {
      const message = await this.getErrorText(response);
      this.handleHttpError({ message, response });
    }
    return (await response.json()) as CreateDatapointsResponse;
  }

  async getObject(storagePath: ZodStoragePath): Promise<string> {
    const endpoint = `/internal/object_storage?storage_path=${encodeURIComponent(JSON.stringify(storagePath))}`;
    const response = await this.fetch(endpoint, { method: "GET" });
    if (!response.ok) {
      const message = await this.getErrorText(response);
      this.handleHttpError({ message, response });
    }
    return response.text();
  }

  async status(): Promise<StatusResponse> {
    const response = await this.fetch("/status", { method: "GET" });
    if (!response.ok) {
      const message = await this.getErrorText(response);
      this.handleHttpError({ message, response });
    }
    return (await response.json()) as StatusResponse;
  }

  /**
   * Lists inferences with optional filtering, pagination, and sorting.
   * Uses the public v1 API endpoint.
   * @param request - The list inferences request parameters
   * @returns A promise that resolves with the inferences response
   * @throws Error if the request fails
   */
  async listInferences(
    request: ListInferencesRequest,
  ): Promise<GetInferencesResponse> {
    const response = await this.fetch("/v1/inferences/list_inferences", {
      method: "POST",
      body: JSON.stringify(request),
    });
    if (!response.ok) {
      const message = await this.getErrorText(response);
      this.handleHttpError({ message, response });
    }
    return (await response.json()) as GetInferencesResponse;
  }

  /**
   * Retrieves specific inferences by their IDs.
   * Uses the public v1 API endpoint.
   * @param request - The get inferences request containing IDs and optional filters
   * @returns A promise that resolves with the inferences response
   * @throws Error if the request fails
   */
  async getInferences(
    request: GetInferencesRequest,
  ): Promise<GetInferencesResponse> {
    const response = await this.fetch("/v1/inferences/get_inferences", {
      method: "POST",
      body: JSON.stringify(request),
    });
    if (!response.ok) {
      const message = await this.getErrorText(response);
      this.handleHttpError({ message, response });
    }
    return (await response.json()) as GetInferencesResponse;
  }

  /**
   * Fetches the gateway configuration for the UI.
   * @returns A promise that resolves with the UiConfig object
   * @throws Error if the request fails
   */
  async getUiConfig(): Promise<UiConfig> {
    const response = await this.fetch("/internal/ui-config", { method: "GET" });
    if (!response.ok) {
      const message = await this.getErrorText(response);
      this.handleHttpError({ message, response });
    }
    return (await response.json()) as UiConfig;
  }

  /**
   * Fetches inference statistics for a function, optionally filtered by variant or grouped by variant.
   * @param functionName - The name of the function to get stats for
   * @param options - Optional parameters for filtering or grouping
   * @param options.variantName - Optional variant name to filter by
   * @param options.groupBy - Optional grouping (e.g., "variant" to get counts per variant)
   * @returns A promise that resolves with the inference stats
   * @throws Error if the request fails
   */
  async getInferenceStats(
    functionName: string,
    options?: { variantName?: string; groupBy?: "variant" },
  ): Promise<InferenceStatsResponse> {
    const searchParams = new URLSearchParams();
    if (options?.variantName) {
      searchParams.append("variant_name", options.variantName);
    }
    if (options?.groupBy) {
      searchParams.append("group_by", options.groupBy);
    }
    const queryString = searchParams.toString();
    const endpoint = `/internal/functions/${encodeURIComponent(functionName)}/inference-stats${queryString ? `?${queryString}` : ""}`;

    const response = await this.fetch(endpoint, { method: "GET" });
    if (!response.ok) {
      const message = await this.getErrorText(response);
      this.handleHttpError({ message, response });
    }
    return (await response.json()) as InferenceStatsResponse;
  }

  /**
   * Fetches feedback statistics for a function and metric.
   * @param functionName - The name of the function to get stats for
   * @param metricName - The name of the metric to get stats for (or "demonstration")
   * @param threshold - Optional threshold for float metrics (defaults to 0)
   * @returns A promise that resolves with the feedback and curated inference counts
   * @throws Error if the request fails
   */
  async getFeedbackStats(
    functionName: string,
    metricName: string,
    threshold?: number,
  ): Promise<InferenceWithFeedbackStatsResponse> {
    const searchParams = new URLSearchParams();
    if (threshold !== undefined) {
      searchParams.append("threshold", threshold.toString());
    }
    const queryString = searchParams.toString();
    const endpoint = `/internal/functions/${encodeURIComponent(functionName)}/inference-stats/${encodeURIComponent(metricName)}${queryString ? `?${queryString}` : ""}`;

    const response = await this.fetch(endpoint, { method: "GET" });
    if (!response.ok) {
      const message = await this.getErrorText(response);
      this.handleHttpError({ message, response });
    }
    return (await response.json()) as InferenceWithFeedbackStatsResponse;
  }

  /**
   * Fetches model inferences for a given inference ID.
   * @param inferenceId - The UUID of the inference to get model inferences for
   * @returns A promise that resolves with the model inferences response
   * @throws Error if the request fails
   */
  async getModelInferences(
    inferenceId: string,
  ): Promise<GetModelInferencesResponse> {
    const endpoint = `/internal/model_inferences/${encodeURIComponent(inferenceId)}`;
    const response = await this.fetch(endpoint, { method: "GET" });
    if (!response.ok) {
      const message = await this.getErrorText(response);
      this.handleHttpError({ message, response });
    }
    return (await response.json()) as GetModelInferencesResponse;
  }

  /**
   * Counts the number of distinct models used.
   * @returns A promise that resolves with the count of distinct models
   * @throws Error if the request fails
   */
  async countDistinctModelsUsed(): Promise<CountModelsResponse> {
    const response = await this.fetch("/internal/models/count", {
      method: "GET",
    });
    if (!response.ok) {
      const message = await this.getErrorText(response);
      this.handleHttpError({ message, response });
    }
    return (await response.json()) as CountModelsResponse;
  }

  /**
   * Lists evaluation runs with pagination.
   * @param limit - Maximum number of evaluation runs to return (default: 100)
   * @param offset - Number of evaluation runs to skip for pagination (default: 0)
   * @returns A promise that resolves with the list of evaluation runs
   * @throws Error if the request fails
   */
  async listEvaluationRuns(
    limit: number = 100,
    offset: number = 0,
  ): Promise<ListEvaluationRunsResponse> {
    const searchParams = new URLSearchParams();
    searchParams.append("limit", limit.toString());
    searchParams.append("offset", offset.toString());
    const queryString = searchParams.toString();
    const endpoint = `/internal/evaluations/runs${queryString ? `?${queryString}` : ""}`;

    const response = await this.fetch(endpoint, { method: "GET" });
    if (!response.ok) {
      const message = await this.getErrorText(response);
      this.handleHttpError({ message, response });
    }
    return (await response.json()) as ListEvaluationRunsResponse;
  }

  /**
   * Counts the total number of evaluation runs.
   * @returns A promise that resolves with the evaluation run count
   * @throws Error if the request fails
   */
  async countEvaluationRuns(): Promise<number> {
    const response = await this.fetch("/internal/evaluations/run-stats", {
      method: "GET",
    });
    if (!response.ok) {
      const message = await this.getErrorText(response);
      this.handleHttpError({ message, response });
    }
    const count_response =
      (await response.json()) as EvaluationRunStatsResponse;
    return Number(count_response.count);
  }

  /**
<<<<<<< HEAD
   * Creates datapoints from inferences based on either specific inference IDs or an inference query.
   * @param datasetName - The name of the dataset to create datapoints in
   * @param request - The request containing either inference IDs or an inference query with filters
   * @returns A promise that resolves with the response containing the new datapoint IDs
   * @throws Error if the request fails
   */
  async createDatapointsFromInferences(
    datasetName: string,
    request: CreateDatapointsFromInferenceRequest,
  ): Promise<CreateDatapointsResponse> {
    const endpoint = `/v1/datasets/${encodeURIComponent(datasetName)}/from_inferences`;
    const response = await this.fetch(endpoint, {
      method: "POST",
      body: JSON.stringify(request),
    });
=======
   * Lists inference metadata with optional cursor-based pagination and filtering.
   * @param params - Optional pagination and filter parameters
   * @param params.before - Cursor to fetch records before this ID (mutually exclusive with after)
   * @param params.after - Cursor to fetch records after this ID (mutually exclusive with before)
   * @param params.limit - Maximum number of records to return
   * @param params.function_name - Optional function name to filter by
   * @param params.variant_name - Optional variant name to filter by
   * @param params.episode_id - Optional episode ID to filter by
   * @returns A promise that resolves with the inference metadata response
   * @throws Error if the request fails
   */
  async listInferenceMetadata(params?: {
    before?: string;
    after?: string;
    limit?: number;
    function_name?: string | null;
    variant_name?: string | null;
    episode_id?: string | null;
  }): Promise<ListInferenceMetadataResponse> {
    const searchParams = new URLSearchParams();
    if (params?.before) {
      searchParams.append("before", params.before);
    }
    if (params?.after) {
      searchParams.append("after", params.after);
    }
    if (params?.limit !== undefined) {
      searchParams.append("limit", params.limit.toString());
    }
    if (params?.function_name) {
      searchParams.append("function_name", params.function_name);
    }
    if (params?.variant_name) {
      searchParams.append("variant_name", params.variant_name);
    }
    if (params?.episode_id) {
      searchParams.append("episode_id", params.episode_id);
    }
    const queryString = searchParams.toString();
    const endpoint = `/internal/inference_metadata${queryString ? `?${queryString}` : ""}`;

    const response = await this.fetch(endpoint, { method: "GET" });
>>>>>>> cfae9182
    if (!response.ok) {
      const message = await this.getErrorText(response);
      this.handleHttpError({ message, response });
    }
<<<<<<< HEAD
    return (await response.json()) as CreateDatapointsResponse;
=======
    return (await response.json()) as ListInferenceMetadataResponse;
>>>>>>> cfae9182
  }

  private async fetch(
    path: string,
    init: {
      method: "GET" | "POST" | "PUT" | "PATCH" | "DELETE";
      body?: BodyInit;
      headers?: HeadersInit;
    },
  ) {
    const { method } = init;
    const url = `${this.baseUrl}${path}`;

    // For methods which expect payloads, always pass a body value even when it
    // is empty to deal with consistency issues in various runtimes.
    const expectsPayload =
      method === "POST" || method === "PUT" || method === "PATCH";
    const body = init.body || (expectsPayload ? "" : undefined);
    const headers = new Headers(init.headers);
    if (!headers.has("content-type")) {
      headers.set("content-type", "application/json");
    }

    // Add bearer auth for all endpoints except /status
    if (this.apiKey && path !== "/status") {
      headers.set("authorization", `Bearer ${this.apiKey}`);
    }

    try {
      return await fetch(url, { method, headers, body });
    } catch (error) {
      // Convert network errors (ECONNREFUSED, fetch failed, etc.) to GatewayConnectionError
      throw new GatewayConnectionError(error);
    }
  }

  private async getErrorText(response: Response): Promise<string> {
    if (response.bodyUsed) {
      response = response.clone();
    }
    const responseText = await response.text();
    try {
      const parsed = JSON.parse(responseText);
      return typeof parsed?.error === "string" ? parsed.error : responseText;
    } catch {
      // Invalid JSON; return plain text from response
      return responseText;
    }
  }

  private handleHttpError({
    message,
    response,
  }: {
    message: string;
    response: Response;
  }): never {
    throw new TensorZeroServerError(message, {
      // TODO: Ensure that server errors do not leak sensitive information to
      // the client before exposing the statusText
      // statusText: response.statusText,
      status: response.status,
    });
  }
}<|MERGE_RESOLUTION|>--- conflicted
+++ resolved
@@ -891,7 +891,6 @@
   }
 
   /**
-<<<<<<< HEAD
    * Creates datapoints from inferences based on either specific inference IDs or an inference query.
    * @param datasetName - The name of the dataset to create datapoints in
    * @param request - The request containing either inference IDs or an inference query with filters
@@ -907,7 +906,14 @@
       method: "POST",
       body: JSON.stringify(request),
     });
-=======
+    if (!response.ok) {
+      const message = await this.getErrorText(response);
+      this.handleHttpError({ message, response });
+    }
+    return (await response.json()) as CreateDatapointsResponse;
+  }
+
+  /**
    * Lists inference metadata with optional cursor-based pagination and filtering.
    * @param params - Optional pagination and filter parameters
    * @param params.before - Cursor to fetch records before this ID (mutually exclusive with after)
@@ -950,16 +956,11 @@
     const endpoint = `/internal/inference_metadata${queryString ? `?${queryString}` : ""}`;
 
     const response = await this.fetch(endpoint, { method: "GET" });
->>>>>>> cfae9182
-    if (!response.ok) {
-      const message = await this.getErrorText(response);
-      this.handleHttpError({ message, response });
-    }
-<<<<<<< HEAD
-    return (await response.json()) as CreateDatapointsResponse;
-=======
+    if (!response.ok) {
+      const message = await this.getErrorText(response);
+      this.handleHttpError({ message, response });
+    }
     return (await response.json()) as ListInferenceMetadataResponse;
->>>>>>> cfae9182
   }
 
   private async fetch(
