/*
TensorZero Client (for internal use only for now)

TODO(shuyangli): Figure out a way to generate the HTTP client, possibly from Schema.
*/

import { z } from "zod";
import {
  contentBlockChatOutputSchema,
  thoughtContentSchema,
  ZodJsonValueSchema,
  type ZodStoragePath,
} from "~/utils/clickhouse/common";
import { GatewayConnectionError, TensorZeroServerError } from "./errors";
import type {
  CloneDatapointsResponse,
  CountInferencesRequest,
  CountInferencesResponse,
  CountModelsResponse,
<<<<<<< HEAD
  CreateDatapointsFromInferenceRequest,
=======
  DatapointStatsResponse,
  EvaluationRunStatsResponse,
>>>>>>> 477f137a
  CreateDatapointsRequest,
  CreateDatapointsResponse,
  MetricsWithFeedbackResponse,
  Datapoint,
  GetDatapointCountResponse,
  DeleteDatapointsRequest,
  DeleteDatapointsResponse,
  GetModelLatencyResponse,
  GetModelUsageResponse,
  GetWorkflowEvaluationProjectsResponse,
  InferenceWithFeedbackStatsResponse,
  GetDatapointsRequest,
  GetDatapointsResponse,
  GetInferencesRequest,
  GetInferencesResponse,
  GetModelInferencesResponse,
  InferenceStatsResponse,
  LatestFeedbackIdByMetricResponse,
  ListDatapointsRequest,
  ListDatasetsResponse,
  ListEvaluationRunsResponse,
  ListInferencesRequest,
  ListInferenceMetadataResponse,
  SearchEvaluationRunsResponse,
  StatusResponse,
  TimeWindow,
  TableBoundsWithCount,
  UiConfig,
  UpdateDatapointRequest,
  UpdateDatapointsMetadataRequest,
  UpdateDatapointsRequest,
  UpdateDatapointsResponse,
  ListEpisodesResponse,
  GetEpisodeInferenceCountResponse,
} from "~/types/tensorzero";

// This type is not exported from tensorzero-node yet, so define it inline
type EvaluationRunStatsResponse = {
  count: number;
};

/**
 * Roles for input messages.
 */
export const RoleSchema = z.enum(["system", "user", "assistant", "tool"]);
export type Role = z.infer<typeof RoleSchema>;

/**
 * A tool call request.
 */
export const ToolCallSchema = z.object({
  name: z.string(),
  /** The arguments as a JSON string. */
  arguments: z.string(),
  id: z.string(),
});
export type ToolCall = z.infer<typeof ToolCallSchema>;

/**
 * A tool call result.
 */
export const ToolResultSchema = z.object({
  name: z.string(),
  result: z.string(),
  id: z.string(),
});
export type ToolResult = z.infer<typeof ToolResultSchema>;

export const TextContentSchema = z.object({
  type: z.literal("text"),
  text: z.string(),
});

export const TextArgumentsContentSchema = z.object({
  type: z.literal("text"),
  arguments: ZodJsonValueSchema,
});

export const TemplateContentSchema = z.object({
  type: z.literal("template"),
  name: z.string(),
  arguments: ZodJsonValueSchema,
});

export const RawTextContentSchema = z.object({
  type: z.literal("raw_text"),
  value: z.string(),
});

export const ToolCallContentSchema = z.object({
  type: z.literal("tool_call"),
  ...ToolCallSchema.shape,
});

export const ToolResultContentSchema = z.object({
  type: z.literal("tool_result"),
  ...ToolResultSchema.shape,
});

export const ImageContentSchema = z
  .object({
    type: z.literal("image"),
  })
  .and(
    z.union([
      z.object({
        url: z.string(),
      }),
      z.object({
        mime_type: z.string(),
        data: z.string(),
      }),
    ]),
  );
export type ImageContent = z.infer<typeof ImageContentSchema>;

/**
 * Unknown content type for model-specific content
 */
// TODO(shuyangli): There's a lot of duplication between this and ui/app/utils/clickhouse/common.ts. We should get rid of all of them and use Rust-generated bindings.
export const UnknownContentSchema = z.object({
  type: z.literal("unknown"),
  data: ZodJsonValueSchema,
  model_provider_name: z.string().nullish(),
});
export type UnknownContent = z.infer<typeof UnknownContentSchema>;

export const InputMessageContentSchema = z.union([
  TextContentSchema,
  TextArgumentsContentSchema,
  RawTextContentSchema,
  ToolCallContentSchema,
  ToolResultContentSchema,
  ImageContentSchema,
  thoughtContentSchema,
  UnknownContentSchema,
  TemplateContentSchema,
]);

export type InputMessageContent = z.infer<typeof InputMessageContentSchema>;

/**
 * An input message sent by the client.
 */
export const InputMessageSchema = z.object({
  role: RoleSchema,
  content: z.array(InputMessageContentSchema),
});
export type InputMessage = z.infer<typeof InputMessageSchema>;

/**
 * The inference input object.
 */
export const InputSchema = z.object({
  system: ZodJsonValueSchema.optional(),
  messages: z.array(InputMessageSchema),
});
export type Input = z.infer<typeof InputSchema>;

/**
 * A Tool that the LLM may call.
 */
export const ToolSchema = z.object({
  description: z.string(),
  parameters: ZodJsonValueSchema,
  name: z.string(),
  strict: z.boolean().optional(),
});
export type Tool = z.infer<typeof ToolSchema>;

/**
 * Tool choice, which controls how tools are selected.
 * This mirrors the Rust enum:
 * - "none": no tool should be used
 * - "auto": let the model decide
 * - "required": the model must call a tool
 * - { specific: "tool_name" }: force a specific tool
 */
export const ToolChoiceSchema = z.union([
  z.enum(["none", "auto", "required"]),
  z.object({ specific: z.string() }),
]);
export type ToolChoice = z.infer<typeof ToolChoiceSchema>;

/**
 * Inference parameters allow runtime overrides for a given variant.
 */
export const InferenceParamsSchema = z.record(z.record(ZodJsonValueSchema));
export type InferenceParams = z.infer<typeof InferenceParamsSchema>;

/**
 * The request type for inference. These fields correspond roughly
 * to the Rust `Params` struct.
 *
 * Exactly one of `function_name` or `model_name` should be provided.
 */
export const InferenceRequestSchema = z.object({
  function_name: z.string().optional(),
  model_name: z.string().optional(),
  episode_id: z.string().optional(),
  input: InputSchema,
  stream: z.boolean().optional(),
  params: InferenceParamsSchema.optional(),
  variant_name: z.string().optional(),
  dryrun: z.boolean().optional(),
  tags: z.record(z.string()).optional(),
  allowed_tools: z.array(z.string()).optional(),
  additional_tools: z.array(ToolSchema).optional(),
  tool_choice: ToolChoiceSchema.optional(),
  parallel_tool_calls: z.boolean().optional(),
  output_schema: ZodJsonValueSchema.optional(),
  credentials: z.record(z.string()).optional(),
});
export type InferenceRequest = z.infer<typeof InferenceRequestSchema>;

/**
 * Inference responses vary based on the function type.
 */
export const ChatInferenceResponseSchema = z.object({
  inference_id: z.string(),
  episode_id: z.string(),
  variant_name: z.string(),
  content: z.array(contentBlockChatOutputSchema),
  usage: z
    .object({
      input_tokens: z.number(),
      output_tokens: z.number(),
    })
    .optional(),
});
export type ChatInferenceResponse = z.infer<typeof ChatInferenceResponseSchema>;

export const JSONInferenceResponseSchema = z.object({
  inference_id: z.string(),
  episode_id: z.string(),
  variant_name: z.string(),
  output: z.object({
    raw: z.string(),
    parsed: ZodJsonValueSchema.nullable(),
  }),
  usage: z
    .object({
      input_tokens: z.number(),
      output_tokens: z.number(),
    })
    .optional(),
});
export type JSONInferenceResponse = z.infer<typeof JSONInferenceResponseSchema>;

/**
 * The overall inference response is a union of chat and JSON responses.
 */
export const InferenceResponseSchema = z.union([
  ChatInferenceResponseSchema,
  JSONInferenceResponseSchema,
]);
export type InferenceResponse = z.infer<typeof InferenceResponseSchema>;

/**
 * Feedback requests attach a metric value to a given inference or episode.
 */
export const FeedbackRequestSchema = z.object({
  dryrun: z.boolean().optional(),
  episode_id: z.string().nullable(),
  inference_id: z.string().nullable(),
  metric_name: z.string(),
  tags: z.record(z.string()).optional(),
  value: ZodJsonValueSchema,
  internal: z.boolean().optional(),
});
export type FeedbackRequest = z.infer<typeof FeedbackRequestSchema>;

export const FeedbackResponseSchema = z.object({
  feedback_id: z.string(),
});
export type FeedbackResponse = z.infer<typeof FeedbackResponseSchema>;

/**
 * Schema for datapoint response
 */
export const DatapointResponseSchema = z.object({
  id: z.string(),
});
export type DatapointResponse = z.infer<typeof DatapointResponseSchema>;

/**
 * A client for calling the TensorZero Gateway inference and feedback endpoints.
 */
export class TensorZeroClient {
  private baseUrl: string;
  private apiKey: string | null;

  /**
   * @param baseUrl - The base URL of the TensorZero Gateway (e.g. "http://localhost:3000")
   * @param apiKey - Optional API key for bearer authentication
   */
  constructor(baseUrl: string, apiKey?: string | null) {
    // Remove any trailing slash for consistency.
    this.baseUrl = baseUrl.replace(/\/+$/, "");
    this.apiKey = apiKey ?? null;
  }

  /**
   * Sends feedback for a particular inference or episode.
   * @param request - The feedback request payload.
   * @returns A promise that resolves with the feedback response.
   */
  async feedback(request: FeedbackRequest): Promise<FeedbackResponse> {
    const response = await this.fetch("/feedback", {
      method: "POST",
      body: JSON.stringify(request),
    });
    if (!response.ok) {
      const message = await this.getErrorText(response);
      this.handleHttpError({ message, response });
    }
    return (await response.json()) as FeedbackResponse;
  }

  /**
   * Gets model usage timeseries data.
   * @param timeWindow The time window granularity for grouping data
   * @param maxPeriods Maximum number of time periods to return
   * @returns A promise that resolves with the model usage timeseries data
   * @throws Error if the request fails
   */
  async getModelUsageTimeseries(
    timeWindow: TimeWindow,
    maxPeriods: number,
  ): Promise<GetModelUsageResponse> {
    const params = new URLSearchParams({
      time_window: timeWindow,
      max_periods: maxPeriods.toString(),
    });
    const response = await this.fetch(
      `/internal/models/usage?${params.toString()}`,
      {
        method: "GET",
      },
    );
    if (!response.ok) {
      const message = await this.getErrorText(response);
      this.handleHttpError({ message, response });
    }
    return (await response.json()) as GetModelUsageResponse;
  }

  /**
   * Gets model latency quantile distributions.
   * @param timeWindow The time window for aggregating latency data
   * @returns A promise that resolves with the model latency quantiles
   * @throws Error if the request fails
   */
  async getModelLatencyQuantiles(
    timeWindow: TimeWindow,
  ): Promise<GetModelLatencyResponse> {
    const params = new URLSearchParams({
      time_window: timeWindow,
    });
    const response = await this.fetch(
      `/internal/models/latency?${params.toString()}`,
      {
        method: "GET",
      },
    );
    if (!response.ok) {
      const message = await this.getErrorText(response);
      this.handleHttpError({ message, response });
    }
    return (await response.json()) as GetModelLatencyResponse;
  }

  /**
   * Inserts a datapoint from an existing inference with a given ID and setting for where to get the output from.
   * @param datasetName - The name of the dataset to insert the datapoint into
   * @param inferenceId - The ID of the existing inference to use as a base
   * @param outputKind - How to handle the output field: inherit from inference, use demonstration, or none
   * @returns A promise that resolves with the created datapoint response containing the new ID
   * @throws Error if validation fails or the request fails
   */
  async createDatapointFromInferenceLegacy(
    datasetName: string,
    inferenceId: string,
    outputKind: "inherit" | "demonstration" | "none" = "inherit",
    functionName: string,
    variantName: string,
    episodeId: string,
  ): Promise<DatapointResponse> {
    if (!datasetName || typeof datasetName !== "string") {
      throw new Error("Dataset name must be a non-empty string");
    }

    if (!inferenceId || typeof inferenceId !== "string") {
      throw new Error("Inference ID must be a non-empty string");
    }

    const endpoint = `/internal/datasets/${encodeURIComponent(datasetName)}/datapoints`;

    const request = {
      inference_id: inferenceId,
      output: outputKind,
      function_name: functionName,
      variant_name: variantName,
      episode_id: episodeId,
    };

    const response = await this.fetch(endpoint, {
      method: "POST",
      body: JSON.stringify(request),
    });

    if (!response.ok) {
      const message = await this.getErrorText(response);
      this.handleHttpError({ message, response });
    }

    const body = await response.json();
    return DatapointResponseSchema.parse(body);
  }

  /**
   * Updates an existing datapoint in a dataset.
   * This operation creates a new datapoint with a new ID and marks the old one as stale.
   * The v1 endpoint automatically handles both creating the new version and staling the old one.
   * @param datasetName - The name of the dataset containing the datapoint
   * @param updateDatapointRequest - The update request containing type, id, input, output, and optional fields
   * @returns A promise that resolves with the response containing the new datapoint ID
   * @throws Error if the dataset name is invalid or the request fails
   */
  async updateDatapoint(
    datasetName: string,
    updateDatapointRequest: UpdateDatapointRequest,
  ): Promise<DatapointResponse> {
    const endpoint = `/v1/datasets/${encodeURIComponent(datasetName)}/datapoints`;

    const requestBody: UpdateDatapointsRequest = {
      datapoints: [updateDatapointRequest],
    };

    const response = await this.fetch(endpoint, {
      method: "PATCH",
      body: JSON.stringify(requestBody),
    });

    if (!response.ok) {
      const message = await this.getErrorText(response);
      this.handleHttpError({ message, response });
    }

    const body = (await response.json()) as UpdateDatapointsResponse;
    return { id: body.ids[0] };
  }

  async getDatapoint(
    datapointId: string,
    datasetName?: string,
  ): Promise<Datapoint | undefined> {
    // We currently maintain 2 endpoints for getting a datapoint, with/without the dataset name.
    const endpoint = datasetName
      ? `/v1/datasets/${encodeURIComponent(datasetName)}/get_datapoints`
      : `/v1/datasets/get_datapoints`;
    const requestBody: GetDatapointsRequest = {
      ids: [datapointId],
    };

    const response = await this.fetch(endpoint, {
      method: "POST",
      body: JSON.stringify(requestBody),
    });

    if (!response.ok) {
      const message = await this.getErrorText(response);
      this.handleHttpError({ message, response });
    }

    const body = (await response.json()) as GetDatapointsResponse;
    if (body.datapoints.length === 0) {
      return undefined;
    }
    return body.datapoints[0];
  }

  async listDatapoints(
    dataset_name: string,
    params: ListDatapointsRequest,
  ): Promise<GetDatapointsResponse> {
    const endpoint = `/v1/datasets/${encodeURIComponent(dataset_name)}/list_datapoints`;

    const response = await this.fetch(endpoint, {
      method: "POST",
      body: JSON.stringify(params),
    });
    if (!response.ok) {
      const message = await this.getErrorText(response);
      this.handleHttpError({ message, response });
    }
    const body = (await response.json()) as GetDatapointsResponse;
    return body;
  }

  async listDatasets(params: {
    function_name?: string;
    limit?: number;
    offset?: number;
  }): Promise<ListDatasetsResponse> {
    const searchParams = new URLSearchParams();

    if (params.function_name) {
      searchParams.append("function_name", params.function_name);
    }
    if (params.limit !== undefined) {
      searchParams.append("limit", params.limit.toString());
    }
    if (params.offset !== undefined) {
      searchParams.append("offset", params.offset.toString());
    }

    const queryString = searchParams.toString();
    const endpoint = `/internal/datasets${queryString ? `?${queryString}` : ""}`;

    const response = await this.fetch(endpoint, { method: "GET" });
    if (!response.ok) {
      const message = await this.getErrorText(response);
      this.handleHttpError({ message, response });
    }
    return await response.json();
  }

  async updateDatapointsMetadata(
    datasetName: string,
    datapoints: UpdateDatapointsMetadataRequest,
  ): Promise<UpdateDatapointsResponse> {
    const endpoint = `/v1/datasets/${encodeURIComponent(datasetName)}/datapoints/metadata`;
    const response = await this.fetch(endpoint, {
      method: "PATCH",
      body: JSON.stringify(datapoints),
    });
    if (!response.ok) {
      const message = await this.getErrorText(response);
      this.handleHttpError({ message, response });
    }
    const body = (await response.json()) as UpdateDatapointsResponse;
    return body;
  }

  /**
   * Marks datapoints as deleted in a dataset by setting their `staled_at` timestamp.
   * Marked datapoints will no longer appear in default queries, but are preserved in the database for auditing or recovery purposes.
   * @param datasetName - The name of the dataset containing the datapoints
   * @param datapointIds - Array of datapoint UUIDs to mark as deleted
   * @returns A promise that resolves with the response containing the number of marked datapoints
   * @throws Error if the dataset name is invalid, the IDs array is empty, or the request fails
   */
  async deleteDatapoints(
    datasetName: string,
    datapointIds: string[],
  ): Promise<DeleteDatapointsResponse> {
    const endpoint = `/v1/datasets/${encodeURIComponent(datasetName)}/datapoints`;
    const requestBody: DeleteDatapointsRequest = {
      ids: datapointIds,
    };
    const response = await this.fetch(endpoint, {
      method: "DELETE",
      body: JSON.stringify(requestBody),
    });
    if (!response.ok) {
      const message = await this.getErrorText(response);
      this.handleHttpError({ message, response });
    }
    const body = (await response.json()) as DeleteDatapointsResponse;
    return body;
  }

  /**
   * Clones datapoints to a target dataset, preserving all fields except id and dataset_name.
   * @param targetDatasetName - The name of the target dataset to clone datapoints to
   * @param datapointIds - Array of datapoint UUIDs to clone
   * @returns A promise that resolves with the response containing the new datapoint IDs (null if source not found)
   * @throws Error if the dataset name is invalid or the request fails
   */
  async cloneDatapoints(
    targetDatasetName: string,
    datapointIds: string[],
  ): Promise<CloneDatapointsResponse> {
    const endpoint = `/internal/datasets/${encodeURIComponent(targetDatasetName)}/datapoints/clone`;
    const response = await this.fetch(endpoint, {
      method: "POST",
      body: JSON.stringify({ datapoint_ids: datapointIds }),
    });
    if (!response.ok) {
      const message = await this.getErrorText(response);
      this.handleHttpError({ message, response });
    }
    return (await response.json()) as CloneDatapointsResponse;
  }

  /**
   * Creates new datapoints in a dataset manually.
   * @param datasetName - The name of the dataset to create datapoints in
   * @param request - The request containing the datapoints to create
   * @returns A promise that resolves with the response containing the new datapoint IDs
   * @throws Error if the dataset name is invalid or the request fails
   */
  async createDatapoints(
    datasetName: string,
    request: CreateDatapointsRequest,
  ): Promise<CreateDatapointsResponse> {
    const endpoint = `/v1/datasets/${encodeURIComponent(datasetName)}/datapoints`;
    const response = await this.fetch(endpoint, {
      method: "POST",
      body: JSON.stringify(request),
    });
    if (!response.ok) {
      const message = await this.getErrorText(response);
      this.handleHttpError({ message, response });
    }
    return (await response.json()) as CreateDatapointsResponse;
  }

  /**
   * Fetches datapoint count for a dataset, optionally filtered by function name.
   * @param datasetName - The name of the dataset to get count for
   * @param options - Optional parameters for filtering
   * @param options.functionName - Optional function name to filter by
   * @returns A promise that resolves with the datapoint count
   * @throws Error if the request fails
   */
  async getDatapointCount(
    datasetName: string,
    options?: { functionName?: string },
  ): Promise<GetDatapointCountResponse> {
    const searchParams = new URLSearchParams();
    if (options?.functionName) {
      searchParams.append("function_name", options.functionName);
    }
    const queryString = searchParams.toString();
    const endpoint = `/internal/datasets/${encodeURIComponent(datasetName)}/datapoints/count${queryString ? `?${queryString}` : ""}`;

    const response = await this.fetch(endpoint, { method: "GET" });
    if (!response.ok) {
      const message = await this.getErrorText(response);
      this.handleHttpError({ message, response });
    }
    return (await response.json()) as GetDatapointCountResponse;
  }

  async getObject(storagePath: ZodStoragePath): Promise<string> {
    const endpoint = `/internal/object_storage?storage_path=${encodeURIComponent(JSON.stringify(storagePath))}`;
    const response = await this.fetch(endpoint, { method: "GET" });
    if (!response.ok) {
      const message = await this.getErrorText(response);
      this.handleHttpError({ message, response });
    }
    return response.text();
  }

  async status(): Promise<StatusResponse> {
    const response = await this.fetch("/status", { method: "GET" });
    if (!response.ok) {
      const message = await this.getErrorText(response);
      this.handleHttpError({ message, response });
    }
    return (await response.json()) as StatusResponse;
  }

  /**
   * Lists inferences with optional filtering, pagination, and sorting.
   * Uses the public v1 API endpoint.
   * @param request - The list inferences request parameters
   * @returns A promise that resolves with the inferences response
   * @throws Error if the request fails
   */
  async listInferences(
    request: ListInferencesRequest,
  ): Promise<GetInferencesResponse> {
    const response = await this.fetch("/v1/inferences/list_inferences", {
      method: "POST",
      body: JSON.stringify(request),
    });
    if (!response.ok) {
      const message = await this.getErrorText(response);
      this.handleHttpError({ message, response });
    }
    return (await response.json()) as GetInferencesResponse;
  }

  /**
   * Retrieves specific inferences by their IDs.
   * Uses the public v1 API endpoint.
   * @param request - The get inferences request containing IDs and optional filters
   * @returns A promise that resolves with the inferences response
   * @throws Error if the request fails
   */
  async getInferences(
    request: GetInferencesRequest,
  ): Promise<GetInferencesResponse> {
    const response = await this.fetch("/v1/inferences/get_inferences", {
      method: "POST",
      body: JSON.stringify(request),
    });
    if (!response.ok) {
      const message = await this.getErrorText(response);
      this.handleHttpError({ message, response });
    }
    return (await response.json()) as GetInferencesResponse;
  }

  /**
   * Fetches the gateway configuration for the UI.
   * @returns A promise that resolves with the UiConfig object
   * @throws Error if the request fails
   */
  async getUiConfig(): Promise<UiConfig> {
    const response = await this.fetch("/internal/ui-config", { method: "GET" });
    if (!response.ok) {
      const message = await this.getErrorText(response);
      this.handleHttpError({ message, response });
    }
    return (await response.json()) as UiConfig;
  }

  /**
   * Fetches inference statistics for a function, optionally filtered by variant or grouped by variant.
   * @param functionName - The name of the function to get stats for
   * @param options - Optional parameters for filtering or grouping
   * @param options.variantName - Optional variant name to filter by
   * @param options.groupBy - Optional grouping (e.g., "variant" to get counts per variant)
   * @returns A promise that resolves with the inference stats
   * @throws Error if the request fails
   */
  async getInferenceStats(
    functionName: string,
    options?: { variantName?: string; groupBy?: "variant" },
  ): Promise<InferenceStatsResponse> {
    const searchParams = new URLSearchParams();
    if (options?.variantName) {
      searchParams.append("variant_name", options.variantName);
    }
    if (options?.groupBy) {
      searchParams.append("group_by", options.groupBy);
    }
    const queryString = searchParams.toString();
    const endpoint = `/internal/functions/${encodeURIComponent(functionName)}/inference-stats${queryString ? `?${queryString}` : ""}`;

    const response = await this.fetch(endpoint, { method: "GET" });
    if (!response.ok) {
      const message = await this.getErrorText(response);
      this.handleHttpError({ message, response });
    }
    return (await response.json()) as InferenceStatsResponse;
  }

  /**
   * Fetches feedback statistics for a function and metric.
   * @param functionName - The name of the function to get stats for
   * @param metricName - The name of the metric to get stats for (or "demonstration")
   * @param threshold - Optional threshold for float metrics (defaults to 0)
   * @returns A promise that resolves with the feedback and curated inference counts
   * @throws Error if the request fails
   */
  async getFeedbackStats(
    functionName: string,
    metricName: string,
    threshold?: number,
  ): Promise<InferenceWithFeedbackStatsResponse> {
    const searchParams = new URLSearchParams();
    if (threshold !== undefined) {
      searchParams.append("threshold", threshold.toString());
    }
    const queryString = searchParams.toString();
    const endpoint = `/internal/functions/${encodeURIComponent(functionName)}/inference-stats/${encodeURIComponent(metricName)}${queryString ? `?${queryString}` : ""}`;

    const response = await this.fetch(endpoint, { method: "GET" });
    if (!response.ok) {
      const message = await this.getErrorText(response);
      this.handleHttpError({ message, response });
    }
    return (await response.json()) as InferenceWithFeedbackStatsResponse;
  }

  /**
   * Fetches metrics with feedback for a function, optionally filtered by variant.
   * @param functionName - The name of the function to get metrics for
   * @param variantName - Optional variant name to filter by
   * @returns A promise that resolves with metrics and their feedback counts
   * @throws Error if the request fails
   */
  async getFunctionMetricsWithFeedback(
    functionName: string,
    variantName?: string,
  ): Promise<MetricsWithFeedbackResponse> {
    const searchParams = new URLSearchParams();
    if (variantName) {
      searchParams.append("variant_name", variantName);
    }
    const queryString = searchParams.toString();
    const endpoint = `/internal/functions/${encodeURIComponent(functionName)}/metrics${queryString ? `?${queryString}` : ""}`;

    const response = await this.fetch(endpoint, { method: "GET" });
    if (!response.ok) {
      const message = await this.getErrorText(response);
      this.handleHttpError({ message, response });
    }
    return (await response.json()) as MetricsWithFeedbackResponse;
  }

  /**
   * Fetches model inferences for a given inference ID.
   * @param inferenceId - The UUID of the inference to get model inferences for
   * @returns A promise that resolves with the model inferences response
   * @throws Error if the request fails
   */
  async getModelInferences(
    inferenceId: string,
  ): Promise<GetModelInferencesResponse> {
    const endpoint = `/internal/model_inferences/${encodeURIComponent(inferenceId)}`;
    const response = await this.fetch(endpoint, { method: "GET" });
    if (!response.ok) {
      const message = await this.getErrorText(response);
      this.handleHttpError({ message, response });
    }
    return (await response.json()) as GetModelInferencesResponse;
  }

  /**
   * Counts the number of distinct models used.
   * @returns A promise that resolves with the count of distinct models
   * @throws Error if the request fails
   */
  async countDistinctModelsUsed(): Promise<CountModelsResponse> {
    const response = await this.fetch("/internal/models/count", {
      method: "GET",
    });
    if (!response.ok) {
      const message = await this.getErrorText(response);
      this.handleHttpError({ message, response });
    }
    return (await response.json()) as CountModelsResponse;
  }

  /**
   * Lists evaluation runs with pagination.
   * @param limit - Maximum number of evaluation runs to return (default: 100)
   * @param offset - Number of evaluation runs to skip for pagination (default: 0)
   * @returns A promise that resolves with the list of evaluation runs
   * @throws Error if the request fails
   */
  async listEvaluationRuns(
    limit: number = 100,
    offset: number = 0,
  ): Promise<ListEvaluationRunsResponse> {
    const searchParams = new URLSearchParams();
    searchParams.append("limit", limit.toString());
    searchParams.append("offset", offset.toString());
    const queryString = searchParams.toString();
    const endpoint = `/internal/evaluations/runs${queryString ? `?${queryString}` : ""}`;

    const response = await this.fetch(endpoint, { method: "GET" });
    if (!response.ok) {
      const message = await this.getErrorText(response);
      this.handleHttpError({ message, response });
    }
    return (await response.json()) as ListEvaluationRunsResponse;
  }

  /**
   * Counts the total number of evaluation runs.
   * @returns A promise that resolves with the evaluation run count
   * @throws Error if the request fails
   */
  async countEvaluationRuns(): Promise<number> {
    const response = await this.fetch("/internal/evaluations/run-stats", {
      method: "GET",
    });
    if (!response.ok) {
      const message = await this.getErrorText(response);
      this.handleHttpError({ message, response });
    }
    const count_response =
      (await response.json()) as EvaluationRunStatsResponse;
    return Number(count_response.count);
  }

  /**
<<<<<<< HEAD
   * Creates datapoints from inferences based on either specific inference IDs or an inference query.
   * @param datasetName - The name of the dataset to create datapoints in
   * @param request - The request containing either inference IDs or an inference query with filters
   * @returns A promise that resolves with the response containing the new datapoint IDs
   * @throws Error if the request fails
   */
  async createDatapointsFromInferences(
    datasetName: string,
    request: CreateDatapointsFromInferenceRequest,
  ): Promise<CreateDatapointsResponse> {
    const endpoint = `/v1/datasets/${encodeURIComponent(datasetName)}/from_inferences`;
    const response = await this.fetch(endpoint, {
      method: "POST",
      body: JSON.stringify(request),
    });
=======
   * Counts unique datapoints across specified evaluation runs.
   * @param functionName - The name of the function being evaluated
   * @param evaluationRunIds - Array of evaluation run IDs
   * @returns A promise that resolves with the datapoint count
   * @throws Error if the request fails
   */
  async countDatapointsForEvaluation(
    functionName: string,
    evaluationRunIds: string[],
  ): Promise<number> {
    const searchParams = new URLSearchParams();
    searchParams.append("function_name", functionName);
    searchParams.append("evaluation_run_ids", evaluationRunIds.join(","));
    const queryString = searchParams.toString();
    const endpoint = `/internal/evaluations/datapoint-count?${queryString}`;

    const response = await this.fetch(endpoint, { method: "GET" });
    if (!response.ok) {
      const message = await this.getErrorText(response);
      this.handleHttpError({ message, response });
    }

    const result = (await response.json()) as DatapointStatsResponse;
    return Number(result.count);
  }

  /**
   * Gets workflow evaluation projects with pagination.
   * @param limit - Maximum number of projects to return (default: 100)
   * @param offset - Number of projects to skip (default: 0)
   * @returns A promise that resolves with the workflow evaluation projects response
   * @throws Error if the request fails
   */
  async getWorkflowEvaluationProjects(
    limit: number = 100,
    offset: number = 0,
  ): Promise<GetWorkflowEvaluationProjectsResponse> {
    const searchParams = new URLSearchParams();
    searchParams.append("limit", limit.toString());
    searchParams.append("offset", offset.toString());
    const queryString = searchParams.toString();
    const endpoint = `/internal/workflow-evaluations/projects${queryString ? `?${queryString}` : ""}`;

    const response = await this.fetch(endpoint, { method: "GET" });
>>>>>>> 477f137a
    if (!response.ok) {
      const message = await this.getErrorText(response);
      this.handleHttpError({ message, response });
    }
<<<<<<< HEAD
    return (await response.json()) as CreateDatapointsResponse;
=======
    return (await response.json()) as GetWorkflowEvaluationProjectsResponse;
>>>>>>> 477f137a
  }

  /**
   * Lists inference metadata with optional cursor-based pagination and filtering.
   * @param params - Optional pagination and filter parameters
   * @param params.before - Cursor to fetch records before this ID (mutually exclusive with after)
   * @param params.after - Cursor to fetch records after this ID (mutually exclusive with before)
   * @param params.limit - Maximum number of records to return
   * @param params.function_name - Optional function name to filter by
   * @param params.variant_name - Optional variant name to filter by
   * @param params.episode_id - Optional episode ID to filter by
   * @returns A promise that resolves with the inference metadata response
   * @throws Error if the request fails
   */
  async listInferenceMetadata(params?: {
    before?: string;
    after?: string;
    limit?: number;
    function_name?: string | null;
    variant_name?: string | null;
    episode_id?: string | null;
  }): Promise<ListInferenceMetadataResponse> {
    const searchParams = new URLSearchParams();
    if (params?.before) {
      searchParams.append("before", params.before);
    }
    if (params?.after) {
      searchParams.append("after", params.after);
    }
    if (params?.limit !== undefined) {
      searchParams.append("limit", params.limit.toString());
    }
    if (params?.function_name) {
      searchParams.append("function_name", params.function_name);
    }
    if (params?.variant_name) {
      searchParams.append("variant_name", params.variant_name);
    }
    if (params?.episode_id) {
      searchParams.append("episode_id", params.episode_id);
    }
    const queryString = searchParams.toString();
    const endpoint = `/internal/inference_metadata${queryString ? `?${queryString}` : ""}`;

    const response = await this.fetch(endpoint, { method: "GET" });
    if (!response.ok) {
      const message = await this.getErrorText(response);
      this.handleHttpError({ message, response });
    }
    return (await response.json()) as ListInferenceMetadataResponse;
  }

  /**
   * Lists episodes with pagination support.
   * @param limit - Maximum number of episodes to return
   * @param before - Return episodes before this episode_id (for pagination)
   * @param after - Return episodes after this episode_id (for pagination)
   * @returns A promise that resolves with an array of episodes
   * @throws Error if the request fails
   */
  async listEpisodes(
    limit: number,
    before?: string,
    after?: string,
  ): Promise<ListEpisodesResponse> {
    const searchParams = new URLSearchParams();
    searchParams.append("limit", limit.toString());
    if (before) {
      searchParams.append("before", before);
    }
    if (after) {
      searchParams.append("after", after);
    }
    const queryString = searchParams.toString();
    const endpoint = `/internal/episodes?${queryString}`;

    const response = await this.fetch(endpoint, { method: "GET" });
    if (!response.ok) {
      const message = await this.getErrorText(response);
      this.handleHttpError({ message, response });
    }
    return (await response.json()) as ListEpisodesResponse;
  }

  /**
   * Queries episode table bounds (first_id, last_id, and count).
   * @returns A promise that resolves with the bounds information
   * @throws Error if the request fails
   */
  async queryEpisodeTableBounds(): Promise<TableBoundsWithCount> {
    const endpoint = `/internal/episodes/bounds`;
    const response = await this.fetch(endpoint, { method: "GET" });
    if (!response.ok) {
      const message = await this.getErrorText(response);
      this.handleHttpError({ message, response });
    }
    return (await response.json()) as TableBoundsWithCount;
  }

  /**
<<<<<<< HEAD
   * Counts inferences matching the given parameters.
   * When output_source is "demonstration", only inferences with demonstration feedback are counted.
   * @param request - The count inferences request parameters
   * @returns A promise that resolves with the count of matching inferences
   * @throws Error if the request fails
   */
  async countInferences(request: CountInferencesRequest): Promise<number> {
    const endpoint = "/internal/inferences/count";
    const response = await this.fetch(endpoint, {
      method: "POST",
      body: JSON.stringify(request),
    });
=======
   * Gets inference statistics for a specific episode.
   * @param episode_id - The UUID of the episode
   * @returns A promise that resolves with the inference stats
   * @throws Error if the request fails
   */
  async getEpisodeInferenceCount(
    episode_id: string,
  ): Promise<GetEpisodeInferenceCountResponse> {
    const endpoint = `/internal/episodes/${episode_id}/inference-count`;
    const response = await this.fetch(endpoint, { method: "GET" });
>>>>>>> 477f137a
    if (!response.ok) {
      const message = await this.getErrorText(response);
      this.handleHttpError({ message, response });
    }
<<<<<<< HEAD
    const result = (await response.json()) as CountInferencesResponse;
    return Number(result.count);
=======
    return (await response.json()) as GetEpisodeInferenceCountResponse;
  }

  /**
   * Searches evaluation runs by ID or variant name.
   * @param evaluationName - The name of the evaluation
   * @param functionName - The name of the function being evaluated
   * @param query - The search query (case-insensitive)
   * @param limit - Maximum number of results to return (default: 100)
   * @param offset - Number of results to skip (default: 0)
   * @returns A promise that resolves with the search results
   * @throws Error if the request fails
   */
  async searchEvaluationRuns(
    evaluationName: string,
    functionName: string,
    query: string,
    limit: number = 100,
    offset: number = 0,
  ): Promise<SearchEvaluationRunsResponse> {
    const searchParams = new URLSearchParams();
    searchParams.append("evaluation_name", evaluationName);
    searchParams.append("function_name", functionName);
    searchParams.append("query", query);
    searchParams.append("limit", limit.toString());
    searchParams.append("offset", offset.toString());
    const queryString = searchParams.toString();
    const endpoint = `/internal/evaluations/runs/search?${queryString}`;

    const response = await this.fetch(endpoint, { method: "GET" });
    if (!response.ok) {
      const message = await this.getErrorText(response);
      this.handleHttpError({ message, response });
    }

    return (await response.json()) as SearchEvaluationRunsResponse;
  }

  /**
   * Queries the latest feedback ID for each metric for a given target.
   * @param targetId - The target ID (inference_id or episode_id) to query feedback for
   * @returns A promise that resolves with a mapping of metric names to their latest feedback IDs
   * @throws Error if the request fails
   */
  async getLatestFeedbackIdByMetric(
    targetId: string,
  ): Promise<Record<string, string>> {
    const endpoint = `/internal/feedback/${encodeURIComponent(targetId)}/latest-id-by-metric`;
    const response = await this.fetch(endpoint, { method: "GET" });
    if (!response.ok) {
      const message = await this.getErrorText(response);
      this.handleHttpError({ message, response });
    }
    const body = (await response.json()) as LatestFeedbackIdByMetricResponse;
    // Convert optional values to non-optional (ts-rs generates HashMap as optional, but values are always present)
    return Object.fromEntries(
      Object.entries(body.feedback_id_by_metric).filter(
        (entry): entry is [string, string] => entry[1] !== undefined,
      ),
    );
>>>>>>> 477f137a
  }

  private async fetch(
    path: string,
    init: {
      method: "GET" | "POST" | "PUT" | "PATCH" | "DELETE";
      body?: BodyInit;
      headers?: HeadersInit;
    },
  ) {
    const { method } = init;
    const url = `${this.baseUrl}${path}`;

    // For methods which expect payloads, always pass a body value even when it
    // is empty to deal with consistency issues in various runtimes.
    const expectsPayload =
      method === "POST" || method === "PUT" || method === "PATCH";
    const body = init.body || (expectsPayload ? "" : undefined);
    const headers = new Headers(init.headers);
    if (!headers.has("content-type")) {
      headers.set("content-type", "application/json");
    }

    // Add bearer auth for all endpoints except /status
    if (this.apiKey && path !== "/status") {
      headers.set("authorization", `Bearer ${this.apiKey}`);
    }

    try {
      return await fetch(url, { method, headers, body });
    } catch (error) {
      // Convert network errors (ECONNREFUSED, fetch failed, etc.) to GatewayConnectionError
      throw new GatewayConnectionError(error);
    }
  }

  private async getErrorText(response: Response): Promise<string> {
    if (response.bodyUsed) {
      response = response.clone();
    }
    const responseText = await response.text();
    try {
      const parsed = JSON.parse(responseText);
      return typeof parsed?.error === "string" ? parsed.error : responseText;
    } catch {
      // Invalid JSON; return plain text from response
      return responseText;
    }
  }

  private handleHttpError({
    message,
    response,
  }: {
    message: string;
    response: Response;
  }): never {
    throw new TensorZeroServerError(message, {
      // TODO: Ensure that server errors do not leak sensitive information to
      // the client before exposing the statusText
      // statusText: response.statusText,
      status: response.status,
    });
  }
}<|MERGE_RESOLUTION|>--- conflicted
+++ resolved
@@ -17,12 +17,9 @@
   CountInferencesRequest,
   CountInferencesResponse,
   CountModelsResponse,
-<<<<<<< HEAD
   CreateDatapointsFromInferenceRequest,
-=======
   DatapointStatsResponse,
   EvaluationRunStatsResponse,
->>>>>>> 477f137a
   CreateDatapointsRequest,
   CreateDatapointsResponse,
   MetricsWithFeedbackResponse,
@@ -59,11 +56,6 @@
   GetEpisodeInferenceCountResponse,
 } from "~/types/tensorzero";
 
-// This type is not exported from tensorzero-node yet, so define it inline
-type EvaluationRunStatsResponse = {
-  count: number;
-};
-
 /**
  * Roles for input messages.
  */
@@ -907,7 +899,6 @@
   }
 
   /**
-<<<<<<< HEAD
    * Creates datapoints from inferences based on either specific inference IDs or an inference query.
    * @param datasetName - The name of the dataset to create datapoints in
    * @param request - The request containing either inference IDs or an inference query with filters
@@ -923,7 +914,14 @@
       method: "POST",
       body: JSON.stringify(request),
     });
-=======
+    if (!response.ok) {
+      const message = await this.getErrorText(response);
+      this.handleHttpError({ message, response });
+    }
+    return (await response.json()) as CreateDatapointsResponse;
+  }
+
+  /**
    * Counts unique datapoints across specified evaluation runs.
    * @param functionName - The name of the function being evaluated
    * @param evaluationRunIds - Array of evaluation run IDs
@@ -968,16 +966,11 @@
     const endpoint = `/internal/workflow-evaluations/projects${queryString ? `?${queryString}` : ""}`;
 
     const response = await this.fetch(endpoint, { method: "GET" });
->>>>>>> 477f137a
-    if (!response.ok) {
-      const message = await this.getErrorText(response);
-      this.handleHttpError({ message, response });
-    }
-<<<<<<< HEAD
-    return (await response.json()) as CreateDatapointsResponse;
-=======
+    if (!response.ok) {
+      const message = await this.getErrorText(response);
+      this.handleHttpError({ message, response });
+    }
     return (await response.json()) as GetWorkflowEvaluationProjectsResponse;
->>>>>>> 477f137a
   }
 
   /**
@@ -1078,7 +1071,6 @@
   }
 
   /**
-<<<<<<< HEAD
    * Counts inferences matching the given parameters.
    * When output_source is "demonstration", only inferences with demonstration feedback are counted.
    * @param request - The count inferences request parameters
@@ -1091,7 +1083,15 @@
       method: "POST",
       body: JSON.stringify(request),
     });
-=======
+    if (!response.ok) {
+      const message = await this.getErrorText(response);
+      this.handleHttpError({ message, response });
+    }
+    const result = (await response.json()) as CountInferencesResponse;
+    return Number(result.count);
+  }
+
+  /**
    * Gets inference statistics for a specific episode.
    * @param episode_id - The UUID of the episode
    * @returns A promise that resolves with the inference stats
@@ -1102,15 +1102,10 @@
   ): Promise<GetEpisodeInferenceCountResponse> {
     const endpoint = `/internal/episodes/${episode_id}/inference-count`;
     const response = await this.fetch(endpoint, { method: "GET" });
->>>>>>> 477f137a
-    if (!response.ok) {
-      const message = await this.getErrorText(response);
-      this.handleHttpError({ message, response });
-    }
-<<<<<<< HEAD
-    const result = (await response.json()) as CountInferencesResponse;
-    return Number(result.count);
-=======
+    if (!response.ok) {
+      const message = await this.getErrorText(response);
+      this.handleHttpError({ message, response });
+    }
     return (await response.json()) as GetEpisodeInferenceCountResponse;
   }
 
@@ -1171,7 +1166,6 @@
         (entry): entry is [string, string] => entry[1] !== undefined,
       ),
     );
->>>>>>> 477f137a
   }
 
   private async fetch(
