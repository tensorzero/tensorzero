--- conflicted
+++ resolved
@@ -91,75 +91,6 @@
       };
       break;
     }
-<<<<<<< HEAD
-    optimizerConfig = {
-      type: "fireworks_sft",
-      model: data.model.name,
-      early_stop: null,
-      epochs: null,
-      learning_rate: null,
-      max_context_length: null,
-      lora_rank: null,
-      batch_size: null,
-      display_name: null,
-      output_model: null,
-      warm_start_from: null,
-      is_turbo: null,
-      eval_auto_carveout: null,
-      nodes: null,
-      mtp_enabled: null,
-      mtp_num_draft_tokens: null,
-      mtp_freeze_base_model: null,
-      deploy_after_training: false,
-      credentials: null,
-      api_base: fireworksNativeSFTBase,
-      account_id: accountId,
-    };
-  } else if (data.model.provider == "together") {
-    optimizerConfig = {
-      type: "together_sft",
-      model: data.model.name,
-      credentials: null,
-      api_base: togetherNativeSFTBase,
-      n_epochs: 1,
-      n_checkpoints: 1,
-      n_evals: null,
-      batch_size: "max",
-      learning_rate: 0.00001,
-      warmup_ratio: 0,
-      max_grad_norm: 1,
-      weight_decay: 0,
-      suffix: null,
-      lr_scheduler: {
-        lr_scheduler_type: "linear",
-        min_lr_ratio: 0,
-      },
-      wandb_api_key: null,
-      wandb_base_url: null,
-      wandb_project_name: null,
-      wandb_name: null,
-      training_method: {
-        method: "sft",
-      },
-      training_type: {
-        type: "Lora",
-        lora_r: 8,
-        lora_alpha: 16,
-        lora_dropout: 0,
-        lora_trainable_modules: "all-linear",
-      },
-      from_checkpoint: null,
-      from_hf_model: null,
-      hf_model_revision: null,
-      hf_api_token: null,
-      hf_output_repo_name: null,
-    };
-  } else {
-    throw new Error(
-      `Native SFT is not supported for provider ${data.model.provider}`,
-    );
-=======
->>>>>>> 3feddeb5
   }
 
   const job = await client.experimentalLaunchOptimizationWorkflow({
