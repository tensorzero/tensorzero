import { describe, expect, test, beforeAll } from "vitest";
import { getTensorZeroClient } from "~/utils/tensorzero.server";
import { getDatapoint } from "~/utils/clickhouse/datasets.server";
import { type JsonInferenceDatapoint } from "~/utils/tensorzero";

<<<<<<< HEAD
describe("update datapoints", () => {
  test("should preserve original source_inference_id and set is_custom when updating datapoint", async () => {
=======
let tensorZeroClient: ReturnType<typeof getTensorZeroClient>;

describe("update datapoints and make sure the source_inference_id is removed if the input changed", () => {
  beforeAll(() => {
    tensorZeroClient = getTensorZeroClient();
  });

  test("should remove the source_inference_id if the input changed", async () => {
>>>>>>> e0cd9e46
    const datapoint: JsonInferenceDatapoint = {
      function_name: "extract_entities",
      input: {
        messages: [
          {
            role: "user" as const,
            content: [
              {
                type: "text" as const,
                text: "nds] ) :",
              },
            ],
          },
        ],
      },
      output: {
        person: [],
        organization: [],
        location: [],
        miscellaneous: [],
      },
      tags: {},
      auxiliary: "",
      output_schema: {
        $schema: "http://json-schema.org/draft-07/schema#",
        type: "object",
        properties: {
          person: {
            type: "array",
            items: {
              type: "string",
            },
          },
          organization: {
            type: "array",
            items: {
              type: "string",
            },
          },
          location: {
            type: "array",
            items: {
              type: "string",
            },
          },
          miscellaneous: {
            type: "array",
            items: {
              type: "string",
            },
          },
        },
        required: ["person", "organization", "location", "miscellaneous"],
        additionalProperties: false,
      },
      source_inference_id: null,
    };

    await tensorZeroClient.updateDatapoint(
      "test",
      "01960832-7028-743c-8c44-a598aa5130fd",
      datapoint,
    );

    const retrievedDatapoint = await getDatapoint(
      "test",
      "01960832-7028-743c-8c44-a598aa5130fd",
    );
    expect(retrievedDatapoint?.source_inference_id).toBe(
      datapoint.source_inference_id,
    );
    expect(retrievedDatapoint?.is_custom).toBe(true);
  });
});<|MERGE_RESOLUTION|>--- conflicted
+++ resolved
@@ -3,19 +3,14 @@
 import { getDatapoint } from "~/utils/clickhouse/datasets.server";
 import { type JsonInferenceDatapoint } from "~/utils/tensorzero";
 
-<<<<<<< HEAD
-describe("update datapoints", () => {
-  test("should preserve original source_inference_id and set is_custom when updating datapoint", async () => {
-=======
 let tensorZeroClient: ReturnType<typeof getTensorZeroClient>;
 
-describe("update datapoints and make sure the source_inference_id is removed if the input changed", () => {
+describe("update datapoints", () => {
   beforeAll(() => {
     tensorZeroClient = getTensorZeroClient();
   });
 
-  test("should remove the source_inference_id if the input changed", async () => {
->>>>>>> e0cd9e46
+  test("should preserve original source_inference_id and set is_custom when updating datapoint", async () => {
     const datapoint: JsonInferenceDatapoint = {
       function_name: "extract_entities",
       input: {
@@ -72,6 +67,7 @@
         additionalProperties: false,
       },
       source_inference_id: null,
+      is_custom: true,
     };
 
     await tensorZeroClient.updateDatapoint(
