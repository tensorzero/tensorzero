--- conflicted
+++ resolved
@@ -6,12 +6,8 @@
 import { logger } from "~/utils/logger";
 import { getEnv } from "./env.server";
 import { runNativeEvaluationStreaming } from "./tensorzero/native_client.server";
-<<<<<<< HEAD
 import type { EvaluationRunEvent } from "~/types/tensorzero";
-=======
-import type { EvaluationRunEvent } from "tensorzero-node";
-
->>>>>>> 7054e451
+
 function getConfigPath(): string {
   const configPath = getEnv().TENSORZERO_UI_CONFIG_PATH;
   if (!configPath) {
