--- conflicted
+++ resolved
@@ -71,11 +71,7 @@
     };
     const result_string = dump_optimizer_output(optimizerOutput);
     expect(result_string).toBe(
-<<<<<<< HEAD
-      '[models.gpt-4o]\nrouting = [ "gpt-4o" ]\n\n[models.gpt-4o.providers.gpt-4o]\ntype = "openai"\nmodel_name = "gpt-4o"\ndiscard_unknown_chunks = false\ninclude_encrypted_reasoning = false\napi_type = "chat_completions"',
-=======
-      '[models.gpt-4o]\nrouting = [ "gpt-4o" ]\n\n[models.gpt-4o.providers.gpt-4o]\ntype = "openai"\nmodel_name = "gpt-4o"\ndiscard_unknown_chunks = false\napi_type = "chat_completions"\nprovider_tools = []',
->>>>>>> 34623eca
+      '[models.gpt-4o]\nrouting = [ "gpt-4o" ]\n\n[models.gpt-4o.providers.gpt-4o]\ntype = "openai"\nmodel_name = "gpt-4o"\ndiscard_unknown_chunks = false\napi_type = "chat_completions"\ninclude_encrypted_reasoning = false\nprovider_tools = []',
     );
   });
 });