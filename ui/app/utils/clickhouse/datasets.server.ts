import z from "zod";
import { clickhouseClient } from "./client.server";
import {
  DatasetCountInfoSchema,
  DatasetDetailRowSchema,
  DatapointInsertSchema,
  DatapointRowSchema,
  DatasetQueryParamsSchema,
  type DatasetCountInfo,
  type DatasetDetailRow,
  type DatapointInsert,
  type DatapointRow,
  type DatasetQueryParams,
  type ParsedDatasetRow,
} from "./datasets";
import {
  contentBlockOutputSchema,
  inputSchema,
  jsonInferenceOutputSchema,
} from "./common";
import { getConfig } from "../config/index.server";

/**
 * Constructs a SELECT query for either the Chat or JSON dataset table.
 *
 * The query is built by:
 * - Choosing the appropriate table based on `inferenceType`.
 * - Constructing the SELECT field list (with adjustments if joining demonstrations).
 * - Appending optional JOIN clauses for metric filtering or demonstration feedback.
 * - Adding WHERE conditions based on `function_name`, `variant_name`, and any extra clauses.
 * - Applying LIMIT and OFFSET if provided.
 *
 * If `include_output` is false (and no demonstration join is used), the output field is replaced with NULL.
 *
 * @param params - The query parameters.
 * @returns An object containing the constructed query and its parameters.
 */
function buildDatasetSelectQuery(params: DatasetQueryParams): {
  query: string;
  query_params: Record<string, string | number>;
} {
  const {
    inferenceType,
    function_name,
    variant_name,
    extra_where,
    extra_params,
    metric_filter,
    output_source,
    limit,
    offset,
  } = params;

  // Validate: if variant_name is provided, function_name must also be provided.
  if (variant_name && !function_name) {
    throw new Error(
      "If variant_name is provided, function_name must also be provided.",
    );
  }

  // Select the appropriate table based on inference type.
  const tableName =
    inferenceType === "chat" ? "ChatInference" : "JsonInference";

  // Build the list of fields to select.
  let selectFields: string[];
  if (inferenceType === "chat") {
    selectFields = [
      "function_name",
      "id",
      "episode_id",
      "input",
      "output",
      "tool_params",
      "tags",
    ];
  } else {
    selectFields = [
      "function_name",
      "id",
      "episode_id",
      "input",
      "output",
      "output_schema",
      "tags",
    ];
  }

  // Adjust the output field based on flags:
  // - If join_demonstrations is true, use the demonstration's value as output.
  // - Otherwise, if include_output is false, replace output with NULL.
  if (output_source === "demonstration") {
    selectFields = selectFields.map((field) =>
      field === "output" ? "demo.value as output" : field,
    );
  } else if (output_source === "none") {
    selectFields = selectFields.map((field) =>
      field === "output" ? "NULL AS output" : field,
    );
  }

  // Always include an auxiliary field (currently an empty string).
  selectFields.push("'' AS auxiliary");

  // Start building the base query.
  let query = `SELECT ${selectFields.join(", ")} FROM ${tableName}`;

  // Prepare WHERE clause array and query parameters object.
  const whereClauses: string[] = [];
  const queryParams: Record<string, string | number> = {};

  // Merge any extra parameters into the query parameters.
  if (extra_params) {
    Object.assign(queryParams, extra_params);
  }

  // Add condition for function_name if provided.
  if (function_name) {
    whereClauses.push("function_name = {function_name:String}");
    queryParams.function_name = function_name;
  }

  // Add condition for variant_name if provided.
  if (variant_name) {
    whereClauses.push("variant_name = {variant_name:String}");
    queryParams.variant_name = variant_name;
  }

  // -------------------------------------------------------------------
  // Metric Filter Join Logic:
  // If a metric_filter is provided, join the corresponding feedback table.
  // This join selects the latest metric feedback (using ROW_NUMBER window function)
  // and applies a condition based on the metric threshold.
  // -------------------------------------------------------------------
  if (metric_filter) {
    // Choose the correct feedback table (BooleanMetricFeedback or FloatMetricFeedback).
    const feedback_table = getFeedbackTable(metric_filter.metric_type);
    // Build the condition for filtering based on the metric threshold.
    const reward_condition = `AND value ${metric_filter.operator} {metric_threshold:Float}`;
    // Append the JOIN clause for the metric feedback.
    query += ` JOIN (
      SELECT
        target_id,
        value,
        ROW_NUMBER() OVER (PARTITION BY target_id ORDER BY timestamp DESC) as rn
      FROM ${feedback_table}
      WHERE metric_name = {metric_name:String}
      ${reward_condition}
    ) AS feedback ON ${tableName}.${metric_filter.join_on} = feedback.target_id AND feedback.rn = 1`;
    // Set the query parameters for metric filtering.
    queryParams.metric_name = metric_filter.metric;
    queryParams.metric_threshold = metric_filter.threshold;
  }

  // -------------------------------------------------------------------
  // Demonstration Join Logic:
  // If join_demonstrations is true, join the DemonstrationFeedback table.
  // This join selects the latest demonstration feedback and uses its value as the output.
  // -------------------------------------------------------------------
  if (output_source === "demonstration") {
    query += ` JOIN (
      SELECT
        inference_id,
        value,
        ROW_NUMBER() OVER (PARTITION BY inference_id ORDER BY timestamp DESC) as rn
      FROM DemonstrationFeedback
    ) AS demo ON ${tableName}.id = demo.inference_id AND demo.rn = 1`;
  }

  // Append any extra WHERE clauses provided by the caller.
  if (extra_where && extra_where.length > 0) {
    whereClauses.push(...extra_where);
  }

  // If any WHERE conditions have been added, append them to the query.
  if (whereClauses.length > 0) {
    query += " WHERE " + whereClauses.join(" AND ");
  }

  // Append LIMIT and OFFSET clauses if provided.
  if (limit !== undefined) {
    query += " LIMIT {limit:UInt32}";
    queryParams.limit = limit;
  }
  if (offset !== undefined) {
    query += " OFFSET {offset:UInt32}";
    queryParams.offset = offset;
  }

  return { query, query_params: queryParams };
}

/**
 * Executes the constructed query to select rows from the dataset.
 *
 * @param params - The query parameters.
 * @returns A promise resolving to an array of dataset rows matching the query.
 */
export async function selectRowsForDataset(
  params: DatasetQueryParams,
): Promise<DatapointInsert[]> {
  const { query, query_params } = buildDatasetSelectQuery(params);
  const resultSet = await clickhouseClient.query({
    query,
    format: "JSONEachRow",
    query_params,
  });
  const rows = await resultSet.json<DatapointInsert[]>();
  return z.array(DatapointInsertSchema).parse(rows);
}

/**
 * Executes a COUNT query for the dataset rows matching the provided parameters.
 *
 * Note: This function does not support LIMIT or OFFSET.
 *
 * @param params - The query parameters.
 * @returns A promise resolving to the count of rows matching the query.
 */
export async function countRowsForDataset(
  params: DatasetQueryParams,
): Promise<number> {
  // Validate that no limit or offset is provided.
  if (params.limit !== undefined || params.offset !== undefined) {
    throw new Error(
      "limit and offset are not supported for countRowsForDataset",
    );
  }

  const { query, query_params } = buildDatasetSelectQuery(params);
  const count_query = `SELECT toUInt32(count()) as count FROM (${query})`;
  const resultSet = await clickhouseClient.query({
    query: count_query,
    format: "JSONEachRow",
    query_params,
  });
  const rows = await resultSet.json<{ count: number }>();
  return rows[0].count;
}

/**
 * Helper function to get the correct feedback table based on metric type.
 *
 * @param metric_type - The metric type ("boolean" or "float").
 * @returns The name of the feedback table to use.
 */
function getFeedbackTable(metric_type: "boolean" | "float") {
  return metric_type === "boolean"
    ? "BooleanMetricFeedback"
    : "FloatMetricFeedback";
}

/*
Get name and count for all datasets.
This function should sum the counts of chat and json inferences for each dataset.
The groups should be ordered by last_updated in descending order.
*/
export async function getDatasetCounts(): Promise<DatasetCountInfo[]> {
  const resultSet = await clickhouseClient.query({
    query: `
      SELECT
        dataset_name,
        toUInt32(sum(count)) AS count,
        formatDateTime(max(last_updated), '%Y-%m-%dT%H:%i:%SZ') AS last_updated
      FROM (
        SELECT
          dataset_name,
          toUInt32(count()) AS count,
          max(updated_at) AS last_updated
        FROM ChatInferenceDatapoint
        FINAL
        WHERE staled_at IS NULL
        GROUP BY dataset_name
        UNION ALL
        SELECT
          dataset_name,
          toUInt32(count()) AS count,
          max(updated_at) AS last_updated
        FROM JsonInferenceDatapoint
        FINAL
        WHERE staled_at IS NULL
        GROUP BY dataset_name
      )
      GROUP BY dataset_name
      ORDER BY last_updated DESC
    `,
    format: "JSONEachRow",
  });
  const rows = await resultSet.json<DatasetCountInfo[]>();
  return z.array(DatasetCountInfoSchema).parse(rows);
}
/**
 * Executes an INSERT INTO ... SELECT ... query to insert rows into the dataset table.
 *
 * The destination table is determined by the provided `inferenceType`:
 * - "chat"  → ChatInferenceDatapoint
 * - "json"  → JsonInferenceDatapoint
 *
 * This function wraps the query generated by buildDatasetSelectQuery in a subquery
 * to prepend a constant `dataset_name` column.
 *
 * @param params - The dataset query parameters.
 * @returns A promise that resolves when the insert query completes.
 */
export async function insertRowsForDataset(
  params: DatasetQueryParams,
): Promise<void> {
  const validatedParams = DatasetQueryParamsSchema.safeParse(params);
  if (!validatedParams.success) {
    throw new Error(
      `Invalid dataset query params: ${validatedParams.error.message}`,
    );
  }
  if (!validatedParams.data.dataset_name) {
    throw new Error("dataset_name is required for dataset insertion");
  }
  validateDatasetName(validatedParams.data.dataset_name);

  const destinationTable =
    validatedParams.data.inferenceType === "chat"
      ? "ChatInferenceDatapoint"
      : "JsonInferenceDatapoint";

  // Build the SELECT query from the source table
  const { query: sourceQuery, query_params } = buildDatasetSelectQuery(params);

  // Wrap the select query to include all required columns with their defaults
  const wrappedQuery = `
    INSERT INTO ${destinationTable}
    SELECT
      '${validatedParams.data.dataset_name}' as dataset_name,
      function_name,
      generateUUIDv7() as id,
      episode_id,
      input,
      output,
      ${validatedParams.data.inferenceType === "chat" ? "tool_params" : "output_schema"},
      tags,
      auxiliary,
      false as is_deleted,
      now64() as updated_at,
      null as staled_at
    FROM (
      ${sourceQuery}
    ) AS t
  `;

  // Execute the INSERT query
  await clickhouseClient.query({
    query: wrappedQuery,
    query_params,
  });
}

export async function getDatasetRows(
  dataset_name: string,
  page_size: number,
  offset: number,
): Promise<DatasetDetailRow[]> {
  // Ensure offset is not negative
  const validOffset = Math.max(0, offset);

  const query = `
      SELECT *
      FROM (
        SELECT
          id,
          'chat' as type,
          function_name,
          episode_id,
          formatDateTime(updated_at, '%Y-%m-%dT%H:%i:%SZ') AS updated_at
        FROM ChatInferenceDatapoint
        FINAL
        WHERE dataset_name = {dataset_name:String} AND staled_at IS NULL
        UNION ALL
        SELECT
          id,
          'json' as type,
          function_name,
          episode_id,
          formatDateTime(updated_at, '%Y-%m-%dT%H:%i:%SZ') AS updated_at
        FROM JsonInferenceDatapoint
        FINAL
        WHERE dataset_name = {dataset_name:String} AND staled_at IS NULL
      )
      ORDER BY updated_at DESC, id DESC
      LIMIT {page_size:UInt32}
      OFFSET {offset:UInt32}
    `;

  const resultSet = await clickhouseClient.query({
    query,
    format: "JSONEachRow",
    query_params: {
      dataset_name,
      page_size,
      offset: validOffset,
    },
  });
  const rows = await resultSet.json<DatasetDetailRow[]>();
  return z.array(DatasetDetailRowSchema).parse(rows);
}

export async function getDatapoint(
  dataset_name: string,
  id: string,
  allow_stale: boolean = false,
): Promise<ParsedDatasetRow | null> {
  let chat_query = `
    SELECT
      dataset_name,
      function_name,
      id,
      episode_id,
      input,
      output,
      tool_params,
      tags,
      auxiliary,
      formatDateTime(updated_at, '%Y-%m-%dT%H:%i:%SZ') AS updated_at,
      formatDateTime(staled_at, '%Y-%m-%dT%H:%i:%SZ') as staled_at
    FROM ChatInferenceDatapoint FINAL
    WHERE dataset_name = {dataset_name:String}
      AND id = {id:String}
  `;
  if (!allow_stale) {
    chat_query += "\nAND staled_at IS NULL";
  }

  let json_query = `
    SELECT
      dataset_name,
      function_name,
      id,
      episode_id,
      input,
      output,
      output_schema,
      tags,
      auxiliary,
      formatDateTime(updated_at, '%Y-%m-%dT%H:%i:%SZ') AS updated_at,
      formatDateTime(staled_at, '%Y-%m-%dT%H:%i:%SZ') AS staled_at
    FROM JsonInferenceDatapoint FINAL
    WHERE dataset_name = {dataset_name:String}
      AND id = {id:String}
  `;
  if (!allow_stale) {
    json_query += "\nAND staled_at IS NULL";
  }

  const [chatResult, jsonResult] = await Promise.all([
    clickhouseClient
      .query({
        query: chat_query,
        format: "JSONEachRow",
        query_params: { dataset_name, id },
      })
      .then((rs) => rs.json<DatapointRow[]>()),
    clickhouseClient
      .query({
        query: json_query,
        format: "JSONEachRow",
        query_params: { dataset_name, id },
      })
      .then((rs) => rs.json<DatapointRow[]>()),
  ]);

  const allResults = [...chatResult, ...jsonResult];
  if (allResults.length === 0) {
    return null;
  }

  if (allResults.length > 1) {
    throw new Error(
      `Expected exactly one result for dataset ${dataset_name} and id ${id}, but found ${allResults.length}`,
    );
  }
  const row = DatapointRowSchema.parse(allResults[0]);
  const parsedRow = parseDatapointRow(row);

  return parsedRow;
}

function parseDatapointRow(row: DatapointRow): ParsedDatasetRow {
  if ("tool_params" in row) {
    // Chat inference row
    return {
      ...row,
      input: inputSchema.parse(JSON.parse(row.input)),
      output: row.output
        ? z.array(contentBlockOutputSchema).parse(JSON.parse(row.output))
        : undefined,
      tool_params:
        row.tool_params === ""
          ? undefined
          : z
              .record(z.string(), z.unknown())
              .parse(JSON.parse(row.tool_params)),
      tags: row.tags,
    };
  } else {
    // JSON inference row
    return {
      ...row,
      input: inputSchema.parse(JSON.parse(row.input)),
      output: row.output
        ? jsonInferenceOutputSchema.parse(JSON.parse(row.output))
        : undefined,
      output_schema: z
        .record(z.string(), z.unknown())
        .parse(JSON.parse(row.output_schema)),
    };
  }
}

export async function staleDatapoint(
  dataset_name: string,
  datapoint_id: string,
  function_type: "chat" | "json",
): Promise<void> {
  const table =
    function_type === "chat"
      ? "ChatInferenceDatapoint"
      : "JsonInferenceDatapoint";
  const query = `
    INSERT INTO {table:Identifier}
    SELECT
      * EXCEPT (staled_at, updated_at),
      now64() as staled_at,
      now64() as updated_at
    FROM {table:Identifier} FINAL
    WHERE dataset_name = {dataset_name:String}
      AND id = {datapoint_id:String}
  `;
  clickhouseClient.query({
    query,
    query_params: {
      table,
      dataset_name,
      datapoint_id,
    },
  });
}

export async function insertDatapoint(
  datapoint: ParsedDatasetRow,
): Promise<void> {
  validateDatasetName(datapoint.dataset_name);
  const table =
    "tool_params" in datapoint
      ? "ChatInferenceDatapoint"
      : "JsonInferenceDatapoint";
  const values = [
    {
      dataset_name: datapoint.dataset_name,
      function_name: datapoint.function_name,
      id: datapoint.id,
      episode_id: datapoint.episode_id,
      input: datapoint.input,
      output: datapoint.output,
      tags: datapoint.tags,
      auxiliary: datapoint.auxiliary,
      is_deleted: false,
      // Add type-specific fields
      ...("tool_params" in datapoint
        ? { tool_params: datapoint.tool_params }
        : {}),
      ...("output_schema" in datapoint
        ? { output_schema: datapoint.output_schema }
        : {}),
    },
  ];

  await clickhouseClient.insert({
    table,
    values,
    format: "JSONEachRow",
  });
}

<<<<<<< HEAD
export async function countDatapointsForDatasetFunction(
  dataset_name: string,
  function_name: string,
): Promise<number | null> {
  const config = await getConfig();
  const function_type = config.functions[function_name]?.type;
  if (!function_type) {
    return null;
  }
  const table =
    function_type === "chat"
      ? "ChatInferenceDatapoint"
      : "JsonInferenceDatapoint";
  const resultSet = await clickhouseClient.query({
    query: `SELECT toUInt32(count()) as count FROM {table:Identifier} WHERE dataset_name = {dataset_name:String} AND function_name = {function_name:String}`,
    format: "JSONEachRow",
    query_params: { dataset_name, function_name, table },
  });
  const rows = await resultSet.json<{ count: number }>();
  return rows[0].count;
=======
function validateDatasetName(dataset_name: string) {
  if (dataset_name === "builder" || dataset_name.startsWith("tensorzero::")) {
    throw new Error("Invalid dataset name");
  }
>>>>>>> 9e4ebb1f
}<|MERGE_RESOLUTION|>--- conflicted
+++ resolved
@@ -578,7 +578,6 @@
   });
 }
 
-<<<<<<< HEAD
 export async function countDatapointsForDatasetFunction(
   dataset_name: string,
   function_name: string,
@@ -599,10 +598,10 @@
   });
   const rows = await resultSet.json<{ count: number }>();
   return rows[0].count;
-=======
+}
+
 function validateDatasetName(dataset_name: string) {
   if (dataset_name === "builder" || dataset_name.startsWith("tensorzero::")) {
     throw new Error("Invalid dataset name");
   }
->>>>>>> 9e4ebb1f
 }