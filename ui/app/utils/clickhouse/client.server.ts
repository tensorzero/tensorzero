<<<<<<< HEAD
import { createClient } from "@clickhouse/client";
import { logger } from "~/utils/logger";
=======
import { createClient, type ClickHouseClient } from "@clickhouse/client";
import { canUseDOM, isErrorLike } from "../common";
import { getEnv } from "../env.server";
>>>>>>> 8460ff09

class ClickHouseClientError extends Error {
  constructor(message: string, options?: ErrorOptions) {
    super(message, options);
    this.name = "ClickHouseClientError";
  }
}

<<<<<<< HEAD
export const clickhouseClient = createClient({
  url:
    process.env.TENSORZERO_CLICKHOUSE_URL ??
    (() => {
      if (process.env.CLICKHOUSE_URL) {
        logger.warn(
          'Deprecation Warning: The environment variable "CLICKHOUSE_URL" has been renamed to "TENSORZERO_CLICKHOUSE_URL" and will be removed in a future version. Please update your environment to use "TENSORZERO_CLICKHOUSE_URL" instead.',
        );
        return process.env.CLICKHOUSE_URL;
      }
      return undefined;
    })(),
});
=======
let _clickhouseClient: ClickHouseClient | null = null;
export function getClickhouseClient(): ClickHouseClient {
  // Ensure this only runs on the server. Vite's React Router plugin should
  // ensure this is unreachable since the filename ends with `.server.ts`, but
  // this check adds additional assurance.
  if (canUseDOM) {
    throw new ClickHouseClientError(
      "clickhouseClient can only be used on the server side",
    );
  }

  if (_clickhouseClient) {
    return _clickhouseClient;
  }

  const env = getEnv();
  try {
    // Proxy the ClickHouse client to intercept method calls for better error
    // handling. The ClickHouse client itself does not handle some errors
    // internally so the user will see cryptic Node errors unless we intercept.
    const client = new Proxy(
      createClient({ url: env.TENSORZERO_CLICKHOUSE_URL }),
      {
        get(target, prop, receiver) {
          const propertyOrMethod = target[prop as keyof ClickHouseClient];

          // Intercept the method to catch errors and throw ClickHouseClientError
          if (typeof propertyOrMethod === "function") {
            // eslint-disable-next-line @typescript-eslint/no-explicit-any
            return function (...args: any[]) {
              try {
                const result = Reflect.apply(propertyOrMethod, target, args);
                if (isPromiseLike(result)) {
                  return result.catch((error: unknown) => {
                    throw getMethodError(error, prop);
                  });
                }
                return result;
              } catch (error) {
                throw getMethodError(error, prop);
              }
            };
          }

          // Otherwise, just return the property
          return Reflect.get(target, prop, receiver);
        },
      },
    );

    _clickhouseClient = client;
    return client;
  } catch (error) {
    throw new ClickHouseClientError(
      "Failed to create ClickHouse client. Please ensure that the `TENSORZERO_CLICKHOUSE_URL` environment variable is set correctly and that the ClickHouse server is running.\n\n" +
        "Failed with the following message:\n\n" +
        (isErrorLike(error) ? error.message : String(error)),
      { cause: error },
    );
  }
}

function getMethodError(originalError: unknown, methodName: string | symbol) {
  const originalErrorMessage = isErrorLike(originalError)
    ? originalError.message
    : String(originalError);

  let errorMessage =
    `Failed to execute ClickHouse ${methodName.toString()}. Please ensure that:\n` +
    "\n  1. the `TENSORZERO_CLICKHOUSE_URL` environment variable is set to the correct URL," +
    "\n  2. the ClickHouse server is running, and" +
    "\n  3. the query is valid\n";

  if (originalErrorMessage) {
    errorMessage += `\nFailed with the following message:\n\n${originalErrorMessage}`;
  }

  return new ClickHouseClientError(errorMessage, { cause: originalError });
}
>>>>>>> 8460ff09

export async function checkClickHouseConnection(): Promise<boolean> {
  try {
    const result = await getClickhouseClient().ping();
    return result.success;
  } catch {
    return false;
  }
}

export function isClickHouseClientError(
  error: unknown,
): error is ClickHouseClientError {
  return isErrorLike(error) && error.name === "ClickHouseClientError";
}

function isPromiseLike<T>(value: unknown): value is Promise<T> {
  return (
    typeof value === "object" &&
    value !== null &&
    typeof (value as Promise<T>).then === "function" &&
    typeof (value as Promise<T>).catch === "function"
  );
}<|MERGE_RESOLUTION|>--- conflicted
+++ resolved
@@ -1,11 +1,6 @@
-<<<<<<< HEAD
-import { createClient } from "@clickhouse/client";
-import { logger } from "~/utils/logger";
-=======
 import { createClient, type ClickHouseClient } from "@clickhouse/client";
 import { canUseDOM, isErrorLike } from "../common";
 import { getEnv } from "../env.server";
->>>>>>> 8460ff09
 
 class ClickHouseClientError extends Error {
   constructor(message: string, options?: ErrorOptions) {
@@ -14,21 +9,6 @@
   }
 }
 
-<<<<<<< HEAD
-export const clickhouseClient = createClient({
-  url:
-    process.env.TENSORZERO_CLICKHOUSE_URL ??
-    (() => {
-      if (process.env.CLICKHOUSE_URL) {
-        logger.warn(
-          'Deprecation Warning: The environment variable "CLICKHOUSE_URL" has been renamed to "TENSORZERO_CLICKHOUSE_URL" and will be removed in a future version. Please update your environment to use "TENSORZERO_CLICKHOUSE_URL" instead.',
-        );
-        return process.env.CLICKHOUSE_URL;
-      }
-      return undefined;
-    })(),
-});
-=======
 let _clickhouseClient: ClickHouseClient | null = null;
 export function getClickhouseClient(): ClickHouseClient {
   // Ensure this only runs on the server. Vite's React Router plugin should
@@ -108,7 +88,6 @@
 
   return new ClickHouseClientError(errorMessage, { cause: originalError });
 }
->>>>>>> 8460ff09
 
 export async function checkClickHouseConnection(): Promise<boolean> {
   try {
