import { getConfig } from "../config/index.server";
import { resolveInput } from "../resolve.server";
import { clickhouseClient } from "./client.server";
import { inputSchema } from "./common";
import {
  EvaluationRunInfoSchema,
  EvaluationStatisticsSchema,
  type EvaluationResult,
  type EvaluationRunInfo,
  type EvaluationStatistics,
  type EvaluationInfoResult,
  evaluationInfoResultSchema,
  getEvaluatorMetricName,
  type EvaluationResultWithVariant,
  type ParsedEvaluationResultWithVariant,
  type ParsedEvaluationResult,
  JsonEvaluationResultSchema,
  ChatEvaluationResultSchema,
  ParsedEvaluationResultWithVariantSchema,
} from "./evaluations";
import { uuidv7ToTimestamp } from "./helpers";

export async function getEvaluationRunInfos(
  evaluation_run_ids: string[],
  function_name: string,
): Promise<EvaluationRunInfo[]> {
  const query = `
    SELECT DISTINCT run_tag.value as evaluation_run_id, run_tag.variant_name as variant_name
    FROM TagInference AS run_tag
    WHERE run_tag.key = 'tensorzero::evaluation_run_id'
      AND run_tag.value IN ({evaluation_run_ids:Array(String)})
      AND run_tag.function_name = {function_name:String}
    ORDER BY toUInt128(toUUID(evaluation_run_id)) DESC
  `;

  const result = await clickhouseClient.query({
    query,
    format: "JSONEachRow",
    query_params: {
      evaluation_run_ids: evaluation_run_ids,
      function_name: function_name,
    },
  });

  const rows = await result.json<EvaluationRunInfo[]>();
  return rows.map((row) => EvaluationRunInfoSchema.parse(row));
}

async function parseEvaluationResult(
  result: EvaluationResult,
): Promise<ParsedEvaluationResult> {
  // Parse the input field
  const parsedInput = inputSchema.parse(JSON.parse(result.input));
  const resolvedInput = await resolveInput(parsedInput);

  // Parse the outputs
  const generatedOutput = JSON.parse(result.generated_output);
  const referenceOutput = JSON.parse(result.reference_output);

  // Determine if this is a chat result by checking if generated_output is an array
  if (Array.isArray(generatedOutput)) {
    // This is likely a chat evaluation result
    return ChatEvaluationResultSchema.parse({
      ...result,
      input: resolvedInput,
      generated_output: generatedOutput,
      reference_output: referenceOutput,
    });
  } else {
    // This is likely a JSON evaluation result
    return JsonEvaluationResultSchema.parse({
      ...result,
      input: resolvedInput,
      generated_output: generatedOutput,
      reference_output: referenceOutput,
    });
  }
}

async function parseEvaluationResultWithVariant(
  result: EvaluationResultWithVariant,
): Promise<ParsedEvaluationResultWithVariant> {
  try {
    // Parse using the same logic as parseEvaluationResult
    const parsedResult = await parseEvaluationResult(result);

    // Add the variant_name to the parsed result
    const parsedResultWithVariant = {
      ...parsedResult,
      variant_name: result.variant_name,
    };
    return ParsedEvaluationResultWithVariantSchema.parse(
      parsedResultWithVariant,
    );
  } catch (error) {
    console.warn(
      "Failed to parse evaluation result with variant using structure-based detection:",
      error,
    );
    // Fallback to direct parsing if needed
    return ParsedEvaluationResultWithVariantSchema.parse({
      ...result,
      input: result.input,
      generated_output: result.generated_output,
      reference_output: result.reference_output,
    });
  }
}

const getEvaluationResultDatapointIdsQuery = `
  SELECT DISTINCT dp.id as dp_id
  FROM {datapoint_table_name:Identifier} dp
  INNER JOIN TagInference datapoint_tag
    ON dp.id = toUUIDOrNull(datapoint_tag.value)
    AND datapoint_tag.key = 'tensorzero::datapoint_id'
    AND datapoint_tag.function_name = {function_name:String}
  INNER JOIN {inference_table_name:Identifier} ci
    ON ci.id = datapoint_tag.inference_id
    AND ci.function_name = {function_name:String}
  WHERE dp.function_name = {function_name:String}
    AND (ci.tags['tensorzero::evaluation_run_id'] IS NULL OR
         ci.tags['tensorzero::evaluation_run_id'] IN ({evaluation_run_ids:Array(String)}))
  ORDER BY toUInt128(toUUID(dp.id)) DESC
`;

export async function getEvaluationResults(
  function_name: string,
  function_type: "chat" | "json",
  metric_names: string[],
  evaluation_run_ids: string[],
  limit: number = 100,
  offset: number = 0,
) {
  const datapoint_table_name =
    function_type === "chat"
      ? "ChatInferenceDatapoint"
      : "JsonInferenceDatapoint";
  const inference_table_name =
    function_type === "chat" ? "ChatInference" : "JsonInference";
  const query = `
  SELECT
    dp.input as input,
    dp.id as datapoint_id,
    dp.output as reference_output,
    ci.output as generated_output,
    ci.tags['tensorzero::evaluation_run_id'] as evaluation_run_id,
    ci.tags['tensorzero::dataset_name'] as dataset_name,
    feedback.metric_name as metric_name,
    feedback.value as metric_value
  FROM (
    ${getEvaluationResultDatapointIdsQuery}
    LIMIT {limit:UInt32}
    OFFSET {offset:UInt32}
  ) paginated_dp
  INNER JOIN {datapoint_table_name:Identifier} dp
    ON dp.id = paginated_dp.dp_id
  INNER JOIN TagInference datapoint_tag FINAL
    ON dp.id = toUUIDOrNull(datapoint_tag.value)
    AND datapoint_tag.key = 'tensorzero::datapoint_id'
    AND datapoint_tag.function_name = {function_name:String}
  INNER JOIN {inference_table_name:Identifier} ci
    ON datapoint_tag.inference_id = ci.id
    AND ci.function_name = {function_name:String}
    AND ci.variant_name = datapoint_tag.variant_name
    AND ci.episode_id = datapoint_tag.episode_id
  INNER JOIN (
    SELECT target_id, metric_name, toString(value) as value
    FROM BooleanMetricFeedback
    WHERE metric_name IN ({metric_names:Array(String)})
    UNION ALL
    SELECT target_id, metric_name, toString(value) as value
    FROM FloatMetricFeedback
    WHERE metric_name IN ({metric_names:Array(String)})
  ) feedback
    ON feedback.target_id = ci.id
  WHERE
    (ci.tags['tensorzero::evaluation_run_id'] IS NULL OR
     ci.tags['tensorzero::evaluation_run_id'] IN ({evaluation_run_ids:Array(String)}))
  `;

  const result = await clickhouseClient.query({
    query,
    format: "JSONEachRow",
    query_params: {
      evaluation_run_ids: evaluation_run_ids,
      metric_names: metric_names,
      function_name: function_name,
      datapoint_table_name: datapoint_table_name,
      inference_table_name: inference_table_name,
      limit: limit,
      offset: offset,
    },
  });
  const rows = await result.json<EvaluationResult>();
  return Promise.all(rows.map((row) => parseEvaluationResult(row)));
}

/*
For each evaluation run and metric, we want to know:
 - how many datapoints were used
 - what was the mean and stderr of the metric value
*/
export async function getEvaluationStatistics(
  function_name: string,
  function_type: "chat" | "json",
  metric_names: string[],
  evaluation_run_ids: string[],
) {
  const datapoint_table_name =
    function_type === "chat"
      ? "ChatInferenceDatapoint"
      : "JsonInferenceDatapoint";
  const inference_table_name =
    function_type === "chat" ? "ChatInference" : "JsonInference";
  const query = `
  SELECT
    ci.tags['tensorzero::evaluation_run_id'] AS evaluation_run_id,
    feedback.metric_name AS metric_name,
    toUInt32(count()) AS datapoint_count,
    avg(toFloat64(feedback.value)) AS mean_metric,
    stddevSamp(toFloat64(feedback.value)) / sqrt(count()) AS stderr_metric
  FROM (
    ${getEvaluationResultDatapointIdsQuery}
  ) dp
  INNER JOIN TagInference datapoint_tag FINAL
    ON dp_id = toUUIDOrNull(datapoint_tag.value)
    AND datapoint_tag.key = 'tensorzero::datapoint_id'
    AND datapoint_tag.function_name = {function_name:String}
  INNER JOIN {inference_table_name:Identifier} ci
    ON datapoint_tag.inference_id = ci.id
    AND ci.function_name = {function_name:String}
    AND ci.variant_name = datapoint_tag.variant_name
    AND ci.episode_id = datapoint_tag.episode_id
  INNER JOIN (
    SELECT target_id, metric_name, value
    FROM BooleanMetricFeedback
    WHERE metric_name IN ({metric_names:Array(String)})
    UNION ALL
    SELECT target_id, metric_name, value
    FROM FloatMetricFeedback
    WHERE metric_name IN ({metric_names:Array(String)})
  ) feedback
    ON feedback.target_id = ci.id
  WHERE
     ci.tags['tensorzero::evaluation_run_id'] IN ({evaluation_run_ids:Array(String)})
    AND feedback.value IS NOT NULL
  GROUP BY
    ci.tags['tensorzero::evaluation_run_id'],
    feedback.metric_name
  ORDER BY
    toUInt128(toUUID(ci.tags['tensorzero::evaluation_run_id'])) DESC
  `;

  const result = await clickhouseClient.query({
    query,
    format: "JSONEachRow",
    query_params: {
      evaluation_run_ids: evaluation_run_ids,
      metric_names: metric_names,
      function_name: function_name,
      datapoint_table_name: datapoint_table_name,
      inference_table_name: inference_table_name,
    },
  });
  const rows = await result.json<EvaluationStatistics>();
  return rows.map((row) => EvaluationStatisticsSchema.parse(row));
}

export async function countDatapointsForEvaluation(
  function_name: string,
  function_type: "chat" | "json",
  evaluation_run_ids: string[],
) {
  const datapoint_table_name =
    function_type === "chat"
      ? "ChatInferenceDatapoint"
      : "JsonInferenceDatapoint";
  const inference_table_name =
    function_type === "chat" ? "ChatInference" : "JsonInference";

  const query = `
      SELECT toUInt32(count()) as count
      FROM (
        ${getEvaluationResultDatapointIdsQuery}
      )
  `;

  const result = await clickhouseClient.query({
    query,
    format: "JSONEachRow",
    query_params: {
      function_name: function_name,
      datapoint_table_name: datapoint_table_name,
      inference_table_name: inference_table_name,
      evaluation_run_ids: evaluation_run_ids,
    },
  });
  const rows = await result.json<{ count: number }>();
  return rows[0].count;
}

export async function countTotalEvaluationRuns() {
  const query = `
    SELECT toUInt32(uniqExact(value)) as count FROM TagInference WHERE key = 'tensorzero::evaluation_run_id'
  `;
  const result = await clickhouseClient.query({
    query,
    format: "JSONEachRow",
  });
  const rows = await result.json<{ count: number }>();
  return rows[0].count;
}

export async function getEvaluationRunInfo(
  limit: number = 100,
  offset: number = 0,
) {
  const query = `
    SELECT
<<<<<<< HEAD
        t1.value AS eval_run_id,
        t2.value AS eval_name,
        t1.function_name,
        t1.variant_name,
        formatDateTime(UUIDv7ToDateTime(uint_to_uuid(max(toUInt128(t1.inference_id)))), '%Y-%m-%dT%H:%i:%SZ') AS last_inference_timestamp
    FROM TagInference t1
    JOIN TagInference t2
        ON t1.inference_id = t2.inference_id
    WHERE t1.key = 'tensorzero::eval_run_id'
      AND t2.key = 'tensorzero::eval_name'
    GROUP BY
        t1.value,
        t2.value,
          t1.function_name,
          t1.variant_name
        ORDER BY toUInt128(toUUID(t1.value)) DESC
        LIMIT {limit:UInt32}
        OFFSET {offset:UInt32}
=======
    evaluation_run_id,
    any(evaluation_name) AS evaluation_name,
    any(inference_function_name) AS function_name,
    any(variant_name) AS variant_name,
    any(dataset_name) AS dataset_name,
    formatDateTime(UUIDv7ToDateTime(uint_to_uuid(max(max_inference_id))), '%Y-%m-%dT%H:%i:%SZ') AS last_inference_timestamp
FROM (
    SELECT
        maxIf(value, key = 'tensorzero::evaluation_run_id') AS evaluation_run_id,
        maxIf(value, key = 'tensorzero::evaluation_name') AS evaluation_name,
        maxIf(value, key = 'tensorzero::dataset_name') AS dataset_name,
        any(function_name) AS inference_function_name,
        any(variant_name) AS variant_name,
        max(toUInt128(inference_id)) AS max_inference_id
    FROM TagInference
    WHERE key IN ('tensorzero::evaluation_run_id', 'tensorzero::evaluation_name', 'tensorzero::dataset_name')
    GROUP BY inference_id
)
WHERE NOT startsWith(inference_function_name, 'tensorzero::')
GROUP BY evaluation_run_id
ORDER BY toUInt128(toUUID(evaluation_run_id)) DESC
LIMIT {limit:UInt32}
OFFSET {offset:UInt32}
>>>>>>> 12a2e129
  `;
  const result = await clickhouseClient.query({
    query,
    format: "JSONEachRow",
    query_params: {
      limit: limit,
      offset: offset,
    },
  });
  const rows = await result.json<EvaluationInfoResult>();
  return rows.map((row) => evaluationInfoResultSchema.parse(row));
}

/*
Returns a map of evaluation run ids to their most recent inference dates.
For each evaluation run id, returns the maximum of:
1. The timestamp from the evaluation run id itself (derived from UUIDv7)
2. The timestamp of the most recent inference associated with that evaluation run id
*/
export async function getMostRecentEvaluationInferenceDate(
  evaluation_run_ids: string[],
): Promise<Map<string, Date>> {
  const query = `
  SELECT
    value as evaluation_run_id,
    formatDateTime(max(UUIDv7ToDateTime(inference_id)), '%Y-%m-%dT%H:%i:%SZ') as last_inference_timestamp
  FROM TagInference
  WHERE key = 'tensorzero::evaluation_run_id'
    AND value IN ({evaluation_run_ids:Array(String)})
  GROUP BY value
  `;
  const result = await clickhouseClient.query({
    query,
    format: "JSONEachRow",
    query_params: {
      evaluation_run_ids: evaluation_run_ids,
    },
  });

  const rows = await result.json<{
    evaluation_run_id: string;
    last_inference_timestamp: string;
  }>();

  // Create a map of evaluation_run_id to its last inference timestamp
  const inferenceTimestampMap = new Map<string, Date>();
  rows.forEach((row) => {
    inferenceTimestampMap.set(
      row.evaluation_run_id,
      new Date(row.last_inference_timestamp),
    );
  });

  // For each evaluation_run_id, determine the max of its UUID timestamp and its last inference timestamp
  // This handles the case where the evaluation run id is newer than the last inference timestamp
  // Only possible if there are no inferences for that evaluation run id yet (we should still return the evaluation run id timestamp)
  const resultMap = new Map<string, Date>();
  evaluation_run_ids.forEach((id) => {
    const uuidTimestamp = uuidv7ToTimestamp(id);
    const inferenceTimestamp =
      inferenceTimestampMap.get(id) || new Date("1970-01-01T00:00:00Z");
    resultMap.set(
      id,
      uuidTimestamp > inferenceTimestamp ? uuidTimestamp : inferenceTimestamp,
    );
  });

  return resultMap;
}

export async function searchEvaluationRuns(
  evaluation_name: string,
  function_name: string,
  search_query: string,
  limit: number = 100,
  offset: number = 0,
) {
  // This query is not efficient since it is joining on the inference id.
  // We should rewrite this with some kind of MV for performance reasons if it becomes a bottleneck.
  const query = `
    SELECT DISTINCT run_tag.value as evaluation_run_id, run_tag.variant_name as variant_name
    FROM TagInference AS name_tag
    INNER JOIN TagInference AS run_tag
      ON name_tag.inference_id = run_tag.inference_id
    WHERE name_tag.key = 'tensorzero::evaluation_name'
      AND name_tag.value = {evaluation_name:String}
      AND run_tag.key = 'tensorzero::evaluation_run_id'
      AND run_tag.function_name = {function_name:String}
      AND (positionCaseInsensitive(run_tag.value, {search_query:String}) > 0 OR positionCaseInsensitive(run_tag.variant_name, {search_query:String}) > 0)
    ORDER BY toUInt128(toUUID(evaluation_run_id)) DESC
    LIMIT {limit:UInt32}
    OFFSET {offset:UInt32}
    `;

  const result = await clickhouseClient.query({
    query,
    format: "JSONEachRow",
    query_params: {
      evaluation_name: evaluation_name,
      function_name: function_name,
      limit: limit,
      offset: offset,
      search_query: search_query,
    },
  });
  const rows = await result.json<EvaluationRunInfo[]>();
  return rows.map((row) => EvaluationRunInfoSchema.parse(row));
}

export async function getEvaluationsForDatapoint(
  evaluation_name: string,
  datapoint_id: string,
  evaluation_run_ids: string[],
): Promise<ParsedEvaluationResultWithVariant[]> {
  const config = await getConfig();
  const function_name = config.evaluations[evaluation_name].function_name;
  if (!function_name) {
    throw new Error(`evaluation ${evaluation_name} not found in config`);
  }
  const function_config = config.functions[function_name];
  const function_type = function_config.type;
  const inference_table_name =
    function_type === "chat" ? "ChatInference" : "JsonInference";
  const datapoint_table_name =
    function_type === "chat"
      ? "ChatInferenceDatapoint"
      : "JsonInferenceDatapoint";

  const evaluators = config.evaluations[evaluation_name].evaluators;
  const metric_names = Object.keys(evaluators).map((evaluatorName) =>
    getEvaluatorMetricName(evaluation_name, evaluatorName),
  );

  const query = `
  SELECT
    inference.input as input,
    dp.id as datapoint_id,
    dp.output as reference_output,
    inference.output as generated_output,
    inference.tags['tensorzero::evaluation_run_id'] as evaluation_run_id,
    inference.variant_name as variant_name,
    inference.tags['tensorzero::dataset_name'] as dataset_name,
    feedback.metric_name as metric_name,
    feedback.value as metric_value
  FROM TagInference datapoint_tag FINAL
  JOIN {inference_table_name:Identifier} inference
    ON datapoint_tag.inference_id = inference.id
    AND inference.function_name = {function_name:String}
    AND inference.variant_name = datapoint_tag.variant_name
    AND inference.episode_id = datapoint_tag.episode_id
  JOIN {datapoint_table_name:Identifier} dp
    ON dp.id = toUUIDOrNull(datapoint_tag.value)
    AND dp.function_name = {function_name:String}
    AND dp.dataset_name = inference.tags['tensorzero::dataset_name']
  LEFT JOIN (
    SELECT target_id, metric_name, toString(value) as value
    FROM BooleanMetricFeedback
    WHERE metric_name IN ({metric_names:Array(String)})
    UNION ALL
    SELECT target_id, metric_name, toString(value) as value
    FROM FloatMetricFeedback
    WHERE metric_name IN ({metric_names:Array(String)})
  ) feedback
    ON feedback.target_id = inference.id
  WHERE datapoint_tag.key = 'tensorzero::datapoint_id'
    AND datapoint_tag.value = {datapoint_id:String}
    AND inference.tags['tensorzero::evaluation_run_id'] IN ({evaluation_run_ids:Array(String)})
  `;

  const result = await clickhouseClient.query({
    query,
    format: "JSONEachRow",
    query_params: {
      function_name,
      metric_names,
      datapoint_id,
      evaluation_run_ids,
      inference_table_name,
      datapoint_table_name,
    },
  });
  const rows = await result.json<EvaluationResultWithVariant>();
  const parsed_rows = await Promise.all(
    rows.map((row) => parseEvaluationResultWithVariant(row)),
  );
  return parsed_rows;
}<|MERGE_RESOLUTION|>--- conflicted
+++ resolved
@@ -317,50 +317,29 @@
 ) {
   const query = `
     SELECT
-<<<<<<< HEAD
-        t1.value AS eval_run_id,
-        t2.value AS eval_name,
-        t1.function_name,
-        t1.variant_name,
-        formatDateTime(UUIDv7ToDateTime(uint_to_uuid(max(toUInt128(t1.inference_id)))), '%Y-%m-%dT%H:%i:%SZ') AS last_inference_timestamp
-    FROM TagInference t1
-    JOIN TagInference t2
-        ON t1.inference_id = t2.inference_id
-    WHERE t1.key = 'tensorzero::eval_run_id'
-      AND t2.key = 'tensorzero::eval_name'
-    GROUP BY
-        t1.value,
-        t2.value,
-          t1.function_name,
-          t1.variant_name
-        ORDER BY toUInt128(toUUID(t1.value)) DESC
-        LIMIT {limit:UInt32}
-        OFFSET {offset:UInt32}
-=======
-    evaluation_run_id,
-    any(evaluation_name) AS evaluation_name,
-    any(inference_function_name) AS function_name,
-    any(variant_name) AS variant_name,
-    any(dataset_name) AS dataset_name,
-    formatDateTime(UUIDv7ToDateTime(uint_to_uuid(max(max_inference_id))), '%Y-%m-%dT%H:%i:%SZ') AS last_inference_timestamp
-FROM (
-    SELECT
-        maxIf(value, key = 'tensorzero::evaluation_run_id') AS evaluation_run_id,
-        maxIf(value, key = 'tensorzero::evaluation_name') AS evaluation_name,
-        maxIf(value, key = 'tensorzero::dataset_name') AS dataset_name,
-        any(function_name) AS inference_function_name,
+        evaluation_run_id,
+        any(evaluation_name) AS evaluation_name,
+        any(inference_function_name) AS function_name,
         any(variant_name) AS variant_name,
-        max(toUInt128(inference_id)) AS max_inference_id
-    FROM TagInference
-    WHERE key IN ('tensorzero::evaluation_run_id', 'tensorzero::evaluation_name', 'tensorzero::dataset_name')
-    GROUP BY inference_id
-)
-WHERE NOT startsWith(inference_function_name, 'tensorzero::')
-GROUP BY evaluation_run_id
-ORDER BY toUInt128(toUUID(evaluation_run_id)) DESC
-LIMIT {limit:UInt32}
-OFFSET {offset:UInt32}
->>>>>>> 12a2e129
+        any(dataset_name) AS dataset_name,
+        formatDateTime(UUIDv7ToDateTime(uint_to_uuid(max(max_inference_id))), '%Y-%m-%dT%H:%i:%SZ') AS last_inference_timestamp
+    FROM (
+        SELECT
+            maxIf(value, key = 'tensorzero::evaluation_run_id') AS evaluation_run_id,
+            maxIf(value, key = 'tensorzero::evaluation_name') AS evaluation_name,
+            maxIf(value, key = 'tensorzero::dataset_name') AS dataset_name,
+            any(function_name) AS inference_function_name,
+            any(variant_name) AS variant_name,
+            max(toUInt128(inference_id)) AS max_inference_id
+        FROM TagInference
+        WHERE key IN ('tensorzero::evaluation_run_id', 'tensorzero::evaluation_name', 'tensorzero::dataset_name')
+        GROUP BY inference_id
+    )
+    WHERE NOT startsWith(inference_function_name, 'tensorzero::')
+    GROUP BY evaluation_run_id
+    ORDER BY toUInt128(toUUID(evaluation_run_id)) DESC
+    LIMIT {limit:UInt32}
+    OFFSET {offset:UInt32}
   `;
   const result = await clickhouseClient.query({
     query,
