import { getConfig } from "../config/index.server";
import { resolveInput } from "../resolve.server";
import { clickhouseClient } from "./client.server";
import { CountSchema, inputSchema } from "./common";
import {
  EvaluationRunInfoSchema,
  EvaluationStatisticsSchema,
  type EvaluationResult,
  type EvaluationRunInfo,
  type EvaluationStatistics,
  type EvaluationInfoResult,
  evaluationInfoResultSchema,
  getEvaluatorMetricName,
  type EvaluationResultWithVariant,
  type ParsedEvaluationResultWithVariant,
  type ParsedEvaluationResult,
  JsonEvaluationResultSchema,
  ChatEvaluationResultSchema,
  ParsedEvaluationResultWithVariantSchema,
  type EvaluationRunSearchResult,
  EvaluationRunSearchResultSchema,
} from "./evaluations";

export async function getEvaluationRunInfos(
  evaluation_run_ids: string[],
  function_name: string,
): Promise<EvaluationRunInfo[]> {
  const query = `
    SELECT
      any(run_tag.value) as evaluation_run_id,
      any(run_tag.variant_name) as variant_name,
      formatDateTime(
        max(UUIDv7ToDateTime(inference_id)),
        '%Y-%m-%dT%H:%i:%SZ'
      ) as most_recent_inference_date
    FROM
      TagInference AS run_tag FINAL
    WHERE
      run_tag.key = 'tensorzero::evaluation_run_id'
      AND run_tag.value IN ({evaluation_run_ids:Array(String)})
      AND run_tag.function_name = {function_name:String}
    GROUP BY
      run_tag.value
    ORDER BY
      toUInt128(toUUID(evaluation_run_id)) DESC
  `;

  const result = await clickhouseClient.query({
    query,
    format: "JSONEachRow",
    query_params: {
      evaluation_run_ids: evaluation_run_ids,
      function_name: function_name,
    },
  });

  const rows = await result.json<EvaluationRunInfo[]>();
  return rows.map((row) => EvaluationRunInfoSchema.parse(row));
}

export async function getEvaluationRunInfosForDatapoint(
  datapoint_id: string,
  function_name: string,
): Promise<EvaluationRunInfo[]> {
  const config = await getConfig();
  const function_type = config.functions[function_name].type;
  const inference_table_name =
    function_type === "chat" ? "ChatInference" : "JsonInference";

  const query = `
    WITH datapoint_inference_ids AS (
      SELECT inference_id FROM TagInference FINAL WHERE key = 'tensorzero::datapoint_id' AND value = {datapoint_id:String}
    )
    SELECT any(tags['tensorzero::evaluation_run_id']) as evaluation_run_id,
           any(variant_name) as variant_name,
           formatDateTime(
             max(UUIDv7ToDateTime(id)),
             '%Y-%m-%dT%H:%i:%SZ'
           ) as most_recent_inference_date
    FROM {inference_table_name:Identifier}
      WHERE id IN (SELECT inference_id FROM datapoint_inference_ids)
      AND function_name = {function_name:String}
    GROUP BY
      tags['tensorzero::evaluation_run_id']
  `;
  const result = await clickhouseClient.query({
    query,
    format: "JSONEachRow",
    query_params: {
      datapoint_id: datapoint_id,
      function_name: function_name,
      inference_table_name: inference_table_name,
    },
  });
  const rows = await result.json<EvaluationRunInfo[]>();
  return rows.map((row) => EvaluationRunInfoSchema.parse(row));
}

async function parseEvaluationResult(
  result: EvaluationResult,
): Promise<ParsedEvaluationResult> {
  // Parse the input field
  const parsedInput = inputSchema.parse(JSON.parse(result.input));
  const resolvedInput = await resolveInput(parsedInput);

  // Parse the outputs
  const generatedOutput = JSON.parse(result.generated_output);
  const referenceOutput = JSON.parse(result.reference_output);
  // Determine if this is a chat result by checking if generated_output is an array
  if (Array.isArray(generatedOutput)) {
    // This is likely a chat evaluation result
    return ChatEvaluationResultSchema.parse({
      ...result,
      input: resolvedInput,
      generated_output: generatedOutput,
      reference_output: referenceOutput,
    });
  } else {
    // This is likely a JSON evaluation result
    return JsonEvaluationResultSchema.parse({
      ...result,
      input: resolvedInput,
      generated_output: generatedOutput,
      reference_output: referenceOutput,
    });
  }
}

async function parseEvaluationResultWithVariant(
  result: EvaluationResultWithVariant,
): Promise<ParsedEvaluationResultWithVariant> {
  try {
    // Parse using the same logic as parseEvaluationResult
    const parsedResult = await parseEvaluationResult(result);

    // Add the variant_name to the parsed result
    const parsedResultWithVariant = {
      ...parsedResult,
      variant_name: result.variant_name,
    };
    return ParsedEvaluationResultWithVariantSchema.parse(
      parsedResultWithVariant,
    );
  } catch (error) {
    console.warn(
      "Failed to parse evaluation result with variant using structure-based detection:",
      error,
    );
    // Fallback to direct parsing if needed
    return ParsedEvaluationResultWithVariantSchema.parse({
      ...result,
      input: result.input,
      generated_output: result.generated_output,
      reference_output: result.reference_output,
    });
  }
}

const getEvaluationResultDatapointIdQuery = (
  limit?: number,
  offset?: number,
) => {
  return `
    all_inference_ids AS (
      SELECT DISTINCT inference_id
      FROM TagInference FINAL WHERE key = 'tensorzero::evaluation_run_id'
      AND function_name = {function_name:String}
      AND value IN ({evaluation_run_ids:Array(String)})
    ),
    all_datapoint_ids AS (
      SELECT DISTINCT value as datapoint_id
      FROM TagInference FINAL
      WHERE key = 'tensorzero::datapoint_id'
      AND function_name = {function_name:String}
      AND inference_id IN (SELECT inference_id FROM all_inference_ids)
      ORDER BY toUInt128(toUUID(datapoint_id)) DESC
      ${limit ? `LIMIT ${limit}` : ""}
      ${offset ? `OFFSET ${offset}` : ""}
    )
`;
};

export async function getEvaluationResults(
  function_name: string,
  function_type: "chat" | "json",
  metric_names: string[],
  evaluation_run_ids: string[],
  limit: number = 100,
  offset: number = 0,
) {
  const datapoint_table_name =
    function_type === "chat"
      ? "ChatInferenceDatapoint"
      : "JsonInferenceDatapoint";
  const inference_table_name =
    function_type === "chat" ? "ChatInference" : "JsonInference";
  const query = `
  WITH ${getEvaluationResultDatapointIdQuery(limit, offset)},
    filtered_dp AS (
      SELECT * FROM {datapoint_table_name:Identifier} FINAL
      WHERE function_name = {function_name:String}
      -- We don't have the dataset_name here but there is an index on datapoint_ids so this should not be a full scan
      AND id IN (SELECT datapoint_id FROM all_datapoint_ids)
    ),
    filtered_inference AS (
      SELECT * FROM {inference_table_name:Identifier}
      WHERE id IN (SELECT inference_id FROM all_inference_ids)
      AND function_name = {function_name:String}
    ),
    filtered_feedback AS (
      SELECT metric_name,
             argMax(toString(value), timestamp) as value,
             argMax(tags['tensorzero::evaluator_inference_id'], timestamp) as evaluator_inference_id,
             argMax(id, timestamp) as feedback_id,
             target_id
      FROM BooleanMetricFeedback
      WHERE metric_name IN ({metric_names:Array(String)})
      AND target_id IN (SELECT inference_id FROM all_inference_ids)
      GROUP BY target_id, metric_name -- for the argMax
      UNION ALL
      SELECT metric_name,
             argMax(toString(value), timestamp) as value,
             argMax(tags['tensorzero::evaluator_inference_id'], timestamp) as evaluator_inference_id,
             argMax(id, timestamp) as feedback_id,
             target_id
      FROM FloatMetricFeedback
      WHERE metric_name IN ({metric_names:Array(String)})
      AND target_id IN (SELECT inference_id FROM all_inference_ids)
      GROUP BY target_id, metric_name -- for the argMax
    )
  SELECT
    dp.input as input,
    dp.id as datapoint_id,
    dp.output as reference_output,
    ci.output as generated_output,
    ci.function_name as function_name,
    ci.tags['tensorzero::evaluation_run_id'] as evaluation_run_id,
    ci.tags['tensorzero::dataset_name'] as dataset_name,
    if(length(feedback.evaluator_inference_id) > 0, feedback.evaluator_inference_id, null) as evaluator_inference_id,
    ci.id as inference_id,
    feedback.metric_name as metric_name,
    feedback.value as metric_value,
<<<<<<< HEAD
    feedback.feedback_id as feedback_id,
    toBool(feedback.is_human_feedback) as is_human_feedback
  FROM (
    ${getEvaluationResultDatapointIdsQuery}
    LIMIT {limit:UInt32}
    OFFSET {offset:UInt32}
  ) paginated_dp
  INNER JOIN {datapoint_table_name:Identifier} dp
    ON dp.id = paginated_dp.dp_id
  INNER JOIN TagInference datapoint_tag FINAL
    ON dp.id = toUUIDOrNull(datapoint_tag.value)
    AND datapoint_tag.key = 'tensorzero::datapoint_id'
    AND datapoint_tag.function_name = {function_name:String}
  INNER JOIN {inference_table_name:Identifier} ci
    ON datapoint_tag.inference_id = ci.id
    AND ci.function_name = {function_name:String}
    AND ci.variant_name = datapoint_tag.variant_name
    AND ci.episode_id = datapoint_tag.episode_id
  INNER JOIN (
    SELECT target_id,
           metric_name,
           argMax(toString(value), timestamp) as value,
           argMax(tags['tensorzero::evaluator_inference_id'], timestamp) as evaluator_inference_id,
           argMax(id, timestamp) as feedback_id,
           argMax(tags['tensorzero::human_feedback'], timestamp) == 'true' as is_human_feedback
    FROM BooleanMetricFeedback
    WHERE metric_name IN ({metric_names:Array(String)})
    GROUP BY target_id, metric_name -- for the argMax
    UNION ALL
    SELECT target_id,
           metric_name,
           argMax(toString(value), timestamp) as value,
           argMax(tags['tensorzero::evaluator_inference_id'], timestamp) as evaluator_inference_id,
           argMax(id, timestamp) as feedback_id,
           argMax(tags['tensorzero::human_feedback'], timestamp) == 'true' as is_human_feedback
    FROM FloatMetricFeedback
    WHERE metric_name IN ({metric_names:Array(String)})
    GROUP BY target_id, metric_name -- for the argMax
  ) feedback
=======
    feedback.feedback_id as feedback_id
  FROM filtered_dp dp
  INNER JOIN filtered_inference ci
    ON toUUIDOrNull(ci.tags['tensorzero::datapoint_id']) = dp.id
  LEFT JOIN filtered_feedback feedback
>>>>>>> ae5b90d9
    ON feedback.target_id = ci.id
  ORDER BY toUInt128(datapoint_id) DESC

  `;

  const result = await clickhouseClient.query({
    query,
    format: "JSONEachRow",
    query_params: {
      evaluation_run_ids: evaluation_run_ids,
      metric_names: metric_names,
      function_name: function_name,
      datapoint_table_name: datapoint_table_name,
      inference_table_name: inference_table_name,
      limit: limit,
      offset: offset,
    },
  });
  const rows = await result.json<EvaluationResult>();
  return Promise.all(rows.map((row) => parseEvaluationResult(row)));
}

/*
For each evaluation run and metric, we want to know:
 - how many datapoints were used
 - what was the mean and stderr of the metric value
*/
export async function getEvaluationStatistics(
  function_name: string,
  function_type: "chat" | "json",
  metric_names: string[],
  evaluation_run_ids: string[],
) {
  const datapoint_table_name =
    function_type === "chat"
      ? "ChatInferenceDatapoint"
      : "JsonInferenceDatapoint";
  const inference_table_name =
    function_type === "chat" ? "ChatInference" : "JsonInference";
  const query = `
  WITH ${getEvaluationResultDatapointIdQuery()},
    filtered_inference AS (
      SELECT * FROM {inference_table_name:Identifier}
      WHERE id IN (SELECT inference_id FROM all_inference_ids)
      AND function_name = {function_name:String}
    ),
   filtered_feedback AS (
      SELECT metric_name,
             argMax(value, timestamp) as value,
             argMax(tags['tensorzero::evaluator_inference_id'], timestamp) as evaluator_inference_id,
             argMax(id, timestamp) as feedback_id,
             target_id
      FROM BooleanMetricFeedback
      WHERE metric_name IN ({metric_names:Array(String)})
      AND target_id IN (SELECT inference_id FROM all_inference_ids)
      GROUP BY target_id, metric_name -- for the argMax
      UNION ALL
      SELECT metric_name,
             argMax(value, timestamp) as value,
             argMax(tags['tensorzero::evaluator_inference_id'], timestamp) as evaluator_inference_id,
             argMax(id, timestamp) as feedback_id,
             target_id
      FROM FloatMetricFeedback
      WHERE metric_name IN ({metric_names:Array(String)})
      AND target_id IN (SELECT inference_id FROM all_inference_ids)
      GROUP BY target_id, metric_name -- for the argMax
    )
  SELECT
    filtered_inference.tags['tensorzero::evaluation_run_id'] AS evaluation_run_id,
    filtered_feedback.metric_name AS metric_name,
    toUInt32(count()) AS datapoint_count,
    avg(toFloat64(filtered_feedback.value)) AS mean_metric,
    stddevSamp(toFloat64(filtered_feedback.value)) / sqrt(count()) AS stderr_metric
  FROM filtered_inference
  INNER JOIN filtered_feedback
    ON filtered_feedback.target_id = filtered_inference.id
    AND filtered_feedback.value IS NOT NULL
  GROUP BY
    filtered_inference.tags['tensorzero::evaluation_run_id'],
    filtered_feedback.metric_name
  ORDER BY
    toUInt128(toUUID(filtered_inference.tags['tensorzero::evaluation_run_id'])) DESC
  `;

  const result = await clickhouseClient.query({
    query,
    format: "JSONEachRow",
    query_params: {
      evaluation_run_ids: evaluation_run_ids,
      metric_names: metric_names,
      function_name: function_name,
      datapoint_table_name: datapoint_table_name,
      inference_table_name: inference_table_name,
    },
  });
  const rows = await result.json<EvaluationStatistics>();
  return rows.map((row) => EvaluationStatisticsSchema.parse(row));
}

export async function countDatapointsForEvaluation(
  function_name: string,
  function_type: "chat" | "json",
  evaluation_run_ids: string[],
) {
  const datapoint_table_name =
    function_type === "chat"
      ? "ChatInferenceDatapoint"
      : "JsonInferenceDatapoint";
  const inference_table_name =
    function_type === "chat" ? "ChatInference" : "JsonInference";

  const query = `
      WITH ${getEvaluationResultDatapointIdQuery()}
      SELECT toUInt32(count()) as count
      FROM all_datapoint_ids
  `;

  const result = await clickhouseClient.query({
    query,
    format: "JSONEachRow",
    query_params: {
      function_name: function_name,
      datapoint_table_name: datapoint_table_name,
      inference_table_name: inference_table_name,
      evaluation_run_ids: evaluation_run_ids,
    },
  });
  const rows = await result.json<{ count: number }>();
  const parsedRows = rows.map((row) => CountSchema.parse(row));
  return parsedRows[0].count;
}

export async function countTotalEvaluationRuns() {
  const query = `
    SELECT toUInt32(uniqExact(value)) as count FROM TagInference WHERE key = 'tensorzero::evaluation_run_id'
  `;
  const result = await clickhouseClient.query({
    query,
    format: "JSONEachRow",
  });
  const rows = await result.json<{ count: number }>();
  const parsedRows = rows.map((row) => CountSchema.parse(row));
  return parsedRows[0].count;
}

export async function getEvaluationRunInfo(
  limit: number = 100,
  offset: number = 0,
) {
  const query = `
    SELECT
        evaluation_run_id,
        any(evaluation_name) AS evaluation_name,
        any(inference_function_name) AS function_name,
        any(variant_name) AS variant_name,
        any(dataset_name) AS dataset_name,
        formatDateTime(UUIDv7ToDateTime(uint_to_uuid(max(max_inference_id))), '%Y-%m-%dT%H:%i:%SZ') AS last_inference_timestamp
    FROM (
        SELECT
            maxIf(value, key = 'tensorzero::evaluation_run_id') AS evaluation_run_id,
            maxIf(value, key = 'tensorzero::evaluation_name') AS evaluation_name,
            maxIf(value, key = 'tensorzero::dataset_name') AS dataset_name,
            any(function_name) AS inference_function_name,
            any(variant_name) AS variant_name,
            max(toUInt128(inference_id)) AS max_inference_id
        FROM TagInference FINAL
        WHERE key IN ('tensorzero::evaluation_run_id', 'tensorzero::evaluation_name', 'tensorzero::dataset_name')
        GROUP BY inference_id
    )
    WHERE NOT startsWith(inference_function_name, 'tensorzero::')
    GROUP BY evaluation_run_id
    ORDER BY toUInt128(toUUID(evaluation_run_id)) DESC
    LIMIT {limit:UInt32}
    OFFSET {offset:UInt32}
  `;
  const result = await clickhouseClient.query({
    query,
    format: "JSONEachRow",
    query_params: {
      limit: limit,
      offset: offset,
    },
  });
  const rows = await result.json<EvaluationInfoResult>();
  return rows.map((row) => evaluationInfoResultSchema.parse(row));
}

export async function searchEvaluationRuns(
  evaluation_name: string,
  function_name: string,
  search_query: string,
  limit: number = 100,
  offset: number = 0,
) {
  const query = `
    WITH
      evaluation_inference_ids AS (
        SELECT inference_id
        FROM TagInference
        WHERE key = 'tensorzero::evaluation_name'
        AND value = {evaluation_name:String}
      )
    SELECT DISTINCT value as evaluation_run_id, variant_name
    FROM TagInference FINAL
    WHERE key = 'tensorzero::evaluation_run_id'
      AND function_name = {function_name:String}
      AND inference_id IN (SELECT inference_id FROM evaluation_inference_ids)
      AND (positionCaseInsensitive(value, {search_query:String}) > 0 OR positionCaseInsensitive(variant_name, {search_query:String}) > 0)
    ORDER BY toUInt128(toUUID(evaluation_run_id)) DESC
    LIMIT {limit:UInt32}
    OFFSET {offset:UInt32}
    `;

  const result = await clickhouseClient.query({
    query,
    format: "JSONEachRow",
    query_params: {
      evaluation_name: evaluation_name,
      function_name: function_name,
      limit: limit,
      offset: offset,
      search_query: search_query,
    },
  });
  const rows = await result.json<EvaluationRunSearchResult[]>();
  return rows.map((row) => EvaluationRunSearchResultSchema.parse(row));
}

export async function getEvaluationsForDatapoint(
  evaluation_name: string,
  datapoint_id: string,
  evaluation_run_ids: string[],
): Promise<ParsedEvaluationResultWithVariant[]> {
  const config = await getConfig();
  const function_name = config.evaluations[evaluation_name].function_name;
  if (!function_name) {
    throw new Error(`evaluation ${evaluation_name} not found in config`);
  }
  const function_config = config.functions[function_name];
  const function_type = function_config.type;
  const inference_table_name =
    function_type === "chat" ? "ChatInference" : "JsonInference";
  const datapoint_table_name =
    function_type === "chat"
      ? "ChatInferenceDatapoint"
      : "JsonInferenceDatapoint";

  const evaluators = config.evaluations[evaluation_name].evaluators;
  const metric_names = Object.keys(evaluators).map((evaluatorName) =>
    getEvaluatorMetricName(evaluation_name, evaluatorName),
  );
  const query = `
<<<<<<< HEAD
  SELECT
    inference.input as input,
    dp.id as datapoint_id,
    dp.output as reference_output,
    inference.id as inference_id,
    inference.output as generated_output,
    inference.tags['tensorzero::evaluation_run_id'] as evaluation_run_id,
    inference.variant_name as variant_name,
    inference.tags['tensorzero::dataset_name'] as dataset_name,
    if(length(feedback.evaluator_inference_id) > 0, feedback.evaluator_inference_id, null) as evaluator_inference_id,
    feedback.metric_name as metric_name,
    feedback.value as metric_value,
    feedback.feedback_id as feedback_id,
    toBool(feedback.is_human_feedback) as is_human_feedback
  FROM TagInference datapoint_tag FINAL
  JOIN {inference_table_name:Identifier} inference
    ON datapoint_tag.inference_id = inference.id
    AND inference.function_name = {function_name:String}
    AND inference.variant_name = datapoint_tag.variant_name
    AND inference.episode_id = datapoint_tag.episode_id
  JOIN {datapoint_table_name:Identifier} dp
    ON dp.id = toUUIDOrNull(datapoint_tag.value)
    AND dp.function_name = {function_name:String}
    AND dp.dataset_name = inference.tags['tensorzero::dataset_name']
  LEFT JOIN (
    SELECT target_id,
           metric_name,
           argMax(toString(value), timestamp) as value,
           argMax(tags['tensorzero::evaluator_inference_id'], timestamp) as evaluator_inference_id,
           argMax(id, timestamp) as feedback_id,
           argMax(tags['tensorzero::human_feedback'], timestamp) == 'true' as is_human_feedback
    FROM BooleanMetricFeedback
    WHERE metric_name IN ({metric_names:Array(String)})
    GROUP BY target_id, metric_name -- for the argMax
    UNION ALL
    SELECT target_id,
           metric_name,
           argMax(toString(value), timestamp) as value,
           argMax(tags['tensorzero::evaluator_inference_id'], timestamp) as evaluator_inference_id,
           argMax(id, timestamp) as feedback_id,
           argMax(tags['tensorzero::human_feedback'], timestamp) == 'true' as is_human_feedback
    FROM FloatMetricFeedback
    WHERE metric_name IN ({metric_names:Array(String)})
    GROUP BY target_id, metric_name -- for the argMax
  ) feedback
    ON feedback.target_id = inference.id
  WHERE datapoint_tag.key = 'tensorzero::datapoint_id'
    AND datapoint_tag.value = {datapoint_id:String}
    AND inference.tags['tensorzero::evaluation_run_id'] IN ({evaluation_run_ids:Array(String)})
=======
   WITH all_inference_ids AS (
      SELECT DISTINCT inference_id
      FROM TagInference FINAL WHERE key = 'tensorzero::datapoint_id'
      AND value = {datapoint_id:String}
      AND function_name = {function_name:String}
    ),
    filtered_inference AS (
      SELECT * FROM {inference_table_name:Identifier}
      WHERE id IN (SELECT inference_id FROM all_inference_ids)
      AND function_name = {function_name:String}
      AND tags['tensorzero::evaluation_run_id'] IN ({evaluation_run_ids:Array(String)})
    ),
    filtered_feedback AS (
      SELECT target_id,
            metric_name,
            argMax(toString(value), timestamp) as value,
            argMax(tags['tensorzero::evaluator_inference_id'], timestamp) as evaluator_inference_id,
            argMax(id, timestamp) as feedback_id
      FROM BooleanMetricFeedback
      WHERE metric_name IN ({metric_names:Array(String)})
      AND target_id IN (SELECT inference_id FROM all_inference_ids)
      GROUP BY target_id, metric_name -- for the argMax
      UNION ALL
      SELECT target_id,
            metric_name,
            argMax(toString(value), timestamp) as value,
            argMax(tags['tensorzero::evaluator_inference_id'], timestamp) as evaluator_inference_id,
            argMax(id, timestamp) as feedback_id
      FROM FloatMetricFeedback
      WHERE metric_name IN ({metric_names:Array(String)})
      AND target_id IN (SELECT inference_id FROM all_inference_ids)
      GROUP BY target_id, metric_name -- for the argMax
    ),
    filtered_datapoint AS (
      SELECT * FROM {datapoint_table_name:Identifier}
      WHERE id = {datapoint_id:UUID}
      AND function_name = {function_name:String}
    )
    SELECT
      filtered_inference.input as input,
      filtered_inference.tags['tensorzero::datapoint_id'] as datapoint_id,
      filtered_datapoint.output as reference_output,
      filtered_inference.id as inference_id,
      filtered_inference.output as generated_output,
      filtered_inference.tags['tensorzero::evaluation_run_id'] as evaluation_run_id,
      filtered_inference.variant_name as variant_name,
      filtered_inference.tags['tensorzero::dataset_name'] as dataset_name,
      if(length(filtered_feedback.evaluator_inference_id) > 0, filtered_feedback.evaluator_inference_id, null) as evaluator_inference_id,
      filtered_feedback.metric_name as metric_name,
      filtered_feedback.value as metric_value,
      filtered_feedback.feedback_id as feedback_id
    FROM filtered_inference
    INNER JOIN filtered_datapoint
      ON filtered_datapoint.id = toUUIDOrNull(filtered_inference.tags['tensorzero::datapoint_id'])
    LEFT JOIN filtered_feedback
      ON filtered_feedback.target_id = filtered_inference.id

>>>>>>> ae5b90d9
  `;

  const result = await clickhouseClient.query({
    query,
    format: "JSONEachRow",
    query_params: {
      function_name,
      metric_names,
      datapoint_id,
      evaluation_run_ids,
      inference_table_name,
      datapoint_table_name,
    },
  });
  const rows = await result.json<EvaluationResultWithVariant>();
  const parsed_rows = await Promise.all(
    rows.map((row) => parseEvaluationResultWithVariant(row)),
  );
  return parsed_rows;
}
/**
 * Polls for evaluations until a specific feedback item is found.
 * @param evaluation_name The name of the evaluation function.
 * @param datapoint_id The ID of the datapoint.
 * @param evaluation_run_ids Array of evaluation run IDs to query.
 * @param new_feedback_id The ID of the feedback item to find.
 * @param max_retries Maximum number of polling attempts.
 * @param retry_delay Delay between retries in milliseconds.
 * @returns An array of parsed evaluation results.
 */
export async function pollForEvaluations(
  evaluation_name: string,
  datapoint_id: string,
  evaluation_run_ids: string[],
  new_feedback_id: string,
  max_retries: number = 10,
  retry_delay: number = 200,
): Promise<ParsedEvaluationResultWithVariant[]> {
  let evaluations: ParsedEvaluationResultWithVariant[] = [];
  let found = false;

  for (let i = 0; i < max_retries; i++) {
    evaluations = await getEvaluationsForDatapoint(
      evaluation_name,
      datapoint_id,
      evaluation_run_ids,
    );

    if (
      evaluations.some(
        (evaluation) => evaluation.feedback_id === new_feedback_id,
      )
    ) {
      found = true;
      break;
    }

    if (i < max_retries - 1) {
      // Don't sleep after the last attempt
      await new Promise((resolve) => setTimeout(resolve, retry_delay));
    }
  }

  if (!found) {
    console.warn(
      `Evaluation with feedback ${new_feedback_id} for datapoint ${datapoint_id} not found after ${max_retries} retries.`,
    );
  }

  return evaluations;
}

/**
 * Polls for evaluation results until they are available or max retries is reached.
 * This is useful when waiting for newly created evaluations to be available in ClickHouse.
 *
 * @param function_name The name of the function.
 * @param function_type The type of function (chat or json).
 * @param metric_names Array of metric names to query.
 * @param evaluation_run_ids Array of evaluation run IDs to query.
 * @param new_feedback_id The ID of the feedback item to find.
 * @param limit Maximum number of results to return.
 * @param offset Offset for pagination.
 * @param max_retries Maximum number of polling attempts.
 * @param retry_delay Delay between retries in milliseconds.
 * @returns An array of parsed evaluation results.
 */
export async function pollForEvaluationResults(
  function_name: string,
  function_type: "chat" | "json",
  metric_names: string[],
  evaluation_run_ids: string[],
  new_feedback_id: string,
  limit: number = 100,
  offset: number = 0,
  max_retries: number = 10,
  retry_delay: number = 200,
): Promise<ParsedEvaluationResult[]> {
  let results: ParsedEvaluationResult[] = [];
  let found = false;

  for (let i = 0; i < max_retries; i++) {
    results = await getEvaluationResults(
      function_name,
      function_type,
      metric_names,
      evaluation_run_ids,
      limit,
      offset,
    );

    if (results.some((result) => result.feedback_id === new_feedback_id)) {
      found = true;
      break;
    }

    if (i < max_retries - 1) {
      // Don't sleep after the last attempt
      await new Promise((resolve) => setTimeout(resolve, retry_delay));
    }
  }

  if (!found) {
    console.warn(
      `Evaluation result with feedback ${new_feedback_id} not found after ${max_retries} retries.`,
    );
  }

  return results;
}<|MERGE_RESOLUTION|>--- conflicted
+++ resolved
@@ -240,53 +240,11 @@
     ci.id as inference_id,
     feedback.metric_name as metric_name,
     feedback.value as metric_value,
-<<<<<<< HEAD
-    feedback.feedback_id as feedback_id,
-    toBool(feedback.is_human_feedback) as is_human_feedback
-  FROM (
-    ${getEvaluationResultDatapointIdsQuery}
-    LIMIT {limit:UInt32}
-    OFFSET {offset:UInt32}
-  ) paginated_dp
-  INNER JOIN {datapoint_table_name:Identifier} dp
-    ON dp.id = paginated_dp.dp_id
-  INNER JOIN TagInference datapoint_tag FINAL
-    ON dp.id = toUUIDOrNull(datapoint_tag.value)
-    AND datapoint_tag.key = 'tensorzero::datapoint_id'
-    AND datapoint_tag.function_name = {function_name:String}
-  INNER JOIN {inference_table_name:Identifier} ci
-    ON datapoint_tag.inference_id = ci.id
-    AND ci.function_name = {function_name:String}
-    AND ci.variant_name = datapoint_tag.variant_name
-    AND ci.episode_id = datapoint_tag.episode_id
-  INNER JOIN (
-    SELECT target_id,
-           metric_name,
-           argMax(toString(value), timestamp) as value,
-           argMax(tags['tensorzero::evaluator_inference_id'], timestamp) as evaluator_inference_id,
-           argMax(id, timestamp) as feedback_id,
-           argMax(tags['tensorzero::human_feedback'], timestamp) == 'true' as is_human_feedback
-    FROM BooleanMetricFeedback
-    WHERE metric_name IN ({metric_names:Array(String)})
-    GROUP BY target_id, metric_name -- for the argMax
-    UNION ALL
-    SELECT target_id,
-           metric_name,
-           argMax(toString(value), timestamp) as value,
-           argMax(tags['tensorzero::evaluator_inference_id'], timestamp) as evaluator_inference_id,
-           argMax(id, timestamp) as feedback_id,
-           argMax(tags['tensorzero::human_feedback'], timestamp) == 'true' as is_human_feedback
-    FROM FloatMetricFeedback
-    WHERE metric_name IN ({metric_names:Array(String)})
-    GROUP BY target_id, metric_name -- for the argMax
-  ) feedback
-=======
     feedback.feedback_id as feedback_id
   FROM filtered_dp dp
   INNER JOIN filtered_inference ci
     ON toUUIDOrNull(ci.tags['tensorzero::datapoint_id']) = dp.id
   LEFT JOIN filtered_feedback feedback
->>>>>>> ae5b90d9
     ON feedback.target_id = ci.id
   ORDER BY toUInt128(datapoint_id) DESC
 
@@ -539,57 +497,6 @@
     getEvaluatorMetricName(evaluation_name, evaluatorName),
   );
   const query = `
-<<<<<<< HEAD
-  SELECT
-    inference.input as input,
-    dp.id as datapoint_id,
-    dp.output as reference_output,
-    inference.id as inference_id,
-    inference.output as generated_output,
-    inference.tags['tensorzero::evaluation_run_id'] as evaluation_run_id,
-    inference.variant_name as variant_name,
-    inference.tags['tensorzero::dataset_name'] as dataset_name,
-    if(length(feedback.evaluator_inference_id) > 0, feedback.evaluator_inference_id, null) as evaluator_inference_id,
-    feedback.metric_name as metric_name,
-    feedback.value as metric_value,
-    feedback.feedback_id as feedback_id,
-    toBool(feedback.is_human_feedback) as is_human_feedback
-  FROM TagInference datapoint_tag FINAL
-  JOIN {inference_table_name:Identifier} inference
-    ON datapoint_tag.inference_id = inference.id
-    AND inference.function_name = {function_name:String}
-    AND inference.variant_name = datapoint_tag.variant_name
-    AND inference.episode_id = datapoint_tag.episode_id
-  JOIN {datapoint_table_name:Identifier} dp
-    ON dp.id = toUUIDOrNull(datapoint_tag.value)
-    AND dp.function_name = {function_name:String}
-    AND dp.dataset_name = inference.tags['tensorzero::dataset_name']
-  LEFT JOIN (
-    SELECT target_id,
-           metric_name,
-           argMax(toString(value), timestamp) as value,
-           argMax(tags['tensorzero::evaluator_inference_id'], timestamp) as evaluator_inference_id,
-           argMax(id, timestamp) as feedback_id,
-           argMax(tags['tensorzero::human_feedback'], timestamp) == 'true' as is_human_feedback
-    FROM BooleanMetricFeedback
-    WHERE metric_name IN ({metric_names:Array(String)})
-    GROUP BY target_id, metric_name -- for the argMax
-    UNION ALL
-    SELECT target_id,
-           metric_name,
-           argMax(toString(value), timestamp) as value,
-           argMax(tags['tensorzero::evaluator_inference_id'], timestamp) as evaluator_inference_id,
-           argMax(id, timestamp) as feedback_id,
-           argMax(tags['tensorzero::human_feedback'], timestamp) == 'true' as is_human_feedback
-    FROM FloatMetricFeedback
-    WHERE metric_name IN ({metric_names:Array(String)})
-    GROUP BY target_id, metric_name -- for the argMax
-  ) feedback
-    ON feedback.target_id = inference.id
-  WHERE datapoint_tag.key = 'tensorzero::datapoint_id'
-    AND datapoint_tag.value = {datapoint_id:String}
-    AND inference.tags['tensorzero::evaluation_run_id'] IN ({evaluation_run_ids:Array(String)})
-=======
    WITH all_inference_ids AS (
       SELECT DISTINCT inference_id
       FROM TagInference FINAL WHERE key = 'tensorzero::datapoint_id'
@@ -647,7 +554,6 @@
     LEFT JOIN filtered_feedback
       ON filtered_feedback.target_id = filtered_inference.id
 
->>>>>>> ae5b90d9
   `;
 
   const result = await clickhouseClient.query({
