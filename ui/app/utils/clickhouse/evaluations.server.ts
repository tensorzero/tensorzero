--- conflicted
+++ resolved
@@ -47,7 +47,6 @@
   return rows.map((row) => EvaluationRunInfoSchema.parse(row));
 }
 
-<<<<<<< HEAD
 async function parseEvaluationResult(
   result: EvaluationResult,
 ): Promise<ParsedEvaluationResult> {
@@ -117,7 +116,7 @@
     });
   }
 }
-=======
+
 const getEvalResultDatapointIdsQuery = `
   SELECT DISTINCT dp.id as dp_id
   FROM {datapoint_table_name:Identifier} dp
@@ -134,7 +133,6 @@
          ci.tags['tensorzero::eval_run_id'] IN ({eval_run_ids:Array(String)}))
   ORDER BY toUInt128(toUUID(dp.id)) DESC
 `;
->>>>>>> 784eb7c1
 
 export async function getEvalResults(
   dataset_name: string,
