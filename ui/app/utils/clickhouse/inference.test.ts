import { describe, expect, test } from "vitest";
import {
  countInferencesForEpisode,
  queryInferenceById,
  queryInferenceTable,
  queryInferenceTableBounds,
  queryInferenceTableBoundsByEpisodeId,
  queryInferenceTableByEpisodeId,
  countInferencesByFunction,
  countInferencesForVariant,
  queryInferenceTableByVariantName,
  queryInferenceTableByFunctionName,
  queryInferenceTableBoundsByFunctionName,
  queryInferenceTableBoundsByVariantName,
  queryModelInferencesByInferenceId,
  getAdjacentInferenceIds,
  getAdjacentEpisodeIds,
} from "./inference.server";
import { countInferencesForFunction } from "./inference.server";
import type { TextContent } from "./common";
import { getClickhouseClient } from "./client.server";
import type {
  ContentBlockChatOutput,
  JsonInferenceOutput,
} from "tensorzero-node";

// Test countInferencesForFunction
test("countInferencesForFunction returns correct counts", async () => {
  const jsonCount = await countInferencesForFunction("extract_entities", {
    type: "json",
    variants: {},
    schemas: {},
    description: "",
    output_schema: { value: {} },
    implicit_tool_call_config: {
      tools_available: [],
      tool_choice: "none",
      parallel_tool_calls: false,
    },
  });
  expect(jsonCount).toBe(604);

  const chatCount = await countInferencesForFunction("write_haiku", {
    type: "chat",
    variants: {},
    tools: [],
    tool_choice: "none",
    parallel_tool_calls: false,
    schemas: {},
    description: "",
  });
  expect(chatCount).toBe(804);
});

// Test countInferencesForVariant
test("countInferencesForVariant returns correct counts", async () => {
  const jsonCount = await countInferencesForVariant(
    "extract_entities",
    {
      type: "json",
      variants: {},
      schemas: {},
      description: "",
      output_schema: { value: {} },
      implicit_tool_call_config: {
        tools_available: [],
        tool_choice: "none",
        parallel_tool_calls: false,
      },
    },
    "gpt4o_initial_prompt",
  );
  expect(jsonCount).toBe(132);

  const chatCount = await countInferencesForVariant(
    "write_haiku",
    {
      type: "chat",
      variants: {},
      tools: [],
      tool_choice: "none",
      parallel_tool_calls: false,
      schemas: {},
      description: "",
    },
    "initial_prompt_gpt4o_mini",
  );
  expect(chatCount).toBe(649);
});

test("queryInferenceTable", async () => {
  const inferences = await queryInferenceTable({
    page_size: 10,
  });
  expect(inferences.length).toBe(10);

  // Verify IDs are in descending order
  for (let i = 1; i < inferences.length; i++) {
    expect(inferences[i - 1].id > inferences[i].id).toBe(true);
  }

  const inferences2 = await queryInferenceTable({
    before: inferences[inferences.length - 1].id,
    page_size: 10,
  });
  expect(inferences2.length).toBe(10);
});

test(
  "queryInferenceTable pagination samples front and near-end pages correctly",
  { timeout: 10_000 },
  async () => {
    const PAGE_SIZE = 100;

    // --- Front of the table (most recent entries) ---
    const firstPage = await queryInferenceTable({ page_size: PAGE_SIZE });
    expect(firstPage.length).toBe(PAGE_SIZE);
    for (let i = 1; i < firstPage.length; i++) {
      expect(firstPage[i - 1].id > firstPage[i].id).toBe(true);
    }

    const secondPage = await queryInferenceTable({
      before: firstPage[firstPage.length - 1].id,
      page_size: PAGE_SIZE,
    });
    expect(secondPage.length).toBe(PAGE_SIZE);
    for (let i = 1; i < secondPage.length; i++) {
      expect(secondPage[i - 1].id > secondPage[i].id).toBe(true);
    }

    // --- Near the end of the table (oldest entries) ---
    const bounds = await queryInferenceTableBounds();
    // bounds.last_id is the earliest (oldest) inference ID
    const lastID = bounds.last_id!;

    const endPage1 = await queryInferenceTable({
      before: lastID,
      page_size: PAGE_SIZE,
    });
    expect(endPage1.length).toBeGreaterThan(0);
    for (let i = 1; i < endPage1.length; i++) {
      expect(endPage1[i - 1].id > endPage1[i].id).toBe(true);
    }

    const endPage2 = await queryInferenceTable({
      before: endPage1[endPage1.length - 1].id,
      page_size: PAGE_SIZE,
    });
    // this may be empty if there are no more older entries
    expect(endPage2.length).toBeGreaterThanOrEqual(0);
    for (let i = 1; i < endPage2.length; i++) {
      expect(endPage2[i - 1].id > endPage2[i].id).toBe(true);
    }

    // Try to grab the last page by after
    const lastPageByAfter = await queryInferenceTable({
      after: endPage1[endPage1.length - 1].id,
      page_size: PAGE_SIZE,
    });
    expect(lastPageByAfter.length).toBe(PAGE_SIZE);
    for (let i = 1; i < lastPageByAfter.length; i++) {
      expect(lastPageByAfter[i - 1].id > lastPageByAfter[i].id).toBe(true);
    }
  },
);

test("queryInferenceTable pages through results correctly using after with inference ID", async () => {
  const PAGE_SIZE = 20;
  // Get a limited sample of inferences instead of the full table
  const sampleSize = 100;

  // Now, page forward using after through our sample
  let results: Awaited<ReturnType<typeof queryInferenceTable>> = [];
  let after: string | undefined = undefined;
  let pageCount = 0;

  // Only page through our sample size
  while (results.length < sampleSize) {
    const page = await queryInferenceTable({
      page_size: PAGE_SIZE,
      after,
    });
    if (page.length === 0) break;

    // IDs should be in descending order within the page
    for (let i = 1; i < page.length; i++) {
      expect(page[i - 1].id > page[i].id).toBe(true);
    }

    results = results.concat(page);
    after = page[page.length - 1].id;
    pageCount++;

    if (page.length < PAGE_SIZE) break;

    // Safety check to avoid infinite loops
    if (pageCount > 10) break;
  }

  // Should have paged at least once
  expect(pageCount).toBeGreaterThanOrEqual(1);
});

test("queryInferenceTable after future timestamp is empty", async () => {
  // Create a future timestamp UUID - this will be larger than any existing ID
  const futureUUID = "ffffffff-ffff-7fff-ffff-ffffffffffff";
  const inferences = await queryInferenceTable({
    after: futureUUID,
    page_size: 10,
  });
  expect(inferences.length).toBe(0);
});

test("queryInferenceTable before past timestamp is empty", async () => {
  // Create a past timestamp UUID - this will be smaller than any existing ID
  const pastUUID = "00000000-0000-7000-0000-000000000000";
  const inferences = await queryInferenceTable({
    before: pastUUID,
    page_size: 10,
  });
  expect(inferences.length).toBe(0);
});

test("queryInferenceTableByEpisodeId pages through initial and final pages correctly using before with episode_id", async () => {
  const PAGE_SIZE = 20;
  const episodeId = "01942e26-618b-7b80-b492-34bed9f6d872";

  // First page
  const firstPage = await queryInferenceTableByEpisodeId({
    page_size: PAGE_SIZE,
    episode_id: episodeId,
  });
  // Should be exactly PAGE_SIZE
  expect(firstPage.length).toBe(PAGE_SIZE);
  // IDs in descending order
  for (let i = 1; i < firstPage.length; i++) {
    expect(firstPage[i - 1].id > firstPage[i].id).toBe(true);
  }

  // Next (and in this case final) page
  const lastPage = await queryInferenceTableByEpisodeId({
    before: firstPage[firstPage.length - 1].id,
    page_size: PAGE_SIZE,
    episode_id: episodeId,
  });
  // Should be smaller or equal to PAGE_SIZE (here 15)
  expect(lastPage.length).toBeLessThanOrEqual(PAGE_SIZE);
  // IDs in descending order
  for (let i = 1; i < lastPage.length; i++) {
    expect(lastPage[i - 1].id > lastPage[i].id).toBe(true);
  }

  // Verify total elements matches expected count
  expect(firstPage.length + lastPage.length).toBe(35);
});

test("queryInferenceTableByEpisodeId pages through a sample of results correctly using after with episode_id", async () => {
  const PAGE_SIZE = 20;
  const episodeId = "01942e26-469a-7553-af00-cb0495dc7bb5";

  // Get the first page
  const firstPage = await queryInferenceTableByEpisodeId({
    page_size: PAGE_SIZE,
    episode_id: episodeId,
  });

  // Verify first page properties
  expect(firstPage.length).toBe(PAGE_SIZE);
  for (let i = 1; i < firstPage.length; i++) {
    expect(firstPage[i - 1].id > firstPage[i].id).toBe(true);
  }

  // Get the second page using the last ID of the first page
  const secondPage = await queryInferenceTableByEpisodeId({
    before: firstPage[firstPage.length - 1].id,
    page_size: PAGE_SIZE,
    episode_id: episodeId,
  });

  // Verify second page properties
  expect(secondPage.length).toBe(PAGE_SIZE);
  for (let i = 1; i < secondPage.length; i++) {
    expect(secondPage[i - 1].id > secondPage[i].id).toBe(true);
  }

  // Now test paging forward using after
  // Get a page starting after the first item of the second page
  const forwardPage = await queryInferenceTableByEpisodeId({
    after: secondPage[0].id,
    page_size: PAGE_SIZE,
    episode_id: episodeId,
  });

  // Verify forward paging works
  expect(forwardPage.length).toBeGreaterThan(0);
  expect(forwardPage.length).toBeLessThanOrEqual(PAGE_SIZE);

  // Verify IDs are in descending order
  for (let i = 1; i < forwardPage.length; i++) {
    expect(forwardPage[i - 1].id > forwardPage[i].id).toBe(true);
  }

  // Get the last page to verify we can reach the end
  let lastPage = firstPage;
  let nextPage = secondPage;

  // Just get a couple more pages to avoid too many queries
  for (let i = 0; i < 2 && nextPage.length === PAGE_SIZE; i++) {
    lastPage = nextPage;
    nextPage = await queryInferenceTableByEpisodeId({
      before: lastPage[lastPage.length - 1].id,
      page_size: PAGE_SIZE,
      episode_id: episodeId,
    });
  }

  // Verify we can get to the end if needed
  if (nextPage.length < PAGE_SIZE) {
    // We reached the last page
    expect(nextPage.length).toBeLessThan(PAGE_SIZE);
  }

  // Verify total count is as expected (42 from previous test)
  const totalCount = await countInferencesForEpisode(episodeId);
  expect(totalCount).toBe(43);
});

// queryInferenceTableBounds and queryEpisodeTableBounds are the same because the early inferences are in singleton episodes.
test("queryInferenceTableBounds", async () => {
  const bounds = await queryInferenceTableBounds();
  expect(bounds.first_id).toBe("01934c9a-be70-74e2-8e6d-8eb19531638c");
  expect(bounds.last_id).toBe("019926fd-1a06-7fe2-b7f4-2318de2f2046");
});

<<<<<<< HEAD
=======
test("queryEpisodeTableBounds", async () => {
  const bounds = await queryEpisodeTableBounds();
  expect(bounds.first_id).toBe("0192ced0-947e-74b3-a3d7-02fd2c54d637");
  expect(bounds.last_id).toBe("019926fd-1a06-7fe2-b7f4-23220893d62c");
});

>>>>>>> c957f272
test("queryInferenceTableBounds with episode_id", async () => {
  const bounds = await queryInferenceTableBoundsByEpisodeId({
    episode_id: "01942e26-6497-7910-89d6-d9d1c735d3df",
  });
  expect(bounds.first_id).toBe("01942e26-6e50-7fa0-8d61-9fd730a73a8b");
  expect(bounds.last_id).toBe("01942e27-5a2b-75b3-830c-094f82096270");
});

test("queryInferenceTableBounds with invalid episode_id", async () => {
  const bounds = await queryInferenceTableBoundsByEpisodeId({
    episode_id: "01942e26-6497-7910-89d6-d9c1c735d3df",
  });
  expect(bounds.first_id).toBe(null);
  expect(bounds.last_id).toBe(null);
});

test("queryInferenceTableByFunctionName", async () => {
  const inferences = await queryInferenceTableByFunctionName({
    function_name: "extract_entities",
    page_size: 10,
  });
  expect(inferences.length).toBe(10);

  // Verify IDs are in descending order
  for (let i = 1; i < inferences.length; i++) {
    expect(inferences[i - 1].id > inferences[i].id).toBe(true);
  }

  // Test pagination with before
  const inferences2 = await queryInferenceTableByFunctionName({
    function_name: "extract_entities",
    before: inferences[inferences.length - 1].id,
    page_size: 10,
  });
  expect(inferences2.length).toBe(10);

  // Test pagination with after
  const inferences3 = await queryInferenceTableByFunctionName({
    function_name: "extract_entities",
    after: inferences[0].id,
    page_size: 10,
  });
  expect(inferences3.length).toBe(0);
});

test("queryInferenceTableBoundsByFunctionName", async () => {
  const bounds = await queryInferenceTableBoundsByFunctionName({
    function_name: "extract_entities",
  });
  expect(bounds.first_id).toBe("01934c9a-be70-74e2-8e6d-8eb19531638c");
  expect(bounds.last_id).toBe("0196374c-2c92-74b3-843f-ffa611b577b4");
});

test("queryInferenceTableByVariantName", async () => {
  const inferences = await queryInferenceTableByVariantName({
    function_name: "extract_entities",
    variant_name: "gpt4o_initial_prompt",
    page_size: 10,
  });
  expect(inferences.length).toBe(10);

  // Verify IDs are in descending order
  for (let i = 1; i < inferences.length; i++) {
    expect(inferences[i - 1].id > inferences[i].id).toBe(true);
  }

  // Test pagination with before
  const inferences2 = await queryInferenceTableByVariantName({
    function_name: "extract_entities",
    variant_name: "gpt4o_initial_prompt",
    before: inferences[inferences.length - 1].id,
    page_size: 10,
  });
  expect(inferences2.length).toBe(10);

  // Test pagination with after
  const inferences3 = await queryInferenceTableByVariantName({
    function_name: "extract_entities",
    variant_name: "gpt4o_initial_prompt",
    after: inferences[0].id,
    page_size: 10,
  });
  expect(inferences3.length).toBe(0);
});

test("queryInferenceTableBoundsByVariantName", async () => {
  const bounds = await queryInferenceTableBoundsByVariantName({
    function_name: "extract_entities",
    variant_name: "gpt4o_initial_prompt",
  });
  expect(bounds.first_id).toBe("01939adf-0f50-79d0-8d55-7a009fcc5e32");
  expect(bounds.last_id).toBe("0196368e-5505-7721-88d2-654cd26483b4");
});

<<<<<<< HEAD
=======
test(
  "queryEpisodeTable",
  // https://tensorzero.slack.com/archives/C06FDMR1YKF/p1747844085031149?thread_ts=1747793217.140669&cid=C06FDMR1YKF
  { timeout: 10_000 },
  async () => {
    const episodes = await queryEpisodeTable({
      page_size: 10,
    });
    expect(episodes.length).toBe(10);

    // Verify episodes are in descending order
    for (let i = 1; i < episodes.length; i++) {
      expect(episodes[i - 1].episode_id > episodes[i].episode_id).toBe(true);
    }

    // Test pagination with before
    const episodes2 = await queryEpisodeTable({
      before: episodes[episodes.length - 1].episode_id,
      page_size: 10,
    });
    expect(episodes2.length).toBe(10);

    // Test pagination with after on the last inference id
    const episodes3 = await queryEpisodeTable({
      after: episodes[0].episode_id,
      page_size: 10,
    });
    expect(episodes3.length).toBe(0);

    // Test that before and after together throws error
    await expect(
      queryEpisodeTable({
        before: episodes[0].episode_id,
        after: episodes[0].episode_id,
        page_size: 10,
      }),
    ).rejects.toThrow("Cannot specify both `before` and `after` parameters");

    // Verify each episode has valid data
    for (const episode of episodes) {
      expect(typeof episode.episode_id).toBe("string");
      expect(episode.count).toBeGreaterThan(0);
      expect(episode.start_time).toBeDefined();
      expect(episode.end_time).toBeDefined();
      expect(typeof episode.last_inference_id).toBe("string");
      // Start time should be before or equal to end time
      expect(new Date(episode.start_time) <= new Date(episode.end_time)).toBe(
        true,
      );
    }
  },
);

>>>>>>> c957f272
test("countInferencesForEpisode", async () => {
  const count = await countInferencesForEpisode(
    "01942e26-549f-7153-ac56-dd1d23d30f8c",
  );
  expect(count).toBe(43);
});

test("countInferencesForEpisode with invalid episode_id", async () => {
  const count = await countInferencesForEpisode(
    "01942e26-549f-7153-ac56-dd1d23d30f8d",
  );
  expect(count).toBe(0);
});

test("queryInferenceById for chat inference", async () => {
  const inference = await queryInferenceById(
    "01942e26-910b-7ab1-a645-46bc4463a001",
  );
  expect(inference?.function_type).toBe("chat");
  expect(inference?.input.messages.length).toBeGreaterThan(0);
  const output = inference?.output as ContentBlockChatOutput[];
  const firstOutput = output[0] as TextContent;
  expect(firstOutput.type).toBe("text");
  expect(firstOutput.text).toBe("Yes.");
});

test("queryInferenceById for missing inference", async () => {
  const inference = await queryInferenceById(
    "01942e26-910b-7ab1-a645-46bc4463a000",
  );
  expect(inference).toBeNull();
});

test("queryInferenceById for json inference", async () => {
  const inference = await queryInferenceById(
    "01942e26-88ab-7331-8293-de75cc2b88a7",
  );
  expect(inference?.function_type).toBe("json");
  expect(inference?.input.messages.length).toBe(0);
  const output = inference?.output as JsonInferenceOutput;
  expect(output.parsed).toBeDefined();
});
test("countInferencesByFunction", async () => {
  const countsInfo = await countInferencesByFunction();
  expect(countsInfo).toEqual(
    expect.arrayContaining([
      {
        count: 204,
        function_name: "tensorzero::llm_judge::entity_extraction::count_sports",
        max_timestamp: "2025-04-15T02:34:22Z",
      },
      {
        count: 604,
        function_name: "extract_entities",
        max_timestamp: "2025-04-15T02:34:21Z",
      },
      {
        count: 310,
        function_name: "tensorzero::llm_judge::haiku::topic_starts_with_f",
        max_timestamp: "2025-04-15T02:33:10Z",
      },
      {
        count: 804,
        function_name: "write_haiku",
        max_timestamp: "2025-05-12T21:59:20Z",
      },
      {
        count: 3,
        function_name: "tensorzero::default",
        max_timestamp: "2025-09-08T01:42:25Z",
      },
      {
        count: 1,
        function_name: "foo",
        max_timestamp: "2025-02-13T22:29:20Z",
      },
    ]),
  );
});

test("queryModelInferencesByInferenceId", async () => {
  const modelInferences = await queryModelInferencesByInferenceId(
    "0195aef6-6cee-75e3-9097-f7bdf6e9c9af",
  );
  expect(modelInferences.length).toBe(1);
  const firstInference = modelInferences[0];
  expect(firstInference.id).toBe("0195aef6-77a9-7ce1-8910-016c2bef9cec");
  expect(firstInference.input_messages.length).toBe(1);
  expect(firstInference.output.length).toBe(1);
  expect(firstInference.output[0].type).toBe("text");
  expect(!firstInference.cached);
});

describe("getAdjacentInferenceIds", () => {
  test("returns adjacent inference ids", async () => {
    const adjacentInferenceIds = await getAdjacentInferenceIds(
      "01942e26-910b-7ab1-a645-46bc4463a001",
    );
    expect(adjacentInferenceIds.previous_id).toBe(
      "01942e26-9026-76e0-bf84-27038739ec33",
    );
    expect(adjacentInferenceIds.next_id).toBe(
      "01942e26-9128-71d2-bed6-aee96bb3e181",
    );
  });

  test("returns null for previous inference id if current inference is first", async () => {
    const resultSet = await getClickhouseClient().query({
      query:
        "SELECT uint_to_uuid(min(id_uint)) as first_inference_id FROM InferenceById",
      format: "JSON",
    });
    const firstInferenceId = await resultSet.json<{
      first_inference_id: string;
    }>();
    const adjacentInferenceIds = await getAdjacentInferenceIds(
      firstInferenceId.data[0].first_inference_id,
    );
    expect(adjacentInferenceIds.previous_id).toBeNull();
    expect(adjacentInferenceIds.next_id).toBe(
      "01934c9a-be70-7d72-a722-744cb572eb49",
    );
  });

  test("returns null for next inference id if current inference is last", async () => {
    const resultSet = await getClickhouseClient().query({
      query:
        "SELECT uint_to_uuid(max(id_uint)) as last_inference_id FROM InferenceById",
      format: "JSON",
    });
    const lastInferenceId = await resultSet.json<{
      last_inference_id: string;
    }>();
    const adjacentInferenceIds = await getAdjacentInferenceIds(
      lastInferenceId.data[0].last_inference_id,
    );
    expect(adjacentInferenceIds.previous_id).toBe(
      "0197177a-7c00-70a2-82a6-741f60a03b2e",
    );
    expect(adjacentInferenceIds.next_id).toBeNull();
  });
});

describe("getAdjacentEpisodeIds", () => {
  test("returns adjacent episode ids", async () => {
    const adjacentEpisodeIds = await getAdjacentEpisodeIds(
      "01942e26-549f-7153-ac56-dd1d23d30f8c",
    );
    expect(adjacentEpisodeIds.previous_id).toBe(
      "01942e26-5392-7652-ad59-734198888520",
    );
    expect(adjacentEpisodeIds.next_id).toBe(
      "01942e26-54a2-71d1-ad80-3629b6cb18a3",
    );
  });

  test("returns null for previous episode id if current episode is first", async () => {
    const resultSet = await getClickhouseClient().query({
      query:
        "SELECT uint_to_uuid(min(episode_id_uint)) as first_episode_id FROM InferenceByEpisodeId",
      format: "JSON",
    });
    const firstEpisodeId = await resultSet.json<{
      first_episode_id: string;
    }>();

    const adjacentEpisodeIds = await getAdjacentEpisodeIds(
      firstEpisodeId.data[0].first_episode_id,
    );
    expect(adjacentEpisodeIds.previous_id).toBeNull();
    expect(adjacentEpisodeIds.next_id).toBe(
      "0192ced0-9486-7491-9b60-42dd2ef9194e",
    );
  });

  test("returns null for next episode id if current episode is last", async () => {
    const resultSet = await getClickhouseClient().query({
      query:
        "SELECT uint_to_uuid(max(episode_id_uint)) as last_episode_id FROM InferenceByEpisodeId",
      format: "JSON",
    });
    const lastEpisodeId = await resultSet.json<{
      last_episode_id: string;
    }>();

    const adjacentEpisodeIds = await getAdjacentEpisodeIds(
      lastEpisodeId.data[0].last_episode_id,
    );
    expect(adjacentEpisodeIds.previous_id).toBe(
      "0aaeef58-3633-7f27-9393-65bd98491026",
    );
    expect(adjacentEpisodeIds.next_id).toBeNull();
  });
});<|MERGE_RESOLUTION|>--- conflicted
+++ resolved
@@ -332,15 +332,6 @@
   expect(bounds.last_id).toBe("019926fd-1a06-7fe2-b7f4-2318de2f2046");
 });
 
-<<<<<<< HEAD
-=======
-test("queryEpisodeTableBounds", async () => {
-  const bounds = await queryEpisodeTableBounds();
-  expect(bounds.first_id).toBe("0192ced0-947e-74b3-a3d7-02fd2c54d637");
-  expect(bounds.last_id).toBe("019926fd-1a06-7fe2-b7f4-23220893d62c");
-});
-
->>>>>>> c957f272
 test("queryInferenceTableBounds with episode_id", async () => {
   const bounds = await queryInferenceTableBoundsByEpisodeId({
     episode_id: "01942e26-6497-7910-89d6-d9d1c735d3df",
@@ -435,62 +426,6 @@
   expect(bounds.last_id).toBe("0196368e-5505-7721-88d2-654cd26483b4");
 });
 
-<<<<<<< HEAD
-=======
-test(
-  "queryEpisodeTable",
-  // https://tensorzero.slack.com/archives/C06FDMR1YKF/p1747844085031149?thread_ts=1747793217.140669&cid=C06FDMR1YKF
-  { timeout: 10_000 },
-  async () => {
-    const episodes = await queryEpisodeTable({
-      page_size: 10,
-    });
-    expect(episodes.length).toBe(10);
-
-    // Verify episodes are in descending order
-    for (let i = 1; i < episodes.length; i++) {
-      expect(episodes[i - 1].episode_id > episodes[i].episode_id).toBe(true);
-    }
-
-    // Test pagination with before
-    const episodes2 = await queryEpisodeTable({
-      before: episodes[episodes.length - 1].episode_id,
-      page_size: 10,
-    });
-    expect(episodes2.length).toBe(10);
-
-    // Test pagination with after on the last inference id
-    const episodes3 = await queryEpisodeTable({
-      after: episodes[0].episode_id,
-      page_size: 10,
-    });
-    expect(episodes3.length).toBe(0);
-
-    // Test that before and after together throws error
-    await expect(
-      queryEpisodeTable({
-        before: episodes[0].episode_id,
-        after: episodes[0].episode_id,
-        page_size: 10,
-      }),
-    ).rejects.toThrow("Cannot specify both `before` and `after` parameters");
-
-    // Verify each episode has valid data
-    for (const episode of episodes) {
-      expect(typeof episode.episode_id).toBe("string");
-      expect(episode.count).toBeGreaterThan(0);
-      expect(episode.start_time).toBeDefined();
-      expect(episode.end_time).toBeDefined();
-      expect(typeof episode.last_inference_id).toBe("string");
-      // Start time should be before or equal to end time
-      expect(new Date(episode.start_time) <= new Date(episode.end_time)).toBe(
-        true,
-      );
-    }
-  },
-);
-
->>>>>>> c957f272
 test("countInferencesForEpisode", async () => {
   const count = await countInferencesForEpisode(
     "01942e26-549f-7153-ac56-dd1d23d30f8c",
