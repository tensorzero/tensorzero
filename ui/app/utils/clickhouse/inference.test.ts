--- conflicted
+++ resolved
@@ -98,12 +98,8 @@
 // Tests for listInferencesWithPagination (new cursor-based pagination API)
 test(
   "listInferencesWithPagination basic pagination",
-<<<<<<< HEAD
-  { timeout: 30_000 },
-=======
   // TODO - lower this timeout when we figure out what's wrong with clickhouse lts
   { timeout: 20_000 },
->>>>>>> bce2399f
   async () => {
     const result = await listInferencesWithPagination({
       limit: 10,
@@ -132,7 +128,7 @@
 
 test(
   "listInferencesWithPagination pagination with before and after",
-  { timeout: 30_000 },
+  { timeout: 10_000 },
   async () => {
     const LIMIT = 100;
 
