--- conflicted
+++ resolved
@@ -718,7 +718,6 @@
   });
 });
 
-<<<<<<< HEAD
 describe("countDatapointsForDatasetFunction", () => {
   test("returns the correct count for a dataset and chat function", async () => {
     const count = await countDatapointsForDatasetFunction("foo", "write_haiku");
@@ -741,7 +740,9 @@
   test("returns 0 for a real dataset and non-existent function", async () => {
     const count = await countDatapointsForDatasetFunction("foo", "fake");
     expect(count).toBeNull();
-=======
+  });
+});
+
 describe("insertRowsForDataset", () => {
   test("handles invalid dataset names", async () => {
     await expect(
@@ -774,6 +775,5 @@
         staled_at: null,
       }),
     ).rejects.toThrow();
->>>>>>> 9e4ebb1f
   });
 });