--- conflicted
+++ resolved
@@ -31,11 +31,8 @@
   type ParsedModelInferenceRow,
 } from "./inference";
 import { z } from "zod";
-<<<<<<< HEAD
 import { logger } from "~/utils/logger";
-=======
 import { getConfig } from "../config/index.server";
->>>>>>> 8460ff09
 
 /**
  * Query a table of at most `page_size` Inferences from ChatInference or JsonInference that are
