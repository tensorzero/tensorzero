import {
  CountSchema,
  modelInferenceInputMessageSchema,
<<<<<<< HEAD
  contentBlockOutputSchema,
  getInferenceTableName,
} from "./common";
import { data } from "react-router";
import type {
  FunctionConfig,
=======
  ZodJsonValueSchema,
} from "./common";
import { contentBlockOutputSchema, inputSchema } from "./common";
import { data } from "react-router";
import type {
  JsonInferenceOutput,
  ContentBlockChatOutput,
>>>>>>> f8b2bc3e
  StoredInference,
  InferenceFilter,
} from "~/types/tensorzero";
import { getClickhouseClient } from "./client.server";
import { resolveModelInferenceMessages } from "../resolve.server";
import {
  modelInferenceRowSchema,
  parsedModelInferenceRowSchema,
  type ModelInferenceRow,
  type ParsedModelInferenceRow,
} from "./inference";
import { z } from "zod";
import { logger } from "~/utils/logger";
import { getTensorZeroClient } from "../tensorzero.server";
import { isTensorZeroServerError } from "../tensorzero";

/**
 * Result type for listInferencesWithPagination with pagination info.
 */
export type ListInferencesResult = {
  inferences: StoredInference[];
  hasNextPage: boolean;
  hasPreviousPage: boolean;
};

/**
 * Lists inferences using the public v1 API with cursor-based pagination.
 * Implements the limit+1 pattern to detect if there are more pages.
 *
 * @param params - Query parameters for listing inferences
 * @returns Inferences with pagination info (hasNextPage, hasPreviousPage)
 */
export async function listInferencesWithPagination(params: {
  limit: number;
  before?: string; // UUIDv7 string - get inferences before this ID (going to older)
  after?: string; // UUIDv7 string - get inferences after this ID (going to newer)
  function_name?: string;
  variant_name?: string;
  episode_id?: string;
  filter?: InferenceFilter;
  search_query?: string;
}): Promise<ListInferencesResult> {
  const {
    limit,
    before,
    after,
    function_name,
    variant_name,
    episode_id,
    filter,
    search_query,
  } = params;

  if (before && after) {
    throw new Error("Cannot specify both 'before' and 'after' parameters");
  }

  try {
    const client = getTensorZeroClient();

    // Request limit + 1 to detect if there are more pages
    const response = await client.listInferences({
      output_source: "inference",
      limit: limit + 1,
      before,
      after,
      function_name,
      variant_name,
      episode_id,
      filter,
      search_query_experimental: search_query,
    });

    // Determine if there are more pages based on whether we got more than limit results
    const hasMore = response.inferences.length > limit;

    // Only return up to limit inferences (hide the extra one used for detection)
    // For 'after' pagination, the extra item is at the BEGINNING after the backend reverses
    // For 'before' pagination (or no pagination), the extra item is at the END
    let inferences: typeof response.inferences;
    if (hasMore) {
      if (after) {
        // Extra item is at position 0, so take items from position 1 onwards
        inferences = response.inferences.slice(1, limit + 1);
      } else {
        // Extra item is at the end, so take first 'limit' items
        inferences = response.inferences.slice(0, limit);
      }
    } else {
      inferences = response.inferences;
    }

    // Pagination direction logic:
    // - When using 'before': we're going to older inferences (next page = older)
    // - When using 'after': we're going to newer inferences (previous page = newer)
    // - When neither: we're on the first page (most recent)
    let hasNextPage: boolean;
    let hasPreviousPage: boolean;

    if (before) {
      // Going backwards in time (older). hasMore means there are older pages.
      hasNextPage = hasMore;
      // We came from a newer page, so there's always a previous (newer) page
      hasPreviousPage = true;
    } else if (after) {
      // Going forwards in time (newer). hasMore means there are newer pages.
      // But since results are displayed newest first, "previous" button goes to newer
      hasPreviousPage = hasMore;
      // We came from an older page, so there's always a next (older) page
      hasNextPage = true;
    } else {
      // Initial page load - showing most recent
      hasNextPage = hasMore;
      hasPreviousPage = false;
    }

    return {
      inferences,
      hasNextPage,
      hasPreviousPage,
    };
  } catch (error) {
    logger.error("Failed to list inferences:", error);
    if (isTensorZeroServerError(error)) {
      throw data("Error listing inferences", {
        status: error.status,
        statusText: error.statusText ?? undefined,
      });
    }
    throw data("Error listing inferences", { status: 500 });
  }
}

export async function countInferencesForFunction(
  function_name: string,
): Promise<number> {
  const client = getTensorZeroClient();
  const result = await client.getInferenceStats(function_name);
  return Number(result.inference_count);
}

export async function countInferencesForVariant(
  function_name: string,
  variant_name: string,
): Promise<number> {
  const client = getTensorZeroClient();
  const result = await client.getInferenceStats(function_name, variant_name);
  return Number(result.inference_count);
}

export async function countInferencesForEpisode(
  episode_id: string,
): Promise<number> {
  const query = `SELECT toUInt32(COUNT()) AS count FROM InferenceByEpisodeId FINAL WHERE episode_id_uint = toUInt128(toUUID({episode_id:String}))`;
  const resultSet = await getClickhouseClient().query({
    query,
    format: "JSONEachRow",
    query_params: { episode_id },
  });
  const rows = await resultSet.json<{ count: string }>();
  const parsedRows = rows.map((row) => CountSchema.parse(row));
  return parsedRows[0].count;
}

async function parseModelInferenceRow(
  row: ModelInferenceRow,
): Promise<ParsedModelInferenceRow> {
  const parsedMessages = z
    .array(modelInferenceInputMessageSchema)
    .parse(JSON.parse(row.input_messages));
  const resolvedMessages = await resolveModelInferenceMessages(parsedMessages);
  const processedRow = {
    ...row,
    input_messages: resolvedMessages,
    output: z.array(contentBlockOutputSchema).parse(JSON.parse(row.output)),
  };
  return parsedModelInferenceRowSchema.parse(processedRow);
}

export async function queryModelInferencesByInferenceId(
  id: string,
): Promise<ParsedModelInferenceRow[]> {
  const query = `
    SELECT *, formatDateTime(timestamp, '%Y-%m-%dT%H:%i:%SZ') as timestamp FROM ModelInference WHERE inference_id = {id:String}
  `;
  const resultSet = await getClickhouseClient().query({
    query,
    format: "JSONEachRow",
    query_params: { id },
  });
  const rows = await resultSet.json<ModelInferenceRow>();
  const validatedRows = z.array(modelInferenceRowSchema).parse(rows);
  const parsedRows = await Promise.all(
    validatedRows.map(parseModelInferenceRow),
  );
  return parsedRows;
}

const functionCountInfoSchema = z.object({
  function_name: z.string(),
  max_timestamp: z.string().datetime(),
  count: z.number(),
});

export type FunctionCountInfo = z.infer<typeof functionCountInfoSchema>;

export async function countInferencesByFunction(): Promise<
  FunctionCountInfo[]
> {
  const query = `SELECT
        function_name,
        formatDateTime(max(timestamp), '%Y-%m-%dT%H:%i:%SZ') AS max_timestamp,
        toUInt32(count()) AS count
    FROM (
        SELECT function_name, timestamp
        FROM ChatInference
        UNION ALL
        SELECT function_name, timestamp
        FROM JsonInference
    )
    GROUP BY function_name
    ORDER BY max_timestamp DESC`;
  const resultSet = await getClickhouseClient().query({
    query,
    format: "JSONEachRow",
  });
  const rows = await resultSet.json<FunctionCountInfo[]>();
  const validatedRows = z.array(functionCountInfoSchema).parse(rows);
  return validatedRows;
}<|MERGE_RESOLUTION|>--- conflicted
+++ resolved
@@ -1,25 +1,10 @@
 import {
   CountSchema,
   modelInferenceInputMessageSchema,
-<<<<<<< HEAD
   contentBlockOutputSchema,
-  getInferenceTableName,
 } from "./common";
 import { data } from "react-router";
-import type {
-  FunctionConfig,
-=======
-  ZodJsonValueSchema,
-} from "./common";
-import { contentBlockOutputSchema, inputSchema } from "./common";
-import { data } from "react-router";
-import type {
-  JsonInferenceOutput,
-  ContentBlockChatOutput,
->>>>>>> f8b2bc3e
-  StoredInference,
-  InferenceFilter,
-} from "~/types/tensorzero";
+import type { StoredInference, InferenceFilter } from "~/types/tensorzero";
 import { getClickhouseClient } from "./client.server";
 import { resolveModelInferenceMessages } from "../resolve.server";
 import {
