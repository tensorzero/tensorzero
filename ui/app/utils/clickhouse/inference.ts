--- conflicted
+++ resolved
@@ -14,15 +14,6 @@
   Tool,
 } from "~/types/tensorzero";
 
-// Zod schemas for ToolCallConfigDatabaseInsert
-<<<<<<< HEAD
-export const toolSchema = z.object({
-  description: z.string(),
-  parameters: ZodJsonValueSchema,
-  name: z.string(),
-  strict: z.boolean(),
-}) satisfies z.ZodType<FunctionTool>;
-=======
 // Note: This schema handles backward compatibility with old database records that don't have
 // the 'type' field. The transform ensures all parsed tools have type: "function".
 // We use 'as z.ZodType<Tool, z.ZodTypeDef, unknown>' instead of 'satisfies' because:
@@ -35,7 +26,7 @@
       .union([z.literal("function"), z.literal("client_side_function")])
       .optional(),
     description: z.string(),
-    parameters: JsonValueSchema,
+    parameters: ZodJsonValueSchema,
     name: z.string(),
     strict: z.boolean(),
   })
@@ -43,7 +34,6 @@
     ...data,
     type: "function" as const,
   })) as z.ZodType<Tool, z.ZodTypeDef, unknown>;
->>>>>>> 0ac56400
 
 export const toolChoiceSchema = z.union([
   z.literal("none"),
