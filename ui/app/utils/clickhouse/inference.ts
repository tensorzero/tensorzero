import { z } from "zod";
import {
  contentBlockChatOutputSchema,
  inputSchema,
  jsonInferenceOutputSchema,
  displayInputSchema,
  displayModelInferenceInputMessageSchema,
  modelInferenceOutputContentBlockSchema,
  JsonValueSchema,
} from "./common";
import type {
  JsonInferenceOutput,
  ContentBlockChatOutput,
<<<<<<< HEAD
  ClientSideFunctionTool,
} from "tensorzero-node";
=======
  Tool,
} from "~/types/tensorzero";
>>>>>>> 66afa5f3

// Zod schemas for ToolCallConfigDatabaseInsert
export const toolSchema = z.object({
  description: z.string(),
  parameters: JsonValueSchema,
  name: z.string(),
  strict: z.boolean(),
}) satisfies z.ZodType<ClientSideFunctionTool>;

export const toolChoiceSchema = z.union([
  z.literal("none"),
  z.literal("auto"),
  z.literal("required"),
  z.object({ specific: z.string() }),
]);

export const toolCallConfigDatabaseInsertSchema = z.object({
  tools_available: z.array(toolSchema),
  tool_choice: toolChoiceSchema,
  parallel_tool_calls: z.boolean().nullable(),
});

export const providerInferenceExtraBodySchema = z
  .object({
    model_provider_name: z.string(),
    pointer: z.string(),
    value: JsonValueSchema,
  })
  .strict();
export type ProviderInferenceExtraBody = z.infer<
  typeof providerInferenceExtraBodySchema
>;

export const variantInferenceExtraBodySchema = z
  .object({
    variant_name: z.string(),
    pointer: z.string(),
    value: JsonValueSchema,
  })
  .strict();
export type VariantInferenceExtraBody = z.infer<
  typeof variantInferenceExtraBodySchema
>;

export const inferenceExtraBodySchema = z.union([
  providerInferenceExtraBodySchema,
  variantInferenceExtraBodySchema,
]);
export type InferenceExtraBody = z.infer<typeof inferenceExtraBodySchema>;

export const inferenceByIdRowSchema = z
  .object({
    id: z.string().uuid(),
    function_name: z.string(),
    variant_name: z.string(),
    episode_id: z.string().uuid(),
    function_type: z.enum(["chat", "json"]),
    timestamp: z.string().datetime(),
  })
  .strict();

export type InferenceByIdRow = z.infer<typeof inferenceByIdRowSchema>;

export const chatInferenceRowSchema = z.object({
  id: z.string().uuid(),
  function_name: z.string(),
  variant_name: z.string(),
  episode_id: z.string().uuid(),
  input: z.string(),
  output: z.string(),
  tool_params: z.string(),
  inference_params: z.string(),
  processing_time_ms: z.number(),
  timestamp: z.string().datetime(),
  extra_body: z.string().nullable(),
  tags: z.record(z.string(), z.string()).default({}),
});

export type ChatInferenceRow = z.infer<typeof chatInferenceRowSchema>;

export const jsonInferenceRowSchema = z.object({
  id: z.string().uuid(),
  function_name: z.string(),
  variant_name: z.string(),
  episode_id: z.string().uuid(),
  input: z.string(),
  output: z.string(),
  output_schema: z.string(),
  inference_params: z.string(),
  processing_time_ms: z.number(),
  timestamp: z.string().datetime(),
  extra_body: z.string().nullable(),
  tags: z.record(z.string(), z.string()).default({}),
});

export type JsonInferenceRow = z.infer<typeof jsonInferenceRowSchema>;

export const inferenceRowSchema = z.discriminatedUnion("function_type", [
  chatInferenceRowSchema.extend({
    function_type: z.literal("chat"),
  }),
  jsonInferenceRowSchema.extend({
    function_type: z.literal("json"),
  }),
]);

export type InferenceRow = z.infer<typeof inferenceRowSchema>;

export const parsedChatInferenceRowSchema = chatInferenceRowSchema
  .omit({
    input: true,
    output: true,
    inference_params: true,
    tool_params: true,
    extra_body: true,
  })
  .extend({
    input: inputSchema,
    output: z.array(contentBlockChatOutputSchema),
    inference_params: z.record(z.string(), z.unknown()),
    tool_params: toolCallConfigDatabaseInsertSchema.nullable(),
    extra_body: z.array(inferenceExtraBodySchema).nullable(),
  });

export type ParsedChatInferenceRow = z.infer<
  typeof parsedChatInferenceRowSchema
>;

export const parsedJsonInferenceRowSchema = jsonInferenceRowSchema
  .omit({
    input: true,
    output: true,
    inference_params: true,
    output_schema: true,
    extra_body: true,
  })
  .extend({
    input: inputSchema,
    output: jsonInferenceOutputSchema,
    inference_params: z.record(z.string(), z.unknown()),
    output_schema: JsonValueSchema,
    extra_body: z.array(inferenceExtraBodySchema).nullable(),
  });

export type ParsedJsonInferenceRow = z.infer<
  typeof parsedJsonInferenceRowSchema
>;

export const parsedInferenceRowSchema = z.discriminatedUnion("function_type", [
  parsedChatInferenceRowSchema.extend({
    function_type: z.literal("chat"),
    input: displayInputSchema,
  }),
  parsedJsonInferenceRowSchema.extend({
    function_type: z.literal("json"),
    input: displayInputSchema,
  }),
]);

export type ParsedInferenceRow = z.infer<typeof parsedInferenceRowSchema>;

export function parseInferenceOutput(
  output: string,
): ContentBlockChatOutput[] | JsonInferenceOutput {
  const parsed = JSON.parse(output);
  if (Array.isArray(parsed)) {
    return z.array(contentBlockChatOutputSchema).parse(parsed);
  }
  return jsonInferenceOutputSchema.parse(parsed);
}

export const modelInferenceRowSchema = z.object({
  id: z.string().uuid(),
  inference_id: z.string().uuid(),
  raw_request: z.string(),
  raw_response: z.string(),
  model_name: z.string(),
  model_provider_name: z.string(),
  input_tokens: z.number().nullable(),
  output_tokens: z.number().nullable(),
  response_time_ms: z.number().nullable(),
  ttft_ms: z.number().nullable(),
  timestamp: z.string().datetime(),
  system: z.string().nullable(),
  input_messages: z.string(),
  output: z.string(),
  cached: z.boolean(),
});

export type ModelInferenceRow = z.infer<typeof modelInferenceRowSchema>;

export const parsedModelInferenceRowSchema = modelInferenceRowSchema
  .omit({
    input_messages: true,
    output: true,
  })
  .extend({
    input_messages: z.array(displayModelInferenceInputMessageSchema),
    output: z.array(modelInferenceOutputContentBlockSchema),
  });

export type ParsedModelInferenceRow = z.infer<
  typeof parsedModelInferenceRowSchema
>;

export const adjacentIdsSchema = z.object({
  previous_id: z.string().uuid().nullable(),
  next_id: z.string().uuid().nullable(),
});

export type AdjacentIds = z.infer<typeof adjacentIdsSchema>;<|MERGE_RESOLUTION|>--- conflicted
+++ resolved
@@ -11,13 +11,8 @@
 import type {
   JsonInferenceOutput,
   ContentBlockChatOutput,
-<<<<<<< HEAD
   ClientSideFunctionTool,
-} from "tensorzero-node";
-=======
-  Tool,
 } from "~/types/tensorzero";
->>>>>>> 66afa5f3
 
 // Zod schemas for ToolCallConfigDatabaseInsert
 export const toolSchema = z.object({
