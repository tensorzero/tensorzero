--- conflicted
+++ resolved
@@ -64,11 +64,7 @@
     metric_name: Option<&str>,
     threshold: Option<f64>,
     max_samples: Option<u64>,
-<<<<<<< HEAD
 ) -> Result<Vec<ProcessedInferenceData>, TensorZeroError> {
-=======
-) -> Result<Vec<InferenceData>, TensorZeroError> {
->>>>>>> ef5c7ef6
     let function_config = config
         .get_function(function_name)
         .map_err(|e| TensorZeroError::Other { source: e.into() })?;
@@ -85,7 +81,6 @@
     let metric_name = match metric_name {
         Some(name) => name,
         None => {
-<<<<<<< HEAD
             let query = format!(
                 r#"
             SELECT
@@ -117,14 +112,6 @@
                 .map_err(|e| TensorZeroError::Other { source: e.into() })?;
 
             let unprocessed_rows: Vec<UnprocessedInferenceData> = rows
-=======
-            let rows = clickhouse.run_query_synchronous("SELECT * from {inference_table_name:Identifier} WHERE function_name = {function_name:String} FORMAT JSONEachRow".to_string() + &limit_clause, Some(&[
-                ("function_name", function_name),
-                ("inference_table_name", inference_table_name),
-                ].into_iter().collect())).await.map_err(|e| TensorZeroError::Other { source: e.into() })?;
-
-            let mut json_rows: Vec<InferenceData> = rows
->>>>>>> ef5c7ef6
                 .lines()
                 .filter_map(|line| serde_json::from_str(line).ok())
                 .collect();
@@ -142,10 +129,7 @@
     if metric_name == "demonstration" {
         return query_demonstration_data(
             clickhouse,
-<<<<<<< HEAD
             client,
-=======
->>>>>>> ef5c7ef6
             function_name,
             inference_table_name,
             max_samples,
@@ -171,7 +155,6 @@
     .await
 }
 
-<<<<<<< HEAD
 #[derive(Debug, Deserialize)]
 struct UnprocessedInferenceData {
     variant_name: String,
@@ -199,7 +182,7 @@
     ) -> Result<ProcessedInferenceData, TensorZeroError> {
         reresolve_input_for_fine_tuning(&mut self.input, client).await?;
         if function_name.starts_with("tensorzero::llm_judge::") {
-            handle_llm_judge_output(&mut self.output)?;
+            handle_llm_judge_output(&mut self)?;
         }
         Ok(ProcessedInferenceData {
             variant_name: self.variant_name,
@@ -208,16 +191,6 @@
             episode_id: self.episode_id,
         })
     }
-=======
-#[derive(Deserialize, Serialize)]
-pub struct InferenceData {
-    pub variant_name: String,
-    #[serde(deserialize_with = "deserialize_json_string")]
-    pub input: ResolvedInput,
-    #[serde(deserialize_with = "deserialize_json_string")]
-    pub output: Value,
-    pub episode_id: Option<Uuid>,
->>>>>>> ef5c7ef6
 }
 
 #[allow(clippy::too_many_arguments)]
@@ -231,11 +204,7 @@
     filter_good: bool,
     threshold: Option<f64>,
     max_samples: Option<u64>,
-<<<<<<< HEAD
 ) -> Result<Vec<ProcessedInferenceData>, TensorZeroError> {
-=======
-) -> Result<Vec<InferenceData>, TensorZeroError> {
->>>>>>> ef5c7ef6
     // Set defaults and prepare limit clause
     let optimize = metric_config.optimize;
     let limit_clause = get_limit_clause(max_samples);
@@ -320,34 +289,30 @@
         .map_err(|e| TensorZeroError::Other { source: e.into() })?;
 
     // Parse the results
-<<<<<<< HEAD
     let unprocessed_rows: Result<Vec<UnprocessedInferenceData>, _> =
         rows.lines().map(serde_json::from_str).collect();
     let unprocessed_rows = unprocessed_rows.map_err(|e| TensorZeroError::Other {
-=======
-    let json_rows: Result<Vec<InferenceData>, _> = rows.lines().map(serde_json::from_str).collect();
-
-    let mut json_rows = json_rows.map_err(|e| TensorZeroError::Other {
         source: Error::new(ErrorDetails::Serialization {
             message: format!("Failed to deserialize inferences: {e:?}"),
         })
         .into(),
     })?;
-
-    if function_name.starts_with("tensorzero::llm_judge::") {
-        for row in json_rows.iter_mut() {
-            handle_llm_judge_output(row)?;
-        }
-    }
-    Ok(json_rows)
+    let processing_futures = unprocessed_rows
+        .into_iter()
+        .map(|row| row.postprocess(client, function_name));
+
+    let processed_rows = futures::future::try_join_all(processing_futures).await?;
+
+    Ok(processed_rows)
 }
 
 async fn query_demonstration_data(
     clickhouse: &ClickHouseConnectionInfo,
+    client: &Client,
     function_name: &str,
     inference_table_name: &str,
     max_samples: Option<u64>,
-) -> Result<Vec<InferenceData>, TensorZeroError> {
+) -> Result<Vec<ProcessedInferenceData>, TensorZeroError> {
     let limit_clause = get_limit_clause(max_samples);
 
     let query = format!(
@@ -377,61 +342,6 @@
         .await
         .map_err(|e| TensorZeroError::Other { source: e.into() })?;
 
-    let json_rows: Result<Vec<InferenceData>, _> = rows.lines().map(serde_json::from_str).collect();
-
-    let mut json_rows = json_rows.map_err(|e| TensorZeroError::Other {
->>>>>>> ef5c7ef6
-        source: Error::new(ErrorDetails::Serialization {
-            message: format!("Failed to deserialize inferences: {e:?}"),
-        })
-        .into(),
-    })?;
-    let processing_futures = unprocessed_rows
-        .into_iter()
-        .map(|row| row.postprocess(client, function_name));
-
-<<<<<<< HEAD
-    let processed_rows = futures::future::try_join_all(processing_futures).await?;
-
-    Ok(processed_rows)
-}
-
-async fn query_demonstration_data(
-    clickhouse: &ClickHouseConnectionInfo,
-    client: &Client,
-    function_name: &str,
-    inference_table_name: &str,
-    max_samples: Option<u64>,
-) -> Result<Vec<ProcessedInferenceData>, TensorZeroError> {
-    let limit_clause = get_limit_clause(max_samples);
-
-    let query = format!(
-        r#"
-        SELECT
-            argMax(i.variant_name, d.timestamp) as variant_name,
-            argMax(i.input, d.timestamp) as input,
-            argMax(d.value, d.timestamp) as output,
-            argMax(i.episode_id, d.timestamp) as episode_id
-        FROM
-          {{inference_table_name:Identifier}} i
-        JOIN DemonstrationFeedback d
-        ON i.id = d.inference_id
-        WHERE i.function_name = {{function_name:String}}
-        GROUP BY d.inference_id
-        {limit_clause}
-        FORMAT JSONEachRow
-    "#
-    );
-
-    let params = vec![
-        ("inference_table_name", inference_table_name),
-        ("function_name", function_name),
-    ];
-    let rows = clickhouse
-        .run_query_synchronous(query, Some(&params.into_iter().collect()))
-        .await
-        .map_err(|e| TensorZeroError::Other { source: e.into() })?;
-
     let unprocessed_rows: Vec<UnprocessedInferenceData> = rows
         .lines()
         .filter_map(|line| serde_json::from_str(line).ok())
@@ -444,21 +354,6 @@
     let processed_rows = futures::future::try_join_all(processing_futures).await?;
 
     Ok(processed_rows)
-}
-
-fn get_limit_clause(max_samples: Option<u64>) -> String {
-    max_samples
-        .map(|s| format!("LIMIT {}", s))
-        .unwrap_or_default()
-=======
-    if function_name.starts_with("tensorzero::llm_judge::") {
-        for row in json_rows.iter_mut() {
-            handle_llm_judge_output(row)?;
-        }
-    }
-
-    Ok(json_rows)
->>>>>>> ef5c7ef6
 }
 
 fn get_limit_clause(max_samples: Option<u64>) -> String {
@@ -479,7 +374,7 @@
 /// We have since removed it, but we need to handle the old data.
 /// So, we transform any old LLM Judge outputs to the new format by removing the thinking section from the
 /// parsed and raw outputs.
-fn handle_llm_judge_output(output: &mut InferenceData) -> Result<(), TensorZeroError> {
+fn handle_llm_judge_output(output: &mut UnprocessedInferenceData) -> Result<(), TensorZeroError> {
     if let Some(parsed) = output.output.get_mut("parsed") {
         if parsed.get("thinking").is_some() {
             if let Some(obj) = parsed.as_object_mut() {
@@ -510,7 +405,7 @@
     #[test]
     fn test_handle_llm_judge_output() {
         // Test removing the thinking field from the output
-        let mut input = InferenceData {
+        let mut input = UnprocessedInferenceData {
             variant_name: "test".to_string(),
             input: ResolvedInput {
                 system: None,
@@ -542,7 +437,7 @@
         assert_eq!(input.output, expected);
 
         // Test not modifying the output if the parsed field is not present
-        let mut input = InferenceData {
+        let mut input = UnprocessedInferenceData {
             variant_name: "test".to_string(),
             input: ResolvedInput {
                 system: None,
