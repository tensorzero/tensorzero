--- conflicted
+++ resolved
@@ -159,11 +159,7 @@
         })
     }
 
-<<<<<<< HEAD
-    #[pyo3(signature = (*, function_name, input, episode_id=None, stream=None, params=None, variant_name=None, dryrun=None, allowed_tools=None, additional_tools=None, tool_choice=None, parallel_tool_calls=None, tags=None, credentials=None, cache_options=None))]
-=======
-    #[pyo3(signature = (*, input, function_name=None, model_name=None, episode_id=None, stream=None, params=None, variant_name=None, dryrun=None, allowed_tools=None, additional_tools=None, tool_choice=None, parallel_tool_calls=None, tags=None, credentials=None))]
->>>>>>> f7f1987e
+    #[pyo3(signature = (*, input, function_name=None, model_name=None, episode_id=None, stream=None, params=None, variant_name=None, dryrun=None, allowed_tools=None, additional_tools=None, tool_choice=None, parallel_tool_calls=None, tags=None, credentials=None, cache_options=None))]
     #[allow(clippy::too_many_arguments)]
     fn _prepare_inference_request(
         this: PyRef<'_, Self>,
@@ -448,11 +444,7 @@
         }
     }
 
-<<<<<<< HEAD
-    #[pyo3(signature = (*, function_name, input, episode_id=None, stream=None, params=None, variant_name=None, dryrun=None, allowed_tools=None, additional_tools=None, tool_choice=None, parallel_tool_calls=None, tags=None, credentials=None, cache_options=None))]
-=======
-    #[pyo3(signature = (*, input, function_name=None, model_name=None, episode_id=None, stream=None, params=None, variant_name=None, dryrun=None, allowed_tools=None, additional_tools=None, tool_choice=None, parallel_tool_calls=None, tags=None, credentials=None))]
->>>>>>> f7f1987e
+    #[pyo3(signature = (*, input, function_name=None, model_name=None, episode_id=None, stream=None, params=None, variant_name=None, dryrun=None, allowed_tools=None, additional_tools=None, tool_choice=None, parallel_tool_calls=None, tags=None, credentials=None, cache_options=None))]
     #[allow(clippy::too_many_arguments)]
     /// Make a request to the /inference endpoint.
     ///
@@ -634,11 +626,7 @@
         })
     }
 
-<<<<<<< HEAD
-    #[pyo3(signature = (*, function_name, input, episode_id=None, stream=None, params=None, variant_name=None, dryrun=None, allowed_tools=None, additional_tools=None, tool_choice=None, parallel_tool_calls=None, tags=None, credentials=None, cache_options=None))]
-=======
-    #[pyo3(signature = (*, input, function_name=None, model_name=None, episode_id=None, stream=None, params=None, variant_name=None, dryrun=None, allowed_tools=None, additional_tools=None, tool_choice=None, parallel_tool_calls=None, tags=None, credentials=None))]
->>>>>>> f7f1987e
+    #[pyo3(signature = (*, input, function_name=None, model_name=None, episode_id=None, stream=None, params=None, variant_name=None, dryrun=None, allowed_tools=None, additional_tools=None, tool_choice=None, parallel_tool_calls=None, tags=None, credentials=None, cache_options=None))]
     #[allow(clippy::too_many_arguments)]
     /// Make a request to the /inference endpoint.
     ///
