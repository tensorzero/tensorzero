/// Implements a Python tensorzero client, using `pyo3` to wrap the existing Rust client.
/// Overall structure of the crate:
/// * `src/lib.rs` - the main entrypoint of the Python native module - the `#[pymodule]` function
///   initializes the Python module.
/// * `tensorzero/` - this contains the Python code for the overall `tensorzero` package.
///   This re-exports types from the Rust native module, and also defines several pure-Python
///   classes/functions used by the Rust code.
///
/// This module defines several Python classes (`BaseTensorZeroGateway`, `TensorZeroGateway`, `AsyncTensorZeroGateway`),
/// and defines methods on them.
use std::{collections::HashMap, future::Future, path::PathBuf, sync::Arc, time::Duration};

use futures::StreamExt;
use pyo3::{
    exceptions::{PyStopAsyncIteration, PyStopIteration, PyValueError},
    ffi::c_str,
    marker::Ungil,
    prelude::*,
    sync::GILOnceCell,
    types::{PyDict, PyList, PyString, PyType},
    IntoPyObjectExt,
};
use python_helpers::{
    deserialize_from_pyobj, parse_dynamic_evaluation_run_episode_response,
    parse_dynamic_evaluation_run_response, parse_feedback_response, parse_inference_chunk,
    parse_inference_response, parse_tool, python_uuid_to_uuid, serialize_to_dict,
};
use tensorzero_internal::{
<<<<<<< HEAD
    endpoints::dynamic_evaluation_run::DynamicEvaluationRunEpisodeParams,
    gateway_util::ShutdownHandle, inference::types::extra_body::UnfilteredInferenceExtraBody,
=======
    gateway_util::ShutdownHandle,
    inference::types::{
        extra_body::UnfilteredInferenceExtraBody, image::serialize_with_image_data,
    },
>>>>>>> 717e63c0
};
use tensorzero_rust::{
    err_to_http, observability::LogFormat, CacheParamsOptions, Client, ClientBuilder,
    ClientBuilderMode, ClientInferenceParams, ClientInput, ClientSecretString,
    DynamicEvaluationRunParams, DynamicToolParams, FeedbackParams, InferenceOutput,
    InferenceParams, InferenceStream, TensorZeroError, Tool,
};
use tokio::sync::Mutex;
use url::Url;

mod internal;
mod python_helpers;

pub(crate) static JSON_LOADS: GILOnceCell<Py<PyAny>> = GILOnceCell::new();
pub(crate) static JSON_DUMPS: GILOnceCell<Py<PyAny>> = GILOnceCell::new();
pub(crate) static TENSORZERO_HTTP_ERROR: GILOnceCell<Py<PyAny>> = GILOnceCell::new();
pub(crate) static TENSORZERO_INTERNAL_ERROR: GILOnceCell<Py<PyAny>> = GILOnceCell::new();

#[pymodule]
fn tensorzero(m: &Bound<'_, PyModule>) -> PyResult<()> {
    tensorzero_rust::observability::setup_logs(false, LogFormat::Pretty);
    m.add_class::<BaseTensorZeroGateway>()?;
    m.add_class::<AsyncTensorZeroGateway>()?;
    m.add_class::<TensorZeroGateway>()?;
    m.add_class::<LocalHttpGateway>()?;

    let py_json = PyModule::import(m.py(), "json")?;
    let json_loads = py_json.getattr("loads")?;
    let json_dumps = py_json.getattr("dumps")?;

    // We don't care if the GILOnceCell was already set
    let _ = JSON_LOADS.set(m.py(), json_loads.unbind());
    let _ = JSON_DUMPS.set(m.py(), json_dumps.unbind());

    m.add_wrapped(wrap_pyfunction!(_start_http_gateway))?;

    Ok(())
}

#[pyclass]
struct LocalHttpGateway {
    #[pyo3(get)]
    base_url: String,
    #[allow(dead_code)]
    shutdown_handle: Option<ShutdownHandle>,
}

#[pymethods]
impl LocalHttpGateway {
    fn close(&mut self) {
        self.shutdown_handle.take();
    }
}

#[pyfunction]
#[pyo3(signature = (*, config_file, clickhouse_url, async_setup))]
fn _start_http_gateway(
    py: Python<'_>,
    config_file: Option<String>,
    clickhouse_url: Option<String>,
    async_setup: bool,
) -> PyResult<Bound<'_, PyAny>> {
    warn_no_config(py, config_file.as_deref())?;
    let gateway_fut = async move {
        let (addr, handle) = tensorzero_internal::gateway_util::start_openai_compatible_gateway(
            config_file,
            clickhouse_url,
        )
        .await?;
        Ok(LocalHttpGateway {
            base_url: format!("http://{}/openai/v1", addr),
            shutdown_handle: Some(handle),
        })
    };
    if async_setup {
        pyo3_async_runtimes::tokio::future_into_py(py, async move {
            gateway_fut.await.map_err(|e| {
                Python::with_gil(|py| convert_error(py, TensorZeroError::Other { source: e }))
            })
        })
    } else {
        Ok(tokio_block_on_without_gil(py, gateway_fut)
            .map_err(|e| convert_error(py, TensorZeroError::Other { source: e }))?
            .into_bound_py_any(py)?)
    }
}

// TODO - this should extend the python `ABC` class once pyo3 supports it: https://github.com/PyO3/pyo3/issues/991
#[pyclass(subclass)]
struct BaseTensorZeroGateway {
    client: Arc<Client>,
}

#[pyclass]
struct AsyncStreamWrapper {
    stream: Arc<Mutex<InferenceStream>>,
}

#[pymethods]
impl AsyncStreamWrapper {
    fn __aiter__(this: Py<Self>) -> Py<Self> {
        this
    }

    // This method returns a Python `Future` which will either resolve to a chunk of the stream,
    // or raise a `StopAsyncIteration` exception if the stream is finished.
    fn __anext__<'a>(&self, py: Python<'a>) -> PyResult<Bound<'a, PyAny>> {
        let stream = self.stream.clone();
        // The Rust future relies on a tokio runtime (via `reqwest` and `hyper`), so
        // we need to use `pyo3_async_runtimes` to convert it into a Python future that runs
        // on Tokio. Inside the `async move` block, we can `.await` on Rust futures just like
        // we would in normal Rust code.
        pyo3_async_runtimes::tokio::future_into_py(py, async move {
            let chunk = stream.lock().await.next().await;
            let Some(chunk) = chunk else {
                return Err(PyStopAsyncIteration::new_err(()));
            };
            // The overall 'async move' future needs to be 'static, so we cannot capture
            // the `py` parameter from `__anext__`.
            // We need to interact with Python objects here (to build up a Python `InferenceChunk`),
            // so we need the GIL
            Python::with_gil(|py| {
                let chunk = chunk.map_err(|e| convert_error(py, err_to_http(e)))?;
                parse_inference_chunk(py, chunk)
            })
        })
    }
}

#[pyclass]
struct StreamWrapper {
    stream: Arc<Mutex<InferenceStream>>,
}

#[pymethods]
impl StreamWrapper {
    fn __iter__(this: Py<Self>) -> Py<Self> {
        this
    }

    fn __next__(&self, py: Python<'_>) -> PyResult<Py<PyAny>> {
        let stream = self.stream.clone();
        // The `__next__` method is blocking (`StreamWrapper` comes from the synchronous `TensorZeroGateway`),
        // so we need to block on the Rust future. All of the `.await` calls are confined to the `async move` block,
        let chunk = tokio_block_on_without_gil(py, async move { stream.lock().await.next().await });
        let Some(chunk) = chunk else {
            return Err(PyStopIteration::new_err(()));
        };
        let chunk = chunk.map_err(|e| convert_error(py, err_to_http(e)))?;
        parse_inference_chunk(py, chunk)
    }
}

#[pymethods]
impl BaseTensorZeroGateway {
    #[new]
    #[pyo3(signature = (base_url, *, timeout=None, verbose_errors=false))]
    fn new(
        py: Python<'_>,
        base_url: &str,
        timeout: Option<f64>,
        verbose_errors: bool,
    ) -> PyResult<Self> {
        let mut client_builder = ClientBuilder::new(ClientBuilderMode::HTTPGateway {
            url: Url::parse(base_url)
                .map_err(|e| PyValueError::new_err(format!("Failed to parse base_url: {e:?}")))?,
        })
        .with_verbose_errors(verbose_errors);
        if let Some(timeout) = timeout {
            let http_client = reqwest::Client::builder()
                .timeout(
                    Duration::try_from_secs_f64(timeout)
                        .map_err(|e| PyValueError::new_err(format!("Invalid timeout: {e}")))?,
                )
                .build()
                .map_err(|e| {
                    PyValueError::new_err(format!("Failed to build HTTP client: {e:?}"))
                })?;
            client_builder = client_builder.with_http_client(http_client);
        }
        let client = match client_builder.build_http() {
            Ok(client) => client,
            Err(e) => {
                return Err(tensorzero_internal_error(
                    py,
                    &format!("Failed to construct TensorZero client: {e:?}"),
                )?);
            }
        };

        Ok(Self {
            client: Arc::new(client),
        })
    }

    #[pyo3(signature = (*, input, function_name=None, model_name=None, episode_id=None, stream=None, params=None, variant_name=None, dryrun=None, output_schema=None, allowed_tools=None, additional_tools=None, tool_choice=None, parallel_tool_calls=None, internal=None, tags=None, credentials=None, cache_options=None, extra_body=None))]
    #[allow(clippy::too_many_arguments)]
    fn _prepare_inference_request(
        this: PyRef<'_, Self>,
        input: Bound<'_, PyDict>,
        function_name: Option<String>,
        model_name: Option<String>,
        episode_id: Option<Bound<'_, PyAny>>,
        stream: Option<bool>,
        params: Option<&Bound<'_, PyDict>>,
        variant_name: Option<String>,
        dryrun: Option<bool>,
        output_schema: Option<&Bound<'_, PyDict>>,
        allowed_tools: Option<Vec<String>>,
        additional_tools: Option<Vec<HashMap<String, Bound<'_, PyAny>>>>,
        tool_choice: Option<Bound<'_, PyAny>>,
        parallel_tool_calls: Option<bool>,
        internal: Option<bool>,
        tags: Option<HashMap<String, String>>,
        credentials: Option<HashMap<String, ClientSecretString>>,
        cache_options: Option<&Bound<'_, PyDict>>,
        extra_body: Option<&Bound<'_, PyList>>,
    ) -> PyResult<Py<PyAny>> {
        let params = BaseTensorZeroGateway::prepare_inference_params(
            this.py(),
            input,
            function_name,
            model_name,
            episode_id,
            stream,
            params,
            variant_name,
            dryrun,
            output_schema,
            allowed_tools,
            additional_tools,
            tool_choice,
            parallel_tool_calls,
            internal.unwrap_or(false),
            tags,
            credentials,
            cache_options,
            extra_body,
        )?;
        serialize_to_dict(this.py(), params)
    }
}

#[pyclass(extends=BaseTensorZeroGateway)]
/// A synchronous client for a TensorZero gateway.
///
/// To connect to a running HTTP gateway, call `TensorZeroGateway.build_http(base_url = "http://gateway_url")`
/// To create an embedded gateway, call `TensorZeroGateway.build_embedded(config_file = "/path/to/tensorzero.toml", clickhouse_url = "http://clickhouse_url")`
struct TensorZeroGateway {}

/// Calls `tokio::Runtime::block_on` without holding the Python GIL.
/// This is used when we call into pure-Rust code from the synchronous `TensorZeroGateway`
/// We don't need (or want) to hold the GIL when the Rust client code is running,
/// since it doesn't need to interact with any Python objects.
/// This allows other Python threads to run while the current thread is blocked on the Rust execution.
fn tokio_block_on_without_gil<F: Future + Send>(py: Python<'_>, fut: F) -> F::Output
where
    F::Output: Ungil,
{
    // The Tokio runtime is managed by `pyo3_async_runtimes` - the entrypoint to
    // our crate (`python-pyo3`) is the `pymodule` function, rather than
    // a `#[tokio::main]` function, so we need `pyo3_async_runtimes` to keep track of
    // a Tokio runtime for us.
    py.allow_threads(|| pyo3_async_runtimes::tokio::get_runtime().block_on(fut))
}

impl BaseTensorZeroGateway {
    #[allow(clippy::too_many_arguments)]
    fn prepare_feedback_params(
        py: Python<'_>,
        metric_name: String,
        value: Bound<'_, PyAny>,
        inference_id: Option<Bound<'_, PyAny>>,
        episode_id: Option<Bound<'_, PyAny>>,
        dryrun: Option<bool>,
        internal: bool,
        tags: Option<HashMap<String, String>>,
    ) -> PyResult<FeedbackParams> {
        Ok(FeedbackParams {
            metric_name,
            value: deserialize_from_pyobj(py, &value)?,
            episode_id: episode_id
                .map(|id| python_uuid_to_uuid("episode_id", id))
                .transpose()?,
            inference_id: inference_id
                .map(|id| python_uuid_to_uuid("inference_id", id))
                .transpose()?,
            dryrun,
            tags: tags.unwrap_or_default(),
            internal,
        })
    }

    #[allow(clippy::too_many_arguments)]
    fn prepare_inference_params(
        py: Python<'_>,
        input: Bound<'_, PyDict>,
        function_name: Option<String>,
        model_name: Option<String>,
        episode_id: Option<Bound<'_, PyAny>>,
        stream: Option<bool>,
        params: Option<&Bound<'_, PyDict>>,
        variant_name: Option<String>,
        dryrun: Option<bool>,
        output_schema: Option<&Bound<'_, PyDict>>,
        allowed_tools: Option<Vec<String>>,
        additional_tools: Option<Vec<HashMap<String, Bound<'_, PyAny>>>>,
        tool_choice: Option<Bound<'_, PyAny>>,
        parallel_tool_calls: Option<bool>,
        internal: bool,
        tags: Option<HashMap<String, String>>,
        credentials: Option<HashMap<String, ClientSecretString>>,
        cache_options: Option<&Bound<'_, PyDict>>,
        extra_body: Option<&Bound<'_, PyList>>,
    ) -> PyResult<ClientInferenceParams> {
        // let episode_id = python_uuid_to_uuid("episode_id", episode_id)?;
        let episode_id = episode_id
            .map(|id| python_uuid_to_uuid("episode_id", id))
            .transpose()?;

        let params: Option<InferenceParams> = if let Some(params) = params {
            deserialize_from_pyobj(py, params)?
        } else {
            None
        };

        let additional_tools: Option<Vec<Tool>> = if let Some(tools) = additional_tools {
            Some(
                tools
                    .into_iter()
                    .map(|key_vals| parse_tool(py, key_vals))
                    .collect::<Result<Vec<Tool>, PyErr>>()?,
            )
        } else {
            None
        };

        let tool_choice = if let Some(tool_choice) = tool_choice {
            if tool_choice.is_instance_of::<PyString>() {
                Some(
                    serde_json::from_value(tool_choice.str()?.to_cow()?.into()).map_err(|e| {
                        PyValueError::new_err(format!(
                            "Failed to parse tool_choice as valid JSON: {e:?}"
                        ))
                    })?,
                )
            } else {
                Some(deserialize_from_pyobj(py, &tool_choice)?)
            }
        } else {
            None
        };

        let cache_options: Option<CacheParamsOptions> = if let Some(cache_options) = cache_options {
            Some(deserialize_from_pyobj(py, cache_options)?)
        } else {
            None
        };
        let output_schema: Option<serde_json::Value> = if let Some(output_schema) = output_schema {
            Some(deserialize_from_pyobj(py, output_schema)?)
        } else {
            None
        };

        let extra_body: UnfilteredInferenceExtraBody = if let Some(extra_body) = extra_body {
            deserialize_from_pyobj(py, extra_body)?
        } else {
            Default::default()
        };

        let input: ClientInput = deserialize_from_pyobj(py, &input)?;

        Ok(ClientInferenceParams {
            function_name,
            model_name,
            stream,
            episode_id,
            variant_name,
            dryrun,
            tags: tags.unwrap_or_default(),
            internal,
            params: params.unwrap_or_default(),
            dynamic_tool_params: DynamicToolParams {
                allowed_tools,
                parallel_tool_calls,
                additional_tools,
                tool_choice,
            },
            input,
            credentials: credentials.unwrap_or_default(),
            cache_options: cache_options.unwrap_or_default(),
            output_schema,
            // This is currently unsupported in the Python client
            include_original_response: false,
            extra_body,
        })
    }
}
#[pymethods]
impl TensorZeroGateway {
    #[new]
    #[pyo3(signature = (base_url, *, timeout=None))]
    fn new(
        py: Python<'_>,
        base_url: &str,
        timeout: Option<f64>,
    ) -> PyResult<(Self, BaseTensorZeroGateway)> {
        tracing::warn!("TensorZeroGateway.__init__ is deprecated. Use TensorZeroGateway.build_http or TensorZeroGateway.build_embedded instead.");
        Ok((
            Self {},
            BaseTensorZeroGateway::new(py, base_url, timeout, false)?,
        ))
    }

    #[classmethod]
    #[pyo3(signature = (*, gateway_url, timeout=None, verbose_errors=false))]
    /// Initialize the TensorZero client, using the HTTP gateway.
    /// :param gateway_url: The base URL of the TensorZero gateway. Example: "http://localhost:3000"
    /// :param timeout: The timeout for the HTTP client in seconds. If not provided, no timeout will be set.
    /// :param verbose_errors: If true, the client will increase the detail in errors (increasing the risk of leaking sensitive information).
    /// :return: A `TensorZeroGateway` instance configured to use the HTTP gateway.
    fn build_http(
        cls: &Bound<'_, PyType>,
        gateway_url: &str,
        timeout: Option<f64>,
        verbose_errors: bool,
    ) -> PyResult<Py<TensorZeroGateway>> {
        let mut client_builder = ClientBuilder::new(ClientBuilderMode::HTTPGateway {
            url: Url::parse(gateway_url)
                .map_err(|e| PyValueError::new_err(format!("Invalid gateway URL: {e}")))?,
        })
        .with_verbose_errors(verbose_errors);
        if let Some(timeout) = timeout {
            let http_client = reqwest::Client::builder()
                .timeout(
                    Duration::try_from_secs_f64(timeout)
                        .map_err(|e| PyValueError::new_err(format!("Invalid timeout: {e}")))?,
                )
                .build()
                .map_err(|e| PyValueError::new_err(format!("Failed to build HTTP client: {e}")))?;
            client_builder = client_builder.with_http_client(http_client);
        }
        let client_fut = client_builder.build();
        let client_res = tokio_block_on_without_gil(cls.py(), client_fut);
        let client = match client_res {
            Ok(client) => client,
            Err(e) => {
                return Err(tensorzero_internal_error(
                    cls.py(),
                    &format!("Failed to construct TensorZero client: {e:?}"),
                )?);
            }
        };
        let instance = PyClassInitializer::from(BaseTensorZeroGateway {
            client: Arc::new(client),
        })
        .add_subclass(TensorZeroGateway {});
        Py::new(cls.py(), instance)
    }

    /// **Deprecated** (use `build_http` or `build_embedded` instead)
    /// Initialize the TensorZero client.
    ///
    /// :param base_url: The base URL of the TensorZero gateway. Example: "http://localhost:3000"
    /// :param timeout: The timeout for the HTTP client in seconds. If not provided, no timeout will be set.
    #[allow(unused_variables)]
    #[pyo3(signature = (base_url, *, timeout=None))]
    fn __init__(this: Py<Self>, base_url: &str, timeout: Option<f64>) -> Py<Self> {
        // The actual logic is in the 'new' method - this method just exists to generate a docstring
        this
    }

    /// Close the connection to the TensorZero gateway.
    fn close(&self) {
        // TODO - implement closing the 'reqwest' connection pool: https://github.com/tensorzero/tensorzero/issues/857
    }

    fn __enter__(this: Py<Self>) -> Py<Self> {
        this
    }

    // TODO - implement closing the 'reqwest' connection pool: https://github.com/tensorzero/tensorzero/issues/857
    fn __exit__(
        _this: Py<Self>,
        _exc_type: Py<PyAny>,
        _exc_value: Py<PyAny>,
        _traceback: Py<PyAny>,
    ) -> PyResult<()> {
        Ok(())
    }

    #[classmethod]
    #[pyo3(signature = (*, config_file=None, clickhouse_url=None, timeout=None))]
    /// Initialize the TensorZero client, using an embedded gateway.
    /// This connects to ClickHouse (if provided) and runs DB migrations.
    ///
    /// :param config_file: The path to the TensorZero configuration file. Example: "tensorzero.toml"
    /// :param clickhouse_url: The URL of the ClickHouse instance to use for the gateway. If observability is disabled in the config, this can be `None`
    /// :param timeout: The timeout for embedded gateway request processing, in seconds. If this timeout is hit, any in-progress LLM requests may be aborted. If not provided, no timeout will be set.
    /// :return: A `TensorZeroGateway` instance configured to use an embedded gateway.
    fn build_embedded(
        cls: &Bound<'_, PyType>,
        config_file: Option<&str>,
        clickhouse_url: Option<String>,
        timeout: Option<f64>,
    ) -> PyResult<Py<TensorZeroGateway>> {
        warn_no_config(cls.py(), config_file)?;
        let timeout = timeout
            .map(Duration::try_from_secs_f64)
            .transpose()
            .map_err(|e| PyValueError::new_err(format!("Invalid timeout: {e}")))?;
        let client_fut = ClientBuilder::new(ClientBuilderMode::EmbeddedGateway {
            config_file: config_file.map(PathBuf::from),
            clickhouse_url,
            timeout,
        })
        .build();
        let client = tokio_block_on_without_gil(cls.py(), client_fut);
        let client = match client {
            Ok(client) => client,
            Err(e) => {
                return Err(tensorzero_internal_error(
                    cls.py(),
                    &format!("Failed to construct TensorZero client: {e:?}"),
                )?);
            }
        };
        // Construct an instance of `TensorZeroGateway` (while providing the fields from the `BaseTensorZeroGateway` superclass).
        let instance = PyClassInitializer::from(BaseTensorZeroGateway {
            client: Arc::new(client),
        })
        .add_subclass(TensorZeroGateway {});
        Py::new(cls.py(), instance)
    }

    #[pyo3(signature = (*, metric_name, value, inference_id=None, episode_id=None, dryrun=None, internal=None, tags=None))]
    /// Make a request to the /feedback endpoint of the gateway
    ///
    /// :param metric_name: The name of the metric to provide feedback for
    /// :param value: The value of the feedback. It should correspond to the metric type.
    /// :param inference_id: The inference ID to assign the feedback to.
    ///                      Only use inference IDs that were returned by the TensorZero gateway.
    ///                      Note: You can assign feedback to either an episode or an inference, but not both.
    /// :param episode_id: The episode ID to use for the request
    ///                    Only use episode IDs that were returned by the TensorZero gateway.
    ///                    Note: You can assign feedback to either an episode or an inference, but not both.
    /// :param dryrun: If true, the feedback request will be executed but won't be stored to the database (i.e. no-op).
    /// :param tags: If set, adds tags to the feedback request.
    /// :return: {"feedback_id": str}
    #[allow(clippy::too_many_arguments)]
    fn feedback(
        this: PyRef<'_, Self>,
        py: Python<'_>,
        metric_name: String,
        value: Bound<'_, PyAny>,
        inference_id: Option<Bound<'_, PyAny>>,
        episode_id: Option<Bound<'_, PyAny>>,
        dryrun: Option<bool>,
        internal: Option<bool>,
        tags: Option<HashMap<String, String>>,
    ) -> PyResult<Py<PyAny>> {
        let fut = this
            .as_super()
            .client
            .feedback(BaseTensorZeroGateway::prepare_feedback_params(
                py,
                metric_name,
                value,
                inference_id,
                episode_id,
                dryrun,
                internal.unwrap_or(false),
                tags,
            )?);
        // We're in the synchronous `TensorZeroGateway` class, so we need to block on the Rust future,
        // and then return the result to the Python caller directly (not wrapped in a Python `Future`).
        match tokio_block_on_without_gil(py, fut) {
            Ok(resp) => Ok(parse_feedback_response(py, resp)?.into_any()),
            Err(e) => Err(convert_error(py, e)),
        }
    }

    #[pyo3(signature = (*, input, function_name=None, model_name=None, episode_id=None, stream=None, params=None, variant_name=None, dryrun=None, output_schema=None, allowed_tools=None, additional_tools=None, tool_choice=None, parallel_tool_calls=None, internal=None, tags=None, credentials=None, cache_options=None, extra_body=None))]
    #[allow(clippy::too_many_arguments)]
    /// Make a request to the /inference endpoint.
    ///
    /// :param function_name: The name of the function to call
    /// :param input: The input to the function
    ///               Structure: {"system": Optional[str], "messages": List[{"role": "user" | "assistant", "content": Any}]}
    ///               The input will be validated server side against the input schema of the function being called.
    /// :param episode_id: The episode ID to use for the inference.
    ///                    If this is the first inference in an episode, leave this field blank. The TensorZero gateway will generate and return a new episode ID.
    ///                    Note: Only use episode IDs generated by the TensorZero gateway. Don't generate them yourself.
    /// :param stream: If set, the TensorZero gateway will stream partial message deltas (e.g. generated tokens) as it receives them from model providers.
    /// :param params: Override inference-time parameters for a particular variant type. Currently, we support:
    ///                 {"chat_completion": {"temperature": float, "max_tokens": int, "seed": int}}
    /// :param variant_name: If set, pins the inference request to a particular variant.
    ///                      Note: You should generally not do this, and instead let the TensorZero gateway assign a
    ///                      particular variant. This field is primarily used for testing or debugging purposes.
    /// :param dryrun: If true, the request will be executed but won't be stored to the database.
    /// :param output_schema: If set, the JSON schema of a JSON function call will be validated against the given JSON Schema.
    ///                       Overrides the output schema configured for the function.
    /// :param allowed_tools: If set, restricts the tools available during this inference request.
    ///                       The list of names should be a subset of the tools configured for the function.
    ///                       Tools provided at inference time in `additional_tools` (if any) are always available.
    /// :param additional_tools: A list of additional tools to use for the request. Each element should look like {"name": str, "parameters": valid JSON Schema, "description": str}
    /// :param tool_choice: If set, overrides the tool choice strategy for the request.
    ///                     It should be one of: "auto", "required", "off", or {"specific": str}. The last option pins the request to a specific tool name.
    /// :param parallel_tool_calls: If true, the request will allow for multiple tool calls in a single inference request.
    /// :param tags: If set, adds tags to the inference request.
    /// :param cache_options: If set, overrides the cache options for the inference request.
    ///                      Structure: {"max_age_s": Optional[int], "enabled": "on" | "off" | "read_only" | "write_only"}
    /// :param extra_body: If set, injects extra fields into the provider request body.
    /// :return: If stream is false, returns an InferenceResponse.
    ///          If stream is true, returns a geerator that yields InferenceChunks as they come in.
    fn inference(
        this: PyRef<'_, Self>,
        py: Python<'_>,
        input: Bound<'_, PyDict>,
        function_name: Option<String>,
        model_name: Option<String>,
        episode_id: Option<Bound<'_, PyAny>>,
        stream: Option<bool>,
        params: Option<&Bound<'_, PyDict>>,
        variant_name: Option<String>,
        dryrun: Option<bool>,
        output_schema: Option<&Bound<'_, PyDict>>,
        allowed_tools: Option<Vec<String>>,
        additional_tools: Option<Vec<HashMap<String, Bound<'_, PyAny>>>>,
        tool_choice: Option<Bound<'_, PyAny>>,
        parallel_tool_calls: Option<bool>,
        internal: Option<bool>,
        tags: Option<HashMap<String, String>>,
        credentials: Option<HashMap<String, ClientSecretString>>,
        cache_options: Option<&Bound<'_, PyDict>>,
        extra_body: Option<&Bound<'_, PyList>>,
    ) -> PyResult<Py<PyAny>> {
        let fut =
            this.as_super()
                .client
                .inference(BaseTensorZeroGateway::prepare_inference_params(
                    py,
                    input,
                    function_name,
                    model_name,
                    episode_id,
                    stream,
                    params,
                    variant_name,
                    dryrun,
                    output_schema,
                    allowed_tools,
                    additional_tools,
                    tool_choice,
                    parallel_tool_calls,
                    internal.unwrap_or(false),
                    tags,
                    credentials,
                    cache_options,
                    extra_body,
                )?);

        // We're in the synchronous `TensorZeroGateway` class, so we need to block on the Rust future,
        // and then return the result to the Python caller directly (not wrapped in a Python `Future`).
        let resp = tokio_block_on_without_gil(py, fut).map_err(|e| convert_error(py, e))?;
        match resp {
            InferenceOutput::NonStreaming(data) => parse_inference_response(py, data),
            InferenceOutput::Streaming(stream) => Ok(StreamWrapper {
                stream: Arc::new(Mutex::new(stream)),
            }
            .into_pyobject(py)?
            .into_any()
            .unbind()),
        }
    }

    /// Make a request to the /dynamic_evaluation_run endpoint.
    ///
    /// :param variants: A dictionary mapping function names to pinned variant names.
    /// :param tags: A dictionary containing tags that should be applied to every inference in the dynamic evaluation run.
    /// :param project_name: (Optional) The name of the project to associate with the dynamic evaluation run.
    /// :param run_display_name: (Optional) The display name of the dynamic evaluation run.
    /// :return: A `DynamicEvaluationRunResponse` object.
    #[pyo3(signature = (*, variants, tags=None, project_name=None, display_name=None))]
    fn dynamic_evaluation_run(
        this: PyRef<'_, Self>,
        variants: HashMap<String, String>,
        tags: Option<HashMap<String, String>>,
        project_name: Option<String>,
        display_name: Option<String>,
    ) -> PyResult<Py<PyAny>> {
        let client = this.as_super().client.clone();
        let params = DynamicEvaluationRunParams {
            variants,
            tags: tags.unwrap_or_default(),
            project_name,
            display_name,
        };
        let fut = client.dynamic_evaluation_run(params);

        let resp = tokio_block_on_without_gil(this.py(), fut);
        match resp {
            Ok(resp) => parse_dynamic_evaluation_run_response(this.py(), resp),
            Err(e) => Err(convert_error(this.py(), e)),
        }
    }

    /// Make a request to the /dynamic_evaluation_run_episode endpoint.
    ///
    /// :param run_id: The run ID to use for the dynamic evaluation run.
    /// :param datapoint_name: The name of the datapoint to use for the dynamic evaluation run.
    /// :param tags: A dictionary of tags to add to the dynamic evaluation run.
    /// :return: A `DynamicEvaluationRunEpisodeResponse` object.
    #[pyo3(signature = (*, run_id, datapoint_name=None, tags=None))]
    fn dynamic_evaluation_run_episode(
        this: PyRef<'_, Self>,
        run_id: Bound<'_, PyAny>,
        datapoint_name: Option<String>,
        tags: Option<HashMap<String, String>>,
    ) -> PyResult<Py<PyAny>> {
        let run_id = python_uuid_to_uuid("run_id", run_id)?;
        let client = this.as_super().client.clone();
        let params = DynamicEvaluationRunEpisodeParams {
            run_id,
            datapoint_name,
            tags: tags.unwrap_or_default(),
        };
        let fut = client.dynamic_evaluation_run_episode(params);
        let resp = tokio_block_on_without_gil(this.py(), fut);
        match resp {
            Ok(resp) => parse_dynamic_evaluation_run_episode_response(this.py(), resp),
            Err(e) => Err(convert_error(this.py(), e)),
        }
    }
}

#[pyclass(extends=BaseTensorZeroGateway)]
/// An async client for a TensorZero gateway.
///
/// To connect to a running HTTP gateway, call `AsyncTensorZeroGateway.build_http(gateway_url="http://gateway_url")`
/// To create an embedded gateway, call `AsyncTensorZeroGateway.build_embedded(config_file="/path/to/tensorzero.toml")`
struct AsyncTensorZeroGateway {}

#[pymethods]
impl AsyncTensorZeroGateway {
    #[new]
    #[pyo3(signature = (base_url, *, timeout=None))]
    fn new(
        py: Python<'_>,
        base_url: &str,
        timeout: Option<f64>,
    ) -> PyResult<(Self, BaseTensorZeroGateway)> {
        tracing::warn!("AsyncTensorZeroGateway.__init__ is deprecated. Use AsyncTensorZeroGateway.build_http or AsyncTensorZeroGateway.build_embedded instead.");
        Ok((
            Self {},
            BaseTensorZeroGateway::new(py, base_url, timeout, false)?,
        ))
    }

    #[classmethod]
    #[pyo3(signature = (*, gateway_url, timeout=None, verbose_errors=false, async_setup=true))]
    /// Initialize the TensorZero client, using the HTTP gateway.
    /// :param gateway_url: The base URL of the TensorZero gateway. Example: "http://localhost:3000"
    /// :param timeout: The timeout for the HTTP client in seconds. If not provided, no timeout will be set.
    /// :param verbose_errors: If true, the client will increase the detail in errors (increasing the risk of leaking sensitive information).
    /// :param async_setup: If true, this method will return a `Future` that resolves to an `AsyncTensorZeroGateway` instance. Otherwise, it will block and construct the `AsyncTensorZeroGateway`
    /// :return: An `AsyncTensorZeroGateway` instance configured to use the HTTP gateway.
    fn build_http(
        cls: &Bound<'_, PyType>,
        gateway_url: &str,
        timeout: Option<f64>,
        verbose_errors: bool,
        async_setup: bool,
    ) -> PyResult<Py<PyAny>> {
        let mut client_builder = ClientBuilder::new(ClientBuilderMode::HTTPGateway {
            url: Url::parse(gateway_url)
                .map_err(|e| PyValueError::new_err(format!("Invalid gateway URL: {e}")))?,
        })
        .with_verbose_errors(verbose_errors);
        if let Some(timeout) = timeout {
            let http_client = reqwest::Client::builder()
                .timeout(Duration::from_secs_f64(timeout))
                .build()
                .map_err(|e| PyValueError::new_err(format!("Failed to build HTTP client: {e}")))?;
            client_builder = client_builder.with_http_client(http_client);
        }
        let client_fut = client_builder.build();
        let build_gateway = async move {
            let client = client_fut.await;
            // We need to interact with Python objects here (to build up a Python `AsyncTensorZeroGateway`),
            // so we need the GIL
            Python::with_gil(|py| {
                let client = match client {
                    Ok(client) => client,
                    Err(e) => {
                        return Err(tensorzero_internal_error(
                            py,
                            &format!("Failed to construct TensorZero client: {e:?}"),
                        )?);
                    }
                };

                // Construct an instance of `AsyncTensorZeroGateway` (while providing the fields from the `BaseTensorZeroGateway` superclass).
                let instance = PyClassInitializer::from(BaseTensorZeroGateway {
                    client: Arc::new(client),
                })
                .add_subclass(AsyncTensorZeroGateway {});
                Py::new(py, instance)
            })
        };
        if async_setup {
            Ok(pyo3_async_runtimes::tokio::future_into_py(cls.py(), build_gateway)?.unbind())
        } else {
            Ok(tokio_block_on_without_gil(cls.py(), build_gateway)?.into_any())
        }
    }

    /// **Deprecated** (use `build_http` or `build_embedded` instead)
    /// Initialize the TensorZero client.
    ///
    /// :param base_url: The base URL of the TensorZero gateway. Example: "http://localhost:3000"
    /// :param timeout: The timeout for the HTTP client in seconds. If not provided, no timeout will be set.
    #[allow(unused_variables)]
    #[pyo3(signature = (base_url, *, timeout=None))]
    fn __init__(this: Py<Self>, base_url: &str, timeout: Option<f64>) -> Py<Self> {
        // The actual logic is in the 'new' method - this method just exists to generate a docstring
        this
    }

    /// Close the connection to the TensorZero gateway.
    async fn close(&self) {
        // TODO - implement closing the 'reqwest' connection pool: https://github.com/tensorzero/tensorzero/issues/857
    }

    async fn __aenter__(this: Py<Self>) -> Py<Self> {
        this
    }

    async fn __aexit__(
        _this: Py<Self>,
        _exc_type: Py<PyAny>,
        _exc_value: Py<PyAny>,
        _traceback: Py<PyAny>,
    ) -> PyResult<()> {
        // TODO - implement closing the 'reqwest' connection pool: https://github.com/tensorzero/tensorzero/issues/857
        Ok(())
    }

    // We make this a class method rather than adding parameters to the `__init__` method,
    // becaues this needs to return a python `Future` (since we need to connect to ClickHouse
    // and run DB migrations.
    //
    // While we could block in the `__init__` method, this would be very suprising to consumers,
    // as `AsyncTensorZeroGateway` would be completely async *except* for this one method
    // (which potentially takes a very long time due to running DB migrations).
    #[classmethod]
    #[pyo3(signature = (*, config_file=None, clickhouse_url=None, timeout=None, async_setup=true))]
    /// Initialize the TensorZero client, using an embedded gateway.
    /// This connects to ClickHouse (if provided) and runs DB migrations.
    ///
    /// :param config_file: The path to the TensorZero configuration file. Example: "tensorzero.toml"
    /// :param clickhouse_url: The URL of the ClickHouse instance to use for the gateway. If observability is disabled in the config, this can be `None`
    /// :param timeout: The timeout for embedded gateway request processing, in seconds. If this timeout is hit, any in-progress LLM requests may be aborted. If not provided, no timeout will be set.
    /// :param async_setup: If true, this method will return a `Future` that resolves to an `AsyncTensorZeroGateway` instance. Otherwise, it will block and construct the `AsyncTensorZeroGateway`
    /// :return: A `Future` that resolves to an `AsyncTensorZeroGateway` instance configured to use an embedded gateway (or an `AsyncTensorZeroGateway` if `async_setup=False`).
    fn build_embedded(
        // This is a classmethod, so it receives the class object as a parameter.
        cls: &Bound<'_, PyType>,
        config_file: Option<&str>,
        clickhouse_url: Option<String>,
        timeout: Option<f64>,
        async_setup: bool,
    ) -> PyResult<Py<PyAny>> {
        warn_no_config(cls.py(), config_file)?;
        let timeout = timeout
            .map(Duration::try_from_secs_f64)
            .transpose()
            .map_err(|e| PyValueError::new_err(format!("Invalid timeout: {e}")))?;
        let client_fut = ClientBuilder::new(ClientBuilderMode::EmbeddedGateway {
            config_file: config_file.map(PathBuf::from),
            clickhouse_url,
            timeout,
        })
        .build();

        let fut = async move {
            let client = client_fut.await;
            // We need to interact with Python objects here (to build up a Python `AsyncTensorZeroGateway`),
            // so we need the GIL
            Python::with_gil(|py| {
                let client = match client {
                    Ok(client) => client,
                    Err(e) => {
                        return Err(tensorzero_internal_error(
                            py,
                            &format!("Failed to construct TensorZero client: {e:?}"),
                        )?);
                    }
                };

                // Construct an instance of `AsyncTensorZeroGateway` (while providing the fields from the `BaseTensorZeroGateway` superclass).
                let instance = PyClassInitializer::from(BaseTensorZeroGateway {
                    client: Arc::new(client),
                })
                .add_subclass(AsyncTensorZeroGateway {});
                Py::new(py, instance)
            })
        };
        if async_setup {
            // See `AsyncStreamWrapper::__anext__` for more details about `future_into_py`
            Ok(pyo3_async_runtimes::tokio::future_into_py(cls.py(), fut)?.unbind())
        } else {
            // If the user doesn't want to use async, we block on the future here.
            // This is useful for testing, or for users who want to use the async client in a synchronous context.
            Ok(tokio_block_on_without_gil(cls.py(), fut)?.into_any())
        }
    }

    #[pyo3(signature = (*, input, function_name=None, model_name=None, episode_id=None, stream=None, params=None, variant_name=None, dryrun=None, output_schema=None, allowed_tools=None, additional_tools=None, tool_choice=None, parallel_tool_calls=None, internal=None,tags=None, credentials=None, cache_options=None, extra_body=None))]
    #[allow(clippy::too_many_arguments)]
    /// Make a request to the /inference endpoint.
    ///
    /// :param function_name: The name of the function to call
    /// :param input: The input to the function
    ///               Structure: {"system": Optional[str], "messages": List[{"role": "user" | "assistant", "content": Any}]}
    ///               The input will be validated server side against the input schema of the function being called.
    /// :param episode_id: The episode ID to use for the inference.
    ///                    If this is the first inference in an episode, leave this field blank. The TensorZero gateway will generate and return a new episode ID.
    ///                    Note: Only use episode IDs generated by the TensorZero gateway. Don't generate them yourself.
    /// :param stream: If set, the TensorZero gateway will stream partial message deltas (e.g. generated tokens) as it receives them from model providers.
    /// :param params: Override inference-time parameters for a particular variant type. Currently, we support:
    ///                 {"chat_completion": {"temperature": float, "max_tokens": int, "seed": int}}
    /// :param variant_name: If set, pins the inference request to a particular variant.
    ///                      Note: You should generally not do this, and instead let the TensorZero gateway assign a
    ///                      particular variant. This field is primarily used for testing or debugging purposes.
    /// :param dryrun: If true, the request will be executed but won't be stored to the database.
    /// :param output_schema: If set, the JSON schema of a JSON function call will be validated against the given JSON Schema.
    ///                       Overrides the output schema configured for the function.
    /// :param allowed_tools: If set, restricts the tools available during this inference request.
    ///                       The list of names should be a subset of the tools configured for the function.
    ///                       Tools provided at inference time in `additional_tools` (if any) are always available.
    /// :param additional_tools: A list of additional tools to use for the request. Each element should look like {"name": str, "parameters": valid JSON Schema, "description": str}
    /// :param tool_choice: If set, overrides the tool choice strategy for the request.
    ///                     It should be one of: "auto", "required", "off", or {"specific": str}. The last option pins the request to a specific tool name.
    /// :param parallel_tool_calls: If true, the request will allow for multiple tool calls in a single inference request.
    /// :param tags: If set, adds tags to the inference request.
    /// :param cache_options: If set, overrides the cache options for the inference request.
    ///                      Structure: {"max_age_s": Optional[int], "enabled": "on" | "off" | "read_only" | "write_only"}
    /// :param extra_body: If set, injects extra fields into the provider request body.
    /// :return: If stream is false, returns an InferenceResponse.
    ///          If stream is true, returns an async generator that yields InferenceChunks as they come in.
    fn inference<'a>(
        this: PyRef<'_, Self>,
        py: Python<'a>,
        input: Bound<'_, PyDict>,
        function_name: Option<String>,
        model_name: Option<String>,
        episode_id: Option<Bound<'_, PyAny>>,
        stream: Option<bool>,
        params: Option<&Bound<'_, PyDict>>,
        variant_name: Option<String>,
        dryrun: Option<bool>,
        output_schema: Option<&Bound<'_, PyDict>>,
        allowed_tools: Option<Vec<String>>,
        additional_tools: Option<Vec<HashMap<String, Bound<'_, PyAny>>>>,
        tool_choice: Option<Bound<'_, PyAny>>,
        parallel_tool_calls: Option<bool>,
        internal: Option<bool>,
        tags: Option<HashMap<String, String>>,
        credentials: Option<HashMap<String, ClientSecretString>>,
        cache_options: Option<&Bound<'_, PyDict>>,
        extra_body: Option<&Bound<'_, PyList>>,
    ) -> PyResult<Bound<'a, PyAny>> {
        let params = BaseTensorZeroGateway::prepare_inference_params(
            py,
            input,
            function_name,
            model_name,
            episode_id,
            stream,
            params,
            variant_name,
            dryrun,
            output_schema,
            allowed_tools,
            additional_tools,
            tool_choice,
            parallel_tool_calls,
            internal.unwrap_or(false),
            tags,
            credentials,
            cache_options,
            extra_body,
        )?;
        let client = this.as_super().client.clone();
        // See `AsyncStreamWrapper::__anext__` for more details about `future_into_py`
        pyo3_async_runtimes::tokio::future_into_py(py, async move {
            let res = client.inference(params).await;
            // We need to interact with Python objects here (to build up a Python inference response),
            // so we need the GIL
            Python::with_gil(|py| {
                let output = res.map_err(|e| convert_error(py, e))?;
                match output {
                    InferenceOutput::NonStreaming(data) => parse_inference_response(py, data),
                    InferenceOutput::Streaming(stream) => Ok(AsyncStreamWrapper {
                        stream: Arc::new(Mutex::new(stream)),
                    }
                    .into_pyobject(py)?
                    .into_any()
                    .unbind()),
                }
            })
        })
    }

    #[pyo3(signature = (*, metric_name, value, inference_id=None, episode_id=None, dryrun=None, internal=None, tags=None))]
    /// Make a request to the /feedback endpoint.
    ///
    /// :param metric_name: The name of the metric to provide feedback for
    /// :param value: The value of the feedback. It should correspond to the metric type.
    /// :param inference_id: The inference ID to assign the feedback to.
    ///                      Only use inference IDs that were returned by the TensorZero gateway.
    ///                      Note: You can assign feedback to either an episode or an inference, but not both.
    /// :param episode_id: The episode ID to use for the request
    ///                    Only use episode IDs that were returned by the TensorZero gateway.
    ///                    Note: You can assign feedback to either an episode or an inference, but not both.
    /// :param dryrun: If true, the feedback request will be executed but won't be stored to the database (i.e. no-op).
    /// :param tags: If set, adds tags to the feedback request.
    /// :return: {"feedback_id": str}
    #[allow(clippy::too_many_arguments)]
    fn feedback<'a>(
        this: PyRef<'a, Self>,
        metric_name: String,
        value: Bound<'_, PyAny>,
        inference_id: Option<Bound<'_, PyAny>>,
        episode_id: Option<Bound<'_, PyAny>>,
        dryrun: Option<bool>,
        internal: Option<bool>,
        tags: Option<HashMap<String, String>>,
    ) -> PyResult<Bound<'a, PyAny>> {
        let client = this.as_super().client.clone();
        let params = BaseTensorZeroGateway::prepare_feedback_params(
            this.py(),
            metric_name,
            value,
            inference_id,
            episode_id,
            dryrun,
            internal.unwrap_or(false),
            tags,
        )?;
        // See `AsyncStreamWrapper::__anext__` for more details about `future_into_py`
        pyo3_async_runtimes::tokio::future_into_py(this.py(), async move {
            let res = client.feedback(params).await;
            // We need to interact with Python objects here (to build up a Python feedback response),
            // so we need the GIL
            Python::with_gil(|py| match res {
                Ok(resp) => Ok(parse_feedback_response(py, resp)?.into_any()),
                Err(e) => Err(convert_error(py, e)),
            })
        })
    }

    /// Make a request to the /dynamic_evaluation_run endpoint.
    ///
    /// :param variants: A dictionary mapping function names to pinned variant names.
    /// :param tags: A dictionary containing tags that should be applied to every inference in the dynamic evaluation run.
    /// :param project_name: (Optional) The name of the project to associate with the dynamic evaluation run.
    /// :param run_display_name: (Optional) The display name of the dynamic evaluation run.
    /// :return: A `DynamicEvaluationRunResponse` object.
    #[pyo3(signature = (*, variants, tags=None, project_name=None, display_name=None))]
    fn dynamic_evaluation_run(
        this: PyRef<'_, Self>,
        variants: HashMap<String, String>,
        tags: Option<HashMap<String, String>>,
        project_name: Option<String>,
        display_name: Option<String>,
    ) -> PyResult<Bound<'_, PyAny>> {
        let client = this.as_super().client.clone();
        let params = DynamicEvaluationRunParams {
            variants,
            tags: tags.unwrap_or_default(),
            project_name,
            display_name,
        };

        pyo3_async_runtimes::tokio::future_into_py(this.py(), async move {
            let res = client.dynamic_evaluation_run(params).await;
            Python::with_gil(|py| match res {
                Ok(resp) => parse_dynamic_evaluation_run_response(py, resp),
                Err(e) => Err(convert_error(py, e)),
            })
        })
    }

    /// Make a request to the /dynamic_evaluation_run_episode endpoint.
    ///
    /// :param run_id: The run ID to use for the dynamic evaluation run.
    /// :param datapoint_name: The name of the datapoint to use for the dynamic evaluation run.
    /// :param tags: A dictionary of tags to add to the dynamic evaluation run.
    /// :return: A `DynamicEvaluationRunEpisodeResponse` object.
    #[pyo3(signature = (*, run_id, datapoint_name=None, tags=None))]
    fn dynamic_evaluation_run_episode<'a>(
        this: PyRef<'a, Self>,
        run_id: Bound<'_, PyAny>,
        datapoint_name: Option<String>,
        tags: Option<HashMap<String, String>>,
    ) -> PyResult<Bound<'a, PyAny>> {
        let run_id = python_uuid_to_uuid("run_id", run_id)?;
        let client = this.as_super().client.clone();
        let params = DynamicEvaluationRunEpisodeParams {
            run_id,
            datapoint_name,
            tags: tags.unwrap_or_default(),
        };

        pyo3_async_runtimes::tokio::future_into_py(this.py(), async move {
            let res = client.dynamic_evaluation_run_episode(params).await;
            Python::with_gil(|py| match res {
                Ok(resp) => parse_dynamic_evaluation_run_episode_response(py, resp),
                Err(e) => Err(convert_error(py, e)),
            })
        })
    }

    /// For internal use only - do not call.
    // This is a helper function used by `optimizations-server` to get the template config
    // when applying a new prompt template during fine-tuning
    #[pyo3(signature = (*, function_name, variant_name))]
    fn _internal_get_template_config(
        this: PyRef<'_, Self>,
        function_name: &str,
        variant_name: &str,
    ) -> PyResult<Py<PyDict>> {
        let Some(config) = this.as_super().client.get_config() else {
            return Err(tensorzero_internal_error(
                this.py(),
                "Called _get_template_config on HTTP gateway",
            )?);
        };
        crate::internal::get_template_config(this.py(), &config, function_name, variant_name)
    }

    /// For internal use only - do not call.
    // This is a helper function used by `optimizations-server` to get inferences used for fine-tuning
    #[pyo3(signature = (*, function_name, metric_name=None, threshold=None, max_samples=None))]
    fn _internal_get_curated_inferences(
        this: PyRef<'_, Self>,
        function_name: String,
        metric_name: Option<String>,
        threshold: Option<f64>,
        max_samples: Option<u64>,
    ) -> PyResult<Py<PyAny>> {
        let Some(app_state) = this.as_super().client.get_app_state_data().cloned() else {
            return Err(tensorzero_internal_error(
                this.py(),
                "Called _internal_get_curated_inferences on HTTP gateway",
            )?);
        };
        let client = this.as_super().client.clone();
        Ok(
            pyo3_async_runtimes::tokio::future_into_py(this.py(), async move {
                let inferences_result = crate::internal::get_curated_inferences(
                    &app_state.config,
                    &app_state.clickhouse_connection_info,
                    &client,
                    &function_name,
                    metric_name.as_deref(),
                    threshold,
                    max_samples,
                )
                .await;

                Python::with_gil(|py| {
                    let inferences = inferences_result.map_err(|e| convert_error(py, e))?;
                    let mut dict_inferences = Vec::with_capacity(inferences.len());
                    for inference in inferences {
                        dict_inferences.push(serialize_to_dict(
                            py,
                            serialize_with_image_data(&inference).map_err(|e| {
                                convert_error(py, TensorZeroError::Other { source: e.into() })
                            })?,
                        )?);
                    }
                    Ok(PyList::new(py, dict_inferences)?.unbind())
                })
            })?
            .unbind(),
        )
    }
}

#[allow(unknown_lints)]
// This lint currently does nothing on stable, but let's include it
// so that it will start working automatically when it's stabilized
#[deny(non_exhaustive_omitted_patterns)]
pub fn convert_error(py: Python<'_>, e: TensorZeroError) -> PyErr {
    match e {
        TensorZeroError::Http {
            status_code,
            text,
            source: _,
        } => tensorzero_error(py, status_code, text).unwrap_or_else(|e| e),
        TensorZeroError::Other { source } => {
            tensorzero_internal_error(py, &source.to_string()).unwrap_or_else(|e| e)
        }
        TensorZeroError::RequestTimeout => {
            tensorzero_internal_error(py, &e.to_string()).unwrap_or_else(|e| e)
        }
        // Required due to the `#[non_exhaustive]` attribute on `TensorZeroError` - we want to force
        // downstream consumers to handle all possible error types, but the compiler also requires us
        // to do this (since our python bindings are in a different crate from the Rust client.)
        _ => tensorzero_internal_error(py, &format!("Unexpected TensorZero error: {e:?}"))
            .unwrap_or_else(|e| e),
    }
}

fn tensorzero_error(py: Python<'_>, status_code: u16, text: Option<String>) -> PyResult<PyErr> {
    let err = TENSORZERO_HTTP_ERROR.get_or_try_init::<_, PyErr>(py, || {
        let self_module = PyModule::import(py, "tensorzero")?;
        let err: Bound<'_, PyAny> = self_module.getattr("TensorZeroError")?;
        Ok(err.unbind())
    })?;
    Ok(PyErr::from_value(err.bind(py).call1((status_code, text))?))
}

fn tensorzero_internal_error(py: Python<'_>, msg: &str) -> PyResult<PyErr> {
    let err = TENSORZERO_INTERNAL_ERROR.get_or_try_init::<_, PyErr>(py, || {
        let self_module = PyModule::import(py, "tensorzero")?;
        let err: Bound<'_, PyAny> = self_module.getattr("TensorZeroInternalError")?;
        Ok(err.unbind())
    })?;
    Ok(PyErr::from_value(err.bind(py).call1((msg,))?))
}

fn warn_no_config(py: Python<'_>, config: Option<&str>) -> PyResult<()> {
    if config.is_none() {
        let user_warning = py.get_type::<pyo3::exceptions::PyUserWarning>();
        PyErr::warn(
            py,
            &user_warning,
            c_str!("No config file provided, so only default functions will be available. Use `config_file=\"path/to/tensorzero.toml\"` to specify a config file."), 0
        )?;
    }
    Ok(())
}<|MERGE_RESOLUTION|>--- conflicted
+++ resolved
@@ -26,15 +26,11 @@
     parse_inference_response, parse_tool, python_uuid_to_uuid, serialize_to_dict,
 };
 use tensorzero_internal::{
-<<<<<<< HEAD
     endpoints::dynamic_evaluation_run::DynamicEvaluationRunEpisodeParams,
-    gateway_util::ShutdownHandle, inference::types::extra_body::UnfilteredInferenceExtraBody,
-=======
     gateway_util::ShutdownHandle,
     inference::types::{
         extra_body::UnfilteredInferenceExtraBody, image::serialize_with_image_data,
     },
->>>>>>> 717e63c0
 };
 use tensorzero_rust::{
     err_to_http, observability::LogFormat, CacheParamsOptions, Client, ClientBuilder,
