--- conflicted
+++ resolved
@@ -354,10 +354,7 @@
         base_url: &str,
         timeout: Option<u64>,
     ) -> PyResult<(Self, BaseTensorZeroGateway)> {
-<<<<<<< HEAD
         tracing::warn!("TensorZeroGateway.__init__ is deprecated. Use TensorZeroGateway.build_http or TensorZeroGateway.build_embedded instead.");
-=======
->>>>>>> 4cbcbbc7
         Ok((Self {}, BaseTensorZeroGateway::new(py, base_url, timeout)?))
     }
 
@@ -596,7 +593,6 @@
         base_url: &str,
         timeout: Option<u64>,
     ) -> PyResult<(Self, BaseTensorZeroGateway)> {
-<<<<<<< HEAD
         tracing::warn!("AsyncTensorZeroGateway.__init__ is deprecated. Use AsyncTensorZeroGateway.build_http or AsyncTensorZeroGateway.build_embedded instead.");
         Ok((Self {}, BaseTensorZeroGateway::new(py, base_url, timeout)?))
     }
@@ -617,9 +613,6 @@
                 Py::new(py, instance)
             })
         })
-=======
-        Ok((Self {}, BaseTensorZeroGateway::new(py, base_url, timeout)?))
->>>>>>> 4cbcbbc7
     }
 
     /// **Deprecated** (use `build_http` or `build_embedded` instead)
