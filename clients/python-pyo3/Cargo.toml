[package]
# This is the name of the Rust crate (which shows up in the cargo output)
# It's named 'tensorzero-python' to avoid confusion with the Rust client
# (which has a crate name of 'tensorzero')
<<<<<<< HEAD
name = "tensorzero-python"
version = "0.1.0"
=======
name = "tensorzero_python"
version = "0.3.0"
>>>>>>> 7db8c308
edition = "2021"
license = "Apache-2.0"

# See more keys and their definitions at https://doc.rust-lang.org/cargo/reference/manifest.html
[lib]
# This is used by 'maturin' as the name of the Python package
# This is 'tensorzero' (unsuffixed), so that Python code can write 'import tensorzero'
name = "tensorzero"
crate-type = ["cdylib"]

[dependencies]
futures = { workspace = true }
pyo3 = { workspace = true }
pyo3-async-runtimes = { version = "0.23.0", features = ["tokio-runtime"] }
reqwest.workspace = true
serde.workspace = true
serde_json.workspace = true
tensorzero_rust = { package = "tensorzero", path = "../rust", features = [
    "pyo3",
] }
tokio.workspace = true
tracing = { workspace = true, features = ["release_max_level_debug"] }
url.workspace = true
uuid.workspace = true

[features]
# Forward these features to the rust client, so that the embedded gateway
# has the `e2e_tests` feature enabled when we run our e2e tests
# We also set 'pyo3/extension-module' so that 'maturin develop --features e2e_tests'
# will work correctly.
e2e_tests = ["tensorzero_rust/e2e_tests", "pyo3/extension-module"]
batch_tests = ["tensorzero_rust/batch_tests"]<|MERGE_RESOLUTION|>--- conflicted
+++ resolved
@@ -2,13 +2,8 @@
 # This is the name of the Rust crate (which shows up in the cargo output)
 # It's named 'tensorzero-python' to avoid confusion with the Rust client
 # (which has a crate name of 'tensorzero')
-<<<<<<< HEAD
 name = "tensorzero-python"
-version = "0.1.0"
-=======
-name = "tensorzero_python"
-version = "0.3.0"
->>>>>>> 7db8c308
+version = "0.3.1"
 edition = "2021"
 license = "Apache-2.0"
 
