--- conflicted
+++ resolved
@@ -109,8 +109,6 @@
     usage = result.usage
     assert usage.input_tokens == 0  # should be cached
     assert usage.output_tokens == 0  # should be cached
-<<<<<<< HEAD
-=======
 
 
 @pytest.mark.asyncio
@@ -140,7 +138,6 @@
     usage = result.usage
     assert usage.input_tokens == 10
     assert usage.output_tokens == 10
->>>>>>> 28e4733b
 
 
 @pytest.mark.asyncio
@@ -586,8 +583,6 @@
     assert usage.input_tokens == 0  # should be cached
     assert usage.output_tokens == 0  # should be cached
 
-<<<<<<< HEAD
-=======
 
 def test_default_function_inference(sync_client):
     input = {
@@ -616,7 +611,6 @@
     assert usage.input_tokens == 10
     assert usage.output_tokens == 10
 
->>>>>>> 28e4733b
 
 def test_sync_malformed_inference(sync_client):
     with pytest.raises(TensorZeroError) as exc_info:
