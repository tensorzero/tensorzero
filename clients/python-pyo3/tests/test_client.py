# type: ignore
"""
Tests for the TensorZero client

We use pytest and pytest-asyncio to run the tests.

These tests cover the major functionality of the client but do not
attempt to comprehensively cover all of TensorZero's functionality.
See the tests across the Rust codebase for more comprehensive tests.

To run:
```
pytest
```
or
```
uv run pytest
```
"""

import base64
import json
import os
import threading
import time
from copy import deepcopy
from dataclasses import dataclass
from enum import Enum
from os import path
from uuid import UUID
from openai import OpenAI, AsyncOpenAI
import tensorzero

import pytest
import pytest_asyncio
from tensorzero import (
    AsyncTensorZeroGateway,
    ChatInferenceResponse,
    FeedbackResponse,
    FinishReason,
    ImageBase64,
    ImageUrl,
    JsonInferenceResponse,
    RawText,
    TensorZeroError,
    TensorZeroGateway,
    TensorZeroInternalError,
    Text,
    ToolCall,
    ToolResult,
)
from uuid_utils import uuid7

PWD = os.path.dirname(os.path.abspath(__file__))
TEST_CONFIG_FILE = os.path.join(
    PWD, "../../../tensorzero-internal/tests/e2e/tensorzero.toml"
)


class ClientType(Enum):
    HttpGateway = 0
    EmbeddedGateway = 1


@pytest_asyncio.fixture(params=[ClientType.HttpGateway, ClientType.EmbeddedGateway])
async def async_client(request):
    if request.param == ClientType.HttpGateway:
        async with await AsyncTensorZeroGateway.build_http(
            gateway_url="http://localhost:3000"
        ) as client:
            yield client
    else:
        async with await AsyncTensorZeroGateway.build_embedded(
            config_file=TEST_CONFIG_FILE,
            clickhouse_url="http://chuser:chpassword@localhost:8123/tensorzero-python-e2e",
        ) as client:
            yield client


def test_sync_embedded_gateway_no_config():
    with pytest.warns(UserWarning, match="No config file provided"):
        client = TensorZeroGateway.build_embedded()
    with pytest.raises(TensorZeroError) as exc_info:
        client.inference(function_name="my_missing_func", input={})

    assert exc_info.value.status_code == 404
    assert exc_info.value.text == '{"error":"Unknown function: my_missing_func"}'


@pytest.mark.asyncio
async def test_async_embedded_gateway_no_config():
    with pytest.warns(UserWarning, match="No config file provided"):
        client = await AsyncTensorZeroGateway.build_embedded()
    with pytest.raises(TensorZeroError) as exc_info:
        await client.inference(function_name="my_missing_func", input={})

    assert exc_info.value.status_code == 404
    assert exc_info.value.text == '{"error":"Unknown function: my_missing_func"}'


@dataclass
class CountData:
    count: int


@pytest.mark.asyncio
async def test_async_gil_unlock(async_client):
    input = {
        "system": {"assistant_name": "Alfred Pennyworth"},
        "messages": [{"role": "user", "content": [Text(type="text", text="Hello")]}],
    }

    count_data = CountData(count=0)

    # pass 'count_data' to the thread
    def incr_count(count_data: CountData):
        while True:
            count_data.count += 1
            time.sleep(0.1)

    thread = threading.Thread(target=incr_count, args=(count_data,), daemon=True)

    start = time.time()
    thread.start()
    await async_client.inference(
        function_name="basic_test",
        input=input,
        variant_name="slow",
        tags={"key": "value"},
    )
    val = count_data.count
    end = time.time()

    # The special 'slow' variant should take at least 5 seconds to run
    assert end - start >= 5
    # Verify that our thread was still looping during this time
    assert val >= 20


def test_sync_gil_unlock(sync_client):
    input = {
        "system": {"assistant_name": "Alfred Pennyworth"},
        "messages": [{"role": "user", "content": [Text(type="text", text="Hello")]}],
    }

    count_data = CountData(count=0)

    # pass 'count_data' to the thread
    def incr_count(count_data: CountData):
        while True:
            count_data.count += 1
            time.sleep(0.1)

    thread = threading.Thread(target=incr_count, args=(count_data,), daemon=True)

    start = time.time()
    thread.start()
    sync_client.inference(
        function_name="basic_test",
        input=input,
        variant_name="slow",
        tags={"key": "value"},
    )
    val = count_data.count
    end = time.time()

    # The special 'slow' variant should take at least 5 seconds to run
    assert end - start >= 5
    # Verify that our thread was still looping during this time
    assert val >= 20


@pytest.mark.asyncio
async def test_async_basic_inference(async_client):
    input = {
        "system": {"assistant_name": "Alfred Pennyworth"},
        "messages": [{"role": "user", "content": [Text(type="text", text="Hello")]}],
    }
    input_copy = deepcopy(input)
    result = await async_client.inference(
        function_name="basic_test",
        input=input,
        episode_id=uuid7(),  # This would not typically be done but this partially verifies that uuid7 is using a correct implementation
        # because the gateway validates some of the properties needed
    )
    assert input == input_copy, "Input should not be modified by the client"
    assert result.variant_name == "test"
    assert isinstance(result, ChatInferenceResponse)
    content = result.content
    assert len(content) == 1
    assert content[0].type == "text"
    assert (
        content[0].text
        == "Megumin gleefully chanted her spell, unleashing a thunderous explosion that lit up the sky and left a massive crater in its wake."
    )
    usage = result.usage
    assert usage.input_tokens == 10
    assert usage.output_tokens == 10
    assert result.finish_reason == FinishReason.STOP
    time.sleep(1)

    # Test caching
    result = await async_client.inference(
        function_name="basic_test",
        input=input,
        cache_options={"max_age_s": 10, "enabled": "on"},
    )
    assert result.variant_name == "test"
    assert isinstance(result, ChatInferenceResponse)
    content = result.content
    assert len(content) == 1
    assert content[0].type == "text"
    assert (
        content[0].text
        == "Megumin gleefully chanted her spell, unleashing a thunderous explosion that lit up the sky and left a massive crater in its wake."
    )
    usage = result.usage
    assert usage.input_tokens == 0  # should be cached
    assert usage.output_tokens == 0  # should be cached
    assert result.finish_reason == FinishReason.STOP


@pytest.mark.asyncio
async def test_async_reasoning_inference(async_client):
    result = await async_client.inference(
        function_name="basic_test",
        variant_name="reasoner",
        input={
            "system": {"assistant_name": "Alfred Pennyworth"},
            "messages": [{"role": "user", "content": "Hello"}],
        },
        tags={"key": "value"},
    )
    assert result.variant_name == "reasoner"
    assert isinstance(result, ChatInferenceResponse)
    content = result.content
    assert len(content) == 2
    assert content[0].type == "thought"
    assert content[0].text == "hmmm"
    assert content[1].type == "text"
    assert (
        content[1].text
        == "Megumin gleefully chanted her spell, unleashing a thunderous explosion that lit up the sky and left a massive crater in its wake."
    )
    usage = result.usage
    assert usage.input_tokens == 10
    assert usage.output_tokens == 10


@pytest.mark.asyncio
async def test_async_default_function_inference(async_client):
    input = {
        "system": "You are a helpful assistant named Alfred Pennyworth.",
        "messages": [{"role": "user", "content": [RawText(value="Hello")]}],
    }
    input_copy = deepcopy(input)
    result = await async_client.inference(
        model_name="dummy::test",
        input=input,
        episode_id=uuid7(),  # This would not typically be done but this partially verifies that uuid7 is using a correct implementation
        # because the gateway validates some of the properties needed
        tags={"key": "value"},
    )
    assert input == input_copy, "Input should not be modified by the client"
    assert result.variant_name == "dummy::test"
    assert isinstance(result, ChatInferenceResponse)
    content = result.content
    assert len(content) == 1
    assert content[0].type == "text"
    assert (
        content[0].text
        == "Megumin gleefully chanted her spell, unleashing a thunderous explosion that lit up the sky and left a massive crater in its wake."
    )
    usage = result.usage
    assert usage.input_tokens == 10
    assert usage.output_tokens == 10


@pytest.mark.asyncio
async def test_async_default_function_inference_plain_dict(async_client):
    input = {
        "system": "You are a helpful assistant named Alfred Pennyworth.",
        "messages": [
            {"role": "user", "content": [{"type": "raw_text", "value": "Hello"}]}
        ],
    }
    input_copy = deepcopy(input)
    result = await async_client.inference(
        model_name="dummy::test",
        input=input,
        episode_id=uuid7(),  # This would not typically be done but this partially verifies that uuid7 is using a correct implementation
        # because the gateway validates some of the properties needed
        tags={"key": "value"},
    )
    assert input == input_copy, "Input should not be modified by the client"
    assert result.variant_name == "dummy::test"
    assert isinstance(result, ChatInferenceResponse)
    content = result.content
    assert len(content) == 1
    assert content[0].type == "text"
    assert (
        content[0].text
        == "Megumin gleefully chanted her spell, unleashing a thunderous explosion that lit up the sky and left a massive crater in its wake."
    )
    usage = result.usage
    assert usage.input_tokens == 10
    assert usage.output_tokens == 10


@pytest.mark.asyncio
async def test_async_inference_streaming(async_client):
    stream = await async_client.inference(
        function_name="basic_test",
        input={
            "system": {"assistant_name": "Alfred Pennyworth"},
            "messages": [{"role": "user", "content": "Hello"}],
        },
        tags={"key": "value"},
        stream=True,
    )

    chunks = []
    previous_chunk_timestamp = None
    last_chunk_duration = None
    async for chunk in stream:
        if previous_chunk_timestamp is not None:
            last_chunk_duration = time.time() - previous_chunk_timestamp
        previous_chunk_timestamp = time.time()
        chunks.append(chunk)

    assert last_chunk_duration > 0.0

    expected_text = [
        "Wally,",
        " the",
        " golden",
        " retriever,",
        " wagged",
        " his",
        " tail",
        " excitedly",
        " as",
        " he",
        " devoured",
        " a",
        " slice",
        " of",
        " cheese",
        " pizza.",
    ]
    previous_inference_id = None
    previous_episode_id = None
    for i, chunk in enumerate(chunks):
        if previous_inference_id is not None:
            assert chunk.inference_id == previous_inference_id
        if previous_episode_id is not None:
            assert chunk.episode_id == previous_episode_id
        previous_inference_id = chunk.inference_id
        previous_episode_id = chunk.episode_id
        variant_name = chunk.variant_name
        assert variant_name == "test"
        if i + 1 < len(chunks):
            assert len(chunk.content) == 1
            assert chunk.content[0].type == "text"
            assert chunk.content[0].text == expected_text[i]
        else:
            assert len(chunk.content) == 0
            assert chunk.usage.input_tokens == 10
            assert chunk.usage.output_tokens == 16
            assert chunk.finish_reason == FinishReason.STOP


@pytest.mark.asyncio
async def test_async_reasoning_inference_streaming(async_client):
    stream = await async_client.inference(
        function_name="basic_test",
        variant_name="reasoner",
        input={
            "system": {"assistant_name": "Alfred Pennyworth"},
            "messages": [{"role": "user", "content": "Hello"}],
        },
        tags={"key": "value"},
        stream=True,
    )

    chunks = []
    previous_chunk_timestamp = None
    last_chunk_duration = None
    async for chunk in stream:
        if previous_chunk_timestamp is not None:
            last_chunk_duration = time.time() - previous_chunk_timestamp
        previous_chunk_timestamp = time.time()
        chunks.append(chunk)

    assert last_chunk_duration > 0
    expected_thinking = [
        "hmmm",
        "hmmm",
    ]
    expected_text = [
        "Wally,",
        " the",
        " golden",
        " retriever,",
        " wagged",
        " his",
        " tail",
        " excitedly",
        " as",
        " he",
        " devoured",
        " a",
        " slice",
        " of",
        " cheese",
        " pizza.",
    ]
    previous_inference_id = None
    previous_episode_id = None
    for i, chunk in enumerate(chunks):
        if previous_inference_id is not None:
            assert chunk.inference_id == previous_inference_id
        if previous_episode_id is not None:
            assert chunk.episode_id == previous_episode_id
        previous_inference_id = chunk.inference_id
        previous_episode_id = chunk.episode_id
        variant_name = chunk.variant_name
        assert variant_name == "reasoner"
        if i < len(expected_thinking):
            assert len(chunk.content) == 1
            assert chunk.content[0].type == "thought"
            assert chunk.content[0].text == expected_thinking[i]
        elif i < len(expected_thinking) + len(expected_text):
            assert len(chunk.content) == 1
            assert chunk.content[0].type == "text"
            assert chunk.content[0].text == expected_text[i - len(expected_thinking)]
        else:
            assert len(chunk.content) == 0
            assert chunk.usage.input_tokens == 10
            assert chunk.usage.output_tokens == 10
            assert chunk.finish_reason == FinishReason.STOP


@pytest.mark.asyncio
async def test_async_inference_streaming_nonexistent_function(async_client):
    with pytest.raises(TensorZeroError) as exc_info:
        stream = await async_client.inference(
            function_name="does_not_exist",
            input={
                "system": {"assistant_name": "Alfred Pennyworth"},
                "messages": [{"role": "user", "content": "Hello"}],
            },
            stream=True,
        )

        # The httpx client won't make a request until you start consuming the stream
        async for chunk in stream:
            pass

    assert exc_info.value.status_code == 404
    assert (
        str(exc_info.value)
        == 'TensorZeroError (status code 404): {"error":"Unknown function: does_not_exist"}'
    )


@pytest.mark.asyncio
async def test_async_inference_streaming_malformed_input(async_client):
    with pytest.raises(TensorZeroError) as exc_info:
        stream = await async_client.inference(
            function_name="basic_test",
            input={
                "system": {"name_of_assistant": "Alfred Pennyworth"},  # WRONG
                "messages": [{"role": "user", "content": "Hello"}],
            },
            stream=True,
        )

        # The httpx client won't make a request until you start consuming the stream
        async for chunk in stream:
            pass

    assert exc_info.value.status_code == 400
    assert (
        str(exc_info.value)
        == 'TensorZeroError (status code 400): {"error":"JSON Schema validation failed for Function:\\n\\n\\"assistant_name\\" is a required property\\nData: {\\"name_of_assistant\\":\\"Alfred Pennyworth\\"}Schema: {\\"type\\":\\"object\\",\\"properties\\":{\\"assistant_name\\":{\\"type\\":\\"string\\"}},\\"required\\":[\\"assistant_name\\"]}"}'
    )


@pytest.mark.asyncio
async def test_async_tool_call_inference(async_client):
    result = await async_client.inference(
        function_name="weather_helper",
        input={
            "system": {"assistant_name": "Alfred Pennyworth"},
            "messages": [
                {
                    "role": "user",
                    "content": "Hi I'm visiting Brooklyn from Brazil. What's the weather?",
                }
            ],
        },
    )
    assert result.variant_name == "variant"
    assert isinstance(result, ChatInferenceResponse)
    content = result.content
    assert len(content) == 1
    assert content[0].type == "tool_call"
    assert content[0].raw_name == "get_temperature"
    assert content[0].id == "0"
    assert content[0].raw_arguments == '{"location":"Brooklyn","units":"celsius"}'
    assert content[0].name == "get_temperature"
    assert content[0].arguments == {"location": "Brooklyn", "units": "celsius"}
    usage = result.usage
    assert usage.input_tokens == 10
    assert usage.output_tokens == 10
    assert result.finish_reason == FinishReason.TOOL_CALL


@pytest.mark.asyncio
async def test_async_malformed_tool_call_inference(async_client):
    result = await async_client.inference(
        function_name="weather_helper",
        input={
            "system": {"assistant_name": "Alfred Pennyworth"},
            "messages": [
                {
                    "role": "user",
                    "content": "Hi I'm visiting Brooklyn from Brazil. What's the weather?",
                }
            ],
        },
        variant_name="bad_tool",
    )
    assert result.variant_name == "bad_tool"
    assert isinstance(result, ChatInferenceResponse)
    content = result.content
    assert len(content) == 1
    assert content[0].type == "tool_call"
    assert content[0].raw_name == "get_temperature"
    assert content[0].id == "0"
    assert content[0].raw_arguments == '{"location":"Brooklyn","units":"Celsius"}'
    assert content[0].name == "get_temperature"
    assert content[0].arguments is None
    usage = result.usage
    assert usage.input_tokens == 10
    assert usage.output_tokens == 10


@pytest.mark.asyncio
async def test_async_tool_call_streaming(async_client):
    stream = await async_client.inference(
        function_name="weather_helper",
        input={
            "system": {"assistant_name": "Alfred Pennyworth"},
            "messages": [
                {
                    "role": "user",
                    "content": "Hi I'm visiting Brooklyn from Brazil. What's the weather?",
                }
            ],
        },
        stream=True,
    )
    chunks = [chunk async for chunk in stream]
    expected_text = [
        '{"location"',
        ':"Brooklyn"',
        ',"units"',
        ':"celsius',
        '"}',
    ]
    previous_inference_id = None
    previous_episode_id = None
    for i, chunk in enumerate(chunks):
        if previous_inference_id is not None:
            assert chunk.inference_id == previous_inference_id
        if previous_episode_id is not None:
            assert chunk.episode_id == previous_episode_id
        previous_inference_id = chunk.inference_id
        previous_episode_id = chunk.episode_id
        variant_name = chunk.variant_name
        assert variant_name == "variant"
        if i + 1 < len(chunks):
            assert len(chunk.content) == 1
            assert chunk.content[0].type == "tool_call"
            assert chunk.content[0].raw_name == "get_temperature"
            assert chunk.content[0].id == "0"
            assert chunk.content[0].raw_arguments == expected_text[i]
        else:
            assert len(chunk.content) == 0
            assert chunk.usage.input_tokens == 10
            assert chunk.usage.output_tokens == 5
            assert chunk.finish_reason == FinishReason.TOOL_CALL


@pytest.mark.asyncio
async def test_async_json_streaming(async_client):
    # We don't actually have a streaming JSON function implemented in `dummy.rs` but it doesn't matter for this test since
    # TensorZero doesn't parse the JSON output of the function for streaming calls.
    stream = await async_client.inference(
        function_name="json_success",
        input={
            "system": {"assistant_name": "Alfred Pennyworth"},
            "messages": [
                {"role": "user", "content": {"country": "Japan"}},
                {"role": "assistant", "content": "ok"},
                # This function has a user schema but we can bypass with RawText
                {"role": "user", "content": [RawText(value="Hello")]},
            ],
        },
        stream=True,
    )
    chunks = [chunk async for chunk in stream]
    expected_text = [
        "Wally,",
        " the",
        " golden",
        " retriever,",
        " wagged",
        " his",
        " tail",
        " excitedly",
        " as",
        " he",
        " devoured",
        " a",
        " slice",
        " of",
        " cheese",
        " pizza.",
    ]
    previous_inference_id = None
    previous_episode_id = None
    for i, chunk in enumerate(chunks):
        if previous_inference_id is not None:
            assert chunk.inference_id == previous_inference_id
        if previous_episode_id is not None:
            assert chunk.episode_id == previous_episode_id
        previous_inference_id = chunk.inference_id
        previous_episode_id = chunk.episode_id
        variant_name = chunk.variant_name
        assert variant_name == "test"
        if i + 1 < len(chunks):
            assert chunk.raw == expected_text[i]
        else:
            assert chunk.usage.input_tokens == 10
            assert chunk.usage.output_tokens == 16


@pytest.mark.asyncio
async def test_async_json_streaming_reasoning(async_client):
    stream = await async_client.inference(
        function_name="json_success",
        variant_name="json_reasoner",
        input={
            "system": {"assistant_name": "Alfred Pennyworth"},
            "messages": [{"role": "user", "content": {"country": "Japan"}}],
        },
        stream=True,
    )
    chunks = [chunk async for chunk in stream]
    expected_text = [
        '{"name"',
        ':"John"',
        ',"age"',
        ":30",
        "}",
    ]
    previous_inference_id = None
    previous_episode_id = None
    for i, chunk in enumerate(chunks):
        if previous_inference_id is not None:
            assert chunk.inference_id == previous_inference_id
        if previous_episode_id is not None:
            assert chunk.episode_id == previous_episode_id
        previous_inference_id = chunk.inference_id
        previous_episode_id = chunk.episode_id
        variant_name = chunk.variant_name
        assert variant_name == "json_reasoner"
        if i < len(expected_text):
            assert chunk.raw == expected_text[i]
        else:
            assert chunk.raw == ""
            assert chunk.usage.input_tokens == 10
            assert chunk.usage.output_tokens == 10


@pytest.mark.asyncio
async def test_async_json_success(async_client):
    result = await async_client.inference(
        function_name="json_success",
        input={
            "system": {"assistant_name": "Alfred Pennyworth"},
            "messages": [{"role": "user", "content": {"country": "Japan"}}],
        },
        output_schema={"type": "object", "properties": {"answer": {"type": "string"}}},
        stream=False,
    )
    assert result.variant_name == "test"
    assert isinstance(result, JsonInferenceResponse)
    assert result.output.raw == '{"answer":"Hello"}'
    assert result.output.parsed == {"answer": "Hello"}
    assert result.usage.input_tokens == 10
    assert result.usage.output_tokens == 10


@pytest.mark.asyncio
async def test_async_json_reasoning(async_client):
    result = await async_client.inference(
        function_name="json_success",
        variant_name="json_reasoner",
        input={
            "system": {"assistant_name": "Alfred Pennyworth"},
            "messages": [{"role": "user", "content": {"country": "Japan"}}],
        },
        stream=False,
    )
    assert result.variant_name == "json_reasoner"
    assert isinstance(result, JsonInferenceResponse)
    assert result.output.raw == '{"answer":"Hello"}'
    assert result.output.parsed == {"answer": "Hello"}
    assert result.usage.input_tokens == 10
    assert result.usage.output_tokens == 10


@pytest.mark.asyncio
async def test_async_json_failure(async_client):
    result = await async_client.inference(
        function_name="json_fail",
        input={
            "system": {"assistant_name": "Alfred Pennyworth"},
            "messages": [{"role": "user", "content": "Hello, world!"}],
        },
        stream=False,
    )
    assert result.variant_name == "test"
    assert isinstance(result, JsonInferenceResponse)
    assert (
        result.output.raw
        == "Megumin gleefully chanted her spell, unleashing a thunderous explosion that lit up the sky and left a massive crater in its wake."
    )
    assert result.output.parsed is None
    assert result.usage.input_tokens == 10
    assert result.usage.output_tokens == 10


@pytest.mark.asyncio
async def test_async_feedback(async_client):
    # Run inference to get a valid inference id and episode id.
    result = await async_client.inference(
        function_name="basic_test",
        input={
            "system": {"assistant_name": "Alfred Pennyworth"},
            "messages": [{"role": "user", "content": "Hello"}],
        },
    )
    inference_id = result.inference_id
    episode_id = result.episode_id

    result = await async_client.feedback(
        metric_name="user_rating", value=5, episode_id=episode_id
    )
    assert isinstance(result, FeedbackResponse)

    result = await async_client.feedback(
        metric_name="task_success", value=True, inference_id=inference_id
    )
    assert isinstance(result, FeedbackResponse)

    result = await async_client.feedback(
        metric_name="demonstration",
        value="hi how are you",
        inference_id=inference_id,
        tags={"author": "Alice"},
    )
    assert isinstance(result, FeedbackResponse)


@pytest.mark.asyncio
async def test_async_feedback_invalid_input(async_client):
    with pytest.raises(TensorZeroError):
        await async_client.feedback(metric_name="test_metric", value=5)

    with pytest.raises(TensorZeroError):
        await async_client.feedback(
            metric_name="test_metric",
            value=5,
            episode_id=UUID("123e4567-e89b-12d3-a456-426614174000"),
            inference_id=UUID("123e4567-e89b-12d3-a456-426614174001"),
        )


@pytest.mark.asyncio
async def test_async_tensorzero_error(async_client):
    with pytest.raises(TensorZeroError) as excinfo:
        await async_client.inference(
            function_name="not_a_function", input={"messages": []}
        )

    assert (
        str(excinfo.value)
        == 'TensorZeroError (status code 404): {"error":"Unknown function: not_a_function"}'
    )


@pytest.mark.asyncio
async def test_async_dynamic_credentials(async_client):
    result = await async_client.inference(
        function_name="basic_test",
        variant_name="test_dynamic_api_key",
        input={
            "system": {"assistant_name": "Alfred Pennyworth"},
            "messages": [{"role": "user", "content": "Hello"}],
        },
        credentials={"DUMMY_API_KEY": "good_key"},
    )
    assert result.variant_name == "test_dynamic_api_key"
    assert isinstance(result, ChatInferenceResponse)
    content = result.content
    assert len(content) == 1
    assert content[0].type == "text"
    assert (
        content[0].text
        == "Megumin gleefully chanted her spell, unleashing a thunderous explosion that lit up the sky and left a massive crater in its wake."
    )
    usage = result.usage
    assert usage.input_tokens == 10
    assert usage.output_tokens == 10


def test_sync_error():
    with pytest.raises(Exception) as exc_info:
        with TensorZeroGateway.build_http(gateway_url="http://localhost:3000"):
            raise Exception("My error")
    assert str(exc_info.value) == "My error"


@pytest.mark.asyncio
async def test_async_error():
    with pytest.raises(Exception) as exc_info:
        async with await AsyncTensorZeroGateway.build_http(
            gateway_url="http://localhost:3000"
        ):
            raise Exception("My error")
    assert str(exc_info.value) == "My error"


@pytest.fixture(params=[ClientType.HttpGateway, ClientType.EmbeddedGateway])
def sync_client(request):
    if request.param == ClientType.HttpGateway:
        with TensorZeroGateway.build_http(
            gateway_url="http://localhost:3000"
        ) as client:
            yield client
    else:
        with TensorZeroGateway.build_embedded(
            config_file=TEST_CONFIG_FILE,
            clickhouse_url="http://chuser:chpassword@localhost:8123/tensorzero-python-e2e",
        ) as client:
            yield client


def test_sync_basic_inference(sync_client):
    result = sync_client.inference(
        function_name="basic_test",
        input={
            "system": {"assistant_name": "Alfred Pennyworth"},
            "messages": [{"role": "user", "content": "Hello"}],
        },
        tags={"key": "value"},
    )
    assert result.variant_name == "test"
    assert isinstance(result, ChatInferenceResponse)
    content = result.content
    assert len(content) == 1
    assert content[0].type == "text"
    assert (
        content[0].text
        == "Megumin gleefully chanted her spell, unleashing a thunderous explosion that lit up the sky and left a massive crater in its wake."
    )
    usage = result.usage
    assert usage.input_tokens == 10
    assert usage.output_tokens == 10

    # Test caching
    result = sync_client.inference(
        function_name="basic_test",
        input={
            "system": {"assistant_name": "Alfred Pennyworth"},
            "messages": [{"role": "user", "content": "Hello"}],
        },
        cache_options={"max_age_s": 10, "enabled": "on"},
        tags={"key": "value"},
    )
    assert result.variant_name == "test"
    assert isinstance(result, ChatInferenceResponse)
    content = result.content
    assert len(content) == 1
    assert content[0].type == "text"
    assert (
        content[0].text
        == "Megumin gleefully chanted her spell, unleashing a thunderous explosion that lit up the sky and left a massive crater in its wake."
    )
    usage = result.usage
    assert usage.input_tokens == 0  # should be cached
    assert usage.output_tokens == 0  # should be cached


def test_default_function_inference(sync_client):
    input = {
        "system": "You are a helpful assistant named Alfred Pennyworth.",
        "messages": [{"role": "user", "content": [Text(type="text", text="Hello")]}],
    }
    input_copy = deepcopy(input)
    result = sync_client.inference(
        model_name="dummy::test",
        input=input,
        episode_id=uuid7(),  # This would not typically be done but this partially verifies that uuid7 is using a correct implementation
        # because the gateway validates some of the properties needed
        tags={"key": "value"},
    )
    assert input == input_copy, "Input should not be modified by the client"
    assert result.variant_name == "dummy::test"
    assert isinstance(result, ChatInferenceResponse)
    content = result.content
    assert len(content) == 1
    assert content[0].type == "text"
    assert (
        content[0].text
        == "Megumin gleefully chanted her spell, unleashing a thunderous explosion that lit up the sky and left a massive crater in its wake."
    )
    usage = result.usage
    assert usage.input_tokens == 10
    assert usage.output_tokens == 10


def test_image_inference_base64(sync_client):
    basepath = path.dirname(__file__)
    with open(
        f"{basepath}/../../../tensorzero-internal/tests/e2e/providers/ferris.png", "rb"
    ) as f:
        ferris_png = base64.b64encode(f.read()).decode("ascii")

    input = {
        "system": "You are a helpful assistant named Alfred Pennyworth.",
        "messages": [
            {
                "role": "user",
                "content": [
                    ImageBase64(
                        data=ferris_png,
                        mime_type="image/png",
                    )
                ],
            }
        ],
    }
    input_copy = deepcopy(input)
    result = sync_client.inference(
        model_name="dummy::extract_images",
        input=input,
        episode_id=uuid7(),  # This would not typically be done but this partially verifies that uuid7 is using a correct implementation
        # because the gateway validates some of the properties needed
    )
    assert input == input_copy, "Input should not be modified by the client"
    assert result.variant_name == "dummy::extract_images"
    assert isinstance(result, ChatInferenceResponse)
    content = result.content
    assert len(content) == 1
    assert content[0].type == "text"
    json_content = json.loads(content[0].text)
    assert json_content == [
        {
            "image": {"url": None, "mime_type": "image/png"},
            "storage_path": {
                "kind": {"type": "disabled"},
                "path": "observability/images/08bfa764c6dc25e658bab2b8039ddb494546c3bc5523296804efc4cab604df5d.png",
            },
        }
    ]


def test_image_inference_url(sync_client):
    input = {
        "system": "You are a helpful assistant named Alfred Pennyworth.",
        "messages": [
            {
                "role": "user",
                "content": [
                    ImageUrl(
                        url="https://raw.githubusercontent.com/tensorzero/tensorzero/ff3e17bbd3e32f483b027cf81b54404788c90dc1/tensorzero-internal/tests/e2e/providers/ferris.png"
                    )
                ],
            }
        ],
    }
    input_copy = deepcopy(input)
    result = sync_client.inference(
        model_name="dummy::extract_images",
        input=input,
        episode_id=uuid7(),  # This would not typically be done but this partially verifies that uuid7 is using a correct implementation
        # because the gateway validates some of the properties needed
    )
    assert input == input_copy, "Input should not be modified by the client"
    assert result.variant_name == "dummy::extract_images"
    assert isinstance(result, ChatInferenceResponse)
    content = result.content
    assert len(content) == 1
    assert content[0].type == "text"
    json_content = json.loads(content[0].text)
    assert json_content == [
        {
            "image": {
                "url": "https://raw.githubusercontent.com/tensorzero/tensorzero/ff3e17bbd3e32f483b027cf81b54404788c90dc1/tensorzero-internal/tests/e2e/providers/ferris.png",
                "mime_type": "image/png",
            },
            "storage_path": {
                "kind": {"type": "disabled"},
                "path": "observability/images/08bfa764c6dc25e658bab2b8039ddb494546c3bc5523296804efc4cab604df5d.png",
            },
        }
    ]


def test_sync_malformed_inference(sync_client):
    with pytest.raises(TensorZeroError) as exc_info:
        sync_client.inference(
            function_name="basic_test",
            input={
                "system": {"name_of_assistant": "Alfred Pennyworth"},  # WRONG
                "messages": [{"role": "user", "content": "Hello"}],
            },
        )
    assert exc_info.value.status_code == 400


def test_sync_inference_streaming(sync_client):
    stream = sync_client.inference(
        function_name="basic_test",
        input={
            "system": {"assistant_name": "Alfred Pennyworth"},
            "messages": [{"role": "user", "content": "Hello"}],
        },
        stream=True,
        tags={"key": "value"},
    )

    chunks = []
    previous_chunk_timestamp = None
    last_chunk_duration = None
    for chunk in stream:
        if previous_chunk_timestamp is not None:
            last_chunk_duration = time.time() - previous_chunk_timestamp
        previous_chunk_timestamp = time.time()
        chunks.append(chunk)

    assert last_chunk_duration > 0.0

    expected_text = [
        "Wally,",
        " the",
        " golden",
        " retriever,",
        " wagged",
        " his",
        " tail",
        " excitedly",
        " as",
        " he",
        " devoured",
        " a",
        " slice",
        " of",
        " cheese",
        " pizza.",
    ]
    previous_inference_id = None
    previous_episode_id = None
    for i, chunk in enumerate(chunks):
        if previous_inference_id is not None:
            assert chunk.inference_id == previous_inference_id
        if previous_episode_id is not None:
            assert chunk.episode_id == previous_episode_id
        previous_inference_id = chunk.inference_id
        previous_episode_id = chunk.episode_id
        variant_name = chunk.variant_name
        assert variant_name == "test"
        if i + 1 < len(chunks):
            assert len(chunk.content) == 1
            assert chunk.content[0].type == "text"
            assert chunk.content[0].text == expected_text[i]
        else:
            assert len(chunk.content) == 0
            assert chunk.usage.input_tokens == 10
            assert chunk.usage.output_tokens == 16


def test_sync_inference_streaming_nonexistent_function(sync_client):
    with pytest.raises(TensorZeroError) as exc_info:
        stream = sync_client.inference(
            function_name="does_not_exist",
            input={
                "system": {"assistant_name": "Alfred Pennyworth"},
                "messages": [{"role": "user", "content": "Hello"}],
            },
            stream=True,
        )

        # The httpx client won't make a request until you start consuming the stream
        for chunk in stream:
            pass

    assert exc_info.value.status_code == 404


def test_sync_inference_streaming_malformed_input(sync_client):
    with pytest.raises(TensorZeroError) as exc_info:
        stream = sync_client.inference(
            function_name="basic_test",
            input={
                "system": {"name_of_assistant": "Alfred Pennyworth"},  # WRONG
                "messages": [{"role": "user", "content": "Hello"}],
            },
            stream=True,
        )

        # The httpx client won't make a request until you start consuming the stream
        for chunk in stream:
            pass

    assert exc_info.value.status_code == 400
    assert (
        str(exc_info.value)
        == 'TensorZeroError (status code 400): {"error":"JSON Schema validation failed for Function:\\n\\n\\"assistant_name\\" is a required property\\nData: {\\"name_of_assistant\\":\\"Alfred Pennyworth\\"}Schema: {\\"type\\":\\"object\\",\\"properties\\":{\\"assistant_name\\":{\\"type\\":\\"string\\"}},\\"required\\":[\\"assistant_name\\"]}"}'
    )


def test_sync_tool_call_inference(sync_client):
    result = sync_client.inference(
        function_name="weather_helper",
        input={
            "system": {"assistant_name": "Alfred Pennyworth"},
            "messages": [
                {
                    "role": "user",
                    "content": "Hi I'm visiting Brooklyn from Brazil. What's the weather?",
                }
            ],
        },
    )
    assert result.variant_name == "variant"
    assert isinstance(result, ChatInferenceResponse)
    content = result.content
    assert len(content) == 1
    assert content[0].type == "tool_call"
    assert content[0].raw_name == "get_temperature"
    assert content[0].id == "0"
    assert content[0].raw_arguments == '{"location":"Brooklyn","units":"celsius"}'
    assert content[0].name == "get_temperature"
    assert content[0].arguments == {"location": "Brooklyn", "units": "celsius"}
    usage = result.usage
    assert usage.input_tokens == 10
    assert usage.output_tokens == 10


def test_sync_reasoning_inference(sync_client):
    result = sync_client.inference(
        function_name="basic_test",
        variant_name="reasoner",
        input={
            "system": {"assistant_name": "Alfred Pennyworth"},
            "messages": [{"role": "user", "content": "Hello"}],
        },
        tags={"key": "value"},
    )
    assert result.variant_name == "reasoner"
    assert isinstance(result, ChatInferenceResponse)
    content = result.content
    assert len(content) == 2
    assert content[0].type == "thought"
    assert content[0].text == "hmmm"
    assert content[1].type == "text"
    assert (
        content[1].text
        == "Megumin gleefully chanted her spell, unleashing a thunderous explosion that lit up the sky and left a massive crater in its wake."
    )
    usage = result.usage
    assert usage.input_tokens == 10
    assert usage.output_tokens == 10


def test_sync_malformed_tool_call_inference(sync_client):
    result = sync_client.inference(
        function_name="weather_helper",
        input={
            "system": {"assistant_name": "Alfred Pennyworth"},
            "messages": [
                {
                    "role": "user",
                    "content": "Hi I'm visiting Brooklyn from Brazil. What's the weather?",
                }
            ],
        },
        variant_name="bad_tool",
    )
    assert result.variant_name == "bad_tool"
    assert isinstance(result, ChatInferenceResponse)
    content = result.content
    assert len(content) == 1
    assert content[0].type == "tool_call"
    assert content[0].raw_name == "get_temperature"
    assert content[0].id == "0"
    assert content[0].raw_arguments == '{"location":"Brooklyn","units":"Celsius"}'
    assert content[0].name == "get_temperature"
    assert content[0].arguments is None
    usage = result.usage
    assert usage.input_tokens == 10
    assert usage.output_tokens == 10


def test_sync_tool_call_streaming(sync_client):
    stream = sync_client.inference(
        function_name="weather_helper",
        input={
            "system": {"assistant_name": "Alfred Pennyworth"},
            "messages": [
                {
                    "role": "user",
                    "content": "Hi I'm visiting Brooklyn from Brazil. What's the weather?",
                }
            ],
        },
        stream=True,
    )
    chunks = list(stream)
    expected_text = [
        '{"location"',
        ':"Brooklyn"',
        ',"units"',
        ':"celsius',
        '"}',
    ]
    previous_inference_id = None
    previous_episode_id = None
    for i, chunk in enumerate(chunks):
        if previous_inference_id is not None:
            assert chunk.inference_id == previous_inference_id
        if previous_episode_id is not None:
            assert chunk.episode_id == previous_episode_id
        previous_inference_id = chunk.inference_id
        previous_episode_id = chunk.episode_id
        variant_name = chunk.variant_name
        assert variant_name == "variant"
        if i + 1 < len(chunks):
            assert len(chunk.content) == 1
            assert chunk.content[0].type == "tool_call"
            assert chunk.content[0].raw_name == "get_temperature"
            assert chunk.content[0].id == "0"
            assert chunk.content[0].raw_arguments == expected_text[i]
        else:
            assert len(chunk.content) == 0
            assert chunk.usage.input_tokens == 10
            assert chunk.usage.output_tokens == 5


def test_sync_reasoning_inference_streaming(sync_client):
    stream = sync_client.inference(
        function_name="basic_test",
        variant_name="reasoner",
        input={
            "system": {"assistant_name": "Alfred Pennyworth"},
            "messages": [{"role": "user", "content": "Hello"}],
        },
        tags={"key": "value"},
        stream=True,
    )

    chunks = []
    previous_chunk_timestamp = None
    last_chunk_duration = None
    for chunk in stream:
        if previous_chunk_timestamp is not None:
            last_chunk_duration = time.time() - previous_chunk_timestamp
        previous_chunk_timestamp = time.time()
        chunks.append(chunk)

    assert last_chunk_duration > 0
    expected_thinking = [
        "hmmm",
        "hmmm",
    ]
    expected_text = [
        "Wally,",
        " the",
        " golden",
        " retriever,",
        " wagged",
        " his",
        " tail",
        " excitedly",
        " as",
        " he",
        " devoured",
        " a",
        " slice",
        " of",
        " cheese",
        " pizza.",
    ]
    previous_inference_id = None
    previous_episode_id = None
    for i, chunk in enumerate(chunks):
        if previous_inference_id is not None:
            assert chunk.inference_id == previous_inference_id
        if previous_episode_id is not None:
            assert chunk.episode_id == previous_episode_id
        previous_inference_id = chunk.inference_id
        previous_episode_id = chunk.episode_id
        variant_name = chunk.variant_name
        assert variant_name == "reasoner"
        if i < len(expected_thinking):
            assert len(chunk.content) == 1
            assert chunk.content[0].type == "thought"
            assert chunk.content[0].text == expected_thinking[i]
        elif i < len(expected_thinking) + len(expected_text):
            assert len(chunk.content) == 1
            assert chunk.content[0].type == "text"
            assert chunk.content[0].text == expected_text[i - len(expected_thinking)]
        else:
            assert len(chunk.content) == 0
            assert chunk.usage.input_tokens == 10
            assert chunk.usage.output_tokens == 10


def test_sync_json_streaming(sync_client):
    # We don't actually have a streaming JSON function implemented in `dummy.rs` but it doesn't matter for this test since
    # TensorZero doesn't parse the JSON output of the function for streaming calls.
    stream = sync_client.inference(
        function_name="json_success",
        input={
            "system": {"assistant_name": "Alfred Pennyworth"},
            "messages": [{"role": "user", "content": {"country": "Japan"}}],
        },
        stream=True,
    )
    chunks = list(stream)
    expected_text = [
        "Wally,",
        " the",
        " golden",
        " retriever,",
        " wagged",
        " his",
        " tail",
        " excitedly",
        " as",
        " he",
        " devoured",
        " a",
        " slice",
        " of",
        " cheese",
        " pizza.",
    ]
    previous_inference_id = None
    previous_episode_id = None
    for i, chunk in enumerate(chunks):
        if previous_inference_id is not None:
            assert chunk.inference_id == previous_inference_id
        if previous_episode_id is not None:
            assert chunk.episode_id == previous_episode_id
        previous_inference_id = chunk.inference_id
        previous_episode_id = chunk.episode_id
        variant_name = chunk.variant_name
        assert variant_name == "test"
        if i + 1 < len(chunks):
            assert chunk.raw == expected_text[i]
        else:
            assert chunk.usage.input_tokens == 10
            assert chunk.usage.output_tokens == 16


def test_sync_json_streaming_reasoning(sync_client):
    stream = sync_client.inference(
        function_name="json_success",
        variant_name="json_reasoner",
        input={
            "system": {"assistant_name": "Alfred Pennyworth"},
            "messages": [{"role": "user", "content": {"country": "Japan"}}],
        },
        stream=True,
    )
    chunks = list(stream)
    expected_text = [
        '{"name"',
        ':"John"',
        ',"age"',
        ":30",
        "}",
    ]
    previous_inference_id = None
    previous_episode_id = None
    for i, chunk in enumerate(chunks):
        if previous_inference_id is not None:
            assert chunk.inference_id == previous_inference_id
        if previous_episode_id is not None:
            assert chunk.episode_id == previous_episode_id
        previous_inference_id = chunk.inference_id
        previous_episode_id = chunk.episode_id
        variant_name = chunk.variant_name
        assert variant_name == "json_reasoner"
        if i < len(expected_text):
            assert chunk.raw == expected_text[i]
        else:
            assert chunk.raw == ""
            assert chunk.usage.input_tokens == 10
            assert chunk.usage.output_tokens == 10


def test_sync_json_success(sync_client):
    result = sync_client.inference(
        function_name="json_success",
        input={
            "system": {"assistant_name": "Alfred Pennyworth"},
            "messages": [{"role": "user", "content": {"country": "Japan"}}],
        },
        output_schema={"type": "object", "properties": {"answer": {"type": "string"}}},
        stream=False,
    )
    assert result.variant_name == "test"
    assert isinstance(result, JsonInferenceResponse)
    assert result.output.raw == '{"answer":"Hello"}'
    assert result.output.parsed == {"answer": "Hello"}
    assert result.usage.input_tokens == 10
    assert result.usage.output_tokens == 10


def test_sync_json_reasoning(sync_client):
    result = sync_client.inference(
        function_name="json_success",
        variant_name="json_reasoner",
        input={
            "system": {"assistant_name": "Alfred Pennyworth"},
            "messages": [{"role": "user", "content": {"country": "Japan"}}],
        },
        stream=False,
    )
    assert result.variant_name == "json_reasoner"
    assert isinstance(result, JsonInferenceResponse)
    assert result.output.raw == '{"answer":"Hello"}'
    assert result.output.parsed == {"answer": "Hello"}
    assert result.usage.input_tokens == 10
    assert result.usage.output_tokens == 10


def test_sync_json_failure(sync_client):
    result = sync_client.inference(
        function_name="json_fail",
        input={
            "system": {"assistant_name": "Alfred Pennyworth"},
            "messages": [{"role": "user", "content": "Hello, world!"}],
        },
        stream=False,
    )
    assert result.variant_name == "test"
    assert isinstance(result, JsonInferenceResponse)
    assert (
        result.output.raw
        == "Megumin gleefully chanted her spell, unleashing a thunderous explosion that lit up the sky and left a massive crater in its wake."
    )
    assert result.output.parsed is None
    assert result.usage.input_tokens == 10
    assert result.usage.output_tokens == 10


def test_sync_feedback(sync_client):
    result = sync_client.inference(
        function_name="basic_test",
        input={
            "system": {"assistant_name": "Alfred Pennyworth"},
            "messages": [{"role": "user", "content": "Hello"}],
        },
    )
    inference_id = result.inference_id
    episode_id = result.episode_id

    result = sync_client.feedback(
        metric_name="user_rating", value=5, episode_id=episode_id
    )
    assert isinstance(result, FeedbackResponse)

    result = sync_client.feedback(
        metric_name="task_success", value=True, inference_id=inference_id
    )
    assert isinstance(result, FeedbackResponse)

    result = sync_client.feedback(
        metric_name="demonstration",
        value="hi how are you",
        inference_id=inference_id,
        tags={"author": "Alice"},
    )
    assert isinstance(result, FeedbackResponse)


def test_sync_feedback_invalid_input(sync_client):
    with pytest.raises(TensorZeroError):
        sync_client.feedback(metric_name="test_metric", value=5)

    with pytest.raises(TensorZeroError):
        sync_client.feedback(
            metric_name="test_metric",
            value=5,
            episode_id=UUID("123e4567-e89b-12d3-a456-426614174000"),
            inference_id=UUID("123e4567-e89b-12d3-a456-426614174001"),
        )


def test_sync_tensorzero_error(sync_client):
    with pytest.raises(TensorZeroError) as excinfo:
        sync_client.inference(function_name="not_a_function", input={"messages": []})

    assert (
        str(excinfo.value)
        == 'TensorZeroError (status code 404): {"error":"Unknown function: not_a_function"}'
    )


def test_sync_basic_inference_with_content_block(sync_client):
    result = sync_client.inference(
        function_name="basic_test",
        input={
            "system": {"assistant_name": "Alfred Pennyworth"},
            "messages": [
                {
                    "role": "user",
                    "content": [
                        Text(type="text", text="Hello"),
                        ToolCall(
                            type="tool_call",
                            id="1",
                            name="test",
                            raw_arguments={"arg": "value"},
                            raw_name="test_tool",
                            arguments={"arg": "value"},
                        ),
                        ToolResult(
                            name="test",
                            result="success",
                            id="1",
                        ),
                    ],
                }
            ],
        },
    )
    assert result.variant_name == "test"
    assert isinstance(result, ChatInferenceResponse)
    content = result.content
    assert len(content) == 1
    assert content[0].type == "text"
    assert (
        content[0].text
        == "Megumin gleefully chanted her spell, unleashing a thunderous explosion that lit up the sky and left a massive crater in its wake."
    )
    usage = result.usage
    assert usage.input_tokens == 10
    assert usage.output_tokens == 10


def test_sync_basic_inference_with_content_block_plain_dict(sync_client):
    result = sync_client.inference(
        function_name="basic_test",
        input={
            "system": {"assistant_name": "Alfred Pennyworth"},
            "messages": [
                {
                    "role": "user",
                    "content": [
                        {"type": "text", "value": "Hello"},
                        {
                            "type": "tool_call",
                            "id": "1",
                            "name": "test",
                            "arguments": json.dumps({"arg": "value"}),
                        },
                        {
                            "type": "tool_result",
                            "name": "test",
                            "result": "success",
                            "id": "1",
                        },
                    ],
                }
            ],
        },
    )
    assert result.variant_name == "test"
    assert isinstance(result, ChatInferenceResponse)
    content = result.content
    assert len(content) == 1
    assert content[0].type == "text"
    assert (
        content[0].text
        == "Megumin gleefully chanted her spell, unleashing a thunderous explosion that lit up the sky and left a massive crater in its wake."
    )
    usage = result.usage
    assert usage.input_tokens == 10
    assert usage.output_tokens == 10


def test_prepare_inference_request(sync_client):
    # Test a simple request with string input and a structured system message
    request = sync_client._prepare_inference_request(
        function_name="basic_test",
        input={
            "system": {"assistant_name": "Alfred Pennyworth"},
            "messages": [{"role": "user", "content": "Hello"}],
        },
    )
    assert request["input"]["messages"][0]["content"] == [
        {"type": "text", "text": "Hello"}
    ]
    assert request["input"]["system"] == {"assistant_name": "Alfred Pennyworth"}
    assert request["function_name"] == "basic_test"

    # Test a complex request that covers every argument of the client
    episode_id = uuid7()
    request = sync_client._prepare_inference_request(
        function_name="basic_test",
        input={
            "system": "you are the bad guy",
            "messages": [
                {
                    "role": "user",
                    "content": [
                        ToolCall(
                            type="tool_call",
                            id="1",
                            name="test",
                            raw_arguments={"arg": "value"},
                            raw_name="test_tool",
                            arguments={"arg": "value"},
                        )
                    ],
                },
                {
                    "role": "assistant",
                    "content": [
                        ToolResult(
                            name="test",
                            result="success",
                            id="1",
                        )
                    ],
                },
                {
                    "role": "user",
                    "content": [
                        Text(type="text", text={"foo": "bar"}),
                        ToolResult(name="drill", result="screwed", id="aaaa"),
                    ],
                },
            ],
        },
        stream=True,
        dryrun=False,
        episode_id=episode_id,
        output_schema={"type": "object", "properties": {"answer": {"type": "string"}}},
        variant_name="baz",
        params={"chat_completion": {"temperature": 0.1}},
        tool_choice="auto",
        parallel_tool_calls=True,
        additional_tools=[
            {"name": "drill", "parameters": '{"foo": "bar"}', "description": "drills"}
        ],
    )

    assert request["input"]["messages"][0]["content"][0] == {
        "type": "tool_call",
        "id": "1",
        "name": "test_tool",
        "arguments": '{"arg": "value"}',
    }
    assert request["input"]["messages"][1]["content"][0] == {
        "type": "tool_result",
        "name": "test",
        "result": "success",
        "id": "1",
    }
    assert request["input"]["messages"][2]["content"][0] == {
        "type": "text",
        "value": {"foo": "bar"},
    }
    assert request["input"]["messages"][2]["content"][1] == {
        "type": "tool_result",
        "name": "drill",
        "result": "screwed",
        "id": "aaaa",
    }
    assert request["input"]["system"] == "you are the bad guy"
    assert request["stream"]
    assert not request["dryrun"]
    assert request["episode_id"] == str(episode_id)
    assert request["output_schema"] == {
        "type": "object",
        "properties": {"answer": {"type": "string"}},
    }
    assert request["params"]["chat_completion"]["temperature"] == 0.1
    assert request["tool_choice"] == "auto"
    assert request["additional_tools"][0] == {
        "name": "drill",
        "parameters": '{"foo": "bar"}',
        "description": "drills",
        "strict": False,
    }
    assert len(request["additional_tools"]) == 1
    assert request["variant_name"] == "baz"
    assert request["function_name"] == "basic_test"
    assert request["parallel_tool_calls"]


def test_sync_dynamic_credentials(sync_client):
    result = sync_client.inference(
        function_name="basic_test",
        variant_name="test_dynamic_api_key",
        input={
            "system": {"assistant_name": "Alfred Pennyworth"},
            "messages": [{"role": "user", "content": "Hello"}],
        },
        credentials={"DUMMY_API_KEY": "good_key"},
    )
    assert result.variant_name == "test_dynamic_api_key"
    assert isinstance(result, ChatInferenceResponse)
    content = result.content
    assert len(content) == 1
    assert content[0].type == "text"
    assert (
        content[0].text
        == "Megumin gleefully chanted her spell, unleashing a thunderous explosion that lit up the sky and left a massive crater in its wake."
    )
    usage = result.usage
    assert usage.input_tokens == 10
    assert usage.output_tokens == 10


def test_sync_err_in_stream(sync_client):
    result = sync_client.inference(
        function_name="basic_test",
        variant_name="err_in_stream",
        input={
            "system": {"assistant_name": "Alfred Pennyworth"},
            "messages": [{"role": "user", "content": "Hello"}],
        },
        stream=True,
    )

    next(result)
    next(result)
    next(result)
    with pytest.raises(TensorZeroError) as exc_info:
        next(result)
    assert "Dummy error in stream" in str(exc_info.value)
    remaining_chunks = list(result)
    assert len(remaining_chunks) == 13


@pytest.mark.asyncio
async def test_async_err_in_stream(async_client):
    result = await async_client.inference(
        function_name="basic_test",
        variant_name="err_in_stream",
        input={
            "system": {"assistant_name": "Alfred Pennyworth"},
            "messages": [{"role": "user", "content": "Hello"}],
        },
        stream=True,
    )

    # anext() was added in Python 3.10, use __anext__() for older versions
    await result.__anext__()
    await result.__anext__()
    await result.__anext__()
    with pytest.raises(TensorZeroError) as exc_info:
        await result.__anext__()
    assert "Dummy error in stream" in str(exc_info.value)
    # Make this an async collect into a list
    remaining_chunks = []
    async for chunk in result:
        remaining_chunks.append(chunk)
    assert len(remaining_chunks) == 13


@pytest.mark.asyncio
async def test_async_timeout_int_http():
    async with await AsyncTensorZeroGateway.build_http(
        gateway_url="http://localhost:3000",
        timeout=1,
    ) as async_client:
        with pytest.raises(TensorZeroInternalError) as exc_info:
            await async_client.inference(
                function_name="basic_test",
                variant_name="slow",
                input={
                    "system": {"assistant_name": "TensorZero bot"},
                    "messages": [{"role": "user", "content": "Hello"}],
                },
            )
        assert "HTTP request timed out" in str(exc_info.value)


@pytest.mark.asyncio
async def test_async_timeout_int_embedded():
    async with await AsyncTensorZeroGateway.build_embedded(
        config_file=TEST_CONFIG_FILE,
        clickhouse_url="http://chuser:chpassword@localhost:8123/tensorzero-python-e2e",
        timeout=1,
    ) as async_client:
        with pytest.raises(TensorZeroInternalError) as exc_info:
            await async_client.inference(
                function_name="basic_test",
                variant_name="slow",
                input={
                    "system": {"assistant_name": "TensorZero bot"},
                    "messages": [{"role": "user", "content": "Hello"}],
                },
            )
        assert "HTTP request timed out" in str(exc_info.value)


@pytest.mark.asyncio
async def test_async_timeout_float_http():
    async with await AsyncTensorZeroGateway.build_http(
        gateway_url="http://localhost:3000",
        timeout=0.1,
    ) as async_client:
        with pytest.raises(TensorZeroInternalError) as exc_info:
            await async_client.inference(
                function_name="basic_test",
                variant_name="slow",
                input={
                    "system": {"assistant_name": "TensorZero bot"},
                    "messages": [{"role": "user", "content": "Hello"}],
                },
            )
        assert "HTTP request timed out" in str(exc_info.value)


@pytest.mark.asyncio
async def test_async_timeout_float_embedded():
    async with await AsyncTensorZeroGateway.build_embedded(
        config_file=TEST_CONFIG_FILE,
        clickhouse_url="http://chuser:chpassword@localhost:8123/tensorzero-python-e2e",
        timeout=0.1,
    ) as async_client:
        with pytest.raises(TensorZeroInternalError) as exc_info:
            await async_client.inference(
                function_name="basic_test",
                variant_name="slow",
                input={
                    "system": {"assistant_name": "TensorZero bot"},
                    "messages": [{"role": "user", "content": "Hello"}],
                },
            )
        assert "HTTP request timed out" in str(exc_info.value)


def test_sync_timeout_invalid():
    with pytest.raises(ValueError) as exc_info:
        TensorZeroGateway.build_http(gateway_url="http://localhost:3000", timeout=-1)
    assert (
        "Invalid timeout: cannot convert float seconds to Duration: value is negative"
        == str(exc_info.value)
    )


@pytest.mark.asyncio
async def test_async_non_verbose_errors():
    async with await AsyncTensorZeroGateway.build_http(
        gateway_url="http://tensorzero.invalid:3000", verbose_errors=False
    ) as async_client:
        with pytest.raises(TensorZeroInternalError) as exc_info:
            await async_client.inference(
                function_name="basic_test",
                variant_name="slow",
                input={"messages": [{"role": "user", "content": "Hello"}]},
            )

        assert "dns error" not in str(exc_info.value)


@pytest.mark.asyncio
async def test_async_verbose_errors():
    async with await AsyncTensorZeroGateway.build_http(
        gateway_url="http://tensorzero.invalid:3000", verbose_errors=True
    ) as async_client:
        with pytest.raises(TensorZeroInternalError) as exc_info:
            await async_client.inference(
                function_name="basic_test",
                variant_name="slow",
                input={"messages": [{"role": "user", "content": "Hello"}]},
            )

        assert "dns error" in str(exc_info.value)


def test_sync_non_verbose_errors():
    with TensorZeroGateway.build_http(
        gateway_url="http://tensorzero.invalid:3000", verbose_errors=False
    ) as async_client:
        with pytest.raises(TensorZeroInternalError) as exc_info:
            async_client.inference(
                function_name="basic_test",
                variant_name="slow",
                input={"messages": [{"role": "user", "content": "Hello"}]},
            )

        assert "dns error" not in str(exc_info.value)


def test_sync_verbose_errors():
    with TensorZeroGateway.build_http(
        gateway_url="http://tensorzero.invalid:3000", verbose_errors=True
    ) as async_client:
        with pytest.raises(TensorZeroInternalError) as exc_info:
            async_client.inference(
                function_name="basic_test",
                variant_name="slow",
                input={"messages": [{"role": "user", "content": "Hello"}]},
            )

        assert "dns error" in str(exc_info.value)


def test_uuid7_import():
    from tensorzero.util import uuid7

    assert uuid7() is not None


<<<<<<< HEAD
def test_patch_sync_openai_client_sync_setup():
    client = OpenAI()
    client = tensorzero.patch_openai_client(
        client,
        config_file="../../examples/readme/config/tensorzero.toml",
        clickhouse_url=None,
    )
    response = client.chat.completions.create(
        model="tensorzero::model_name::dummy::json",
        messages=[
            {
                "role": "user",
                "content": "Write a haiku about artificial intelligence.",
            }
        ],
    )
    assert response.choices[0].message.content == '{"answer":"Hello"}'


@pytest.mark.asyncio
async def test_patch_sync_openai_client_async_setup():
    client = OpenAI()
    client = await tensorzero.patch_openai_client(
        client,
        config_file="../../examples/readme/config/tensorzero.toml",
        async_setup=True,
    )
    response = client.chat.completions.create(
        model="tensorzero::model_name::dummy::json",
        messages=[
            {
                "role": "user",
                "content": "Write a haiku about artificial intelligence.",
            }
        ],
    )
    assert response.choices[0].message.content == '{"answer":"Hello"}'


def test_patch_openai_client_no_config():
    client = OpenAI()
    client = tensorzero.patch_openai_client(client)
    response = client.chat.completions.create(
        model="tensorzero::model_name::dummy::json",
        messages=[
            {
                "role": "user",
                "content": "Write a haiku about artificial intelligence.",
            }
        ],
    )
    assert response.choices[0].message.content == '{"answer":"Hello"}'


def test_patch_openai_client_with_config():
    client = OpenAI()
    client = tensorzero.patch_openai_client(
        client, config_file="../../tensorzero-internal/tests/e2e/tensorzero.toml"
    )
    response = client.chat.completions.create(
        model="tensorzero::function_name::json_success",
        messages=[
            {
                "role": "system",
                "content": [
                    {
                        "type": "text",
                        "tensorzero::arguments": {
                            "assistant_name": "Alfred Pennyworth"
                        },
                    }
                ],
            },
            {
                "role": "user",
                "content": [
                    {"type": "text", "tensorzero::arguments": {"country": "Japan"}}
                ],
            },
        ],
    )
    assert response.choices[0].message.content == '{"answer":"Hello"}'


@pytest.mark.asyncio
async def test_patch_async_openai_client_sync_setup():
    client = AsyncOpenAI()
    client = tensorzero.patch_openai_client(
        client,
        config_file="../../examples/readme/config/tensorzero.toml",
        clickhouse_url=None,
    )
    response = await client.chat.completions.create(
        model="tensorzero::model_name::dummy::json",
        messages=[
            {
                "role": "user",
                "content": "Write a haiku about artificial intelligence.",
            }
        ],
    )
    assert response.choices[0].message.content == '{"answer":"Hello"}'


@pytest.mark.asyncio
async def test_patch_async_openai_client_async_setup():
    client = AsyncOpenAI()
    client = await tensorzero.patch_openai_client(
        client,
        config_file="../../examples/readme/config/tensorzero.toml",
        async_setup=True,
    )
    response = await client.chat.completions.create(
        model="tensorzero::model_name::dummy::json",
        messages=[
            {
                "role": "user",
                "content": "Write a haiku about artificial intelligence.",
            }
        ],
    )
    assert response.choices[0].message.content == '{"answer":"Hello"}'


@pytest.mark.asyncio
async def test_patch_openai_missing_await():
    client = OpenAI()
    patch_fut = tensorzero.patch_openai_client(
        client,
        config_file="../../examples/readme/config/tensorzero.toml",
        clickhouse_url=None,
        async_setup=True,
    )

    with pytest.raises(RuntimeError) as exc_info:
        client.chat.completions.create(
            model="tensorzero::model_name::openai::gpt-4o-mini",
            messages=[
                {
                    "role": "user",
                    "content": "Write a haiku about artificial intelligence.",
                }
            ],
        )
    assert (
        str(exc_info.value)
        == "TensorZero: Please await the result of `tensorzero.patch_openai_client` before using the client."
    )
    # Await this before we exit the test, to avoid spurious 'Event loop is closed' errors
    await patch_fut


@pytest.mark.asyncio
async def test_patch_async_openai_missing_await():
    client = AsyncOpenAI()
    patch_fut = tensorzero.patch_openai_client(
        client,
        config_file="../../examples/readme/config/tensorzero.toml",
        clickhouse_url=None,
        async_setup=True,
    )
    with pytest.raises(RuntimeError) as exc_info:
        await client.chat.completions.create(
            model="tensorzero::model_name::openai::gpt-4o-mini",
            messages=[
                {
                    "role": "user",
                    "content": "Write a haiku about artificial intelligence.",
                }
            ],
        )
    assert (
        str(exc_info.value)
        == "TensorZero: Please await the result of `tensorzero.patch_openai_client` before using the client."
    )
    # Await this before we exit the test, to avoid spurious 'Event loop is closed' errors
    await patch_fut


def test_repeated_patch_openai_client_sync_setup():
    sync_client = OpenAI()
    tensorzero.patch_openai_client(
        sync_client, config_file="../../examples/readme/config/tensorzero.toml"
    )
    with pytest.raises(RuntimeError) as exc_info:
        tensorzero.patch_openai_client(
            sync_client, config_file="../../examples/readme/config/tensorzero.toml"
        )
    assert (
        str(exc_info.value)
        == "TensorZero: Already called 'tensorzero.patch_openai_client' on this OpenAI client."
    )

    async_client = AsyncOpenAI()
    tensorzero.patch_openai_client(
        async_client, config_file="../../examples/readme/config/tensorzero.toml"
    )
    with pytest.raises(RuntimeError) as exc_info:
        tensorzero.patch_openai_client(
            async_client, config_file="../../examples/readme/config/tensorzero.toml"
        )
    assert (
        str(exc_info.value)
        == "TensorZero: Already called 'tensorzero.patch_openai_client' on this OpenAI client."
    )


@pytest.mark.asyncio
async def test_repeated_patch_openai_client_async_setup():
    sync_client = OpenAI()
    await tensorzero.patch_openai_client(
        sync_client,
        config_file="../../examples/readme/config/tensorzero.toml",
        async_setup=True,
    )
    with pytest.raises(RuntimeError) as exc_info:
        await tensorzero.patch_openai_client(
            sync_client, config_file="../../examples/readme/config/tensorzero.toml"
        )
    assert (
        str(exc_info.value)
        == "TensorZero: Already called 'tensorzero.patch_openai_client' on this OpenAI client."
    )

    async_client = AsyncOpenAI()
    await tensorzero.patch_openai_client(
        async_client,
        config_file="../../examples/readme/config/tensorzero.toml",
        async_setup=True,
    )
    with pytest.raises(RuntimeError) as exc_info:
        await tensorzero.patch_openai_client(
            async_client, config_file="../../examples/readme/config/tensorzero.toml"
        )
    assert (
        str(exc_info.value)
        == "TensorZero: Already called 'tensorzero.patch_openai_client' on this OpenAI client."
    )


@pytest.mark.asyncio
async def test_close_patch_openai_client():
    sync_client = OpenAI()
    await tensorzero.patch_openai_client(
        sync_client,
        config_file="../../examples/readme/config/tensorzero.toml",
        async_setup=True,
    )
    tensorzero.close_patched_openai_client_gateway(sync_client)
=======
@pytest.mark.asyncio
async def test_async_multi_turn_parallel_tool_use(async_client):
    episode_id = str(uuid7())

    system = {"assistant_name": "Dr. Mehta"}

    messages = [
        {
            "role": "user",
            "content": [
                {
                    "type": "text",
                    "text": "What is the weather like in Tokyo (in Fahrenheit)? Use both the provided `get_temperature` and `get_humidity` tools. Do not say anything else, just call the two functions.",
                }
            ],
        },
    ]

    response = await async_client.inference(
        function_name="weather_helper_parallel",
        variant_name="openai",
        episode_id=episode_id,
        input={
            "messages": messages,
            "system": system,
        },
        parallel_tool_calls=True,
    )

    messages.append(
        {
            "role": "assistant",
            "content": response.content,
        }
    )

    assert len(response.content) == 2

    new_content_blocks = []

    for content_block in response.content:
        if content_block.type == "text":
            print("Got a text block...")
        elif content_block.type == "tool_call":
            if content_block.name == "get_temperature":
                print("Calling get_temperature tool...")
                new_content_blocks.append(
                    {
                        "type": "tool_result",
                        "id": content_block.id,
                        "name": "get_temperature",
                        "result": "70",
                    }
                )
            elif content_block.name == "get_humidity":
                print("Calling get_humidity tool...")
                new_content_blocks.append(
                    {
                        "type": "tool_result",
                        "id": content_block.id,
                        "name": "get_humidity",
                        "result": "30",
                    }
                )
            else:
                print("Unknown tool call")
        else:
            print("Unknown content block type")

    messages.append(
        {
            "role": "user",
            "content": new_content_blocks,
        }
    )

    response = await async_client.inference(
        function_name="weather_helper_parallel",
        variant_name="openai",
        episode_id=episode_id,
        input={
            "messages": messages,
            "system": system,
        },
    )

    assistant_message = response.content[0].text

    assert "70" in assistant_message
    assert "30" in assistant_message
>>>>>>> 937d1f56
<|MERGE_RESOLUTION|>--- conflicted
+++ resolved
@@ -1939,7 +1939,6 @@
     assert uuid7() is not None
 
 
-<<<<<<< HEAD
 def test_patch_sync_openai_client_sync_setup():
     client = OpenAI()
     client = tensorzero.patch_openai_client(
@@ -2189,7 +2188,6 @@
         async_setup=True,
     )
     tensorzero.close_patched_openai_client_gateway(sync_client)
-=======
 @pytest.mark.asyncio
 async def test_async_multi_turn_parallel_tool_use(async_client):
     episode_id = str(uuid7())
@@ -2279,5 +2277,4 @@
     assistant_message = response.content[0].text
 
     assert "70" in assistant_message
-    assert "30" in assistant_message
->>>>>>> 937d1f56
+    assert "30" in assistant_message