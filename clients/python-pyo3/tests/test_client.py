"""
Tests for the TensorZero client

We use pytest and pytest-asyncio to run the tests.

These tests cover the major functionality of the client but do not
attempt to comprehensively cover all of TensorZero's functionality.
See the tests across the Rust codebase for more comprehensive tests.

To run:
```
pytest
```
or
```
uv run pytest
```
"""

import base64
import inspect
import json
import os
import threading
import time
import typing as t
from copy import deepcopy
from dataclasses import dataclass
from enum import Enum
from os import path
from uuid import UUID

import pytest
import pytest_asyncio
import tensorzero
from openai import AsyncOpenAI, OpenAI
from pytest import FixtureRequest
from tensorzero import (
    AsyncTensorZeroGateway,
    ChatInferenceDatapointInput,
    ChatInferenceResponse,
    DynamicEvaluationRunResponse,
    FeedbackResponse,
    FinishReason,
    ImageBase64,
    ImageUrl,
    InferenceChunk,
    JsonInferenceDatapointInput,
    JsonInferenceResponse,
    RawText,
    TensorZeroError,
    TensorZeroGateway,
    TensorZeroInternalError,
    Text,
    TextChunk,
    ThoughtChunk,
    ToolCall,
    ToolResult,
)
from tensorzero.types import (
    ChatChunk,
    JsonChunk,
    ProviderExtraBody,
    Thought,
    ToolCallChunk,
    VariantExtraBody,
)
from uuid_utils import uuid7

TEST_CONFIG_FILE = os.path.join(
    os.path.dirname(os.path.abspath(__file__)),
    "../../../tensorzero-internal/tests/e2e/tensorzero.toml",
)


class ClientType(Enum):
    HttpGateway = 0
    EmbeddedGateway = 1


# TODO - get type checking working with this decorator
@pytest_asyncio.fixture(params=[ClientType.HttpGateway, ClientType.EmbeddedGateway])  # type: ignore
async def async_client(request: FixtureRequest):
    if request.param == ClientType.HttpGateway:
        client_fut = AsyncTensorZeroGateway.build_http(
            gateway_url="http://localhost:3000"
        )
        assert inspect.isawaitable(client_fut)
        async with await client_fut as client:
            yield client
    else:
        client_fut = AsyncTensorZeroGateway.build_embedded(
            config_file=TEST_CONFIG_FILE,
            clickhouse_url="http://chuser:chpassword@localhost:8123/tensorzero-python-e2e",
        )
        assert inspect.isawaitable(client_fut)
        async with await client_fut as client:
            yield client


def test_sync_embedded_gateway_no_config():
    with pytest.warns(UserWarning, match="No config file provided"):
        client = TensorZeroGateway.build_embedded()
    with pytest.raises(TensorZeroError) as exc_info:
        client.inference(function_name="my_missing_func", input={})

    assert exc_info.value.status_code == 404
    assert exc_info.value.text == '{"error":"Unknown function: my_missing_func"}'


@pytest.mark.asyncio
async def test_async_embedded_gateway_no_config():
    with pytest.warns(UserWarning, match="No config file provided"):
        client_fut = AsyncTensorZeroGateway.build_embedded()
        assert inspect.isawaitable(client_fut)
        client = await client_fut
    with pytest.raises(TensorZeroError) as exc_info:
        await client.inference(function_name="my_missing_func", input={})

    assert exc_info.value.status_code == 404
    assert exc_info.value.text == '{"error":"Unknown function: my_missing_func"}'


@dataclass
class CountData:
    count: int


@pytest.mark.asyncio
async def test_async_gil_unlock(async_client: AsyncTensorZeroGateway):
    input = {
        "system": {"assistant_name": "Alfred Pennyworth"},
        "messages": [{"role": "user", "content": [Text(type="text", text="Hello")]}],
    }

    count_data = CountData(count=0)

    # pass 'count_data' to the thread
    def incr_count(count_data: CountData):
        while True:
            count_data.count += 1
            time.sleep(0.1)

    thread = threading.Thread(target=incr_count, args=(count_data,), daemon=True)

    start = time.time()
    thread.start()
    await async_client.inference(
        function_name="basic_test",
        input=input,
        variant_name="slow",
        tags={"key": "value"},
    )
    val = count_data.count
    end = time.time()

    # The special 'slow' variant should take at least 5 seconds to run
    assert end - start >= 5
    # Verify that our thread was still looping during this time
    assert val >= 20


def test_sync_gil_unlock(sync_client: TensorZeroGateway):
    input = {
        "system": {"assistant_name": "Alfred Pennyworth"},
        "messages": [{"role": "user", "content": [Text(type="text", text="Hello")]}],
    }

    count_data = CountData(count=0)

    # pass 'count_data' to the thread
    def incr_count(count_data: CountData):
        while True:
            count_data.count += 1
            time.sleep(0.1)

    thread = threading.Thread(target=incr_count, args=(count_data,), daemon=True)

    start = time.time()
    thread.start()
    sync_client.inference(
        function_name="basic_test",
        input=input,
        variant_name="slow",
        tags={"key": "value"},
    )
    val = count_data.count
    end = time.time()

    # The special 'slow' variant should take at least 5 seconds to run
    assert end - start >= 5
    # Verify that our thread was still looping during this time
    assert val >= 20


@pytest.mark.asyncio
async def test_async_basic_inference(async_client: AsyncTensorZeroGateway):
    input = {
        "system": {"assistant_name": "Alfred Pennyworth"},
        "messages": [{"role": "user", "content": [Text(type="text", text="Hello")]}],
    }
    input_copy = deepcopy(input)
    result = await async_client.inference(
        function_name="basic_test",
        input=input,
        episode_id=uuid7(),  # This would not typically be done but this partially verifies that uuid7 is using a correct implementation
        # because the gateway validates some of the properties needed
    )
    assert isinstance(result, ChatInferenceResponse)
    assert input == input_copy, "Input should not be modified by the client"
    assert result.variant_name == "test"
    assert isinstance(result, ChatInferenceResponse)
    content = result.content
    assert len(content) == 1
    assert content[0].type == "text"
    assert isinstance(content[0], Text)
    assert (
        content[0].text
        == "Megumin gleefully chanted her spell, unleashing a thunderous explosion that lit up the sky and left a massive crater in its wake."
    )
    usage = result.usage
    assert usage.input_tokens == 10
    assert usage.output_tokens == 10
    assert result.finish_reason == FinishReason.STOP
    time.sleep(1)

    # Test caching
    result = await async_client.inference(
        function_name="basic_test",
        input=input,
        cache_options={"max_age_s": 10, "enabled": "on"},
    )
    assert isinstance(result, ChatInferenceResponse)
    assert result.variant_name == "test"
    content = result.content
    assert len(content) == 1
    assert content[0].type == "text"
    assert isinstance(content[0], Text)
    assert (
        content[0].text
        == "Megumin gleefully chanted her spell, unleashing a thunderous explosion that lit up the sky and left a massive crater in its wake."
    )
    usage = result.usage
    assert usage.input_tokens == 0  # should be cached
    assert usage.output_tokens == 0  # should be cached
    assert result.finish_reason == FinishReason.STOP


@pytest.mark.asyncio
async def test_async_client_build_http_sync():
    client_ = AsyncTensorZeroGateway.build_http(
        gateway_url="http://localhost:3000",
        async_setup=False,
    )
    assert isinstance(client_, AsyncTensorZeroGateway)
    async with client_ as client:
        input = {
            "system": {"assistant_name": "Alfred Pennyworth"},
            "messages": [
                {"role": "user", "content": [Text(type="text", text="Hello")]}
            ],
        }
        input_copy = deepcopy(input)
        result = await client.inference(
            function_name="basic_test",
            input=input,
            episode_id=uuid7(),  # This would not typically be done but this partially verifies that uuid7 is using a correct implementation
            # because the gateway validates some of the properties needed
        )
        assert isinstance(result, ChatInferenceResponse)
        assert input == input_copy, "Input should not be modified by the client"
        assert result.variant_name == "test"
        assert isinstance(result, ChatInferenceResponse)
        content = result.content
        assert len(content) == 1
        assert content[0].type == "text"
        assert isinstance(content[0], Text)
        assert (
            content[0].text
            == "Megumin gleefully chanted her spell, unleashing a thunderous explosion that lit up the sky and left a massive crater in its wake."
        )
        usage = result.usage
        assert usage.input_tokens == 10
        assert usage.output_tokens == 10
        assert result.finish_reason == FinishReason.STOP


@pytest.mark.asyncio
async def test_async_client_build_embedded_sync():
    client_ = AsyncTensorZeroGateway.build_embedded(
        config_file=TEST_CONFIG_FILE,
        clickhouse_url="http://chuser:chpassword@localhost:8123/tensorzero-python-e2e",
        async_setup=False,
    )
    assert isinstance(client_, AsyncTensorZeroGateway)
    async with client_ as client:
        input = {
            "system": {"assistant_name": "Alfred Pennyworth"},
            "messages": [
                {"role": "user", "content": [Text(type="text", text="Hello")]}
            ],
        }
        input_copy = deepcopy(input)
        result = await client.inference(
            function_name="basic_test",
            input=input,
            episode_id=uuid7(),  # This would not typically be done but this partially verifies that uuid7 is using a correct implementation
            # because the gateway validates some of the properties needed
        )
        assert isinstance(result, ChatInferenceResponse)
        assert input == input_copy, "Input should not be modified by the client"
        assert result.variant_name == "test"
        assert isinstance(result, ChatInferenceResponse)
        content = result.content
        assert len(content) == 1
        assert content[0].type == "text"
        assert isinstance(content[0], Text)
        assert (
            content[0].text
            == "Megumin gleefully chanted her spell, unleashing a thunderous explosion that lit up the sky and left a massive crater in its wake."
        )
        usage = result.usage
        assert usage.input_tokens == 10
        assert usage.output_tokens == 10
        assert result.finish_reason == FinishReason.STOP


@pytest.mark.asyncio
async def test_async_reasoning_inference(async_client: AsyncTensorZeroGateway):
    result = await async_client.inference(
        function_name="basic_test",
        variant_name="reasoner",
        input={
            "system": {"assistant_name": "Alfred Pennyworth"},
            "messages": [{"role": "user", "content": "Hello"}],
        },
        tags={"key": "value"},
    )
    assert isinstance(result, ChatInferenceResponse)
    assert result.variant_name == "reasoner"
    assert isinstance(result, ChatInferenceResponse)
    content = result.content
    assert len(content) == 2
    assert isinstance(content[0], Thought)
    assert content[0].type == "thought"
    assert content[0].text == "hmmm"
    assert isinstance(content[1], Text)
    assert content[1].type == "text"
    assert (
        content[1].text
        == "Megumin gleefully chanted her spell, unleashing a thunderous explosion that lit up the sky and left a massive crater in its wake."
    )
    usage = result.usage
    assert usage.input_tokens == 10
    assert usage.output_tokens == 10


@pytest.mark.asyncio
async def test_async_default_function_inference(async_client: AsyncTensorZeroGateway):
    input = {
        "system": "You are a helpful assistant named Alfred Pennyworth.",
        "messages": [{"role": "user", "content": [RawText(value="Hello")]}],
    }
    input_copy = deepcopy(input)
    result = await async_client.inference(
        model_name="dummy::test",
        input=input,
        episode_id=uuid7(),  # This would not typically be done but this partially verifies that uuid7 is using a correct implementation
        # because the gateway validates some of the properties needed
        tags={"key": "value"},
    )
    assert isinstance(result, ChatInferenceResponse)
    assert input == input_copy, "Input should not be modified by the client"
    assert result.variant_name == "dummy::test"
    assert isinstance(result, ChatInferenceResponse)
    content = result.content
    assert len(content) == 1
    assert content[0].type == "text"
    assert isinstance(content[0], Text)
    assert (
        content[0].text
        == "Megumin gleefully chanted her spell, unleashing a thunderous explosion that lit up the sky and left a massive crater in its wake."
    )
    usage = result.usage
    assert usage.input_tokens == 10
    assert usage.output_tokens == 10


@pytest.mark.asyncio
async def test_async_default_function_inference_plain_dict(
    async_client: AsyncTensorZeroGateway,
):
    input = {
        "system": "You are a helpful assistant named Alfred Pennyworth.",
        "messages": [
            {"role": "user", "content": [{"type": "raw_text", "value": "Hello"}]}
        ],
    }
    input_copy = deepcopy(input)
    result = await async_client.inference(
        model_name="dummy::test",
        input=input,
        episode_id=uuid7(),  # This would not typically be done but this partially verifies that uuid7 is using a correct implementation
        # because the gateway validates some of the properties needed
        tags={"key": "value"},
    )
    assert isinstance(result, ChatInferenceResponse)
    assert input == input_copy, "Input should not be modified by the client"
    assert result.variant_name == "dummy::test"
    content = result.content
    assert len(content) == 1
    assert content[0].type == "text"
    assert isinstance(content[0], Text)
    assert (
        content[0].text
        == "Megumin gleefully chanted her spell, unleashing a thunderous explosion that lit up the sky and left a massive crater in its wake."
    )
    usage = result.usage
    assert usage.input_tokens == 10
    assert usage.output_tokens == 10


@pytest.mark.asyncio
async def test_async_inference_streaming(async_client: AsyncTensorZeroGateway):
    stream = await async_client.inference(
        function_name="basic_test",
        input={
            "system": {"assistant_name": "Alfred Pennyworth"},
            "messages": [{"role": "user", "content": "Hello"}],
        },
        tags={"key": "value"},
        stream=True,
    )
    assert isinstance(stream, t.AsyncIterator)

    chunks: t.List[InferenceChunk] = []
    previous_chunk_timestamp = None
    last_chunk_duration = -1
    async for chunk in stream:
        if previous_chunk_timestamp is not None:
            last_chunk_duration = time.time() - previous_chunk_timestamp
        previous_chunk_timestamp = time.time()
        chunks.append(chunk)

    assert last_chunk_duration > 0.0

    expected_text = [
        "Wally,",
        " the",
        " golden",
        " retriever,",
        " wagged",
        " his",
        " tail",
        " excitedly",
        " as",
        " he",
        " devoured",
        " a",
        " slice",
        " of",
        " cheese",
        " pizza.",
    ]
    previous_inference_id = None
    previous_episode_id = None
    for i, chunk in enumerate(chunks):
        if previous_inference_id is not None:
            assert chunk.inference_id == previous_inference_id
        if previous_episode_id is not None:
            assert chunk.episode_id == previous_episode_id
        previous_inference_id = chunk.inference_id
        previous_episode_id = chunk.episode_id
        variant_name = chunk.variant_name
        assert variant_name == "test"
        assert isinstance(chunk, ChatChunk)
        if i + 1 < len(chunks):
            assert len(chunk.content) == 1
            assert isinstance(chunk.content[0], TextChunk)
            assert chunk.content[0].type == "text"
            assert chunk.content[0].text == expected_text[i]
        else:
            assert len(chunk.content) == 0
            assert chunk.usage is not None
            assert chunk.usage.input_tokens == 10
            assert chunk.usage.output_tokens == 16
            assert chunk.finish_reason == FinishReason.STOP


@pytest.mark.asyncio
async def test_async_reasoning_inference_streaming(
    async_client: AsyncTensorZeroGateway,
):
    stream = await async_client.inference(
        function_name="basic_test",
        variant_name="reasoner",
        input={
            "system": {"assistant_name": "Alfred Pennyworth"},
            "messages": [{"role": "user", "content": "Hello"}],
        },
        tags={"key": "value"},
        stream=True,
    )
    assert isinstance(stream, t.AsyncIterator)

    chunks: t.List[InferenceChunk] = []
    previous_chunk_timestamp = None
    last_chunk_duration = -1
    async for chunk in stream:
        if previous_chunk_timestamp is not None:
            last_chunk_duration = time.time() - previous_chunk_timestamp
        previous_chunk_timestamp = time.time()
        chunks.append(chunk)

    assert last_chunk_duration > 0
    expected_thinking = [
        "hmmm",
        "hmmm",
    ]
    expected_text = [
        "Wally,",
        " the",
        " golden",
        " retriever,",
        " wagged",
        " his",
        " tail",
        " excitedly",
        " as",
        " he",
        " devoured",
        " a",
        " slice",
        " of",
        " cheese",
        " pizza.",
    ]
    previous_inference_id = None
    previous_episode_id = None
    for i, chunk in enumerate(chunks):
        if previous_inference_id is not None:
            assert chunk.inference_id == previous_inference_id
        if previous_episode_id is not None:
            assert chunk.episode_id == previous_episode_id
        previous_inference_id = chunk.inference_id
        previous_episode_id = chunk.episode_id
        variant_name = chunk.variant_name
        assert variant_name == "reasoner"
        assert isinstance(chunk, ChatChunk)
        if i < len(expected_thinking):
            assert len(chunk.content) == 1
            assert chunk.content[0].type == "thought"
            assert isinstance(chunk.content[0], ThoughtChunk)
            assert chunk.content[0].text == expected_thinking[i]
        elif i < len(expected_thinking) + len(expected_text):
            assert len(chunk.content) == 1
            assert chunk.content[0].type == "text"
            assert isinstance(chunk.content[0], TextChunk)
            assert chunk.content[0].text == expected_text[i - len(expected_thinking)]
        else:
            assert len(chunk.content) == 0
            assert chunk.usage is not None
            assert chunk.usage.input_tokens == 10
            assert chunk.usage.output_tokens == 10
            assert chunk.finish_reason == FinishReason.STOP


@pytest.mark.asyncio
async def test_async_inference_streaming_nonexistent_function(
    async_client: AsyncTensorZeroGateway,
):
    with pytest.raises(TensorZeroError) as exc_info:
        stream = await async_client.inference(
            function_name="does_not_exist",
            input={
                "system": {"assistant_name": "Alfred Pennyworth"},
                "messages": [{"role": "user", "content": "Hello"}],
            },
            stream=True,
        )
        assert isinstance(stream, t.AsyncIterator)

        # The httpx client won't make a request until you start consuming the stream
        async for _chunk in stream:
            pass

    assert exc_info.value.status_code == 404
    assert (
        str(exc_info.value)
        == 'TensorZeroError (status code 404): {"error":"Unknown function: does_not_exist"}'
    )


@pytest.mark.asyncio
async def test_async_inference_streaming_malformed_input(
    async_client: AsyncTensorZeroGateway,
):
    with pytest.raises(TensorZeroError) as exc_info:
        stream = await async_client.inference(
            function_name="basic_test",
            input={
                "system": {"name_of_assistant": "Alfred Pennyworth"},  # WRONG
                "messages": [{"role": "user", "content": "Hello"}],
            },
            stream=True,
        )
        assert isinstance(stream, t.AsyncIterator)

        # The httpx client won't make a request until you start consuming the stream
        async for _chunk in stream:
            pass

    assert exc_info.value.status_code == 400
    assert "JSON Schema validation failed" in str(exc_info.value)


@pytest.mark.asyncio
async def test_async_tool_call_inference(async_client: AsyncTensorZeroGateway):
    result = await async_client.inference(
        function_name="weather_helper",
        input={
            "system": {"assistant_name": "Alfred Pennyworth"},
            "messages": [
                {
                    "role": "user",
                    "content": "Hi I'm visiting Brooklyn from Brazil. What's the weather?",
                }
            ],
        },
    )
    assert isinstance(result, ChatInferenceResponse)
    assert result.variant_name == "variant"
    assert isinstance(result, ChatInferenceResponse)
    content = result.content
    assert len(content) == 1
    assert content[0].type == "tool_call"
    assert isinstance(content[0], ToolCall)
    assert content[0].raw_name == "get_temperature"
    assert content[0].id == "0"
    assert content[0].raw_arguments == '{"location":"Brooklyn","units":"celsius"}'
    assert content[0].name == "get_temperature"
    assert content[0].arguments == {"location": "Brooklyn", "units": "celsius"}
    usage = result.usage
    assert usage.input_tokens == 10
    assert usage.output_tokens == 10
    assert result.finish_reason == FinishReason.TOOL_CALL


@pytest.mark.asyncio
async def test_async_malformed_tool_call_inference(
    async_client: AsyncTensorZeroGateway,
):
    result = await async_client.inference(
        function_name="weather_helper",
        input={
            "system": {"assistant_name": "Alfred Pennyworth"},
            "messages": [
                {
                    "role": "user",
                    "content": "Hi I'm visiting Brooklyn from Brazil. What's the weather?",
                }
            ],
        },
        variant_name="bad_tool",
    )
    assert isinstance(result, ChatInferenceResponse)
    assert result.variant_name == "bad_tool"
    assert isinstance(result, ChatInferenceResponse)
    content = result.content
    assert len(content) == 1
    assert isinstance(content[0], ToolCall)
    assert content[0].type == "tool_call"
    assert content[0].raw_name == "get_temperature"
    assert content[0].id == "0"
    assert content[0].raw_arguments == '{"location":"Brooklyn","units":"Celsius"}'
    assert content[0].name == "get_temperature"
    assert content[0].arguments is None
    usage = result.usage
    assert usage.input_tokens == 10
    assert usage.output_tokens == 10


@pytest.mark.asyncio
async def test_async_tool_call_streaming(async_client: AsyncTensorZeroGateway):
    stream = await async_client.inference(
        function_name="weather_helper",
        input={
            "system": {"assistant_name": "Alfred Pennyworth"},
            "messages": [
                {
                    "role": "user",
                    "content": "Hi I'm visiting Brooklyn from Brazil. What's the weather?",
                }
            ],
        },
        stream=True,
    )
    assert isinstance(stream, t.AsyncIterator)
    chunks = [chunk async for chunk in stream]
    expected_text = [
        '{"location"',
        ':"Brooklyn"',
        ',"units"',
        ':"celsius',
        '"}',
    ]
    previous_inference_id = None
    previous_episode_id = None
    for i, chunk in enumerate(chunks):
        if previous_inference_id is not None:
            assert chunk.inference_id == previous_inference_id
        if previous_episode_id is not None:
            assert chunk.episode_id == previous_episode_id
        previous_inference_id = chunk.inference_id
        previous_episode_id = chunk.episode_id
        variant_name = chunk.variant_name
        assert variant_name == "variant"
        assert isinstance(chunk, ChatChunk)
        if i + 1 < len(chunks):
            assert len(chunk.content) == 1
            assert isinstance(chunk.content[0], ToolCallChunk)
            assert chunk.content[0].type == "tool_call"
            assert chunk.content[0].raw_name == "get_temperature"
            assert chunk.content[0].id == "0"
            assert chunk.content[0].raw_arguments == expected_text[i]
        else:
            assert len(chunk.content) == 0
            assert chunk.usage is not None
            assert chunk.usage.input_tokens == 10
            assert chunk.usage.output_tokens == 5
            assert chunk.finish_reason == FinishReason.TOOL_CALL


@pytest.mark.asyncio
async def test_async_json_streaming(async_client: AsyncTensorZeroGateway):
    # We don't actually have a streaming JSON function implemented in `dummy.rs` but it doesn't matter for this test since
    # TensorZero doesn't parse the JSON output of the function for streaming calls.
    stream = await async_client.inference(
        function_name="json_success",
        input={
            "system": {"assistant_name": "Alfred Pennyworth"},
            "messages": [
                {"role": "user", "content": {"country": "Japan"}},
                {"role": "assistant", "content": "ok"},
                # This function has a user schema but we can bypass with RawText
                {"role": "user", "content": [RawText(value="Hello")]},
            ],
        },
        stream=True,
    )
    assert isinstance(stream, t.AsyncIterator)
    chunks = [chunk async for chunk in stream]
    expected_text = [
        "Wally,",
        " the",
        " golden",
        " retriever,",
        " wagged",
        " his",
        " tail",
        " excitedly",
        " as",
        " he",
        " devoured",
        " a",
        " slice",
        " of",
        " cheese",
        " pizza.",
    ]
    previous_inference_id = None
    previous_episode_id = None
    for i, chunk in enumerate(chunks):
        if previous_inference_id is not None:
            assert chunk.inference_id == previous_inference_id
        if previous_episode_id is not None:
            assert chunk.episode_id == previous_episode_id
        previous_inference_id = chunk.inference_id
        previous_episode_id = chunk.episode_id
        variant_name = chunk.variant_name
        assert variant_name == "test"
        assert isinstance(chunk, JsonChunk)
        if i + 1 < len(chunks):
            assert chunk.raw == expected_text[i]
        else:
            assert chunk.usage is not None
            assert chunk.usage.input_tokens == 10
            assert chunk.usage.output_tokens == 16


@pytest.mark.asyncio
async def test_async_json_streaming_reasoning(async_client: AsyncTensorZeroGateway):
    stream = await async_client.inference(
        function_name="json_success",
        variant_name="json_reasoner",
        input={
            "system": {"assistant_name": "Alfred Pennyworth"},
            "messages": [
                {
                    "role": "user",
                    "content": [{"type": "text", "arguments": {"country": "Japan"}}],
                }
            ],
        },
        stream=True,
    )
    assert isinstance(stream, t.AsyncIterator)
    chunks = [chunk async for chunk in stream]
    expected_text = [
        '{"name"',
        ':"John"',
        ',"age"',
        ":30",
        "}",
    ]
    previous_inference_id = None
    previous_episode_id = None
    for i, chunk in enumerate(chunks):
        if previous_inference_id is not None:
            assert chunk.inference_id == previous_inference_id
        if previous_episode_id is not None:
            assert chunk.episode_id == previous_episode_id
        previous_inference_id = chunk.inference_id
        previous_episode_id = chunk.episode_id
        variant_name = chunk.variant_name
        assert variant_name == "json_reasoner"
        assert isinstance(chunk, JsonChunk)
        if i < len(expected_text):
            assert chunk.raw == expected_text[i]
        else:
            assert chunk.raw == ""
            assert chunk.usage is not None
            assert chunk.usage.input_tokens == 10
            assert chunk.usage.output_tokens == 10


@pytest.mark.asyncio
async def test_async_json_success(async_client: AsyncTensorZeroGateway):
    result = await async_client.inference(
        function_name="json_success",
        input={
            "system": {"assistant_name": "Alfred Pennyworth"},
            "messages": [
                {
                    "role": "user",
                    "content": [{"type": "text", "arguments": {"country": "Japan"}}],
                }
            ],
        },
        output_schema={"type": "object", "properties": {"answer": {"type": "string"}}},
        stream=False,
    )
    assert isinstance(result, JsonInferenceResponse)
    assert result.variant_name == "test"
    assert result.output.raw == '{"answer":"Hello"}'
    assert result.output.parsed == {"answer": "Hello"}
    assert result.usage.input_tokens == 10
    assert result.usage.output_tokens == 10


@pytest.mark.asyncio
async def test_async_json_reasoning(async_client: AsyncTensorZeroGateway):
    result = await async_client.inference(
        function_name="json_success",
        variant_name="json_reasoner",
        input={
            "system": {"assistant_name": "Alfred Pennyworth"},
            "messages": [
                {
                    "role": "user",
                    "content": [{"type": "text", "arguments": {"country": "Japan"}}],
                }
            ],
        },
        stream=False,
    )
    assert isinstance(result, JsonInferenceResponse)
    assert result.variant_name == "json_reasoner"
    assert result.output.raw == '{"answer":"Hello"}'
    assert result.output.parsed == {"answer": "Hello"}
    assert result.usage.input_tokens == 10
    assert result.usage.output_tokens == 10


@pytest.mark.asyncio
async def test_async_json_failure(async_client: AsyncTensorZeroGateway):
    result = await async_client.inference(
        function_name="json_fail",
        input={
            "system": {"assistant_name": "Alfred Pennyworth"},
            "messages": [{"role": "user", "content": "Hello, world!"}],
        },
        stream=False,
    )
    assert isinstance(result, JsonInferenceResponse)
    assert result.variant_name == "test"
    assert (
        result.output.raw
        == "Megumin gleefully chanted her spell, unleashing a thunderous explosion that lit up the sky and left a massive crater in its wake."
    )
    assert result.output.parsed is None
    assert result.usage.input_tokens == 10
    assert result.usage.output_tokens == 10


@pytest.mark.asyncio
async def test_async_feedback(async_client: AsyncTensorZeroGateway):
    # Run inference to get a valid inference id and episode id.
    result = await async_client.inference(
        function_name="basic_test",
        input={
            "system": {"assistant_name": "Alfred Pennyworth"},
            "messages": [{"role": "user", "content": "Hello"}],
        },
    )
    assert isinstance(result, ChatInferenceResponse)
    inference_id = result.inference_id
    episode_id = result.episode_id

    result = await async_client.feedback(
        metric_name="user_rating", value=5, episode_id=episode_id
    )
    assert isinstance(result, FeedbackResponse)

    result = await async_client.feedback(
        metric_name="task_success", value=True, inference_id=inference_id
    )
    assert isinstance(result, FeedbackResponse)

    result = await async_client.feedback(
        metric_name="demonstration",
        value="hi how are you",
        inference_id=inference_id,
        tags={"author": "Alice"},
    )
    assert isinstance(result, FeedbackResponse)


@pytest.mark.asyncio
async def test_async_feedback_invalid_input(async_client: AsyncTensorZeroGateway):
    with pytest.raises(TensorZeroError):
        await async_client.feedback(metric_name="test_metric", value=5)

    with pytest.raises(TensorZeroError):
        await async_client.feedback(
            metric_name="test_metric",
            value=5,
            episode_id=UUID("123e4567-e89b-12d3-a456-426614174000"),
            inference_id=UUID("123e4567-e89b-12d3-a456-426614174001"),
        )


@pytest.mark.asyncio
async def test_async_tensorzero_error(async_client: AsyncTensorZeroGateway):
    with pytest.raises(TensorZeroError) as excinfo:
        await async_client.inference(
            function_name="not_a_function", input={"messages": []}
        )

    assert (
        str(excinfo.value)
        == 'TensorZeroError (status code 404): {"error":"Unknown function: not_a_function"}'
    )


@pytest.mark.asyncio
async def test_async_dynamic_credentials(async_client: AsyncTensorZeroGateway):
    result = await async_client.inference(
        function_name="basic_test",
        variant_name="test_dynamic_api_key",
        input={
            "system": {"assistant_name": "Alfred Pennyworth"},
            "messages": [{"role": "user", "content": "Hello"}],
        },
        credentials={"DUMMY_API_KEY": "good_key"},
    )
    assert isinstance(result, ChatInferenceResponse)
    assert result.variant_name == "test_dynamic_api_key"
    assert isinstance(result, ChatInferenceResponse)
    content = result.content
    assert len(content) == 1
    assert content[0].type == "text"
    assert isinstance(content[0], Text)
    assert (
        content[0].text
        == "Megumin gleefully chanted her spell, unleashing a thunderous explosion that lit up the sky and left a massive crater in its wake."
    )
    usage = result.usage
    assert usage.input_tokens == 10
    assert usage.output_tokens == 10


def test_sync_error():
    with pytest.raises(Exception) as exc_info:
        with TensorZeroGateway.build_http(gateway_url="http://localhost:3000"):
            raise Exception("My error")
    assert str(exc_info.value) == "My error"


@pytest.mark.asyncio
async def test_async_error():
    with pytest.raises(Exception) as exc_info:
        client_fut = AsyncTensorZeroGateway.build_http(
            gateway_url="http://localhost:3000"
        )
        assert isinstance(client_fut, t.Awaitable)
        async with await client_fut:
            raise Exception("My error")
    assert str(exc_info.value) == "My error"


@pytest.fixture(params=[ClientType.HttpGateway, ClientType.EmbeddedGateway])
def sync_client(request: FixtureRequest):
    if request.param == ClientType.HttpGateway:
        with TensorZeroGateway.build_http(
            gateway_url="http://localhost:3000"
        ) as client:
            yield client
    else:
        with TensorZeroGateway.build_embedded(
            config_file=TEST_CONFIG_FILE,
            clickhouse_url="http://chuser:chpassword@localhost:8123/tensorzero-python-e2e",
        ) as client:
            yield client


def test_sync_inference_caching(sync_client: TensorZeroGateway):
    result = sync_client.inference(
        function_name="basic_test",
        input={
            "system": {"assistant_name": "Alfred Pennyworth"},
            "messages": [{"role": "user", "content": "Hello"}],
        },
        tags={"key": "value"},
    )
    assert isinstance(result, ChatInferenceResponse)
    assert result.variant_name == "test"
    content = result.content
    assert len(content) == 1
    assert content[0].type == "text"
    assert isinstance(content[0], Text)
    assert (
        content[0].text
        == "Megumin gleefully chanted her spell, unleashing a thunderous explosion that lit up the sky and left a massive crater in its wake."
    )
    usage = result.usage
    assert usage.input_tokens == 10
    assert usage.output_tokens == 10

    # Test caching
    result = sync_client.inference(
        function_name="basic_test",
        input={
            "system": {"assistant_name": "Alfred Pennyworth"},
            "messages": [{"role": "user", "content": "Hello"}],
        },
        cache_options={"max_age_s": 10, "enabled": "on"},
        tags={"key": "value"},
    )
    assert isinstance(result, ChatInferenceResponse)
    assert result.variant_name == "test"
    content = result.content
    assert len(content) == 1
    assert content[0].type == "text"
    assert isinstance(content[0], Text)
    assert (
        content[0].text
        == "Megumin gleefully chanted her spell, unleashing a thunderous explosion that lit up the sky and left a massive crater in its wake."
    )
    usage = result.usage
    assert usage.input_tokens == 0  # should be cached
    assert usage.output_tokens == 0  # should be cached


def test_sync_inference_streaming_caching(sync_client: TensorZeroGateway):
    stream = sync_client.inference(
        function_name="basic_test",
        input={
            "system": {"assistant_name": "Alfred Pennyworth"},
            "messages": [{"role": "user", "content": "Hello"}],
        },
        stream=True,
    )
    assert isinstance(stream, t.Iterator)

    chunks: t.List[ChatChunk] = []
    for chunk in stream:
        assert isinstance(chunk, ChatChunk)
        chunks.append(chunk)

    expected_text = [
        "Wally,",
        " the",
        " golden",
        " retriever,",
        " wagged",
        " his",
        " tail",
        " excitedly",
        " as",
        " he",
        " devoured",
        " a",
        " slice",
        " of",
        " cheese",
        " pizza.",
    ]

    for i, chunk in enumerate(chunks[:-1]):
        assert len(chunk.content) == 1
        assert chunk.content[0].type == "text"
        assert isinstance(chunk.content[0], TextChunk)
        assert chunk.content[0].text == expected_text[i]

    final_chunk = chunks[-1]
    assert len(final_chunk.content) == 0
    assert final_chunk.usage is not None
    assert final_chunk.usage.input_tokens == 10
    assert final_chunk.usage.output_tokens == 16

    # Test caching
    stream = sync_client.inference(
        function_name="basic_test",
        input={
            "system": {"assistant_name": "Alfred Pennyworth"},
            "messages": [{"role": "user", "content": "Hello"}],
        },
        stream=True,
        cache_options={"max_age_s": 10, "enabled": "on"},
    )
    assert isinstance(stream, t.Iterator)

    chunks: t.List[ChatChunk] = []
    for chunk in stream:
        assert isinstance(chunk, ChatChunk)
        chunks.append(chunk)

    for i, chunk in enumerate(chunks[:-1]):
        assert len(chunk.content) == 1
        assert chunk.content[0].type == "text"
        assert isinstance(chunk.content[0], TextChunk)
        assert chunk.content[0].text == expected_text[i]

    final_chunk = chunks[-1]
    assert len(final_chunk.content) == 0
    if final_chunk.usage is not None:
        assert final_chunk.usage.input_tokens == 0  # should be cached
        assert final_chunk.usage.output_tokens == 0  # should be cached


def test_default_function_inference(sync_client: TensorZeroGateway):
    input = {
        "system": "You are a helpful assistant named Alfred Pennyworth.",
        "messages": [{"role": "user", "content": [Text(type="text", text="Hello")]}],
    }
    input_copy = deepcopy(input)
    result = sync_client.inference(
        model_name="dummy::test",
        input=input,
        episode_id=uuid7(),  # This would not typically be done but this partially verifies that uuid7 is using a correct implementation
        # because the gateway validates some of the properties needed
        tags={"key": "value"},
    )
    assert isinstance(result, ChatInferenceResponse)
    assert input == input_copy, "Input should not be modified by the client"
    assert result.variant_name == "dummy::test"
    assert isinstance(result, ChatInferenceResponse)
    content = result.content
    assert len(content) == 1
    assert content[0].type == "text"
    assert isinstance(content[0], Text)
    assert (
        content[0].text
        == "Megumin gleefully chanted her spell, unleashing a thunderous explosion that lit up the sky and left a massive crater in its wake."
    )
    usage = result.usage
    assert usage.input_tokens == 10
    assert usage.output_tokens == 10


def test_image_inference_base64(sync_client: TensorZeroGateway):
    basepath = path.dirname(__file__)
    with open(
        f"{basepath}/../../../tensorzero-internal/tests/e2e/providers/ferris.png", "rb"
    ) as f:
        ferris_png = base64.b64encode(f.read()).decode("ascii")

    input = {
        "system": "You are a helpful assistant named Alfred Pennyworth.",
        "messages": [
            {
                "role": "user",
                "content": [
                    ImageBase64(
                        data=ferris_png,
                        mime_type="image/png",
                    )
                ],
            }
        ],
    }
    input_copy = deepcopy(input)
    result = sync_client.inference(
        model_name="dummy::extract_images",
        input=input,
        episode_id=uuid7(),  # This would not typically be done but this partially verifies that uuid7 is using a correct implementation
        # because the gateway validates some of the properties needed
    )
    assert isinstance(result, ChatInferenceResponse)
    assert input == input_copy, "Input should not be modified by the client"
    assert result.variant_name == "dummy::extract_images"
    content = result.content
    assert len(content) == 1
    assert content[0].type == "text"
    assert isinstance(content[0], Text)
    assert content[0].text is not None
    json_content = json.loads(content[0].text)
    assert json_content == [
        {
            "image": {"url": None, "mime_type": "image/png"},
            "storage_path": {
                "kind": {"type": "disabled"},
                "path": "observability/images/08bfa764c6dc25e658bab2b8039ddb494546c3bc5523296804efc4cab604df5d.png",
            },
        }
    ]


def test_image_inference_url(sync_client: TensorZeroGateway):
    input = {
        "system": "You are a helpful assistant named Alfred Pennyworth.",
        "messages": [
            {
                "role": "user",
                "content": [
                    ImageUrl(
                        url="https://raw.githubusercontent.com/tensorzero/tensorzero/ff3e17bbd3e32f483b027cf81b54404788c90dc1/tensorzero-internal/tests/e2e/providers/ferris.png"
                    )
                ],
            }
        ],
    }
    input_copy = deepcopy(input)
    result = sync_client.inference(
        model_name="dummy::extract_images",
        input=input,
        episode_id=uuid7(),  # This would not typically be done but this partially verifies that uuid7 is using a correct implementation
        # because the gateway validates some of the properties needed
    )
    assert isinstance(result, ChatInferenceResponse)
    assert input == input_copy, "Input should not be modified by the client"
    assert result.variant_name == "dummy::extract_images"
    assert isinstance(result, ChatInferenceResponse)
    content = result.content
    assert len(content) == 1
    assert content[0].type == "text"
    assert isinstance(content[0], Text)
    assert content[0].text is not None
    json_content = json.loads(content[0].text)
    assert json_content == [
        {
            "image": {
                "url": "https://raw.githubusercontent.com/tensorzero/tensorzero/ff3e17bbd3e32f483b027cf81b54404788c90dc1/tensorzero-internal/tests/e2e/providers/ferris.png",
                "mime_type": "image/png",
            },
            "storage_path": {
                "kind": {"type": "disabled"},
                "path": "observability/images/08bfa764c6dc25e658bab2b8039ddb494546c3bc5523296804efc4cab604df5d.png",
            },
        }
    ]


def test_sync_malformed_inference(sync_client: TensorZeroGateway):
    with pytest.raises(TensorZeroError) as exc_info:
        sync_client.inference(
            function_name="basic_test",
            input={
                "system": {"name_of_assistant": "Alfred Pennyworth"},  # WRONG
                "messages": [{"role": "user", "content": "Hello"}],
            },
        )
    assert exc_info.value.status_code == 400


def test_sync_inference_streaming(sync_client: TensorZeroGateway):
    stream = sync_client.inference(
        function_name="basic_test",
        input={
            "system": {"assistant_name": "Alfred Pennyworth"},
            "messages": [{"role": "user", "content": "Hello"}],
        },
        stream=True,
        tags={"key": "value"},
    )
    assert isinstance(stream, t.Iterator)

    chunks: t.List[InferenceChunk] = []
    previous_chunk_timestamp = None
    last_chunk_duration = -1
    for chunk in stream:
        if previous_chunk_timestamp is not None:
            last_chunk_duration = time.time() - previous_chunk_timestamp
        previous_chunk_timestamp = time.time()
        chunks.append(chunk)

    assert last_chunk_duration > 0.0

    expected_text = [
        "Wally,",
        " the",
        " golden",
        " retriever,",
        " wagged",
        " his",
        " tail",
        " excitedly",
        " as",
        " he",
        " devoured",
        " a",
        " slice",
        " of",
        " cheese",
        " pizza.",
    ]
    previous_inference_id = None
    previous_episode_id = None
    for i, chunk in enumerate(chunks):
        if previous_inference_id is not None:
            assert chunk.inference_id == previous_inference_id
        if previous_episode_id is not None:
            assert chunk.episode_id == previous_episode_id
        previous_inference_id = chunk.inference_id
        previous_episode_id = chunk.episode_id
        variant_name = chunk.variant_name
        assert variant_name == "test"
        assert isinstance(chunk, ChatChunk)
        if i + 1 < len(chunks):
            assert len(chunk.content) == 1
            assert chunk.content[0].type == "text"
            assert isinstance(chunk.content[0], TextChunk)
            assert chunk.content[0].text == expected_text[i]
        else:
            assert len(chunk.content) == 0
            assert chunk.usage is not None
            assert chunk.usage.input_tokens == 10
            assert chunk.usage.output_tokens == 16


def test_sync_inference_streaming_nonexistent_function(sync_client: TensorZeroGateway):
    with pytest.raises(TensorZeroError) as exc_info:
        stream = sync_client.inference(
            function_name="does_not_exist",
            input={
                "system": {"assistant_name": "Alfred Pennyworth"},
                "messages": [{"role": "user", "content": "Hello"}],
            },
            stream=True,
        )
        assert isinstance(stream, t.Iterator)

        # The httpx client won't make a request until you start consuming the stream
        for _chunk in stream:
            pass

    assert exc_info.value.status_code == 404


def test_sync_inference_streaming_malformed_input(sync_client: TensorZeroGateway):
    with pytest.raises(TensorZeroError) as exc_info:
        stream = sync_client.inference(
            function_name="basic_test",
            input={
                "system": {"name_of_assistant": "Alfred Pennyworth"},  # WRONG
                "messages": [{"role": "user", "content": "Hello"}],
            },
            stream=True,
        )
        assert isinstance(stream, t.Iterator)

        # The httpx client won't make a request until you start consuming the stream
        for _chunk in stream:
            pass

    assert exc_info.value.status_code == 400
    assert "JSON Schema validation failed" in str(exc_info.value)


def test_sync_tool_call_inference(sync_client: TensorZeroGateway):
    result = sync_client.inference(
        function_name="weather_helper",
        input={
            "system": {"assistant_name": "Alfred Pennyworth"},
            "messages": [
                {
                    "role": "user",
                    "content": "Hi I'm visiting Brooklyn from Brazil. What's the weather?",
                }
            ],
        },
    )

    assert isinstance(result, ChatInferenceResponse)
    assert result.variant_name == "variant"
    content = result.content
    assert len(content) == 1
    assert isinstance(content[0], ToolCall)
    assert content[0].type == "tool_call"
    assert content[0].raw_name == "get_temperature"
    assert content[0].id == "0"
    assert content[0].raw_arguments == '{"location":"Brooklyn","units":"celsius"}'
    assert content[0].name == "get_temperature"
    assert content[0].arguments == {"location": "Brooklyn", "units": "celsius"}
    usage = result.usage
    assert usage.input_tokens == 10
    assert usage.output_tokens == 10


def test_sync_reasoning_inference(sync_client: TensorZeroGateway):
    result = sync_client.inference(
        function_name="basic_test",
        variant_name="reasoner",
        input={
            "system": {"assistant_name": "Alfred Pennyworth"},
            "messages": [{"role": "user", "content": "Hello"}],
        },
        tags={"key": "value"},
    )
    assert isinstance(result, ChatInferenceResponse)
    assert result.variant_name == "reasoner"
    assert isinstance(result, ChatInferenceResponse)
    content = result.content
    assert len(content) == 2
    assert isinstance(content[0], Thought)
    assert content[0].type == "thought"
    assert content[0].text == "hmmm"
    assert content[1].type == "text"
    assert isinstance(content[1], Text)
    assert (
        content[1].text
        == "Megumin gleefully chanted her spell, unleashing a thunderous explosion that lit up the sky and left a massive crater in its wake."
    )
    usage = result.usage
    assert usage.input_tokens == 10
    assert usage.output_tokens == 10


def test_sync_malformed_tool_call_inference(sync_client: TensorZeroGateway):
    result = sync_client.inference(
        function_name="weather_helper",
        input={
            "system": {"assistant_name": "Alfred Pennyworth"},
            "messages": [
                {
                    "role": "user",
                    "content": "Hi I'm visiting Brooklyn from Brazil. What's the weather?",
                }
            ],
        },
        variant_name="bad_tool",
    )
    assert isinstance(result, ChatInferenceResponse)
    assert result.variant_name == "bad_tool"
    assert isinstance(result, ChatInferenceResponse)
    content = result.content
    assert len(content) == 1
    assert content[0].type == "tool_call"
    assert isinstance(content[0], ToolCall)
    assert content[0].raw_name == "get_temperature"
    assert content[0].id == "0"
    assert content[0].raw_arguments == '{"location":"Brooklyn","units":"Celsius"}'
    assert content[0].name == "get_temperature"
    assert content[0].arguments is None
    usage = result.usage
    assert usage.input_tokens == 10
    assert usage.output_tokens == 10


def test_sync_tool_call_streaming(sync_client: TensorZeroGateway):
    stream = sync_client.inference(
        function_name="weather_helper",
        input={
            "system": {"assistant_name": "Alfred Pennyworth"},
            "messages": [
                {
                    "role": "user",
                    "content": "Hi I'm visiting Brooklyn from Brazil. What's the weather?",
                }
            ],
        },
        stream=True,
    )
    assert isinstance(stream, t.Iterator)
    chunks = list(stream)
    expected_text = [
        '{"location"',
        ':"Brooklyn"',
        ',"units"',
        ':"celsius',
        '"}',
    ]
    previous_inference_id = None
    previous_episode_id = None
    for i, chunk in enumerate(chunks):
        if previous_inference_id is not None:
            assert chunk.inference_id == previous_inference_id
        if previous_episode_id is not None:
            assert chunk.episode_id == previous_episode_id
        previous_inference_id = chunk.inference_id
        previous_episode_id = chunk.episode_id
        variant_name = chunk.variant_name
        assert variant_name == "variant"
        assert isinstance(chunk, ChatChunk)
        if i + 1 < len(chunks):
            assert len(chunk.content) == 1
            assert isinstance(chunk.content[0], ToolCallChunk)
            assert chunk.content[0].type == "tool_call"
            assert chunk.content[0].raw_name == "get_temperature"
            assert chunk.content[0].id == "0"
            assert chunk.content[0].raw_arguments == expected_text[i]
        else:
            assert len(chunk.content) == 0
            assert chunk.usage is not None
            assert chunk.usage.input_tokens == 10
            assert chunk.usage.output_tokens == 5


def test_sync_reasoning_inference_streaming(sync_client: TensorZeroGateway):
    stream = sync_client.inference(
        function_name="basic_test",
        variant_name="reasoner",
        input={
            "system": {"assistant_name": "Alfred Pennyworth"},
            "messages": [{"role": "user", "content": "Hello"}],
        },
        tags={"key": "value"},
        stream=True,
    )
    assert isinstance(stream, t.Iterator)

    chunks: t.List[InferenceChunk] = []
    previous_chunk_timestamp = None
    last_chunk_duration = -1
    for chunk in stream:
        if previous_chunk_timestamp is not None:
            last_chunk_duration = time.time() - previous_chunk_timestamp
        previous_chunk_timestamp = time.time()
        chunks.append(chunk)

    assert last_chunk_duration > 0
    expected_thinking = [
        "hmmm",
        "hmmm",
    ]
    expected_text = [
        "Wally,",
        " the",
        " golden",
        " retriever,",
        " wagged",
        " his",
        " tail",
        " excitedly",
        " as",
        " he",
        " devoured",
        " a",
        " slice",
        " of",
        " cheese",
        " pizza.",
    ]
    previous_inference_id = None
    previous_episode_id = None
    for i, chunk in enumerate(chunks):
        if previous_inference_id is not None:
            assert chunk.inference_id == previous_inference_id
        if previous_episode_id is not None:
            assert chunk.episode_id == previous_episode_id
        previous_inference_id = chunk.inference_id
        previous_episode_id = chunk.episode_id
        variant_name = chunk.variant_name
        assert variant_name == "reasoner"
        assert isinstance(chunk, ChatChunk)
        if i < len(expected_thinking):
            assert len(chunk.content) == 1
            assert chunk.content[0].type == "thought"
            assert isinstance(chunk.content[0], ThoughtChunk)
            assert chunk.content[0].text == expected_thinking[i]
        elif i < len(expected_thinking) + len(expected_text):
            assert len(chunk.content) == 1
            assert isinstance(chunk.content[0], TextChunk)
            assert chunk.content[0].type == "text"
            assert chunk.content[0].text == expected_text[i - len(expected_thinking)]
        else:
            assert len(chunk.content) == 0
            assert chunk.usage is not None
            assert chunk.usage.input_tokens == 10
            assert chunk.usage.output_tokens == 10


def test_sync_json_streaming(sync_client: TensorZeroGateway):
    # We don't actually have a streaming JSON function implemented in `dummy.rs` but it doesn't matter for this test since
    # TensorZero doesn't parse the JSON output of the function for streaming calls.
    stream = sync_client.inference(
        function_name="json_success",
        input={
            "system": {"assistant_name": "Alfred Pennyworth"},
            "messages": [
                {
                    "role": "user",
                    "content": [{"type": "text", "arguments": {"country": "Japan"}}],
                }
            ],
        },
        stream=True,
    )
    assert isinstance(stream, t.Iterator)
    chunks = list(stream)
    expected_text = [
        "Wally,",
        " the",
        " golden",
        " retriever,",
        " wagged",
        " his",
        " tail",
        " excitedly",
        " as",
        " he",
        " devoured",
        " a",
        " slice",
        " of",
        " cheese",
        " pizza.",
    ]
    previous_inference_id = None
    previous_episode_id = None
    for i, chunk in enumerate(chunks):
        if previous_inference_id is not None:
            assert chunk.inference_id == previous_inference_id
        if previous_episode_id is not None:
            assert chunk.episode_id == previous_episode_id
        previous_inference_id = chunk.inference_id
        previous_episode_id = chunk.episode_id
        variant_name = chunk.variant_name
        assert variant_name == "test"
        assert isinstance(chunk, JsonChunk)
        if i + 1 < len(chunks):
            assert chunk.raw == expected_text[i]
        else:
            assert chunk.usage is not None
            assert chunk.usage.input_tokens == 10
            assert chunk.usage.output_tokens == 16


def test_sync_json_streaming_reasoning(sync_client: TensorZeroGateway):
    stream = sync_client.inference(
        function_name="json_success",
        variant_name="json_reasoner",
        input={
            "system": {"assistant_name": "Alfred Pennyworth"},
            "messages": [
                {
                    "role": "user",
                    "content": [{"type": "text", "arguments": {"country": "Japan"}}],
                }
            ],
        },
        stream=True,
    )
    assert isinstance(stream, t.Iterator)
    chunks = list(stream)
    expected_text = [
        '{"name"',
        ':"John"',
        ',"age"',
        ":30",
        "}",
    ]
    previous_inference_id = None
    previous_episode_id = None
    for i, chunk in enumerate(chunks):
        if previous_inference_id is not None:
            assert chunk.inference_id == previous_inference_id
        if previous_episode_id is not None:
            assert chunk.episode_id == previous_episode_id
        previous_inference_id = chunk.inference_id
        previous_episode_id = chunk.episode_id
        variant_name = chunk.variant_name
        assert variant_name == "json_reasoner"
        assert isinstance(chunk, JsonChunk)
        if i < len(expected_text):
            assert chunk.raw == expected_text[i]
        else:
            assert chunk.raw == ""
            assert chunk.usage is not None
            assert chunk.usage.input_tokens == 10
            assert chunk.usage.output_tokens == 10


def test_sync_json_success(sync_client: TensorZeroGateway):
    result = sync_client.inference(
        function_name="json_success",
        input={
            "system": {"assistant_name": "Alfred Pennyworth"},
            "messages": [
                {
                    "role": "user",
                    "content": [{"type": "text", "arguments": {"country": "Japan"}}],
                }
            ],
        },
        output_schema={"type": "object", "properties": {"answer": {"type": "string"}}},
        stream=False,
    )
    assert isinstance(result, JsonInferenceResponse)
    assert result.variant_name == "test"
    assert result.output.raw == '{"answer":"Hello"}'
    assert result.output.parsed == {"answer": "Hello"}
    assert result.usage.input_tokens == 10
    assert result.usage.output_tokens == 10


def test_sync_json_reasoning(sync_client: TensorZeroGateway):
    result = sync_client.inference(
        function_name="json_success",
        variant_name="json_reasoner",
        input={
            "system": {"assistant_name": "Alfred Pennyworth"},
            "messages": [
                {
                    "role": "user",
                    "content": [{"type": "text", "arguments": {"country": "Japan"}}],
                }
            ],
        },
        stream=False,
    )
    assert isinstance(result, JsonInferenceResponse)
    assert result.variant_name == "json_reasoner"
    assert result.output.raw == '{"answer":"Hello"}'
    assert result.output.parsed == {"answer": "Hello"}
    assert result.usage.input_tokens == 10
    assert result.usage.output_tokens == 10


def test_sync_json_failure(sync_client: TensorZeroGateway):
    result = sync_client.inference(
        function_name="json_fail",
        input={
            "system": {"assistant_name": "Alfred Pennyworth"},
            "messages": [{"role": "user", "content": "Hello, world!"}],
        },
        stream=False,
    )
    assert isinstance(result, JsonInferenceResponse)
    assert result.variant_name == "test"
    assert (
        result.output.raw
        == "Megumin gleefully chanted her spell, unleashing a thunderous explosion that lit up the sky and left a massive crater in its wake."
    )
    assert result.output.parsed is None
    assert result.usage.input_tokens == 10
    assert result.usage.output_tokens == 10


def test_sync_feedback(sync_client: TensorZeroGateway):
    result = sync_client.inference(
        function_name="basic_test",
        input={
            "system": {"assistant_name": "Alfred Pennyworth"},
            "messages": [{"role": "user", "content": "Hello"}],
        },
    )
    assert isinstance(result, ChatInferenceResponse)
    inference_id = result.inference_id
    episode_id = result.episode_id

    result = sync_client.feedback(
        metric_name="user_rating", value=5, episode_id=episode_id
    )
    assert isinstance(result, FeedbackResponse)

    result = sync_client.feedback(
        metric_name="task_success", value=True, inference_id=inference_id
    )
    assert isinstance(result, FeedbackResponse)

    result = sync_client.feedback(
        metric_name="demonstration",
        value="hi how are you",
        inference_id=inference_id,
        tags={"author": "Alice"},
    )
    assert isinstance(result, FeedbackResponse)


def test_sync_feedback_invalid_input(sync_client: TensorZeroGateway):
    with pytest.raises(TensorZeroError):
        sync_client.feedback(metric_name="test_metric", value=5)

    with pytest.raises(TensorZeroError):
        sync_client.feedback(
            metric_name="test_metric",
            value=5,
            episode_id=UUID("123e4567-e89b-12d3-a456-426614174000"),
            inference_id=UUID("123e4567-e89b-12d3-a456-426614174001"),
        )


def test_sync_tensorzero_error(sync_client: TensorZeroGateway):
    with pytest.raises(TensorZeroError) as excinfo:
        sync_client.inference(function_name="not_a_function", input={"messages": []})

    assert (
        str(excinfo.value)
        == 'TensorZeroError (status code 404): {"error":"Unknown function: not_a_function"}'
    )


def test_sync_basic_inference_with_content_block(sync_client: TensorZeroGateway):
    result = sync_client.inference(
        function_name="basic_test",
        input={
            "system": {"assistant_name": "Alfred Pennyworth"},
            "messages": [
                {
                    "role": "user",
                    "content": [
                        Text(type="text", text="Hello"),
                        ToolCall(
                            type="tool_call",
                            id="1",
                            name="test_tool",
                            raw_arguments=json.dumps({"arg": "value"}),
                            raw_name="test_tool",
                            arguments={"arg": "value"},
                        ),
                        ToolResult(
                            name="test_tool",
                            result="success",
                            id="1",
                        ),
                    ],
                }
            ],
        },
    )
    assert isinstance(result, ChatInferenceResponse)
    assert result.variant_name == "test"
    content = result.content
    assert len(content) == 1
    assert content[0].type == "text"
    assert isinstance(content[0], Text)
    assert (
        content[0].text
        == "Megumin gleefully chanted her spell, unleashing a thunderous explosion that lit up the sky and left a massive crater in its wake."
    )
    usage = result.usage
    assert usage.input_tokens == 10
    assert usage.output_tokens == 10


def test_sync_basic_inference_with_content_block_plain_dict(
    sync_client: TensorZeroGateway,
):
    result = sync_client.inference(
        function_name="basic_test",
        input={
            "system": {"assistant_name": "Alfred Pennyworth"},
            "messages": [
                {
                    "role": "user",
                    "content": [
                        {"type": "text", "text": "Hello"},
                        {
                            "type": "tool_call",
                            "id": "1",
                            "name": "test",
                            "arguments": json.dumps({"arg": "value"}),
                        },
                        {
                            "type": "tool_result",
                            "name": "test",
                            "result": "success",
                            "id": "1",
                        },
                    ],
                }
            ],
        },
    )
    assert isinstance(result, ChatInferenceResponse)
    assert result.variant_name == "test"
    content = result.content
    assert len(content) == 1
    assert content[0].type == "text"
    assert isinstance(content[0], Text)
    assert (
        content[0].text
        == "Megumin gleefully chanted her spell, unleashing a thunderous explosion that lit up the sky and left a massive crater in its wake."
    )
    usage = result.usage
    assert usage.input_tokens == 10
    assert usage.output_tokens == 10


def test_prepare_inference_request(sync_client: TensorZeroGateway):
    # Test a simple request with string input and a structured system message
    # This is a private method, so we ignore type checking
    request = sync_client._prepare_inference_request(  # type: ignore
        function_name="basic_test",
        input={
            "system": {"assistant_name": "Alfred Pennyworth"},
            "messages": [{"role": "user", "content": "Hello"}],
        },
    )
    assert request["input"]["messages"][0]["content"] == [
        {"type": "text", "text": "Hello"}
    ]
    assert request["input"]["system"] == {"assistant_name": "Alfred Pennyworth"}
    assert request["function_name"] == "basic_test"

    # Test a complex request that covers every argument of the client
    episode_id = uuid7()
    request = sync_client._prepare_inference_request(  # type: ignore
        function_name="basic_test",
        input={
            "system": "you are the bad guy",
            "messages": [
                {
                    "role": "user",
                    "content": [
                        ToolCall(
                            type="tool_call",
                            id="1",
                            name="test_tool",
                            raw_arguments=json.dumps({"arg": "value"}),
                            raw_name="test_tool",
                            arguments={"arg": "value"},
                        )
                    ],
                },
                {
                    "role": "assistant",
                    "content": [
                        ToolResult(
                            name="test_tool",
                            result="success",
                            id="1",
                        )
                    ],
                },
                {
                    "role": "user",
                    "content": [
                        Text(type="text", arguments={"foo": "bar"}),
                        ToolResult(name="drill", result="screwed", id="aaaa"),
                    ],
                },
            ],
        },
        stream=True,
        dryrun=False,
        episode_id=episode_id,
        output_schema={"type": "object", "properties": {"answer": {"type": "string"}}},
        variant_name="baz",
        params={"chat_completion": {"temperature": 0.1}},
        tool_choice="auto",
        parallel_tool_calls=True,
        additional_tools=[
            {"name": "drill", "parameters": '{"foo": "bar"}', "description": "drills"}
        ],
    )

    assert request["input"]["messages"][0]["content"][0] == {
        "type": "tool_call",
        "id": "1",
        "name": "test_tool",
        "arguments": {"arg": "value"},
        "raw_name": "test_tool",
        "raw_arguments": '{"arg": "value"}',
    }
    assert request["input"]["messages"][1]["content"][0] == {
        "type": "tool_result",
        "name": "test_tool",
        "result": "success",
        "id": "1",
    }
    assert request["input"]["messages"][2]["content"][0] == {
        "type": "text",
        "arguments": {"foo": "bar"},
    }
    assert request["input"]["messages"][2]["content"][1] == {
        "type": "tool_result",
        "name": "drill",
        "result": "screwed",
        "id": "aaaa",
    }
    assert request["input"]["system"] == "you are the bad guy"
    assert request["stream"]
    assert not request["dryrun"]
    assert request["episode_id"] == str(episode_id)
    assert request["output_schema"] == {
        "type": "object",
        "properties": {"answer": {"type": "string"}},
    }
    assert request["params"]["chat_completion"]["temperature"] == 0.1
    assert request["tool_choice"] == "auto"
    assert request["additional_tools"][0] == {
        "name": "drill",
        "parameters": '{"foo": "bar"}',
        "description": "drills",
        "strict": False,
    }
    assert len(request["additional_tools"]) == 1  # type: ignore
    assert request["variant_name"] == "baz"
    assert request["function_name"] == "basic_test"
    assert request["parallel_tool_calls"]


def test_extra_headers_raw(sync_client: TensorZeroGateway):
    with pytest.raises(TensorZeroError) as exc_info:
        sync_client.inference(
            function_name="basic_test",
            variant_name="openai",
            input={
                "system": {"assistant_name": "Alfred Pennyworth"},
                "messages": [{"role": "user", "content": "Write me a haiku"}],
            },
            extra_headers=[
                {
                    "variant_name": "openai",
                    "name": "Authorization",
                    "value": "fake_auth_token",
                }
            ],
        )
    assert "You didn't provide an API key" in str(exc_info.value)


def test_extra_body_raw(sync_client: TensorZeroGateway):
    result = sync_client.inference(
        function_name="basic_test",
        variant_name="openai",
        input={
            "system": {"assistant_name": "Alfred Pennyworth"},
            "messages": [{"role": "user", "content": "Write me a haiku"}],
        },
        extra_body=[
            {"variant_name": "openai", "pointer": "/max_completion_tokens", "value": 2}
        ],
    )
    assert isinstance(result, ChatInferenceResponse)
    assert result.variant_name == "openai"
    content = result.content
    assert len(content) == 1
    assert content[0].type == "text"
    assert isinstance(content[0], Text)
    assert content[0].text is not None
    assert len(content[0].text.split(" ")) <= 2
    usage = result.usage
    assert usage.output_tokens == 2


def test_extra_body_types(sync_client: TensorZeroGateway):
    result = sync_client.inference(
        function_name="basic_test",
        variant_name="openai",
        input={
            "system": {"assistant_name": "Alfred Pennyworth"},
            "messages": [
                {
                    "role": "user",
                    "content": "Write me a haiku starting with the word 'Potato', and output a JSON object with the key 'haiku'",
                }
            ],
        },
        extra_body=[
            VariantExtraBody(
                variant_name="openai",
                pointer="/response_format",
                value={"type": "json_object"},
            ),
            ProviderExtraBody(
                model_provider_name="tensorzero::model_name::gpt-4o-mini-2024-07-18::provider_name::openai",
                pointer="/stop",
                value="Potato",
            ),
        ],
    )
    assert isinstance(result, ChatInferenceResponse)
    assert result.variant_name == "openai"
    content = result.content
    assert len(content) == 1
    assert content[0].type == "text"
    assert isinstance(content[0], Text)
    assert content[0].text is not None
    assert '"haiku"' in content[0].text
    assert "Potato" not in content[0].text


def test_sync_dynamic_credentials(sync_client: TensorZeroGateway):
    result = sync_client.inference(
        function_name="basic_test",
        variant_name="test_dynamic_api_key",
        input={
            "system": {"assistant_name": "Alfred Pennyworth"},
            "messages": [{"role": "user", "content": "Hello"}],
        },
        credentials={"DUMMY_API_KEY": "good_key"},
    )
    assert isinstance(result, ChatInferenceResponse)
    assert result.variant_name == "test_dynamic_api_key"
    content = result.content
    assert len(content) == 1
    assert content[0].type == "text"
    assert isinstance(content[0], Text)
    assert (
        content[0].text
        == "Megumin gleefully chanted her spell, unleashing a thunderous explosion that lit up the sky and left a massive crater in its wake."
    )
    usage = result.usage
    assert usage.input_tokens == 10
    assert usage.output_tokens == 10


def test_sync_err_in_stream(sync_client: TensorZeroGateway):
    result = sync_client.inference(
        function_name="basic_test",
        variant_name="err_in_stream",
        input={
            "system": {"assistant_name": "Alfred Pennyworth"},
            "messages": [{"role": "user", "content": "Hello"}],
        },
        stream=True,
    )
    assert isinstance(result, t.Iterator)

    next(result)
    next(result)
    next(result)
    with pytest.raises(TensorZeroError) as exc_info:
        next(result)
    assert "Dummy error in stream" in str(exc_info.value)
    remaining_chunks = list(result)
    assert len(remaining_chunks) == 13


@pytest.mark.asyncio
async def test_async_err_in_stream(async_client: AsyncTensorZeroGateway):
    result = await async_client.inference(
        function_name="basic_test",
        variant_name="err_in_stream",
        input={
            "system": {"assistant_name": "Alfred Pennyworth"},
            "messages": [{"role": "user", "content": "Hello"}],
        },
        stream=True,
    )
    assert isinstance(result, t.AsyncIterator)

    # anext() was added in Python 3.10, use __anext__() for older versions
    await result.__anext__()
    await result.__anext__()
    await result.__anext__()
    with pytest.raises(TensorZeroError) as exc_info:
        await result.__anext__()
    assert "Dummy error in stream" in str(exc_info.value)
    # Make this an async collect into a list
    remaining_chunks: t.List[InferenceChunk] = []
    async for chunk in result:
        remaining_chunks.append(chunk)
    assert len(remaining_chunks) == 13


@pytest.mark.asyncio
async def test_async_timeout_int_http():
    client_fut = AsyncTensorZeroGateway.build_http(
        gateway_url="http://localhost:3000",
        timeout=1,
    )
    assert isinstance(client_fut, t.Awaitable)
    async with await client_fut as async_client:
        with pytest.raises(TensorZeroInternalError) as exc_info:
            await async_client.inference(
                function_name="basic_test",
                variant_name="slow",
                input={
                    "system": {"assistant_name": "TensorZero bot"},
                    "messages": [{"role": "user", "content": "Hello"}],
                },
            )
        assert "HTTP Error: request timed out" in str(exc_info.value)


@pytest.mark.asyncio
async def test_async_timeout_int_embedded():
    client_fut = AsyncTensorZeroGateway.build_embedded(
        config_file=TEST_CONFIG_FILE,
        clickhouse_url="http://chuser:chpassword@localhost:8123/tensorzero-python-e2e",
        timeout=1,
    )
    assert inspect.isawaitable(client_fut)
    async with await client_fut as async_client:
        with pytest.raises(TensorZeroInternalError) as exc_info:
            await async_client.inference(
                function_name="basic_test",
                variant_name="slow",
                input={
                    "system": {"assistant_name": "TensorZero bot"},
                    "messages": [{"role": "user", "content": "Hello"}],
                },
            )
        assert "HTTP Error: request timed out" in str(exc_info.value)


@pytest.mark.asyncio
async def test_async_timeout_float_http():
    client_fut = AsyncTensorZeroGateway.build_http(
        gateway_url="http://localhost:3000",
        timeout=0.1,
    )
    assert inspect.isawaitable(client_fut)
    async with await client_fut as async_client:
        with pytest.raises(TensorZeroInternalError) as exc_info:
            await async_client.inference(
                function_name="basic_test",
                variant_name="slow",
                input={
                    "system": {"assistant_name": "TensorZero bot"},
                    "messages": [{"role": "user", "content": "Hello"}],
                },
            )
        assert "HTTP Error: request timed out" in str(exc_info.value)


@pytest.mark.asyncio
async def test_async_timeout_float_embedded():
    client_fut = AsyncTensorZeroGateway.build_embedded(
        config_file=TEST_CONFIG_FILE,
        clickhouse_url="http://chuser:chpassword@localhost:8123/tensorzero-python-e2e",
        timeout=0.1,
    )
    assert inspect.isawaitable(client_fut)
    async with await client_fut as async_client:
        with pytest.raises(TensorZeroInternalError) as exc_info:
            await async_client.inference(
                function_name="basic_test",
                variant_name="slow",
                input={
                    "system": {"assistant_name": "TensorZero bot"},
                    "messages": [{"role": "user", "content": "Hello"}],
                },
            )
        assert "HTTP Error: request timed out" in str(exc_info.value)


def test_sync_timeout_invalid():
    with pytest.raises(ValueError) as exc_info:
        TensorZeroGateway.build_http(gateway_url="http://localhost:3000", timeout=-1)
    assert (
        "Invalid timeout: cannot convert float seconds to Duration: value is negative"
        == str(exc_info.value)
    )


@pytest.mark.asyncio
async def test_async_non_verbose_errors():
    client_fut = AsyncTensorZeroGateway.build_http(
        gateway_url="http://tensorzero.invalid:3000", verbose_errors=False
    )
    assert inspect.isawaitable(client_fut)
    async with await client_fut as async_client:
        with pytest.raises(TensorZeroInternalError) as exc_info:
            await async_client.inference(
                function_name="basic_test",
                variant_name="slow",
                input={"messages": [{"role": "user", "content": "Hello"}]},
            )

        assert "dns error" not in str(exc_info.value)


@pytest.mark.asyncio
async def test_async_verbose_errors():
    client_fut = AsyncTensorZeroGateway.build_http(
        gateway_url="http://tensorzero.invalid:3000", verbose_errors=True
    )
    assert inspect.isawaitable(client_fut)
    async with await client_fut as async_client:
        with pytest.raises(TensorZeroInternalError) as exc_info:
            await async_client.inference(
                function_name="basic_test",
                variant_name="slow",
                input={"messages": [{"role": "user", "content": "Hello"}]},
            )

        assert "dns error" in str(exc_info.value)


def test_sync_non_verbose_errors():
    with TensorZeroGateway.build_http(
        gateway_url="http://tensorzero.invalid:3000", verbose_errors=False
    ) as async_client:
        with pytest.raises(TensorZeroInternalError) as exc_info:
            async_client.inference(
                function_name="basic_test",
                variant_name="slow",
                input={"messages": [{"role": "user", "content": "Hello"}]},
            )

        assert "dns error" not in str(exc_info.value)


def test_sync_verbose_errors():
    with TensorZeroGateway.build_http(
        gateway_url="http://tensorzero.invalid:3000", verbose_errors=True
    ) as async_client:
        with pytest.raises(TensorZeroInternalError) as exc_info:
            async_client.inference(
                function_name="basic_test",
                variant_name="slow",
                input={"messages": [{"role": "user", "content": "Hello"}]},
            )

        assert "dns error" in str(exc_info.value)


def test_uuid7_import():
    from tensorzero.util import uuid7

    assert uuid7() is not None


def test_patch_sync_openai_client_sync_setup():
    client = OpenAI()
    tensorzero.patch_openai_client(
        client,
        config_file="../../examples/quickstart/config/tensorzero.toml",
        clickhouse_url=None,
        async_setup=False,
    )
    response = client.chat.completions.create(
        model="tensorzero::model_name::dummy::json",
        messages=[
            {
                "role": "user",
                "content": "Write a haiku about artificial intelligence.",
            }
        ],
    )
    assert response.choices[0].message.content == '{"answer":"Hello"}'


@pytest.mark.asyncio
async def test_patch_sync_openai_client_async_setup():
    client = OpenAI()
    patch_fut = tensorzero.patch_openai_client(
        client,
        config_file="../../examples/quickstart/config/tensorzero.toml",
        async_setup=True,
    )
    assert isinstance(patch_fut, t.Awaitable)
    client = await patch_fut
    response = client.chat.completions.create(
        model="tensorzero::model_name::dummy::json",
        messages=[
            {
                "role": "user",
                "content": "Write a haiku about artificial intelligence.",
            }
        ],
    )
    assert response.choices[0].message.content == '{"answer":"Hello"}'


def test_patch_openai_client_no_config():
    client = OpenAI()
    with pytest.warns(UserWarning, match="No config file provided"):
        tensorzero.patch_openai_client(client, async_setup=False)
    response = client.chat.completions.create(
        model="tensorzero::model_name::dummy::json",
        messages=[
            {
                "role": "user",
                "content": "Write a haiku about artificial intelligence.",
            }
        ],
    )
    assert response.choices[0].message.content == '{"answer":"Hello"}'


def test_patch_openai_client_with_config():
    client = OpenAI()
    tensorzero.patch_openai_client(
        client,
        config_file="../../tensorzero-internal/tests/e2e/tensorzero.toml",
        async_setup=False,
    )
    response = client.chat.completions.create(
        model="tensorzero::function_name::json_success",
        messages=[  # type: ignore
            {
                "role": "system",
                "content": [
                    {
                        "type": "text",
                        "tensorzero::arguments": {
                            "assistant_name": "Alfred Pennyworth"
                        },
                    }
                ],
            },
            {
                "role": "user",
                "content": [
                    {"type": "text", "tensorzero::arguments": {"country": "Japan"}}
                ],
            },
        ],
    )
    assert response.choices[0].message.content == '{"answer":"Hello"}'


@pytest.mark.asyncio
async def test_patch_async_openai_client_sync_setup():
    client = AsyncOpenAI()
    tensorzero.patch_openai_client(
        client,
        config_file="../../examples/quickstart/config/tensorzero.toml",
        clickhouse_url=None,
        async_setup=False,
    )
    response = await client.chat.completions.create(
        model="tensorzero::model_name::dummy::json",
        messages=[
            {
                "role": "user",
                "content": "Write a haiku about artificial intelligence.",
            }
        ],
    )
    assert response.choices[0].message.content == '{"answer":"Hello"}'


@pytest.mark.asyncio
async def test_patch_async_openai_client_async_setup():
    client = AsyncOpenAI()
    patch_fut = tensorzero.patch_openai_client(
        client,
        config_file="../../examples/quickstart/config/tensorzero.toml",
        async_setup=True,
    )
    assert isinstance(patch_fut, t.Awaitable)
    client = await patch_fut
    response = await client.chat.completions.create(
        model="tensorzero::model_name::dummy::json",
        messages=[
            {
                "role": "user",
                "content": "Write a haiku about artificial intelligence.",
            }
        ],
    )
    assert response.choices[0].message.content == '{"answer":"Hello"}'


@pytest.mark.asyncio
async def test_patch_openai_missing_await():
    client = OpenAI()
    patch_fut = tensorzero.patch_openai_client(
        client,
        config_file="../../examples/quickstart/config/tensorzero.toml",
        clickhouse_url=None,
        async_setup=True,
    )

    with pytest.raises(RuntimeError) as exc_info:
        client.chat.completions.create(
            model="tensorzero::model_name::openai::gpt-4o-mini",
            messages=[
                {
                    "role": "user",
                    "content": "Write a haiku about artificial intelligence.",
                }
            ],
        )
    assert (
        str(exc_info.value)
        == "TensorZero: Please await the result of `tensorzero.patch_openai_client` before using the client."
    )
    assert isinstance(patch_fut, t.Awaitable)
    # Await this before we exit the test, to avoid spurious 'Event loop is closed' errors
    await patch_fut


@pytest.mark.asyncio
async def test_patch_async_openai_missing_await():
    client = AsyncOpenAI()
    patch_fut = tensorzero.patch_openai_client(
        client,
        config_file="../../examples/quickstart/config/tensorzero.toml",
        clickhouse_url=None,
        async_setup=True,
    )
    with pytest.raises(RuntimeError) as exc_info:
        await client.chat.completions.create(
            model="tensorzero::model_name::openai::gpt-4o-mini",
            messages=[
                {
                    "role": "user",
                    "content": "Write a haiku about artificial intelligence.",
                }
            ],
        )
    assert (
        str(exc_info.value)
        == "TensorZero: Please await the result of `tensorzero.patch_openai_client` before using the client."
    )
    # Await this before we exit the test, to avoid spurious 'Event loop is closed' errors
    assert isinstance(patch_fut, t.Awaitable)
    await patch_fut


def test_repeated_patch_openai_client_sync_setup():
    sync_client = OpenAI()
    tensorzero.patch_openai_client(
        sync_client,
        config_file="../../examples/quickstart/config/tensorzero.toml",
        async_setup=False,
    )
    with pytest.raises(RuntimeError) as exc_info:
        tensorzero.patch_openai_client(
            sync_client,
            config_file="../../examples/quickstart/config/tensorzero.toml",
            async_setup=False,
        )
    assert (
        str(exc_info.value)
        == "TensorZero: Already called 'tensorzero.patch_openai_client' on this OpenAI client."
    )

    async_client = AsyncOpenAI()
    tensorzero.patch_openai_client(
        async_client,
        config_file="../../examples/quickstart/config/tensorzero.toml",
        async_setup=False,
    )
    with pytest.raises(RuntimeError) as exc_info:
        tensorzero.patch_openai_client(
            async_client,
            config_file="../../examples/quickstart/config/tensorzero.toml",
            async_setup=False,
        )
    assert (
        str(exc_info.value)
        == "TensorZero: Already called 'tensorzero.patch_openai_client' on this OpenAI client."
    )


@pytest.mark.asyncio
async def test_repeated_patch_openai_client_async_setup():
    sync_client = OpenAI()
    patch_fut = tensorzero.patch_openai_client(
        sync_client,
        config_file="../../examples/quickstart/config/tensorzero.toml",
        async_setup=True,
    )
    assert isinstance(patch_fut, t.Awaitable)
    await patch_fut

    with pytest.raises(RuntimeError) as exc_info:
        new_patch_fut = tensorzero.patch_openai_client(
            sync_client, config_file="../../examples/quickstart/config/tensorzero.toml"
        )
        assert isinstance(new_patch_fut, t.Awaitable)
        await new_patch_fut
    assert (
        str(exc_info.value)
        == "TensorZero: Already called 'tensorzero.patch_openai_client' on this OpenAI client."
    )

    async_client = AsyncOpenAI()
    async_patch_fut = tensorzero.patch_openai_client(
        async_client,
        config_file="../../examples/quickstart/config/tensorzero.toml",
        async_setup=True,
    )
    assert isinstance(async_patch_fut, t.Awaitable)
    await async_patch_fut
    with pytest.raises(RuntimeError) as exc_info:
        new_async_patch_fut = tensorzero.patch_openai_client(
            async_client, config_file="../../examples/quickstart/config/tensorzero.toml"
        )
        assert isinstance(new_async_patch_fut, t.Awaitable)
        await new_async_patch_fut
    assert (
        str(exc_info.value)
        == "TensorZero: Already called 'tensorzero.patch_openai_client' on this OpenAI client."
    )


@pytest.mark.asyncio
async def test_close_patch_openai_client():
    sync_client = OpenAI()
    patch_fut = tensorzero.patch_openai_client(
        sync_client,
        config_file="../../examples/quickstart/config/tensorzero.toml",
        async_setup=True,
    )
    assert isinstance(patch_fut, t.Awaitable)
    await patch_fut
    tensorzero.close_patched_openai_client_gateway(sync_client)


@pytest.mark.asyncio
async def test_async_multi_turn_parallel_tool_use(async_client: AsyncTensorZeroGateway):
    episode_id = str(uuid7())

    system = {"assistant_name": "Dr. Mehta"}

    messages: t.List[t.Dict[str, t.Any]] = [
        {
            "role": "user",
            "content": [
                {
                    "type": "text",
                    "text": "What is the weather like in Tokyo (in Fahrenheit)? Use both the provided `get_temperature` and `get_humidity` tools. Do not say anything else, just call the two functions.",
                }
            ],
        },
    ]

    response = await async_client.inference(
        function_name="weather_helper_parallel",
        variant_name="openai",
        episode_id=episode_id,
        input={
            "messages": messages,
            "system": system,
        },
        parallel_tool_calls=True,
    )
    assert isinstance(response, ChatInferenceResponse)

    messages.append(
        {
            "role": "assistant",
            "content": response.content,
        }
    )

    assert len(response.content) == 2

    new_content_blocks: t.List[t.Dict[str, t.Any]] = []

    for content_block in response.content:
        if content_block.type == "text":
            print("Got a text block...")
        elif content_block.type == "tool_call":
            assert isinstance(content_block, ToolCall)
            if content_block.name == "get_temperature":
                print("Calling get_temperature tool...")
                new_content_blocks.append(
                    {
                        "type": "tool_result",
                        "id": content_block.id,
                        "name": "get_temperature",
                        "result": "70",
                    }
                )
            elif content_block.name == "get_humidity":
                print("Calling get_humidity tool...")
                new_content_blocks.append(
                    {
                        "type": "tool_result",
                        "id": content_block.id,
                        "name": "get_humidity",
                        "result": "30",
                    }
                )
            else:
                print("Unknown tool call")
        else:
            print("Unknown content block type")

    messages.append(
        {
            "role": "user",
            "content": new_content_blocks,
        }
    )

    response = await async_client.inference(
        function_name="weather_helper_parallel",
        variant_name="openai",
        episode_id=episode_id,
        input={
            "messages": messages,
            "system": system,
        },
    )
    assert isinstance(response, ChatInferenceResponse)
    assert isinstance(response.content[0], Text)
    assistant_message = response.content[0].text
    assert assistant_message is not None

    assert "70" in assistant_message
    assert "30" in assistant_message


def test_text_arguments_deprecation_1170_warning(sync_client: TensorZeroGateway):
    """Test that using Text with dictionary for text parameter works but emits DeprecationWarning for #1170."""

    with pytest.warns(
        DeprecationWarning,
        match=r"Please use `ContentBlock\(type=\"text\", arguments=...\)` when providing arguments for a prompt template/schema. In a future release, `Text\(type=\"text\", text=...\)` will require a string literal.",
    ):
        response = sync_client.inference(
            function_name="json_success",
            input={
                "system": {"assistant_name": "Alfred Pennyworth"},
                "messages": [
                    {
                        "role": "user",
                        # Intentionally ignore the type error to check the deprecation warning
                        "content": [Text(type="text", text={"country": "Japan"})],  # type: ignore
                    }
                ],
            },
        )

    assert isinstance(response, JsonInferenceResponse)
    assert response.variant_name == "test"
    assert response.output.raw == '{"answer":"Hello"}'
    assert response.output.parsed == {"answer": "Hello"}
    assert response.usage.input_tokens == 10
    assert response.usage.output_tokens == 10
    assert response.finish_reason == FinishReason.STOP


def test_content_block_text_init_validation():
    """Test Text initialization validation for text and arguments parameters."""

    # Test providing neither `text` nor `arguments` fails
    with pytest.raises(
        ValueError, match=r"Either `text` or `arguments` must be provided."
    ):
        Text(type="text")

    # Test providing both `text` and `arguments` fails
    with pytest.raises(
        ValueError, match=r"Only one of `text` or `arguments` must be provided."
    ):
        Text(type="text", text="Hello", arguments={"foo": "bar"})

    # Test with valid `text` parameter
    text = Text(type="text", text="Hello")
    assert text.text == "Hello"
    assert text.arguments is None

    # Test with valid `arguments` parameter
    arguments = {"foo": "bar"}
    text = Text(type="text", arguments=arguments)
    assert text.text is None
    assert text.arguments == arguments


def test_sync_dynamic_evaluation_run(sync_client: TensorZeroGateway):
    response = sync_client.dynamic_evaluation_run(
        variants={"basic_test": "test2"},
        tags={"foo": "bar"},
    )
    assert isinstance(response, DynamicEvaluationRunResponse)
    run_id = response.run_id
    assert isinstance(run_id, UUID)
    assert run_id is not None

    # Get the episode id
    episode_id = sync_client.dynamic_evaluation_run_episode(
        run_id=run_id,
        task_name="basic_test",
    ).episode_id

    inference_response = sync_client.inference(
        function_name="basic_test",
        episode_id=episode_id,
        input={
            "messages": [{"role": "user", "content": "Hello, world!"}],
            "system": {"assistant_name": "Dr. Mehta"},
        },
    )
    assert isinstance(inference_response, ChatInferenceResponse)
    first_content_block = inference_response.content[0]
    assert isinstance(first_content_block, Text)
    assert first_content_block.text is not None
    assert first_content_block.text.startswith("Megumin")
    assert inference_response.variant_name == "test2"


@pytest.mark.asyncio
async def test_async_dynamic_evaluation_run(async_client: AsyncTensorZeroGateway):
    response = await async_client.dynamic_evaluation_run(
        variants={"basic_test": "test2"},
        tags={"foo": "bar"},
    )
    assert isinstance(response, DynamicEvaluationRunResponse)
    run_id = response.run_id
    assert isinstance(run_id, UUID)
    assert run_id is not None

    # Get the episode id
    episode_response = await async_client.dynamic_evaluation_run_episode(
        run_id=run_id,
        task_name="basic_test",
    )
    episode_id = episode_response.episode_id
    inference_response = await async_client.inference(
        function_name="basic_test",
        episode_id=episode_id,
        input={
            "messages": [{"role": "user", "content": "Hello, world!"}],
            "system": {"assistant_name": "Dr. Mehta"},
        },
    )
    assert isinstance(inference_response, ChatInferenceResponse)
    first_content_block = inference_response.content[0]
    assert isinstance(first_content_block, Text)
    assert first_content_block.text is not None
    assert first_content_block.text.startswith("Megumin")
    assert inference_response.variant_name == "test2"


def test_sync_chat_function_null_response(sync_client: TensorZeroGateway):
    """
    Test that an chat inference with null response (i.e. no generated content blocks) works as expected.
    """
    result = sync_client.inference(
        function_name="null_chat",
        input={
            "messages": [
                {
                    "role": "user",
                    "content": "No yapping!",
                }
            ],
        },
    )
    assert isinstance(result, ChatInferenceResponse)
    assert len(result.content) == 0


def test_sync_json_function_null_response(sync_client: TensorZeroGateway):
    """
    Test that a JSON inference with null response (i.e. no generated content blocks) works as expected.
    """
    result = sync_client.inference(
        function_name="null_json",
        input={
            "messages": [
                {
                    "role": "user",
                    "content": "Extract no data!",
                }
            ],
        },
    )
    assert isinstance(result, JsonInferenceResponse)
    assert result.output.raw is None
    assert result.output.parsed is None


<<<<<<< HEAD
def test_sync_bulk_insert_delete_datapoints(sync_client: TensorZeroGateway):
    datapoints = [
        ChatInferenceDatapointInput(
            function_name="basic_test",
            input={
                "system": {"assistant_name": "foo"},
                "messages": [
                    {"role": "user", "content": [{"type": "text", "text": "bar"}]}
                ],
            },
            output=[{"type": "text", "text": "foobar"}],
            allowed_tools=None,
            additional_tools=None,
            tool_choice="auto",
            parallel_tool_calls=False,
            tags=None,
        ),
        ChatInferenceDatapointInput(
            function_name="basic_test",
            input={
                "system": {"assistant_name": "Dummy"},
                "messages": [
                    {
                        "role": "user",
                        "content": [{"type": "text", "text": "My synthetic input"}],
                    }
                ],
            },
            output=[
                {
                    "type": "tool_call",
                    "name": "get_temperature",
                    "arguments": {"location": "New York", "units": "fahrenheit"},
                }
            ],
            additional_tools=[
                {
                    "description": "Get the current temperature in a given location",
                    "parameters": {
                        "$schema": "http://json-schema.org/draft-07/schema#",
                        "type": "object",
                        "properties": {
                            "location": {
                                "type": "string",
                                "description": 'The location to get the temperature for (e.g. "New York")',
                            },
                            "units": {
                                "type": "string",
                                "description": 'The units to get the temperature in (must be "fahrenheit" or "celsius")',
                                "enum": ["fahrenheit", "celsius"],
                            },
                        },
                        "required": ["location"],
                        "additionalProperties": False,
                    },
                    "name": "get_temperature",
                    "strict": False,
                }
            ],
            tool_choice="auto",
            parallel_tool_calls=False,
            allowed_tools=None,
            tags=None,
        ),
        JsonInferenceDatapointInput(
            function_name="json_success",
            input={
                "system": {"assistant_name": "foo"},
                "messages": [
                    {
                        "role": "user",
                        "content": [{"type": "text", "arguments": {"country": "US"}}],
                    }
                ],
            },
            output={"answer": "Hello"},
            output_schema=None,
            tags=None,
        ),
        JsonInferenceDatapointInput(
            function_name="json_success",
            input={
                "system": {"assistant_name": "foo"},
                "messages": [
                    {
                        "role": "user",
                        "content": [{"type": "text", "arguments": {"country": "US"}}],
                    }
                ],
            },
            output={"response": "Hello"},
            output_schema={
                "type": "object",
                "properties": {"response": {"type": "string"}},
            },
            tags=None,
        ),
    ]
    datapoint_ids = sync_client.bulk_insert_datapoints(
        dataset_name="test", datapoints=datapoints
    )
    assert len(datapoint_ids) == 4
    assert isinstance(datapoint_ids[0], UUID)
    assert isinstance(datapoint_ids[1], UUID)
    assert isinstance(datapoint_ids[2], UUID)
    assert isinstance(datapoint_ids[3], UUID)

    sync_client.delete_datapoint(dataset_name="test", datapoint_id=datapoint_ids[0])
    sync_client.delete_datapoint(dataset_name="test", datapoint_id=datapoint_ids[1])
    sync_client.delete_datapoint(dataset_name="test", datapoint_id=datapoint_ids[2])
    sync_client.delete_datapoint(dataset_name="test", datapoint_id=datapoint_ids[3])


@pytest.mark.asyncio
async def test_async_bulk_insert_delete_datapoints(
    async_client: AsyncTensorZeroGateway,
):
    datapoints = [
        ChatInferenceDatapointInput(
            function_name="basic_test",
            input={
                "system": {"assistant_name": "foo"},
                "messages": [
                    {"role": "user", "content": [{"type": "text", "text": "bar"}]}
                ],
            },
            output=[{"type": "text", "text": "foobar"}],
            allowed_tools=None,
            additional_tools=None,
            tool_choice="auto",
            parallel_tool_calls=False,
            tags=None,
        ),
        ChatInferenceDatapointInput(
            function_name="basic_test",
            input={
                "system": {"assistant_name": "Dummy"},
                "messages": [
                    {
                        "role": "user",
                        "content": [{"type": "text", "text": "My synthetic input"}],
                    }
                ],
            },
            output=[
                {
                    "type": "tool_call",
                    "name": "get_temperature",
                    "arguments": {"location": "New York", "units": "fahrenheit"},
                }
            ],
            additional_tools=[
                {
                    "description": "Get the current temperature in a given location",
                    "parameters": {
                        "$schema": "http://json-schema.org/draft-07/schema#",
                        "type": "object",
                        "properties": {
                            "location": {
                                "type": "string",
                                "description": 'The location to get the temperature for (e.g. "New York")',
                            },
                            "units": {
                                "type": "string",
                                "description": 'The units to get the temperature in (must be "fahrenheit" or "celsius")',
                                "enum": ["fahrenheit", "celsius"],
                            },
                        },
                        "required": ["location"],
                        "additionalProperties": False,
                    },
                    "name": "get_temperature",
                    "strict": False,
                }
            ],
            tool_choice="auto",
            parallel_tool_calls=False,
            allowed_tools=None,
            tags=None,
        ),
        JsonInferenceDatapointInput(
            function_name="json_success",
            input={
                "system": {"assistant_name": "foo"},
                "messages": [
                    {
                        "role": "user",
                        "content": [{"type": "text", "arguments": {"country": "US"}}],
                    }
                ],
            },
            output={"answer": "Hello"},
            output_schema=None,
            tags=None,
        ),
        JsonInferenceDatapointInput(
            function_name="json_success",
            input={
                "system": {"assistant_name": "foo"},
                "messages": [
                    {
                        "role": "user",
                        "content": [{"type": "text", "arguments": {"country": "US"}}],
                    }
                ],
            },
            output={"response": "Hello"},
            output_schema={
                "type": "object",
                "properties": {"response": {"type": "string"}},
            },
            tags=None,
        ),
    ]
    datapoint_ids = await async_client.bulk_insert_datapoints(
        dataset_name="test", datapoints=datapoints
    )
    assert len(datapoint_ids) == 4
    assert isinstance(datapoint_ids[0], UUID)
    assert isinstance(datapoint_ids[1], UUID)
    assert isinstance(datapoint_ids[2], UUID)
    assert isinstance(datapoint_ids[3], UUID)

    await async_client.delete_datapoint(
        dataset_name="test", datapoint_id=datapoint_ids[0]
    )
    await async_client.delete_datapoint(
        dataset_name="test", datapoint_id=datapoint_ids[1]
    )
    await async_client.delete_datapoint(
        dataset_name="test", datapoint_id=datapoint_ids[2]
    )
    await async_client.delete_datapoint(
        dataset_name="test", datapoint_id=datapoint_ids[3]
=======
def test_sync_invalid_input(sync_client: TensorZeroGateway):
    with pytest.raises(TensorZeroInternalError) as exc_info:
        sync_client.inference(
            function_name="json_success",
            input={"messages": [{"role": "user", "content": ["Invalid", "Content"]}]},
        )

    assert (
        str(exc_info.value)
        == 'Failed to deserialize JSON to tensorzero::client_input::ClientInput: messages[0].content[0]: invalid type: string "Invalid", expected object at line 1 column 54'
>>>>>>> 426f963e
    )<|MERGE_RESOLUTION|>--- conflicted
+++ resolved
@@ -2875,7 +2875,6 @@
     assert result.output.parsed is None
 
 
-<<<<<<< HEAD
 def test_sync_bulk_insert_delete_datapoints(sync_client: TensorZeroGateway):
     datapoints = [
         ChatInferenceDatapointInput(
@@ -3110,7 +3109,9 @@
     )
     await async_client.delete_datapoint(
         dataset_name="test", datapoint_id=datapoint_ids[3]
-=======
+    )
+
+
 def test_sync_invalid_input(sync_client: TensorZeroGateway):
     with pytest.raises(TensorZeroInternalError) as exc_info:
         sync_client.inference(
@@ -3121,5 +3122,4 @@
     assert (
         str(exc_info.value)
         == 'Failed to deserialize JSON to tensorzero::client_input::ClientInput: messages[0].content[0]: invalid type: string "Invalid", expected object at line 1 column 54'
->>>>>>> 426f963e
     )