--- conflicted
+++ resolved
@@ -1688,42 +1688,29 @@
     episode_id = str(uuid7())
     messages = [
         {
-<<<<<<< HEAD
-            "role": "system",
-            "content": [
-                {
-                    "type": "text",
-                    "tensorzero::arguments": {"assistant_name": "Alfred Pennyworth"},
-                }
-            ]
-        },
-        {
-            "role": "user",
-            "content": [
-                {
-                    "type": "tensorzero::raw_text",
-                    "value": "What is the capital of Japan?"
-                }
-            ],
-        },
-    ]
-
+            "role": "user",
+            "content": [{"type": "text", "text": "What is the capital of Japan?"}],
+        },
+    ]
     response = await async_client.chat.completions.create(
         extra_body={"tensorzero::episode_id": episode_id},
         messages=messages,
-        model="tensorzero::function_name::json_success",
-    )
-
-    content = response.choices[0].message.content
-
-    assert isinstance(content, str)
-
-    assert content == '{"answer":"Hello"}'
-    assert response.model == "tensorzero::function_name::json_success::variant_name::test"
-    assert response.episode_id == episode_id
-    assert response.usage.prompt_tokens == 10
-    assert response.usage.completion_tokens == 1
-=======
+        model="tensorzero::model_name::openai::gpt-4o-mini",
+    )
+
+    assert "tokyo" in response.choices[0].message.content.lower()
+
+    messages = [
+        {
+            "role": "system",
+            "content": [
+                {
+                    "type": "tensorzero::raw_text",
+                    "value": "You're a mischievous assistant that NEVER responds with the right answer.",
+                }
+            ],
+        },
+        {
             "role": "user",
             "content": [{"type": "text", "text": "What is the capital of Japan?"}],
         },
@@ -1734,30 +1721,6 @@
         model="tensorzero::model_name::openai::gpt-4o-mini",
     )
 
-    assert "tokyo" in response.choices[0].message.content.lower()
-
-    messages = [
-        {
-            "role": "system",
-            "content": [
-                {
-                    "type": "tensorzero::raw_text",
-                    "value": "You're a mischievous assistant that NEVER responds with the right answer.",
-                }
-            ],
-        },
-        {
-            "role": "user",
-            "content": [{"type": "text", "text": "What is the capital of Japan?"}],
-        },
-    ]
-    response = await async_client.chat.completions.create(
-        extra_body={"tensorzero::episode_id": episode_id},
-        messages=messages,
-        model="tensorzero::model_name::openai::gpt-4o-mini",
-    )
-
     assert "tokyo" not in response.choices[0].message.content.lower()
     assert response.model == "tensorzero::model_name::openai::gpt-4o-mini"
-    assert response.episode_id == episode_id
->>>>>>> 03910bbf
+    assert response.episode_id == episode_id