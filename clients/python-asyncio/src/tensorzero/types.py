from dataclasses import dataclass
from typing import Any, Dict, List, Optional, Union
from uuid import UUID

import httpx

# Types for non-streaming inference responses


@dataclass
class Usage:
    input_tokens: int
    output_tokens: int


@dataclass
class Text:
    text: str


@dataclass
class ToolCall:
    arguments: Optional[Dict[str, Any]]
    id: str
    name: Optional[str]
    raw_arguments: Dict[str, Any]
    raw_name: str


ContentBlock = Union[Text, ToolCall]


@dataclass
class JsonInferenceOutput:
    raw: str
    parsed: Optional[Dict[str, Any]]


@dataclass
class ChatInferenceResponse:
    inference_id: UUID
    episode_id: UUID
    variant_name: str
    output: List[ContentBlock]
    usage: Usage


@dataclass
class JsonInferenceResponse:
    inference_id: UUID
    episode_id: UUID
    variant_name: str
    output: JsonInferenceOutput
    usage: Usage


InferenceResponse = Union[ChatInferenceResponse, JsonInferenceResponse]


def parse_inference_response(data: Dict[str, Any]) -> InferenceResponse:
    if "content" in data and isinstance(data["content"], list):
        return ChatInferenceResponse(
            inference_id=UUID(data["inference_id"]),
            episode_id=UUID(data["episode_id"]),
            variant_name=data["variant_name"],
            output=[parse_content_block(block) for block in data["content"]],
            usage=Usage(**data["usage"]),
        )
    elif "output" in data and isinstance(data["output"], dict):
        return JsonInferenceResponse(
            inference_id=UUID(data["inference_id"]),
            episode_id=UUID(data["episode_id"]),
            variant_name=data["variant_name"],
            output=JsonInferenceOutput(**data["output"]),
            usage=Usage(**data["usage"]),
        )
    else:
        raise ValueError("Unable to determine response type")


def parse_content_block(block: Dict[str, Any]) -> ContentBlock:
    block_type = block["type"]
    if block_type == "text":
        return Text(text=block["text"])
    elif block_type == "tool_call":
        return ToolCall(
            arguments=block.get("arguments"),
            id=block["id"],
            name=block.get("name"),
            raw_arguments=block["raw_arguments"],
            raw_name=block["raw_name"],
        )
    else:
        raise ValueError(f"Unknown content block type: {block}")


# Types for streaming inference responses


@dataclass
class TextChunk:
    # In the possibility that multiple text messages are sent in a single streaming response,
    # this `id` will be used to disambiguate them
    id: str
    text: str


@dataclass
class ToolCallChunk:
    # This is the tool call ID that many LLM APIs use to associate tool calls with tool responses
    id: str
    # `raw_arguments` will come as partial JSON
<<<<<<< HEAD
    raw_arguments: str
    raw_name: str
=======
    arguments: str
>>>>>>> fe22a180


ContentBlockChunk = Union[TextChunk, ToolCallChunk]


@dataclass
class ChatChunk:
    inference_id: UUID
    episode_id: UUID
    variant_name: str
    content: List[ContentBlockChunk]
    usage: Optional[Usage]


@dataclass
class JsonChunk:
    inference_id: UUID
    episode_id: UUID
    variant_name: str
    raw: str
    usage: Optional[Usage]


InferenceChunk = Union[ChatChunk, JsonChunk]


def parse_inference_chunk(chunk: Dict[str, Any]) -> InferenceChunk:
    if "content" in chunk:
        return ChatChunk(
            inference_id=UUID(chunk["inference_id"]),
            episode_id=UUID(chunk["episode_id"]),
            variant_name=chunk["variant_name"],
            content=[parse_content_block_chunk(block) for block in chunk["content"]],
            usage=Usage(**chunk["usage"]) if "usage" in chunk else None,
        )
    elif "raw" in chunk:
        return JsonChunk(
            inference_id=UUID(chunk["inference_id"]),
            episode_id=UUID(chunk["episode_id"]),
            variant_name=chunk["variant_name"],
            raw=chunk["raw"],
            usage=Usage(**chunk["usage"]) if "usage" in chunk else None,
        )
    else:
        raise ValueError(f"Unable to determine response type: {chunk}")


def parse_content_block_chunk(block: Dict[str, Any]) -> ContentBlockChunk:
    block_type = block["type"]
    if block_type == "text":
        return TextChunk(id=block["id"], text=block["text"])
    elif block_type == "tool_call":
        return ToolCallChunk(
<<<<<<< HEAD
            id=block["id"],
            raw_arguments=block["raw_arguments"],
            raw_name=block["raw_name"],
=======
            name=block["name"],
            id=block["id"],
            arguments=block["arguments"],
>>>>>>> fe22a180
        )
    else:
        raise ValueError(f"Unknown content block type: {block}")


# Types for feedback
@dataclass
class FeedbackResponse:
    feedback_id: UUID


# Custom TensorZero error type
class TensorZeroError(Exception):
    def __init__(self, response: httpx.Response):
        self.response = response

    def __str__(self):
        return f"TensorZeroError (status code {self.response.status_code}): {self.response.text}"<|MERGE_RESOLUTION|>--- conflicted
+++ resolved
@@ -110,12 +110,8 @@
     # This is the tool call ID that many LLM APIs use to associate tool calls with tool responses
     id: str
     # `raw_arguments` will come as partial JSON
-<<<<<<< HEAD
     raw_arguments: str
     raw_name: str
-=======
-    arguments: str
->>>>>>> fe22a180
 
 
 ContentBlockChunk = Union[TextChunk, ToolCallChunk]
@@ -169,15 +165,9 @@
         return TextChunk(id=block["id"], text=block["text"])
     elif block_type == "tool_call":
         return ToolCallChunk(
-<<<<<<< HEAD
             id=block["id"],
             raw_arguments=block["raw_arguments"],
             raw_name=block["raw_name"],
-=======
-            name=block["name"],
-            id=block["id"],
-            arguments=block["arguments"],
->>>>>>> fe22a180
         )
     else:
         raise ValueError(f"Unknown content block type: {block}")
