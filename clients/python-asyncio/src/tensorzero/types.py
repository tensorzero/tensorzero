--- conflicted
+++ resolved
@@ -111,11 +111,7 @@
     # This is the tool call ID that many LLM APIs use to associate tool calls with tool responses
     id: str
     # `raw_arguments` will come as partial JSON
-<<<<<<< HEAD
-    arguments: str
-=======
     raw_arguments: str
->>>>>>> 1db82eac
 
 
 ContentBlockChunk = Union[TextChunk, ToolCallChunk]
@@ -169,15 +165,9 @@
         return TextChunk(id=block["id"], text=block["text"])
     elif block_type == "tool_call":
         return ToolCallChunk(
-<<<<<<< HEAD
-            name=block["name"],
-            id=block["id"],
-            arguments=block["arguments"],
-=======
             raw_name=block["raw_name"],
             id=block["id"],
             raw_arguments=block["raw_arguments"],
->>>>>>> 1db82eac
         )
     else:
         raise ValueError(f"Unknown content block type: {block}")
