import warnings
from abc import ABC
from dataclasses import asdict, dataclass, is_dataclass
from enum import Enum
from json import JSONEncoder
from typing import Any, Dict, List, Literal, Optional, Protocol, Union, cast
from uuid import UUID

import httpx
import uuid_utils
from typing_extensions import NotRequired, TypedDict


@dataclass
class Usage:
    input_tokens: int
    output_tokens: int


# For type checking purposes only
class HasTypeField(Protocol):
    type: str


@dataclass
class ContentBlock(ABC, HasTypeField):
    pass


@dataclass
class Text(ContentBlock):
    text: Optional[str] = None
    arguments: Optional[Any] = None
    type: str = "text"

    def __post_init__(self):
        if self.text is None and self.arguments is None:
            raise ValueError("Either `text` or `arguments` must be provided.")

        if self.text is not None and self.arguments is not None:
            raise ValueError("Only one of `text` or `arguments` must be provided.")

        # Warn about on going deprecation: https://github.com/tensorzero/tensorzero/issues/1170
        if self.text is not None and not isinstance(self.text, str):  # pyright: ignore [reportUnnecessaryIsInstance]
            warnings.warn(
                'Please use `ContentBlock(type="text", arguments=...)` when providing arguments for a prompt template/schema. In a future release, `Text(type="text", text=...)` will require a string literal.',
                DeprecationWarning,
                stacklevel=2,
            )

    def to_dict(self) -> Dict[str, Any]:
        if self.text is not None:
            # Handle ongoing deprecation: https://github.com/tensorzero/tensorzero/issues/1170
            # The first branch will be removed in a future release.
            if isinstance(self.text, dict):
                return dict(type="text", arguments=self.text)
            else:
                return dict(type="text", text=self.text)
        elif self.arguments is not None:
            return dict(type="text", arguments=self.arguments)
        else:
            raise ValueError("Either `text` or `arguments` must be provided.")


@dataclass
class RawText(ContentBlock):
    value: str
    type: str = "raw_text"


@dataclass
class ImageBase64(ContentBlock):
    data: str
    mime_type: str
    type: str = "image"


@dataclass
class FileBase64(ContentBlock):
    data: str
    mime_type: str
    type: str = "file"


@dataclass
class ImageUrl(ContentBlock):
    url: str
    mime_type: Optional[str] = None
    type: str = "image"


@dataclass
class FileUrl(ContentBlock):
    url: str
    type: str = "file"


@dataclass
class ToolCall(ContentBlock):
    id: str
    raw_arguments: str
    raw_name: str
    arguments: Optional[Dict[str, Any]] = None
    name: Optional[str] = None
    type: str = "tool_call"

    def to_dict(self) -> Dict[str, Any]:
        d: Dict[str, Any] = {
            "id": self.id,
            "raw_arguments": self.raw_arguments,
            "raw_name": self.raw_name,
            "type": "tool_call",
        }
        if self.arguments is not None:
            d["arguments"] = self.arguments
        if self.name is not None:
            d["name"] = self.name
        return d


@dataclass
class Thought(ContentBlock):
    text: str
    type: str = "thought"


@dataclass
class ToolResult(ContentBlock):
    name: str
    result: str
    id: str
    type: str = "tool_result"


@dataclass
class UnknownContentBlock(ContentBlock):
    data: Any
    model_provider_name: Optional[str] = None
    type: str = "unknown"


class FinishReason(str, Enum):
    STOP = "stop"
    LENGTH = "length"
    TOOL_CALL = "tool_call"
    CONTENT_FILTER = "content_filter"
    UNKNOWN = "unknown"


@dataclass
class JsonInferenceOutput:
    raw: Optional[str] = None
    parsed: Optional[Dict[str, Any]] = None


@dataclass
class ChatInferenceResponse:
    inference_id: UUID
    episode_id: UUID
    variant_name: str
    content: List[ContentBlock]
    usage: Usage
    finish_reason: Optional[FinishReason] = None
    original_response: Optional[str] = None


@dataclass
class JsonInferenceResponse:
    inference_id: UUID
    episode_id: UUID
    variant_name: str
    output: JsonInferenceOutput
    usage: Usage
    finish_reason: Optional[FinishReason] = None
    original_response: Optional[str] = None


class Message(TypedDict):
    role: Literal["user", "assistant"]
    content: Any


System = Union[str, Dict[str, Any]]


class InferenceInput(TypedDict):
    messages: NotRequired[List[Message]]
    system: NotRequired[System]


InferenceResponse = Union[ChatInferenceResponse, JsonInferenceResponse]


def parse_inference_response(data: Dict[str, Any]) -> InferenceResponse:
    if "content" in data and isinstance(data["content"], list):
        finish_reason = data.get("finish_reason")
        finish_reason_enum = FinishReason(finish_reason) if finish_reason else None

        return ChatInferenceResponse(
            inference_id=UUID(data["inference_id"]),
            episode_id=UUID(data["episode_id"]),
            variant_name=data["variant_name"],
            content=[parse_content_block(block) for block in data["content"]],  # type: ignore
            usage=Usage(**data["usage"]),
            finish_reason=finish_reason_enum,
            original_response=data.get("original_response"),
        )
    elif "output" in data and isinstance(data["output"], dict):
        output = cast(Dict[str, Any], data["output"])
        finish_reason = data.get("finish_reason")
        finish_reason_enum = FinishReason(finish_reason) if finish_reason else None

        return JsonInferenceResponse(
            inference_id=UUID(data["inference_id"]),
            episode_id=UUID(data["episode_id"]),
            variant_name=data["variant_name"],
            output=JsonInferenceOutput(**output),
            usage=Usage(**data["usage"]),
            finish_reason=finish_reason_enum,
            original_response=data.get("original_response"),
        )
    else:
        raise ValueError("Unable to determine response type")


def parse_content_block(block: Dict[str, Any]) -> ContentBlock:
    block_type = block["type"]
    if block_type == "text":
        return Text(text=block["text"], type=block_type)
    elif block_type == "tool_call":
        return ToolCall(
            arguments=block.get("arguments"),
            id=block["id"],
            name=block.get("name"),
            raw_arguments=block["raw_arguments"],
            raw_name=block["raw_name"],
            type=block_type,
        )
    elif block_type == "thought":
        return Thought(text=block["text"], type=block_type)
    elif block_type == "unknown":
        return UnknownContentBlock(
            data=block["data"], model_provider_name=block.get("model_provider_name")
        )
    else:
        raise ValueError(f"Unknown content block type: {block}")


# Types for streaming inference responses


@dataclass
class ContentBlockChunk(ABC, HasTypeField):
    pass


@dataclass
class TextChunk(ContentBlockChunk):
    # In the possibility that multiple text messages are sent in a single streaming response,
    # this `id` will be used to disambiguate them
    id: str
    text: str
    type: str = "text"


@dataclass
class ToolCallChunk(ContentBlockChunk):
    # This is the tool call ID that many LLM APIs use to associate tool calls with tool responses
    id: str
    # `raw_arguments` will come as partial JSON
    raw_arguments: str
    raw_name: str
    type: str = "tool_call"


@dataclass
class ThoughtChunk(ContentBlockChunk):
    id: str
    text: str
    type: str = "thought"


@dataclass
class ChatChunk:
    inference_id: UUID
    episode_id: UUID
    variant_name: str
    content: List[ContentBlockChunk]
    usage: Optional[Usage] = None
    finish_reason: Optional[FinishReason] = None


@dataclass
class JsonChunk:
    inference_id: UUID
    episode_id: UUID
    variant_name: str
    raw: str
    usage: Optional[Usage] = None
    finish_reason: Optional[FinishReason] = None


InferenceChunk = Union[ChatChunk, JsonChunk]


class VariantExtraBody(TypedDict):
    variant_name: str
    pointer: str
    value: Any


class ProviderExtraBody(TypedDict):
    model_provider_name: str
    pointer: str
    value: Any


ExtraBody = Union[VariantExtraBody, ProviderExtraBody]


def parse_inference_chunk(chunk: Dict[str, Any]) -> InferenceChunk:
    finish_reason = chunk.get("finish_reason")
    finish_reason_enum = FinishReason(finish_reason) if finish_reason else None

    if "content" in chunk:
        return ChatChunk(
            inference_id=UUID(chunk["inference_id"]),
            episode_id=UUID(chunk["episode_id"]),
            variant_name=chunk["variant_name"],
            content=[parse_content_block_chunk(block) for block in chunk["content"]],
            usage=Usage(**chunk["usage"]) if "usage" in chunk else None,
            finish_reason=finish_reason_enum,
        )
    elif "raw" in chunk:
        return JsonChunk(
            inference_id=UUID(chunk["inference_id"]),
            episode_id=UUID(chunk["episode_id"]),
            variant_name=chunk["variant_name"],
            raw=chunk["raw"],
            usage=Usage(**chunk["usage"]) if "usage" in chunk else None,
            finish_reason=finish_reason_enum,
        )
    else:
        raise ValueError(f"Unable to determine response type: {chunk}")


def parse_content_block_chunk(block: Dict[str, Any]) -> ContentBlockChunk:
    block_type = block["type"]
    if block_type == "text":
        return TextChunk(id=block["id"], text=block["text"])
    elif block_type == "tool_call":
        return ToolCallChunk(
            id=block["id"],
            raw_arguments=block["raw_arguments"],
            raw_name=block["raw_name"],
        )
    elif block_type == "thought":
        return ThoughtChunk(id=block["id"], text=block["text"])
    else:
        raise ValueError(f"Unknown content block type: {block}")


# Types for feedback
@dataclass
class FeedbackResponse:
    feedback_id: UUID


class BaseTensorZeroError(Exception):
    def __init__(self):
        pass


class TensorZeroInternalError(BaseTensorZeroError):
    def __init__(self, msg: str):
        self.msg = msg

    def __str__(self) -> str:
        return self.msg


class TensorZeroError(BaseTensorZeroError):
    def __init__(self, status_code: int, text: Optional[str] = None):
        self.text = text
        self.status_code = status_code
        self._response = httpx.Response(status_code=status_code, text=text)

    @property
    def response(self) -> httpx.Response:
        warnings.warn(
            "TensorZeroError.response is deprecated - use '.text' and '.status_code' instead",
            DeprecationWarning,
            stacklevel=2,
        )
        return self._response

    def __str__(self) -> str:
        return f"TensorZeroError (status code {self.status_code}): {self.text}"


@dataclass
class DynamicEvaluationRunResponse:
    run_id: UUID


def parse_dynamic_evaluation_run_response(
    data: Dict[str, Any],
) -> DynamicEvaluationRunResponse:
    return DynamicEvaluationRunResponse(run_id=UUID(data["run_id"]))


@dataclass
class DynamicEvaluationRunEpisodeResponse:
    episode_id: UUID


def parse_dynamic_evaluation_run_episode_response(
    data: Dict[str, Any],
) -> DynamicEvaluationRunEpisodeResponse:
    return DynamicEvaluationRunEpisodeResponse(episode_id=UUID(data["episode_id"]))


@dataclass
class ChatDatapointInsert:
    function_name: str
    input: InferenceInput
    output: Optional[Any] = None
    allowed_tools: Optional[List[str]] = None
    additional_tools: Optional[List[Any]] = None
    tool_choice: Optional[str] = None
    parallel_tool_calls: Optional[bool] = None
    tags: Optional[Dict[str, str]] = None


# CAREFUL: deprecated
class ChatInferenceDatapointInput(ChatDatapointInsert):
    def __init__(self, *args: Any, **kwargs: Any) -> None:
        warnings.warn(
            "Please use `ChatDatapointInsert` instead of `ChatInferenceDatapointInput`. In a future release, `ChatInferenceDatapointInput` will be removed.",
            DeprecationWarning,
            stacklevel=2,
        )
        super().__init__(*args, **kwargs)


@dataclass
class JsonDatapointInsert:
    function_name: str
    input: InferenceInput
    output: Optional[Any] = None
    output_schema: Optional[Any] = None
    tags: Optional[Dict[str, str]] = None


# CAREFUL: deprecated
class JsonInferenceDatapointInput(JsonDatapointInsert):
    def __init__(self, *args: Any, **kwargs: Any) -> None:
        warnings.warn(
            "Please use `JsonDatapointInsert` instead of `JsonInferenceDatapointInput`. In a future release, `JsonInferenceDatapointInput` will be removed.",
            DeprecationWarning,
            stacklevel=2,
        )
        super().__init__(*args, **kwargs)


@dataclass
class Tool:
    description: str
    parameters: Any
    name: str
    strict: bool


@dataclass
class ToolParams:
    tools_available: List[Tool]
    tool_choice: str
    parallel_tool_calls: Optional[bool] = None


<<<<<<< HEAD
@dataclass
class ChatDatapoint:
    dataset_name: str
    function_name: str
    id: UUID
    input: InferenceInput
    episode_id: Optional[UUID] = None
    output: Optional[List[ContentBlock]] = None
    tool_params: Optional[ToolParams] = None
    tags: Optional[Dict[str, str]] = None
    # `auxiliary` is not serialized yet
    source_inference_id: Optional[UUID] = None
    is_custom: bool = False
    staled_at: Optional[str] = None
    is_deleted: bool = False


@dataclass
class JsonDatapoint:
    dataset_name: str
    function_name: str
    id: UUID
    input: InferenceInput
    episode_id: Optional[UUID] = None
    output: Optional[JsonInferenceOutput] = None
    output_schema: Optional[Any] = None
    tags: Optional[Dict[str, str]] = None
    # `auxiliary` is not serialized yet
    source_inference_id: Optional[UUID] = None
    is_custom: bool = False
    staled_at: Optional[str] = None
    is_deleted: bool = False


Datapoint = Union[ChatDatapoint, JsonDatapoint]


def parse_datapoint(data: Dict[str, Any]) -> Datapoint:
    datapoint_type = data.pop("type")
    if datapoint_type == "json":
        return JsonDatapoint(**data)
    elif datapoint_type == "chat":
        return ChatDatapoint(**data)
    else:
        raise ValueError(f"Unknown datapoint type: {datapoint_type}")


=======
>>>>>>> 2a7e003f
# Helper used to serialize Python objects to JSON, which may contain dataclasses like `Text`
# Used by the Rust native module
class TensorZeroTypeEncoder(JSONEncoder):
    def default(self, o: Any) -> Any:
        if isinstance(o, UUID) or isinstance(o, uuid_utils.UUID):
            return str(o)
        elif hasattr(o, "to_dict"):
            return o.to_dict()
        elif is_dataclass(o) and not isinstance(o, type):
            return asdict(o)
        else:
            super().default(o)


ToolChoice = Union[Literal["auto", "required", "off"], Dict[Literal["specific"], str]]


# Types for the experimental list inferences API
# These are serialized across the PyO3 boundary


@dataclass
class InferenceFilterTreeNode(ABC, HasTypeField):
    pass


@dataclass
class FloatMetricFilter(InferenceFilterTreeNode):
    metric_name: str
    value: float
    comparison_operator: Literal["<", "<=", "=", ">", ">=", "!="]
    type: str = "float_metric"


# CAREFUL: deprecated
class FloatMetricNode(FloatMetricFilter):
    def __init__(self, *args: Any, **kwargs: Any) -> None:
        warnings.warn(
            "Please use `FloatMetricFilter` instead of `FloatMetricNode`. In a future release, `FloatMetricNode` will be removed.",
            DeprecationWarning,
            stacklevel=2,
        )
        super().__init__(*args, **kwargs)


@dataclass
class BooleanMetricFilter(InferenceFilterTreeNode):
    metric_name: str
    value: bool
    type: str = "boolean_metric"


# CAREFUL: deprecated
class BooleanMetricNode(BooleanMetricFilter):
    def __init__(self, *args: Any, **kwargs: Any) -> None:
        warnings.warn(
            "Please use `BooleanMetricFilter` instead of `BooleanMetricNode`. In a future release, `BooleanMetricNode` will be removed.",
            DeprecationWarning,
            stacklevel=2,
        )
        super().__init__(*args, **kwargs)


@dataclass
class AndFilter(InferenceFilterTreeNode):
    children: List[InferenceFilterTreeNode]
    type: str = "and"


# CAREFUL: deprecated
class AndNode(AndFilter):
    def __init__(self, *args: Any, **kwargs: Any) -> None:
        warnings.warn(
            "Please use `AndFilter` instead of `AndNode`. In a future release, `AndNode` will be removed.",
            DeprecationWarning,
            stacklevel=2,
        )
        super().__init__(*args, **kwargs)


@dataclass
class OrFilter(InferenceFilterTreeNode):
    children: List[InferenceFilterTreeNode]
    type: str = "or"


# CAREFUL: deprecated
class OrNode(OrFilter):
    def __init__(self, *args: Any, **kwargs: Any) -> None:
        warnings.warn(
            "Please use `OrFilter` instead of `OrNode`. In a future release, `OrNode` will be removed.",
            DeprecationWarning,
            stacklevel=2,
        )
        super().__init__(*args, **kwargs)


@dataclass
class NotFilter(InferenceFilterTreeNode):
    child: InferenceFilterTreeNode
    type: str = "not"


# CAREFUL: deprecated
class NotNode(NotFilter):
    def __init__(self, *args: Any, **kwargs: Any) -> None:
        warnings.warn(
            "Please use `NotFilter` instead of `NotNode`. In a future release, `NotNode` will be removed.",
            DeprecationWarning,
            stacklevel=2,
        )
        super().__init__(*args, **kwargs)<|MERGE_RESOLUTION|>--- conflicted
+++ resolved
@@ -478,56 +478,6 @@
     parallel_tool_calls: Optional[bool] = None
 
 
-<<<<<<< HEAD
-@dataclass
-class ChatDatapoint:
-    dataset_name: str
-    function_name: str
-    id: UUID
-    input: InferenceInput
-    episode_id: Optional[UUID] = None
-    output: Optional[List[ContentBlock]] = None
-    tool_params: Optional[ToolParams] = None
-    tags: Optional[Dict[str, str]] = None
-    # `auxiliary` is not serialized yet
-    source_inference_id: Optional[UUID] = None
-    is_custom: bool = False
-    staled_at: Optional[str] = None
-    is_deleted: bool = False
-
-
-@dataclass
-class JsonDatapoint:
-    dataset_name: str
-    function_name: str
-    id: UUID
-    input: InferenceInput
-    episode_id: Optional[UUID] = None
-    output: Optional[JsonInferenceOutput] = None
-    output_schema: Optional[Any] = None
-    tags: Optional[Dict[str, str]] = None
-    # `auxiliary` is not serialized yet
-    source_inference_id: Optional[UUID] = None
-    is_custom: bool = False
-    staled_at: Optional[str] = None
-    is_deleted: bool = False
-
-
-Datapoint = Union[ChatDatapoint, JsonDatapoint]
-
-
-def parse_datapoint(data: Dict[str, Any]) -> Datapoint:
-    datapoint_type = data.pop("type")
-    if datapoint_type == "json":
-        return JsonDatapoint(**data)
-    elif datapoint_type == "chat":
-        return ChatDatapoint(**data)
-    else:
-        raise ValueError(f"Unknown datapoint type: {datapoint_type}")
-
-
-=======
->>>>>>> 2a7e003f
 # Helper used to serialize Python objects to JSON, which may contain dataclasses like `Text`
 # Used by the Rust native module
 class TensorZeroTypeEncoder(JSONEncoder):
