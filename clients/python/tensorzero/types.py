import warnings
from abc import ABC
from dataclasses import asdict, dataclass, is_dataclass
from enum import Enum
from json import JSONEncoder
from typing import Any, Dict, List, Literal, Optional, Protocol, Union, cast
from uuid import UUID

import httpx
import uuid_utils
from typing_extensions import NotRequired, TypedDict


@dataclass
class Usage:
    input_tokens: int
    output_tokens: int


# For type checking purposes only
class HasTypeField(Protocol):
    type: str


@dataclass
class ContentBlock(ABC, HasTypeField):
    pass


@dataclass
class Text(ContentBlock):
    text: Optional[str] = None
    arguments: Optional[Any] = None
    type: str = "text"

    def __post_init__(self):
        if self.text is None and self.arguments is None:
            raise ValueError("Either `text` or `arguments` must be provided.")

        if self.text is not None and self.arguments is not None:
            raise ValueError("Only one of `text` or `arguments` must be provided.")

        # Warn about on going deprecation: https://github.com/tensorzero/tensorzero/issues/1170
        if self.text is not None and not isinstance(self.text, str):  # pyright: ignore [reportUnnecessaryIsInstance]
            warnings.warn(
                'Please use `ContentBlock(type="text", arguments=...)` when providing arguments for a prompt template/schema. In a future release, `Text(type="text", text=...)` will require a string literal.',
                DeprecationWarning,
                stacklevel=2,
            )

    def to_dict(self) -> Dict[str, Any]:
        if self.text is not None:
            # Handle ongoing deprecation: https://github.com/tensorzero/tensorzero/issues/1170
            # The first branch will be removed in a future release.
            if isinstance(self.text, dict):
                return dict(type="text", arguments=self.text)
            else:
                return dict(type="text", text=self.text)
        elif self.arguments is not None:
            return dict(type="text", arguments=self.arguments)
        else:
            raise ValueError("Either `text` or `arguments` must be provided.")


@dataclass
class RawText(ContentBlock):
    value: str
    type: str = "raw_text"


@dataclass
class ImageBase64(ContentBlock):
    data: str
    mime_type: str
    type: str = "image"


@dataclass
<<<<<<< HEAD
class ImageUrl(ContentBlock):
=======
class FileBase64:
    data: str
    mime_type: str

    def to_dict(self) -> Dict[str, Any]:
        return dict(type="file", data=self.data, mime_type=self.mime_type)


@dataclass
class ImageUrl:
    # This class does not subclass ContentBlock since it cannot be output by the API.
>>>>>>> 8a109417
    url: str
    type: str = "image"


@dataclass
class FileUrl:
    url: str

    def to_dict(self) -> Dict[str, Any]:
        return dict(type="file", url=self.url)


@dataclass
class ToolCall(ContentBlock):
    id: str
    raw_arguments: str
    raw_name: str
    arguments: Optional[Dict[str, Any]] = None
    name: Optional[str] = None
    type: str = "tool_call"

    def to_dict(self) -> Dict[str, Any]:
        d: Dict[str, Any] = {
            "id": self.id,
            "raw_arguments": self.raw_arguments,
            "raw_name": self.raw_name,
            "type": "tool_call",
        }
        if self.arguments is not None:
            d["arguments"] = self.arguments
        if self.name is not None:
            d["name"] = self.name
        return d


@dataclass
class Thought(ContentBlock):
    text: str
    type: str = "thought"


@dataclass
class ToolResult(ContentBlock):
    name: str
    result: str
    id: str
    type: str = "tool_result"


@dataclass
class UnknownContentBlock(ContentBlock):
    data: Any
    model_provider_name: Optional[str] = None
    type: str = "unknown"


class FinishReason(str, Enum):
    STOP = "stop"
    LENGTH = "length"
    TOOL_CALL = "tool_call"
    CONTENT_FILTER = "content_filter"
    UNKNOWN = "unknown"


@dataclass
class JsonInferenceOutput:
    raw: Optional[str] = None
    parsed: Optional[Dict[str, Any]] = None


@dataclass
class ChatInferenceResponse:
    inference_id: UUID
    episode_id: UUID
    variant_name: str
    content: List[ContentBlock]
    usage: Usage
    finish_reason: Optional[FinishReason] = None
    original_response: Optional[str] = None


@dataclass
class JsonInferenceResponse:
    inference_id: UUID
    episode_id: UUID
    variant_name: str
    output: JsonInferenceOutput
    usage: Usage
    finish_reason: Optional[FinishReason] = None
    original_response: Optional[str] = None


class Message(TypedDict):
    role: Literal["user", "assistant"]
    content: Any


System = Union[str, Dict[str, Any]]


class InferenceInput(TypedDict):
    messages: NotRequired[List[Message]]
    system: NotRequired[System]


InferenceResponse = Union[ChatInferenceResponse, JsonInferenceResponse]


def parse_inference_response(data: Dict[str, Any]) -> InferenceResponse:
    if "content" in data and isinstance(data["content"], list):
        finish_reason = data.get("finish_reason")
        finish_reason_enum = FinishReason(finish_reason) if finish_reason else None

        return ChatInferenceResponse(
            inference_id=UUID(data["inference_id"]),
            episode_id=UUID(data["episode_id"]),
            variant_name=data["variant_name"],
            content=[parse_content_block(block) for block in data["content"]],  # type: ignore
            usage=Usage(**data["usage"]),
            finish_reason=finish_reason_enum,
            original_response=data.get("original_response"),
        )
    elif "output" in data and isinstance(data["output"], dict):
        output = cast(Dict[str, Any], data["output"])
        finish_reason = data.get("finish_reason")
        finish_reason_enum = FinishReason(finish_reason) if finish_reason else None

        return JsonInferenceResponse(
            inference_id=UUID(data["inference_id"]),
            episode_id=UUID(data["episode_id"]),
            variant_name=data["variant_name"],
            output=JsonInferenceOutput(**output),
            usage=Usage(**data["usage"]),
            finish_reason=finish_reason_enum,
            original_response=data.get("original_response"),
        )
    else:
        raise ValueError("Unable to determine response type")


def parse_content_block(block: Dict[str, Any]) -> ContentBlock:
    block_type = block["type"]
    if block_type == "text":
        return Text(text=block["text"], type=block_type)
    elif block_type == "tool_call":
        return ToolCall(
            arguments=block.get("arguments"),
            id=block["id"],
            name=block.get("name"),
            raw_arguments=block["raw_arguments"],
            raw_name=block["raw_name"],
            type=block_type,
        )
    elif block_type == "thought":
        return Thought(text=block["text"], type=block_type)
    elif block_type == "unknown":
        return UnknownContentBlock(
            data=block["data"], model_provider_name=block.get("model_provider_name")
        )
    else:
        raise ValueError(f"Unknown content block type: {block}")


# Types for streaming inference responses


@dataclass
class ContentBlockChunk(ABC, HasTypeField):
    pass


@dataclass
class TextChunk(ContentBlockChunk):
    # In the possibility that multiple text messages are sent in a single streaming response,
    # this `id` will be used to disambiguate them
    id: str
    text: str
    type: str = "text"


@dataclass
class ToolCallChunk(ContentBlockChunk):
    # This is the tool call ID that many LLM APIs use to associate tool calls with tool responses
    id: str
    # `raw_arguments` will come as partial JSON
    raw_arguments: str
    raw_name: str
    type: str = "tool_call"


@dataclass
class ThoughtChunk(ContentBlockChunk):
    id: str
    text: str
    type: str = "thought"


@dataclass
class ChatChunk:
    inference_id: UUID
    episode_id: UUID
    variant_name: str
    content: List[ContentBlockChunk]
    usage: Optional[Usage] = None
    finish_reason: Optional[FinishReason] = None


@dataclass
class JsonChunk:
    inference_id: UUID
    episode_id: UUID
    variant_name: str
    raw: str
    usage: Optional[Usage] = None
    finish_reason: Optional[FinishReason] = None


InferenceChunk = Union[ChatChunk, JsonChunk]


class VariantExtraBody(TypedDict):
    variant_name: str
    pointer: str
    value: Any


class ProviderExtraBody(TypedDict):
    model_provider_name: str
    pointer: str
    value: Any


ExtraBody = Union[VariantExtraBody, ProviderExtraBody]


def parse_inference_chunk(chunk: Dict[str, Any]) -> InferenceChunk:
    finish_reason = chunk.get("finish_reason")
    finish_reason_enum = FinishReason(finish_reason) if finish_reason else None

    if "content" in chunk:
        return ChatChunk(
            inference_id=UUID(chunk["inference_id"]),
            episode_id=UUID(chunk["episode_id"]),
            variant_name=chunk["variant_name"],
            content=[parse_content_block_chunk(block) for block in chunk["content"]],
            usage=Usage(**chunk["usage"]) if "usage" in chunk else None,
            finish_reason=finish_reason_enum,
        )
    elif "raw" in chunk:
        return JsonChunk(
            inference_id=UUID(chunk["inference_id"]),
            episode_id=UUID(chunk["episode_id"]),
            variant_name=chunk["variant_name"],
            raw=chunk["raw"],
            usage=Usage(**chunk["usage"]) if "usage" in chunk else None,
            finish_reason=finish_reason_enum,
        )
    else:
        raise ValueError(f"Unable to determine response type: {chunk}")


def parse_content_block_chunk(block: Dict[str, Any]) -> ContentBlockChunk:
    block_type = block["type"]
    if block_type == "text":
        return TextChunk(id=block["id"], text=block["text"])
    elif block_type == "tool_call":
        return ToolCallChunk(
            id=block["id"],
            raw_arguments=block["raw_arguments"],
            raw_name=block["raw_name"],
        )
    elif block_type == "thought":
        return ThoughtChunk(id=block["id"], text=block["text"])
    else:
        raise ValueError(f"Unknown content block type: {block}")


# Types for feedback
@dataclass
class FeedbackResponse:
    feedback_id: UUID


class BaseTensorZeroError(Exception):
    def __init__(self):
        pass


class TensorZeroInternalError(BaseTensorZeroError):
    def __init__(self, msg: str):
        self.msg = msg

    def __str__(self) -> str:
        return self.msg


class TensorZeroError(BaseTensorZeroError):
    def __init__(self, status_code: int, text: Optional[str] = None):
        self.text = text
        self.status_code = status_code
        self._response = httpx.Response(status_code=status_code, text=text)

    @property
    def response(self) -> httpx.Response:
        warnings.warn(
            "TensorZeroError.response is deprecated - use '.text' and '.status_code' instead",
            DeprecationWarning,
            stacklevel=2,
        )
        return self._response

    def __str__(self) -> str:
        return f"TensorZeroError (status code {self.status_code}): {self.text}"


@dataclass
class DynamicEvaluationRunResponse:
    run_id: UUID


def parse_dynamic_evaluation_run_response(
    data: Dict[str, Any],
) -> DynamicEvaluationRunResponse:
    return DynamicEvaluationRunResponse(run_id=UUID(data["run_id"]))


@dataclass
class DynamicEvaluationRunEpisodeResponse:
    episode_id: UUID


def parse_dynamic_evaluation_run_episode_response(
    data: Dict[str, Any],
) -> DynamicEvaluationRunEpisodeResponse:
    return DynamicEvaluationRunEpisodeResponse(episode_id=UUID(data["episode_id"]))


@dataclass
class ChatDatapointInsert:
    function_name: str
    input: InferenceInput
    output: Optional[Any] = None
    allowed_tools: Optional[List[str]] = None
    additional_tools: Optional[List[Any]] = None
    tool_choice: Optional[str] = None
    parallel_tool_calls: Optional[bool] = None
    tags: Optional[Dict[str, str]] = None


# CAREFUL: deprecated
class ChatInferenceDatapointInput(ChatDatapointInsert):
    def __init__(self, *args: Any, **kwargs: Any) -> None:
        warnings.warn(
            "Please use `ChatDatapointInsert` instead of `ChatInferenceDatapointInput`. In a future release, `ChatInferenceDatapointInput` will be removed.",
            DeprecationWarning,
            stacklevel=2,
        )
        super().__init__(*args, **kwargs)


@dataclass
class JsonDatapointInsert:
    function_name: str
    input: InferenceInput
    output: Optional[Any] = None
    output_schema: Optional[Any] = None
    tags: Optional[Dict[str, str]] = None


# CAREFUL: deprecated
class JsonInferenceDatapointInput(JsonDatapointInsert):
    def __init__(self, *args: Any, **kwargs: Any) -> None:
        warnings.warn(
            "Please use `JsonDatapointInsert` instead of `JsonInferenceDatapointInput`. In a future release, `JsonInferenceDatapointInput` will be removed.",
            DeprecationWarning,
            stacklevel=2,
        )
        super().__init__(*args, **kwargs)


@dataclass
class Tool:
    description: str
    parameters: Any
    name: str
    strict: bool


@dataclass
class ToolParams:
    tools_available: List[Tool]
    tool_choice: str
    parallel_tool_calls: Optional[bool] = None


@dataclass
class ChatDatapoint:
    dataset_name: str
    function_name: str
    id: UUID
    input: InferenceInput
    episode_id: Optional[UUID] = None
    output: Optional[List[ContentBlock]] = None
    tool_params: Optional[ToolParams] = None
    tags: Optional[Dict[str, str]] = None
    # `auxiliary` is not serialized yet
    source_inference_id: Optional[UUID] = None
    staled_at: Optional[str] = None
    is_deleted: bool = False


@dataclass
class JsonDatapoint:
    dataset_name: str
    function_name: str
    id: UUID
    input: InferenceInput
    episode_id: Optional[UUID] = None
    output: Optional[JsonInferenceOutput] = None
    output_schema: Optional[Any] = None
    tags: Optional[Dict[str, str]] = None
    # `auxiliary` is not serialized yet
    source_inference_id: Optional[UUID] = None
    staled_at: Optional[str] = None
    is_deleted: bool = False


Datapoint = Union[ChatDatapoint, JsonDatapoint]


def parse_datapoint(data: Dict[str, Any]) -> Datapoint:
    datapoint_type = data.pop("type")
    if datapoint_type == "json":
        return JsonDatapoint(**data)
    elif datapoint_type == "chat":
        return ChatDatapoint(**data)
    else:
        raise ValueError(f"Unknown datapoint type: {datapoint_type}")


# Helper used to serialize Python objects to JSON, which may contain dataclasses like `Text`
# Used by the Rust native module
class TensorZeroTypeEncoder(JSONEncoder):
    def default(self, o: Any) -> Any:
        if isinstance(o, UUID) or isinstance(o, uuid_utils.UUID):
            return str(o)
        elif hasattr(o, "to_dict"):
            return o.to_dict()
        elif is_dataclass(o) and not isinstance(o, type):
            return asdict(o)
        else:
            super().default(o)


@dataclass
class StoredChatInference:
    function_name: str
    variant_name: str
    input: InferenceInput
    output: List[ContentBlock]
    episode_id: UUID
    inference_id: UUID
    tool_params: ToolParams
    type: Literal["chat"] = "chat"


@dataclass
class StoredJsonInference:
    function_name: str
    variant_name: str
    input: InferenceInput
    output: JsonInferenceOutput
    episode_id: UUID
    inference_id: UUID
    output_schema: Any
    type: Literal["json"] = "json"


StoredInference = Union[StoredChatInference, StoredJsonInference]


ToolChoice = Union[Literal["auto", "required", "off"], Dict[Literal["specific"], str]]<|MERGE_RESOLUTION|>--- conflicted
+++ resolved
@@ -76,31 +76,23 @@
 
 
 @dataclass
-<<<<<<< HEAD
-class ImageUrl(ContentBlock):
-=======
-class FileBase64:
+class FileBase64(ContentBlock):
     data: str
     mime_type: str
-
-    def to_dict(self) -> Dict[str, Any]:
-        return dict(type="file", data=self.data, mime_type=self.mime_type)
-
-
-@dataclass
-class ImageUrl:
+    type: str = "file"
+
+
+@dataclass
+class ImageUrl(ContentBlock):
     # This class does not subclass ContentBlock since it cannot be output by the API.
->>>>>>> 8a109417
     url: str
     type: str = "image"
 
 
 @dataclass
-class FileUrl:
+class FileUrl(ContentBlock):
     url: str
-
-    def to_dict(self) -> Dict[str, Any]:
-        return dict(type="file", url=self.url)
+    type: str = "file"
 
 
 @dataclass
