--- conflicted
+++ resolved
@@ -93,11 +93,11 @@
 JsonDatapoint = Datapoint.Json
 
 OptimizationConfig = t.Union[
-<<<<<<< HEAD
-    OpenAISFTConfig, FireworksSFTConfig, TogetherSFTConfig, OpenAIRFTConfig
-=======
-    OpenAISFTConfig, FireworksSFTConfig, TogetherSFTConfig, DiclOptimizationConfig
->>>>>>> dd53e1aa
+    OpenAISFTConfig,
+    FireworksSFTConfig,
+    TogetherSFTConfig,
+    DiclOptimizationConfig,
+    OpenAIRFTConfig,
 ]
 ChatInferenceOutput = t.List[ContentBlock]
 
