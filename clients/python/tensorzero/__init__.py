import typing as t
from importlib.metadata import version

import httpx

from .client import AsyncTensorZeroGateway, BaseTensorZeroGateway, TensorZeroGateway
from .tensorzero import (
    BestOfNSamplingConfig,
    ChainOfThoughtConfig,
    ChatCompletionConfig,
    Config,
    Datapoint,
    DiclConfig,
    DiclOptimizationConfig,
    FireworksSFTConfig,
    FunctionConfigChat,
    FunctionConfigJson,
    FunctionsConfig,
    GCPVertexGeminiSFTConfig,
    MixtureOfNConfig,
    OpenAISFTConfig,
    OptimizationJobHandle,
    OptimizationJobInfo,
    OptimizationJobStatus,
    RenderedSample,
    ResolvedInput,
    ResolvedInputMessage,
    StoredInference,
    TogetherSFTConfig,
    VariantsConfig,
)
from .tensorzero import (
    _start_http_gateway as _start_http_gateway,
)
from .types import (
    AndFilter,
    AndNode,  # DEPRECATED
    BaseTensorZeroError,
    BooleanMetricFilter,
    BooleanMetricNode,  # DEPRECATED
    ChatDatapointInsert,
    ChatInferenceDatapointInput,  # DEPRECATED
    ChatInferenceResponse,
    ContentBlock,
    DynamicEvaluationRunEpisodeResponse,
    DynamicEvaluationRunResponse,
    ExtraBody,
    FeedbackResponse,
    FileBase64,
    FileUrl,
    FinishReason,
    FloatMetricFilter,
    FloatMetricNode,  # DEPRECATED
    ImageBase64,
    ImageUrl,
    InferenceChunk,
    InferenceInput,
    InferenceResponse,
    JsonDatapointInsert,
    JsonInferenceDatapointInput,  # DEPRECATED
    JsonInferenceOutput,
    JsonInferenceResponse,
    Message,
    NotFilter,
    NotNode,  # DEPRECATED
    OrderBy,
    OrFilter,
    OrNode,  # DEPRECATED
    RawText,
    System,
    TagFilter,
    TensorZeroError,
    TensorZeroInternalError,
    Text,
    TextChunk,
    Thought,
    ThoughtChunk,
    TimeFilter,
    Tool,
    ToolCall,
    ToolCallChunk,
    ToolChoice,
    ToolParams,
    ToolResult,
    UnknownContentBlock,
    Usage,
)

RenderedStoredInference = RenderedSample  # DEPRECATED: use RenderedSample instead
# Type aliases to preserve backward compatibility with main
ChatDatapoint = Datapoint.Chat
JsonDatapoint = Datapoint.Json

OptimizationConfig = t.Union[
<<<<<<< HEAD
    OpenAISFTConfig, FireworksSFTConfig, GCPVertexGeminiSFTConfig, TogetherSFTConfig
=======
    OpenAISFTConfig, FireworksSFTConfig, TogetherSFTConfig, DiclOptimizationConfig
>>>>>>> 12c31502
]
ChatInferenceOutput = t.List[ContentBlock]


__all__ = [
    "AndFilter",
    "AndNode",  # DEPRECATED
    "AsyncTensorZeroGateway",
    "BaseTensorZeroError",
    "BaseTensorZeroGateway",
    "BooleanMetricFilter",
    "BooleanMetricNode",  # DEPRECATED
    "ChatDatapoint",
    "ChatDatapointInsert",
    "ChatInferenceDatapointInput",  # DEPRECATED
    "ChatInferenceResponse",
    "Config",
    "ContentBlock",
    "Datapoint",
    "DiclOptimizationConfig",
    "DynamicEvaluationRunEpisodeResponse",
    "DynamicEvaluationRunResponse",
    "ExtraBody",
    "FeedbackResponse",
    "FileBase64",
    "FileUrl",
    "FinishReason",
    "FloatMetricFilter",
    "FloatMetricNode",  # DEPRECATED
    "FunctionsConfig",
    "FunctionConfigChat",
    "FunctionConfigJson",
    "VariantsConfig",
    "ChatCompletionConfig",
    "BestOfNSamplingConfig",
    "DiclConfig",
    "MixtureOfNConfig",
    "ChainOfThoughtConfig",
    "ImageBase64",
    "ImageUrl",
    "InferenceChunk",
    "ResolvedInput",
    "ResolvedInputMessage",
    "StoredInference",
    "InferenceInput",
    "InferenceResponse",
    "JsonDatapoint",
    "JsonDatapointInsert",
    "JsonInferenceDatapointInput",  # DEPRECATED
    "JsonInferenceOutput",
    "JsonInferenceResponse",
    "Message",
    "NotFilter",
    "NotNode",  # DEPRECATED
    "OrderBy",
    "OrFilter",
    "OrNode",  # DEPRECATED
    "OptimizationJobHandle",
    "OptimizationJobInfo",
    "OptimizationJobStatus",
    "FireworksSFTConfig",
    "GCPVertexGeminiSFTConfig",
    "OpenAISFTConfig",
    "OptimizationConfig",
    "patch_openai_client",
    "RawText",
    "RenderedStoredInference",  # DEPRECATED
    "RenderedSample",
    "System",
    "TagFilter",
    "TensorZeroError",
    "TensorZeroGateway",
    "TensorZeroInternalError",
    "Text",
    "TextChunk",
    "Thought",
    "ThoughtChunk",
    "TimeFilter",
    "TogetherSFTConfig",
    "Tool",
    "ToolChoice",
    "ToolParams",
    "ToolCall",
    "ToolCallChunk",
    "ToolResult",
    "UnknownContentBlock",
    "Usage",
]

T = t.TypeVar("T", bound=t.Any)

__version__ = version("tensorzero")


def _attach_fields(client: T, gateway: t.Any) -> T:
    if hasattr(client, "__tensorzero_gateway"):
        raise RuntimeError(
            "TensorZero: Already called 'tensorzero.patch_openai_client' on this OpenAI client."
        )
    client.base_url = gateway.base_url
    # Store the gateway so that it doesn't get garbage collected
    client.__tensorzero_gateway = gateway
    return client


async def _async_attach_fields(client: T, awaitable: t.Awaitable[t.Any]) -> T:
    gateway = await awaitable
    return _attach_fields(client, gateway)


class ATTENTION_TENSORZERO_PLEASE_AWAIT_RESULT_OF_PATCH_OPENAI_CLIENT(httpx.URL):
    # This is called by httpx when making a request (to join the base url with the path)
    # We throw an error to try to produce a nicer message for the user
    def copy_with(self, *args: t.Any, **kwargs: t.Any):
        raise RuntimeError(
            "TensorZero: Please await the result of `tensorzero.patch_openai_client` before using the client."
        )


def close_patched_openai_client_gateway(client: t.Any) -> None:
    """
    Closes the TensorZero gateway associated with a patched OpenAI client from `tensorzero.patch_openai_client`
    After calling this function, the patched client becomes unusable

    :param client: The OpenAI client previously patched with `tensorzero.patch_openai_client`
    """
    if hasattr(client, "__tensorzero_gateway"):
        client.__tensorzero_gateway.close()
    else:
        raise ValueError(
            "TensorZero: Called 'close_patched_client_gateway' on an OpenAI client that was not patched with 'tensorzero.patch_openai_client'."
        )


def patch_openai_client(
    client: T,
    *,
    config_file: t.Optional[str] = None,
    clickhouse_url: t.Optional[str] = None,
    async_setup: bool = True,
) -> t.Union[T, t.Awaitable[T]]:
    """
    Starts a new TensorZero gateway, and patching the provided OpenAI client to use it

    :param client: The OpenAI client to patch. This can be an 'OpenAI' or 'AsyncOpenAI' client
    :param config_file: (Optional) The path to the TensorZero configuration file.
    :param clickhouse_url: (Optional) The URL of the ClickHouse database.
    :param async_setup: (Optional) If True, returns an Awaitable that resolves to the patched client once the gateway has started. If False, blocks until the gateway has started.

    :return: The patched OpenAI client, or an Awaitable that resolves to it, depending on the value of `async_setup`
    """
    # If the user passes `async_setup=True`, then they need to 'await' the result of this function for the base_url to set to the running gateway
    # (since we need to await the future for our tensorzero gateway to start up)
    # To prevent requests from getting sent to the real OpenAI server if the user forgets to `await`,
    # we set a fake 'base_url' immediately, which will prevent the client from working until the real 'base_url' is set.
    # This type is set up to (hopefully) produce a nicer error message for the user
    client.base_url = ATTENTION_TENSORZERO_PLEASE_AWAIT_RESULT_OF_PATCH_OPENAI_CLIENT(
        "http://ATTENTION_TENSORZERO_PLEASE_AWAIT_RESULT_OF_PATCH_OPENAI_CLIENT.invalid/"
    )
    gateway = _start_http_gateway(
        config_file=config_file, clickhouse_url=clickhouse_url, async_setup=async_setup
    )
    if async_setup:
        # In 'async_setup' mode, return a `Future` that sets the needed fields after the gateway has started
        return _async_attach_fields(client, gateway)
    return _attach_fields(client, gateway)<|MERGE_RESOLUTION|>--- conflicted
+++ resolved
@@ -92,11 +92,11 @@
 JsonDatapoint = Datapoint.Json
 
 OptimizationConfig = t.Union[
-<<<<<<< HEAD
-    OpenAISFTConfig, FireworksSFTConfig, GCPVertexGeminiSFTConfig, TogetherSFTConfig
-=======
-    OpenAISFTConfig, FireworksSFTConfig, TogetherSFTConfig, DiclOptimizationConfig
->>>>>>> 12c31502
+    OpenAISFTConfig,
+    FireworksSFTConfig,
+    GCPVertexGeminiSFTConfig,
+    TogetherSFTConfig,
+    DiclOptimizationConfig,
 ]
 ChatInferenceOutput = t.List[ContentBlock]
 
