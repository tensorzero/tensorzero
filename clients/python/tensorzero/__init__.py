--- conflicted
+++ resolved
@@ -13,14 +13,10 @@
 
 # Generated dataclasses
 from .generated_types import (
-<<<<<<< HEAD
     AlwaysExtraBody,
     AlwaysExtraBodyDelete,
     AlwaysExtraHeader,
     AlwaysExtraHeaderDelete,
-    ClientSideFunctionTool,
-=======
->>>>>>> 2d09a3b1
     ContentBlockChatOutput,
     ContentBlockChatOutputText,
     ContentBlockChatOutputToolCall,
@@ -31,12 +27,9 @@
     CreateDatapointsResponse,
     DatapointMetadataUpdate,
     DeleteDatapointsResponse,
-<<<<<<< HEAD
     ExtraBody,
     ExtraHeader,
-=======
     FunctionTool,
->>>>>>> 2d09a3b1
     GetDatapointsResponse,
     GetInferencesRequest,
     GetInferencesResponse,
@@ -277,6 +270,10 @@
     "ListInferencesRequest",
     "Message",
     "MixtureOfNConfig",
+    "ModelProviderExtraBody",
+    "ModelProviderExtraBodyDelete",
+    "ModelProviderExtraHeader",
+    "ModelProviderExtraHeaderDelete",
     "NotFilter",
     "OpenAIRFTConfig",
     "OpenAISFTConfig",
@@ -284,20 +281,8 @@
     "OptimizationJobHandle",
     "OptimizationJobInfo",
     "OptimizationJobStatus",
-<<<<<<< HEAD
-    "FireworksSFTConfig",
-    "GCPVertexGeminiSFTConfig",
-    "ModelProviderExtraBody",
-    "ModelProviderExtraBodyDelete",
-    "ModelProviderExtraHeader",
-    "ModelProviderExtraHeaderDelete",
-    "OpenAISFTConfig",
-    "OpenAIRFTConfig",
-    "OptimizationConfig",
-=======
     "OrderBy",
     "OrFilter",
->>>>>>> 2d09a3b1
     "patch_openai_client",
     "ProviderExtraBody",  # DEPRECATED
     "ProviderExtraBodyDelete",  # DEPRECATED
@@ -347,16 +332,13 @@
     "UpdateDatapointMetadataRequest",
     "UpdateDatapointsResponse",
     "Usage",
-<<<<<<< HEAD
     "VariantExtraBody",
     "VariantExtraBodyDelete",
     "VariantExtraHeader",
     "VariantExtraHeaderDelete",
-=======
     "VariantsConfig",
     "WorkflowEvaluationRunEpisodeResponse",
     "WorkflowEvaluationRunResponse",
->>>>>>> 2d09a3b1
 ]
 
 T = t.TypeVar("T", bound=t.Any)
