--- conflicted
+++ resolved
@@ -106,11 +106,8 @@
 class OptimizationJobHandle:
     OpenAISFT: Type["OptimizationJobHandle"]
     FireworksSFT: Type["OptimizationJobHandle"]
-<<<<<<< HEAD
     GCPVertexGeminiSFT: Type["OptimizationJobHandle"]
-=======
     TogetherSFT: Type["OptimizationJobHandle"]
->>>>>>> 72261e19
 
 @final
 class OptimizationJobStatus:
@@ -123,6 +120,7 @@
     OpenAISFT: Type["OptimizationJobInfo"]
     FireworksSFT: Type["OptimizationJobInfo"]
     GCPVertexGeminiSFT: Type["OptimizationJobInfo"]
+    TogetherSFT: Type["OptimizationJobInfo"]
     @property
     def message(self) -> str: ...
     @property
