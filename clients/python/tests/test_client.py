"""
Tests for the TensorZero client

We use pytest and pytest-asyncio to run the tests.

These tests cover the major functionality of the client but do not
attempt to comprehensively cover all of TensorZero's functionality.
See the tests across the Rust codebase for more comprehensive tests.

To run:
```
pytest
```
or
```
uv run pytest
```
"""

import base64
import inspect
import json
import os
import threading
import time
import typing as t
from copy import deepcopy
from dataclasses import dataclass
from enum import Enum
from os import path
from uuid import UUID

import pytest
import pytest_asyncio
import tensorzero
from openai import AsyncOpenAI, OpenAI
from pytest import FixtureRequest
from tensorzero import (
    AsyncTensorZeroGateway,
    ChatDatapointInsert,
    ChatInferenceDatapointInput,
    ChatInferenceResponse,
    DynamicEvaluationRunResponse,
    FeedbackResponse,
    FinishReason,
    ImageBase64,
    ImageUrl,
    InferenceChunk,
    JsonDatapointInsert,
    JsonInferenceDatapointInput,
    JsonInferenceResponse,
    RawText,
    TensorZeroError,
    TensorZeroGateway,
    TensorZeroInternalError,
    Text,
    TextChunk,
    ThoughtChunk,
    ToolCall,
    ToolResult,
)
from tensorzero.types import (
    ChatChunk,
    ChatInferenceDatapoint,
    JsonChunk,
    JsonInferenceDatapoint,
    ProviderExtraBody,
    Thought,
    ToolCallChunk,
    VariantExtraBody,
)
from uuid_utils import uuid7

TEST_CONFIG_FILE = os.path.join(
    os.path.dirname(os.path.abspath(__file__)),
    "../../../tensorzero-internal/tests/e2e/tensorzero.toml",
)


class ClientType(Enum):
    HttpGateway = 0
    EmbeddedGateway = 1


# TODO - get type checking working with this decorator
@pytest_asyncio.fixture(params=[ClientType.HttpGateway, ClientType.EmbeddedGateway])  # type: ignore
async def async_client(request: FixtureRequest):
    if request.param == ClientType.HttpGateway:
        client_fut = AsyncTensorZeroGateway.build_http(
            gateway_url="http://localhost:3000"
        )
        assert inspect.isawaitable(client_fut)
        async with await client_fut as client:
            yield client
    else:
        client_fut = AsyncTensorZeroGateway.build_embedded(
            config_file=TEST_CONFIG_FILE,
            clickhouse_url="http://chuser:chpassword@localhost:8123/tensorzero-python-e2e",
        )
        assert inspect.isawaitable(client_fut)
        async with await client_fut as client:
            yield client


def test_sync_embedded_gateway_no_config():
    with pytest.warns(UserWarning, match="No config file provided"):
        client = TensorZeroGateway.build_embedded()
    with pytest.raises(TensorZeroError) as exc_info:
        client.inference(function_name="my_missing_func", input={})

    assert exc_info.value.status_code == 404
    assert exc_info.value.text == '{"error":"Unknown function: my_missing_func"}'


@pytest.mark.asyncio
async def test_async_embedded_gateway_no_config():
    with pytest.warns(UserWarning, match="No config file provided"):
        client_fut = AsyncTensorZeroGateway.build_embedded()
        assert inspect.isawaitable(client_fut)
        client = await client_fut
    with pytest.raises(TensorZeroError) as exc_info:
        await client.inference(function_name="my_missing_func", input={})

    assert exc_info.value.status_code == 404
    assert exc_info.value.text == '{"error":"Unknown function: my_missing_func"}'


@dataclass
class CountData:
    count: int


@pytest.mark.asyncio
async def test_async_gil_unlock(async_client: AsyncTensorZeroGateway):
    input = {
        "system": {"assistant_name": "Alfred Pennyworth"},
        "messages": [{"role": "user", "content": [Text(type="text", text="Hello")]}],
    }

    count_data = CountData(count=0)

    # pass 'count_data' to the thread
    def incr_count(count_data: CountData):
        while True:
            count_data.count += 1
            time.sleep(0.1)

    thread = threading.Thread(target=incr_count, args=(count_data,), daemon=True)

    start = time.time()
    thread.start()
    await async_client.inference(
        function_name="basic_test",
        input=input,
        variant_name="slow",
        tags={"key": "value"},
    )
    val = count_data.count
    end = time.time()

    # The special 'slow' variant should take at least 5 seconds to run
    assert end - start >= 5
    # Verify that our thread was still looping during this time
    assert val >= 20


def test_sync_gil_unlock(sync_client: TensorZeroGateway):
    input = {
        "system": {"assistant_name": "Alfred Pennyworth"},
        "messages": [{"role": "user", "content": [Text(type="text", text="Hello")]}],
    }

    count_data = CountData(count=0)

    # pass 'count_data' to the thread
    def incr_count(count_data: CountData):
        while True:
            count_data.count += 1
            time.sleep(0.1)

    thread = threading.Thread(target=incr_count, args=(count_data,), daemon=True)

    start = time.time()
    thread.start()
    sync_client.inference(
        function_name="basic_test",
        input=input,
        variant_name="slow",
        tags={"key": "value"},
    )
    val = count_data.count
    end = time.time()

    # The special 'slow' variant should take at least 5 seconds to run
    assert end - start >= 5
    # Verify that our thread was still looping during this time
    assert val >= 20


@pytest.mark.asyncio
async def test_async_basic_inference(async_client: AsyncTensorZeroGateway):
    input = {
        "system": {"assistant_name": "Alfred Pennyworth"},
        "messages": [{"role": "user", "content": [Text(type="text", text="Hello")]}],
    }
    input_copy = deepcopy(input)
    result = await async_client.inference(
        function_name="basic_test",
        input=input,
        episode_id=uuid7(),  # This would not typically be done but this partially verifies that uuid7 is using a correct implementation
        # because the gateway validates some of the properties needed
    )
    assert isinstance(result, ChatInferenceResponse)
    assert input == input_copy, "Input should not be modified by the client"
    assert result.variant_name == "test"
    assert isinstance(result, ChatInferenceResponse)
    content = result.content
    assert len(content) == 1
    assert content[0].type == "text"
    assert isinstance(content[0], Text)
    assert (
        content[0].text
        == "Megumin gleefully chanted her spell, unleashing a thunderous explosion that lit up the sky and left a massive crater in its wake."
    )
    usage = result.usage
    assert usage.input_tokens == 10
    assert usage.output_tokens == 10
    assert result.finish_reason == FinishReason.STOP
    time.sleep(1)

    # Test caching
    result = await async_client.inference(
        function_name="basic_test",
        input=input,
        cache_options={"max_age_s": 10, "enabled": "on"},
    )
    assert isinstance(result, ChatInferenceResponse)
    assert result.variant_name == "test"
    content = result.content
    assert len(content) == 1
    assert content[0].type == "text"
    assert isinstance(content[0], Text)
    assert (
        content[0].text
        == "Megumin gleefully chanted her spell, unleashing a thunderous explosion that lit up the sky and left a massive crater in its wake."
    )
    usage = result.usage
    assert usage.input_tokens == 0  # should be cached
    assert usage.output_tokens == 0  # should be cached
    assert result.finish_reason == FinishReason.STOP


@pytest.mark.asyncio
async def test_async_client_build_http_sync():
    client_ = AsyncTensorZeroGateway.build_http(
        gateway_url="http://localhost:3000",
        async_setup=False,
    )
    assert isinstance(client_, AsyncTensorZeroGateway)
    async with client_ as client:
        input = {
            "system": {"assistant_name": "Alfred Pennyworth"},
            "messages": [
                {"role": "user", "content": [Text(type="text", text="Hello")]}
            ],
        }
        input_copy = deepcopy(input)
        result = await client.inference(
            function_name="basic_test",
            input=input,
            episode_id=uuid7(),  # This would not typically be done but this partially verifies that uuid7 is using a correct implementation
            # because the gateway validates some of the properties needed
        )
        assert isinstance(result, ChatInferenceResponse)
        assert input == input_copy, "Input should not be modified by the client"
        assert result.variant_name == "test"
        assert isinstance(result, ChatInferenceResponse)
        content = result.content
        assert len(content) == 1
        assert content[0].type == "text"
        assert isinstance(content[0], Text)
        assert (
            content[0].text
            == "Megumin gleefully chanted her spell, unleashing a thunderous explosion that lit up the sky and left a massive crater in its wake."
        )
        usage = result.usage
        assert usage.input_tokens == 10
        assert usage.output_tokens == 10
        assert result.finish_reason == FinishReason.STOP


@pytest.mark.asyncio
async def test_async_client_build_embedded_sync():
    client_ = AsyncTensorZeroGateway.build_embedded(
        config_file=TEST_CONFIG_FILE,
        clickhouse_url="http://chuser:chpassword@localhost:8123/tensorzero-python-e2e",
        async_setup=False,
    )
    assert isinstance(client_, AsyncTensorZeroGateway)
    async with client_ as client:
        input = {
            "system": {"assistant_name": "Alfred Pennyworth"},
            "messages": [
                {"role": "user", "content": [Text(type="text", text="Hello")]}
            ],
        }
        input_copy = deepcopy(input)
        result = await client.inference(
            function_name="basic_test",
            input=input,
            episode_id=uuid7(),  # This would not typically be done but this partially verifies that uuid7 is using a correct implementation
            # because the gateway validates some of the properties needed
        )
        assert isinstance(result, ChatInferenceResponse)
        assert input == input_copy, "Input should not be modified by the client"
        assert result.variant_name == "test"
        assert isinstance(result, ChatInferenceResponse)
        content = result.content
        assert len(content) == 1
        assert content[0].type == "text"
        assert isinstance(content[0], Text)
        assert (
            content[0].text
            == "Megumin gleefully chanted her spell, unleashing a thunderous explosion that lit up the sky and left a massive crater in its wake."
        )
        usage = result.usage
        assert usage.input_tokens == 10
        assert usage.output_tokens == 10
        assert result.finish_reason == FinishReason.STOP


@pytest.mark.asyncio
async def test_async_reasoning_inference(async_client: AsyncTensorZeroGateway):
    result = await async_client.inference(
        function_name="basic_test",
        variant_name="reasoner",
        input={
            "system": {"assistant_name": "Alfred Pennyworth"},
            "messages": [{"role": "user", "content": "Hello"}],
        },
        tags={"key": "value"},
    )
    assert isinstance(result, ChatInferenceResponse)
    assert result.variant_name == "reasoner"
    assert isinstance(result, ChatInferenceResponse)
    content = result.content
    assert len(content) == 2
    assert isinstance(content[0], Thought)
    assert content[0].type == "thought"
    assert content[0].text == "hmmm"
    assert isinstance(content[1], Text)
    assert content[1].type == "text"
    assert (
        content[1].text
        == "Megumin gleefully chanted her spell, unleashing a thunderous explosion that lit up the sky and left a massive crater in its wake."
    )
    usage = result.usage
    assert usage.input_tokens == 10
    assert usage.output_tokens == 10


@pytest.mark.asyncio
async def test_async_default_function_inference(async_client: AsyncTensorZeroGateway):
    input = {
        "system": "You are a helpful assistant named Alfred Pennyworth.",
        "messages": [{"role": "user", "content": [RawText(value="Hello")]}],
    }
    input_copy = deepcopy(input)
    result = await async_client.inference(
        model_name="dummy::test",
        input=input,
        episode_id=uuid7(),  # This would not typically be done but this partially verifies that uuid7 is using a correct implementation
        # because the gateway validates some of the properties needed
        tags={"key": "value"},
    )
    assert isinstance(result, ChatInferenceResponse)
    assert input == input_copy, "Input should not be modified by the client"
    assert result.variant_name == "dummy::test"
    assert isinstance(result, ChatInferenceResponse)
    content = result.content
    assert len(content) == 1
    assert content[0].type == "text"
    assert isinstance(content[0], Text)
    assert (
        content[0].text
        == "Megumin gleefully chanted her spell, unleashing a thunderous explosion that lit up the sky and left a massive crater in its wake."
    )
    usage = result.usage
    assert usage.input_tokens == 10
    assert usage.output_tokens == 10


@pytest.mark.asyncio
async def test_async_default_function_inference_plain_dict(
    async_client: AsyncTensorZeroGateway,
):
    input = {
        "system": "You are a helpful assistant named Alfred Pennyworth.",
        "messages": [
            {"role": "user", "content": [{"type": "raw_text", "value": "Hello"}]}
        ],
    }
    input_copy = deepcopy(input)
    result = await async_client.inference(
        model_name="dummy::test",
        input=input,
        episode_id=uuid7(),  # This would not typically be done but this partially verifies that uuid7 is using a correct implementation
        # because the gateway validates some of the properties needed
        tags={"key": "value"},
    )
    assert isinstance(result, ChatInferenceResponse)
    assert input == input_copy, "Input should not be modified by the client"
    assert result.variant_name == "dummy::test"
    content = result.content
    assert len(content) == 1
    assert content[0].type == "text"
    assert isinstance(content[0], Text)
    assert (
        content[0].text
        == "Megumin gleefully chanted her spell, unleashing a thunderous explosion that lit up the sky and left a massive crater in its wake."
    )
    usage = result.usage
    assert usage.input_tokens == 10
    assert usage.output_tokens == 10


@pytest.mark.asyncio
async def test_async_inference_streaming(async_client: AsyncTensorZeroGateway):
    stream = await async_client.inference(
        function_name="basic_test",
        input={
            "system": {"assistant_name": "Alfred Pennyworth"},
            "messages": [{"role": "user", "content": "Hello"}],
        },
        tags={"key": "value"},
        stream=True,
    )
    assert isinstance(stream, t.AsyncIterator)

    chunks: t.List[InferenceChunk] = []
    previous_chunk_timestamp = None
    last_chunk_duration = -1
    async for chunk in stream:
        if previous_chunk_timestamp is not None:
            last_chunk_duration = time.time() - previous_chunk_timestamp
        previous_chunk_timestamp = time.time()
        chunks.append(chunk)

    assert last_chunk_duration > 0.0

    expected_text = [
        "Wally,",
        " the",
        " golden",
        " retriever,",
        " wagged",
        " his",
        " tail",
        " excitedly",
        " as",
        " he",
        " devoured",
        " a",
        " slice",
        " of",
        " cheese",
        " pizza.",
    ]
    previous_inference_id = None
    previous_episode_id = None
    for i, chunk in enumerate(chunks):
        if previous_inference_id is not None:
            assert chunk.inference_id == previous_inference_id
        if previous_episode_id is not None:
            assert chunk.episode_id == previous_episode_id
        previous_inference_id = chunk.inference_id
        previous_episode_id = chunk.episode_id
        variant_name = chunk.variant_name
        assert variant_name == "test"
        assert isinstance(chunk, ChatChunk)
        if i + 1 < len(chunks):
            assert len(chunk.content) == 1
            assert isinstance(chunk.content[0], TextChunk)
            assert chunk.content[0].type == "text"
            assert chunk.content[0].text == expected_text[i]
        else:
            assert len(chunk.content) == 0
            assert chunk.usage is not None
            assert chunk.usage.input_tokens == 10
            assert chunk.usage.output_tokens == 16
            assert chunk.finish_reason == FinishReason.STOP


@pytest.mark.asyncio
async def test_async_reasoning_inference_streaming(
    async_client: AsyncTensorZeroGateway,
):
    stream = await async_client.inference(
        function_name="basic_test",
        variant_name="reasoner",
        input={
            "system": {"assistant_name": "Alfred Pennyworth"},
            "messages": [{"role": "user", "content": "Hello"}],
        },
        tags={"key": "value"},
        stream=True,
    )
    assert isinstance(stream, t.AsyncIterator)

    chunks: t.List[InferenceChunk] = []
    previous_chunk_timestamp = None
    last_chunk_duration = -1
    async for chunk in stream:
        if previous_chunk_timestamp is not None:
            last_chunk_duration = time.time() - previous_chunk_timestamp
        previous_chunk_timestamp = time.time()
        chunks.append(chunk)

    assert last_chunk_duration > 0
    expected_thinking = [
        "hmmm",
        "hmmm",
    ]
    expected_text = [
        "Wally,",
        " the",
        " golden",
        " retriever,",
        " wagged",
        " his",
        " tail",
        " excitedly",
        " as",
        " he",
        " devoured",
        " a",
        " slice",
        " of",
        " cheese",
        " pizza.",
    ]
    previous_inference_id = None
    previous_episode_id = None
    for i, chunk in enumerate(chunks):
        if previous_inference_id is not None:
            assert chunk.inference_id == previous_inference_id
        if previous_episode_id is not None:
            assert chunk.episode_id == previous_episode_id
        previous_inference_id = chunk.inference_id
        previous_episode_id = chunk.episode_id
        variant_name = chunk.variant_name
        assert variant_name == "reasoner"
        assert isinstance(chunk, ChatChunk)
        if i < len(expected_thinking):
            assert len(chunk.content) == 1
            assert chunk.content[0].type == "thought"
            assert isinstance(chunk.content[0], ThoughtChunk)
            assert chunk.content[0].text == expected_thinking[i]
        elif i < len(expected_thinking) + len(expected_text):
            assert len(chunk.content) == 1
            assert chunk.content[0].type == "text"
            assert isinstance(chunk.content[0], TextChunk)
            assert chunk.content[0].text == expected_text[i - len(expected_thinking)]
        else:
            assert len(chunk.content) == 0
            assert chunk.usage is not None
            assert chunk.usage.input_tokens == 10
            assert chunk.usage.output_tokens == 10
            assert chunk.finish_reason == FinishReason.STOP


@pytest.mark.asyncio
async def test_async_inference_streaming_nonexistent_function(
    async_client: AsyncTensorZeroGateway,
):
    with pytest.raises(TensorZeroError) as exc_info:
        stream = await async_client.inference(
            function_name="does_not_exist",
            input={
                "system": {"assistant_name": "Alfred Pennyworth"},
                "messages": [{"role": "user", "content": "Hello"}],
            },
            stream=True,
        )
        assert isinstance(stream, t.AsyncIterator)

        # The httpx client won't make a request until you start consuming the stream
        async for _chunk in stream:
            pass

    assert exc_info.value.status_code == 404
    assert (
        str(exc_info.value)
        == 'TensorZeroError (status code 404): {"error":"Unknown function: does_not_exist"}'
    )


@pytest.mark.asyncio
async def test_async_inference_streaming_malformed_input(
    async_client: AsyncTensorZeroGateway,
):
    with pytest.raises(TensorZeroError) as exc_info:
        stream = await async_client.inference(
            function_name="basic_test",
            input={
                "system": {"name_of_assistant": "Alfred Pennyworth"},  # WRONG
                "messages": [{"role": "user", "content": "Hello"}],
            },
            stream=True,
        )
        assert isinstance(stream, t.AsyncIterator)

        # The httpx client won't make a request until you start consuming the stream
        async for _chunk in stream:
            pass

    assert exc_info.value.status_code == 400
    assert "JSON Schema validation failed" in str(exc_info.value)


@pytest.mark.asyncio
async def test_async_tool_call_inference(async_client: AsyncTensorZeroGateway):
    result = await async_client.inference(
        function_name="weather_helper",
        input={
            "system": {"assistant_name": "Alfred Pennyworth"},
            "messages": [
                {
                    "role": "user",
                    "content": "Hi I'm visiting Brooklyn from Brazil. What's the weather?",
                }
            ],
        },
    )
    assert isinstance(result, ChatInferenceResponse)
    assert result.variant_name == "variant"
    assert isinstance(result, ChatInferenceResponse)
    content = result.content
    assert len(content) == 1
    assert content[0].type == "tool_call"
    assert isinstance(content[0], ToolCall)
    assert content[0].raw_name == "get_temperature"
    assert content[0].id == "0"
    assert content[0].raw_arguments == '{"location":"Brooklyn","units":"celsius"}'
    assert content[0].name == "get_temperature"
    assert content[0].arguments == {"location": "Brooklyn", "units": "celsius"}
    usage = result.usage
    assert usage.input_tokens == 10
    assert usage.output_tokens == 10
    assert result.finish_reason == FinishReason.TOOL_CALL


@pytest.mark.asyncio
async def test_async_malformed_tool_call_inference(
    async_client: AsyncTensorZeroGateway,
):
    result = await async_client.inference(
        function_name="weather_helper",
        input={
            "system": {"assistant_name": "Alfred Pennyworth"},
            "messages": [
                {
                    "role": "user",
                    "content": "Hi I'm visiting Brooklyn from Brazil. What's the weather?",
                }
            ],
        },
        variant_name="bad_tool",
    )
    assert isinstance(result, ChatInferenceResponse)
    assert result.variant_name == "bad_tool"
    assert isinstance(result, ChatInferenceResponse)
    content = result.content
    assert len(content) == 1
    assert isinstance(content[0], ToolCall)
    assert content[0].type == "tool_call"
    assert content[0].raw_name == "get_temperature"
    assert content[0].id == "0"
    assert content[0].raw_arguments == '{"location":"Brooklyn","units":"Celsius"}'
    assert content[0].name == "get_temperature"
    assert content[0].arguments is None
    usage = result.usage
    assert usage.input_tokens == 10
    assert usage.output_tokens == 10


@pytest.mark.asyncio
async def test_async_tool_call_streaming(async_client: AsyncTensorZeroGateway):
    stream = await async_client.inference(
        function_name="weather_helper",
        input={
            "system": {"assistant_name": "Alfred Pennyworth"},
            "messages": [
                {
                    "role": "user",
                    "content": "Hi I'm visiting Brooklyn from Brazil. What's the weather?",
                }
            ],
        },
        stream=True,
    )
    assert isinstance(stream, t.AsyncIterator)
    chunks = [chunk async for chunk in stream]
    expected_text = [
        '{"location"',
        ':"Brooklyn"',
        ',"units"',
        ':"celsius',
        '"}',
    ]
    previous_inference_id = None
    previous_episode_id = None
    for i, chunk in enumerate(chunks):
        if previous_inference_id is not None:
            assert chunk.inference_id == previous_inference_id
        if previous_episode_id is not None:
            assert chunk.episode_id == previous_episode_id
        previous_inference_id = chunk.inference_id
        previous_episode_id = chunk.episode_id
        variant_name = chunk.variant_name
        assert variant_name == "variant"
        assert isinstance(chunk, ChatChunk)
        if i + 1 < len(chunks):
            assert len(chunk.content) == 1
            assert isinstance(chunk.content[0], ToolCallChunk)
            assert chunk.content[0].type == "tool_call"
            assert chunk.content[0].raw_name == "get_temperature"
            assert chunk.content[0].id == "0"
            assert chunk.content[0].raw_arguments == expected_text[i]
        else:
            assert len(chunk.content) == 0
            assert chunk.usage is not None
            assert chunk.usage.input_tokens == 10
            assert chunk.usage.output_tokens == 5
            assert chunk.finish_reason == FinishReason.TOOL_CALL


@pytest.mark.asyncio
async def test_async_json_streaming(async_client: AsyncTensorZeroGateway):
    # We don't actually have a streaming JSON function implemented in `dummy.rs` but it doesn't matter for this test since
    # TensorZero doesn't parse the JSON output of the function for streaming calls.
    stream = await async_client.inference(
        function_name="json_success",
        input={
            "system": {"assistant_name": "Alfred Pennyworth"},
            "messages": [
                {"role": "user", "content": {"country": "Japan"}},
                {"role": "assistant", "content": "ok"},
                # This function has a user schema but we can bypass with RawText
                {"role": "user", "content": [RawText(value="Hello")]},
            ],
        },
        stream=True,
    )
    assert isinstance(stream, t.AsyncIterator)
    chunks = [chunk async for chunk in stream]
    expected_text = [
        "Wally,",
        " the",
        " golden",
        " retriever,",
        " wagged",
        " his",
        " tail",
        " excitedly",
        " as",
        " he",
        " devoured",
        " a",
        " slice",
        " of",
        " cheese",
        " pizza.",
    ]
    previous_inference_id = None
    previous_episode_id = None
    for i, chunk in enumerate(chunks):
        if previous_inference_id is not None:
            assert chunk.inference_id == previous_inference_id
        if previous_episode_id is not None:
            assert chunk.episode_id == previous_episode_id
        previous_inference_id = chunk.inference_id
        previous_episode_id = chunk.episode_id
        variant_name = chunk.variant_name
        assert variant_name == "test"
        assert isinstance(chunk, JsonChunk)
        if i + 1 < len(chunks):
            assert chunk.raw == expected_text[i]
        else:
            assert chunk.usage is not None
            assert chunk.usage.input_tokens == 10
            assert chunk.usage.output_tokens == 16


@pytest.mark.asyncio
async def test_async_json_streaming_reasoning(async_client: AsyncTensorZeroGateway):
    stream = await async_client.inference(
        function_name="json_success",
        variant_name="json_reasoner",
        input={
            "system": {"assistant_name": "Alfred Pennyworth"},
            "messages": [
                {
                    "role": "user",
                    "content": [{"type": "text", "arguments": {"country": "Japan"}}],
                }
            ],
        },
        stream=True,
    )
    assert isinstance(stream, t.AsyncIterator)
    chunks = [chunk async for chunk in stream]
    expected_text = [
        '{"name"',
        ':"John"',
        ',"age"',
        ":30",
        "}",
    ]
    previous_inference_id = None
    previous_episode_id = None
    for i, chunk in enumerate(chunks):
        if previous_inference_id is not None:
            assert chunk.inference_id == previous_inference_id
        if previous_episode_id is not None:
            assert chunk.episode_id == previous_episode_id
        previous_inference_id = chunk.inference_id
        previous_episode_id = chunk.episode_id
        variant_name = chunk.variant_name
        assert variant_name == "json_reasoner"
        assert isinstance(chunk, JsonChunk)
        if i < len(expected_text):
            assert chunk.raw == expected_text[i]
        else:
            assert chunk.raw == ""
            assert chunk.usage is not None
            assert chunk.usage.input_tokens == 10
            assert chunk.usage.output_tokens == 10


@pytest.mark.asyncio
async def test_async_json_success(async_client: AsyncTensorZeroGateway):
    result = await async_client.inference(
        function_name="json_success",
        input={
            "system": {"assistant_name": "Alfred Pennyworth"},
            "messages": [
                {
                    "role": "user",
                    "content": [{"type": "text", "arguments": {"country": "Japan"}}],
                }
            ],
        },
        output_schema={"type": "object", "properties": {"answer": {"type": "string"}}},
        stream=False,
    )
    assert isinstance(result, JsonInferenceResponse)
    assert result.variant_name == "test"
    assert result.output.raw == '{"answer":"Hello"}'
    assert result.output.parsed == {"answer": "Hello"}
    assert result.usage.input_tokens == 10
    assert result.usage.output_tokens == 10


@pytest.mark.asyncio
async def test_async_json_reasoning(async_client: AsyncTensorZeroGateway):
    result = await async_client.inference(
        function_name="json_success",
        variant_name="json_reasoner",
        input={
            "system": {"assistant_name": "Alfred Pennyworth"},
            "messages": [
                {
                    "role": "user",
                    "content": [{"type": "text", "arguments": {"country": "Japan"}}],
                }
            ],
        },
        stream=False,
    )
    assert isinstance(result, JsonInferenceResponse)
    assert result.variant_name == "json_reasoner"
    assert result.output.raw == '{"answer":"Hello"}'
    assert result.output.parsed == {"answer": "Hello"}
    assert result.usage.input_tokens == 10
    assert result.usage.output_tokens == 10


@pytest.mark.asyncio
async def test_async_json_failure(async_client: AsyncTensorZeroGateway):
    result = await async_client.inference(
        function_name="json_fail",
        input={
            "system": {"assistant_name": "Alfred Pennyworth"},
            "messages": [{"role": "user", "content": "Hello, world!"}],
        },
        stream=False,
    )
    assert isinstance(result, JsonInferenceResponse)
    assert result.variant_name == "test"
    assert (
        result.output.raw
        == "Megumin gleefully chanted her spell, unleashing a thunderous explosion that lit up the sky and left a massive crater in its wake."
    )
    assert result.output.parsed is None
    assert result.usage.input_tokens == 10
    assert result.usage.output_tokens == 10


@pytest.mark.asyncio
async def test_async_feedback(async_client: AsyncTensorZeroGateway):
    # Run inference to get a valid inference id and episode id.
    result = await async_client.inference(
        function_name="basic_test",
        input={
            "system": {"assistant_name": "Alfred Pennyworth"},
            "messages": [{"role": "user", "content": "Hello"}],
        },
    )
    assert isinstance(result, ChatInferenceResponse)
    inference_id = result.inference_id
    episode_id = result.episode_id

    result = await async_client.feedback(
        metric_name="user_rating", value=5, episode_id=episode_id
    )
    assert isinstance(result, FeedbackResponse)

    result = await async_client.feedback(
        metric_name="task_success", value=True, inference_id=inference_id
    )
    assert isinstance(result, FeedbackResponse)

    result = await async_client.feedback(
        metric_name="demonstration",
        value="hi how are you",
        inference_id=inference_id,
        tags={"author": "Alice"},
    )
    assert isinstance(result, FeedbackResponse)


@pytest.mark.asyncio
async def test_async_feedback_invalid_input(async_client: AsyncTensorZeroGateway):
    with pytest.raises(TensorZeroError):
        await async_client.feedback(metric_name="test_metric", value=5)

    with pytest.raises(TensorZeroError):
        await async_client.feedback(
            metric_name="test_metric",
            value=5,
            episode_id=UUID("123e4567-e89b-12d3-a456-426614174000"),
            inference_id=UUID("123e4567-e89b-12d3-a456-426614174001"),
        )


@pytest.mark.asyncio
async def test_async_tensorzero_error(async_client: AsyncTensorZeroGateway):
    with pytest.raises(TensorZeroError) as excinfo:
        await async_client.inference(
            function_name="not_a_function", input={"messages": []}
        )

    assert (
        str(excinfo.value)
        == 'TensorZeroError (status code 404): {"error":"Unknown function: not_a_function"}'
    )


@pytest.mark.asyncio
async def test_async_dynamic_credentials(async_client: AsyncTensorZeroGateway):
    result = await async_client.inference(
        function_name="basic_test",
        variant_name="test_dynamic_api_key",
        input={
            "system": {"assistant_name": "Alfred Pennyworth"},
            "messages": [{"role": "user", "content": "Hello"}],
        },
        credentials={"DUMMY_API_KEY": "good_key"},
    )
    assert isinstance(result, ChatInferenceResponse)
    assert result.variant_name == "test_dynamic_api_key"
    assert isinstance(result, ChatInferenceResponse)
    content = result.content
    assert len(content) == 1
    assert content[0].type == "text"
    assert isinstance(content[0], Text)
    assert (
        content[0].text
        == "Megumin gleefully chanted her spell, unleashing a thunderous explosion that lit up the sky and left a massive crater in its wake."
    )
    usage = result.usage
    assert usage.input_tokens == 10
    assert usage.output_tokens == 10


def test_sync_error():
    with pytest.raises(Exception) as exc_info:
        with TensorZeroGateway.build_http(gateway_url="http://localhost:3000"):
            raise Exception("My error")
    assert str(exc_info.value) == "My error"


@pytest.mark.asyncio
async def test_async_error():
    with pytest.raises(Exception) as exc_info:
        client_fut = AsyncTensorZeroGateway.build_http(
            gateway_url="http://localhost:3000"
        )
        assert isinstance(client_fut, t.Awaitable)
        async with await client_fut:
            raise Exception("My error")
    assert str(exc_info.value) == "My error"


@pytest.fixture(params=[ClientType.HttpGateway, ClientType.EmbeddedGateway])
def sync_client(request: FixtureRequest):
    if request.param == ClientType.HttpGateway:
        with TensorZeroGateway.build_http(
            gateway_url="http://localhost:3000"
        ) as client:
            yield client
    else:
        with TensorZeroGateway.build_embedded(
            config_file=TEST_CONFIG_FILE,
            clickhouse_url="http://chuser:chpassword@localhost:8123/tensorzero-python-e2e",
        ) as client:
            yield client


def test_sync_inference_caching(sync_client: TensorZeroGateway):
    result = sync_client.inference(
        function_name="basic_test",
        input={
            "system": {"assistant_name": "Alfred Pennyworth"},
            "messages": [{"role": "user", "content": "Hello"}],
        },
        tags={"key": "value"},
    )
    assert isinstance(result, ChatInferenceResponse)
    assert result.variant_name == "test"
    content = result.content
    assert len(content) == 1
    assert content[0].type == "text"
    assert isinstance(content[0], Text)
    assert (
        content[0].text
        == "Megumin gleefully chanted her spell, unleashing a thunderous explosion that lit up the sky and left a massive crater in its wake."
    )
    usage = result.usage
    assert usage.input_tokens == 10
    assert usage.output_tokens == 10

    # Test caching
    result = sync_client.inference(
        function_name="basic_test",
        input={
            "system": {"assistant_name": "Alfred Pennyworth"},
            "messages": [{"role": "user", "content": "Hello"}],
        },
        cache_options={"max_age_s": 10, "enabled": "on"},
        tags={"key": "value"},
    )
    assert isinstance(result, ChatInferenceResponse)
    assert result.variant_name == "test"
    content = result.content
    assert len(content) == 1
    assert content[0].type == "text"
    assert isinstance(content[0], Text)
    assert (
        content[0].text
        == "Megumin gleefully chanted her spell, unleashing a thunderous explosion that lit up the sky and left a massive crater in its wake."
    )
    usage = result.usage
    assert usage.input_tokens == 0  # should be cached
    assert usage.output_tokens == 0  # should be cached


def test_sync_inference_streaming_caching(sync_client: TensorZeroGateway):
    stream = sync_client.inference(
        function_name="basic_test",
        input={
            "system": {"assistant_name": "Alfred Pennyworth"},
            "messages": [{"role": "user", "content": "Hello"}],
        },
        stream=True,
    )
    assert isinstance(stream, t.Iterator)

    chunks: t.List[ChatChunk] = []
    for chunk in stream:
        assert isinstance(chunk, ChatChunk)
        chunks.append(chunk)

    expected_text = [
        "Wally,",
        " the",
        " golden",
        " retriever,",
        " wagged",
        " his",
        " tail",
        " excitedly",
        " as",
        " he",
        " devoured",
        " a",
        " slice",
        " of",
        " cheese",
        " pizza.",
    ]

    for i, chunk in enumerate(chunks[:-1]):
        assert len(chunk.content) == 1
        assert chunk.content[0].type == "text"
        assert isinstance(chunk.content[0], TextChunk)
        assert chunk.content[0].text == expected_text[i]

    final_chunk = chunks[-1]
    assert len(final_chunk.content) == 0
    assert final_chunk.usage is not None
    assert final_chunk.usage.input_tokens == 10
    assert final_chunk.usage.output_tokens == 16

    # Test caching
    stream = sync_client.inference(
        function_name="basic_test",
        input={
            "system": {"assistant_name": "Alfred Pennyworth"},
            "messages": [{"role": "user", "content": "Hello"}],
        },
        stream=True,
        cache_options={"max_age_s": 10, "enabled": "on"},
    )
    assert isinstance(stream, t.Iterator)

    chunks: t.List[ChatChunk] = []
    for chunk in stream:
        assert isinstance(chunk, ChatChunk)
        chunks.append(chunk)

    for i, chunk in enumerate(chunks[:-1]):
        assert len(chunk.content) == 1
        assert chunk.content[0].type == "text"
        assert isinstance(chunk.content[0], TextChunk)
        assert chunk.content[0].text == expected_text[i]

    final_chunk = chunks[-1]
    assert len(final_chunk.content) == 0
    if final_chunk.usage is not None:
        assert final_chunk.usage.input_tokens == 0  # should be cached
        assert final_chunk.usage.output_tokens == 0  # should be cached


def test_default_function_inference(sync_client: TensorZeroGateway):
    input = {
        "system": "You are a helpful assistant named Alfred Pennyworth.",
        "messages": [{"role": "user", "content": [Text(type="text", text="Hello")]}],
    }
    input_copy = deepcopy(input)
    result = sync_client.inference(
        model_name="dummy::test",
        input=input,
        episode_id=uuid7(),  # This would not typically be done but this partially verifies that uuid7 is using a correct implementation
        # because the gateway validates some of the properties needed
        tags={"key": "value"},
    )
    assert isinstance(result, ChatInferenceResponse)
    assert input == input_copy, "Input should not be modified by the client"
    assert result.variant_name == "dummy::test"
    assert isinstance(result, ChatInferenceResponse)
    content = result.content
    assert len(content) == 1
    assert content[0].type == "text"
    assert isinstance(content[0], Text)
    assert (
        content[0].text
        == "Megumin gleefully chanted her spell, unleashing a thunderous explosion that lit up the sky and left a massive crater in its wake."
    )
    usage = result.usage
    assert usage.input_tokens == 10
    assert usage.output_tokens == 10


def test_image_inference_base64(sync_client: TensorZeroGateway):
    basepath = path.dirname(__file__)
    with open(
        f"{basepath}/../../../tensorzero-internal/tests/e2e/providers/ferris.png", "rb"
    ) as f:
        ferris_png = base64.b64encode(f.read()).decode("ascii")

    input = {
        "system": "You are a helpful assistant named Alfred Pennyworth.",
        "messages": [
            {
                "role": "user",
                "content": [
                    ImageBase64(
                        data=ferris_png,
                        mime_type="image/png",
                    )
                ],
            }
        ],
    }
    input_copy = deepcopy(input)
    result = sync_client.inference(
        model_name="dummy::extract_images",
        input=input,
        episode_id=uuid7(),  # This would not typically be done but this partially verifies that uuid7 is using a correct implementation
        # because the gateway validates some of the properties needed
    )
    assert isinstance(result, ChatInferenceResponse)
    assert input == input_copy, "Input should not be modified by the client"
    assert result.variant_name == "dummy::extract_images"
    content = result.content
    assert len(content) == 1
    assert content[0].type == "text"
    assert isinstance(content[0], Text)
    assert content[0].text is not None
    json_content = json.loads(content[0].text)
    assert json_content == [
        {
            "image": {"url": None, "mime_type": "image/png"},
            "storage_path": {
                "kind": {"type": "disabled"},
                "path": "observability/images/08bfa764c6dc25e658bab2b8039ddb494546c3bc5523296804efc4cab604df5d.png",
            },
        }
    ]


def test_image_inference_url(sync_client: TensorZeroGateway):
    input = {
        "system": "You are a helpful assistant named Alfred Pennyworth.",
        "messages": [
            {
                "role": "user",
                "content": [
                    ImageUrl(
                        url="https://raw.githubusercontent.com/tensorzero/tensorzero/ff3e17bbd3e32f483b027cf81b54404788c90dc1/tensorzero-internal/tests/e2e/providers/ferris.png"
                    )
                ],
            }
        ],
    }
    input_copy = deepcopy(input)
    result = sync_client.inference(
        model_name="dummy::extract_images",
        input=input,
        episode_id=uuid7(),  # This would not typically be done but this partially verifies that uuid7 is using a correct implementation
        # because the gateway validates some of the properties needed
    )
    assert isinstance(result, ChatInferenceResponse)
    assert input == input_copy, "Input should not be modified by the client"
    assert result.variant_name == "dummy::extract_images"
    assert isinstance(result, ChatInferenceResponse)
    content = result.content
    assert len(content) == 1
    assert content[0].type == "text"
    assert isinstance(content[0], Text)
    assert content[0].text is not None
    json_content = json.loads(content[0].text)
    assert json_content == [
        {
            "image": {
                "url": "https://raw.githubusercontent.com/tensorzero/tensorzero/ff3e17bbd3e32f483b027cf81b54404788c90dc1/tensorzero-internal/tests/e2e/providers/ferris.png",
                "mime_type": "image/png",
            },
            "storage_path": {
                "kind": {"type": "disabled"},
                "path": "observability/images/08bfa764c6dc25e658bab2b8039ddb494546c3bc5523296804efc4cab604df5d.png",
            },
        }
    ]


def test_sync_malformed_inference(sync_client: TensorZeroGateway):
    with pytest.raises(TensorZeroError) as exc_info:
        sync_client.inference(
            function_name="basic_test",
            input={
                "system": {"name_of_assistant": "Alfred Pennyworth"},  # WRONG
                "messages": [{"role": "user", "content": "Hello"}],
            },
        )
    assert exc_info.value.status_code == 400


def test_sync_inference_streaming(sync_client: TensorZeroGateway):
    stream = sync_client.inference(
        function_name="basic_test",
        input={
            "system": {"assistant_name": "Alfred Pennyworth"},
            "messages": [{"role": "user", "content": "Hello"}],
        },
        stream=True,
        tags={"key": "value"},
    )
    assert isinstance(stream, t.Iterator)

    chunks: t.List[InferenceChunk] = []
    previous_chunk_timestamp = None
    last_chunk_duration = -1
    for chunk in stream:
        if previous_chunk_timestamp is not None:
            last_chunk_duration = time.time() - previous_chunk_timestamp
        previous_chunk_timestamp = time.time()
        chunks.append(chunk)

    assert last_chunk_duration > 0.0

    expected_text = [
        "Wally,",
        " the",
        " golden",
        " retriever,",
        " wagged",
        " his",
        " tail",
        " excitedly",
        " as",
        " he",
        " devoured",
        " a",
        " slice",
        " of",
        " cheese",
        " pizza.",
    ]
    previous_inference_id = None
    previous_episode_id = None
    for i, chunk in enumerate(chunks):
        if previous_inference_id is not None:
            assert chunk.inference_id == previous_inference_id
        if previous_episode_id is not None:
            assert chunk.episode_id == previous_episode_id
        previous_inference_id = chunk.inference_id
        previous_episode_id = chunk.episode_id
        variant_name = chunk.variant_name
        assert variant_name == "test"
        assert isinstance(chunk, ChatChunk)
        if i + 1 < len(chunks):
            assert len(chunk.content) == 1
            assert chunk.content[0].type == "text"
            assert isinstance(chunk.content[0], TextChunk)
            assert chunk.content[0].text == expected_text[i]
        else:
            assert len(chunk.content) == 0
            assert chunk.usage is not None
            assert chunk.usage.input_tokens == 10
            assert chunk.usage.output_tokens == 16


def test_sync_inference_streaming_nonexistent_function(sync_client: TensorZeroGateway):
    with pytest.raises(TensorZeroError) as exc_info:
        stream = sync_client.inference(
            function_name="does_not_exist",
            input={
                "system": {"assistant_name": "Alfred Pennyworth"},
                "messages": [{"role": "user", "content": "Hello"}],
            },
            stream=True,
        )
        assert isinstance(stream, t.Iterator)

        # The httpx client won't make a request until you start consuming the stream
        for _chunk in stream:
            pass

    assert exc_info.value.status_code == 404


def test_sync_inference_streaming_malformed_input(sync_client: TensorZeroGateway):
    with pytest.raises(TensorZeroError) as exc_info:
        stream = sync_client.inference(
            function_name="basic_test",
            input={
                "system": {"name_of_assistant": "Alfred Pennyworth"},  # WRONG
                "messages": [{"role": "user", "content": "Hello"}],
            },
            stream=True,
        )
        assert isinstance(stream, t.Iterator)

        # The httpx client won't make a request until you start consuming the stream
        for _chunk in stream:
            pass

    assert exc_info.value.status_code == 400
    assert "JSON Schema validation failed" in str(exc_info.value)


def test_sync_tool_call_inference(sync_client: TensorZeroGateway):
    result = sync_client.inference(
        function_name="weather_helper",
        input={
            "system": {"assistant_name": "Alfred Pennyworth"},
            "messages": [
                {
                    "role": "user",
                    "content": "Hi I'm visiting Brooklyn from Brazil. What's the weather?",
                }
            ],
        },
    )

    assert isinstance(result, ChatInferenceResponse)
    assert result.variant_name == "variant"
    content = result.content
    assert len(content) == 1
    assert isinstance(content[0], ToolCall)
    assert content[0].type == "tool_call"
    assert content[0].raw_name == "get_temperature"
    assert content[0].id == "0"
    assert content[0].raw_arguments == '{"location":"Brooklyn","units":"celsius"}'
    assert content[0].name == "get_temperature"
    assert content[0].arguments == {"location": "Brooklyn", "units": "celsius"}
    usage = result.usage
    assert usage.input_tokens == 10
    assert usage.output_tokens == 10


def test_sync_reasoning_inference(sync_client: TensorZeroGateway):
    result = sync_client.inference(
        function_name="basic_test",
        variant_name="reasoner",
        input={
            "system": {"assistant_name": "Alfred Pennyworth"},
            "messages": [{"role": "user", "content": "Hello"}],
        },
        tags={"key": "value"},
    )
    assert isinstance(result, ChatInferenceResponse)
    assert result.variant_name == "reasoner"
    assert isinstance(result, ChatInferenceResponse)
    content = result.content
    assert len(content) == 2
    assert isinstance(content[0], Thought)
    assert content[0].type == "thought"
    assert content[0].text == "hmmm"
    assert content[1].type == "text"
    assert isinstance(content[1], Text)
    assert (
        content[1].text
        == "Megumin gleefully chanted her spell, unleashing a thunderous explosion that lit up the sky and left a massive crater in its wake."
    )
    usage = result.usage
    assert usage.input_tokens == 10
    assert usage.output_tokens == 10


def test_sync_malformed_tool_call_inference(sync_client: TensorZeroGateway):
    result = sync_client.inference(
        function_name="weather_helper",
        input={
            "system": {"assistant_name": "Alfred Pennyworth"},
            "messages": [
                {
                    "role": "user",
                    "content": "Hi I'm visiting Brooklyn from Brazil. What's the weather?",
                }
            ],
        },
        variant_name="bad_tool",
    )
    assert isinstance(result, ChatInferenceResponse)
    assert result.variant_name == "bad_tool"
    assert isinstance(result, ChatInferenceResponse)
    content = result.content
    assert len(content) == 1
    assert content[0].type == "tool_call"
    assert isinstance(content[0], ToolCall)
    assert content[0].raw_name == "get_temperature"
    assert content[0].id == "0"
    assert content[0].raw_arguments == '{"location":"Brooklyn","units":"Celsius"}'
    assert content[0].name == "get_temperature"
    assert content[0].arguments is None
    usage = result.usage
    assert usage.input_tokens == 10
    assert usage.output_tokens == 10


def test_sync_tool_call_streaming(sync_client: TensorZeroGateway):
    stream = sync_client.inference(
        function_name="weather_helper",
        input={
            "system": {"assistant_name": "Alfred Pennyworth"},
            "messages": [
                {
                    "role": "user",
                    "content": "Hi I'm visiting Brooklyn from Brazil. What's the weather?",
                }
            ],
        },
        stream=True,
    )
    assert isinstance(stream, t.Iterator)
    chunks = list(stream)
    expected_text = [
        '{"location"',
        ':"Brooklyn"',
        ',"units"',
        ':"celsius',
        '"}',
    ]
    previous_inference_id = None
    previous_episode_id = None
    for i, chunk in enumerate(chunks):
        if previous_inference_id is not None:
            assert chunk.inference_id == previous_inference_id
        if previous_episode_id is not None:
            assert chunk.episode_id == previous_episode_id
        previous_inference_id = chunk.inference_id
        previous_episode_id = chunk.episode_id
        variant_name = chunk.variant_name
        assert variant_name == "variant"
        assert isinstance(chunk, ChatChunk)
        if i + 1 < len(chunks):
            assert len(chunk.content) == 1
            assert isinstance(chunk.content[0], ToolCallChunk)
            assert chunk.content[0].type == "tool_call"
            assert chunk.content[0].raw_name == "get_temperature"
            assert chunk.content[0].id == "0"
            assert chunk.content[0].raw_arguments == expected_text[i]
        else:
            assert len(chunk.content) == 0
            assert chunk.usage is not None
            assert chunk.usage.input_tokens == 10
            assert chunk.usage.output_tokens == 5


def test_sync_reasoning_inference_streaming(sync_client: TensorZeroGateway):
    stream = sync_client.inference(
        function_name="basic_test",
        variant_name="reasoner",
        input={
            "system": {"assistant_name": "Alfred Pennyworth"},
            "messages": [{"role": "user", "content": "Hello"}],
        },
        tags={"key": "value"},
        stream=True,
    )
    assert isinstance(stream, t.Iterator)

    chunks: t.List[InferenceChunk] = []
    previous_chunk_timestamp = None
    last_chunk_duration = -1
    for chunk in stream:
        if previous_chunk_timestamp is not None:
            last_chunk_duration = time.time() - previous_chunk_timestamp
        previous_chunk_timestamp = time.time()
        chunks.append(chunk)

    assert last_chunk_duration > 0
    expected_thinking = [
        "hmmm",
        "hmmm",
    ]
    expected_text = [
        "Wally,",
        " the",
        " golden",
        " retriever,",
        " wagged",
        " his",
        " tail",
        " excitedly",
        " as",
        " he",
        " devoured",
        " a",
        " slice",
        " of",
        " cheese",
        " pizza.",
    ]
    previous_inference_id = None
    previous_episode_id = None
    for i, chunk in enumerate(chunks):
        if previous_inference_id is not None:
            assert chunk.inference_id == previous_inference_id
        if previous_episode_id is not None:
            assert chunk.episode_id == previous_episode_id
        previous_inference_id = chunk.inference_id
        previous_episode_id = chunk.episode_id
        variant_name = chunk.variant_name
        assert variant_name == "reasoner"
        assert isinstance(chunk, ChatChunk)
        if i < len(expected_thinking):
            assert len(chunk.content) == 1
            assert chunk.content[0].type == "thought"
            assert isinstance(chunk.content[0], ThoughtChunk)
            assert chunk.content[0].text == expected_thinking[i]
        elif i < len(expected_thinking) + len(expected_text):
            assert len(chunk.content) == 1
            assert isinstance(chunk.content[0], TextChunk)
            assert chunk.content[0].type == "text"
            assert chunk.content[0].text == expected_text[i - len(expected_thinking)]
        else:
            assert len(chunk.content) == 0
            assert chunk.usage is not None
            assert chunk.usage.input_tokens == 10
            assert chunk.usage.output_tokens == 10


def test_sync_json_streaming(sync_client: TensorZeroGateway):
    # We don't actually have a streaming JSON function implemented in `dummy.rs` but it doesn't matter for this test since
    # TensorZero doesn't parse the JSON output of the function for streaming calls.
    stream = sync_client.inference(
        function_name="json_success",
        input={
            "system": {"assistant_name": "Alfred Pennyworth"},
            "messages": [
                {
                    "role": "user",
                    "content": [{"type": "text", "arguments": {"country": "Japan"}}],
                }
            ],
        },
        stream=True,
    )
    assert isinstance(stream, t.Iterator)
    chunks = list(stream)
    expected_text = [
        "Wally,",
        " the",
        " golden",
        " retriever,",
        " wagged",
        " his",
        " tail",
        " excitedly",
        " as",
        " he",
        " devoured",
        " a",
        " slice",
        " of",
        " cheese",
        " pizza.",
    ]
    previous_inference_id = None
    previous_episode_id = None
    for i, chunk in enumerate(chunks):
        if previous_inference_id is not None:
            assert chunk.inference_id == previous_inference_id
        if previous_episode_id is not None:
            assert chunk.episode_id == previous_episode_id
        previous_inference_id = chunk.inference_id
        previous_episode_id = chunk.episode_id
        variant_name = chunk.variant_name
        assert variant_name == "test"
        assert isinstance(chunk, JsonChunk)
        if i + 1 < len(chunks):
            assert chunk.raw == expected_text[i]
        else:
            assert chunk.usage is not None
            assert chunk.usage.input_tokens == 10
            assert chunk.usage.output_tokens == 16


def test_sync_json_streaming_reasoning(sync_client: TensorZeroGateway):
    stream = sync_client.inference(
        function_name="json_success",
        variant_name="json_reasoner",
        input={
            "system": {"assistant_name": "Alfred Pennyworth"},
            "messages": [
                {
                    "role": "user",
                    "content": [{"type": "text", "arguments": {"country": "Japan"}}],
                }
            ],
        },
        stream=True,
    )
    assert isinstance(stream, t.Iterator)
    chunks = list(stream)
    expected_text = [
        '{"name"',
        ':"John"',
        ',"age"',
        ":30",
        "}",
    ]
    previous_inference_id = None
    previous_episode_id = None
    for i, chunk in enumerate(chunks):
        if previous_inference_id is not None:
            assert chunk.inference_id == previous_inference_id
        if previous_episode_id is not None:
            assert chunk.episode_id == previous_episode_id
        previous_inference_id = chunk.inference_id
        previous_episode_id = chunk.episode_id
        variant_name = chunk.variant_name
        assert variant_name == "json_reasoner"
        assert isinstance(chunk, JsonChunk)
        if i < len(expected_text):
            assert chunk.raw == expected_text[i]
        else:
            assert chunk.raw == ""
            assert chunk.usage is not None
            assert chunk.usage.input_tokens == 10
            assert chunk.usage.output_tokens == 10


def test_sync_json_success(sync_client: TensorZeroGateway):
    result = sync_client.inference(
        function_name="json_success",
        input={
            "system": {"assistant_name": "Alfred Pennyworth"},
            "messages": [
                {
                    "role": "user",
                    "content": [{"type": "text", "arguments": {"country": "Japan"}}],
                }
            ],
        },
        output_schema={"type": "object", "properties": {"answer": {"type": "string"}}},
        stream=False,
    )
    assert isinstance(result, JsonInferenceResponse)
    assert result.variant_name == "test"
    assert result.output.raw == '{"answer":"Hello"}'
    assert result.output.parsed == {"answer": "Hello"}
    assert result.usage.input_tokens == 10
    assert result.usage.output_tokens == 10


def test_sync_json_reasoning(sync_client: TensorZeroGateway):
    result = sync_client.inference(
        function_name="json_success",
        variant_name="json_reasoner",
        input={
            "system": {"assistant_name": "Alfred Pennyworth"},
            "messages": [
                {
                    "role": "user",
                    "content": [{"type": "text", "arguments": {"country": "Japan"}}],
                }
            ],
        },
        stream=False,
    )
    assert isinstance(result, JsonInferenceResponse)
    assert result.variant_name == "json_reasoner"
    assert result.output.raw == '{"answer":"Hello"}'
    assert result.output.parsed == {"answer": "Hello"}
    assert result.usage.input_tokens == 10
    assert result.usage.output_tokens == 10


def test_sync_json_failure(sync_client: TensorZeroGateway):
    result = sync_client.inference(
        function_name="json_fail",
        input={
            "system": {"assistant_name": "Alfred Pennyworth"},
            "messages": [{"role": "user", "content": "Hello, world!"}],
        },
        stream=False,
    )
    assert isinstance(result, JsonInferenceResponse)
    assert result.variant_name == "test"
    assert (
        result.output.raw
        == "Megumin gleefully chanted her spell, unleashing a thunderous explosion that lit up the sky and left a massive crater in its wake."
    )
    assert result.output.parsed is None
    assert result.usage.input_tokens == 10
    assert result.usage.output_tokens == 10


def test_sync_feedback(sync_client: TensorZeroGateway):
    result = sync_client.inference(
        function_name="basic_test",
        input={
            "system": {"assistant_name": "Alfred Pennyworth"},
            "messages": [{"role": "user", "content": "Hello"}],
        },
    )
    assert isinstance(result, ChatInferenceResponse)
    inference_id = result.inference_id
    episode_id = result.episode_id

    result = sync_client.feedback(
        metric_name="user_rating", value=5, episode_id=episode_id
    )
    assert isinstance(result, FeedbackResponse)

    result = sync_client.feedback(
        metric_name="task_success", value=True, inference_id=inference_id
    )
    assert isinstance(result, FeedbackResponse)

    result = sync_client.feedback(
        metric_name="demonstration",
        value="hi how are you",
        inference_id=inference_id,
        tags={"author": "Alice"},
    )
    assert isinstance(result, FeedbackResponse)


def test_sync_feedback_invalid_input(sync_client: TensorZeroGateway):
    with pytest.raises(TensorZeroError):
        sync_client.feedback(metric_name="test_metric", value=5)

    with pytest.raises(TensorZeroError):
        sync_client.feedback(
            metric_name="test_metric",
            value=5,
            episode_id=UUID("123e4567-e89b-12d3-a456-426614174000"),
            inference_id=UUID("123e4567-e89b-12d3-a456-426614174001"),
        )


def test_sync_tensorzero_error(sync_client: TensorZeroGateway):
    with pytest.raises(TensorZeroError) as excinfo:
        sync_client.inference(function_name="not_a_function", input={"messages": []})

    assert (
        str(excinfo.value)
        == 'TensorZeroError (status code 404): {"error":"Unknown function: not_a_function"}'
    )


def test_sync_basic_inference_with_content_block(sync_client: TensorZeroGateway):
    result = sync_client.inference(
        function_name="basic_test",
        input={
            "system": {"assistant_name": "Alfred Pennyworth"},
            "messages": [
                {
                    "role": "user",
                    "content": [
                        Text(type="text", text="Hello"),
                        ToolCall(
                            type="tool_call",
                            id="1",
                            name="test_tool",
                            raw_arguments=json.dumps({"arg": "value"}),
                            raw_name="test_tool",
                            arguments={"arg": "value"},
                        ),
                        ToolResult(
                            name="test_tool",
                            result="success",
                            id="1",
                        ),
                    ],
                }
            ],
        },
    )
    assert isinstance(result, ChatInferenceResponse)
    assert result.variant_name == "test"
    content = result.content
    assert len(content) == 1
    assert content[0].type == "text"
    assert isinstance(content[0], Text)
    assert (
        content[0].text
        == "Megumin gleefully chanted her spell, unleashing a thunderous explosion that lit up the sky and left a massive crater in its wake."
    )
    usage = result.usage
    assert usage.input_tokens == 10
    assert usage.output_tokens == 10


def test_sync_basic_inference_with_content_block_plain_dict(
    sync_client: TensorZeroGateway,
):
    result = sync_client.inference(
        function_name="basic_test",
        input={
            "system": {"assistant_name": "Alfred Pennyworth"},
            "messages": [
                {
                    "role": "user",
                    "content": [
                        {"type": "text", "text": "Hello"},
                        {
                            "type": "tool_call",
                            "id": "1",
                            "name": "test",
                            "arguments": json.dumps({"arg": "value"}),
                        },
                        {
                            "type": "tool_result",
                            "name": "test",
                            "result": "success",
                            "id": "1",
                        },
                    ],
                }
            ],
        },
    )
    assert isinstance(result, ChatInferenceResponse)
    assert result.variant_name == "test"
    content = result.content
    assert len(content) == 1
    assert content[0].type == "text"
    assert isinstance(content[0], Text)
    assert (
        content[0].text
        == "Megumin gleefully chanted her spell, unleashing a thunderous explosion that lit up the sky and left a massive crater in its wake."
    )
    usage = result.usage
    assert usage.input_tokens == 10
    assert usage.output_tokens == 10


def test_prepare_inference_request(sync_client: TensorZeroGateway):
    # Test a simple request with string input and a structured system message
    # This is a private method, so we ignore type checking
    request = sync_client._prepare_inference_request(  # type: ignore
        function_name="basic_test",
        input={
            "system": {"assistant_name": "Alfred Pennyworth"},
            "messages": [{"role": "user", "content": "Hello"}],
        },
    )
    assert request["input"]["messages"][0]["content"] == [
        {"type": "text", "text": "Hello"}
    ]
    assert request["input"]["system"] == {"assistant_name": "Alfred Pennyworth"}
    assert request["function_name"] == "basic_test"

    # Test a complex request that covers every argument of the client
    episode_id = uuid7()
    request = sync_client._prepare_inference_request(  # type: ignore
        function_name="basic_test",
        input={
            "system": "you are the bad guy",
            "messages": [
                {
                    "role": "user",
                    "content": [
                        ToolCall(
                            type="tool_call",
                            id="1",
                            name="test_tool",
                            raw_arguments=json.dumps({"arg": "value"}),
                            raw_name="test_tool",
                            arguments={"arg": "value"},
                        )
                    ],
                },
                {
                    "role": "assistant",
                    "content": [
                        ToolResult(
                            name="test_tool",
                            result="success",
                            id="1",
                        )
                    ],
                },
                {
                    "role": "user",
                    "content": [
                        Text(type="text", arguments={"foo": "bar"}),
                        ToolResult(name="drill", result="screwed", id="aaaa"),
                    ],
                },
            ],
        },
        stream=True,
        dryrun=False,
        episode_id=episode_id,
        output_schema={"type": "object", "properties": {"answer": {"type": "string"}}},
        variant_name="baz",
        params={"chat_completion": {"temperature": 0.1}},
        tool_choice="auto",
        parallel_tool_calls=True,
        additional_tools=[
            {"name": "drill", "parameters": '{"foo": "bar"}', "description": "drills"}
        ],
    )

    assert request["input"]["messages"][0]["content"][0] == {
        "type": "tool_call",
        "id": "1",
        "name": "test_tool",
        "arguments": {"arg": "value"},
        "raw_name": "test_tool",
        "raw_arguments": '{"arg": "value"}',
    }
    assert request["input"]["messages"][1]["content"][0] == {
        "type": "tool_result",
        "name": "test_tool",
        "result": "success",
        "id": "1",
    }
    assert request["input"]["messages"][2]["content"][0] == {
        "type": "text",
        "arguments": {"foo": "bar"},
    }
    assert request["input"]["messages"][2]["content"][1] == {
        "type": "tool_result",
        "name": "drill",
        "result": "screwed",
        "id": "aaaa",
    }
    assert request["input"]["system"] == "you are the bad guy"
    assert request["stream"]
    assert not request["dryrun"]
    assert request["episode_id"] == str(episode_id)
    assert request["output_schema"] == {
        "type": "object",
        "properties": {"answer": {"type": "string"}},
    }
    assert request["params"]["chat_completion"]["temperature"] == 0.1
    assert request["tool_choice"] == "auto"
    assert request["additional_tools"][0] == {
        "name": "drill",
        "parameters": '{"foo": "bar"}',
        "description": "drills",
        "strict": False,
    }
    assert len(request["additional_tools"]) == 1  # type: ignore
    assert request["variant_name"] == "baz"
    assert request["function_name"] == "basic_test"
    assert request["parallel_tool_calls"]


def test_extra_headers_raw(sync_client: TensorZeroGateway):
    with pytest.raises(TensorZeroError) as exc_info:
        sync_client.inference(
            function_name="basic_test",
            variant_name="openai",
            input={
                "system": {"assistant_name": "Alfred Pennyworth"},
                "messages": [{"role": "user", "content": "Write me a haiku"}],
            },
            extra_headers=[
                {
                    "variant_name": "openai",
                    "name": "Authorization",
                    "value": "fake_auth_token",
                }
            ],
        )
    assert "You didn't provide an API key" in str(exc_info.value)


def test_extra_body_raw(sync_client: TensorZeroGateway):
    result = sync_client.inference(
        function_name="basic_test",
        variant_name="openai",
        input={
            "system": {"assistant_name": "Alfred Pennyworth"},
            "messages": [{"role": "user", "content": "Write me a haiku"}],
        },
        extra_body=[
            {"variant_name": "openai", "pointer": "/max_completion_tokens", "value": 2}
        ],
    )
    assert isinstance(result, ChatInferenceResponse)
    assert result.variant_name == "openai"
    content = result.content
    assert len(content) == 1
    assert content[0].type == "text"
    assert isinstance(content[0], Text)
    assert content[0].text is not None
    assert len(content[0].text.split(" ")) <= 2
    usage = result.usage
    assert usage.output_tokens == 2


def test_extra_body_types(sync_client: TensorZeroGateway):
    result = sync_client.inference(
        function_name="basic_test",
        variant_name="openai",
        input={
            "system": {"assistant_name": "Alfred Pennyworth"},
            "messages": [
                {
                    "role": "user",
                    "content": "Write me a haiku starting with the word 'Potato', and output a JSON object with the key 'haiku'",
                }
            ],
        },
        extra_body=[
            VariantExtraBody(
                variant_name="openai",
                pointer="/response_format",
                value={"type": "json_object"},
            ),
            ProviderExtraBody(
                model_provider_name="tensorzero::model_name::gpt-4o-mini-2024-07-18::provider_name::openai",
                pointer="/stop",
                value="Potato",
            ),
        ],
    )
    assert isinstance(result, ChatInferenceResponse)
    assert result.variant_name == "openai"
    content = result.content
    assert len(content) == 1
    assert content[0].type == "text"
    assert isinstance(content[0], Text)
    assert content[0].text is not None
    assert '"haiku"' in content[0].text
    assert "Potato" not in content[0].text


def test_sync_dynamic_credentials(sync_client: TensorZeroGateway):
    result = sync_client.inference(
        function_name="basic_test",
        variant_name="test_dynamic_api_key",
        input={
            "system": {"assistant_name": "Alfred Pennyworth"},
            "messages": [{"role": "user", "content": "Hello"}],
        },
        credentials={"DUMMY_API_KEY": "good_key"},
    )
    assert isinstance(result, ChatInferenceResponse)
    assert result.variant_name == "test_dynamic_api_key"
    content = result.content
    assert len(content) == 1
    assert content[0].type == "text"
    assert isinstance(content[0], Text)
    assert (
        content[0].text
        == "Megumin gleefully chanted her spell, unleashing a thunderous explosion that lit up the sky and left a massive crater in its wake."
    )
    usage = result.usage
    assert usage.input_tokens == 10
    assert usage.output_tokens == 10


def test_sync_err_in_stream(sync_client: TensorZeroGateway):
    result = sync_client.inference(
        function_name="basic_test",
        variant_name="err_in_stream",
        input={
            "system": {"assistant_name": "Alfred Pennyworth"},
            "messages": [{"role": "user", "content": "Hello"}],
        },
        stream=True,
    )
    assert isinstance(result, t.Iterator)

    next(result)
    next(result)
    next(result)
    with pytest.raises(TensorZeroError) as exc_info:
        next(result)
    assert "Dummy error in stream" in str(exc_info.value)
    remaining_chunks = list(result)
    assert len(remaining_chunks) == 13


@pytest.mark.asyncio
async def test_async_err_in_stream(async_client: AsyncTensorZeroGateway):
    result = await async_client.inference(
        function_name="basic_test",
        variant_name="err_in_stream",
        input={
            "system": {"assistant_name": "Alfred Pennyworth"},
            "messages": [{"role": "user", "content": "Hello"}],
        },
        stream=True,
    )
    assert isinstance(result, t.AsyncIterator)

    # anext() was added in Python 3.10, use __anext__() for older versions
    await result.__anext__()
    await result.__anext__()
    await result.__anext__()
    with pytest.raises(TensorZeroError) as exc_info:
        await result.__anext__()
    assert "Dummy error in stream" in str(exc_info.value)
    # Make this an async collect into a list
    remaining_chunks: t.List[InferenceChunk] = []
    async for chunk in result:
        remaining_chunks.append(chunk)
    assert len(remaining_chunks) == 13


@pytest.mark.asyncio
async def test_async_timeout_int_http():
    client_fut = AsyncTensorZeroGateway.build_http(
        gateway_url="http://localhost:3000",
        timeout=1,
    )
    assert isinstance(client_fut, t.Awaitable)
    async with await client_fut as async_client:
        with pytest.raises(TensorZeroInternalError) as exc_info:
            await async_client.inference(
                function_name="basic_test",
                variant_name="slow",
                input={
                    "system": {"assistant_name": "TensorZero bot"},
                    "messages": [{"role": "user", "content": "Hello"}],
                },
            )
        assert "HTTP Error: request timed out" in str(exc_info.value)


@pytest.mark.asyncio
async def test_async_timeout_int_embedded():
    client_fut = AsyncTensorZeroGateway.build_embedded(
        config_file=TEST_CONFIG_FILE,
        clickhouse_url="http://chuser:chpassword@localhost:8123/tensorzero-python-e2e",
        timeout=1,
    )
    assert inspect.isawaitable(client_fut)
    async with await client_fut as async_client:
        with pytest.raises(TensorZeroInternalError) as exc_info:
            await async_client.inference(
                function_name="basic_test",
                variant_name="slow",
                input={
                    "system": {"assistant_name": "TensorZero bot"},
                    "messages": [{"role": "user", "content": "Hello"}],
                },
            )
        assert "HTTP Error: request timed out" in str(exc_info.value)


@pytest.mark.asyncio
async def test_async_timeout_float_http():
    client_fut = AsyncTensorZeroGateway.build_http(
        gateway_url="http://localhost:3000",
        timeout=0.1,
    )
    assert inspect.isawaitable(client_fut)
    async with await client_fut as async_client:
        with pytest.raises(TensorZeroInternalError) as exc_info:
            await async_client.inference(
                function_name="basic_test",
                variant_name="slow",
                input={
                    "system": {"assistant_name": "TensorZero bot"},
                    "messages": [{"role": "user", "content": "Hello"}],
                },
            )
        assert "HTTP Error: request timed out" in str(exc_info.value)


@pytest.mark.asyncio
async def test_async_timeout_float_embedded():
    client_fut = AsyncTensorZeroGateway.build_embedded(
        config_file=TEST_CONFIG_FILE,
        clickhouse_url="http://chuser:chpassword@localhost:8123/tensorzero-python-e2e",
        timeout=0.1,
    )
    assert inspect.isawaitable(client_fut)
    async with await client_fut as async_client:
        with pytest.raises(TensorZeroInternalError) as exc_info:
            await async_client.inference(
                function_name="basic_test",
                variant_name="slow",
                input={
                    "system": {"assistant_name": "TensorZero bot"},
                    "messages": [{"role": "user", "content": "Hello"}],
                },
            )
        assert "HTTP Error: request timed out" in str(exc_info.value)


def test_sync_timeout_invalid():
    with pytest.raises(ValueError) as exc_info:
        TensorZeroGateway.build_http(gateway_url="http://localhost:3000", timeout=-1)
    assert (
        "Invalid timeout: cannot convert float seconds to Duration: value is negative"
        == str(exc_info.value)
    )


@pytest.mark.asyncio
async def test_async_non_verbose_errors():
    client_fut = AsyncTensorZeroGateway.build_http(
        gateway_url="http://tensorzero.invalid:3000", verbose_errors=False
    )
    assert inspect.isawaitable(client_fut)
    async with await client_fut as async_client:
        with pytest.raises(TensorZeroInternalError) as exc_info:
            await async_client.inference(
                function_name="basic_test",
                variant_name="slow",
                input={"messages": [{"role": "user", "content": "Hello"}]},
            )

        assert "dns error" not in str(exc_info.value)


@pytest.mark.asyncio
async def test_async_verbose_errors():
    client_fut = AsyncTensorZeroGateway.build_http(
        gateway_url="http://tensorzero.invalid:3000", verbose_errors=True
    )
    assert inspect.isawaitable(client_fut)
    async with await client_fut as async_client:
        with pytest.raises(TensorZeroInternalError) as exc_info:
            await async_client.inference(
                function_name="basic_test",
                variant_name="slow",
                input={"messages": [{"role": "user", "content": "Hello"}]},
            )

        assert "dns error" in str(exc_info.value)


def test_sync_non_verbose_errors():
    with TensorZeroGateway.build_http(
        gateway_url="http://tensorzero.invalid:3000", verbose_errors=False
    ) as async_client:
        with pytest.raises(TensorZeroInternalError) as exc_info:
            async_client.inference(
                function_name="basic_test",
                variant_name="slow",
                input={"messages": [{"role": "user", "content": "Hello"}]},
            )

        assert "dns error" not in str(exc_info.value)


def test_sync_verbose_errors():
    with TensorZeroGateway.build_http(
        gateway_url="http://tensorzero.invalid:3000", verbose_errors=True
    ) as async_client:
        with pytest.raises(TensorZeroInternalError) as exc_info:
            async_client.inference(
                function_name="basic_test",
                variant_name="slow",
                input={"messages": [{"role": "user", "content": "Hello"}]},
            )

        assert "dns error" in str(exc_info.value)


def test_uuid7_import():
    from tensorzero.util import uuid7

    assert uuid7() is not None


def test_patch_sync_openai_client_sync_setup():
    client = OpenAI()
    tensorzero.patch_openai_client(
        client,
        config_file="../../examples/quickstart/config/tensorzero.toml",
        clickhouse_url=None,
        async_setup=False,
    )
    response = client.chat.completions.create(
        model="tensorzero::model_name::dummy::json",
        messages=[
            {
                "role": "user",
                "content": "Write a haiku about artificial intelligence.",
            }
        ],
    )
    assert response.choices[0].message.content == '{"answer":"Hello"}'


@pytest.mark.asyncio
async def test_patch_sync_openai_client_async_setup():
    client = OpenAI()
    patch_fut = tensorzero.patch_openai_client(
        client,
        config_file="../../examples/quickstart/config/tensorzero.toml",
        async_setup=True,
    )
    assert isinstance(patch_fut, t.Awaitable)
    client = await patch_fut
    response = client.chat.completions.create(
        model="tensorzero::model_name::dummy::json",
        messages=[
            {
                "role": "user",
                "content": "Write a haiku about artificial intelligence.",
            }
        ],
    )
    assert response.choices[0].message.content == '{"answer":"Hello"}'


def test_patch_openai_client_no_config():
    client = OpenAI()
    with pytest.warns(UserWarning, match="No config file provided"):
        tensorzero.patch_openai_client(client, async_setup=False)
    response = client.chat.completions.create(
        model="tensorzero::model_name::dummy::json",
        messages=[
            {
                "role": "user",
                "content": "Write a haiku about artificial intelligence.",
            }
        ],
    )
    assert response.choices[0].message.content == '{"answer":"Hello"}'


def test_patch_openai_client_with_config():
    client = OpenAI()
    tensorzero.patch_openai_client(
        client,
        config_file="../../tensorzero-internal/tests/e2e/tensorzero.toml",
        async_setup=False,
    )
    response = client.chat.completions.create(
        model="tensorzero::function_name::json_success",
        messages=[  # type: ignore
            {
                "role": "system",
                "content": [
                    {
                        "type": "text",
                        "tensorzero::arguments": {
                            "assistant_name": "Alfred Pennyworth"
                        },
                    }
                ],
            },
            {
                "role": "user",
                "content": [
                    {"type": "text", "tensorzero::arguments": {"country": "Japan"}}
                ],
            },
        ],
    )
    assert response.choices[0].message.content == '{"answer":"Hello"}'


@pytest.mark.asyncio
async def test_patch_async_openai_client_sync_setup():
    client = AsyncOpenAI()
    tensorzero.patch_openai_client(
        client,
        config_file="../../examples/quickstart/config/tensorzero.toml",
        clickhouse_url=None,
        async_setup=False,
    )
    response = await client.chat.completions.create(
        model="tensorzero::model_name::dummy::json",
        messages=[
            {
                "role": "user",
                "content": "Write a haiku about artificial intelligence.",
            }
        ],
    )
    assert response.choices[0].message.content == '{"answer":"Hello"}'


@pytest.mark.asyncio
async def test_patch_async_openai_client_async_setup():
    client = AsyncOpenAI()
    patch_fut = tensorzero.patch_openai_client(
        client,
        config_file="../../examples/quickstart/config/tensorzero.toml",
        async_setup=True,
    )
    assert isinstance(patch_fut, t.Awaitable)
    client = await patch_fut
    response = await client.chat.completions.create(
        model="tensorzero::model_name::dummy::json",
        messages=[
            {
                "role": "user",
                "content": "Write a haiku about artificial intelligence.",
            }
        ],
    )
    assert response.choices[0].message.content == '{"answer":"Hello"}'


@pytest.mark.asyncio
async def test_patch_openai_missing_await():
    client = OpenAI()
    patch_fut = tensorzero.patch_openai_client(
        client,
        config_file="../../examples/quickstart/config/tensorzero.toml",
        clickhouse_url=None,
        async_setup=True,
    )

    with pytest.raises(RuntimeError) as exc_info:
        client.chat.completions.create(
            model="tensorzero::model_name::openai::gpt-4o-mini",
            messages=[
                {
                    "role": "user",
                    "content": "Write a haiku about artificial intelligence.",
                }
            ],
        )
    assert (
        str(exc_info.value)
        == "TensorZero: Please await the result of `tensorzero.patch_openai_client` before using the client."
    )
    assert isinstance(patch_fut, t.Awaitable)
    # Await this before we exit the test, to avoid spurious 'Event loop is closed' errors
    await patch_fut


@pytest.mark.asyncio
async def test_patch_async_openai_missing_await():
    client = AsyncOpenAI()
    patch_fut = tensorzero.patch_openai_client(
        client,
        config_file="../../examples/quickstart/config/tensorzero.toml",
        clickhouse_url=None,
        async_setup=True,
    )
    with pytest.raises(RuntimeError) as exc_info:
        await client.chat.completions.create(
            model="tensorzero::model_name::openai::gpt-4o-mini",
            messages=[
                {
                    "role": "user",
                    "content": "Write a haiku about artificial intelligence.",
                }
            ],
        )
    assert (
        str(exc_info.value)
        == "TensorZero: Please await the result of `tensorzero.patch_openai_client` before using the client."
    )
    # Await this before we exit the test, to avoid spurious 'Event loop is closed' errors
    assert isinstance(patch_fut, t.Awaitable)
    await patch_fut


def test_repeated_patch_openai_client_sync_setup():
    sync_client = OpenAI()
    tensorzero.patch_openai_client(
        sync_client,
        config_file="../../examples/quickstart/config/tensorzero.toml",
        async_setup=False,
    )
    with pytest.raises(RuntimeError) as exc_info:
        tensorzero.patch_openai_client(
            sync_client,
            config_file="../../examples/quickstart/config/tensorzero.toml",
            async_setup=False,
        )
    assert (
        str(exc_info.value)
        == "TensorZero: Already called 'tensorzero.patch_openai_client' on this OpenAI client."
    )

    async_client = AsyncOpenAI()
    tensorzero.patch_openai_client(
        async_client,
        config_file="../../examples/quickstart/config/tensorzero.toml",
        async_setup=False,
    )
    with pytest.raises(RuntimeError) as exc_info:
        tensorzero.patch_openai_client(
            async_client,
            config_file="../../examples/quickstart/config/tensorzero.toml",
            async_setup=False,
        )
    assert (
        str(exc_info.value)
        == "TensorZero: Already called 'tensorzero.patch_openai_client' on this OpenAI client."
    )


@pytest.mark.asyncio
async def test_repeated_patch_openai_client_async_setup():
    sync_client = OpenAI()
    patch_fut = tensorzero.patch_openai_client(
        sync_client,
        config_file="../../examples/quickstart/config/tensorzero.toml",
        async_setup=True,
    )
    assert isinstance(patch_fut, t.Awaitable)
    await patch_fut

    with pytest.raises(RuntimeError) as exc_info:
        new_patch_fut = tensorzero.patch_openai_client(
            sync_client, config_file="../../examples/quickstart/config/tensorzero.toml"
        )
        assert isinstance(new_patch_fut, t.Awaitable)
        await new_patch_fut
    assert (
        str(exc_info.value)
        == "TensorZero: Already called 'tensorzero.patch_openai_client' on this OpenAI client."
    )

    async_client = AsyncOpenAI()
    async_patch_fut = tensorzero.patch_openai_client(
        async_client,
        config_file="../../examples/quickstart/config/tensorzero.toml",
        async_setup=True,
    )
    assert isinstance(async_patch_fut, t.Awaitable)
    await async_patch_fut
    with pytest.raises(RuntimeError) as exc_info:
        new_async_patch_fut = tensorzero.patch_openai_client(
            async_client, config_file="../../examples/quickstart/config/tensorzero.toml"
        )
        assert isinstance(new_async_patch_fut, t.Awaitable)
        await new_async_patch_fut
    assert (
        str(exc_info.value)
        == "TensorZero: Already called 'tensorzero.patch_openai_client' on this OpenAI client."
    )


@pytest.mark.asyncio
async def test_close_patch_openai_client():
    sync_client = OpenAI()
    patch_fut = tensorzero.patch_openai_client(
        sync_client,
        config_file="../../examples/quickstart/config/tensorzero.toml",
        async_setup=True,
    )
    assert isinstance(patch_fut, t.Awaitable)
    await patch_fut
    tensorzero.close_patched_openai_client_gateway(sync_client)


@pytest.mark.asyncio
async def test_async_multi_turn_parallel_tool_use(async_client: AsyncTensorZeroGateway):
    episode_id = str(uuid7())

    system = {"assistant_name": "Dr. Mehta"}

    messages: t.List[t.Dict[str, t.Any]] = [
        {
            "role": "user",
            "content": [
                {
                    "type": "text",
                    "text": "What is the weather like in Tokyo (in Fahrenheit)? Use both the provided `get_temperature` and `get_humidity` tools. Do not say anything else, just call the two functions.",
                }
            ],
        },
    ]

    response = await async_client.inference(
        function_name="weather_helper_parallel",
        variant_name="openai",
        episode_id=episode_id,
        input={
            "messages": messages,
            "system": system,
        },
        parallel_tool_calls=True,
    )
    assert isinstance(response, ChatInferenceResponse)

    messages.append(
        {
            "role": "assistant",
            "content": response.content,
        }
    )

    assert len(response.content) == 2

    new_content_blocks: t.List[t.Dict[str, t.Any]] = []

    for content_block in response.content:
        if content_block.type == "text":
            print("Got a text block...")
        elif content_block.type == "tool_call":
            assert isinstance(content_block, ToolCall)
            if content_block.name == "get_temperature":
                print("Calling get_temperature tool...")
                new_content_blocks.append(
                    {
                        "type": "tool_result",
                        "id": content_block.id,
                        "name": "get_temperature",
                        "result": "70",
                    }
                )
            elif content_block.name == "get_humidity":
                print("Calling get_humidity tool...")
                new_content_blocks.append(
                    {
                        "type": "tool_result",
                        "id": content_block.id,
                        "name": "get_humidity",
                        "result": "30",
                    }
                )
            else:
                print("Unknown tool call")
        else:
            print("Unknown content block type")

    messages.append(
        {
            "role": "user",
            "content": new_content_blocks,
        }
    )

    response = await async_client.inference(
        function_name="weather_helper_parallel",
        variant_name="openai",
        episode_id=episode_id,
        input={
            "messages": messages,
            "system": system,
        },
    )
    assert isinstance(response, ChatInferenceResponse)
    assert isinstance(response.content[0], Text)
    assistant_message = response.content[0].text
    assert assistant_message is not None

    assert "70" in assistant_message
    assert "30" in assistant_message


def test_text_arguments_deprecation_1170_warning(sync_client: TensorZeroGateway):
    """Test that using Text with dictionary for text parameter works but emits DeprecationWarning for #1170."""

    with pytest.warns(
        DeprecationWarning,
        match=r"Please use `ContentBlock\(type=\"text\", arguments=...\)` when providing arguments for a prompt template/schema. In a future release, `Text\(type=\"text\", text=...\)` will require a string literal.",
    ):
        response = sync_client.inference(
            function_name="json_success",
            input={
                "system": {"assistant_name": "Alfred Pennyworth"},
                "messages": [
                    {
                        "role": "user",
                        # Intentionally ignore the type error to check the deprecation warning
                        "content": [Text(type="text", text={"country": "Japan"})],  # type: ignore
                    }
                ],
            },
        )

    assert isinstance(response, JsonInferenceResponse)
    assert response.variant_name == "test"
    assert response.output.raw == '{"answer":"Hello"}'
    assert response.output.parsed == {"answer": "Hello"}
    assert response.usage.input_tokens == 10
    assert response.usage.output_tokens == 10
    assert response.finish_reason == FinishReason.STOP


def test_content_block_text_init_validation():
    """Test Text initialization validation for text and arguments parameters."""

    # Test providing neither `text` nor `arguments` fails
    with pytest.raises(
        ValueError, match=r"Either `text` or `arguments` must be provided."
    ):
        Text(type="text")

    # Test providing both `text` and `arguments` fails
    with pytest.raises(
        ValueError, match=r"Only one of `text` or `arguments` must be provided."
    ):
        Text(type="text", text="Hello", arguments={"foo": "bar"})

    # Test with valid `text` parameter
    text = Text(type="text", text="Hello")
    assert text.text == "Hello"
    assert text.arguments is None

    # Test with valid `arguments` parameter
    arguments = {"foo": "bar"}
    text = Text(type="text", arguments=arguments)
    assert text.text is None
    assert text.arguments == arguments


def test_sync_dynamic_evaluation_run(sync_client: TensorZeroGateway):
    response = sync_client.dynamic_evaluation_run(
        variants={"basic_test": "test2"},
        tags={"foo": "bar"},
    )
    assert isinstance(response, DynamicEvaluationRunResponse)
    run_id = response.run_id
    assert isinstance(run_id, UUID)
    assert run_id is not None

    # Get the episode id
    episode_id = sync_client.dynamic_evaluation_run_episode(
        run_id=run_id,
        task_name="basic_test",
    ).episode_id

    inference_response = sync_client.inference(
        function_name="basic_test",
        episode_id=episode_id,
        input={
            "messages": [{"role": "user", "content": "Hello, world!"}],
            "system": {"assistant_name": "Dr. Mehta"},
        },
    )
    assert isinstance(inference_response, ChatInferenceResponse)
    first_content_block = inference_response.content[0]
    assert isinstance(first_content_block, Text)
    assert first_content_block.text is not None
    assert first_content_block.text.startswith("Megumin")
    assert inference_response.variant_name == "test2"


@pytest.mark.asyncio
async def test_async_dynamic_evaluation_run(async_client: AsyncTensorZeroGateway):
    response = await async_client.dynamic_evaluation_run(
        variants={"basic_test": "test2"},
        tags={"foo": "bar"},
    )
    assert isinstance(response, DynamicEvaluationRunResponse)
    run_id = response.run_id
    assert isinstance(run_id, UUID)
    assert run_id is not None

    # Get the episode id
    episode_response = await async_client.dynamic_evaluation_run_episode(
        run_id=run_id,
        task_name="basic_test",
    )
    episode_id = episode_response.episode_id
    inference_response = await async_client.inference(
        function_name="basic_test",
        episode_id=episode_id,
        input={
            "messages": [{"role": "user", "content": "Hello, world!"}],
            "system": {"assistant_name": "Dr. Mehta"},
        },
    )
    assert isinstance(inference_response, ChatInferenceResponse)
    first_content_block = inference_response.content[0]
    assert isinstance(first_content_block, Text)
    assert first_content_block.text is not None
    assert first_content_block.text.startswith("Megumin")
    assert inference_response.variant_name == "test2"


def test_sync_chat_function_null_response(sync_client: TensorZeroGateway):
    """
    Test that an chat inference with null response (i.e. no generated content blocks) works as expected.
    """
    result = sync_client.inference(
        function_name="null_chat",
        input={
            "messages": [
                {
                    "role": "user",
                    "content": "No yapping!",
                }
            ],
        },
    )
    assert isinstance(result, ChatInferenceResponse)
    assert len(result.content) == 0


def test_sync_json_function_null_response(sync_client: TensorZeroGateway):
    """
    Test that a JSON inference with null response (i.e. no generated content blocks) works as expected.
    """
    result = sync_client.inference(
        function_name="null_json",
        input={
            "messages": [
                {
                    "role": "user",
                    "content": "Extract no data!",
                }
            ],
        },
    )
    assert isinstance(result, JsonInferenceResponse)
    assert result.output.raw is None
    assert result.output.parsed is None


def test_sync_bulk_insert_delete_datapoints(sync_client: TensorZeroGateway):
    datapoints = [
        ChatDatapointInsert(
            function_name="basic_test",
            input={
                "system": {"assistant_name": "foo"},
                "messages": [
                    {"role": "user", "content": [{"type": "text", "text": "bar"}]}
                ],
            },
            output=[{"type": "text", "text": "foobar"}],
            allowed_tools=None,
            additional_tools=None,
            tool_choice="auto",
            parallel_tool_calls=False,
            tags=None,
        ),
        # Ensure deprecated ChatInferenceDatapointInput is still supported
        ChatInferenceDatapointInput(
            function_name="basic_test",
            input={
                "system": {"assistant_name": "Dummy"},
                "messages": [
                    {
                        "role": "user",
                        "content": [{"type": "text", "text": "My synthetic input"}],
                    }
                ],
            },
            output=[
                {
                    "type": "tool_call",
                    "name": "get_temperature",
                    "arguments": {"location": "New York", "units": "fahrenheit"},
                }
            ],
            additional_tools=[
                {
                    "description": "Get the current temperature in a given location",
                    "parameters": {
                        "$schema": "http://json-schema.org/draft-07/schema#",
                        "type": "object",
                        "properties": {
                            "location": {
                                "type": "string",
                                "description": 'The location to get the temperature for (e.g. "New York")',
                            },
                            "units": {
                                "type": "string",
                                "description": 'The units to get the temperature in (must be "fahrenheit" or "celsius")',
                                "enum": ["fahrenheit", "celsius"],
                            },
                        },
                        "required": ["location"],
                        "additionalProperties": False,
                    },
                    "name": "get_temperature",
                    "strict": False,
                }
            ],
            tool_choice="auto",
            parallel_tool_calls=False,
            allowed_tools=None,
            tags=None,
        ),
        JsonDatapointInsert(
            function_name="json_success",
            input={
                "system": {"assistant_name": "foo"},
                "messages": [
                    {
                        "role": "user",
                        "content": [{"type": "text", "arguments": {"country": "US"}}],
                    }
                ],
            },
            output={"answer": "Hello"},
            output_schema=None,
            tags=None,
        ),
        # Ensure deprecated JsonInferenceDatapointInput is still supported
        JsonInferenceDatapointInput(
            function_name="json_success",
            input={
                "system": {"assistant_name": "foo"},
                "messages": [
                    {
                        "role": "user",
                        "content": [{"type": "text", "arguments": {"country": "US"}}],
                    }
                ],
            },
            output={"response": "Hello"},
            output_schema={
                "type": "object",
                "properties": {"response": {"type": "string"}},
            },
            tags=None,
        ),
    ]
    datapoint_ids = sync_client.bulk_insert_datapoints(
        dataset_name="test", datapoints=datapoints
    )
    assert len(datapoint_ids) == 4
    assert isinstance(datapoint_ids[0], UUID)
    assert isinstance(datapoint_ids[1], UUID)
    assert isinstance(datapoint_ids[2], UUID)
    assert isinstance(datapoint_ids[3], UUID)

    sync_client.delete_datapoint(dataset_name="test", datapoint_id=datapoint_ids[0])
    sync_client.delete_datapoint(dataset_name="test", datapoint_id=datapoint_ids[1])
    sync_client.delete_datapoint(dataset_name="test", datapoint_id=datapoint_ids[2])
    sync_client.delete_datapoint(dataset_name="test", datapoint_id=datapoint_ids[3])


@pytest.mark.asyncio
async def test_async_bulk_insert_delete_datapoints(
    async_client: AsyncTensorZeroGateway,
):
    datapoints = [
        ChatDatapointInsert(
            function_name="basic_test",
            input={
                "system": {"assistant_name": "foo"},
                "messages": [
                    {"role": "user", "content": [{"type": "text", "text": "bar"}]}
                ],
            },
            output=[{"type": "text", "text": "foobar"}],
            allowed_tools=None,
            additional_tools=None,
            tool_choice="auto",
            parallel_tool_calls=False,
            tags=None,
        ),
        ChatDatapointInsert(
            function_name="basic_test",
            input={
                "system": {"assistant_name": "Dummy"},
                "messages": [
                    {
                        "role": "user",
                        "content": [{"type": "text", "text": "My synthetic input"}],
                    }
                ],
            },
            output=[
                {
                    "type": "tool_call",
                    "name": "get_temperature",
                    "arguments": {"location": "New York", "units": "fahrenheit"},
                }
            ],
            additional_tools=[
                {
                    "description": "Get the current temperature in a given location",
                    "parameters": {
                        "$schema": "http://json-schema.org/draft-07/schema#",
                        "type": "object",
                        "properties": {
                            "location": {
                                "type": "string",
                                "description": 'The location to get the temperature for (e.g. "New York")',
                            },
                            "units": {
                                "type": "string",
                                "description": 'The units to get the temperature in (must be "fahrenheit" or "celsius")',
                                "enum": ["fahrenheit", "celsius"],
                            },
                        },
                        "required": ["location"],
                        "additionalProperties": False,
                    },
                    "name": "get_temperature",
                    "strict": False,
                }
            ],
            tool_choice="auto",
            parallel_tool_calls=False,
            allowed_tools=None,
            tags=None,
        ),
        JsonDatapointInsert(
            function_name="json_success",
            input={
                "system": {"assistant_name": "foo"},
                "messages": [
                    {
                        "role": "user",
                        "content": [{"type": "text", "arguments": {"country": "US"}}],
                    }
                ],
            },
            output={"answer": "Hello"},
            output_schema=None,
            tags=None,
        ),
        JsonDatapointInsert(
            function_name="json_success",
            input={
                "system": {"assistant_name": "foo"},
                "messages": [
                    {
                        "role": "user",
                        "content": [{"type": "text", "arguments": {"country": "US"}}],
                    }
                ],
            },
            output={"response": "Hello"},
            output_schema={
                "type": "object",
                "properties": {"response": {"type": "string"}},
            },
            tags=None,
        ),
    ]
    dataset_name = f"test_{uuid7()}"
    datapoint_ids = await async_client.bulk_insert_datapoints(
        dataset_name=dataset_name, datapoints=datapoints
    )
    assert len(datapoint_ids) == 4
    assert isinstance(datapoint_ids[0], UUID)
    assert isinstance(datapoint_ids[1], UUID)
    assert isinstance(datapoint_ids[2], UUID)
    assert isinstance(datapoint_ids[3], UUID)

    # Get a chat datapoint
    datapoint = await async_client.get_datapoint(
        dataset_name=dataset_name, datapoint_id=datapoint_ids[0]
    )
    print(datapoint)
    assert isinstance(datapoint, ChatInferenceDatapoint)
    assert datapoint.function_name == "basic_test"
    assert datapoint.input == {
        "system": {"assistant_name": "foo"},
        "messages": [{"role": "user", "content": [{"type": "text", "value": "bar"}]}],
    }
    assert datapoint.output == [{"type": "text", "text": "foobar"}]

    # Get a json datapoint
    datapoint = await async_client.get_datapoint(
        dataset_name=dataset_name, datapoint_id=datapoint_ids[2]
    )
    assert isinstance(datapoint, JsonInferenceDatapoint)
    assert datapoint.function_name == "json_success"
    assert datapoint.input == {
        "system": {"assistant_name": "foo"},
        "messages": [
            {"role": "user", "content": [{"type": "text", "value": {"country": "US"}}]}
        ],
    }
    assert datapoint.output == {
        "parsed": {"answer": "Hello"},
        "raw": '{"answer":"Hello"}',
    }

    # List datapoints
    listed_datapoints = await async_client.list_datapoints(
        dataset_name=dataset_name,
    )
    assert len(listed_datapoints) == 4
    # Assert that there are 2 chat and 2 json datapoints
    chat_datapoints = [
        dp for dp in listed_datapoints if isinstance(dp, ChatInferenceDatapoint)
    ]
    json_datapoints = [
        dp for dp in listed_datapoints if isinstance(dp, JsonInferenceDatapoint)
    ]
    assert len(chat_datapoints) == 2
    assert len(json_datapoints) == 2

    await async_client.delete_datapoint(
        dataset_name=dataset_name, datapoint_id=datapoint_ids[0]
    )
    await async_client.delete_datapoint(
        dataset_name=dataset_name, datapoint_id=datapoint_ids[1]
    )
    await async_client.delete_datapoint(
        dataset_name=dataset_name, datapoint_id=datapoint_ids[2]
    )
    await async_client.delete_datapoint(
        dataset_name=dataset_name, datapoint_id=datapoint_ids[3]
    )


def test_sync_invalid_input(sync_client: TensorZeroGateway):
    with pytest.raises(TensorZeroInternalError) as exc_info:
        sync_client.inference(
            function_name="json_success",
            input={"messages": [{"role": "user", "content": ["Invalid", "Content"]}]},
        )

    assert (
        str(exc_info.value)
        == 'Failed to deserialize JSON to tensorzero::client_input::ClientInput: messages[0].content[0]: invalid type: string "Invalid", expected object at line 1 column 54'
    )


<<<<<<< HEAD
@pytest.mark.asyncio
async def test_list_nonexistent_dataset(async_client: AsyncTensorZeroGateway):
    res = await async_client.list_datapoints(dataset_name="nonexistent_dataset")
    assert res == []


@pytest.mark.asyncio
async def test_get_nonexistent_datapoint(async_client: AsyncTensorZeroGateway):
    with pytest.raises(TensorZeroError) as exc_info:
        await async_client.get_datapoint(
            dataset_name="nonexistent_dataset", datapoint_id=uuid7()
        )
    assert "Datapoint not found for" in str(exc_info.value)
    assert "404" in str(exc_info.value)
=======
def test_sync_multiple_text_blocks(sync_client: TensorZeroGateway):
    sync_client.inference(
        model_name="dummy::multiple-text-blocks",
        input={
            "messages": [
                {
                    "role": "user",
                    "content": [
                        {"type": "text", "text": "Hello"},
                        {"type": "text", "text": "world"},
                    ],
                }
            ]
        },
    )
>>>>>>> 715c2892
<|MERGE_RESOLUTION|>--- conflicted
+++ resolved
@@ -3177,7 +3177,6 @@
     )
 
 
-<<<<<<< HEAD
 @pytest.mark.asyncio
 async def test_list_nonexistent_dataset(async_client: AsyncTensorZeroGateway):
     res = await async_client.list_datapoints(dataset_name="nonexistent_dataset")
@@ -3192,7 +3191,8 @@
         )
     assert "Datapoint not found for" in str(exc_info.value)
     assert "404" in str(exc_info.value)
-=======
+
+
 def test_sync_multiple_text_blocks(sync_client: TensorZeroGateway):
     sync_client.inference(
         model_name="dummy::multiple-text-blocks",
@@ -3207,5 +3207,4 @@
                 }
             ]
         },
-    )
->>>>>>> 715c2892
+    )