--- conflicted
+++ resolved
@@ -3029,305 +3029,6 @@
     assert result.output.parsed is None
 
 
-<<<<<<< HEAD
-def test_sync_bulk_insert_delete_datapoints(sync_client: TensorZeroGateway):
-    dataset_name = f"test_{uuid7()}"
-    datapoints = [
-        ChatDatapointInsert(
-            function_name="basic_test",
-            input={
-                "system": {"assistant_name": "foo"},
-                "messages": [
-                    {"role": "user", "content": [{"type": "text", "text": "bar"}]}
-                ],
-            },
-            output=[{"type": "text", "text": "foobar"}],
-            allowed_tools=None,
-            additional_tools=None,
-            tool_choice="auto",
-            parallel_tool_calls=False,
-            tags=None,
-        ),
-        # Ensure deprecated ChatInferenceDatapointInput is still supported
-        ChatInferenceDatapointInput(
-            function_name="basic_test",
-            input={
-                "system": {"assistant_name": "Dummy"},
-                "messages": [
-                    {
-                        "role": "user",
-                        "content": [{"type": "text", "text": "My synthetic input"}],
-                    }
-                ],
-            },
-            output=[
-                {
-                    "type": "tool_call",
-                    "name": "get_temperature",
-                    "arguments": {"location": "New York", "units": "fahrenheit"},
-                }
-            ],
-            additional_tools=[
-                {
-                    "description": "Get the current temperature in a given location",
-                    "parameters": {
-                        "$schema": "http://json-schema.org/draft-07/schema#",
-                        "type": "object",
-                        "properties": {
-                            "location": {
-                                "type": "string",
-                                "description": 'The location to get the temperature for (e.g. "New York")',
-                            },
-                            "units": {
-                                "type": "string",
-                                "description": 'The units to get the temperature in (must be "fahrenheit" or "celsius")',
-                                "enum": ["fahrenheit", "celsius"],
-                            },
-                        },
-                        "required": ["location"],
-                        "additionalProperties": False,
-                    },
-                    "name": "get_temperature",
-                    "strict": False,
-                }
-            ],
-            tool_choice="auto",
-            parallel_tool_calls=False,
-            allowed_tools=None,
-            tags=None,
-        ),
-        JsonDatapointInsert(
-            function_name="json_success",
-            input={
-                "system": {"assistant_name": "foo"},
-                "messages": [
-                    {
-                        "role": "user",
-                        "content": [{"type": "text", "arguments": {"country": "US"}}],
-                    }
-                ],
-            },
-            output={"answer": "Hello"},
-            output_schema=None,
-            tags=None,
-        ),
-        # Ensure deprecated JsonInferenceDatapointInput is still supported
-        JsonInferenceDatapointInput(
-            function_name="json_success",
-            input={
-                "system": {"assistant_name": "foo"},
-                "messages": [
-                    {
-                        "role": "user",
-                        "content": [{"type": "text", "arguments": {"country": "US"}}],
-                    }
-                ],
-            },
-            output={"response": "Hello"},
-            output_schema={
-                "type": "object",
-                "properties": {"response": {"type": "string"}},
-            },
-            tags=None,
-        ),
-    ]
-    datapoint_ids = sync_client.bulk_insert_datapoints(
-        dataset_name=dataset_name, datapoints=datapoints
-    )
-    assert len(datapoint_ids) == 4
-    assert isinstance(datapoint_ids[0], UUID)
-    assert isinstance(datapoint_ids[1], UUID)
-    assert isinstance(datapoint_ids[2], UUID)
-    assert isinstance(datapoint_ids[3], UUID)
-
-    # List datapoints filtering by function name
-    listed_datapoints = sync_client.list_datapoints(
-        dataset_name=dataset_name,
-        function_name="basic_test",
-    )
-    assert len(listed_datapoints) == 2
-    assert all(isinstance(dp, ChatDatapoint) for dp in listed_datapoints)
-    assert all(dp.function_name == "basic_test" for dp in listed_datapoints)
-
-    sync_client.delete_datapoint(
-        dataset_name=dataset_name, datapoint_id=datapoint_ids[0]
-    )
-    sync_client.delete_datapoint(
-        dataset_name=dataset_name, datapoint_id=datapoint_ids[1]
-    )
-    sync_client.delete_datapoint(
-        dataset_name=dataset_name, datapoint_id=datapoint_ids[2]
-    )
-    sync_client.delete_datapoint(
-        dataset_name=dataset_name, datapoint_id=datapoint_ids[3]
-    )
-
-
-@pytest.mark.asyncio
-async def test_async_bulk_insert_delete_datapoints(
-    async_client: AsyncTensorZeroGateway,
-):
-    datapoints = [
-        ChatDatapointInsert(
-            function_name="basic_test",
-            input={
-                "system": {"assistant_name": "foo"},
-                "messages": [
-                    {"role": "user", "content": [{"type": "text", "text": "bar"}]}
-                ],
-            },
-        ),
-        ChatDatapointInsert(
-            function_name="basic_test",
-            input={
-                "system": {"assistant_name": "Dummy"},
-                "messages": [
-                    {
-                        "role": "user",
-                        "content": [{"type": "text", "text": "My synthetic input"}],
-                    }
-                ],
-            },
-            output=[
-                {
-                    "type": "tool_call",
-                    "name": "get_temperature",
-                    "arguments": {"location": "New York", "units": "fahrenheit"},
-                }
-            ],
-            additional_tools=[
-                {
-                    "description": "Get the current temperature in a given location",
-                    "parameters": {
-                        "$schema": "http://json-schema.org/draft-07/schema#",
-                        "type": "object",
-                        "properties": {
-                            "location": {
-                                "type": "string",
-                                "description": 'The location to get the temperature for (e.g. "New York")',
-                            },
-                            "units": {
-                                "type": "string",
-                                "description": 'The units to get the temperature in (must be "fahrenheit" or "celsius")',
-                                "enum": ["fahrenheit", "celsius"],
-                            },
-                        },
-                        "required": ["location"],
-                        "additionalProperties": False,
-                    },
-                    "name": "get_temperature",
-                    "strict": False,
-                }
-            ],
-            tool_choice="auto",
-            parallel_tool_calls=False,
-            allowed_tools=None,
-            tags=None,
-        ),
-        JsonDatapointInsert(
-            function_name="json_success",
-            input={
-                "system": {"assistant_name": "foo"},
-                "messages": [
-                    {
-                        "role": "user",
-                        "content": [{"type": "text", "arguments": {"country": "US"}}],
-                    }
-                ],
-            },
-        ),
-        JsonDatapointInsert(
-            function_name="json_success",
-            input={
-                "system": {"assistant_name": "foo"},
-                "messages": [
-                    {
-                        "role": "user",
-                        "content": [{"type": "text", "arguments": {"country": "US"}}],
-                    }
-                ],
-            },
-            output={"response": "Hello"},
-            output_schema={
-                "type": "object",
-                "properties": {"response": {"type": "string"}},
-            },
-            tags=None,
-        ),
-    ]
-    dataset_name = f"test_{uuid7()}"
-    datapoint_ids = await async_client.bulk_insert_datapoints(
-        dataset_name=dataset_name, datapoints=datapoints
-    )
-    assert len(datapoint_ids) == 4
-    assert isinstance(datapoint_ids[0], UUID)
-    assert isinstance(datapoint_ids[1], UUID)
-    assert isinstance(datapoint_ids[2], UUID)
-    assert isinstance(datapoint_ids[3], UUID)
-
-    # Get a chat datapoint
-    datapoint = await async_client.get_datapoint(
-        dataset_name=dataset_name, datapoint_id=datapoint_ids[0]
-    )
-    print(datapoint)
-    assert isinstance(datapoint, ChatDatapoint)
-    assert datapoint.function_name == "basic_test"
-    assert datapoint.input == {
-        "system": {"assistant_name": "foo"},
-        "messages": [{"role": "user", "content": [{"type": "text", "value": "bar"}]}],
-    }
-    assert datapoint.output is None
-
-    # Get a json datapoint
-    datapoint = await async_client.get_datapoint(
-        dataset_name=dataset_name, datapoint_id=datapoint_ids[2]
-    )
-    assert isinstance(datapoint, JsonDatapoint)
-    assert datapoint.function_name == "json_success"
-    assert datapoint.input == {
-        "system": {"assistant_name": "foo"},
-        "messages": [
-            {"role": "user", "content": [{"type": "text", "value": {"country": "US"}}]}
-        ],
-    }
-    assert datapoint.output is None
-
-    # List datapoints
-    listed_datapoints = await async_client.list_datapoints(
-        dataset_name=dataset_name,
-    )
-    assert len(listed_datapoints) == 4
-    # Assert that there are 2 chat and 2 json datapoints
-    chat_datapoints = [dp for dp in listed_datapoints if isinstance(dp, ChatDatapoint)]
-    json_datapoints = [dp for dp in listed_datapoints if isinstance(dp, JsonDatapoint)]
-    assert len(chat_datapoints) == 2
-    assert len(json_datapoints) == 2
-
-    # List datapoints filtering by function name
-    listed_datapoints = await async_client.list_datapoints(
-        dataset_name=dataset_name,
-        function_name="basic_test",
-    )
-    assert len(listed_datapoints) == 2
-    assert all(isinstance(dp, ChatDatapoint) for dp in listed_datapoints)
-    assert all(dp.function_name == "basic_test" for dp in listed_datapoints)
-
-    await async_client.delete_datapoint(
-        dataset_name=dataset_name, datapoint_id=datapoint_ids[0]
-    )
-    await async_client.delete_datapoint(
-        dataset_name=dataset_name, datapoint_id=datapoint_ids[1]
-    )
-    await async_client.delete_datapoint(
-        dataset_name=dataset_name, datapoint_id=datapoint_ids[2]
-    )
-    await async_client.delete_datapoint(
-        dataset_name=dataset_name, datapoint_id=datapoint_ids[3]
-    )
-
-
-=======
->>>>>>> 2a7e003f
 def test_sync_invalid_input(sync_client: TensorZeroGateway):
     with pytest.raises(TensorZeroInternalError) as exc_info:
         sync_client.inference(
