# type: ignore
"""
Tests for the TensorZero client

We use pytest and pytest-asyncio to run the tests.

These tests cover the major functionality of the client but do not
attempt to comprehensively cover all of TensorZero's functionality.
See the tests across the Rust codebase for more comprehensive tests.

To run:
```
pytest
```
or
```
uv run pytest
```
"""

from copy import deepcopy
from time import sleep, time
from uuid import UUID

import pytest
import pytest_asyncio
from tensorzero import (
    AsyncTensorZeroGateway,
    ChatInferenceResponse,
    FeedbackResponse,
    JsonInferenceResponse,
    TensorZeroGateway,
    Text,
    ToolCall,
    ToolResult,
)
from tensorzero.types import TensorZeroError
from tensorzero.util import uuid7


@pytest_asyncio.fixture
async def async_client():
    async with AsyncTensorZeroGateway("http://localhost:3000") as client:
        yield client


@pytest.mark.asyncio
async def test_async_basic_inference(async_client):
    input = {
        "system": {"assistant_name": "Alfred Pennyworth"},
        "messages": [{"role": "user", "content": [Text(type="text", text="Hello")]}],
    }
    input_copy = deepcopy(input)
    result = await async_client.inference(
        function_name="basic_test",
<<<<<<< HEAD
        input={
            "system": {"assistant_name": "Alfred Pennyworth"},
            "messages": [{"role": "user", "content": "Hello"}],
        },
        episode_id=uuid7(),  # This would not typically be done but this partially verifies that uuid7 is using a correct implementation
        # because the gateway validates some of the properties needed
=======
        input=input,
        episode_id=uuid7(),  # This would not typically be done but this partially verifies that uuid7 is using a correct implementation
        # because the gateway validates some of the properties needed
        tags={"key": "value"},
>>>>>>> 9960c4e7
    )
    assert input == input_copy, "Input should not be modified by the client"
    assert result.variant_name == "test"
    assert isinstance(result, ChatInferenceResponse)
    content = result.content
    assert len(content) == 1
    assert content[0].type == "text"
    assert (
        content[0].text
        == "Megumin gleefully chanted her spell, unleashing a thunderous explosion that lit up the sky and left a massive crater in its wake."
    )
    usage = result.usage
    assert usage.input_tokens == 10
    assert usage.output_tokens == 10


@pytest.mark.asyncio
async def test_async_inference_streaming(async_client):
    stream = await async_client.inference(
        function_name="basic_test",
        input={
            "system": {"assistant_name": "Alfred Pennyworth"},
            "messages": [{"role": "user", "content": "Hello"}],
        },
        tags={"key": "value"},
        stream=True,
    )

    chunks = []
    previous_chunk_timestamp = None
    last_chunk_duration = None
    async for chunk in stream:
        if previous_chunk_timestamp is not None:
            last_chunk_duration = time() - previous_chunk_timestamp
        previous_chunk_timestamp = time()
        chunks.append(chunk)

    assert last_chunk_duration > 0.01

    expected_text = [
        "Wally,",
        " the",
        " golden",
        " retriever,",
        " wagged",
        " his",
        " tail",
        " excitedly",
        " as",
        " he",
        " devoured",
        " a",
        " slice",
        " of",
        " cheese",
        " pizza.",
    ]
    previous_inference_id = None
    previous_episode_id = None
    for i, chunk in enumerate(chunks):
        if previous_inference_id is not None:
            assert chunk.inference_id == previous_inference_id
        if previous_episode_id is not None:
            assert chunk.episode_id == previous_episode_id
        previous_inference_id = chunk.inference_id
        previous_episode_id = chunk.episode_id
        variant_name = chunk.variant_name
        assert variant_name == "test"
        if i + 1 < len(chunks):
            assert len(chunk.content) == 1
            assert chunk.content[0].type == "text"
            assert chunk.content[0].text == expected_text[i]
        else:
            assert len(chunk.content) == 0
            assert chunk.usage.input_tokens == 10
            assert chunk.usage.output_tokens == 16


@pytest.mark.asyncio
async def test_async_inference_streaming_nonexistent_function(async_client):
    with pytest.raises(TensorZeroError) as exc_info:
<<<<<<< HEAD
        await async_client.inference(
=======
        stream = await async_client.inference(
>>>>>>> 9960c4e7
            function_name="does_not_exist",
            input={
                "system": {"assistant_name": "Alfred Pennyworth"},
                "messages": [{"role": "user", "content": "Hello"}],
            },
            stream=True,
        )
<<<<<<< HEAD
    assert exc_info.value.status_code == 404
=======

        # The httpx client won't make a request until you start consuming the stream
        async for chunk in stream:
            pass

    assert exc_info.value.status_code == 404
    assert (
        str(exc_info.value)
        == 'TensorZeroError (status code 404): {"error":"Unknown function: does_not_exist"}'
    )


@pytest.mark.asyncio
async def test_async_inference_streaming_malformed_input(async_client):
    with pytest.raises(TensorZeroError) as exc_info:
        stream = await async_client.inference(
            function_name="basic_test",
            input={
                "system": {"name_of_assistant": "Alfred Pennyworth"},  # WRONG
                "messages": [{"role": "user", "content": "Hello"}],
            },
            stream=True,
        )

        # The httpx client won't make a request until you start consuming the stream
        async for chunk in stream:
            pass

    assert exc_info.value.status_code == 400
    assert (
        str(exc_info.value)
        == 'TensorZeroError (status code 400): {"error":"JSON Schema validation failed for Function:\\n\\n\\"assistant_name\\" is a required property\\nData: {\\"name_of_assistant\\":\\"Alfred Pennyworth\\"}Schema: {\\"type\\":\\"object\\",\\"properties\\":{\\"assistant_name\\":{\\"type\\":\\"string\\"}},\\"required\\":[\\"assistant_name\\"]}"}'
    )
>>>>>>> 9960c4e7


@pytest.mark.asyncio
async def test_async_tool_call_inference(async_client):
    result = await async_client.inference(
        function_name="weather_helper",
        input={
            "system": {"assistant_name": "Alfred Pennyworth"},
            "messages": [
                {
                    "role": "user",
                    "content": "Hi I'm visiting Brooklyn from Brazil. What's the weather?",
                }
            ],
        },
    )
    assert result.variant_name == "variant"
    assert isinstance(result, ChatInferenceResponse)
    content = result.content
    assert len(content) == 1
    assert content[0].type == "tool_call"
    assert content[0].raw_name == "get_temperature"
    assert content[0].id == "0"
    assert content[0].raw_arguments == '{"location":"Brooklyn","units":"celsius"}'
    assert content[0].name == "get_temperature"
    assert content[0].arguments == {"location": "Brooklyn", "units": "celsius"}
    usage = result.usage
    assert usage.input_tokens == 10
    assert usage.output_tokens == 10


@pytest.mark.asyncio
async def test_async_malformed_tool_call_inference(async_client):
    result = await async_client.inference(
        function_name="weather_helper",
        input={
            "system": {"assistant_name": "Alfred Pennyworth"},
            "messages": [
                {
                    "role": "user",
                    "content": "Hi I'm visiting Brooklyn from Brazil. What's the weather?",
                }
            ],
        },
        variant_name="bad_tool",
    )
    assert result.variant_name == "bad_tool"
    assert isinstance(result, ChatInferenceResponse)
    content = result.content
    assert len(content) == 1
    assert content[0].type == "tool_call"
    assert content[0].raw_name == "get_temperature"
    assert content[0].id == "0"
    assert content[0].raw_arguments == '{"location":"Brooklyn","units":"Celsius"}'
    assert content[0].name == "get_temperature"
    assert content[0].arguments is None
    usage = result.usage
    assert usage.input_tokens == 10
    assert usage.output_tokens == 10


@pytest.mark.asyncio
async def test_async_tool_call_streaming(async_client):
    stream = await async_client.inference(
        function_name="weather_helper",
        input={
            "system": {"assistant_name": "Alfred Pennyworth"},
            "messages": [
                {
                    "role": "user",
                    "content": "Hi I'm visiting Brooklyn from Brazil. What's the weather?",
                }
            ],
        },
        stream=True,
    )
    chunks = [chunk async for chunk in stream]
    expected_text = [
        '{"location"',
        ':"Brooklyn"',
        ',"units"',
        ':"celsius',
        '"}',
    ]
    previous_inference_id = None
    previous_episode_id = None
    for i, chunk in enumerate(chunks):
        if previous_inference_id is not None:
            assert chunk.inference_id == previous_inference_id
        if previous_episode_id is not None:
            assert chunk.episode_id == previous_episode_id
        previous_inference_id = chunk.inference_id
        previous_episode_id = chunk.episode_id
        variant_name = chunk.variant_name
        assert variant_name == "variant"
        if i + 1 < len(chunks):
            assert len(chunk.content) == 1
            assert chunk.content[0].type == "tool_call"
            assert chunk.content[0].raw_name == "get_temperature"
            assert chunk.content[0].id == "0"
            assert chunk.content[0].raw_arguments == expected_text[i]
        else:
            assert len(chunk.content) == 0
            assert chunk.usage.input_tokens == 10
            assert chunk.usage.output_tokens == 5


@pytest.mark.asyncio
async def test_async_json_streaming(async_client):
    # We don't actually have a streaming JSON function implemented in `dummy.rs` but it doesn't matter for this test since
    # TensorZero doesn't parse the JSON output of the function for streaming calls.
    stream = await async_client.inference(
        function_name="json_success",
        input={
            "system": {"assistant_name": "Alfred Pennyworth"},
            "messages": [{"role": "user", "content": {"country": "Japan"}}],
        },
        stream=True,
    )
    chunks = [chunk async for chunk in stream]
    expected_text = [
        "Wally,",
        " the",
        " golden",
        " retriever,",
        " wagged",
        " his",
        " tail",
        " excitedly",
        " as",
        " he",
        " devoured",
        " a",
        " slice",
        " of",
        " cheese",
        " pizza.",
    ]
    previous_inference_id = None
    previous_episode_id = None
    for i, chunk in enumerate(chunks):
        if previous_inference_id is not None:
            assert chunk.inference_id == previous_inference_id
        if previous_episode_id is not None:
            assert chunk.episode_id == previous_episode_id
        previous_inference_id = chunk.inference_id
        previous_episode_id = chunk.episode_id
        variant_name = chunk.variant_name
        assert variant_name == "test"
        if i + 1 < len(chunks):
            assert chunk.raw == expected_text[i]
        else:
            assert chunk.usage.input_tokens == 10
            assert chunk.usage.output_tokens == 16


@pytest.mark.asyncio
async def test_async_json_success(async_client):
    result = await async_client.inference(
        function_name="json_success",
        input={
            "system": {"assistant_name": "Alfred Pennyworth"},
            "messages": [{"role": "user", "content": {"country": "Japan"}}],
        },
        stream=False,
    )
    assert result.variant_name == "test"
    assert isinstance(result, JsonInferenceResponse)
    assert result.output.raw == '{"answer":"Hello"}'
    assert result.output.parsed == {"answer": "Hello"}
    assert result.usage.input_tokens == 10
    assert result.usage.output_tokens == 10


@pytest.mark.asyncio
async def test_async_json_failure(async_client):
    result = await async_client.inference(
        function_name="json_fail",
        input={
            "system": {"assistant_name": "Alfred Pennyworth"},
            "messages": [{"role": "user", "content": "Hello, world!"}],
        },
        stream=False,
    )
    assert result.variant_name == "test"
    assert isinstance(result, JsonInferenceResponse)
    assert (
        result.output.raw
        == "Megumin gleefully chanted her spell, unleashing a thunderous explosion that lit up the sky and left a massive crater in its wake."
    )
    assert result.output.parsed is None
    assert result.usage.input_tokens == 10
    assert result.usage.output_tokens == 10


@pytest.mark.asyncio
async def test_async_feedback(async_client):
    result = await async_client.feedback(
        metric_name="user_rating", value=5, episode_id=uuid7()
    )
    assert isinstance(result, FeedbackResponse)

    result = await async_client.feedback(
        metric_name="task_success", value=True, inference_id=uuid7()
    )
    assert isinstance(result, FeedbackResponse)

    # For demonstrations, we validate that the format is correct and the inference exists.
    result = await async_client.inference(
        function_name="basic_test",
        input={
            "system": {"assistant_name": "Alfred Pennyworth"},
            "messages": [{"role": "user", "content": "Hello"}],
        },
    )
    # Wait for the inference to be created in ClickHouse
    sleep(1)
    result = await async_client.feedback(
        metric_name="demonstration",
        value="hi how are you",
        inference_id=result.inference_id,
        tags={"author": "Alice"},
    )
    assert isinstance(result, FeedbackResponse)


@pytest.mark.asyncio
async def test_async_feedback_invalid_input(async_client):
    with pytest.raises(ValueError):
        await async_client.feedback(metric_name="test_metric", value=5)

    with pytest.raises(ValueError):
        await async_client.feedback(
            metric_name="test_metric",
            value=5,
            episode_id=UUID("123e4567-e89b-12d3-a456-426614174000"),
            inference_id=UUID("123e4567-e89b-12d3-a456-426614174001"),
        )


@pytest.mark.asyncio
async def test_async_tensorzero_error(async_client):
    with pytest.raises(TensorZeroError) as excinfo:
        await async_client.inference(
            function_name="not_a_function", input={"messages": []}
        )

    assert (
        str(excinfo.value)
        == 'TensorZeroError (status code 404): {"error":"Unknown function: not_a_function"}'
    )


@pytest.mark.asyncio
async def test_async_dynamic_credentials(async_client):
    result = await async_client.inference(
        function_name="basic_test",
        variant_name="test_dynamic_api_key",
        input={
            "system": {"assistant_name": "Alfred Pennyworth"},
            "messages": [{"role": "user", "content": "Hello"}],
        },
        credentials={"DUMMY_API_KEY": "good_key"},
    )
    assert result.variant_name == "test_dynamic_api_key"
    assert isinstance(result, ChatInferenceResponse)
    content = result.content
    assert len(content) == 1
    assert content[0].type == "text"
    assert (
        content[0].text
        == "Megumin gleefully chanted her spell, unleashing a thunderous explosion that lit up the sky and left a massive crater in its wake."
    )
    usage = result.usage
    assert usage.input_tokens == 10
    assert usage.output_tokens == 10


@pytest.fixture
def sync_client():
    with TensorZeroGateway("http://localhost:3000") as client:
        yield client


def test_sync_basic_inference(sync_client):
    result = sync_client.inference(
        function_name="basic_test",
        input={
            "system": {"assistant_name": "Alfred Pennyworth"},
            "messages": [{"role": "user", "content": "Hello"}],
        },
        tags={"key": "value"},
    )
    assert result.variant_name == "test"
    assert isinstance(result, ChatInferenceResponse)
    content = result.content
    assert len(content) == 1
    assert content[0].type == "text"
    assert (
        content[0].text
        == "Megumin gleefully chanted her spell, unleashing a thunderous explosion that lit up the sky and left a massive crater in its wake."
    )
    usage = result.usage
    assert usage.input_tokens == 10
    assert usage.output_tokens == 10


def test_sync_malformed_inference(sync_client):
    with pytest.raises(TensorZeroError) as exc_info:
        sync_client.inference(
            function_name="basic_test",
            input={
                "system": {"name_of_assistant": "Alfred Pennyworth"},  # WRONG
                "messages": [{"role": "user", "content": "Hello"}],
            },
        )
    assert exc_info.value.status_code == 400


def test_sync_inference_streaming(sync_client):
    stream = sync_client.inference(
        function_name="basic_test",
        input={
            "system": {"assistant_name": "Alfred Pennyworth"},
            "messages": [{"role": "user", "content": "Hello"}],
        },
        stream=True,
        tags={"key": "value"},
    )

    chunks = []
    previous_chunk_timestamp = None
    last_chunk_duration = None
    for chunk in stream:
        if previous_chunk_timestamp is not None:
            last_chunk_duration = time() - previous_chunk_timestamp
        previous_chunk_timestamp = time()
        chunks.append(chunk)

    assert last_chunk_duration > 0.01

    expected_text = [
        "Wally,",
        " the",
        " golden",
        " retriever,",
        " wagged",
        " his",
        " tail",
        " excitedly",
        " as",
        " he",
        " devoured",
        " a",
        " slice",
        " of",
        " cheese",
        " pizza.",
    ]
    previous_inference_id = None
    previous_episode_id = None
    for i, chunk in enumerate(chunks):
        if previous_inference_id is not None:
            assert chunk.inference_id == previous_inference_id
        if previous_episode_id is not None:
            assert chunk.episode_id == previous_episode_id
        previous_inference_id = chunk.inference_id
        previous_episode_id = chunk.episode_id
        variant_name = chunk.variant_name
        assert variant_name == "test"
        if i + 1 < len(chunks):
            assert len(chunk.content) == 1
            assert chunk.content[0].type == "text"
            assert chunk.content[0].text == expected_text[i]
        else:
            assert len(chunk.content) == 0
            assert chunk.usage.input_tokens == 10
            assert chunk.usage.output_tokens == 16


def test_sync_inference_streaming_nonexistent_function(sync_client):
    with pytest.raises(TensorZeroError) as exc_info:
<<<<<<< HEAD
        sync_client.inference(
=======
        stream = sync_client.inference(
>>>>>>> 9960c4e7
            function_name="does_not_exist",
            input={
                "system": {"assistant_name": "Alfred Pennyworth"},
                "messages": [{"role": "user", "content": "Hello"}],
            },
            stream=True,
        )
<<<<<<< HEAD
    assert exc_info.value.status_code == 404


=======

        # The httpx client won't make a request until you start consuming the stream
        for chunk in stream:
            pass

    assert exc_info.value.status_code == 404


def test_sync_inference_streaming_malformed_input(sync_client):
    with pytest.raises(TensorZeroError) as exc_info:
        stream = sync_client.inference(
            function_name="basic_test",
            input={
                "system": {"name_of_assistant": "Alfred Pennyworth"},  # WRONG
                "messages": [{"role": "user", "content": "Hello"}],
            },
            stream=True,
        )

        # The httpx client won't make a request until you start consuming the stream
        for chunk in stream:
            pass

    assert exc_info.value.status_code == 400
    assert (
        str(exc_info.value)
        == 'TensorZeroError (status code 400): {"error":"JSON Schema validation failed for Function:\\n\\n\\"assistant_name\\" is a required property\\nData: {\\"name_of_assistant\\":\\"Alfred Pennyworth\\"}Schema: {\\"type\\":\\"object\\",\\"properties\\":{\\"assistant_name\\":{\\"type\\":\\"string\\"}},\\"required\\":[\\"assistant_name\\"]}"}'
    )


>>>>>>> 9960c4e7
def test_sync_tool_call_inference(sync_client):
    result = sync_client.inference(
        function_name="weather_helper",
        input={
            "system": {"assistant_name": "Alfred Pennyworth"},
            "messages": [
                {
                    "role": "user",
                    "content": "Hi I'm visiting Brooklyn from Brazil. What's the weather?",
                }
            ],
        },
    )
    assert result.variant_name == "variant"
    assert isinstance(result, ChatInferenceResponse)
    content = result.content
    assert len(content) == 1
    assert content[0].type == "tool_call"
    assert content[0].raw_name == "get_temperature"
    assert content[0].id == "0"
    assert content[0].raw_arguments == '{"location":"Brooklyn","units":"celsius"}'
    assert content[0].name == "get_temperature"
    assert content[0].arguments == {"location": "Brooklyn", "units": "celsius"}
    usage = result.usage
    assert usage.input_tokens == 10
    assert usage.output_tokens == 10


def test_sync_malformed_tool_call_inference(sync_client):
    result = sync_client.inference(
        function_name="weather_helper",
        input={
            "system": {"assistant_name": "Alfred Pennyworth"},
            "messages": [
                {
                    "role": "user",
                    "content": "Hi I'm visiting Brooklyn from Brazil. What's the weather?",
                }
            ],
        },
        variant_name="bad_tool",
    )
    assert result.variant_name == "bad_tool"
    assert isinstance(result, ChatInferenceResponse)
    content = result.content
    assert len(content) == 1
    assert content[0].type == "tool_call"
    assert content[0].raw_name == "get_temperature"
    assert content[0].id == "0"
    assert content[0].raw_arguments == '{"location":"Brooklyn","units":"Celsius"}'
    assert content[0].name == "get_temperature"
    assert content[0].arguments is None
    usage = result.usage
    assert usage.input_tokens == 10
    assert usage.output_tokens == 10


def test_sync_tool_call_streaming(sync_client):
    stream = sync_client.inference(
        function_name="weather_helper",
        input={
            "system": {"assistant_name": "Alfred Pennyworth"},
            "messages": [
                {
                    "role": "user",
                    "content": "Hi I'm visiting Brooklyn from Brazil. What's the weather?",
                }
            ],
        },
        stream=True,
    )
    chunks = list(stream)
    expected_text = [
        '{"location"',
        ':"Brooklyn"',
        ',"units"',
        ':"celsius',
        '"}',
    ]
    previous_inference_id = None
    previous_episode_id = None
    for i, chunk in enumerate(chunks):
        if previous_inference_id is not None:
            assert chunk.inference_id == previous_inference_id
        if previous_episode_id is not None:
            assert chunk.episode_id == previous_episode_id
        previous_inference_id = chunk.inference_id
        previous_episode_id = chunk.episode_id
        variant_name = chunk.variant_name
        assert variant_name == "variant"
        if i + 1 < len(chunks):
            assert len(chunk.content) == 1
            assert chunk.content[0].type == "tool_call"
            assert chunk.content[0].raw_name == "get_temperature"
            assert chunk.content[0].id == "0"
            assert chunk.content[0].raw_arguments == expected_text[i]
        else:
            assert len(chunk.content) == 0
            assert chunk.usage.input_tokens == 10
            assert chunk.usage.output_tokens == 5


def test_sync_json_streaming(sync_client):
    # We don't actually have a streaming JSON function implemented in `dummy.rs` but it doesn't matter for this test since
    # TensorZero doesn't parse the JSON output of the function for streaming calls.
    stream = sync_client.inference(
        function_name="json_success",
        input={
            "system": {"assistant_name": "Alfred Pennyworth"},
            "messages": [{"role": "user", "content": {"country": "Japan"}}],
        },
        stream=True,
    )
    chunks = list(stream)
    expected_text = [
        "Wally,",
        " the",
        " golden",
        " retriever,",
        " wagged",
        " his",
        " tail",
        " excitedly",
        " as",
        " he",
        " devoured",
        " a",
        " slice",
        " of",
        " cheese",
        " pizza.",
    ]
    previous_inference_id = None
    previous_episode_id = None
    for i, chunk in enumerate(chunks):
        if previous_inference_id is not None:
            assert chunk.inference_id == previous_inference_id
        if previous_episode_id is not None:
            assert chunk.episode_id == previous_episode_id
        previous_inference_id = chunk.inference_id
        previous_episode_id = chunk.episode_id
        variant_name = chunk.variant_name
        assert variant_name == "test"
        if i + 1 < len(chunks):
            assert chunk.raw == expected_text[i]
        else:
            assert chunk.usage.input_tokens == 10
            assert chunk.usage.output_tokens == 16


def test_sync_json_success(sync_client):
    result = sync_client.inference(
        function_name="json_success",
        input={
            "system": {"assistant_name": "Alfred Pennyworth"},
            "messages": [{"role": "user", "content": {"country": "Japan"}}],
        },
        stream=False,
    )
    assert result.variant_name == "test"
    assert isinstance(result, JsonInferenceResponse)
    assert result.output.raw == '{"answer":"Hello"}'
    assert result.output.parsed == {"answer": "Hello"}
    assert result.usage.input_tokens == 10
    assert result.usage.output_tokens == 10


def test_sync_json_failure(sync_client):
    result = sync_client.inference(
        function_name="json_fail",
        input={
            "system": {"assistant_name": "Alfred Pennyworth"},
            "messages": [{"role": "user", "content": "Hello, world!"}],
        },
        stream=False,
    )
    assert result.variant_name == "test"
    assert isinstance(result, JsonInferenceResponse)
    assert (
        result.output.raw
        == "Megumin gleefully chanted her spell, unleashing a thunderous explosion that lit up the sky and left a massive crater in its wake."
    )
    assert result.output.parsed is None
    assert result.usage.input_tokens == 10
    assert result.usage.output_tokens == 10


def test_sync_feedback(sync_client):
    result = sync_client.feedback(
        metric_name="user_rating", value=5, episode_id=uuid7()
    )
    assert isinstance(result, FeedbackResponse)

    result = sync_client.feedback(
        metric_name="task_success", value=True, inference_id=uuid7()
    )
    assert isinstance(result, FeedbackResponse)
    result = sync_client.inference(
        function_name="basic_test",
        input={
            "system": {"assistant_name": "Alfred Pennyworth"},
            "messages": [{"role": "user", "content": "Hello"}],
        },
    )
    # Wait for the inference to be created in ClickHouse
    sleep(1)

    result = sync_client.feedback(
        metric_name="demonstration",
        value="hi how are you",
        inference_id=result.inference_id,
        tags={"author": "Alice"},
    )
    assert isinstance(result, FeedbackResponse)


def test_sync_feedback_invalid_input(sync_client):
    with pytest.raises(ValueError):
        sync_client.feedback(metric_name="test_metric", value=5)

    with pytest.raises(ValueError):
        sync_client.feedback(
            metric_name="test_metric",
            value=5,
            episode_id=UUID("123e4567-e89b-12d3-a456-426614174000"),
            inference_id=UUID("123e4567-e89b-12d3-a456-426614174001"),
        )


def test_sync_tensorzero_error(sync_client):
    with pytest.raises(TensorZeroError) as excinfo:
        sync_client.inference(function_name="not_a_function", input={"messages": []})

    assert (
        str(excinfo.value)
        == 'TensorZeroError (status code 404): {"error":"Unknown function: not_a_function"}'
    )


def test_sync_basic_inference_with_content_block(sync_client):
    result = sync_client.inference(
        function_name="basic_test",
        input={
            "system": {"assistant_name": "Alfred Pennyworth"},
            "messages": [
                {
                    "role": "user",
                    "content": [
                        Text(type="text", text="Hello"),
                        ToolCall(
                            type="tool_call",
                            id="1",
                            name="test",
                            raw_arguments={"arg": "value"},
                            raw_name="test_tool",
                            arguments={"arg": "value"},
                        ),
                        ToolResult(
                            name="test",
                            result="success",
                            id="1",
                        ),
                    ],
                }
            ],
        },
    )
    assert result.variant_name == "test"
    assert isinstance(result, ChatInferenceResponse)
    content = result.content
    assert len(content) == 1
    assert content[0].type == "text"
    assert (
        content[0].text
        == "Megumin gleefully chanted her spell, unleashing a thunderous explosion that lit up the sky and left a massive crater in its wake."
    )
    usage = result.usage
    assert usage.input_tokens == 10
    assert usage.output_tokens == 10


def test_prepare_inference_request(sync_client):
    # Test a simple request with string input and a structured system message
    request = sync_client._prepare_inference_request(
        function_name="basic_test",
        input={
            "system": {"assistant_name": "Alfred Pennyworth"},
            "messages": [{"role": "user", "content": "Hello"}],
        },
    )
    assert request["input"]["messages"][0]["content"] == "Hello"
    assert request["input"]["system"] == {"assistant_name": "Alfred Pennyworth"}
    assert request["function_name"] == "basic_test"

    # Test a complex request that covers every argument of the client
    episode_id = uuid7()
    request = sync_client._prepare_inference_request(
        function_name="basic_test",
        input={
            "system": "you are the bad guy",
            "messages": [
                {
                    "role": "user",
                    "content": [
                        ToolCall(
                            type="tool_call",
                            id="1",
                            name="test",
                            raw_arguments={"arg": "value"},
                            raw_name="test_tool",
                            arguments={"arg": "value"},
                        )
                    ],
                },
                {
                    "role": "assistant",
                    "content": [
                        ToolResult(
                            name="test",
                            result="success",
                            id="1",
                        )
                    ],
                },
                {
                    "role": "user",
                    "content": [
                        Text(type="text", text={"foo": "bar"}),
                        ToolResult(name="drill", result="screwed", id="aaaa"),
                    ],
                },
            ],
        },
        stream=True,
        dryrun=False,
        episode_id=episode_id,
        variant_name="baz",
        params={"chat_completion": {"temperature": 0.1}},
        tool_choice="auto",
        parallel_tool_calls=True,
        additional_tools=[
            {"name": "drill", "arguments": '{"foo": "bar"}', "description": "drills"}
        ],
    )

    assert request["input"]["messages"][0]["content"][0] == {
        "type": "tool_call",
        "id": "1",
        "name": "test_tool",
        "arguments": '{"arg": "value"}',
    }
    assert request["input"]["messages"][1]["content"][0] == {
        "type": "tool_result",
        "name": "test",
        "result": "success",
        "id": "1",
    }
    assert request["input"]["messages"][2]["content"][0] == {
        "type": "text",
        "value": {"foo": "bar"},
    }
    assert request["input"]["messages"][2]["content"][1] == {
        "type": "tool_result",
        "name": "drill",
        "result": "screwed",
        "id": "aaaa",
    }
    assert request["input"]["system"] == "you are the bad guy"
    assert request["stream"]
    assert not request["dryrun"]
    assert request["episode_id"] == str(episode_id)
    assert request["params"]["chat_completion"]["temperature"] == 0.1
    assert request["tool_choice"] == "auto"
    assert request["additional_tools"][0] == {
        "name": "drill",
        "arguments": '{"foo": "bar"}',
        "description": "drills",
    }
    assert len(request["additional_tools"]) == 1
    assert request["variant_name"] == "baz"
    assert request["function_name"] == "basic_test"
    assert request["parallel_tool_calls"]


def test_sync_dynamic_credentials(sync_client):
    result = sync_client.inference(
        function_name="basic_test",
        variant_name="test_dynamic_api_key",
        input={
            "system": {"assistant_name": "Alfred Pennyworth"},
            "messages": [{"role": "user", "content": "Hello"}],
        },
        credentials={"DUMMY_API_KEY": "good_key"},
    )
    assert result.variant_name == "test_dynamic_api_key"
    assert isinstance(result, ChatInferenceResponse)
    content = result.content
    assert len(content) == 1
    assert content[0].type == "text"
    assert (
        content[0].text
        == "Megumin gleefully chanted her spell, unleashing a thunderous explosion that lit up the sky and left a massive crater in its wake."
    )
    usage = result.usage
    assert usage.input_tokens == 10
    assert usage.output_tokens == 10<|MERGE_RESOLUTION|>--- conflicted
+++ resolved
@@ -53,19 +53,10 @@
     input_copy = deepcopy(input)
     result = await async_client.inference(
         function_name="basic_test",
-<<<<<<< HEAD
-        input={
-            "system": {"assistant_name": "Alfred Pennyworth"},
-            "messages": [{"role": "user", "content": "Hello"}],
-        },
-        episode_id=uuid7(),  # This would not typically be done but this partially verifies that uuid7 is using a correct implementation
-        # because the gateway validates some of the properties needed
-=======
         input=input,
         episode_id=uuid7(),  # This would not typically be done but this partially verifies that uuid7 is using a correct implementation
         # because the gateway validates some of the properties needed
         tags={"key": "value"},
->>>>>>> 9960c4e7
     )
     assert input == input_copy, "Input should not be modified by the client"
     assert result.variant_name == "test"
@@ -147,11 +138,7 @@
 @pytest.mark.asyncio
 async def test_async_inference_streaming_nonexistent_function(async_client):
     with pytest.raises(TensorZeroError) as exc_info:
-<<<<<<< HEAD
-        await async_client.inference(
-=======
         stream = await async_client.inference(
->>>>>>> 9960c4e7
             function_name="does_not_exist",
             input={
                 "system": {"assistant_name": "Alfred Pennyworth"},
@@ -159,9 +146,6 @@
             },
             stream=True,
         )
-<<<<<<< HEAD
-    assert exc_info.value.status_code == 404
-=======
 
         # The httpx client won't make a request until you start consuming the stream
         async for chunk in stream:
@@ -195,7 +179,6 @@
         str(exc_info.value)
         == 'TensorZeroError (status code 400): {"error":"JSON Schema validation failed for Function:\\n\\n\\"assistant_name\\" is a required property\\nData: {\\"name_of_assistant\\":\\"Alfred Pennyworth\\"}Schema: {\\"type\\":\\"object\\",\\"properties\\":{\\"assistant_name\\":{\\"type\\":\\"string\\"}},\\"required\\":[\\"assistant_name\\"]}"}'
     )
->>>>>>> 9960c4e7
 
 
 @pytest.mark.asyncio
@@ -578,11 +561,7 @@
 
 def test_sync_inference_streaming_nonexistent_function(sync_client):
     with pytest.raises(TensorZeroError) as exc_info:
-<<<<<<< HEAD
-        sync_client.inference(
-=======
         stream = sync_client.inference(
->>>>>>> 9960c4e7
             function_name="does_not_exist",
             input={
                 "system": {"assistant_name": "Alfred Pennyworth"},
@@ -590,11 +569,6 @@
             },
             stream=True,
         )
-<<<<<<< HEAD
-    assert exc_info.value.status_code == 404
-
-
-=======
 
         # The httpx client won't make a request until you start consuming the stream
         for chunk in stream:
@@ -625,7 +599,6 @@
     )
 
 
->>>>>>> 9960c4e7
 def test_sync_tool_call_inference(sync_client):
     result = sync_client.inference(
         function_name="weather_helper",
