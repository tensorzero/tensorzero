--- conflicted
+++ resolved
@@ -15,7 +15,6 @@
 )
 
 
-<<<<<<< HEAD
 def test_sync_openai_rft(
     embedded_sync_client: TensorZeroGateway,
     mixed_rendered_samples: List[RenderedSample],
@@ -60,7 +59,17 @@
     optimization_job_handle = embedded_sync_client.experimental_launch_optimization(
         train_samples=mixed_rendered_samples,
         val_samples=mixed_rendered_samples,
-=======
+        optimization_config=optimization_config,
+    )
+    while True:
+        job_info = embedded_sync_client.experimental_poll_optimization(
+            job_handle=optimization_job_handle
+        )
+        if job_info.status == OptimizationJobStatus.Completed:
+            break
+        sleep(1)
+
+
 def test_sync_dicl(
     embedded_sync_client: TensorZeroGateway,
     mixed_rendered_samples: List[RenderedSample],
@@ -79,7 +88,6 @@
     optimization_job_handle = embedded_sync_client.experimental_launch_optimization(
         train_samples=mixed_rendered_samples,
         val_samples=None,
->>>>>>> dd53e1aa
         optimization_config=optimization_config,
     )
     while True:
@@ -162,7 +170,6 @@
 
 
 @pytest.mark.asyncio
-<<<<<<< HEAD
 async def test_async_openai_rft(
     embedded_async_client: AsyncTensorZeroGateway,
     mixed_rendered_samples: List[RenderedSample],
@@ -203,7 +210,23 @@
         n_epochs=1,
         reasoning_effort="low",
         api_base="http://localhost:3030/openai/",
-=======
+    )
+    optimization_job_handle = (
+        await embedded_async_client.experimental_launch_optimization(
+            train_samples=mixed_rendered_samples,
+            val_samples=mixed_rendered_samples,
+            optimization_config=optimization_config,
+        )
+    )
+    while True:
+        job_info = await embedded_async_client.experimental_poll_optimization(
+            job_handle=optimization_job_handle
+        )
+        if job_info.status == OptimizationJobStatus.Completed:
+            break
+        sleep(1)
+
+
 async def test_async_dicl(
     embedded_async_client: AsyncTensorZeroGateway,
     mixed_rendered_samples: List[RenderedSample],
@@ -218,16 +241,11 @@
         k=None,
         model=None,
         credentials=None,
->>>>>>> dd53e1aa
-    )
-    optimization_job_handle = (
-        await embedded_async_client.experimental_launch_optimization(
-            train_samples=mixed_rendered_samples,
-<<<<<<< HEAD
-            val_samples=mixed_rendered_samples,
-=======
+    )
+    optimization_job_handle = (
+        await embedded_async_client.experimental_launch_optimization(
+            train_samples=mixed_rendered_samples,
             val_samples=None,
->>>>>>> dd53e1aa
             optimization_config=optimization_config,
         )
     )
