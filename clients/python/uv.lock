--- conflicted
+++ resolved
@@ -157,11 +157,7 @@
 
 [[package]]
 name = "tensorzero"
-<<<<<<< HEAD
-version = "2024.10.1"
-=======
 version = "2024.11.4"
->>>>>>> 9960c4e7
 source = { editable = "." }
 dependencies = [
     { name = "httpx" },
