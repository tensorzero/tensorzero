/// Implements a Python tensorzero client, using `pyo3` to wrap the existing Rust client.
/// Overall structure of the crate:
/// * `src/lib.rs` - the main entrypoint of the Python native module - the `#[pymodule]` function
///   initializes the Python module.
/// * `tensorzero/` - this contains the Python code for the overall `tensorzero` package.
///   This re-exports types from the Rust native module, and also defines several pure-Python
///   classes/functions used by the Rust code.
///
/// This module defines several Python classes (`BaseTensorZeroGateway`, `TensorZeroGateway`, `AsyncTensorZeroGateway`),
/// and defines methods on them.
use std::{collections::HashMap, future::Future, path::PathBuf, sync::Arc, time::Duration};

use futures::StreamExt;
use pyo3::{
    exceptions::{PyStopAsyncIteration, PyStopIteration, PyValueError},
    ffi::c_str,
    marker::Ungil,
    prelude::*,
    types::{PyDict, PyList, PyString, PyType},
    IntoPyObjectExt,
};
use python_helpers::{
    parse_dynamic_evaluation_run_episode_response, parse_dynamic_evaluation_run_response,
    parse_feedback_response, parse_inference_chunk, parse_inference_response, parse_tool,
    python_uuid_to_uuid,
};
use tensorzero_core::{
    clickhouse::ClickhouseFormat,
    config_parser::{ConfigPyClass, FunctionsConfigPyClass},
    function::{FunctionConfigChatPyClass, FunctionConfigJsonPyClass, VariantsConfigPyClass},
    inference::types::{
        pyo3_helpers::{
            deserialize_from_pyobj, deserialize_from_rendered_sample,
            deserialize_from_stored_sample, deserialize_optimization_config, serialize_to_dict,
            tensorzero_core_error, tensorzero_core_error_class, tensorzero_error_class, JSON_DUMPS,
            JSON_LOADS,
        },
        ResolvedInput, ResolvedInputMessage,
    },
<<<<<<< HEAD
    variant::{
        BestOfNSamplingConfigPyClass, ChainOfThoughtConfigPyClass, ChatCompletionConfigPyClass,
        DiclConfigPyClass, MixtureOfNConfigPyClass,
=======
    optimization::{
        fireworks_sft::UninitializedFireworksSFTConfig, openai_sft::UninitializedOpenAISFTConfig,
        OptimizationJobInfoPyClass, OptimizationJobStatus, UninitializedOptimizerInfo,
>>>>>>> 0afd2893
    },
};
use tensorzero_core::{
    endpoints::{
        datasets::InsertDatapointParams, dynamic_evaluation_run::DynamicEvaluationRunEpisodeParams,
    },
    gateway_util::ShutdownHandle,
    inference::types::{
        extra_body::UnfilteredInferenceExtraBody, extra_headers::UnfilteredInferenceExtraHeaders,
    },
};
use tensorzero_rust::{
    err_to_http, observability::LogFormat, CacheParamsOptions, Client, ClientBuilder,
    ClientBuilderMode, ClientInferenceParams, ClientInput, ClientSecretString, Datapoint,
    DynamicEvaluationRunParams, DynamicToolParams, FeedbackParams, InferenceOutput,
    InferenceParams, InferenceStream, LaunchOptimizationParams, ListInferencesParams,
    OptimizationJobHandle, RenderedSample, StoredInference, TensorZeroError, Tool,
};
use tokio::sync::Mutex;
use url::Url;

mod python_helpers;

#[pymodule]
fn tensorzero(m: &Bound<'_, PyModule>) -> PyResult<()> {
    // Make sure that we can load our error classes, so that we don't trigger
    // a nested exception when calling `convert_error` below
    let _ = tensorzero_error_class(m.py())?;
    let _ = tensorzero_core_error_class(m.py())?;
    // Otel is disabled for now in the Python client until we decide how it should be configured
    // We might have produced an error when trying to construct the (not yet enabled) OTEL layer,
    // which will just get ignored here. The HTTP gateway will handle that error, as that's
    // the only place where we actually try to enable OTEL.
    let _delayed_enable = tokio_block_on_without_gil(
        m.py(),
        tensorzero_rust::observability::setup_observability(LogFormat::Pretty),
    )
    .map_err(|e| convert_error(m.py(), TensorZeroError::Other { source: e.into() }))?;
    m.add_class::<BaseTensorZeroGateway>()?;
    m.add_class::<AsyncTensorZeroGateway>()?;
    m.add_class::<TensorZeroGateway>()?;
    m.add_class::<LocalHttpGateway>()?;
    m.add_class::<RenderedSample>()?;
    m.add_class::<StoredInference>()?;
    m.add_class::<UninitializedOpenAISFTConfig>()?;
    m.add_class::<UninitializedFireworksSFTConfig>()?;
    m.add_class::<Datapoint>()?;
    m.add_class::<ResolvedInput>()?;
    m.add_class::<ResolvedInputMessage>()?;
<<<<<<< HEAD
    m.add_class::<ConfigPyClass>()?;
    m.add_class::<FunctionsConfigPyClass>()?;
    m.add_class::<FunctionConfigChatPyClass>()?;
    m.add_class::<FunctionConfigJsonPyClass>()?;
    m.add_class::<VariantsConfigPyClass>()?;
    m.add_class::<ChatCompletionConfigPyClass>()?;
    m.add_class::<BestOfNSamplingConfigPyClass>()?;
    m.add_class::<DiclConfigPyClass>()?;
    m.add_class::<MixtureOfNConfigPyClass>()?;
    m.add_class::<ChainOfThoughtConfigPyClass>()?;
=======
    m.add_class::<OptimizationJobHandle>()?;
    m.add_class::<OptimizationJobInfoPyClass>()?;
    m.add_class::<OptimizationJobStatus>()?;
>>>>>>> 0afd2893

    let py_json = PyModule::import(m.py(), "json")?;
    let json_loads = py_json.getattr("loads")?;
    let json_dumps = py_json.getattr("dumps")?;

    // We don't care if the GILOnceCell was already set
    let _ = JSON_LOADS.set(m.py(), json_loads.unbind());
    let _ = JSON_DUMPS.set(m.py(), json_dumps.unbind());

    m.add_wrapped(wrap_pyfunction!(_start_http_gateway))?;

    Ok(())
}

#[pyclass]
struct LocalHttpGateway {
    #[pyo3(get)]
    base_url: String,
    shutdown_handle: Option<ShutdownHandle>,
}

#[pymethods]
impl LocalHttpGateway {
    fn close(&mut self) {
        self.shutdown_handle.take();
    }
}

#[pyfunction]
#[pyo3(signature = (*, config_file, clickhouse_url, async_setup))]
fn _start_http_gateway(
    py: Python<'_>,
    config_file: Option<String>,
    clickhouse_url: Option<String>,
    async_setup: bool,
) -> PyResult<Bound<'_, PyAny>> {
    warn_no_config(py, config_file.as_deref())?;
    let gateway_fut = async move {
        let (addr, handle) = tensorzero_core::gateway_util::start_openai_compatible_gateway(
            config_file,
            clickhouse_url,
        )
        .await?;
        Ok(LocalHttpGateway {
            base_url: format!("http://{addr}/openai/v1"),
            shutdown_handle: Some(handle),
        })
    };
    if async_setup {
        pyo3_async_runtimes::tokio::future_into_py(py, async move {
            gateway_fut.await.map_err(|e| {
                Python::with_gil(|py| convert_error(py, TensorZeroError::Other { source: e }))
            })
        })
    } else {
        Ok(tokio_block_on_without_gil(py, gateway_fut)
            .map_err(|e| convert_error(py, TensorZeroError::Other { source: e }))?
            .into_bound_py_any(py)?)
    }
}

// TODO - this should extend the python `ABC` class once pyo3 supports it: https://github.com/PyO3/pyo3/issues/991
#[pyclass(subclass)]
struct BaseTensorZeroGateway {
    client: Arc<Client>,
}

#[pyclass]
struct AsyncStreamWrapper {
    stream: Arc<Mutex<InferenceStream>>,
}

#[pymethods]
impl AsyncStreamWrapper {
    fn __aiter__(this: Py<Self>) -> Py<Self> {
        this
    }

    // This method returns a Python `Future` which will either resolve to a chunk of the stream,
    // or raise a `StopAsyncIteration` exception if the stream is finished.
    fn __anext__<'a>(&self, py: Python<'a>) -> PyResult<Bound<'a, PyAny>> {
        let stream = self.stream.clone();
        // The Rust future relies on a tokio runtime (via `reqwest` and `hyper`), so
        // we need to use `pyo3_async_runtimes` to convert it into a Python future that runs
        // on Tokio. Inside the `async move` block, we can `.await` on Rust futures just like
        // we would in normal Rust code.
        pyo3_async_runtimes::tokio::future_into_py(py, async move {
            let chunk = stream.lock().await.next().await;
            let Some(chunk) = chunk else {
                return Err(PyStopAsyncIteration::new_err(()));
            };
            // The overall 'async move' future needs to be 'static, so we cannot capture
            // the `py` parameter from `__anext__`.
            // We need to interact with Python objects here (to build up a Python `InferenceChunk`),
            // so we need the GIL
            Python::with_gil(|py| {
                let chunk = chunk.map_err(|e| convert_error(py, err_to_http(e)))?;
                parse_inference_chunk(py, chunk)
            })
        })
    }
}

#[pyclass]
struct StreamWrapper {
    stream: Arc<Mutex<InferenceStream>>,
}

#[pymethods]
impl StreamWrapper {
    fn __iter__(this: Py<Self>) -> Py<Self> {
        this
    }

    fn __next__(&self, py: Python<'_>) -> PyResult<Py<PyAny>> {
        let stream = self.stream.clone();
        // The `__next__` method is blocking (`StreamWrapper` comes from the synchronous `TensorZeroGateway`),
        // so we need to block on the Rust future. All of the `.await` calls are confined to the `async move` block,
        let chunk = tokio_block_on_without_gil(py, async move { stream.lock().await.next().await });
        let Some(chunk) = chunk else {
            return Err(PyStopIteration::new_err(()));
        };
        let chunk = chunk.map_err(|e| convert_error(py, err_to_http(e)))?;
        parse_inference_chunk(py, chunk)
    }
}

#[pymethods]
impl BaseTensorZeroGateway {
    #[new]
    #[pyo3(signature = (base_url, *, timeout=None, verbose_errors=false))]
    fn new(
        py: Python<'_>,
        base_url: &str,
        timeout: Option<f64>,
        verbose_errors: bool,
    ) -> PyResult<Self> {
        let mut client_builder = ClientBuilder::new(ClientBuilderMode::HTTPGateway {
            url: Url::parse(base_url)
                .map_err(|e| PyValueError::new_err(format!("Failed to parse base_url: {e:?}")))?,
        })
        .with_verbose_errors(verbose_errors);
        if let Some(timeout) = timeout {
            let http_client = reqwest::Client::builder()
                .timeout(
                    Duration::try_from_secs_f64(timeout)
                        .map_err(|e| PyValueError::new_err(format!("Invalid timeout: {e}")))?,
                )
                .build()
                .map_err(|e| {
                    PyValueError::new_err(format!("Failed to build HTTP client: {e:?}"))
                })?;
            client_builder = client_builder.with_http_client(http_client);
        }
        let client = match client_builder.build_http() {
            Ok(client) => client,
            Err(e) => {
                return Err(tensorzero_core_error(
                    py,
                    &format!("Failed to construct TensorZero client: {e:?}"),
                )?);
            }
        };

        Ok(Self {
            client: Arc::new(client),
        })
    }

    #[pyo3(signature = (*, input, function_name=None, model_name=None, episode_id=None, stream=None, params=None, variant_name=None, dryrun=None, output_schema=None, allowed_tools=None, additional_tools=None, tool_choice=None, parallel_tool_calls=None, internal=None, tags=None, credentials=None, cache_options=None, extra_body=None, extra_headers=None, include_original_response=None))]
    #[expect(clippy::too_many_arguments)]
    fn _prepare_inference_request(
        this: PyRef<'_, Self>,
        input: Bound<'_, PyDict>,
        function_name: Option<String>,
        model_name: Option<String>,
        episode_id: Option<Bound<'_, PyAny>>,
        stream: Option<bool>,
        params: Option<&Bound<'_, PyDict>>,
        variant_name: Option<String>,
        dryrun: Option<bool>,
        output_schema: Option<&Bound<'_, PyDict>>,
        allowed_tools: Option<Vec<String>>,
        additional_tools: Option<Vec<HashMap<String, Bound<'_, PyAny>>>>,
        tool_choice: Option<Bound<'_, PyAny>>,
        parallel_tool_calls: Option<bool>,
        internal: Option<bool>,
        tags: Option<HashMap<String, String>>,
        credentials: Option<HashMap<String, ClientSecretString>>,
        cache_options: Option<&Bound<'_, PyDict>>,
        extra_body: Option<&Bound<'_, PyList>>,
        extra_headers: Option<&Bound<'_, PyList>>,
        include_original_response: Option<bool>,
    ) -> PyResult<Py<PyAny>> {
        let params = BaseTensorZeroGateway::prepare_inference_params(
            this.py(),
            input,
            function_name,
            model_name,
            episode_id,
            stream,
            params,
            variant_name,
            dryrun,
            output_schema,
            allowed_tools,
            additional_tools,
            tool_choice,
            parallel_tool_calls,
            internal.unwrap_or(false),
            tags,
            credentials,
            cache_options,
            extra_body,
            extra_headers,
            include_original_response.unwrap_or(false),
        )?;
        serialize_to_dict(this.py(), params)
    }

    fn get_config(&self) -> PyResult<ConfigPyClass> {
        let config = self
            .client
            .get_config()
            .map_err(|e| PyValueError::new_err(format!("Failed to get config: {e:?}")))?;
        Ok(ConfigPyClass::new(config))
    }
}

#[pyclass(extends=BaseTensorZeroGateway)]
/// A synchronous client for a TensorZero gateway.
///
/// To connect to a running HTTP gateway, call `TensorZeroGateway.build_http(base_url = "http://gateway_url")`
/// To create an embedded gateway, call `TensorZeroGateway.build_embedded(config_file = "/path/to/tensorzero.toml", clickhouse_url = "http://clickhouse_url")`
struct TensorZeroGateway {}

/// Calls `tokio::Runtime::block_on` without holding the Python GIL.
/// This is used when we call into pure-Rust code from the synchronous `TensorZeroGateway`
/// We don't need (or want) to hold the GIL when the Rust client code is running,
/// since it doesn't need to interact with any Python objects.
/// This allows other Python threads to run while the current thread is blocked on the Rust execution.
fn tokio_block_on_without_gil<F: Future + Send>(py: Python<'_>, fut: F) -> F::Output
where
    F::Output: Ungil,
{
    // The Tokio runtime is managed by `pyo3_async_runtimes` - the entrypoint to
    // our crate (`python`) is the `pymodule` function, rather than
    // a `#[tokio::main]` function, so we need `pyo3_async_runtimes` to keep track of
    // a Tokio runtime for us.
    py.allow_threads(|| pyo3_async_runtimes::tokio::get_runtime().block_on(fut))
}

impl BaseTensorZeroGateway {
    #[expect(clippy::too_many_arguments)]
    fn prepare_feedback_params(
        py: Python<'_>,
        metric_name: String,
        value: Bound<'_, PyAny>,
        inference_id: Option<Bound<'_, PyAny>>,
        episode_id: Option<Bound<'_, PyAny>>,
        dryrun: Option<bool>,
        internal: bool,
        tags: Option<HashMap<String, String>>,
    ) -> PyResult<FeedbackParams> {
        Ok(FeedbackParams {
            metric_name,
            value: deserialize_from_pyobj(py, &value)?,
            episode_id: episode_id
                .map(|id| python_uuid_to_uuid("episode_id", id))
                .transpose()?,
            inference_id: inference_id
                .map(|id| python_uuid_to_uuid("inference_id", id))
                .transpose()?,
            dryrun,
            tags: tags.unwrap_or_default(),
            internal,
        })
    }

    #[expect(clippy::too_many_arguments)]
    fn prepare_inference_params(
        py: Python<'_>,
        input: Bound<'_, PyDict>,
        function_name: Option<String>,
        model_name: Option<String>,
        episode_id: Option<Bound<'_, PyAny>>,
        stream: Option<bool>,
        params: Option<&Bound<'_, PyDict>>,
        variant_name: Option<String>,
        dryrun: Option<bool>,
        output_schema: Option<&Bound<'_, PyDict>>,
        allowed_tools: Option<Vec<String>>,
        additional_tools: Option<Vec<HashMap<String, Bound<'_, PyAny>>>>,
        tool_choice: Option<Bound<'_, PyAny>>,
        parallel_tool_calls: Option<bool>,
        internal: bool,
        tags: Option<HashMap<String, String>>,
        credentials: Option<HashMap<String, ClientSecretString>>,
        cache_options: Option<&Bound<'_, PyDict>>,
        extra_body: Option<&Bound<'_, PyList>>,
        extra_headers: Option<&Bound<'_, PyList>>,
        include_original_response: bool,
    ) -> PyResult<ClientInferenceParams> {
        let episode_id = episode_id
            .map(|id| python_uuid_to_uuid("episode_id", id))
            .transpose()?;

        let params: Option<InferenceParams> = if let Some(params) = params {
            deserialize_from_pyobj(py, params)?
        } else {
            None
        };

        let additional_tools: Option<Vec<Tool>> = if let Some(tools) = additional_tools {
            Some(
                tools
                    .into_iter()
                    .map(|key_vals| parse_tool(py, key_vals))
                    .collect::<Result<Vec<Tool>, PyErr>>()?,
            )
        } else {
            None
        };

        let tool_choice = if let Some(tool_choice) = tool_choice {
            if tool_choice.is_instance_of::<PyString>() {
                Some(
                    serde_json::from_value(tool_choice.str()?.to_cow()?.into()).map_err(|e| {
                        PyValueError::new_err(format!(
                            "Failed to parse tool_choice as valid JSON: {e:?}"
                        ))
                    })?,
                )
            } else {
                Some(deserialize_from_pyobj(py, &tool_choice)?)
            }
        } else {
            None
        };

        let cache_options: Option<CacheParamsOptions> = if let Some(cache_options) = cache_options {
            Some(deserialize_from_pyobj(py, cache_options)?)
        } else {
            None
        };
        let output_schema: Option<serde_json::Value> = if let Some(output_schema) = output_schema {
            Some(deserialize_from_pyobj(py, output_schema)?)
        } else {
            None
        };

        let extra_body: UnfilteredInferenceExtraBody = if let Some(extra_body) = extra_body {
            deserialize_from_pyobj(py, extra_body)?
        } else {
            Default::default()
        };

        let extra_headers: UnfilteredInferenceExtraHeaders =
            if let Some(extra_headers) = extra_headers {
                deserialize_from_pyobj(py, extra_headers)?
            } else {
                Default::default()
            };

        let input: ClientInput = deserialize_from_pyobj(py, &input)?;

        Ok(ClientInferenceParams {
            function_name,
            model_name,
            stream,
            episode_id,
            variant_name,
            dryrun,
            tags: tags.unwrap_or_default(),
            internal,
            params: params.unwrap_or_default(),
            dynamic_tool_params: DynamicToolParams {
                allowed_tools,
                parallel_tool_calls,
                additional_tools,
                tool_choice,
            },
            input,
            credentials: credentials.unwrap_or_default(),
            cache_options: cache_options.unwrap_or_default(),
            output_schema,
            include_original_response,
            extra_body,
            extra_headers,
        })
    }
}
#[pymethods]
impl TensorZeroGateway {
    #[new]
    #[pyo3(signature = (base_url, *, timeout=None))]
    fn new(
        py: Python<'_>,
        base_url: &str,
        timeout: Option<f64>,
    ) -> PyResult<(Self, BaseTensorZeroGateway)> {
        tracing::warn!("TensorZeroGateway.__init__ is deprecated. Use TensorZeroGateway.build_http or TensorZeroGateway.build_embedded instead.");
        Ok((
            Self {},
            BaseTensorZeroGateway::new(py, base_url, timeout, false)?,
        ))
    }

    #[classmethod]
    #[pyo3(signature = (*, gateway_url, timeout=None, verbose_errors=false))]
    /// Initialize the TensorZero client, using the HTTP gateway.
    /// :param gateway_url: The base URL of the TensorZero gateway. Example: "http://localhost:3000"
    /// :param timeout: The timeout for the HTTP client in seconds. If not provided, no timeout will be set.
    /// :param verbose_errors: If true, the client will increase the detail in errors (increasing the risk of leaking sensitive information).
    /// :return: A `TensorZeroGateway` instance configured to use the HTTP gateway.
    fn build_http(
        cls: &Bound<'_, PyType>,
        gateway_url: &str,
        timeout: Option<f64>,
        verbose_errors: bool,
    ) -> PyResult<Py<TensorZeroGateway>> {
        let mut client_builder = ClientBuilder::new(ClientBuilderMode::HTTPGateway {
            url: Url::parse(gateway_url)
                .map_err(|e| PyValueError::new_err(format!("Invalid gateway URL: {e}")))?,
        })
        .with_verbose_errors(verbose_errors);
        if let Some(timeout) = timeout {
            let http_client = reqwest::Client::builder()
                .timeout(
                    Duration::try_from_secs_f64(timeout)
                        .map_err(|e| PyValueError::new_err(format!("Invalid timeout: {e}")))?,
                )
                .build()
                .map_err(|e| PyValueError::new_err(format!("Failed to build HTTP client: {e}")))?;
            client_builder = client_builder.with_http_client(http_client);
        }
        let client_fut = client_builder.build();
        let client_res = tokio_block_on_without_gil(cls.py(), client_fut);
        let client = match client_res {
            Ok(client) => client,
            Err(e) => {
                return Err(tensorzero_core_error(
                    cls.py(),
                    &format!("Failed to construct TensorZero client: {e:?}"),
                )?);
            }
        };
        let instance = PyClassInitializer::from(BaseTensorZeroGateway {
            client: Arc::new(client),
        })
        .add_subclass(TensorZeroGateway {});
        Py::new(cls.py(), instance)
    }

    /// **Deprecated** (use `build_http` or `build_embedded` instead)
    /// Initialize the TensorZero client.
    ///
    /// :param base_url: The base URL of the TensorZero gateway. Example: "http://localhost:3000"
    /// :param timeout: The timeout for the HTTP client in seconds. If not provided, no timeout will be set.
    #[expect(unused_variables)]
    #[pyo3(signature = (base_url, *, timeout=None))]
    fn __init__(this: Py<Self>, base_url: &str, timeout: Option<f64>) -> Py<Self> {
        // The actual logic is in the 'new' method - this method just exists to generate a docstring
        this
    }

    /// Close the connection to the TensorZero gateway.
    fn close(&self) {
        // TODO - implement closing the 'reqwest' connection pool: https://github.com/tensorzero/tensorzero/issues/857
    }

    fn __enter__(this: Py<Self>) -> Py<Self> {
        this
    }

    // TODO - implement closing the 'reqwest' connection pool: https://github.com/tensorzero/tensorzero/issues/857
    fn __exit__(
        _this: Py<Self>,
        _exc_type: Py<PyAny>,
        _exc_value: Py<PyAny>,
        _traceback: Py<PyAny>,
    ) -> PyResult<()> {
        Ok(())
    }

    #[classmethod]
    #[pyo3(signature = (*, config_file=None, clickhouse_url=None, timeout=None))]
    /// Initialize the TensorZero client, using an embedded gateway.
    /// This connects to ClickHouse (if provided) and runs DB migrations.
    ///
    /// :param config_file: The path to the TensorZero configuration file. Example: "tensorzero.toml"
    /// :param clickhouse_url: The URL of the ClickHouse instance to use for the gateway. If observability is disabled in the config, this can be `None`
    /// :param timeout: The timeout for embedded gateway request processing, in seconds. If this timeout is hit, any in-progress LLM requests may be aborted. If not provided, no timeout will be set.
    /// :return: A `TensorZeroGateway` instance configured to use an embedded gateway.
    fn build_embedded(
        cls: &Bound<'_, PyType>,
        config_file: Option<&str>,
        clickhouse_url: Option<String>,
        timeout: Option<f64>,
    ) -> PyResult<Py<TensorZeroGateway>> {
        warn_no_config(cls.py(), config_file)?;
        let timeout = timeout
            .map(Duration::try_from_secs_f64)
            .transpose()
            .map_err(|e| PyValueError::new_err(format!("Invalid timeout: {e}")))?;
        let client_fut = ClientBuilder::new(ClientBuilderMode::EmbeddedGateway {
            config_file: config_file.map(PathBuf::from),
            clickhouse_url,
            timeout,
            verify_credentials: true,
        })
        .build();
        let client = tokio_block_on_without_gil(cls.py(), client_fut);
        let client = match client {
            Ok(client) => client,
            Err(e) => {
                return Err(tensorzero_core_error(
                    cls.py(),
                    &format!("Failed to construct TensorZero client: {e:?}"),
                )?);
            }
        };
        // Construct an instance of `TensorZeroGateway` (while providing the fields from the `BaseTensorZeroGateway` superclass).
        let instance = PyClassInitializer::from(BaseTensorZeroGateway {
            client: Arc::new(client),
        })
        .add_subclass(TensorZeroGateway {});
        Py::new(cls.py(), instance)
    }

    #[pyo3(signature = (*, metric_name, value, inference_id=None, episode_id=None, dryrun=None, internal=None, tags=None))]
    /// Make a request to the /feedback endpoint of the gateway
    ///
    /// :param metric_name: The name of the metric to provide feedback for
    /// :param value: The value of the feedback. It should correspond to the metric type.
    /// :param inference_id: The inference ID to assign the feedback to.
    ///                      Only use inference IDs that were returned by the TensorZero gateway.
    ///                      Note: You can assign feedback to either an episode or an inference, but not both.
    /// :param episode_id: The episode ID to use for the request
    ///                    Only use episode IDs that were returned by the TensorZero gateway.
    ///                    Note: You can assign feedback to either an episode or an inference, but not both.
    /// :param dryrun: If true, the feedback request will be executed but won't be stored to the database (i.e. no-op).
    /// :param tags: If set, adds tags to the feedback request.
    /// :return: {"feedback_id": str}
    #[expect(clippy::too_many_arguments)]
    fn feedback(
        this: PyRef<'_, Self>,
        py: Python<'_>,
        metric_name: String,
        value: Bound<'_, PyAny>,
        inference_id: Option<Bound<'_, PyAny>>,
        episode_id: Option<Bound<'_, PyAny>>,
        dryrun: Option<bool>,
        internal: Option<bool>,
        tags: Option<HashMap<String, String>>,
    ) -> PyResult<Py<PyAny>> {
        let fut = this
            .as_super()
            .client
            .feedback(BaseTensorZeroGateway::prepare_feedback_params(
                py,
                metric_name,
                value,
                inference_id,
                episode_id,
                dryrun,
                internal.unwrap_or(false),
                tags,
            )?);
        // We're in the synchronous `TensorZeroGateway` class, so we need to block on the Rust future,
        // and then return the result to the Python caller directly (not wrapped in a Python `Future`).
        match tokio_block_on_without_gil(py, fut) {
            Ok(resp) => Ok(parse_feedback_response(py, resp)?.into_any()),
            Err(e) => Err(convert_error(py, e)),
        }
    }

    #[pyo3(signature = (*, input, function_name=None, model_name=None, episode_id=None, stream=None, params=None, variant_name=None, dryrun=None, output_schema=None, allowed_tools=None, additional_tools=None, tool_choice=None, parallel_tool_calls=None, internal=None, tags=None, credentials=None, cache_options=None, extra_body=None, extra_headers=None, include_original_response=None))]
    #[expect(clippy::too_many_arguments)]
    /// Make a request to the /inference endpoint.
    ///
    /// :param function_name: The name of the function to call
    /// :param input: The input to the function
    ///               Structure: {"system": Optional[str], "messages": List[{"role": "user" | "assistant", "content": Any}]}
    ///               The input will be validated server side against the input schema of the function being called.
    /// :param episode_id: The episode ID to use for the inference.
    ///                    If this is the first inference in an episode, leave this field blank. The TensorZero gateway will generate and return a new episode ID.
    ///                    Note: Only use episode IDs generated by the TensorZero gateway. Don't generate them yourself.
    /// :param stream: If set, the TensorZero gateway will stream partial message deltas (e.g. generated tokens) as it receives them from model providers.
    /// :param params: Override inference-time parameters for a particular variant type. Currently, we support:
    ///                 {"chat_completion": {"temperature": float, "max_tokens": int, "seed": int}}
    /// :param variant_name: If set, pins the inference request to a particular variant.
    ///                      Note: You should generally not do this, and instead let the TensorZero gateway assign a
    ///                      particular variant. This field is primarily used for testing or debugging purposes.
    /// :param dryrun: If true, the request will be executed but won't be stored to the database.
    /// :param output_schema: If set, the JSON schema of a JSON function call will be validated against the given JSON Schema.
    ///                       Overrides the output schema configured for the function.
    /// :param allowed_tools: If set, restricts the tools available during this inference request.
    ///                       The list of names should be a subset of the tools configured for the function.
    ///                       Tools provided at inference time in `additional_tools` (if any) are always available.
    /// :param additional_tools: A list of additional tools to use for the request. Each element should look like {"name": str, "parameters": valid JSON Schema, "description": str}
    /// :param tool_choice: If set, overrides the tool choice strategy for the request.
    ///                     It should be one of: "auto", "required", "off", or {"specific": str}. The last option pins the request to a specific tool name.
    /// :param parallel_tool_calls: If true, the request will allow for multiple tool calls in a single inference request.
    /// :param tags: If set, adds tags to the inference request.
    /// :param cache_options: If set, overrides the cache options for the inference request.
    ///                      Structure: {"max_age_s": Optional[int], "enabled": "on" | "off" | "read_only" | "write_only"}
    /// :param extra_body: If set, injects extra fields into the provider request body.
    /// :param extra_headers: If set, injects extra fields into the provider request headers.
    /// :param include_original_response: If set, add an `original_response` field to the response, containing the raw string response from the model.
    /// :return: If stream is false, returns an InferenceResponse.
    ///          If stream is true, returns a geerator that yields InferenceChunks as they come in.
    fn inference(
        this: PyRef<'_, Self>,
        py: Python<'_>,
        input: Bound<'_, PyDict>,
        function_name: Option<String>,
        model_name: Option<String>,
        episode_id: Option<Bound<'_, PyAny>>,
        stream: Option<bool>,
        params: Option<&Bound<'_, PyDict>>,
        variant_name: Option<String>,
        dryrun: Option<bool>,
        output_schema: Option<&Bound<'_, PyDict>>,
        allowed_tools: Option<Vec<String>>,
        additional_tools: Option<Vec<HashMap<String, Bound<'_, PyAny>>>>,
        tool_choice: Option<Bound<'_, PyAny>>,
        parallel_tool_calls: Option<bool>,
        internal: Option<bool>,
        tags: Option<HashMap<String, String>>,
        credentials: Option<HashMap<String, ClientSecretString>>,
        cache_options: Option<&Bound<'_, PyDict>>,
        extra_body: Option<&Bound<'_, PyList>>,
        extra_headers: Option<&Bound<'_, PyList>>,
        include_original_response: Option<bool>,
    ) -> PyResult<Py<PyAny>> {
        let fut =
            this.as_super()
                .client
                .inference(BaseTensorZeroGateway::prepare_inference_params(
                    py,
                    input,
                    function_name,
                    model_name,
                    episode_id,
                    stream,
                    params,
                    variant_name,
                    dryrun,
                    output_schema,
                    allowed_tools,
                    additional_tools,
                    tool_choice,
                    parallel_tool_calls,
                    internal.unwrap_or(false),
                    tags,
                    credentials,
                    cache_options,
                    extra_body,
                    extra_headers,
                    include_original_response.unwrap_or(false),
                )?);

        // We're in the synchronous `TensorZeroGateway` class, so we need to block on the Rust future,
        // and then return the result to the Python caller directly (not wrapped in a Python `Future`).
        let resp = tokio_block_on_without_gil(py, fut).map_err(|e| convert_error(py, e))?;
        match resp {
            InferenceOutput::NonStreaming(data) => parse_inference_response(py, data),
            InferenceOutput::Streaming(stream) => Ok(StreamWrapper {
                stream: Arc::new(Mutex::new(stream)),
            }
            .into_pyobject(py)?
            .into_any()
            .unbind()),
        }
    }

    /// Make a request to the /dynamic_evaluation_run endpoint.
    ///
    /// :param variants: A dictionary mapping function names to pinned variant names.
    /// :param tags: A dictionary containing tags that should be applied to every inference in the dynamic evaluation run.
    /// :param project_name: (Optional) The name of the project to associate with the dynamic evaluation run.
    /// :param run_display_name: (Optional) The display name of the dynamic evaluation run.
    /// :return: A `DynamicEvaluationRunResponse` object.
    #[pyo3(signature = (*, variants, tags=None, project_name=None, display_name=None))]
    fn dynamic_evaluation_run(
        this: PyRef<'_, Self>,
        variants: HashMap<String, String>,
        tags: Option<HashMap<String, String>>,
        project_name: Option<String>,
        display_name: Option<String>,
    ) -> PyResult<Py<PyAny>> {
        let client = this.as_super().client.clone();
        let params = DynamicEvaluationRunParams {
            internal: false,
            variants,
            tags: tags.unwrap_or_default(),
            project_name,
            display_name,
        };
        let fut = client.dynamic_evaluation_run(params);

        let resp = tokio_block_on_without_gil(this.py(), fut);
        match resp {
            Ok(resp) => parse_dynamic_evaluation_run_response(this.py(), resp),
            Err(e) => Err(convert_error(this.py(), e)),
        }
    }

    /// Make a request to the /dynamic_evaluation_run_episode endpoint.
    ///
    /// :param run_id: The run ID to use for the dynamic evaluation run.
    /// :param task_name: The name of the task to use for the dynamic evaluation run.
    /// :param datapoint_name: The name of the datapoint to use for the dynamic evaluation run.
    ///                     Deprecated: use `task_name` instead.
    /// :param tags: A dictionary of tags to add to the dynamic evaluation run.
    /// :return: A `DynamicEvaluationRunEpisodeResponse` object.
    #[pyo3(signature = (*, run_id, task_name=None, datapoint_name=None, tags=None))]
    fn dynamic_evaluation_run_episode(
        this: PyRef<'_, Self>,
        run_id: Bound<'_, PyAny>,
        task_name: Option<String>,
        datapoint_name: Option<String>,
        tags: Option<HashMap<String, String>>,
    ) -> PyResult<Py<PyAny>> {
        let run_id = python_uuid_to_uuid("run_id", run_id)?;
        let client = this.as_super().client.clone();
        let params = DynamicEvaluationRunEpisodeParams {
            task_name,
            datapoint_name,
            tags: tags.unwrap_or_default(),
        };
        let fut = client.dynamic_evaluation_run_episode(run_id, params);
        let resp = tokio_block_on_without_gil(this.py(), fut);
        match resp {
            Ok(resp) => parse_dynamic_evaluation_run_episode_response(this.py(), resp),
            Err(e) => Err(convert_error(this.py(), e)),
        }
    }

    ///  Make a POST request to the /datasets/{dataset_name}/datapoints/bulk endpoint.
    ///
    /// :param dataset_name: The name of the dataset to insert the datapoints into.
    /// :param datapoints: A list of datapoints to insert.
    /// :return: None.
    #[pyo3(signature = (*, dataset_name, datapoints))]
    fn bulk_insert_datapoints(
        this: PyRef<'_, Self>,
        dataset_name: String,
        datapoints: Vec<Bound<'_, PyAny>>,
    ) -> PyResult<Py<PyList>> {
        let client = this.as_super().client.clone();
        let datapoints = datapoints
            .iter()
            .map(|dp| deserialize_from_pyobj(this.py(), dp))
            .collect::<Result<Vec<_>, _>>()?;
        let params = InsertDatapointParams { datapoints };
        let fut = client.bulk_insert_datapoints(dataset_name, params);
        let self_module = PyModule::import(this.py(), "uuid")?;
        let uuid = self_module.getattr("UUID")?.unbind();
        let res =
            tokio_block_on_without_gil(this.py(), fut).map_err(|e| convert_error(this.py(), e))?;
        let uuids = res
            .iter()
            .map(|x| uuid.call(this.py(), (x.to_string(),), None))
            .collect::<Result<Vec<_>, _>>()?;
        PyList::new(this.py(), uuids).map(|x| x.unbind())
    }

    /// Make a DELETE request to the /datasets/{dataset_name}/datapoints/{datapoint_id} endpoint.
    ///
    /// :param dataset_name: The name of the dataset to delete the datapoint from.
    /// :param datapoint_id: The ID of the datapoint to delete.
    /// :return: None.
    #[pyo3(signature = (*, dataset_name, datapoint_id))]
    fn delete_datapoint(
        this: PyRef<'_, Self>,
        dataset_name: String,
        datapoint_id: Bound<'_, PyAny>,
    ) -> PyResult<()> {
        let client = this.as_super().client.clone();
        let datapoint_id = python_uuid_to_uuid("datapoint_id", datapoint_id)?;
        let fut = client.delete_datapoint(dataset_name, datapoint_id);
        tokio_block_on_without_gil(this.py(), fut).map_err(|e| convert_error(this.py(), e))
    }

    /// Make a GET request to the /datasets/{dataset_name}/datapoints/{datapoint_id} endpoint.
    ///
    /// :param dataset_name: The name of the dataset to get the datapoint from.
    /// :param datapoint_id: The ID of the datapoint to get.
    /// :return: A `Datapoint` object.
    #[pyo3(signature = (*, dataset_name, datapoint_id))]
    fn get_datapoint<'py>(
        this: PyRef<'py, Self>,
        dataset_name: String,
        datapoint_id: Bound<'py, PyAny>,
    ) -> PyResult<Bound<'py, Datapoint>> {
        let client = this.as_super().client.clone();
        let datapoint_id = python_uuid_to_uuid("datapoint_id", datapoint_id)?;
        let fut = client.get_datapoint(dataset_name, datapoint_id);
        tokio_block_on_without_gil(this.py(), fut)
            .map(|x| x.into_pyobject(this.py()))
            .map_err(|e| convert_error(this.py(), e))?
    }

    /// Make a GET request to the /datasets/{dataset_name}/datapoints endpoint.
    ///
    /// :param dataset_name: The name of the dataset to get the datapoints from.
    /// :return: A list of `Datapoint` objects.
    #[pyo3(signature = (*, dataset_name, function_name=None, limit=None, offset=None))]
    fn list_datapoints(
        this: PyRef<'_, Self>,
        dataset_name: String,
        function_name: Option<String>,
        limit: Option<u32>,
        offset: Option<u32>,
    ) -> PyResult<Bound<'_, PyList>> {
        let client = this.as_super().client.clone();
        let fut = client.list_datapoints(dataset_name, function_name, limit, offset);
        let resp = tokio_block_on_without_gil(this.py(), fut);
        match resp {
            Ok(resp) => {
                let datapoints = resp
                    .into_iter()
                    .map(|x| x.into_pyobject(this.py()))
                    .collect::<Result<Vec<_>, _>>()?;
                PyList::new(this.py(), datapoints)
            }
            Err(e) => Err(convert_error(this.py(), e)),
        }
    }

    /// Query the Clickhouse database for inferences.
    ///
    /// This function is only available in EmbeddedGateway mode.
    ///
    /// # Arguments
    ///
    /// * `function_name` - The name of the function to query.
    /// * `variant_name` - The name of the variant to query. Optional
    /// * `filters` - A filter tree to apply to the query. Optional
    /// * `output_source` - The source of the output to query. "inference" or "demonstration"
    /// * `limit` - The maximum number of inferences to return. Optional
    /// * `offset` - The offset to start from. Optional
    /// * `format` - The format to return the inferences in. For now, only "JSONEachRow" is supported.
    #[pyo3(signature = (*,
                        function_name,
                        variant_name=None,
                        filters=None,
                        output_source="inference".to_string(),
                        limit=None,
                        offset=None
    ),
    text_signature = "(self, *, function_name, variant_name=None, filters=None, output_source='inference', limit=None, offset=None)"
    )]
    // The text_signature is a workaround to weird behavior in pyo3 where the default for an option
    // is written as an ellipsis object.
    fn experimental_list_inferences(
        this: PyRef<'_, Self>,
        function_name: String,
        variant_name: Option<String>,
        filters: Option<Bound<'_, PyAny>>,
        output_source: String,
        limit: Option<u64>,
        offset: Option<u64>,
    ) -> PyResult<Vec<StoredInference>> {
        let client = this.as_super().client.clone();
        let filters = filters
            .as_ref()
            .map(|x| deserialize_from_pyobj(this.py(), x))
            .transpose()?;
        let output_source =
            output_source
                .as_str()
                .try_into()
                .map_err(|e: tensorzero_core::error::Error| {
                    convert_error(this.py(), TensorZeroError::Other { source: e.into() })
                })?;
        let params = ListInferencesParams {
            function_name: &function_name,
            variant_name: variant_name.as_deref(),
            filters: filters.as_ref(),
            output_source,
            limit,
            offset,
            format: ClickhouseFormat::JsonEachRow,
        };
        let fut = client.experimental_list_inferences(params);
        tokio_block_on_without_gil(this.py(), fut).map_err(|e| convert_error(this.py(), e))
    }

    /// DEPRECATED: use `experimental_render_samples` instead.
    /// Render a list of stored inferences into a list of rendered stored inferences.
    /// There are two things that need to happen in this function:
    /// 1. We need to resolve all network resources (e.g. images) in the stored inferences.
    /// 2. We need to prepare all messages into "simple" messages that have been templated for a particular variant.
    ///    To do this, we need to know what variant to use for each function that might appear in the data.
    ///
    /// IMPORTANT: For now, this function drops datapoints which are bad, e.g. ones where templating fails, the function
    ///            has no variant specified, or where the process of downloading resources fails.
    ///            In future we will make this behavior configurable by the caller.
    ///
    /// :param stored_inferences: A list of stored inferences to render.
    /// :param variants: A map from function name to variant name.
    /// :return: A list of rendered stored inferences.
    #[pyo3(signature = (*, stored_inferences, variants))]
    fn experimental_render_inferences(
        this: PyRef<'_, Self>,
        stored_inferences: Vec<Bound<'_, PyAny>>,
        variants: HashMap<String, String>,
    ) -> PyResult<Vec<RenderedSample>> {
        tracing::warn!("experimental_render_inferences is deprecated. Use experimental_render_samples instead. See https://github.com/tensorzero/tensorzero/issues/2675");
        let client = this.as_super().client.clone();
        let stored_inferences = stored_inferences
            .iter()
            .map(|x| deserialize_from_stored_sample(this.py(), x))
            .collect::<Result<Vec<_>, _>>()?;
        let fut = client.experimental_render_samples(stored_inferences, variants);
        tokio_block_on_without_gil(this.py(), fut).map_err(|e| convert_error(this.py(), e))
    }

    /// Render a list of stored samples (datapoints or inferences) into a list of rendered stored samples.
    /// There are two things that need to happen in this function:
    /// 1. We need to resolve all network resources (e.g. images) in the stored samples.
    /// 2. We need to prepare all messages into "simple" messages that have been templated for a particular variant.
    ///    To do this, we need to know what variant to use for each function that might appear in the data.
    ///
    /// IMPORTANT: For now, this function drops datapoints which are bad, e.g. ones where templating fails, the function
    ///            has no variant specified, or where the process of downloading resources fails.
    ///            In future we will make this behavior configurable by the caller.
    ///
    /// :param stored_samples: A list of stored samples to render.
    /// :param variants: A map from function name to variant name.
    /// :return: A list of rendered samples.
    #[pyo3(signature = (*, stored_samples, variants))]
    fn experimental_render_samples(
        this: PyRef<'_, Self>,
        stored_samples: Vec<Bound<'_, PyAny>>,
        variants: HashMap<String, String>,
    ) -> PyResult<Vec<RenderedSample>> {
        let client = this.as_super().client.clone();
        let stored_samples = stored_samples
            .iter()
            .map(|x| deserialize_from_stored_sample(this.py(), x))
            .collect::<Result<Vec<_>, _>>()?;
        let fut = client.experimental_render_samples(stored_samples, variants);
        tokio_block_on_without_gil(this.py(), fut).map_err(|e| convert_error(this.py(), e))
    }

    /// Launch an optimization job.
    ///
    /// :param train_samples: A list of RenderedSample objects that will be used for training.
    /// :param val_samples: A list of RenderedSample objects that will be used for validation.
    /// :param optimization_config: The optimization config.
    /// :return: A `OptimizerJobHandle` object that can be used to poll the optimization job.
    #[pyo3(signature = (*, train_samples, val_samples=None, optimization_config))]
    fn experimental_launch_optimization(
        this: PyRef<'_, Self>,
        train_samples: Vec<Bound<'_, PyAny>>,
        val_samples: Option<Vec<Bound<'_, PyAny>>>,
        optimization_config: Bound<'_, PyAny>,
    ) -> PyResult<OptimizationJobHandle> {
        let client = this.as_super().client.clone();
        let train_samples = train_samples
            .iter()
            .map(|x| deserialize_from_rendered_sample(this.py(), x))
            .collect::<Result<Vec<_>, _>>()?;
        let val_samples = val_samples
            .map(|x| {
                x.iter()
                    .map(|x| deserialize_from_rendered_sample(this.py(), x))
                    .collect::<Result<Vec<_>, _>>()
            })
            .transpose()?;
        let optimization_config = deserialize_optimization_config(&optimization_config)?;
        let fut = client.experimental_launch_optimization(LaunchOptimizationParams {
            train_samples,
            val_samples,
            optimization_config: UninitializedOptimizerInfo {
                inner: optimization_config,
            },
        });
        tokio_block_on_without_gil(this.py(), fut).map_err(|e| convert_error(this.py(), e))
    }

    /// Poll an optimization job.
    ///
    /// :param job_handle: The job handle returned by `experimental_launch_optimization`.
    /// :return: An `OptimizerStatus` object.
    #[pyo3(signature = (*, job_handle))]
    fn experimental_poll_optimization(
        this: PyRef<'_, Self>,
        job_handle: OptimizationJobHandle,
    ) -> PyResult<OptimizationJobInfoPyClass> {
        let client = this.as_super().client.clone();
        let fut = client.experimental_poll_optimization(job_handle);
        match tokio_block_on_without_gil(this.py(), fut) {
            Ok(status) => Ok(OptimizationJobInfoPyClass::new(status)),
            Err(e) => Err(convert_error(this.py(), e)),
        }
    }
}

#[pyclass(extends=BaseTensorZeroGateway)]
/// An async client for a TensorZero gateway.
///
/// To connect to a running HTTP gateway, call `AsyncTensorZeroGateway.build_http(gateway_url="http://gateway_url")`
/// To create an embedded gateway, call `AsyncTensorZeroGateway.build_embedded(config_file="/path/to/tensorzero.toml")`
struct AsyncTensorZeroGateway {}

#[pymethods]
impl AsyncTensorZeroGateway {
    #[new]
    #[pyo3(signature = (base_url, *, timeout=None))]
    fn new(
        py: Python<'_>,
        base_url: &str,
        timeout: Option<f64>,
    ) -> PyResult<(Self, BaseTensorZeroGateway)> {
        tracing::warn!("AsyncTensorZeroGateway.__init__ is deprecated. Use AsyncTensorZeroGateway.build_http or AsyncTensorZeroGateway.build_embedded instead.");
        Ok((
            Self {},
            BaseTensorZeroGateway::new(py, base_url, timeout, false)?,
        ))
    }

    #[classmethod]
    #[pyo3(signature = (*, gateway_url, timeout=None, verbose_errors=false, async_setup=true))]
    /// Initialize the TensorZero client, using the HTTP gateway.
    /// :param gateway_url: The base URL of the TensorZero gateway. Example: "http://localhost:3000"
    /// :param timeout: The timeout for the HTTP client in seconds. If not provided, no timeout will be set.
    /// :param verbose_errors: If true, the client will increase the detail in errors (increasing the risk of leaking sensitive information).
    /// :param async_setup: If true, this method will return a `Future` that resolves to an `AsyncTensorZeroGateway` instance. Otherwise, it will block and construct the `AsyncTensorZeroGateway`
    /// :return: An `AsyncTensorZeroGateway` instance configured to use the HTTP gateway.
    fn build_http(
        cls: &Bound<'_, PyType>,
        gateway_url: &str,
        timeout: Option<f64>,
        verbose_errors: bool,
        async_setup: bool,
    ) -> PyResult<Py<PyAny>> {
        let mut client_builder = ClientBuilder::new(ClientBuilderMode::HTTPGateway {
            url: Url::parse(gateway_url)
                .map_err(|e| PyValueError::new_err(format!("Invalid gateway URL: {e}")))?,
        })
        .with_verbose_errors(verbose_errors);
        if let Some(timeout) = timeout {
            let http_client = reqwest::Client::builder()
                .timeout(Duration::from_secs_f64(timeout))
                .build()
                .map_err(|e| PyValueError::new_err(format!("Failed to build HTTP client: {e}")))?;
            client_builder = client_builder.with_http_client(http_client);
        }
        let client_fut = client_builder.build();
        let build_gateway = async move {
            let client = client_fut.await;
            // We need to interact with Python objects here (to build up a Python `AsyncTensorZeroGateway`),
            // so we need the GIL
            Python::with_gil(|py| {
                let client = match client {
                    Ok(client) => client,
                    Err(e) => {
                        return Err(tensorzero_core_error(
                            py,
                            &format!("Failed to construct TensorZero client: {e:?}"),
                        )?);
                    }
                };

                // Construct an instance of `AsyncTensorZeroGateway` (while providing the fields from the `BaseTensorZeroGateway` superclass).
                let instance = PyClassInitializer::from(BaseTensorZeroGateway {
                    client: Arc::new(client),
                })
                .add_subclass(AsyncTensorZeroGateway {});
                Py::new(py, instance)
            })
        };
        if async_setup {
            Ok(pyo3_async_runtimes::tokio::future_into_py(cls.py(), build_gateway)?.unbind())
        } else {
            Ok(tokio_block_on_without_gil(cls.py(), build_gateway)?.into_any())
        }
    }

    /// **Deprecated** (use `build_http` or `build_embedded` instead)
    /// Initialize the TensorZero client.
    ///
    /// :param base_url: The base URL of the TensorZero gateway. Example: "http://localhost:3000"
    /// :param timeout: The timeout for the HTTP client in seconds. If not provided, no timeout will be set.
    #[expect(unused_variables)]
    #[pyo3(signature = (base_url, *, timeout=None))]
    fn __init__(this: Py<Self>, base_url: &str, timeout: Option<f64>) -> Py<Self> {
        // The actual logic is in the 'new' method - this method just exists to generate a docstring
        this
    }

    /// Close the connection to the TensorZero gateway.
    async fn close(&self) {
        // TODO - implement closing the 'reqwest' connection pool: https://github.com/tensorzero/tensorzero/issues/857
    }

    async fn __aenter__(this: Py<Self>) -> Py<Self> {
        this
    }

    async fn __aexit__(
        _this: Py<Self>,
        _exc_type: Py<PyAny>,
        _exc_value: Py<PyAny>,
        _traceback: Py<PyAny>,
    ) -> PyResult<()> {
        // TODO - implement closing the 'reqwest' connection pool: https://github.com/tensorzero/tensorzero/issues/857
        Ok(())
    }

    // We make this a class method rather than adding parameters to the `__init__` method,
    // becaues this needs to return a python `Future` (since we need to connect to ClickHouse
    // and run DB migrations.
    //
    // While we could block in the `__init__` method, this would be very suprising to consumers,
    // as `AsyncTensorZeroGateway` would be completely async *except* for this one method
    // (which potentially takes a very long time due to running DB migrations).
    #[classmethod]
    #[pyo3(signature = (*, config_file=None, clickhouse_url=None, timeout=None, async_setup=true))]
    /// Initialize the TensorZero client, using an embedded gateway.
    /// This connects to ClickHouse (if provided) and runs DB migrations.
    ///
    /// :param config_file: The path to the TensorZero configuration file. Example: "tensorzero.toml"
    /// :param clickhouse_url: The URL of the ClickHouse instance to use for the gateway. If observability is disabled in the config, this can be `None`
    /// :param timeout: The timeout for embedded gateway request processing, in seconds. If this timeout is hit, any in-progress LLM requests may be aborted. If not provided, no timeout will be set.
    /// :param async_setup: If true, this method will return a `Future` that resolves to an `AsyncTensorZeroGateway` instance. Otherwise, it will block and construct the `AsyncTensorZeroGateway`
    /// :return: A `Future` that resolves to an `AsyncTensorZeroGateway` instance configured to use an embedded gateway (or an `AsyncTensorZeroGateway` if `async_setup=False`).
    fn build_embedded(
        // This is a classmethod, so it receives the class object as a parameter.
        cls: &Bound<'_, PyType>,
        config_file: Option<&str>,
        clickhouse_url: Option<String>,
        timeout: Option<f64>,
        async_setup: bool,
    ) -> PyResult<Py<PyAny>> {
        warn_no_config(cls.py(), config_file)?;
        let timeout = timeout
            .map(Duration::try_from_secs_f64)
            .transpose()
            .map_err(|e| PyValueError::new_err(format!("Invalid timeout: {e}")))?;
        let client_fut = ClientBuilder::new(ClientBuilderMode::EmbeddedGateway {
            config_file: config_file.map(PathBuf::from),
            clickhouse_url,
            timeout,
            verify_credentials: true,
        })
        .build();

        let fut = async move {
            let client = client_fut.await;
            // We need to interact with Python objects here (to build up a Python `AsyncTensorZeroGateway`),
            // so we need the GIL
            Python::with_gil(|py| {
                let client = match client {
                    Ok(client) => client,
                    Err(e) => {
                        return Err(tensorzero_core_error(
                            py,
                            &format!("Failed to construct TensorZero client: {e:?}"),
                        )?);
                    }
                };

                // Construct an instance of `AsyncTensorZeroGateway` (while providing the fields from the `BaseTensorZeroGateway` superclass).
                let instance = PyClassInitializer::from(BaseTensorZeroGateway {
                    client: Arc::new(client),
                })
                .add_subclass(AsyncTensorZeroGateway {});
                Py::new(py, instance)
            })
        };
        if async_setup {
            // See `AsyncStreamWrapper::__anext__` for more details about `future_into_py`
            Ok(pyo3_async_runtimes::tokio::future_into_py(cls.py(), fut)?.unbind())
        } else {
            // If the user doesn't want to use async, we block on the future here.
            // This is useful for testing, or for users who want to use the async client in a synchronous context.
            Ok(tokio_block_on_without_gil(cls.py(), fut)?.into_any())
        }
    }

    #[pyo3(signature = (*, input, function_name=None, model_name=None, episode_id=None, stream=None, params=None, variant_name=None, dryrun=None, output_schema=None, allowed_tools=None, additional_tools=None, tool_choice=None, parallel_tool_calls=None, internal=None,tags=None, credentials=None, cache_options=None, extra_body=None, extra_headers=None, include_original_response=None))]
    #[expect(clippy::too_many_arguments)]
    /// Make a request to the /inference endpoint.
    ///
    /// :param function_name: The name of the function to call
    /// :param input: The input to the function
    ///               Structure: {"system": Optional[str], "messages": List[{"role": "user" | "assistant", "content": Any}]}
    ///               The input will be validated server side against the input schema of the function being called.
    /// :param episode_id: The episode ID to use for the inference.
    ///                    If this is the first inference in an episode, leave this field blank. The TensorZero gateway will generate and return a new episode ID.
    ///                    Note: Only use episode IDs generated by the TensorZero gateway. Don't generate them yourself.
    /// :param stream: If set, the TensorZero gateway will stream partial message deltas (e.g. generated tokens) as it receives them from model providers.
    /// :param params: Override inference-time parameters for a particular variant type. Currently, we support:
    ///                 {"chat_completion": {"temperature": float, "max_tokens": int, "seed": int}}
    /// :param variant_name: If set, pins the inference request to a particular variant.
    ///                      Note: You should generally not do this, and instead let the TensorZero gateway assign a
    ///                      particular variant. This field is primarily used for testing or debugging purposes.
    /// :param dryrun: If true, the request will be executed but won't be stored to the database.
    /// :param output_schema: If set, the JSON schema of a JSON function call will be validated against the given JSON Schema.
    ///                       Overrides the output schema configured for the function.
    /// :param allowed_tools: If set, restricts the tools available during this inference request.
    ///                       The list of names should be a subset of the tools configured for the function.
    ///                       Tools provided at inference time in `additional_tools` (if any) are always available.
    /// :param additional_tools: A list of additional tools to use for the request. Each element should look like {"name": str, "parameters": valid JSON Schema, "description": str}
    /// :param tool_choice: If set, overrides the tool choice strategy for the request.
    ///                     It should be one of: "auto", "required", "off", or {"specific": str}. The last option pins the request to a specific tool name.
    /// :param parallel_tool_calls: If true, the request will allow for multiple tool calls in a single inference request.
    /// :param tags: If set, adds tags to the inference request.
    /// :param cache_options: If set, overrides the cache options for the inference request.
    ///                      Structure: {"max_age_s": Optional[int], "enabled": "on" | "off" | "read_only" | "write_only"}
    /// :param extra_body: If set, injects extra fields into the provider request body.
    /// :param extra_headers: If set, injects extra fields into the provider request headers.
    /// :param include_original_response: If set, add an `original_response` field to the response, containing the raw string response from the model.
    /// :return: If stream is false, returns an InferenceResponse.
    ///          If stream is true, returns an async generator that yields InferenceChunks as they come in.
    fn inference<'a>(
        this: PyRef<'_, Self>,
        py: Python<'a>,
        input: Bound<'_, PyDict>,
        function_name: Option<String>,
        model_name: Option<String>,
        episode_id: Option<Bound<'_, PyAny>>,
        stream: Option<bool>,
        params: Option<&Bound<'_, PyDict>>,
        variant_name: Option<String>,
        dryrun: Option<bool>,
        output_schema: Option<&Bound<'_, PyDict>>,
        allowed_tools: Option<Vec<String>>,
        additional_tools: Option<Vec<HashMap<String, Bound<'_, PyAny>>>>,
        tool_choice: Option<Bound<'_, PyAny>>,
        parallel_tool_calls: Option<bool>,
        internal: Option<bool>,
        tags: Option<HashMap<String, String>>,
        credentials: Option<HashMap<String, ClientSecretString>>,
        cache_options: Option<&Bound<'_, PyDict>>,
        extra_body: Option<&Bound<'_, PyList>>,
        extra_headers: Option<&Bound<'_, PyList>>,
        include_original_response: Option<bool>,
    ) -> PyResult<Bound<'a, PyAny>> {
        let params = BaseTensorZeroGateway::prepare_inference_params(
            py,
            input,
            function_name,
            model_name,
            episode_id,
            stream,
            params,
            variant_name,
            dryrun,
            output_schema,
            allowed_tools,
            additional_tools,
            tool_choice,
            parallel_tool_calls,
            internal.unwrap_or(false),
            tags,
            credentials,
            cache_options,
            extra_body,
            extra_headers,
            include_original_response.unwrap_or(false),
        )?;
        let client = this.as_super().client.clone();
        // See `AsyncStreamWrapper::__anext__` for more details about `future_into_py`
        pyo3_async_runtimes::tokio::future_into_py(py, async move {
            let res = client.inference(params).await;
            // We need to interact with Python objects here (to build up a Python inference response),
            // so we need the GIL
            Python::with_gil(|py| {
                let output = res.map_err(|e| convert_error(py, e))?;
                match output {
                    InferenceOutput::NonStreaming(data) => parse_inference_response(py, data),
                    InferenceOutput::Streaming(stream) => Ok(AsyncStreamWrapper {
                        stream: Arc::new(Mutex::new(stream)),
                    }
                    .into_pyobject(py)?
                    .into_any()
                    .unbind()),
                }
            })
        })
    }

    #[pyo3(signature = (*, metric_name, value, inference_id=None, episode_id=None, dryrun=None, internal=None, tags=None))]
    /// Make a request to the /feedback endpoint.
    ///
    /// :param metric_name: The name of the metric to provide feedback for
    /// :param value: The value of the feedback. It should correspond to the metric type.
    /// :param inference_id: The inference ID to assign the feedback to.
    ///                      Only use inference IDs that were returned by the TensorZero gateway.
    ///                      Note: You can assign feedback to either an episode or an inference, but not both.
    /// :param episode_id: The episode ID to use for the request
    ///                    Only use episode IDs that were returned by the TensorZero gateway.
    ///                    Note: You can assign feedback to either an episode or an inference, but not both.
    /// :param dryrun: If true, the feedback request will be executed but won't be stored to the database (i.e. no-op).
    /// :param tags: If set, adds tags to the feedback request.
    /// :return: {"feedback_id": str}
    #[expect(clippy::too_many_arguments)]
    fn feedback<'a>(
        this: PyRef<'a, Self>,
        metric_name: String,
        value: Bound<'_, PyAny>,
        inference_id: Option<Bound<'_, PyAny>>,
        episode_id: Option<Bound<'_, PyAny>>,
        dryrun: Option<bool>,
        internal: Option<bool>,
        tags: Option<HashMap<String, String>>,
    ) -> PyResult<Bound<'a, PyAny>> {
        let client = this.as_super().client.clone();
        let params = BaseTensorZeroGateway::prepare_feedback_params(
            this.py(),
            metric_name,
            value,
            inference_id,
            episode_id,
            dryrun,
            internal.unwrap_or(false),
            tags,
        )?;
        // See `AsyncStreamWrapper::__anext__` for more details about `future_into_py`
        pyo3_async_runtimes::tokio::future_into_py(this.py(), async move {
            let res = client.feedback(params).await;
            // We need to interact with Python objects here (to build up a Python feedback response),
            // so we need the GIL
            Python::with_gil(|py| match res {
                Ok(resp) => Ok(parse_feedback_response(py, resp)?.into_any()),
                Err(e) => Err(convert_error(py, e)),
            })
        })
    }

    /// Make a request to the /dynamic_evaluation_run endpoint.
    ///
    /// :param variants: A dictionary mapping function names to pinned variant names.
    /// :param tags: A dictionary containing tags that should be applied to every inference in the dynamic evaluation run.
    /// :param project_name: (Optional) The name of the project to associate with the dynamic evaluation run.
    /// :param run_display_name: (Optional) The display name of the dynamic evaluation run.
    /// :return: A `DynamicEvaluationRunResponse` object.
    #[pyo3(signature = (*, variants, tags=None, project_name=None, display_name=None))]
    fn dynamic_evaluation_run(
        this: PyRef<'_, Self>,
        variants: HashMap<String, String>,
        tags: Option<HashMap<String, String>>,
        project_name: Option<String>,
        display_name: Option<String>,
    ) -> PyResult<Bound<'_, PyAny>> {
        let client = this.as_super().client.clone();
        let params = DynamicEvaluationRunParams {
            internal: false,
            variants,
            tags: tags.unwrap_or_default(),
            project_name,
            display_name,
        };

        pyo3_async_runtimes::tokio::future_into_py(this.py(), async move {
            let res = client.dynamic_evaluation_run(params).await;
            Python::with_gil(|py| match res {
                Ok(resp) => parse_dynamic_evaluation_run_response(py, resp),
                Err(e) => Err(convert_error(py, e)),
            })
        })
    }

    /// Make a request to the /dynamic_evaluation_run_episode endpoint.
    ///
    /// :param run_id: The run ID to use for the dynamic evaluation run.
    /// :param task_name: The name of the task to use for the dynamic evaluation run.
    /// :param datapoint_name: The name of the datapoint to use for the dynamic evaluation run.
    ///                     Deprecated: use `task_name` instead.
    /// :param tags: A dictionary of tags to add to the dynamic evaluation run.
    /// :return: A `DynamicEvaluationRunEpisodeResponse` object.
    #[pyo3(signature = (*, run_id, task_name=None, datapoint_name=None, tags=None))]
    fn dynamic_evaluation_run_episode<'a>(
        this: PyRef<'a, Self>,
        run_id: Bound<'_, PyAny>,
        task_name: Option<String>,
        datapoint_name: Option<String>,
        tags: Option<HashMap<String, String>>,
    ) -> PyResult<Bound<'a, PyAny>> {
        let run_id = python_uuid_to_uuid("run_id", run_id)?;
        let client = this.as_super().client.clone();
        let params = DynamicEvaluationRunEpisodeParams {
            task_name,
            datapoint_name,
            tags: tags.unwrap_or_default(),
        };

        pyo3_async_runtimes::tokio::future_into_py(this.py(), async move {
            let res = client.dynamic_evaluation_run_episode(run_id, params).await;
            Python::with_gil(|py| match res {
                Ok(resp) => parse_dynamic_evaluation_run_episode_response(py, resp),
                Err(e) => Err(convert_error(py, e)),
            })
        })
    }

    ///  Make a POST request to the /datasets/{dataset_name}/datapoints/bulk endpoint.
    ///
    /// :param dataset_name: The name of the dataset to insert the datapoints into.
    /// :param datapoints: A list of datapoints to insert.
    /// :return: None.
    #[pyo3(signature = (*, dataset_name, datapoints))]
    fn bulk_insert_datapoints<'a>(
        this: PyRef<'a, Self>,
        dataset_name: String,
        datapoints: Vec<Bound<'a, PyAny>>,
    ) -> PyResult<Bound<'a, PyAny>> {
        let client = this.as_super().client.clone();
        let datapoints = datapoints
            .iter()
            .map(|dp| deserialize_from_pyobj(this.py(), dp))
            .collect::<Result<Vec<_>, _>>()?;
        let params = InsertDatapointParams { datapoints };
        let self_module = PyModule::import(this.py(), "uuid")?;
        let uuid = self_module.getattr("UUID")?.unbind();
        pyo3_async_runtimes::tokio::future_into_py(this.py(), async move {
            let res = client.bulk_insert_datapoints(dataset_name, params).await;
            Python::with_gil(|py| match res {
                Ok(uuids) => Ok(PyList::new(
                    py,
                    uuids
                        .iter()
                        .map(|id| uuid.call(py, (id.to_string(),), None))
                        .collect::<Result<Vec<_>, _>>()?,
                )?
                .unbind()),
                Err(e) => Err(convert_error(py, e)),
            })
        })
    }

    /// Make a DELETE request to the /datasets/{dataset_name}/datapoints/{datapoint_id} endpoint.
    ///
    /// :param dataset_name: The name of the dataset to delete the datapoint from.
    /// :param datapoint_id: The ID of the datapoint to delete.
    /// :return: None.
    #[pyo3(signature = (*, dataset_name, datapoint_id))]
    fn delete_datapoint<'a>(
        this: PyRef<'a, Self>,
        dataset_name: String,
        datapoint_id: Bound<'a, PyAny>,
    ) -> PyResult<Bound<'a, PyAny>> {
        let client = this.as_super().client.clone();
        let datapoint_id = python_uuid_to_uuid("datapoint_id", datapoint_id)?;
        pyo3_async_runtimes::tokio::future_into_py(this.py(), async move {
            let res = client.delete_datapoint(dataset_name, datapoint_id).await;
            Python::with_gil(|py| match res {
                Ok(_) => Ok(()),
                Err(e) => Err(convert_error(py, e)),
            })
        })
    }

    /// Make a GET request to the /datasets/{dataset_name}/datapoints/{datapoint_id} endpoint.
    ///
    /// :param dataset_name: The name of the dataset to get the datapoint from.
    /// :param datapoint_id: The ID of the datapoint to get.
    /// :return: A `Datapoint` object.
    #[pyo3(signature = (*, dataset_name, datapoint_id))]
    fn get_datapoint<'a>(
        this: PyRef<'a, Self>,
        dataset_name: String,
        datapoint_id: Bound<'_, PyAny>,
    ) -> PyResult<Bound<'a, PyAny>> {
        let client = this.as_super().client.clone();
        let datapoint_id = python_uuid_to_uuid("datapoint_id", datapoint_id)?;
        pyo3_async_runtimes::tokio::future_into_py(this.py(), async move {
            let res = client.get_datapoint(dataset_name, datapoint_id).await;
            Python::with_gil(|py| match res {
                Ok(resp) => Ok(resp.into_py_any(py)?),
                Err(e) => Err(convert_error(py, e)),
            })
        })
    }

    /// Make a GET request to the /datasets/{dataset_name}/datapoints endpoint.
    ///
    /// :param dataset_name: The name of the dataset to get the datapoints from.
    /// :return: A list of `Datapoint` objects.
    #[pyo3(signature = (*, dataset_name, function_name=None, limit=None, offset=None))]
    fn list_datapoints(
        this: PyRef<'_, Self>,
        dataset_name: String,
        function_name: Option<String>,
        limit: Option<u32>,
        offset: Option<u32>,
    ) -> PyResult<Bound<'_, PyAny>> {
        let client = this.as_super().client.clone();
        pyo3_async_runtimes::tokio::future_into_py(this.py(), async move {
            let res = client
                .list_datapoints(dataset_name, function_name, limit, offset)
                .await;
            Python::with_gil(|py| match res {
                Ok(datapoints) => Ok(PyList::new(py, datapoints)?.unbind()),
                Err(e) => Err(convert_error(py, e)),
            })
        })
    }

    /// Query the Clickhouse database for inferences.
    ///
    /// This function is only available in EmbeddedGateway mode.
    ///
    /// # Arguments
    ///
    /// * `function_name` - The name of the function to query.
    /// * `variant_name` - The name of the variant to query. Optional
    /// * `filters` - A filter tree to apply to the query. Optional
    /// * `output_source` - The source of the output to query. "inference" or "demonstration"
    /// * `limit` - The maximum number of inferences to return. Optional
    /// * `offset` - The offset to start from. Optional
    /// * `format` - The format to return the inferences in. For now, only "JSONEachRow" is supported.
    #[pyo3(signature = (*,
        function_name,
        variant_name=None,
        filters=None,
        output_source="inference".to_string(),
        limit=None,
        offset=None
    ),
    text_signature = "(self, *, function_name, variant_name=None, filters=None, output_source='inference', limit=None, offset=None)"
    )]
    // The text_signature is a workaround to weird behavior in pyo3 where the default for an option
    // is written as an ellipsis object.
    fn experimental_list_inferences<'a>(
        this: PyRef<'a, Self>,
        function_name: String,
        variant_name: Option<String>,
        filters: Option<Bound<'a, PyAny>>,
        output_source: String,
        limit: Option<u64>,
        offset: Option<u64>,
    ) -> PyResult<Bound<'a, PyAny>> {
        let client = this.as_super().client.clone();
        let filters = filters
            .as_ref()
            .map(|x| deserialize_from_pyobj(this.py(), x))
            .transpose()?;
        let output_source =
            output_source
                .as_str()
                .try_into()
                .map_err(|e: tensorzero_core::error::Error| {
                    convert_error(this.py(), TensorZeroError::Other { source: e.into() })
                })?;
        pyo3_async_runtimes::tokio::future_into_py(this.py(), async move {
            let params = ListInferencesParams {
                function_name: &function_name,
                variant_name: variant_name.as_deref(),
                filters: filters.as_ref(),
                output_source,
                limit,
                offset,
                format: ClickhouseFormat::JsonEachRow,
            };
            let res = client.experimental_list_inferences(params).await;
            Python::with_gil(|py| match res {
                Ok(stored_inferences) => Ok(PyList::new(py, stored_inferences)?.unbind()),
                Err(e) => Err(convert_error(py, e)),
            })
        })
    }

    /// Render a list of stored inferences into a list of rendered stored inferences.
    /// There are two things that need to happen in this function:
    /// 1. We need to resolve all network resources (e.g. images) in the stored inferences.
    /// 2. We need to prepare all messages into "simple" messages that have been templated for a particular variant.
    ///    To do this, we need to know what variant to use for each function that might appear in the data.
    ///
    /// IMPORTANT: For now, this function drops datapoints which are bad, e.g. ones where templating fails, the function
    ///            has no variant specified, or where the process of downloading resources fails.
    ///            In future we will make this behavior configurable by the caller.
    ///
    /// :param stored_inferences: A list of stored inferences to render.
    /// :param variants: A map from function name to variant name.
    /// :return: A list of rendered stored inferences.
    /// DEPRECATED: use `experimental_render_samples` instead.
    ///
    /// Renders stored inferences using the templates of the specified variants.
    ///
    /// Warning: This API is experimental and may change without notice. For now
    ///          we discard inferences where the input references a static tool that
    ///          has no variant specified, or where the process of downloading resources fails.
    ///          In future we will make this behavior configurable by the caller.
    ///
    /// :param stored_inferences: A list of stored inferences to render.
    /// :param variants: A map from function name to variant name.
    /// :return: A list of rendered stored inferences.
    #[pyo3(signature = (*, stored_inferences, variants))]
    fn experimental_render_inferences<'a>(
        this: PyRef<'a, Self>,
        stored_inferences: Vec<Bound<'a, PyAny>>,
        variants: HashMap<String, String>,
    ) -> PyResult<Bound<'a, PyAny>> {
        tracing::warn!("experimental_render_inferences is deprecated. Use experimental_render_samples instead. See https://github.com/tensorzero/tensorzero/issues/2675");
        let client = this.as_super().client.clone();
        let stored_inferences = stored_inferences
            .iter()
            .map(|x| deserialize_from_stored_sample(this.py(), x))
            .collect::<Result<Vec<_>, _>>()?;
        pyo3_async_runtimes::tokio::future_into_py(this.py(), async move {
            let res = client
                .experimental_render_samples(stored_inferences, variants)
                .await;
            Python::with_gil(|py| match res {
                Ok(inferences) => Ok(PyList::new(py, inferences)?.unbind()),
                Err(e) => Err(convert_error(py, e)),
            })
        })
    }

    /// Render a list of stored samples into a list of rendered stored samples.
    ///
    /// This function performs two main tasks:
    /// 1. Resolves all network resources (e.g., images) in the stored samples.
    /// 2. Prepares all messages into "simple" messages that have been templated for a particular variant.
    ///    To do this, the function needs to know which variant to use for each function that might appear in the data.
    ///
    /// IMPORTANT: For now, this function drops datapoints that are invalid, such as those where templating fails,
    /// the function has no variant specified, or the process of downloading resources fails.
    /// In the future, this behavior may be made configurable by the caller.
    ///
    /// :param stored_samples: A list of stored samples to render.
    /// :param variants: A mapping from function name to variant name.
    /// :return: A list of rendered samples.
    #[pyo3(signature = (*, stored_samples, variants))]
    fn experimental_render_samples<'a>(
        this: PyRef<'a, Self>,
        stored_samples: Vec<Bound<'a, PyAny>>,
        variants: HashMap<String, String>,
    ) -> PyResult<Bound<'a, PyAny>> {
        let client = this.as_super().client.clone();
        let stored_samples = stored_samples
            .iter()
            .map(|x| deserialize_from_stored_sample(this.py(), x))
            .collect::<Result<Vec<_>, _>>()?;
        pyo3_async_runtimes::tokio::future_into_py(this.py(), async move {
            let res = client
                .experimental_render_samples(stored_samples, variants)
                .await;
            Python::with_gil(|py| match res {
                Ok(samples) => Ok(PyList::new(py, samples)?.unbind()),
                Err(e) => Err(convert_error(py, e)),
            })
        })
    }

    /// Launch an optimization job.
    ///
    /// :param train_samples: A list of RenderedSample objects that will be used for training.
    /// :param val_samples: A list of RenderedSample objects that will be used for validation.
    /// :param optimiztion_config: The optimization config.
    /// :return: A `OptimizerJobHandle` object that can be used to poll the optimization job.
    #[pyo3(signature = (*, train_samples, val_samples=None, optimization_config))]
    fn experimental_launch_optimization<'a>(
        this: PyRef<'a, Self>,
        train_samples: Vec<Bound<'a, PyAny>>,
        val_samples: Option<Vec<Bound<'a, PyAny>>>,
        optimization_config: Bound<'a, PyAny>,
    ) -> PyResult<Bound<'a, PyAny>> {
        let client = this.as_super().client.clone();
        let train_samples = train_samples
            .iter()
            .map(|x| deserialize_from_rendered_sample(this.py(), x))
            .collect::<Result<Vec<_>, _>>()?;
        let val_samples = val_samples
            .as_ref()
            .map(|x| {
                x.iter()
                    .map(|x| deserialize_from_rendered_sample(this.py(), x))
                    .collect::<Result<Vec<_>, _>>()
            })
            .transpose()?;
        let optimizer_config = deserialize_optimization_config(&optimization_config)?;
        pyo3_async_runtimes::tokio::future_into_py(this.py(), async move {
            let res = client
                .experimental_launch_optimization(LaunchOptimizationParams {
                    train_samples,
                    val_samples,
                    optimization_config: UninitializedOptimizerInfo {
                        inner: optimizer_config,
                    },
                })
                .await;
            match res {
                Ok(job_handle) => Ok(job_handle),
                Err(e) => Python::with_gil(|py| Err(convert_error(py, e))),
            }
        })
    }

    /// Poll an optimization job.
    ///
    /// :param job_handle: The job handle returned by `experimental_launch_optimization`.
    /// :return: An `OptimizerStatus` object.
    #[pyo3(signature = (*, job_handle))]
    fn experimental_poll_optimization(
        this: PyRef<'_, Self>,
        job_handle: OptimizationJobHandle,
    ) -> PyResult<Bound<'_, PyAny>> {
        let client = this.as_super().client.clone();
        pyo3_async_runtimes::tokio::future_into_py(this.py(), async move {
            let res = client.experimental_poll_optimization(job_handle).await;
            match res {
                Ok(status) => Ok(OptimizationJobInfoPyClass::new(status)),
                Err(e) => Python::with_gil(|py| Err(convert_error(py, e))),
            }
        })
    }
}

#[expect(unknown_lints)]
// This lint currently does nothing on stable, but let's include it
// so that it will start working automatically when it's stabilized
#[deny(non_exhaustive_omitted_patterns)]
pub fn convert_error(py: Python<'_>, e: TensorZeroError) -> PyErr {
    match e {
        TensorZeroError::Http {
            status_code,
            text,
            source: _,
        } => tensorzero_error(py, status_code, text).unwrap_or_else(|e| e),
        TensorZeroError::Other { source } => {
            tensorzero_core_error(py, &source.to_string()).unwrap_or_else(|e| e)
        }
        TensorZeroError::RequestTimeout => {
            tensorzero_core_error(py, &e.to_string()).unwrap_or_else(|e| e)
        }
        // Required due to the `#[non_exhaustive]` attribute on `TensorZeroError` - we want to force
        // downstream consumers to handle all possible error types, but the compiler also requires us
        // to do this (since our python bindings are in a different crate from the Rust client.)
        _ => tensorzero_core_error(py, &format!("Unexpected TensorZero error: {e:?}"))
            .unwrap_or_else(|e| e),
    }
}

fn tensorzero_error(py: Python<'_>, status_code: u16, text: Option<String>) -> PyResult<PyErr> {
    Ok(PyErr::from_value(
        tensorzero_error_class(py)?
            .bind(py)
            .call1((status_code, text))?,
    ))
}

fn warn_no_config(py: Python<'_>, config: Option<&str>) -> PyResult<()> {
    if config.is_none() {
        let user_warning = py.get_type::<pyo3::exceptions::PyUserWarning>();
        PyErr::warn(
            py,
            &user_warning,
            c_str!("No config file provided, so only default functions will be available. Use `config_file=\"path/to/tensorzero.toml\"` to specify a config file."), 0
        )?;
    }
    Ok(())
}<|MERGE_RESOLUTION|>--- conflicted
+++ resolved
@@ -37,15 +37,13 @@
         },
         ResolvedInput, ResolvedInputMessage,
     },
-<<<<<<< HEAD
+    optimization::{
+        fireworks_sft::UninitializedFireworksSFTConfig, openai_sft::UninitializedOpenAISFTConfig,
+        OptimizationJobInfoPyClass, OptimizationJobStatus, UninitializedOptimizerInfo,
+    },
     variant::{
         BestOfNSamplingConfigPyClass, ChainOfThoughtConfigPyClass, ChatCompletionConfigPyClass,
         DiclConfigPyClass, MixtureOfNConfigPyClass,
-=======
-    optimization::{
-        fireworks_sft::UninitializedFireworksSFTConfig, openai_sft::UninitializedOpenAISFTConfig,
-        OptimizationJobInfoPyClass, OptimizationJobStatus, UninitializedOptimizerInfo,
->>>>>>> 0afd2893
     },
 };
 use tensorzero_core::{
@@ -95,7 +93,6 @@
     m.add_class::<Datapoint>()?;
     m.add_class::<ResolvedInput>()?;
     m.add_class::<ResolvedInputMessage>()?;
-<<<<<<< HEAD
     m.add_class::<ConfigPyClass>()?;
     m.add_class::<FunctionsConfigPyClass>()?;
     m.add_class::<FunctionConfigChatPyClass>()?;
@@ -106,11 +103,9 @@
     m.add_class::<DiclConfigPyClass>()?;
     m.add_class::<MixtureOfNConfigPyClass>()?;
     m.add_class::<ChainOfThoughtConfigPyClass>()?;
-=======
     m.add_class::<OptimizationJobHandle>()?;
     m.add_class::<OptimizationJobInfoPyClass>()?;
     m.add_class::<OptimizationJobStatus>()?;
->>>>>>> 0afd2893
 
     let py_json = PyModule::import(m.py(), "json")?;
     let json_loads = py_json.getattr("loads")?;
