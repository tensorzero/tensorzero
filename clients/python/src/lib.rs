--- conflicted
+++ resolved
@@ -1401,16 +1401,7 @@
 
         let result = tokio_block_on_without_gil(
             this.py(),
-<<<<<<< HEAD
-            run_evaluation_core_streaming(
-                core_args,
-                min_inferences,
-                max_inferences,
-                precision_limits_map,
-            ),
-=======
             run_evaluation_core_streaming(core_args, None, HashMap::new()),
->>>>>>> f906dc97
         )
         .map_err(|e| {
             pyo3::exceptions::PyRuntimeError::new_err(format!("Evaluation failed: {e}"))
@@ -2541,24 +2532,11 @@
                 inference_cache: inference_cache_enum,
             };
 
-<<<<<<< HEAD
-            let result = run_evaluation_core_streaming(
-                core_args,
-                min_inferences,
-                max_inferences,
-                precision_limits_map,
-            )
-            .await
-            .map_err(|e| {
-                pyo3::exceptions::PyRuntimeError::new_err(format!("Evaluation failed: {e}"))
-            })?;
-=======
             let result = run_evaluation_core_streaming(core_args, None, HashMap::new())
                 .await
                 .map_err(|e| {
                     pyo3::exceptions::PyRuntimeError::new_err(format!("Evaluation failed: {e}"))
                 })?;
->>>>>>> f906dc97
 
             Python::attach(|py| -> PyResult<Py<PyAny>> {
                 let handler = AsyncEvaluationJobHandler {
