/// Implements a Python tensorzero client, using `pyo3` to wrap the existing Rust client.
/// Overall structure of the crate:
/// * `src/lib.rs` - the main entrypoint of the Python native module - the `#[pymodule]` function
///   initializes the Python module.
/// * `tensorzero/` - this contains the Python code for the overall `tensorzero` package.
///   This re-exports types from the Rust native module, and also defines several pure-Python
///   classes/functions used by the Rust code.
///
/// This module defines several Python classes (`BaseTensorZeroGateway`, `TensorZeroGateway`, `AsyncTensorZeroGateway`),
/// and defines methods on them.
use std::{collections::HashMap, path::PathBuf, sync::Arc, time::Duration};

use evaluations::{run_evaluation_core_streaming, EvaluationCoreArgs};
use futures::StreamExt;
use pyo3::{
    exceptions::{PyDeprecationWarning, PyStopAsyncIteration, PyStopIteration, PyValueError},
    ffi::c_str,
    prelude::*,
    types::{PyDict, PyList, PyString, PyType},
    IntoPyObjectExt,
};
use python_helpers::{
    parse_feedback_response, parse_inference_chunk, parse_inference_response, parse_tool,
    parse_workflow_evaluation_run_episode_response, parse_workflow_evaluation_run_response,
    python_uuid_to_uuid,
};
use tensorzero_core::{
    config::{ConfigPyClass, FunctionsConfigPyClass, UninitializedVariantInfo},
    db::clickhouse::query_builder::OrderBy,
    function::{FunctionConfigChatPyClass, FunctionConfigJsonPyClass, VariantsConfigPyClass},
    inference::types::{
        pyo3_helpers::{
            deserialize_from_pyobj, deserialize_from_rendered_sample,
            deserialize_from_stored_sample, deserialize_optimization_config, serialize_to_dict,
            tensorzero_core_error, tensorzero_core_error_class, tensorzero_error_class, JSON_DUMPS,
            JSON_LOADS,
        },
        ResolvedInput, ResolvedInputMessage,
    },
    optimization::{
        dicl::UninitializedDiclOptimizationConfig, fireworks_sft::UninitializedFireworksSFTConfig,
        gcp_vertex_gemini_sft::UninitializedGCPVertexGeminiSFTConfig,
        openai_rft::UninitializedOpenAIRFTConfig, openai_sft::UninitializedOpenAISFTConfig,
        together_sft::UninitializedTogetherSFTConfig, OptimizationJobInfoPyClass,
        OptimizationJobStatus, UninitializedOptimizerInfo,
    },
    tool::ProviderTool,
    variant::{
        BestOfNSamplingConfigPyClass, ChainOfThoughtConfigPyClass, ChatCompletionConfigPyClass,
        DiclConfigPyClass, MixtureOfNConfigPyClass,
    },
};
use tensorzero_core::{
    endpoints::{
        datasets::InsertDatapointParams,
        workflow_evaluation_run::WorkflowEvaluationRunEpisodeParams,
    },
    inference::types::{
        extra_body::UnfilteredInferenceExtraBody, extra_headers::UnfilteredInferenceExtraHeaders,
    },
    utils::gateway::ShutdownHandle,
};
use tensorzero_rust::{
    err_to_http, observability::LogFormat, CacheParamsOptions, Client, ClientBuilder,
    ClientBuilderMode, ClientExt, ClientInferenceParams, ClientInput, ClientSecretString,
<<<<<<< HEAD
    ClientSideFunctionTool, Datapoint, DynamicToolParams, FeedbackParams, InferenceOutput,
    InferenceParams, InferenceStream, LaunchOptimizationParams, ListInferencesParams,
    OptimizationJobHandle, RenderedSample, StoredInference, TensorZeroError,
=======
    Datapoint, DynamicToolParams, FeedbackParams, InferenceOutput, InferenceParams,
    InferenceStream, LaunchOptimizationParams, ListDatapointsRequest, ListInferencesParams,
    OptimizationJobHandle, RenderedSample, StoredInference, TensorZeroError, Tool,
>>>>>>> 8092f62b
    WorkflowEvaluationRunParams,
};
use tokio::sync::Mutex;
use url::Url;

mod evaluation_handlers;
mod gil_helpers;
mod python_helpers;

use crate::evaluation_handlers::{AsyncEvaluationJobHandler, EvaluationJobHandler};
use crate::gil_helpers::{tokio_block_on_without_gil, DropInTokio};

#[pymodule]
fn tensorzero(m: &Bound<'_, PyModule>) -> PyResult<()> {
    // Make sure that we can load our error classes, so that we don't trigger
    // a nested exception when calling `convert_error` below
    let _ = tensorzero_error_class(m.py())?;
    let _ = tensorzero_core_error_class(m.py())?;
    // Otel is disabled for now in the Python client until we decide how it should be configured
    // We might have produced an error when trying to construct the (not yet enabled) OTEL layer,
    // which will just get ignored here. The HTTP gateway will handle that error, as that's
    // the only place where we actually try to enable OTEL.
    let _delayed_enable = tokio_block_on_without_gil(
        m.py(),
        tensorzero_rust::observability::setup_observability(LogFormat::Pretty),
    )
    .map_err(|e| convert_error(m.py(), TensorZeroError::Other { source: e.into() }))?;
    m.add_class::<BaseTensorZeroGateway>()?;
    m.add_class::<AsyncTensorZeroGateway>()?;
    m.add_class::<TensorZeroGateway>()?;
    m.add_class::<LocalHttpGateway>()?;
    m.add_class::<RenderedSample>()?;
    m.add_class::<StoredInference>()?;
    m.add_class::<EvaluationJobHandler>()?;
    m.add_class::<AsyncEvaluationJobHandler>()?;
    m.add_class::<UninitializedOpenAIRFTConfig>()?;
    m.add_class::<UninitializedOpenAISFTConfig>()?;
    m.add_class::<UninitializedFireworksSFTConfig>()?;
    m.add_class::<UninitializedDiclOptimizationConfig>()?;
    m.add_class::<UninitializedGCPVertexGeminiSFTConfig>()?;
    m.add_class::<UninitializedTogetherSFTConfig>()?;
    m.add_class::<Datapoint>()?;
    m.add_class::<ResolvedInput>()?;
    m.add_class::<ResolvedInputMessage>()?;
    m.add_class::<ConfigPyClass>()?;
    m.add_class::<FunctionsConfigPyClass>()?;
    m.add_class::<FunctionConfigChatPyClass>()?;
    m.add_class::<FunctionConfigJsonPyClass>()?;
    m.add_class::<VariantsConfigPyClass>()?;
    m.add_class::<ChatCompletionConfigPyClass>()?;
    m.add_class::<BestOfNSamplingConfigPyClass>()?;
    m.add_class::<DiclConfigPyClass>()?;
    m.add_class::<MixtureOfNConfigPyClass>()?;
    m.add_class::<ChainOfThoughtConfigPyClass>()?;
    m.add_class::<OptimizationJobHandle>()?;
    m.add_class::<OptimizationJobInfoPyClass>()?;
    m.add_class::<OptimizationJobStatus>()?;

    let py_json = PyModule::import(m.py(), "json")?;
    let json_loads = py_json.getattr("loads")?;
    let json_dumps = py_json.getattr("dumps")?;

    // We don't care if the PyOnceLock was already set
    let _ = JSON_LOADS.set(m.py(), json_loads.unbind());
    let _ = JSON_DUMPS.set(m.py(), json_dumps.unbind());

    m.add_wrapped(wrap_pyfunction!(_start_http_gateway))?;

    Ok(())
}

#[pyclass]
struct LocalHttpGateway {
    #[pyo3(get)]
    base_url: String,
    // We use a double `Option` so that we can implement `LocalHttpGateway.close`
    // by setting it to `None`, without needing to complicate the api of `DropInTokio`
    shutdown_handle: Option<DropInTokio<Option<ShutdownHandle>>>,
}

impl Drop for LocalHttpGateway {
    fn drop(&mut self) {
        self.close();
    }
}

#[pymethods]
impl LocalHttpGateway {
    fn close(&mut self) {
        self.shutdown_handle = None;
    }
}

#[pyfunction]
#[pyo3(signature = (*, config_file, clickhouse_url, postgres_url, async_setup))]
fn _start_http_gateway(
    py: Python<'_>,
    config_file: Option<String>,
    clickhouse_url: Option<String>,
    postgres_url: Option<String>,
    async_setup: bool,
) -> PyResult<Bound<'_, PyAny>> {
    warn_no_config(py, config_file.as_deref())?;
    let gateway_fut = async move {
        let (addr, handle) = tensorzero_core::utils::gateway::start_openai_compatible_gateway(
            config_file,
            clickhouse_url,
            postgres_url,
        )
        .await?;
        Ok(LocalHttpGateway {
            base_url: format!("http://{addr}/openai/v1"),
            shutdown_handle: Some(DropInTokio::new(Some(handle), || None)),
        })
    };
    if async_setup {
        pyo3_async_runtimes::tokio::future_into_py(py, async move {
            gateway_fut.await.map_err(|e| {
                Python::attach(|py| convert_error(py, TensorZeroError::Other { source: e }))
            })
        })
    } else {
        Ok(tokio_block_on_without_gil(py, gateway_fut)
            .map_err(|e| convert_error(py, TensorZeroError::Other { source: e }))?
            .into_bound_py_any(py)?)
    }
}

// TODO - this should extend the python `ABC` class once pyo3 supports it: https://github.com/PyO3/pyo3/issues/991
#[pyclass(subclass, frozen)]
struct BaseTensorZeroGateway {
    client: DropInTokio<Client>,
}

#[pyclass(frozen)]
struct AsyncStreamWrapper {
    stream: Arc<Mutex<InferenceStream>>,
    // A handle to the original `AsyncTensorZeroGateway` object.
    // This ensures that Python will only garbage-collect the `AsyncTensorZeroGateway`
    // after all `AsyncStreamWrapper` objects have been garbage collected.
    // This allows us to safely block from within the Drop impl of `AsyncTensorZeroGateway`.
    // knowing that there are no remaining Python objects holding on to a `ClickhouseConnectionInfo`
    _gateway: Py<PyAny>,
}

#[pymethods]
impl AsyncStreamWrapper {
    fn __aiter__(this: Py<Self>) -> Py<Self> {
        this
    }

    // This method returns a Python `Future` which will either resolve to a chunk of the stream,
    // or raise a `StopAsyncIteration` exception if the stream is finished.
    fn __anext__<'a>(&self, py: Python<'a>) -> PyResult<Bound<'a, PyAny>> {
        let stream = self.stream.clone();
        // The Rust future relies on a tokio runtime (via `reqwest` and `hyper`), so
        // we need to use `pyo3_async_runtimes` to convert it into a Python future that runs
        // on Tokio. Inside the `async move` block, we can `.await` on Rust futures just like
        // we would in normal Rust code.
        pyo3_async_runtimes::tokio::future_into_py(py, async move {
            let chunk = stream.lock().await.next().await;
            let Some(chunk) = chunk else {
                return Err(PyStopAsyncIteration::new_err(()));
            };
            // The overall 'async move' future needs to be 'static, so we cannot capture
            // the `py` parameter from `__anext__`.
            // We need to interact with Python objects here (to build up a Python `InferenceChunk`),
            // so we need the GIL
            Python::attach(|py| {
                let chunk = chunk.map_err(|e| convert_error(py, err_to_http(e)))?;
                parse_inference_chunk(py, chunk)
            })
        })
    }
}

fn check_stream_terminated(stream: Arc<Mutex<InferenceStream>>) {
    pyo3_async_runtimes::tokio::get_runtime().spawn(async move {
        let stream = stream.lock().await;
        if !stream.is_terminated() {
            tracing::warn!("Stream was garbage-collected without being iterated to completion");
        }
    });
}

impl Drop for AsyncStreamWrapper {
    fn drop(&mut self) {
        check_stream_terminated(self.stream.clone());
    }
}

#[pyclass(frozen)]
struct StreamWrapper {
    stream: Arc<Mutex<InferenceStream>>,
    // A handle to the original `TensorZeroGateway` object.
    // This ensures that Python will only garbage-collect the `TensorZeroGateway`
    // after all `StreamWrapper` objects have been garbage collected.
    // This allows us to safely block from within the Drop impl of `TensorZeroGateway`.
    // knowing that there are no remaining Python objects holding on to a `ClickhouseConnectionInfo`
    _gateway: Py<PyAny>,
}

#[pymethods]
impl StreamWrapper {
    fn __iter__(this: Py<Self>) -> Py<Self> {
        this
    }

    fn __next__(&self, py: Python<'_>) -> PyResult<Py<PyAny>> {
        let stream = self.stream.clone();
        // The `__next__` method is blocking (`StreamWrapper` comes from the synchronous `TensorZeroGateway`),
        // so we need to block on the Rust future. All of the `.await` calls are confined to the `async move` block,
        let chunk = tokio_block_on_without_gil(py, async move { stream.lock().await.next().await });
        let Some(chunk) = chunk else {
            return Err(PyStopIteration::new_err(()));
        };
        let chunk = chunk.map_err(|e| convert_error(py, err_to_http(e)))?;
        parse_inference_chunk(py, chunk)
    }
}

impl Drop for StreamWrapper {
    fn drop(&mut self) {
        check_stream_terminated(self.stream.clone());
    }
}

/// Constructs a dummy embedded client. We use this so that we can move out of the real 'client'
/// field of `BaseTensorZeroGateway` when it is dropped.
fn make_dummy_client() -> Client {
    ClientBuilder::build_dummy()
}

#[pymethods]
impl BaseTensorZeroGateway {
    #[pyo3(signature = (*, input, function_name=None, model_name=None, episode_id=None, stream=None, params=None, variant_name=None, dryrun=None, output_schema=None, allowed_tools=None, provider_tools=None, additional_tools=None, tool_choice=None, parallel_tool_calls=None, internal=None, tags=None, credentials=None, cache_options=None, extra_body=None, extra_headers=None, include_original_response=None, otlp_traces_extra_headers=None, internal_dynamic_variant_config=None))]
    #[expect(clippy::too_many_arguments)]
    fn _prepare_inference_request(
        this: PyRef<'_, Self>,
        input: Bound<'_, PyDict>,
        function_name: Option<String>,
        model_name: Option<String>,
        episode_id: Option<Bound<'_, PyAny>>,
        stream: Option<bool>,
        params: Option<&Bound<'_, PyDict>>,
        variant_name: Option<String>,
        dryrun: Option<bool>,
        output_schema: Option<&Bound<'_, PyDict>>,
        allowed_tools: Option<Vec<String>>,
        provider_tools: Option<Vec<Bound<'_, PyAny>>>,
        additional_tools: Option<Vec<HashMap<String, Bound<'_, PyAny>>>>,
        tool_choice: Option<Bound<'_, PyAny>>,
        parallel_tool_calls: Option<bool>,
        internal: Option<bool>,
        tags: Option<HashMap<String, String>>,
        credentials: Option<HashMap<String, ClientSecretString>>,
        cache_options: Option<&Bound<'_, PyDict>>,
        extra_body: Option<&Bound<'_, PyList>>,
        extra_headers: Option<&Bound<'_, PyList>>,
        include_original_response: Option<bool>,
        otlp_traces_extra_headers: Option<HashMap<String, String>>,
        internal_dynamic_variant_config: Option<&Bound<'_, PyDict>>,
    ) -> PyResult<Py<PyAny>> {
        let params = BaseTensorZeroGateway::prepare_inference_params(
            this.py(),
            input,
            function_name,
            model_name,
            episode_id,
            stream,
            params,
            variant_name,
            dryrun,
            output_schema,
            allowed_tools,
            additional_tools,
            provider_tools,
            tool_choice,
            parallel_tool_calls,
            internal.unwrap_or(false),
            tags,
            credentials,
            cache_options,
            extra_body,
            extra_headers,
            include_original_response.unwrap_or(false),
            otlp_traces_extra_headers,
            internal_dynamic_variant_config,
        )?;
        serialize_to_dict(this.py(), params)
    }

    fn experimental_get_config(&self) -> PyResult<ConfigPyClass> {
        let config = self
            .client
            .get_config()
            .map_err(|e| PyValueError::new_err(format!("Failed to get config: {e:?}")))?;
        Ok(ConfigPyClass::new(config))
    }
}

#[pyclass(extends=BaseTensorZeroGateway)]
/// A synchronous client for a TensorZero gateway.
///
/// To connect to a running HTTP gateway, call `TensorZeroGateway.build_http(base_url = "http://gateway_url")`
/// To create an embedded gateway, call `TensorZeroGateway.build_embedded(config_file = "/path/to/tensorzero.toml", clickhouse_url = "http://clickhouse_url")`
struct TensorZeroGateway {}

impl BaseTensorZeroGateway {
    #[expect(clippy::too_many_arguments)]
    fn prepare_feedback_params(
        py: Python<'_>,
        metric_name: String,
        value: Bound<'_, PyAny>,
        inference_id: Option<Bound<'_, PyAny>>,
        episode_id: Option<Bound<'_, PyAny>>,
        dryrun: Option<bool>,
        internal: bool,
        tags: Option<HashMap<String, String>>,
    ) -> PyResult<FeedbackParams> {
        Ok(FeedbackParams {
            metric_name,
            value: deserialize_from_pyobj(py, &value)?,
            episode_id: episode_id
                .map(|id| python_uuid_to_uuid("episode_id", id))
                .transpose()?,
            inference_id: inference_id
                .map(|id| python_uuid_to_uuid("inference_id", id))
                .transpose()?,
            dryrun,
            tags: tags.unwrap_or_default(),
            internal,
        })
    }

    #[expect(clippy::too_many_arguments)]
    fn prepare_inference_params(
        py: Python<'_>,
        input: Bound<'_, PyDict>,
        function_name: Option<String>,
        model_name: Option<String>,
        episode_id: Option<Bound<'_, PyAny>>,
        stream: Option<bool>,
        params: Option<&Bound<'_, PyDict>>,
        variant_name: Option<String>,
        dryrun: Option<bool>,
        output_schema: Option<&Bound<'_, PyDict>>,
        allowed_tools: Option<Vec<String>>,
        additional_tools: Option<Vec<HashMap<String, Bound<'_, PyAny>>>>,
        provider_tools: Option<Vec<Bound<'_, PyAny>>>,
        tool_choice: Option<Bound<'_, PyAny>>,
        parallel_tool_calls: Option<bool>,
        internal: bool,
        tags: Option<HashMap<String, String>>,
        credentials: Option<HashMap<String, ClientSecretString>>,
        cache_options: Option<&Bound<'_, PyDict>>,
        extra_body: Option<&Bound<'_, PyList>>,
        extra_headers: Option<&Bound<'_, PyList>>,
        include_original_response: bool,
        otlp_traces_extra_headers: Option<HashMap<String, String>>,
        internal_dynamic_variant_config: Option<&Bound<'_, PyDict>>,
    ) -> PyResult<ClientInferenceParams> {
        let episode_id = episode_id
            .map(|id| python_uuid_to_uuid("episode_id", id))
            .transpose()?;

        let params: Option<InferenceParams> = if let Some(params) = params {
            deserialize_from_pyobj(py, params)?
        } else {
            None
        };

        let additional_tools: Option<Vec<ClientSideFunctionTool>> =
            if let Some(tools) = additional_tools {
                Some(
                    tools
                        .into_iter()
                        .map(|key_vals| parse_tool(py, key_vals))
                        .collect::<Result<Vec<ClientSideFunctionTool>, PyErr>>()?,
                )
            } else {
                None
            };

        let provider_tools: Option<Vec<ProviderTool>> = if let Some(provider_tools) = provider_tools
        {
            Some(
                provider_tools
                    .iter()
                    .map(|x| deserialize_from_pyobj(py, x))
                    .collect::<PyResult<Vec<_>>>()?,
            )
        } else {
            None
        };

        let tool_choice = if let Some(tool_choice) = tool_choice {
            if tool_choice.is_instance_of::<PyString>() {
                Some(
                    serde_json::from_value(tool_choice.str()?.to_cow()?.into()).map_err(|e| {
                        PyValueError::new_err(format!(
                            "Failed to parse tool_choice as valid JSON: {e:?}"
                        ))
                    })?,
                )
            } else {
                Some(deserialize_from_pyobj(py, &tool_choice)?)
            }
        } else {
            None
        };

        let cache_options: Option<CacheParamsOptions> = if let Some(cache_options) = cache_options {
            Some(deserialize_from_pyobj(py, cache_options)?)
        } else {
            None
        };
        let output_schema: Option<serde_json::Value> = if let Some(output_schema) = output_schema {
            Some(deserialize_from_pyobj(py, output_schema)?)
        } else {
            None
        };

        let extra_body: UnfilteredInferenceExtraBody = if let Some(extra_body) = extra_body {
            deserialize_from_pyobj(py, extra_body)?
        } else {
            Default::default()
        };

        let extra_headers: UnfilteredInferenceExtraHeaders =
            if let Some(extra_headers) = extra_headers {
                deserialize_from_pyobj(py, extra_headers)?
            } else {
                Default::default()
            };

        let internal_dynamic_variant_config: Option<UninitializedVariantInfo> =
            if let Some(config) = internal_dynamic_variant_config {
                Some(deserialize_from_pyobj(py, config)?)
            } else {
                None
            };

        let input: ClientInput = deserialize_from_pyobj(py, &input)?;

        Ok(ClientInferenceParams {
            function_name,
            model_name,
            stream,
            episode_id,
            variant_name,
            dryrun,
            tags: tags.unwrap_or_default(),
            internal,
            params: params.unwrap_or_default(),
            dynamic_tool_params: DynamicToolParams {
                allowed_tools,
                parallel_tool_calls,
                additional_tools,
                tool_choice,
                provider_tools: provider_tools.unwrap_or_default(),
            },
            input,
            credentials: credentials.unwrap_or_default(),
            cache_options: cache_options.unwrap_or_default(),
            output_schema,
            include_original_response,
            extra_body,
            extra_headers,
            internal_dynamic_variant_config,
            otlp_traces_extra_headers: otlp_traces_extra_headers.unwrap_or_default(),
        })
    }
}
#[pymethods]
impl TensorZeroGateway {
    #[classmethod]
    #[pyo3(signature = (*, gateway_url, timeout=None, verbose_errors=false, api_key=None))]
    /// Initialize the TensorZero client, using the HTTP gateway.
    /// :param gateway_url: The base URL of the TensorZero gateway. Example: "http://localhost:3000"
    /// :param timeout: The timeout for the HTTP client in seconds. If not provided, no timeout will be set.
    /// :param verbose_errors: If true, the client will increase the detail in errors (increasing the risk of leaking sensitive information).
    /// :param api_key: The API key to use for authentication with the TensorZero Gateway. If not provided, the client will attempt to read from the TENSORZERO_API_KEY environment variable.
    /// :return: A `TensorZeroGateway` instance configured to use the HTTP gateway.
    fn build_http(
        cls: &Bound<'_, PyType>,
        gateway_url: &str,
        timeout: Option<f64>,
        verbose_errors: bool,
        api_key: Option<String>,
    ) -> PyResult<Py<TensorZeroGateway>> {
        let mut client_builder = ClientBuilder::new(ClientBuilderMode::HTTPGateway {
            url: Url::parse(gateway_url)
                .map_err(|e| PyValueError::new_err(format!("Invalid gateway URL: {e}")))?,
        })
        .with_verbose_errors(verbose_errors);
        if let Some(api_key) = api_key {
            client_builder = client_builder.with_api_key(api_key);
        }
        if let Some(timeout) = timeout {
            client_builder = client_builder.with_timeout(
                Duration::try_from_secs_f64(timeout)
                    .map_err(|e| PyValueError::new_err(format!("Invalid timeout: {e}")))?,
            );
        }
        let client_fut = client_builder.build();
        let client_res = tokio_block_on_without_gil(cls.py(), client_fut);
        let client = match client_res {
            Ok(client) => client,
            Err(e) => {
                return Err(tensorzero_core_error(
                    cls.py(),
                    &format!("Failed to construct TensorZero client: {e:?}"),
                )?);
            }
        };
        let instance = PyClassInitializer::from(BaseTensorZeroGateway {
            client: DropInTokio::new(client, make_dummy_client),
        })
        .add_subclass(TensorZeroGateway {});
        Py::new(cls.py(), instance)
    }

    /// Close the connection to the TensorZero gateway.
    #[expect(clippy::unused_self)]
    fn close(&self) {
        // TODO - implement closing the 'reqwest' connection pool: https://github.com/tensorzero/tensorzero/issues/857
    }

    fn __enter__(this: Py<Self>) -> Py<Self> {
        this
    }

    // TODO - implement closing the 'reqwest' connection pool: https://github.com/tensorzero/tensorzero/issues/857
    #[expect(clippy::unnecessary_wraps)]
    fn __exit__(
        _this: Py<Self>,
        _exc_type: Py<PyAny>,
        _exc_value: Py<PyAny>,
        _traceback: Py<PyAny>,
    ) -> PyResult<()> {
        Ok(())
    }

    #[classmethod]
    #[pyo3(signature = (*, config_file=None, clickhouse_url=None, postgres_url=None, timeout=None))]
    /// Initialize the TensorZero client, using an embedded gateway.
    /// This connects to ClickHouse (if provided) and runs DB migrations.
    ///
    /// :param config_file: The path to the TensorZero configuration file. Example: "tensorzero.toml"
    /// :param clickhouse_url: The URL of the ClickHouse instance to use for the gateway. If observability is disabled in the config, this can be `None`
    /// :param timeout: The timeout for embedded gateway request processing, in seconds. If this timeout is hit, any in-progress LLM requests may be aborted. If not provided, no timeout will be set.
    /// :return: A `TensorZeroGateway` instance configured to use an embedded gateway.
    fn build_embedded(
        cls: &Bound<'_, PyType>,
        config_file: Option<&str>,
        clickhouse_url: Option<String>,
        postgres_url: Option<String>,
        timeout: Option<f64>,
    ) -> PyResult<Py<TensorZeroGateway>> {
        warn_no_config(cls.py(), config_file)?;
        let timeout = timeout
            .map(Duration::try_from_secs_f64)
            .transpose()
            .map_err(|e| PyValueError::new_err(format!("Invalid timeout: {e}")))?;
        let client_fut = ClientBuilder::new(ClientBuilderMode::EmbeddedGateway {
            config_file: config_file.map(PathBuf::from),
            clickhouse_url,
            postgres_url,
            timeout,
            verify_credentials: true,
            allow_batch_writes: false,
        })
        .build();
        let client = tokio_block_on_without_gil(cls.py(), client_fut);
        let client = match client {
            Ok(client) => client,
            Err(e) => {
                return Err(tensorzero_core_error(
                    cls.py(),
                    &format!("Failed to construct TensorZero client: {e:?}"),
                )?);
            }
        };
        // Construct an instance of `TensorZeroGateway` (while providing the fields from the `BaseTensorZeroGateway` superclass).
        let instance = PyClassInitializer::from(BaseTensorZeroGateway {
            client: DropInTokio::new(client, make_dummy_client),
        })
        .add_subclass(TensorZeroGateway {});
        Py::new(cls.py(), instance)
    }

    #[pyo3(signature = (*, metric_name, value, inference_id=None, episode_id=None, dryrun=None, internal=None, tags=None))]
    /// Make a request to the /feedback endpoint of the gateway
    ///
    /// :param metric_name: The name of the metric to provide feedback for
    /// :param value: The value of the feedback. It should correspond to the metric type.
    /// :param inference_id: The inference ID to assign the feedback to.
    ///                      Only use inference IDs that were returned by the TensorZero gateway.
    ///                      Note: You can assign feedback to either an episode or an inference, but not both.
    /// :param episode_id: The episode ID to use for the request
    ///                    Only use episode IDs that were returned by the TensorZero gateway.
    ///                    Note: You can assign feedback to either an episode or an inference, but not both.
    /// :param dryrun: If true, the feedback request will be executed but won't be stored to the database (i.e. no-op).
    /// :param tags: If set, adds tags to the feedback request.
    /// :return: {"feedback_id": str}
    #[expect(clippy::too_many_arguments)]
    fn feedback(
        this: PyRef<'_, Self>,
        py: Python<'_>,
        metric_name: String,
        value: Bound<'_, PyAny>,
        inference_id: Option<Bound<'_, PyAny>>,
        episode_id: Option<Bound<'_, PyAny>>,
        dryrun: Option<bool>,
        internal: Option<bool>,
        tags: Option<HashMap<String, String>>,
    ) -> PyResult<Py<PyAny>> {
        let fut = this
            .as_super()
            .client
            .feedback(BaseTensorZeroGateway::prepare_feedback_params(
                py,
                metric_name,
                value,
                inference_id,
                episode_id,
                dryrun,
                internal.unwrap_or(false),
                tags,
            )?);
        // We're in the synchronous `TensorZeroGateway` class, so we need to block on the Rust future,
        // and then return the result to the Python caller directly (not wrapped in a Python `Future`).
        match tokio_block_on_without_gil(py, fut) {
            Ok(resp) => Ok(parse_feedback_response(py, resp)?.into_any()),
            Err(e) => Err(convert_error(py, e)),
        }
    }

    #[pyo3(signature = (*, input, function_name=None, model_name=None, episode_id=None, stream=None, params=None, variant_name=None, dryrun=None, output_schema=None, allowed_tools=None, additional_tools=None, provider_tools=None, tool_choice=None, parallel_tool_calls=None, internal=None, tags=None, credentials=None, cache_options=None, extra_body=None, extra_headers=None, include_original_response=None, otlp_traces_extra_headers=None, internal_dynamic_variant_config=None))]
    #[expect(clippy::too_many_arguments)]
    /// Make a request to the /inference endpoint.
    ///
    /// :param function_name: The name of the function to call
    /// :param input: The input to the function
    ///               Structure: {"system": Optional[str], "messages": List[{"role": "user" | "assistant", "content": Any}]}
    ///               The input will be validated server side against the input schema of the function being called.
    /// :param episode_id: The episode ID to use for the inference.
    ///                    If this is the first inference in an episode, leave this field blank. The TensorZero gateway will generate and return a new episode ID.
    ///                    Note: Only use episode IDs generated by the TensorZero gateway. Don't generate them yourself.
    /// :param stream: If set, the TensorZero gateway will stream partial message deltas (e.g. generated tokens) as it receives them from model providers.
    /// :param params: Override inference-time parameters for a particular variant type. Currently, we support:
    ///                 {"chat_completion": {"temperature": float, "max_tokens": int, "seed": int}}
    /// :param variant_name: If set, pins the inference request to a particular variant.
    ///                      Note: You should generally not do this, and instead let the TensorZero gateway assign a
    ///                      particular variant. This field is primarily used for testing or debugging purposes.
    /// :param dryrun: If true, the request will be executed but won't be stored to the database.
    /// :param output_schema: If set, the JSON schema of a JSON function call will be validated against the given JSON Schema.
    ///                       Overrides the output schema configured for the function.
    /// :param allowed_tools: If set, restricts the tools available during this inference request.
    ///                       The list of names should be a subset of the tools configured for the function.
    ///                       Tools provided at inference time in `additional_tools` (if any) are always available.
    /// :param additional_tools: A list of additional tools to use for the request. Each element should look like {"name": str, "parameters": valid JSON Schema, "description": str}
    /// :param tool_choice: If set, overrides the tool choice strategy for the request.
    ///                     It should be one of: "auto", "required", "off", or {"specific": str}. The last option pins the request to a specific tool name.
    /// :param parallel_tool_calls: If true, the request will allow for multiple tool calls in a single inference request.
    /// :param tags: If set, adds tags to the inference request.
    /// :param cache_options: If set, overrides the cache options for the inference request.
    ///                      Structure: {"max_age_s": Optional[int], "enabled": "on" | "off" | "read_only" | "write_only"}
    /// :param extra_body: If set, injects extra fields into the provider request body.
    /// :param extra_headers: If set, injects extra fields into the provider request headers.
    /// :param include_original_response: If set, add an `original_response` field to the response, containing the raw string response from the model.
    /// :param otlp_traces_extra_headers: If set, attaches custom HTTP headers to OTLP trace exports for this request.
    ///                                   Headers will be automatically prefixed with "tensorzero-otlp-traces-extra-header-".
    ///                                   Example: {"My-Header": "My-Value"} becomes header "tensorzero-otlp-traces-extra-header-My-Header: My-Value"
    /// :return: If stream is false, returns an InferenceResponse.
    ///          If stream is true, returns a generator that yields InferenceChunks as they come in.
    fn inference(
        this: PyRef<'_, Self>,
        py: Python<'_>,
        input: Bound<'_, PyDict>,
        function_name: Option<String>,
        model_name: Option<String>,
        episode_id: Option<Bound<'_, PyAny>>,
        stream: Option<bool>,
        params: Option<&Bound<'_, PyDict>>,
        variant_name: Option<String>,
        dryrun: Option<bool>,
        output_schema: Option<&Bound<'_, PyDict>>,
        allowed_tools: Option<Vec<String>>,
        additional_tools: Option<Vec<HashMap<String, Bound<'_, PyAny>>>>,
        provider_tools: Option<Vec<Bound<'_, PyAny>>>,
        tool_choice: Option<Bound<'_, PyAny>>,
        parallel_tool_calls: Option<bool>,
        internal: Option<bool>,
        tags: Option<HashMap<String, String>>,
        credentials: Option<HashMap<String, ClientSecretString>>,
        cache_options: Option<&Bound<'_, PyDict>>,
        extra_body: Option<&Bound<'_, PyList>>,
        extra_headers: Option<&Bound<'_, PyList>>,
        include_original_response: Option<bool>,
        otlp_traces_extra_headers: Option<HashMap<String, String>>,
        internal_dynamic_variant_config: Option<&Bound<'_, PyDict>>,
    ) -> PyResult<Py<PyAny>> {
        let client = this.as_super().client.clone();
        let fut = client.inference(BaseTensorZeroGateway::prepare_inference_params(
            py,
            input,
            function_name,
            model_name,
            episode_id,
            stream,
            params,
            variant_name,
            dryrun,
            output_schema,
            allowed_tools,
            additional_tools,
            provider_tools,
            tool_choice,
            parallel_tool_calls,
            internal.unwrap_or(false),
            tags,
            credentials,
            cache_options,
            extra_body,
            extra_headers,
            include_original_response.unwrap_or(false),
            otlp_traces_extra_headers,
            internal_dynamic_variant_config,
        )?);

        // We're in the synchronous `TensorZeroGateway` class, so we need to block on the Rust future,
        // and then return the result to the Python caller directly (not wrapped in a Python `Future`).
        let resp = tokio_block_on_without_gil(py, fut).map_err(|e| convert_error(py, e))?;
        match resp {
            InferenceOutput::NonStreaming(data) => parse_inference_response(py, data),
            InferenceOutput::Streaming(stream) => Ok(StreamWrapper {
                stream: Arc::new(Mutex::new(stream)),
                _gateway: this.into_pyobject(py)?.into_any().unbind(),
            }
            .into_pyobject(py)?
            .into_any()
            .unbind()),
        }
    }

    /// Make a request to the /workflow_evaluation_run endpoint.
    ///
    /// :param variants: A dictionary mapping function names to pinned variant names.
    /// :param tags: A dictionary containing tags that should be applied to every inference in the workflow evaluation run.
    /// :param project_name: (Optional) The name of the project to associate with the workflow evaluation run.
    /// :param run_display_name: (Optional) The display name of the workflow evaluation run.
    /// :return: A `WorkflowEvaluationRunResponse` object.
    #[pyo3(signature = (*, variants, tags=None, project_name=None, display_name=None))]
    fn workflow_evaluation_run(
        this: PyRef<'_, Self>,
        variants: HashMap<String, String>,
        tags: Option<HashMap<String, String>>,
        project_name: Option<String>,
        display_name: Option<String>,
    ) -> PyResult<Py<PyAny>> {
        let client = this.as_super().client.clone();
        let params = WorkflowEvaluationRunParams {
            internal: false,
            variants,
            tags: tags.unwrap_or_default(),
            project_name,
            display_name,
        };
        let fut = client.workflow_evaluation_run(params);

        let resp = tokio_block_on_without_gil(this.py(), fut);
        match resp {
            Ok(resp) => parse_workflow_evaluation_run_response(this.py(), resp),
            Err(e) => Err(convert_error(this.py(), e)),
        }
    }

    /// DEPRECATED: Use workflow_evaluation_run instead.
    /// Make a request to the /dynamic_evaluation_run endpoint.
    ///
    /// :param variants: A dictionary mapping function names to pinned variant names.
    /// :param tags: A dictionary containing tags that should be applied to every inference in the dynamic evaluation run.
    /// :param project_name: (Optional) The name of the project to associate with the dynamic evaluation run.
    /// :param run_display_name: (Optional) The display name of the dynamic evaluation run.
    /// :return: A `DynamicEvaluationRunResponse` object (alias for WorkflowEvaluationRunResponse).
    #[pyo3(signature = (*, variants, tags=None, project_name=None, display_name=None))]
    fn dynamic_evaluation_run(
        this: PyRef<'_, Self>,
        variants: HashMap<String, String>,
        tags: Option<HashMap<String, String>>,
        project_name: Option<String>,
        display_name: Option<String>,
    ) -> PyResult<Py<PyAny>> {
        let warnings = PyModule::import(this.py(), "warnings")?;
        warnings.call_method1(
            "warn",
            (
                "The dynamic_evaluation_run method is deprecated. Please use workflow_evaluation_run instead. Support for dynamic_evaluation_run will be removed in a future version.",
                this.py().get_type::<PyDeprecationWarning>(),
            ),
        )?;
        Self::workflow_evaluation_run(this, variants, tags, project_name, display_name)
    }

    /// Make a request to the /workflow_evaluation_run_episode endpoint.
    ///
    /// :param run_id: The run ID to use for the workflow evaluation run.
    /// :param task_name: The name of the task to use for the workflow evaluation run.
    /// :param tags: A dictionary of tags to add to the workflow evaluation run.
    /// :return: A `WorkflowEvaluationRunEpisodeResponse` object.
    #[pyo3(signature = (*, run_id, task_name=None, tags=None))]
    fn workflow_evaluation_run_episode(
        this: PyRef<'_, Self>,
        run_id: Bound<'_, PyAny>,
        task_name: Option<String>,
        tags: Option<HashMap<String, String>>,
    ) -> PyResult<Py<PyAny>> {
        let run_id = python_uuid_to_uuid("run_id", run_id)?;
        let client = this.as_super().client.clone();
        let params = WorkflowEvaluationRunEpisodeParams {
            task_name,
            tags: tags.unwrap_or_default(),
        };
        let fut = client.workflow_evaluation_run_episode(run_id, params);
        let resp = tokio_block_on_without_gil(this.py(), fut);
        match resp {
            Ok(resp) => parse_workflow_evaluation_run_episode_response(this.py(), resp),
            Err(e) => Err(convert_error(this.py(), e)),
        }
    }

    /// DEPRECATED: Use workflow_evaluation_run_episode instead.
    /// Make a request to the /dynamic_evaluation_run_episode endpoint.
    ///
    /// :param run_id: The run ID to use for the dynamic evaluation run.
    /// :param task_name: The name of the task to use for the dynamic evaluation run.
    /// :param tags: A dictionary of tags to add to the dynamic evaluation run.
    /// :return: A `DynamicEvaluationRunEpisodeResponse` object (alias for WorkflowEvaluationRunEpisodeResponse).
    #[pyo3(signature = (*, run_id, task_name=None, tags=None))]
    fn dynamic_evaluation_run_episode(
        this: PyRef<'_, Self>,
        run_id: Bound<'_, PyAny>,
        task_name: Option<String>,
        tags: Option<HashMap<String, String>>,
    ) -> PyResult<Py<PyAny>> {
        let warnings = PyModule::import(this.py(), "warnings")?;
        warnings.call_method1(
            "warn",
            (
                "The dynamic_evaluation_run_episode method is deprecated. Please use workflow_evaluation_run_episode instead. Support for dynamic_evaluation_run_episode will be removed in a future version.",
                this.py().get_type::<PyDeprecationWarning>(),
            ),
        )?;
        Self::workflow_evaluation_run_episode(this, run_id, task_name, tags)
    }

    ///  Make a POST request to the /datasets/{dataset_name}/datapoints endpoint.
    ///
    /// :param dataset_name: The name of the dataset to insert the datapoints into.
    /// :param datapoints: A list of datapoints to insert.
    /// :return: None.
    #[pyo3(signature = (*, dataset_name, datapoints))]
    fn create_datapoints(
        this: PyRef<'_, Self>,
        dataset_name: String,
        datapoints: Vec<Bound<'_, PyAny>>,
    ) -> PyResult<Py<PyList>> {
        let client = this.as_super().client.clone();
        let datapoints = datapoints
            .iter()
            .map(|dp| deserialize_from_pyobj(this.py(), dp))
            .collect::<Result<Vec<_>, _>>()?;

        #[expect(deprecated)]
        let fut =
            client.create_datapoints_legacy(dataset_name, InsertDatapointParams { datapoints });
        let self_module = PyModule::import(this.py(), "uuid")?;
        let uuid = self_module.getattr("UUID")?.unbind();
        let res =
            tokio_block_on_without_gil(this.py(), fut).map_err(|e| convert_error(this.py(), e))?;
        let uuids = res
            .iter()
            .map(|x| uuid.call(this.py(), (x.to_string(),), None))
            .collect::<Result<Vec<_>, _>>()?;
        PyList::new(this.py(), uuids).map(Bound::unbind)
    }

    /// DEPRECATED: Use `create_datapoints` instead.
    ///
    /// Make a POST request to the /datasets/{dataset_name}/datapoints/bulk endpoint.
    ///
    /// :param dataset_name: The name of the dataset to insert the datapoints into.
    /// :param datapoints: A list of datapoints to insert.
    /// :return: None.
    #[pyo3(signature = (*, dataset_name, datapoints))]
    #[pyo3(warn(message = "Please use `create_datapoints` instead of `bulk_insert_datapoints`. In a future release, `bulk_insert_datapoints` will be removed.", category = PyDeprecationWarning))]
    fn bulk_insert_datapoints(
        this: PyRef<'_, Self>,
        dataset_name: String,
        datapoints: Vec<Bound<'_, PyAny>>,
    ) -> PyResult<Py<PyList>> {
        let client = this.as_super().client.clone();
        let datapoints = datapoints
            .iter()
            .map(|dp| deserialize_from_pyobj(this.py(), dp))
            .collect::<Result<Vec<_>, _>>()?;
        let params = InsertDatapointParams { datapoints };
        #[expect(deprecated)]
        let fut = client.bulk_insert_datapoints(dataset_name, params);
        let self_module = PyModule::import(this.py(), "uuid")?;
        let uuid = self_module.getattr("UUID")?.unbind();
        let res =
            tokio_block_on_without_gil(this.py(), fut).map_err(|e| convert_error(this.py(), e))?;
        let uuids = res
            .iter()
            .map(|x| uuid.call(this.py(), (x.to_string(),), None))
            .collect::<Result<Vec<_>, _>>()?;
        PyList::new(this.py(), uuids).map(Bound::unbind)
    }

    /// Make a DELETE request to the /datasets/{dataset_name}/datapoints/{datapoint_id} endpoint.
    ///
    /// :param dataset_name: The name of the dataset to delete the datapoint from.
    /// :param datapoint_id: The ID of the datapoint to delete.
    /// :return: None.
    #[pyo3(signature = (*, dataset_name, datapoint_id))]
    fn delete_datapoint(
        this: PyRef<'_, Self>,
        dataset_name: String,
        datapoint_id: Bound<'_, PyAny>,
    ) -> PyResult<()> {
        let client = this.as_super().client.clone();
        let datapoint_id = python_uuid_to_uuid("datapoint_id", datapoint_id)?;
        #[expect(deprecated)]
        let fut = client.delete_datapoint(dataset_name, datapoint_id);
        tokio_block_on_without_gil(this.py(), fut).map_err(|e| convert_error(this.py(), e))
    }

    /// Make a GET request to the /datasets/{dataset_name}/datapoints/{datapoint_id} endpoint.
    ///
    /// :param dataset_name: The name of the dataset to get the datapoint from.
    /// :param datapoint_id: The ID of the datapoint to get.
    /// :return: A `Datapoint` object.
    #[pyo3(signature = (*, dataset_name, datapoint_id))]
    fn get_datapoint<'py>(
        this: PyRef<'py, Self>,
        dataset_name: String,
        datapoint_id: Bound<'py, PyAny>,
    ) -> PyResult<Bound<'py, Datapoint>> {
        let client = this.as_super().client.clone();
        let datapoint_id = python_uuid_to_uuid("datapoint_id", datapoint_id)?;
        #[expect(deprecated)]
        let fut = client.get_datapoint(dataset_name, datapoint_id);
        let wire: Datapoint =
            tokio_block_on_without_gil(this.py(), fut).map_err(|e| convert_error(this.py(), e))?;
        wire.into_pyobject(this.py())
    }

    /// Make a GET request to the /datasets/{dataset_name}/datapoints endpoint.
    ///
    /// :param dataset_name: The name of the dataset to get the datapoints from.
    /// :return: A list of `Datapoint` objects.
    #[pyo3(signature = (*, dataset_name, function_name=None, limit=None, offset=None))]
    fn list_datapoints(
        this: PyRef<'_, Self>,
        dataset_name: String,
        function_name: Option<String>,
        limit: Option<u32>,
        offset: Option<u32>,
    ) -> PyResult<Bound<'_, PyList>> {
        let client = this.as_super().client.clone();
        let request = ListDatapointsRequest {
            function_name,
            limit,
            offset,
            ..Default::default()
        };
        let fut = client.list_datapoints(dataset_name, request);
        let resp = tokio_block_on_without_gil(this.py(), fut);
        match resp {
            Ok(datapoints) => {
                let py_datapoints = datapoints
                    .datapoints
                    .into_iter()
                    .map(|x| x.into_pyobject(this.py()))
                    .collect::<Result<Vec<_>, _>>()?;
                PyList::new(this.py(), py_datapoints)
            }
            Err(e) => Err(convert_error(this.py(), e)),
        }
    }

    /// Run a tensorzero Evaluation
    ///
    /// This function is only available in EmbeddedGateway mode.
    ///
    /// # Arguments
    ///
    /// * `evaluation_name` - User chosen name of the evaluation.
    /// * `dataset_name` - The name of the stored dataset to use for variant evaluation
    /// * `variant_name` - The name of the variant to evaluate
    /// * `concurrency` - The maximum number of examples to process in parallel
    /// * `inference_cache` - Cache configuration for inference requests ("on", "off", "read_only", or "write_only")
    #[pyo3(signature = (*,
                        evaluation_name,
                        dataset_name,
                        variant_name,
                        concurrency=1,
                        inference_cache="on".to_string()
    ),
    text_signature = "(self, *, evaluation_name, dataset_name, variant_name, concurrency=1, inference_cache='on')"
    )]
    fn experimental_run_evaluation(
        this: PyRef<'_, Self>,
        evaluation_name: String,
        dataset_name: String,
        variant_name: String,
        concurrency: usize,
        inference_cache: String,
    ) -> PyResult<EvaluationJobHandler> {
        let client = this.as_super().client.clone();

        // Get app state data
        let app_state = client.get_app_state_data().ok_or_else(|| {
            pyo3::exceptions::PyRuntimeError::new_err("Client is not in EmbeddedGateway mode")
        })?;

        let evaluation_run_id = uuid::Uuid::now_v7();

        let inference_cache_enum: tensorzero_core::cache::CacheEnabledMode =
            deserialize_from_pyobj(
                this.py(),
                &inference_cache.into_pyobject(this.py())?.into_any(),
            )?;

        let core_args = EvaluationCoreArgs {
            tensorzero_client: (*client).clone(),
            clickhouse_client: app_state.clickhouse_connection_info.clone(),
            config: app_state.config.clone(),
            evaluation_name,
            evaluation_run_id,
            dataset_name,
            variant_name,
            concurrency,
            inference_cache: inference_cache_enum,
        };

        let result =
            tokio_block_on_without_gil(this.py(), run_evaluation_core_streaming(core_args))
                .map_err(|e| {
                    pyo3::exceptions::PyRuntimeError::new_err(format!("Evaluation failed: {e}"))
                })?;

        Ok(EvaluationJobHandler {
            receiver: Mutex::new(result.receiver),
            run_info: result.run_info,
            evaluation_config: result.evaluation_config,
            evaluation_infos: Arc::new(Mutex::new(Vec::new())),
            evaluation_errors: Arc::new(Mutex::new(Vec::new())),
        })
    }

    /// Query the Clickhouse database for inferences.
    ///
    /// This function is only available in EmbeddedGateway mode.
    ///
    /// # Arguments
    ///
    /// * `function_name` - The name of the function to query.
    /// * `variant_name` - The name of the variant to query. Optional
    /// * `filters` - A filter tree to apply to the query. Optional
    /// * `output_source` - The source of the output to query. "inference" or "demonstration"
    /// * `limit` - The maximum number of inferences to return. Optional
    /// * `offset` - The offset to start from. Optional
    #[pyo3(signature = (*,
                        function_name,
                        variant_name=None,
                        filters=None,
                        output_source="inference".to_string(),
                        order_by=None,
                        limit=None,
                        offset=None
    ),
    text_signature = "(self, *, function_name, variant_name=None, filters=None, output_source='inference', order_by=None, limit=None, offset=None)"
    )]
    // The text_signature is a workaround to weird behavior in pyo3 where the default for an option
    // is written as an ellipsis object.
    #[expect(clippy::too_many_arguments)]
    fn experimental_list_inferences(
        this: PyRef<'_, Self>,
        function_name: String,
        variant_name: Option<String>,
        filters: Option<Bound<'_, PyAny>>,
        output_source: String,
        order_by: Option<Bound<'_, PyAny>>,
        limit: Option<u64>,
        offset: Option<u64>,
    ) -> PyResult<Vec<StoredInference>> {
        let client = this.as_super().client.clone();
        let filters = filters
            .as_ref()
            .map(|x| deserialize_from_pyobj(this.py(), x))
            .transpose()?;
        let output_source =
            output_source
                .as_str()
                .try_into()
                .map_err(|e: tensorzero_core::error::Error| {
                    convert_error(this.py(), TensorZeroError::Other { source: e.into() })
                })?;
        let order_by: Option<Vec<OrderBy>> = order_by
            .as_ref()
            .map(|x| deserialize_from_pyobj(this.py(), x))
            .transpose()?;
        let params = ListInferencesParams {
            function_name: Some(&function_name),
            variant_name: variant_name.as_deref(),
            filters: filters.as_ref(),
            output_source,
            order_by: order_by.as_deref(),
            limit,
            offset,
            ..Default::default()
        };
        let fut = client.experimental_list_inferences(params);
        let wires: Vec<StoredInference> =
            tokio_block_on_without_gil(this.py(), fut).map_err(|e| convert_error(this.py(), e))?;
        Ok(wires)
    }

    /// DEPRECATED: use `experimental_render_samples` instead.
    /// Render a list of stored inferences into a list of rendered stored inferences.
    /// There are two things that need to happen in this function:
    /// 1. We need to resolve all network resources (e.g. images) in the stored inferences.
    /// 2. We need to prepare all messages into "simple" messages that have been templated for a particular variant.
    ///    To do this, we need to know what variant to use for each function that might appear in the data.
    ///
    /// IMPORTANT: For now, this function drops datapoints which are bad, e.g. ones where templating fails, the function
    ///            has no variant specified, or where the process of downloading resources fails.
    ///            In future we will make this behavior configurable by the caller.
    ///
    /// :param stored_inferences: A list of stored inferences to render.
    /// :param variants: A map from function name to variant name.
    /// :return: A list of rendered stored inferences.
    #[pyo3(signature = (*, stored_inferences, variants))]
    fn experimental_render_inferences(
        this: PyRef<'_, Self>,
        stored_inferences: Vec<Bound<'_, PyAny>>,
        variants: HashMap<String, String>,
    ) -> PyResult<Vec<RenderedSample>> {
        tracing::warn!("experimental_render_inferences is deprecated. Use experimental_render_samples instead. See https://github.com/tensorzero/tensorzero/issues/2675");
        let client = this.as_super().client.clone();
        let config = client.config().ok_or_else(|| {
            PyValueError::new_err(
                "Config not available in HTTP gateway mode. Use embedded mode for render_samples.",
            )
        })?;
        // Enter the Tokio runtime context while still holding the GIL
        // This is needed because deserialize_from_stored_sample may use tokio::spawn internally
        // for JSON schema compilation
        // TODO (#4259): remove the tokio spawn from that function and remove this guard.
        let _guard = pyo3_async_runtimes::tokio::get_runtime().enter();
        let stored_inferences = stored_inferences
            .iter()
            .map(|x| deserialize_from_stored_sample(this.py(), x, config))
            .collect::<Result<Vec<_>, _>>()?;
        let fut = client.experimental_render_samples(stored_inferences, variants);
        tokio_block_on_without_gil(this.py(), fut).map_err(|e| convert_error(this.py(), e))
    }

    /// Render a list of stored samples (datapoints or inferences) into a list of rendered stored samples.
    /// There are two things that need to happen in this function:
    /// 1. We need to resolve all network resources (e.g. images) in the stored samples.
    /// 2. We need to prepare all messages into "simple" messages that have been templated for a particular variant.
    ///    To do this, we need to know what variant to use for each function that might appear in the data.
    ///
    /// IMPORTANT: For now, this function drops datapoints which are bad, e.g. ones where templating fails, the function
    ///            has no variant specified, or where the process of downloading resources fails.
    ///            In future we will make this behavior configurable by the caller.
    ///
    /// :param stored_samples: A list of stored samples to render.
    /// :param variants: A map from function name to variant name.
    /// :return: A list of rendered samples.
    #[pyo3(signature = (*, stored_samples, variants))]
    fn experimental_render_samples(
        this: PyRef<'_, Self>,
        stored_samples: Vec<Bound<'_, PyAny>>,
        variants: HashMap<String, String>,
    ) -> PyResult<Vec<RenderedSample>> {
        let client = this.as_super().client.clone();
        let config = client.config().ok_or_else(|| {
            PyValueError::new_err(
                "Config not available in HTTP gateway mode. Use embedded mode for render_samples.",
            )
        })?;
        // Enter the Tokio runtime context while still holding the GIL
        // This is needed because deserialize_from_stored_sample may use tokio::spawn internally
        // for JSON schema compilation
        // TODO (#4259): remove the tokio spawn from that function and remove this guard.
        let _guard = pyo3_async_runtimes::tokio::get_runtime().enter();
        let stored_samples = stored_samples
            .iter()
            .map(|x| deserialize_from_stored_sample(this.py(), x, config))
            .collect::<Result<Vec<_>, _>>()?;
        let fut = client.experimental_render_samples(stored_samples, variants);
        tokio_block_on_without_gil(this.py(), fut).map_err(|e| convert_error(this.py(), e))
    }

    /// Launch an optimization job.
    ///
    /// :param train_samples: A list of RenderedSample objects that will be used for training.
    /// :param val_samples: A list of RenderedSample objects that will be used for validation.
    /// :param optimization_config: The optimization config.
    /// :return: A `OptimizerJobHandle` object that can be used to poll the optimization job.
    #[pyo3(signature = (*, train_samples, val_samples=None, optimization_config))]
    fn experimental_launch_optimization(
        this: PyRef<'_, Self>,
        train_samples: Vec<Bound<'_, PyAny>>,
        val_samples: Option<Vec<Bound<'_, PyAny>>>,
        optimization_config: Bound<'_, PyAny>,
    ) -> PyResult<OptimizationJobHandle> {
        let client = this.as_super().client.clone();
        let train_samples = train_samples
            .iter()
            .map(|x| deserialize_from_rendered_sample(this.py(), x))
            .collect::<Result<Vec<_>, _>>()?;
        let val_samples = val_samples
            .map(|x| {
                x.iter()
                    .map(|x| deserialize_from_rendered_sample(this.py(), x))
                    .collect::<Result<Vec<_>, _>>()
            })
            .transpose()?;
        let optimization_config = deserialize_optimization_config(&optimization_config)?;
        let fut = client.experimental_launch_optimization(LaunchOptimizationParams {
            train_samples,
            val_samples,
            optimization_config: UninitializedOptimizerInfo {
                inner: optimization_config,
            },
        });
        tokio_block_on_without_gil(this.py(), fut).map_err(|e| convert_error(this.py(), e))
    }

    /// Poll an optimization job.
    ///
    /// :param job_handle: The job handle returned by `experimental_launch_optimization`.
    /// :return: An `OptimizerStatus` object.
    #[pyo3(signature = (*, job_handle))]
    fn experimental_poll_optimization(
        this: PyRef<'_, Self>,
        job_handle: OptimizationJobHandle,
    ) -> PyResult<OptimizationJobInfoPyClass> {
        let client = this.as_super().client.clone();
        let fut = client.experimental_poll_optimization(&job_handle);
        match tokio_block_on_without_gil(this.py(), fut) {
            Ok(status) => Ok(OptimizationJobInfoPyClass::new(status)),
            Err(e) => Err(convert_error(this.py(), e)),
        }
    }
}

#[pyclass(extends=BaseTensorZeroGateway)]
/// An async client for a TensorZero gateway.
///
/// To connect to a running HTTP gateway, call `AsyncTensorZeroGateway.build_http(gateway_url="http://gateway_url")`
/// To create an embedded gateway, call `AsyncTensorZeroGateway.build_embedded(config_file="/path/to/tensorzero.toml")`
struct AsyncTensorZeroGateway {}

#[pymethods]
impl AsyncTensorZeroGateway {
    #[classmethod]
    #[pyo3(signature = (*, gateway_url, timeout=None, verbose_errors=false, async_setup=true, api_key=None))]
    /// Initialize the TensorZero client, using the HTTP gateway.
    /// :param gateway_url: The base URL of the TensorZero gateway. Example: "http://localhost:3000"
    /// :param timeout: The timeout for the HTTP client in seconds. If not provided, no timeout will be set.
    /// :param verbose_errors: If true, the client will increase the detail in errors (increasing the risk of leaking sensitive information).
    /// :param async_setup: If true, this method will return a `Future` that resolves to an `AsyncTensorZeroGateway` instance. Otherwise, it will block and construct the `AsyncTensorZeroGateway`
    /// :param api_key: The API key to use for authentication with the TensorZero Gateway. If not provided, the client will attempt to read from the TENSORZERO_API_KEY environment variable.
    /// :return: An `AsyncTensorZeroGateway` instance configured to use the HTTP gateway.
    fn build_http(
        cls: &Bound<'_, PyType>,
        gateway_url: &str,
        timeout: Option<f64>,
        verbose_errors: bool,
        async_setup: bool,
        api_key: Option<String>,
    ) -> PyResult<Py<PyAny>> {
        let mut client_builder = ClientBuilder::new(ClientBuilderMode::HTTPGateway {
            url: Url::parse(gateway_url)
                .map_err(|e| PyValueError::new_err(format!("Invalid gateway URL: {e}")))?,
        })
        .with_verbose_errors(verbose_errors);
        if let Some(api_key) = api_key {
            client_builder = client_builder.with_api_key(api_key);
        }
        if let Some(timeout) = timeout {
            client_builder = client_builder.with_timeout(Duration::from_secs_f64(timeout));
        }
        let client_fut = client_builder.build();
        let build_gateway = async move {
            let client = client_fut.await;
            // We need to interact with Python objects here (to build up a Python `AsyncTensorZeroGateway`),
            // so we need the GIL
            Python::attach(|py| {
                let client = match client {
                    Ok(client) => client,
                    Err(e) => {
                        return Err(tensorzero_core_error(
                            py,
                            &format!("Failed to construct TensorZero client: {e:?}"),
                        )?);
                    }
                };

                // Construct an instance of `AsyncTensorZeroGateway` (while providing the fields from the `BaseTensorZeroGateway` superclass).
                let instance = PyClassInitializer::from(BaseTensorZeroGateway {
                    client: DropInTokio::new(client, make_dummy_client),
                })
                .add_subclass(AsyncTensorZeroGateway {});
                Py::new(py, instance)
            })
        };
        if async_setup {
            Ok(pyo3_async_runtimes::tokio::future_into_py(cls.py(), build_gateway)?.unbind())
        } else {
            Ok(tokio_block_on_without_gil(cls.py(), build_gateway)?.into_any())
        }
    }

    /// Close the connection to the TensorZero gateway.
    async fn close(&self) {
        // TODO - implement closing the 'reqwest' connection pool: https://github.com/tensorzero/tensorzero/issues/857
    }

    async fn __aenter__(this: Py<Self>) -> Py<Self> {
        this
    }

    async fn __aexit__(
        _this: Py<Self>,
        _exc_type: Py<PyAny>,
        _exc_value: Py<PyAny>,
        _traceback: Py<PyAny>,
    ) -> PyResult<()> {
        // TODO - implement closing the 'reqwest' connection pool: https://github.com/tensorzero/tensorzero/issues/857
        Ok(())
    }

    // We make this a class method rather than adding parameters to the `__init__` method,
    // becaues this needs to return a python `Future` (since we need to connect to ClickHouse
    // and run DB migrations.
    //
    // While we could block in the `__init__` method, this would be very suprising to consumers,
    // as `AsyncTensorZeroGateway` would be completely async *except* for this one method
    // (which potentially takes a very long time due to running DB migrations).
    #[classmethod]
    #[pyo3(signature = (*, config_file=None, clickhouse_url=None, postgres_url=None, timeout=None, async_setup=true))]
    /// Initialize the TensorZero client, using an embedded gateway.
    /// This connects to ClickHouse (if provided) and runs DB migrations.
    ///
    /// :param config_file: The path to the TensorZero configuration file. Example: "tensorzero.toml"
    /// :param clickhouse_url: The URL of the ClickHouse instance to use for the gateway. If observability is disabled in the config, this can be `None`
    /// :param timeout: The timeout for embedded gateway request processing, in seconds. If this timeout is hit, any in-progress LLM requests may be aborted. If not provided, no timeout will be set.
    /// :param async_setup: If true, this method will return a `Future` that resolves to an `AsyncTensorZeroGateway` instance. Otherwise, it will block and construct the `AsyncTensorZeroGateway`
    /// :return: A `Future` that resolves to an `AsyncTensorZeroGateway` instance configured to use an embedded gateway (or an `AsyncTensorZeroGateway` if `async_setup=False`).
    fn build_embedded(
        // This is a classmethod, so it receives the class object as a parameter.
        cls: &Bound<'_, PyType>,
        config_file: Option<&str>,
        clickhouse_url: Option<String>,
        postgres_url: Option<String>,
        timeout: Option<f64>,
        async_setup: bool,
    ) -> PyResult<Py<PyAny>> {
        warn_no_config(cls.py(), config_file)?;
        let timeout = timeout
            .map(Duration::try_from_secs_f64)
            .transpose()
            .map_err(|e| PyValueError::new_err(format!("Invalid timeout: {e}")))?;
        let client_fut = ClientBuilder::new(ClientBuilderMode::EmbeddedGateway {
            config_file: config_file.map(PathBuf::from),
            clickhouse_url,
            postgres_url,
            timeout,
            verify_credentials: true,
            allow_batch_writes: false,
        })
        .build();
        let fut = async move {
            let client = client_fut.await;
            // We need to interact with Python objects here (to build up a Python `AsyncTensorZeroGateway`),
            // so we need the GIL
            Python::attach(|py| {
                let client = match client {
                    Ok(client) => client,
                    Err(e) => {
                        return Err(tensorzero_core_error(
                            py,
                            &format!("Failed to construct TensorZero client: {e:?}"),
                        )?);
                    }
                };

                // Construct an instance of `AsyncTensorZeroGateway` (while providing the fields from the `BaseTensorZeroGateway` superclass).
                let instance = PyClassInitializer::from(BaseTensorZeroGateway {
                    client: DropInTokio::new(client, make_dummy_client),
                })
                .add_subclass(AsyncTensorZeroGateway {});
                Py::new(py, instance)
            })
        };
        if async_setup {
            // See `AsyncStreamWrapper::__anext__` for more details about `future_into_py`
            Ok(pyo3_async_runtimes::tokio::future_into_py(cls.py(), fut)?.unbind())
        } else {
            // If the user doesn't want to use async, we block on the future here.
            // This is useful for testing, or for users who want to use the async client in a synchronous context.
            Ok(tokio_block_on_without_gil(cls.py(), fut)?.into_any())
        }
    }

    #[pyo3(signature = (*, input, function_name=None, model_name=None, episode_id=None, stream=None, params=None, variant_name=None, dryrun=None, output_schema=None, allowed_tools=None, additional_tools=None, provider_tools=None, tool_choice=None, parallel_tool_calls=None, internal=None,tags=None, credentials=None, cache_options=None, extra_body=None, extra_headers=None, include_original_response=None, otlp_traces_extra_headers=None, internal_dynamic_variant_config=None))]
    #[expect(clippy::too_many_arguments)]
    /// Make a request to the /inference endpoint.
    ///
    /// :param function_name: The name of the function to call
    /// :param input: The input to the function
    ///               Structure: {"system": Optional[str], "messages": List[{"role": "user" | "assistant", "content": Any}]}
    ///               The input will be validated server side against the input schema of the function being called.
    /// :param episode_id: The episode ID to use for the inference.
    ///                    If this is the first inference in an episode, leave this field blank. The TensorZero gateway will generate and return a new episode ID.
    ///                    Note: Only use episode IDs generated by the TensorZero gateway. Don't generate them yourself.
    /// :param stream: If set, the TensorZero gateway will stream partial message deltas (e.g. generated tokens) as it receives them from model providers.
    /// :param params: Override inference-time parameters for a particular variant type. Currently, we support:
    ///                 {"chat_completion": {"temperature": float, "max_tokens": int, "seed": int}}
    /// :param variant_name: If set, pins the inference request to a particular variant.
    ///                      Note: You should generally not do this, and instead let the TensorZero gateway assign a
    ///                      particular variant. This field is primarily used for testing or debugging purposes.
    /// :param dryrun: If true, the request will be executed but won't be stored to the database.
    /// :param output_schema: If set, the JSON schema of a JSON function call will be validated against the given JSON Schema.
    ///                       Overrides the output schema configured for the function.
    /// :param allowed_tools: If set, restricts the tools available during this inference request.
    ///                       The list of names should be a subset of the tools configured for the function.
    ///                       Tools provided at inference time in `additional_tools` (if any) are always available.
    /// :param additional_tools: A list of additional tools to use for the request. Each element should look like {"name": str, "parameters": valid JSON Schema, "description": str}
    /// :param tool_choice: If set, overrides the tool choice strategy for the request.
    ///                     It should be one of: "auto", "required", "off", or {"specific": str}. The last option pins the request to a specific tool name.
    /// :param parallel_tool_calls: If true, the request will allow for multiple tool calls in a single inference request.
    /// :param tags: If set, adds tags to the inference request.
    /// :param cache_options: If set, overrides the cache options for the inference request.
    ///                      Structure: {"max_age_s": Optional[int], "enabled": "on" | "off" | "read_only" | "write_only"}
    /// :param extra_body: If set, injects extra fields into the provider request body.
    /// :param extra_headers: If set, injects extra fields into the provider request headers.
    /// :param include_original_response: If set, add an `original_response` field to the response, containing the raw string response from the model.
    /// :param otlp_traces_extra_headers: If set, attaches custom HTTP headers to OTLP trace exports for this request.
    ///                                   Headers will be automatically prefixed with "tensorzero-otlp-traces-extra-header-".
    ///                                   Example: {"My-Header": "My-Value"} becomes header "tensorzero-otlp-traces-extra-header-My-Header: My-Value"
    /// :return: If stream is false, returns an InferenceResponse.
    ///          If stream is true, returns an async generator that yields InferenceChunks as they come in.
    fn inference<'a>(
        this: PyRef<'_, Self>,
        py: Python<'a>,
        input: Bound<'_, PyDict>,
        function_name: Option<String>,
        model_name: Option<String>,
        episode_id: Option<Bound<'_, PyAny>>,
        stream: Option<bool>,
        params: Option<&Bound<'_, PyDict>>,
        variant_name: Option<String>,
        dryrun: Option<bool>,
        output_schema: Option<&Bound<'_, PyDict>>,
        allowed_tools: Option<Vec<String>>,
        additional_tools: Option<Vec<HashMap<String, Bound<'_, PyAny>>>>,
        provider_tools: Option<Vec<Bound<'_, PyAny>>>,
        tool_choice: Option<Bound<'_, PyAny>>,
        parallel_tool_calls: Option<bool>,
        internal: Option<bool>,
        tags: Option<HashMap<String, String>>,
        credentials: Option<HashMap<String, ClientSecretString>>,
        cache_options: Option<&Bound<'_, PyDict>>,
        extra_body: Option<&Bound<'_, PyList>>,
        extra_headers: Option<&Bound<'_, PyList>>,
        include_original_response: Option<bool>,
        otlp_traces_extra_headers: Option<HashMap<String, String>>,
        internal_dynamic_variant_config: Option<&Bound<'_, PyDict>>,
    ) -> PyResult<Bound<'a, PyAny>> {
        let params = BaseTensorZeroGateway::prepare_inference_params(
            py,
            input,
            function_name,
            model_name,
            episode_id,
            stream,
            params,
            variant_name,
            dryrun,
            output_schema,
            allowed_tools,
            additional_tools,
            provider_tools,
            tool_choice,
            parallel_tool_calls,
            internal.unwrap_or(false),
            tags,
            credentials,
            cache_options,
            extra_body,
            extra_headers,
            include_original_response.unwrap_or(false),
            otlp_traces_extra_headers,
            internal_dynamic_variant_config,
        )?;
        let client = this.as_super().client.clone();
        let gateway = this.into_pyobject(py)?.into_any().unbind();
        // See `AsyncStreamWrapper::__anext__` for more details about `future_into_py`
        pyo3_async_runtimes::tokio::future_into_py(py, async move {
            let res = client.inference(params).await;
            // We need to interact with Python objects here (to build up a Python inference response),
            // so we need the GIL
            Python::attach(|py| {
                let output = res.map_err(|e| convert_error(py, e))?;
                match output {
                    InferenceOutput::NonStreaming(data) => parse_inference_response(py, data),
                    InferenceOutput::Streaming(stream) => Ok(AsyncStreamWrapper {
                        stream: Arc::new(Mutex::new(stream)),
                        _gateway: gateway,
                    }
                    .into_pyobject(py)?
                    .into_any()
                    .unbind()),
                }
            })
        })
    }

    #[pyo3(signature = (*, metric_name, value, inference_id=None, episode_id=None, dryrun=None, internal=None, tags=None))]
    /// Make a request to the /feedback endpoint.
    ///
    /// :param metric_name: The name of the metric to provide feedback for
    /// :param value: The value of the feedback. It should correspond to the metric type.
    /// :param inference_id: The inference ID to assign the feedback to.
    ///                      Only use inference IDs that were returned by the TensorZero gateway.
    ///                      Note: You can assign feedback to either an episode or an inference, but not both.
    /// :param episode_id: The episode ID to use for the request
    ///                    Only use episode IDs that were returned by the TensorZero gateway.
    ///                    Note: You can assign feedback to either an episode or an inference, but not both.
    /// :param dryrun: If true, the feedback request will be executed but won't be stored to the database (i.e. no-op).
    /// :param tags: If set, adds tags to the feedback request.
    /// :return: {"feedback_id": str}
    #[expect(clippy::too_many_arguments)]
    fn feedback<'a>(
        this: PyRef<'a, Self>,
        metric_name: String,
        value: Bound<'_, PyAny>,
        inference_id: Option<Bound<'_, PyAny>>,
        episode_id: Option<Bound<'_, PyAny>>,
        dryrun: Option<bool>,
        internal: Option<bool>,
        tags: Option<HashMap<String, String>>,
    ) -> PyResult<Bound<'a, PyAny>> {
        let client = this.as_super().client.clone();
        let params = BaseTensorZeroGateway::prepare_feedback_params(
            this.py(),
            metric_name,
            value,
            inference_id,
            episode_id,
            dryrun,
            internal.unwrap_or(false),
            tags,
        )?;
        // See `AsyncStreamWrapper::__anext__` for more details about `future_into_py`
        pyo3_async_runtimes::tokio::future_into_py(this.py(), async move {
            let res = client.feedback(params).await;
            // We need to interact with Python objects here (to build up a Python feedback response),
            // so we need the GIL
            Python::attach(|py| match res {
                Ok(resp) => Ok(parse_feedback_response(py, resp)?.into_any()),
                Err(e) => Err(convert_error(py, e)),
            })
        })
    }

    /// Make a request to the /workflow_evaluation_run endpoint.
    ///
    /// :param variants: A dictionary mapping function names to pinned variant names.
    /// :param tags: A dictionary containing tags that should be applied to every inference in the workflow evaluation run.
    /// :param project_name: (Optional) The name of the project to associate with the workflow evaluation run.
    /// :param run_display_name: (Optional) The display name of the workflow evaluation run.
    /// :return: A `WorkflowEvaluationRunResponse` object.
    #[pyo3(signature = (*, variants, tags=None, project_name=None, display_name=None))]
    fn workflow_evaluation_run(
        this: PyRef<'_, Self>,
        variants: HashMap<String, String>,
        tags: Option<HashMap<String, String>>,
        project_name: Option<String>,
        display_name: Option<String>,
    ) -> PyResult<Bound<'_, PyAny>> {
        let client = this.as_super().client.clone();
        let params = WorkflowEvaluationRunParams {
            internal: false,
            variants,
            tags: tags.unwrap_or_default(),
            project_name,
            display_name,
        };

        pyo3_async_runtimes::tokio::future_into_py(this.py(), async move {
            let res = client.workflow_evaluation_run(params).await;
            Python::attach(|py| match res {
                Ok(resp) => parse_workflow_evaluation_run_response(py, resp),
                Err(e) => Err(convert_error(py, e)),
            })
        })
    }

    /// DEPRECATED: Use workflow_evaluation_run instead.
    /// Make a request to the /dynamic_evaluation_run endpoint.
    ///
    /// :param variants: A dictionary mapping function names to pinned variant names.
    /// :param tags: A dictionary containing tags that should be applied to every inference in the dynamic evaluation run.
    /// :param project_name: (Optional) The name of the project to associate with the dynamic evaluation run.
    /// :param run_display_name: (Optional) The display name of the dynamic evaluation run.
    /// :return: A `DynamicEvaluationRunResponse` object (alias for WorkflowEvaluationRunResponse).
    #[pyo3(signature = (*, variants, tags=None, project_name=None, display_name=None))]
    fn dynamic_evaluation_run(
        this: PyRef<'_, Self>,
        variants: HashMap<String, String>,
        tags: Option<HashMap<String, String>>,
        project_name: Option<String>,
        display_name: Option<String>,
    ) -> PyResult<Bound<'_, PyAny>> {
        let warnings = PyModule::import(this.py(), "warnings")?;
        warnings.call_method1(
            "warn",
            (
                "The dynamic_evaluation_run method is deprecated. Please use workflow_evaluation_run instead. Support for dynamic_evaluation_run will be removed in a future version.",
                this.py().get_type::<PyDeprecationWarning>(),
            ),
        )?;
        Self::workflow_evaluation_run(this, variants, tags, project_name, display_name)
    }

    /// Make a request to the /workflow_evaluation_run_episode endpoint.
    ///
    /// :param run_id: The run ID to use for the workflow evaluation run.
    /// :param task_name: The name of the task to use for the workflow evaluation run.
    /// :param tags: A dictionary of tags to add to the workflow evaluation run.
    /// :return: A `WorkflowEvaluationRunEpisodeResponse` object.
    #[pyo3(signature = (*, run_id, task_name=None, tags=None))]
    fn workflow_evaluation_run_episode<'a>(
        this: PyRef<'a, Self>,
        run_id: Bound<'_, PyAny>,
        task_name: Option<String>,
        tags: Option<HashMap<String, String>>,
    ) -> PyResult<Bound<'a, PyAny>> {
        let run_id = python_uuid_to_uuid("run_id", run_id)?;
        let client = this.as_super().client.clone();
        let params = WorkflowEvaluationRunEpisodeParams {
            task_name,
            tags: tags.unwrap_or_default(),
        };

        pyo3_async_runtimes::tokio::future_into_py(this.py(), async move {
            let res = client.workflow_evaluation_run_episode(run_id, params).await;
            Python::attach(|py| match res {
                Ok(resp) => parse_workflow_evaluation_run_episode_response(py, resp),
                Err(e) => Err(convert_error(py, e)),
            })
        })
    }

    /// DEPRECATED: Use workflow_evaluation_run_episode instead.
    /// Make a request to the /dynamic_evaluation_run_episode endpoint.
    ///
    /// :param run_id: The run ID to use for the dynamic evaluation run.
    /// :param task_name: The name of the task to use for the dynamic evaluation run.
    /// :param tags: A dictionary of tags to add to the dynamic evaluation run.
    /// :return: A `DynamicEvaluationRunEpisodeResponse` object (alias for WorkflowEvaluationRunEpisodeResponse).
    #[pyo3(signature = (*, run_id, task_name=None, tags=None))]
    fn dynamic_evaluation_run_episode<'a>(
        this: PyRef<'a, Self>,
        run_id: Bound<'_, PyAny>,
        task_name: Option<String>,
        tags: Option<HashMap<String, String>>,
    ) -> PyResult<Bound<'a, PyAny>> {
        let warnings = PyModule::import(this.py(), "warnings")?;
        warnings.call_method1(
            "warn",
            (
                "The dynamic_evaluation_run_episode method is deprecated. Please use workflow_evaluation_run_episode instead. Support for dynamic_evaluation_run_episode will be removed in a future version.",
                this.py().get_type::<PyDeprecationWarning>(),
            ),
        )?;
        Self::workflow_evaluation_run_episode(this, run_id, task_name, tags)
    }

    ///  Make a POST request to the /datasets/{dataset_name}/datapoints endpoint.
    ///
    /// :param dataset_name: The name of the dataset to insert the datapoints into.
    /// :param datapoints: A list of datapoints to insert.
    /// :return: None.
    #[pyo3(signature = (*, dataset_name, datapoints))]
    fn create_datapoints<'a>(
        this: PyRef<'a, Self>,
        dataset_name: String,
        datapoints: Vec<Bound<'a, PyAny>>,
    ) -> PyResult<Bound<'a, PyAny>> {
        let client = this.as_super().client.clone();
        let datapoints = datapoints
            .iter()
            .map(|dp| deserialize_from_pyobj(this.py(), dp))
            .collect::<Result<Vec<_>, _>>()?;
        let params = InsertDatapointParams { datapoints };
        let self_module = PyModule::import(this.py(), "uuid")?;
        let uuid = self_module.getattr("UUID")?.unbind();
        pyo3_async_runtimes::tokio::future_into_py(this.py(), async move {
            #[expect(deprecated)]
            let res = client.create_datapoints_legacy(dataset_name, params).await;
            Python::attach(|py| match res {
                Ok(uuids) => Ok(PyList::new(
                    py,
                    uuids
                        .iter()
                        .map(|id| uuid.call(py, (id.to_string(),), None))
                        .collect::<Result<Vec<_>, _>>()?,
                )?
                .unbind()),
                Err(e) => Err(convert_error(py, e)),
            })
        })
    }

    /// DEPRECATED: Use `create_datapoints` instead.
    ///
    /// Make a POST request to the /datasets/{dataset_name}/datapoints/bulk endpoint.
    ///
    /// :param dataset_name: The name of the dataset to insert the datapoints into.
    /// :param datapoints: A list of datapoints to insert.
    /// :return: None.
    #[pyo3(signature = (*, dataset_name, datapoints))]
    #[pyo3(warn(message = "Please use `create_datapoints` instead of `bulk_insert_datapoints`. In a future release, `bulk_insert_datapoints` will be removed.", category = PyDeprecationWarning))]
    fn bulk_insert_datapoints<'a>(
        this: PyRef<'a, Self>,
        dataset_name: String,
        datapoints: Vec<Bound<'a, PyAny>>,
    ) -> PyResult<Bound<'a, PyAny>> {
        let client = this.as_super().client.clone();
        let datapoints = datapoints
            .iter()
            .map(|dp| deserialize_from_pyobj(this.py(), dp))
            .collect::<Result<Vec<_>, _>>()?;
        let params = InsertDatapointParams { datapoints };
        let self_module = PyModule::import(this.py(), "uuid")?;
        let uuid = self_module.getattr("UUID")?.unbind();
        pyo3_async_runtimes::tokio::future_into_py(this.py(), async move {
            #[expect(deprecated)]
            let res = client.bulk_insert_datapoints(dataset_name, params).await;
            Python::attach(|py| match res {
                Ok(uuids) => Ok(PyList::new(
                    py,
                    uuids
                        .iter()
                        .map(|id| uuid.call(py, (id.to_string(),), None))
                        .collect::<Result<Vec<_>, _>>()?,
                )?
                .unbind()),
                Err(e) => Err(convert_error(py, e)),
            })
        })
    }

    /// Make a DELETE request to the /datasets/{dataset_name}/datapoints/{datapoint_id} endpoint.
    ///
    /// :param dataset_name: The name of the dataset to delete the datapoint from.
    /// :param datapoint_id: The ID of the datapoint to delete.
    /// :return: None.
    #[pyo3(signature = (*, dataset_name, datapoint_id))]
    fn delete_datapoint<'a>(
        this: PyRef<'a, Self>,
        dataset_name: String,
        datapoint_id: Bound<'a, PyAny>,
    ) -> PyResult<Bound<'a, PyAny>> {
        let client = this.as_super().client.clone();
        let datapoint_id = python_uuid_to_uuid("datapoint_id", datapoint_id)?;
        pyo3_async_runtimes::tokio::future_into_py(this.py(), async move {
            #[expect(deprecated)]
            let res = client.delete_datapoint(dataset_name, datapoint_id).await;
            Python::attach(|py| match res {
                Ok(()) => Ok(()),
                Err(e) => Err(convert_error(py, e)),
            })
        })
    }

    /// Make a GET request to the /datasets/{dataset_name}/datapoints/{datapoint_id} endpoint.
    ///
    /// :param dataset_name: The name of the dataset to get the datapoint from.
    /// :param datapoint_id: The ID of the datapoint to get.
    /// :return: A `Datapoint` object.
    #[pyo3(signature = (*, dataset_name, datapoint_id))]
    fn get_datapoint<'a>(
        this: PyRef<'a, Self>,
        dataset_name: String,
        datapoint_id: Bound<'_, PyAny>,
    ) -> PyResult<Bound<'a, PyAny>> {
        let datapoint_id = python_uuid_to_uuid("datapoint_id", datapoint_id)?;
        let client = this.as_super().client.clone();
        pyo3_async_runtimes::tokio::future_into_py(this.py(), async move {
            #[expect(deprecated)]
            let res = client.get_datapoint(dataset_name, datapoint_id).await;
            Python::attach(|py| match res {
                Ok(wire) => Ok(wire.into_py_any(py)?),
                Err(e) => Err(convert_error(py, e)),
            })
        })
    }

    /// Make a GET request to the /datasets/{dataset_name}/datapoints endpoint.
    ///
    /// :param dataset_name: The name of the dataset to get the datapoints from.
    /// :return: A list of `Datapoint` objects.
    #[pyo3(signature = (*, dataset_name, function_name=None, limit=None, offset=None))]
    fn list_datapoints(
        this: PyRef<'_, Self>,
        dataset_name: String,
        function_name: Option<String>,
        limit: Option<u32>,
        offset: Option<u32>,
    ) -> PyResult<Bound<'_, PyAny>> {
        let client = this.as_super().client.clone();
        pyo3_async_runtimes::tokio::future_into_py(this.py(), async move {
            let request = ListDatapointsRequest {
                function_name,
                limit,
                offset,
                ..Default::default()
            };
            let res = client.list_datapoints(dataset_name, request).await;
            Python::attach(|py| match res {
                Ok(response) => Ok(PyList::new(py, response.datapoints)?.unbind()),
                Err(e) => Err(convert_error(py, e)),
            })
        })
    }

    /// Run a tensorzero Evaluation
    ///
    /// This function is only available in EmbeddedGateway mode.
    ///
    /// # Arguments
    ///
    /// * `evaluation_name` - User chosen name of the evaluation.
    /// * `dataset_name` - The name of the stored dataset to use for variant evaluation
    /// * `variant_name` - The name of the variant to evaluate
    /// * `concurrency` - The maximum number of examples to process in parallel
    /// * `inference_cache` - Cache configuration for inference requests ("on", "off", "read_only", or "write_only")
    #[pyo3(signature = (*,
                        evaluation_name,
                        dataset_name,
                        variant_name,
                        concurrency=1,
                        inference_cache="on".to_string()
    ),
    text_signature = "(self, *, evaluation_name, dataset_name, variant_name, concurrency=1, inference_cache='on')"
    )]
    fn experimental_run_evaluation(
        this: PyRef<'_, Self>,
        evaluation_name: String,
        dataset_name: String,
        variant_name: String,
        concurrency: usize,
        inference_cache: String,
    ) -> PyResult<Bound<'_, PyAny>> {
        let client = this.as_super().client.clone();

        let inference_cache_enum: tensorzero_core::cache::CacheEnabledMode =
            deserialize_from_pyobj(
                this.py(),
                &inference_cache.into_pyobject(this.py())?.into_any(),
            )?;

        pyo3_async_runtimes::tokio::future_into_py(this.py(), async move {
            // Get app state data
            let app_state = client.get_app_state_data().ok_or_else(|| {
                pyo3::exceptions::PyRuntimeError::new_err("Client is not in EmbeddedGateway mode")
            })?;

            let evaluation_run_id = uuid::Uuid::now_v7();

            let core_args = EvaluationCoreArgs {
                tensorzero_client: (*client).clone(),
                clickhouse_client: app_state.clickhouse_connection_info.clone(),
                config: app_state.config.clone(),
                evaluation_name,
                evaluation_run_id,
                dataset_name,
                variant_name,
                concurrency,
                inference_cache: inference_cache_enum,
            };

            let result = run_evaluation_core_streaming(core_args)
                .await
                .map_err(|e| {
                    pyo3::exceptions::PyRuntimeError::new_err(format!("Evaluation failed: {e}"))
                })?;

            Python::attach(|py| -> PyResult<Py<PyAny>> {
                let handler = AsyncEvaluationJobHandler {
                    receiver: Arc::new(Mutex::new(result.receiver)),
                    run_info: result.run_info,
                    evaluation_config: result.evaluation_config,
                    evaluation_infos: Arc::new(Mutex::new(Vec::new())),
                    evaluation_errors: Arc::new(Mutex::new(Vec::new())),
                };
                Py::new(py, handler).map(Py::into_any)
            })
        })
    }

    /// Query the Clickhouse database for inferences.
    ///
    /// This function is only available in EmbeddedGateway mode.
    ///
    /// # Arguments
    ///
    /// * `function_name` - The name of the function to query.
    /// * `variant_name` - The name of the variant to query. Optional
    /// * `filters` - A filter tree to apply to the query. Optional
    /// * `output_source` - The source of the output to query. "inference" or "demonstration"
    /// * `limit` - The maximum number of inferences to return. Optional
    /// * `offset` - The offset to start from. Optional
    #[pyo3(signature = (*,
        function_name,
        variant_name=None,
        filters=None,
        output_source="inference".to_string(),
        order_by=None,
        limit=None,
        offset=None
    ),
    text_signature = "(self, *, function_name, variant_name=None, filters=None, output_source='inference', order_by=None, limit=None, offset=None)"
    )]
    // The text_signature is a workaround to weird behavior in pyo3 where the default for an option
    // is written as an ellipsis object.
    #[expect(clippy::too_many_arguments)]
    fn experimental_list_inferences<'a>(
        this: PyRef<'a, Self>,
        function_name: String,
        variant_name: Option<String>,
        filters: Option<Bound<'a, PyAny>>,
        output_source: String,
        order_by: Option<Bound<'a, PyAny>>,
        limit: Option<u64>,
        offset: Option<u64>,
    ) -> PyResult<Bound<'a, PyAny>> {
        let client = this.as_super().client.clone();
        let filters = filters
            .as_ref()
            .map(|x| deserialize_from_pyobj(this.py(), x))
            .transpose()?;
        let order_by: Option<Vec<OrderBy>> = order_by
            .as_ref()
            .map(|x| deserialize_from_pyobj(this.py(), x))
            .transpose()?;
        let output_source =
            output_source
                .as_str()
                .try_into()
                .map_err(|e: tensorzero_core::error::Error| {
                    convert_error(this.py(), TensorZeroError::Other { source: e.into() })
                })?;
        pyo3_async_runtimes::tokio::future_into_py(this.py(), async move {
            let params = ListInferencesParams {
                function_name: Some(&function_name),
                variant_name: variant_name.as_deref(),
                filters: filters.as_ref(),
                output_source,
                order_by: order_by.as_deref(),
                limit,
                offset,
                ..Default::default()
            };
            let res = client.experimental_list_inferences(params).await;
            Python::attach(|py| match res {
                Ok(wire_inferences) => Ok(PyList::new(py, wire_inferences)?.unbind()),
                Err(e) => Err(convert_error(py, e)),
            })
        })
    }

    /// Render a list of stored inferences into a list of rendered stored inferences.
    /// There are two things that need to happen in this function:
    /// 1. We need to resolve all network resources (e.g. images) in the stored inferences.
    /// 2. We need to prepare all messages into "simple" messages that have been templated for a particular variant.
    ///    To do this, we need to know what variant to use for each function that might appear in the data.
    ///
    /// IMPORTANT: For now, this function drops datapoints which are bad, e.g. ones where templating fails, the function
    ///            has no variant specified, or where the process of downloading resources fails.
    ///            In future we will make this behavior configurable by the caller.
    ///
    /// :param stored_inferences: A list of stored inferences to render.
    /// :param variants: A map from function name to variant name.
    /// :return: A list of rendered stored inferences.
    /// DEPRECATED: use `experimental_render_samples` instead.
    ///
    /// Renders stored inferences using the templates of the specified variants.
    ///
    /// Warning: This API is experimental and may change without notice. For now
    ///          we discard inferences where the input references a static tool that
    ///          has no variant specified, or where the process of downloading resources fails.
    ///          In future we will make this behavior configurable by the caller.
    ///
    /// :param stored_inferences: A list of stored inferences to render.
    /// :param variants: A map from function name to variant name.
    /// :return: A list of rendered stored inferences.
    #[pyo3(signature = (*, stored_inferences, variants))]
    fn experimental_render_inferences<'a>(
        this: PyRef<'a, Self>,
        stored_inferences: Vec<Bound<'a, PyAny>>,
        variants: HashMap<String, String>,
    ) -> PyResult<Bound<'a, PyAny>> {
        tracing::warn!("experimental_render_inferences is deprecated. Use experimental_render_samples instead. See https://github.com/tensorzero/tensorzero/issues/2675");
        let client = this.as_super().client.clone();
        let config = client.config().ok_or_else(|| {
            PyValueError::new_err(
                "Config not available in HTTP gateway mode. Use embedded mode for render_samples.",
            )
        })?;
        // Enter the Tokio runtime context while still holding the GIL
        // This is needed because deserialize_from_stored_sample may use tokio::spawn internally
        // for JSON schema compilation
        // TODO (#4259): remove the tokio spawn from that function and remove this guard.
        let _guard = pyo3_async_runtimes::tokio::get_runtime().enter();
        let stored_inferences = stored_inferences
            .iter()
            .map(|x| deserialize_from_stored_sample(this.py(), x, config))
            .collect::<Result<Vec<_>, _>>()?;
        pyo3_async_runtimes::tokio::future_into_py(this.py(), async move {
            let res = client
                .experimental_render_samples(stored_inferences, variants)
                .await;
            Python::attach(|py| match res {
                Ok(inferences) => Ok(PyList::new(py, inferences)?.unbind()),
                Err(e) => Err(convert_error(py, e)),
            })
        })
    }

    /// Render a list of stored samples into a list of rendered stored samples.
    ///
    /// This function performs two main tasks:
    /// 1. Resolves all network resources (e.g., images) in the stored samples.
    /// 2. Prepares all messages into "simple" messages that have been templated for a particular variant.
    ///    To do this, the function needs to know which variant to use for each function that might appear in the data.
    ///
    /// IMPORTANT: For now, this function drops datapoints that are invalid, such as those where templating fails,
    /// the function has no variant specified, or the process of downloading resources fails.
    /// In the future, this behavior may be made configurable by the caller.
    ///
    /// :param stored_samples: A list of stored samples to render.
    /// :param variants: A mapping from function name to variant name.
    /// :return: A list of rendered samples.
    #[pyo3(signature = (*, stored_samples, variants))]
    fn experimental_render_samples<'a>(
        this: PyRef<'a, Self>,
        stored_samples: Vec<Bound<'a, PyAny>>,
        variants: HashMap<String, String>,
    ) -> PyResult<Bound<'a, PyAny>> {
        let client = this.as_super().client.clone();
        let config = client.config().ok_or_else(|| {
            PyValueError::new_err(
                "Config not available in HTTP gateway mode. Use embedded mode for render_samples.",
            )
        })?;
        // Enter the Tokio runtime context while still holding the GIL
        // This is needed because deserialize_from_stored_sample may use tokio::spawn internally
        // for JSON schema compilation
        // TODO (#4259): remove the tokio spawn from that function and remove this guard.
        let _guard = pyo3_async_runtimes::tokio::get_runtime().enter();
        let stored_samples = stored_samples
            .iter()
            .map(|x| deserialize_from_stored_sample(this.py(), x, config))
            .collect::<Result<Vec<_>, _>>()?;
        pyo3_async_runtimes::tokio::future_into_py(this.py(), async move {
            let res = client
                .experimental_render_samples(stored_samples, variants)
                .await;
            Python::attach(|py| match res {
                Ok(samples) => Ok(PyList::new(py, samples)?.unbind()),
                Err(e) => Err(convert_error(py, e)),
            })
        })
    }

    /// Launch an optimization job.
    ///
    /// :param train_samples: A list of RenderedSample objects that will be used for training.
    /// :param val_samples: A list of RenderedSample objects that will be used for validation.
    /// :param optimiztion_config: The optimization config.
    /// :return: A `OptimizerJobHandle` object that can be used to poll the optimization job.
    #[pyo3(signature = (*, train_samples, val_samples=None, optimization_config))]
    fn experimental_launch_optimization<'a>(
        this: PyRef<'a, Self>,
        train_samples: Vec<Bound<'a, PyAny>>,
        val_samples: Option<Vec<Bound<'a, PyAny>>>,
        optimization_config: Bound<'a, PyAny>,
    ) -> PyResult<Bound<'a, PyAny>> {
        let client = this.as_super().client.clone();
        let train_samples = train_samples
            .iter()
            .map(|x| deserialize_from_rendered_sample(this.py(), x))
            .collect::<Result<Vec<_>, _>>()?;
        let val_samples = val_samples
            .as_ref()
            .map(|x| {
                x.iter()
                    .map(|x| deserialize_from_rendered_sample(this.py(), x))
                    .collect::<Result<Vec<_>, _>>()
            })
            .transpose()?;
        let optimizer_config = deserialize_optimization_config(&optimization_config)?;
        pyo3_async_runtimes::tokio::future_into_py(this.py(), async move {
            let res = client
                .experimental_launch_optimization(LaunchOptimizationParams {
                    train_samples,
                    val_samples,
                    optimization_config: UninitializedOptimizerInfo {
                        inner: optimizer_config,
                    },
                })
                .await;
            match res {
                Ok(job_handle) => Ok(job_handle),
                Err(e) => Python::attach(|py| Err(convert_error(py, e))),
            }
        })
    }

    /// Poll an optimization job.
    ///
    /// :param job_handle: The job handle returned by `experimental_launch_optimization`.
    /// :return: An `OptimizerStatus` object.
    #[pyo3(signature = (*, job_handle))]
    fn experimental_poll_optimization(
        this: PyRef<'_, Self>,
        job_handle: OptimizationJobHandle,
    ) -> PyResult<Bound<'_, PyAny>> {
        let client = this.as_super().client.clone();
        pyo3_async_runtimes::tokio::future_into_py(this.py(), async move {
            let res = client.experimental_poll_optimization(&job_handle).await;
            match res {
                Ok(status) => Ok(OptimizationJobInfoPyClass::new(status)),
                Err(e) => Python::attach(|py| Err(convert_error(py, e))),
            }
        })
    }
}

#[expect(unknown_lints)]
// This lint currently does nothing on stable, but let's include it
// so that it will start working automatically when it's stabilized
#[deny(non_exhaustive_omitted_patterns)]
pub fn convert_error(py: Python<'_>, e: TensorZeroError) -> PyErr {
    match e {
        TensorZeroError::Http {
            status_code,
            text,
            source: _,
        } => tensorzero_error(py, status_code, text).unwrap_or_else(|e| e),
        TensorZeroError::Other { source } => {
            tensorzero_core_error(py, &source.to_string()).unwrap_or_else(|e| e)
        }
        TensorZeroError::RequestTimeout => {
            tensorzero_core_error(py, &e.to_string()).unwrap_or_else(|e| e)
        }
        // Required due to the `#[non_exhaustive]` attribute on `TensorZeroError` - we want to force
        // downstream consumers to handle all possible error types, but the compiler also requires us
        // to do this (since our python bindings are in a different crate from the Rust client.)
        _ => tensorzero_core_error(py, &format!("Unexpected TensorZero error: {e:?}"))
            .unwrap_or_else(|e| e),
    }
}

fn tensorzero_error(py: Python<'_>, status_code: u16, text: Option<String>) -> PyResult<PyErr> {
    Ok(PyErr::from_value(
        tensorzero_error_class(py)?
            .bind(py)
            .call1((status_code, text))?,
    ))
}

fn warn_no_config(py: Python<'_>, config: Option<&str>) -> PyResult<()> {
    if config.is_none() {
        let user_warning = py.get_type::<pyo3::exceptions::PyUserWarning>();
        PyErr::warn(
            py,
            &user_warning,
            c_str!("No config file provided, so only default functions will be available. Use `config_file=\"path/to/tensorzero.toml\"` to specify a config file."), 0
        )?;
    }
    Ok(())
}<|MERGE_RESOLUTION|>--- conflicted
+++ resolved
@@ -63,15 +63,9 @@
 use tensorzero_rust::{
     err_to_http, observability::LogFormat, CacheParamsOptions, Client, ClientBuilder,
     ClientBuilderMode, ClientExt, ClientInferenceParams, ClientInput, ClientSecretString,
-<<<<<<< HEAD
     ClientSideFunctionTool, Datapoint, DynamicToolParams, FeedbackParams, InferenceOutput,
-    InferenceParams, InferenceStream, LaunchOptimizationParams, ListInferencesParams,
-    OptimizationJobHandle, RenderedSample, StoredInference, TensorZeroError,
-=======
-    Datapoint, DynamicToolParams, FeedbackParams, InferenceOutput, InferenceParams,
-    InferenceStream, LaunchOptimizationParams, ListDatapointsRequest, ListInferencesParams,
-    OptimizationJobHandle, RenderedSample, StoredInference, TensorZeroError, Tool,
->>>>>>> 8092f62b
+    InferenceParams, InferenceStream, LaunchOptimizationParams, ListDatapointsRequest,
+    ListInferencesParams, OptimizationJobHandle, RenderedSample, StoredInference, TensorZeroError,
     WorkflowEvaluationRunParams,
 };
 use tokio::sync::Mutex;
