/// Implements a Python tensorzero client, using `pyo3` to wrap the existing Rust client.
/// Overall structure of the crate:
/// * `src/lib.rs` - the main entrypoint of the Python native module - the `#[pymodule]` function
///   initializes the Python module.
/// * `tensorzero/` - this contains the Python code for the overall `tensorzero` package.
///   This re-exports types from the Rust native module, and also defines several pure-Python
///   classes/functions used by the Rust code.
///
/// This module defines several Python classes (`BaseTensorZeroGateway`, `TensorZeroGateway`, `AsyncTensorZeroGateway`),
/// and defines methods on them.
use std::{collections::HashMap, future::Future, path::PathBuf, sync::Arc, time::Duration};

use futures::StreamExt;
use pyo3::{
    exceptions::{PyStopAsyncIteration, PyStopIteration, PyValueError},
    ffi::c_str,
    marker::Ungil,
    prelude::*,
    types::{PyDict, PyList, PyString, PyType},
    IntoPyObjectExt,
};
use python_helpers::{
    parse_dynamic_evaluation_run_episode_response, parse_dynamic_evaluation_run_response,
    parse_feedback_response, parse_inference_chunk, parse_inference_response, parse_tool,
    python_uuid_to_uuid,
};
use tensorzero_core::{
    config::{ConfigPyClass, FunctionsConfigPyClass},
    db::clickhouse::{query_builder::OrderBy, ClickhouseFormat},
    function::{FunctionConfigChatPyClass, FunctionConfigJsonPyClass, VariantsConfigPyClass},
    inference::types::{
        pyo3_helpers::{
            deserialize_from_pyobj, deserialize_from_rendered_sample,
            deserialize_from_stored_sample, deserialize_optimization_config, serialize_to_dict,
            tensorzero_core_error, tensorzero_core_error_class, tensorzero_error_class, JSON_DUMPS,
            JSON_LOADS,
        },
        ResolvedInput, ResolvedInputMessage,
    },
    optimization::{
        dicl::UninitializedDiclOptimizationConfig, fireworks_sft::UninitializedFireworksSFTConfig,
        gcp_vertex_gemini_sft::UninitializedGCPVertexGeminiSFTConfig,
        openai_rft::UninitializedOpenAIRFTConfig, openai_sft::UninitializedOpenAISFTConfig,
        together_sft::UninitializedTogetherSFTConfig, OptimizationJobInfoPyClass,
        OptimizationJobStatus, UninitializedOptimizerInfo,
    },
    variant::{
        BestOfNSamplingConfigPyClass, ChainOfThoughtConfigPyClass, ChatCompletionConfigPyClass,
        DiclConfigPyClass, MixtureOfNConfigPyClass,
    },
};
use tensorzero_core::{
    endpoints::{
        datasets::InsertDatapointParams, dynamic_evaluation_run::DynamicEvaluationRunEpisodeParams,
    },
    inference::types::{
        extra_body::UnfilteredInferenceExtraBody, extra_headers::UnfilteredInferenceExtraHeaders,
    },
    utils::gateway::ShutdownHandle,
};
use tensorzero_rust::{
    err_to_http, observability::LogFormat, CacheParamsOptions, Client, ClientBuilder,
    ClientBuilderMode, ClientInferenceParams, ClientInput, ClientSecretString, Datapoint,
    DynamicEvaluationRunParams, DynamicToolParams, FeedbackParams, InferenceOutput,
    InferenceParams, InferenceStream, LaunchOptimizationParams, ListInferencesParams,
    OptimizationJobHandle, RenderedSample, StoredInference, TensorZeroError, Tool,
};
use tokio::sync::Mutex;
use url::Url;

mod gil_helpers;
mod python_helpers;

use crate::gil_helpers::DropInTokio;

#[pymodule]
fn tensorzero(m: &Bound<'_, PyModule>) -> PyResult<()> {
    // Make sure that we can load our error classes, so that we don't trigger
    // a nested exception when calling `convert_error` below
    let _ = tensorzero_error_class(m.py())?;
    let _ = tensorzero_core_error_class(m.py())?;
    // Otel is disabled for now in the Python client until we decide how it should be configured
    // We might have produced an error when trying to construct the (not yet enabled) OTEL layer,
    // which will just get ignored here. The HTTP gateway will handle that error, as that's
    // the only place where we actually try to enable OTEL.
    let _delayed_enable = tokio_block_on_without_gil(
        m.py(),
        tensorzero_rust::observability::setup_observability(LogFormat::Pretty),
    )
    .map_err(|e| convert_error(m.py(), TensorZeroError::Other { source: e.into() }))?;
    m.add_class::<BaseTensorZeroGateway>()?;
    m.add_class::<AsyncTensorZeroGateway>()?;
    m.add_class::<TensorZeroGateway>()?;
    m.add_class::<LocalHttpGateway>()?;
    m.add_class::<RenderedSample>()?;
    m.add_class::<StoredInference>()?;
    m.add_class::<UninitializedOpenAIRFTConfig>()?;
    m.add_class::<UninitializedOpenAISFTConfig>()?;
    m.add_class::<UninitializedFireworksSFTConfig>()?;
    m.add_class::<UninitializedDiclOptimizationConfig>()?;
    m.add_class::<UninitializedGCPVertexGeminiSFTConfig>()?;
    m.add_class::<UninitializedTogetherSFTConfig>()?;
    m.add_class::<Datapoint>()?;
    m.add_class::<ResolvedInput>()?;
    m.add_class::<ResolvedInputMessage>()?;
    m.add_class::<ConfigPyClass>()?;
    m.add_class::<FunctionsConfigPyClass>()?;
    m.add_class::<FunctionConfigChatPyClass>()?;
    m.add_class::<FunctionConfigJsonPyClass>()?;
    m.add_class::<VariantsConfigPyClass>()?;
    m.add_class::<ChatCompletionConfigPyClass>()?;
    m.add_class::<BestOfNSamplingConfigPyClass>()?;
    m.add_class::<DiclConfigPyClass>()?;
    m.add_class::<MixtureOfNConfigPyClass>()?;
    m.add_class::<ChainOfThoughtConfigPyClass>()?;
    m.add_class::<OptimizationJobHandle>()?;
    m.add_class::<OptimizationJobInfoPyClass>()?;
    m.add_class::<OptimizationJobStatus>()?;

    let py_json = PyModule::import(m.py(), "json")?;
    let json_loads = py_json.getattr("loads")?;
    let json_dumps = py_json.getattr("dumps")?;

    // We don't care if the PyOnceLock was already set
    let _ = JSON_LOADS.set(m.py(), json_loads.unbind());
    let _ = JSON_DUMPS.set(m.py(), json_dumps.unbind());

    m.add_wrapped(wrap_pyfunction!(_start_http_gateway))?;

    Ok(())
}

#[pyclass]
struct LocalHttpGateway {
    #[pyo3(get)]
    base_url: String,
    // We use a double `Option` so that we can implement `LocalHttpGateway.close`
    // by setting it to `None`, without needing to complicate the api of `DropInTokio`
    shutdown_handle: Option<DropInTokio<Option<ShutdownHandle>>>,
}

impl Drop for LocalHttpGateway {
    fn drop(&mut self) {
        self.close();
    }
}

#[pymethods]
impl LocalHttpGateway {
    fn close(&mut self) {
        self.shutdown_handle = None;
    }
}

#[pyfunction]
#[pyo3(signature = (*, config_file, clickhouse_url, postgres_url, async_setup))]
fn _start_http_gateway(
    py: Python<'_>,
    config_file: Option<String>,
    clickhouse_url: Option<String>,
    postgres_url: Option<String>,
    async_setup: bool,
) -> PyResult<Bound<'_, PyAny>> {
    warn_no_config(py, config_file.as_deref())?;
    let gateway_fut = async move {
        let (addr, handle) = tensorzero_core::utils::gateway::start_openai_compatible_gateway(
            config_file,
            clickhouse_url,
            postgres_url,
        )
        .await?;
        Ok(LocalHttpGateway {
            base_url: format!("http://{addr}/openai/v1"),
            shutdown_handle: Some(DropInTokio::new(Some(handle), || None)),
        })
    };
    if async_setup {
        pyo3_async_runtimes::tokio::future_into_py(py, async move {
            gateway_fut.await.map_err(|e| {
                Python::attach(|py| convert_error(py, TensorZeroError::Other { source: e }))
            })
        })
    } else {
        Ok(tokio_block_on_without_gil(py, gateway_fut)
            .map_err(|e| convert_error(py, TensorZeroError::Other { source: e }))?
            .into_bound_py_any(py)?)
    }
}

// TODO - this should extend the python `ABC` class once pyo3 supports it: https://github.com/PyO3/pyo3/issues/991
#[pyclass(subclass, frozen)]
struct BaseTensorZeroGateway {
    client: DropInTokio<Client>,
}

#[pyclass(frozen)]
struct AsyncStreamWrapper {
    stream: Arc<Mutex<InferenceStream>>,
    // A handle to the original `AsyncTensorZeroGateway` object.
    // This ensures that Python will only garbage-collect the `AsyncTensorZeroGateway`
    // after all `AsyncStreamWrapper` objects have been garbage collected.
    // This allows us to safely block from within the Drop impl of `AsyncTensorZeroGateway`.
    // knowing that there are no remaining Python objects holding on to a `ClickhouseConnectionInfo`
    _gateway: Py<PyAny>,
}

#[pymethods]
impl AsyncStreamWrapper {
    fn __aiter__(this: Py<Self>) -> Py<Self> {
        this
    }

    // This method returns a Python `Future` which will either resolve to a chunk of the stream,
    // or raise a `StopAsyncIteration` exception if the stream is finished.
    fn __anext__<'a>(&self, py: Python<'a>) -> PyResult<Bound<'a, PyAny>> {
        let stream = self.stream.clone();
        // The Rust future relies on a tokio runtime (via `reqwest` and `hyper`), so
        // we need to use `pyo3_async_runtimes` to convert it into a Python future that runs
        // on Tokio. Inside the `async move` block, we can `.await` on Rust futures just like
        // we would in normal Rust code.
        pyo3_async_runtimes::tokio::future_into_py(py, async move {
            let chunk = stream.lock().await.next().await;
            let Some(chunk) = chunk else {
                return Err(PyStopAsyncIteration::new_err(()));
            };
            // The overall 'async move' future needs to be 'static, so we cannot capture
            // the `py` parameter from `__anext__`.
            // We need to interact with Python objects here (to build up a Python `InferenceChunk`),
            // so we need the GIL
            Python::attach(|py| {
                let chunk = chunk.map_err(|e| convert_error(py, err_to_http(e)))?;
                parse_inference_chunk(py, chunk)
            })
        })
    }
}

#[pyclass(frozen)]
struct StreamWrapper {
    stream: Arc<Mutex<InferenceStream>>,
    // A handle to the original `TensorZeroGateway` object.
    // This ensures that Python will only garbage-collect the `TensorZeroGateway`
    // after all `StreamWrapper` objects have been garbage collected.
    // This allows us to safely block from within the Drop impl of `TensorZeroGateway`.
    // knowing that there are no remaining Python objects holding on to a `ClickhouseConnectionInfo`
    _gateway: Py<PyAny>,
}

#[pymethods]
impl StreamWrapper {
    fn __iter__(this: Py<Self>) -> Py<Self> {
        this
    }

    fn __next__(&self, py: Python<'_>) -> PyResult<Py<PyAny>> {
        let stream = self.stream.clone();
        // The `__next__` method is blocking (`StreamWrapper` comes from the synchronous `TensorZeroGateway`),
        // so we need to block on the Rust future. All of the `.await` calls are confined to the `async move` block,
        let chunk = tokio_block_on_without_gil(py, async move { stream.lock().await.next().await });
        let Some(chunk) = chunk else {
            return Err(PyStopIteration::new_err(()));
        };
        let chunk = chunk.map_err(|e| convert_error(py, err_to_http(e)))?;
        parse_inference_chunk(py, chunk)
    }
}

/// Constructs a dummy embedded client. We use this so that we can move out of the real 'client'
/// field of `BaseTensorZeroGateway` when it is dropped.
fn make_dummy_client() -> Client {
    ClientBuilder::build_dummy()
}

#[pymethods]
impl BaseTensorZeroGateway {
    #[new]
    #[pyo3(signature = (base_url, *, timeout=None, verbose_errors=false))]
    fn new(
        py: Python<'_>,
        base_url: &str,
        timeout: Option<f64>,
        verbose_errors: bool,
    ) -> PyResult<Self> {
        let mut client_builder = ClientBuilder::new(ClientBuilderMode::HTTPGateway {
            url: Url::parse(base_url)
                .map_err(|e| PyValueError::new_err(format!("Failed to parse base_url: {e:?}")))?,
        })
        .with_verbose_errors(verbose_errors);
        if let Some(timeout) = timeout {
            let http_client = reqwest::Client::builder()
                .timeout(
                    Duration::try_from_secs_f64(timeout)
                        .map_err(|e| PyValueError::new_err(format!("Invalid timeout: {e}")))?,
                )
                .build()
                .map_err(|e| {
                    PyValueError::new_err(format!("Failed to build HTTP client: {e:?}"))
                })?;
            client_builder = client_builder.with_http_client(http_client);
        }
        let client = match client_builder.build_http() {
            Ok(client) => client,
            Err(e) => {
                return Err(tensorzero_core_error(
                    py,
                    &format!("Failed to construct TensorZero client: {e:?}"),
                )?);
            }
        };

        Ok(Self {
            client: DropInTokio::new(client, make_dummy_client),
        })
    }

    #[pyo3(signature = (*, input, function_name=None, model_name=None, episode_id=None, stream=None, params=None, variant_name=None, dryrun=None, output_schema=None, allowed_tools=None, additional_tools=None, tool_choice=None, parallel_tool_calls=None, internal=None, tags=None, credentials=None, cache_options=None, extra_body=None, extra_headers=None, include_original_response=None))]
    #[expect(clippy::too_many_arguments)]
    fn _prepare_inference_request(
        this: PyRef<'_, Self>,
        input: Bound<'_, PyDict>,
        function_name: Option<String>,
        model_name: Option<String>,
        episode_id: Option<Bound<'_, PyAny>>,
        stream: Option<bool>,
        params: Option<&Bound<'_, PyDict>>,
        variant_name: Option<String>,
        dryrun: Option<bool>,
        output_schema: Option<&Bound<'_, PyDict>>,
        allowed_tools: Option<Vec<String>>,
        additional_tools: Option<Vec<HashMap<String, Bound<'_, PyAny>>>>,
        tool_choice: Option<Bound<'_, PyAny>>,
        parallel_tool_calls: Option<bool>,
        internal: Option<bool>,
        tags: Option<HashMap<String, String>>,
        credentials: Option<HashMap<String, ClientSecretString>>,
        cache_options: Option<&Bound<'_, PyDict>>,
        extra_body: Option<&Bound<'_, PyList>>,
        extra_headers: Option<&Bound<'_, PyList>>,
        include_original_response: Option<bool>,
    ) -> PyResult<Py<PyAny>> {
        let params = BaseTensorZeroGateway::prepare_inference_params(
            this.py(),
            input,
            function_name,
            model_name,
            episode_id,
            stream,
            params,
            variant_name,
            dryrun,
            output_schema,
            allowed_tools,
            additional_tools,
            tool_choice,
            parallel_tool_calls,
            internal.unwrap_or(false),
            tags,
            credentials,
            cache_options,
            extra_body,
            extra_headers,
            include_original_response.unwrap_or(false),
        )?;
        serialize_to_dict(this.py(), params)
    }

    fn experimental_get_config(&self) -> PyResult<ConfigPyClass> {
        let config = self
            .client
            .get_config()
            .map_err(|e| PyValueError::new_err(format!("Failed to get config: {e:?}")))?;
        Ok(ConfigPyClass::new(config))
    }
}

#[pyclass(extends=BaseTensorZeroGateway)]
/// A synchronous client for a TensorZero gateway.
///
/// To connect to a running HTTP gateway, call `TensorZeroGateway.build_http(base_url = "http://gateway_url")`
/// To create an embedded gateway, call `TensorZeroGateway.build_embedded(config_file = "/path/to/tensorzero.toml", clickhouse_url = "http://clickhouse_url")`
struct TensorZeroGateway {}

/// Calls `tokio::Runtime::block_on` without holding the Python GIL.
/// This is used when we call into pure-Rust code from the synchronous `TensorZeroGateway`
/// We don't need (or want) to hold the GIL when the Rust client code is running,
/// since it doesn't need to interact with any Python objects.
/// This allows other Python threads to run while the current thread is blocked on the Rust execution.
fn tokio_block_on_without_gil<F: Future + Send>(py: Python<'_>, fut: F) -> F::Output
where
    F::Output: Ungil,
{
    // The Tokio runtime is managed by `pyo3_async_runtimes` - the entrypoint to
    // our crate (`python`) is the `pymodule` function, rather than
    // a `#[tokio::main]` function, so we need `pyo3_async_runtimes` to keep track of
    // a Tokio runtime for us.
    py.detach(|| pyo3_async_runtimes::tokio::get_runtime().block_on(fut))
}

impl BaseTensorZeroGateway {
    #[expect(clippy::too_many_arguments)]
    fn prepare_feedback_params(
        py: Python<'_>,
        metric_name: String,
        value: Bound<'_, PyAny>,
        inference_id: Option<Bound<'_, PyAny>>,
        episode_id: Option<Bound<'_, PyAny>>,
        dryrun: Option<bool>,
        internal: bool,
        tags: Option<HashMap<String, String>>,
    ) -> PyResult<FeedbackParams> {
        Ok(FeedbackParams {
            metric_name,
            value: deserialize_from_pyobj(py, &value)?,
            episode_id: episode_id
                .map(|id| python_uuid_to_uuid("episode_id", id))
                .transpose()?,
            inference_id: inference_id
                .map(|id| python_uuid_to_uuid("inference_id", id))
                .transpose()?,
            dryrun,
            tags: tags.unwrap_or_default(),
            internal,
        })
    }

    #[expect(clippy::too_many_arguments)]
    fn prepare_inference_params(
        py: Python<'_>,
        input: Bound<'_, PyDict>,
        function_name: Option<String>,
        model_name: Option<String>,
        episode_id: Option<Bound<'_, PyAny>>,
        stream: Option<bool>,
        params: Option<&Bound<'_, PyDict>>,
        variant_name: Option<String>,
        dryrun: Option<bool>,
        output_schema: Option<&Bound<'_, PyDict>>,
        allowed_tools: Option<Vec<String>>,
        additional_tools: Option<Vec<HashMap<String, Bound<'_, PyAny>>>>,
        tool_choice: Option<Bound<'_, PyAny>>,
        parallel_tool_calls: Option<bool>,
        internal: bool,
        tags: Option<HashMap<String, String>>,
        credentials: Option<HashMap<String, ClientSecretString>>,
        cache_options: Option<&Bound<'_, PyDict>>,
        extra_body: Option<&Bound<'_, PyList>>,
        extra_headers: Option<&Bound<'_, PyList>>,
        include_original_response: bool,
    ) -> PyResult<ClientInferenceParams> {
        let episode_id = episode_id
            .map(|id| python_uuid_to_uuid("episode_id", id))
            .transpose()?;

        let params: Option<InferenceParams> = if let Some(params) = params {
            deserialize_from_pyobj(py, params)?
        } else {
            None
        };

        let additional_tools: Option<Vec<Tool>> = if let Some(tools) = additional_tools {
            Some(
                tools
                    .into_iter()
                    .map(|key_vals| parse_tool(py, key_vals))
                    .collect::<Result<Vec<Tool>, PyErr>>()?,
            )
        } else {
            None
        };

        let tool_choice = if let Some(tool_choice) = tool_choice {
            if tool_choice.is_instance_of::<PyString>() {
                Some(
                    serde_json::from_value(tool_choice.str()?.to_cow()?.into()).map_err(|e| {
                        PyValueError::new_err(format!(
                            "Failed to parse tool_choice as valid JSON: {e:?}"
                        ))
                    })?,
                )
            } else {
                Some(deserialize_from_pyobj(py, &tool_choice)?)
            }
        } else {
            None
        };

        let cache_options: Option<CacheParamsOptions> = if let Some(cache_options) = cache_options {
            Some(deserialize_from_pyobj(py, cache_options)?)
        } else {
            None
        };
        let output_schema: Option<serde_json::Value> = if let Some(output_schema) = output_schema {
            Some(deserialize_from_pyobj(py, output_schema)?)
        } else {
            None
        };

        let extra_body: UnfilteredInferenceExtraBody = if let Some(extra_body) = extra_body {
            deserialize_from_pyobj(py, extra_body)?
        } else {
            Default::default()
        };

        let extra_headers: UnfilteredInferenceExtraHeaders =
            if let Some(extra_headers) = extra_headers {
                deserialize_from_pyobj(py, extra_headers)?
            } else {
                Default::default()
            };

        let input: ClientInput = deserialize_from_pyobj(py, &input)?;

        Ok(ClientInferenceParams {
            function_name,
            model_name,
            stream,
            episode_id,
            variant_name,
            dryrun,
            tags: tags.unwrap_or_default(),
            internal,
            params: params.unwrap_or_default(),
            dynamic_tool_params: DynamicToolParams {
                allowed_tools,
                parallel_tool_calls,
                additional_tools,
                tool_choice,
            },
            input,
            credentials: credentials.unwrap_or_default(),
            cache_options: cache_options.unwrap_or_default(),
            output_schema,
            include_original_response,
            extra_body,
            extra_headers,
            internal_dynamic_variant_config: None,
        })
    }
}
#[pymethods]
impl TensorZeroGateway {
    #[new]
    #[pyo3(signature = (base_url, *, timeout=None))]
    fn new(
        py: Python<'_>,
        base_url: &str,
        timeout: Option<f64>,
    ) -> PyResult<(Self, BaseTensorZeroGateway)> {
        tracing::warn!("TensorZeroGateway.__init__ is deprecated. Use TensorZeroGateway.build_http or TensorZeroGateway.build_embedded instead.");
        Ok((
            Self {},
            BaseTensorZeroGateway::new(py, base_url, timeout, false)?,
        ))
    }

    #[classmethod]
    #[pyo3(signature = (*, gateway_url, timeout=None, verbose_errors=false))]
    /// Initialize the TensorZero client, using the HTTP gateway.
    /// :param gateway_url: The base URL of the TensorZero gateway. Example: "http://localhost:3000"
    /// :param timeout: The timeout for the HTTP client in seconds. If not provided, no timeout will be set.
    /// :param verbose_errors: If true, the client will increase the detail in errors (increasing the risk of leaking sensitive information).
    /// :return: A `TensorZeroGateway` instance configured to use the HTTP gateway.
    fn build_http(
        cls: &Bound<'_, PyType>,
        gateway_url: &str,
        timeout: Option<f64>,
        verbose_errors: bool,
    ) -> PyResult<Py<TensorZeroGateway>> {
        let mut client_builder = ClientBuilder::new(ClientBuilderMode::HTTPGateway {
            url: Url::parse(gateway_url)
                .map_err(|e| PyValueError::new_err(format!("Invalid gateway URL: {e}")))?,
        })
        .with_verbose_errors(verbose_errors);
        if let Some(timeout) = timeout {
            let http_client = reqwest::Client::builder()
                .timeout(
                    Duration::try_from_secs_f64(timeout)
                        .map_err(|e| PyValueError::new_err(format!("Invalid timeout: {e}")))?,
                )
                .build()
                .map_err(|e| PyValueError::new_err(format!("Failed to build HTTP client: {e}")))?;
            client_builder = client_builder.with_http_client(http_client);
        }
        let client_fut = client_builder.build();
        let client_res = tokio_block_on_without_gil(cls.py(), client_fut);
        let client = match client_res {
            Ok(client) => client,
            Err(e) => {
                return Err(tensorzero_core_error(
                    cls.py(),
                    &format!("Failed to construct TensorZero client: {e:?}"),
                )?);
            }
        };
        let instance = PyClassInitializer::from(BaseTensorZeroGateway {
            client: DropInTokio::new(client, make_dummy_client),
        })
        .add_subclass(TensorZeroGateway {});
        Py::new(cls.py(), instance)
    }

    /// **Deprecated** (use `build_http` or `build_embedded` instead)
    /// Initialize the TensorZero client.
    ///
    /// :param base_url: The base URL of the TensorZero gateway. Example: "http://localhost:3000"
    /// :param timeout: The timeout for the HTTP client in seconds. If not provided, no timeout will be set.
    #[expect(unused_variables)]
    #[pyo3(signature = (base_url, *, timeout=None))]
    fn __init__(this: Py<Self>, base_url: &str, timeout: Option<f64>) -> Py<Self> {
        // The actual logic is in the 'new' method - this method just exists to generate a docstring
        this
    }

    /// Close the connection to the TensorZero gateway.
    #[expect(clippy::unused_self)]
    fn close(&self) {
        // TODO - implement closing the 'reqwest' connection pool: https://github.com/tensorzero/tensorzero/issues/857
    }

    fn __enter__(this: Py<Self>) -> Py<Self> {
        this
    }

    // TODO - implement closing the 'reqwest' connection pool: https://github.com/tensorzero/tensorzero/issues/857
    #[expect(clippy::unnecessary_wraps)]
    fn __exit__(
        _this: Py<Self>,
        _exc_type: Py<PyAny>,
        _exc_value: Py<PyAny>,
        _traceback: Py<PyAny>,
    ) -> PyResult<()> {
        Ok(())
    }

    #[classmethod]
    #[pyo3(signature = (*, config_file=None, clickhouse_url=None, postgres_url=None, timeout=None))]
    /// Initialize the TensorZero client, using an embedded gateway.
    /// This connects to ClickHouse (if provided) and runs DB migrations.
    ///
    /// :param config_file: The path to the TensorZero configuration file. Example: "tensorzero.toml"
    /// :param clickhouse_url: The URL of the ClickHouse instance to use for the gateway. If observability is disabled in the config, this can be `None`
    /// :param timeout: The timeout for embedded gateway request processing, in seconds. If this timeout is hit, any in-progress LLM requests may be aborted. If not provided, no timeout will be set.
    /// :return: A `TensorZeroGateway` instance configured to use an embedded gateway.
    fn build_embedded(
        cls: &Bound<'_, PyType>,
        config_file: Option<&str>,
        clickhouse_url: Option<String>,
        postgres_url: Option<String>,
        timeout: Option<f64>,
    ) -> PyResult<Py<TensorZeroGateway>> {
        warn_no_config(cls.py(), config_file)?;
        let timeout = timeout
            .map(Duration::try_from_secs_f64)
            .transpose()
            .map_err(|e| PyValueError::new_err(format!("Invalid timeout: {e}")))?;
        let client_fut = ClientBuilder::new(ClientBuilderMode::EmbeddedGateway {
            config_file: config_file.map(PathBuf::from),
            clickhouse_url,
            postgres_url,
            timeout,
            verify_credentials: true,
            allow_batch_writes: false,
        })
        .build();
        let client = tokio_block_on_without_gil(cls.py(), client_fut);
        let client = match client {
            Ok(client) => client,
            Err(e) => {
                return Err(tensorzero_core_error(
                    cls.py(),
                    &format!("Failed to construct TensorZero client: {e:?}"),
                )?);
            }
        };
        // Construct an instance of `TensorZeroGateway` (while providing the fields from the `BaseTensorZeroGateway` superclass).
        let instance = PyClassInitializer::from(BaseTensorZeroGateway {
            client: DropInTokio::new(client, make_dummy_client),
        })
        .add_subclass(TensorZeroGateway {});
        Py::new(cls.py(), instance)
    }

    #[pyo3(signature = (*, metric_name, value, inference_id=None, episode_id=None, dryrun=None, internal=None, tags=None))]
    /// Make a request to the /feedback endpoint of the gateway
    ///
    /// :param metric_name: The name of the metric to provide feedback for
    /// :param value: The value of the feedback. It should correspond to the metric type.
    /// :param inference_id: The inference ID to assign the feedback to.
    ///                      Only use inference IDs that were returned by the TensorZero gateway.
    ///                      Note: You can assign feedback to either an episode or an inference, but not both.
    /// :param episode_id: The episode ID to use for the request
    ///                    Only use episode IDs that were returned by the TensorZero gateway.
    ///                    Note: You can assign feedback to either an episode or an inference, but not both.
    /// :param dryrun: If true, the feedback request will be executed but won't be stored to the database (i.e. no-op).
    /// :param tags: If set, adds tags to the feedback request.
    /// :return: {"feedback_id": str}
    #[expect(clippy::too_many_arguments)]
    fn feedback(
        this: PyRef<'_, Self>,
        py: Python<'_>,
        metric_name: String,
        value: Bound<'_, PyAny>,
        inference_id: Option<Bound<'_, PyAny>>,
        episode_id: Option<Bound<'_, PyAny>>,
        dryrun: Option<bool>,
        internal: Option<bool>,
        tags: Option<HashMap<String, String>>,
    ) -> PyResult<Py<PyAny>> {
        let fut = this
            .as_super()
            .client
            .feedback(BaseTensorZeroGateway::prepare_feedback_params(
                py,
                metric_name,
                value,
                inference_id,
                episode_id,
                dryrun,
                internal.unwrap_or(false),
                tags,
            )?);
        // We're in the synchronous `TensorZeroGateway` class, so we need to block on the Rust future,
        // and then return the result to the Python caller directly (not wrapped in a Python `Future`).
        match tokio_block_on_without_gil(py, fut) {
            Ok(resp) => Ok(parse_feedback_response(py, resp)?.into_any()),
            Err(e) => Err(convert_error(py, e)),
        }
    }

    #[pyo3(signature = (*, input, function_name=None, model_name=None, episode_id=None, stream=None, params=None, variant_name=None, dryrun=None, output_schema=None, allowed_tools=None, additional_tools=None, tool_choice=None, parallel_tool_calls=None, internal=None, tags=None, credentials=None, cache_options=None, extra_body=None, extra_headers=None, include_original_response=None))]
    #[expect(clippy::too_many_arguments)]
    /// Make a request to the /inference endpoint.
    ///
    /// :param function_name: The name of the function to call
    /// :param input: The input to the function
    ///               Structure: {"system": Optional[str], "messages": List[{"role": "user" | "assistant", "content": Any}]}
    ///               The input will be validated server side against the input schema of the function being called.
    /// :param episode_id: The episode ID to use for the inference.
    ///                    If this is the first inference in an episode, leave this field blank. The TensorZero gateway will generate and return a new episode ID.
    ///                    Note: Only use episode IDs generated by the TensorZero gateway. Don't generate them yourself.
    /// :param stream: If set, the TensorZero gateway will stream partial message deltas (e.g. generated tokens) as it receives them from model providers.
    /// :param params: Override inference-time parameters for a particular variant type. Currently, we support:
    ///                 {"chat_completion": {"temperature": float, "max_tokens": int, "seed": int}}
    /// :param variant_name: If set, pins the inference request to a particular variant.
    ///                      Note: You should generally not do this, and instead let the TensorZero gateway assign a
    ///                      particular variant. This field is primarily used for testing or debugging purposes.
    /// :param dryrun: If true, the request will be executed but won't be stored to the database.
    /// :param output_schema: If set, the JSON schema of a JSON function call will be validated against the given JSON Schema.
    ///                       Overrides the output schema configured for the function.
    /// :param allowed_tools: If set, restricts the tools available during this inference request.
    ///                       The list of names should be a subset of the tools configured for the function.
    ///                       Tools provided at inference time in `additional_tools` (if any) are always available.
    /// :param additional_tools: A list of additional tools to use for the request. Each element should look like {"name": str, "parameters": valid JSON Schema, "description": str}
    /// :param tool_choice: If set, overrides the tool choice strategy for the request.
    ///                     It should be one of: "auto", "required", "off", or {"specific": str}. The last option pins the request to a specific tool name.
    /// :param parallel_tool_calls: If true, the request will allow for multiple tool calls in a single inference request.
    /// :param tags: If set, adds tags to the inference request.
    /// :param cache_options: If set, overrides the cache options for the inference request.
    ///                      Structure: {"max_age_s": Optional[int], "enabled": "on" | "off" | "read_only" | "write_only"}
    /// :param extra_body: If set, injects extra fields into the provider request body.
    /// :param extra_headers: If set, injects extra fields into the provider request headers.
    /// :param include_original_response: If set, add an `original_response` field to the response, containing the raw string response from the model.
    /// :return: If stream is false, returns an InferenceResponse.
    ///          If stream is true, returns a geerator that yields InferenceChunks as they come in.
    fn inference(
        this: PyRef<'_, Self>,
        py: Python<'_>,
        input: Bound<'_, PyDict>,
        function_name: Option<String>,
        model_name: Option<String>,
        episode_id: Option<Bound<'_, PyAny>>,
        stream: Option<bool>,
        params: Option<&Bound<'_, PyDict>>,
        variant_name: Option<String>,
        dryrun: Option<bool>,
        output_schema: Option<&Bound<'_, PyDict>>,
        allowed_tools: Option<Vec<String>>,
        additional_tools: Option<Vec<HashMap<String, Bound<'_, PyAny>>>>,
        tool_choice: Option<Bound<'_, PyAny>>,
        parallel_tool_calls: Option<bool>,
        internal: Option<bool>,
        tags: Option<HashMap<String, String>>,
        credentials: Option<HashMap<String, ClientSecretString>>,
        cache_options: Option<&Bound<'_, PyDict>>,
        extra_body: Option<&Bound<'_, PyList>>,
        extra_headers: Option<&Bound<'_, PyList>>,
        include_original_response: Option<bool>,
    ) -> PyResult<Py<PyAny>> {
        let client = this.as_super().client.clone();
        let fut = client.inference(BaseTensorZeroGateway::prepare_inference_params(
            py,
            input,
            function_name,
            model_name,
            episode_id,
            stream,
            params,
            variant_name,
            dryrun,
            output_schema,
            allowed_tools,
            additional_tools,
            tool_choice,
            parallel_tool_calls,
            internal.unwrap_or(false),
            tags,
            credentials,
            cache_options,
            extra_body,
            extra_headers,
            include_original_response.unwrap_or(false),
        )?);

        // We're in the synchronous `TensorZeroGateway` class, so we need to block on the Rust future,
        // and then return the result to the Python caller directly (not wrapped in a Python `Future`).
        let resp = tokio_block_on_without_gil(py, fut).map_err(|e| convert_error(py, e))?;
        match resp {
            InferenceOutput::NonStreaming(data) => parse_inference_response(py, data),
            InferenceOutput::Streaming(stream) => Ok(StreamWrapper {
                stream: Arc::new(Mutex::new(stream)),
                _gateway: this.into_pyobject(py)?.into_any().unbind(),
            }
            .into_pyobject(py)?
            .into_any()
            .unbind()),
        }
    }

    /// Make a request to the /dynamic_evaluation_run endpoint.
    ///
    /// :param variants: A dictionary mapping function names to pinned variant names.
    /// :param tags: A dictionary containing tags that should be applied to every inference in the dynamic evaluation run.
    /// :param project_name: (Optional) The name of the project to associate with the dynamic evaluation run.
    /// :param run_display_name: (Optional) The display name of the dynamic evaluation run.
    /// :return: A `DynamicEvaluationRunResponse` object.
    #[pyo3(signature = (*, variants, tags=None, project_name=None, display_name=None))]
    fn dynamic_evaluation_run(
        this: PyRef<'_, Self>,
        variants: HashMap<String, String>,
        tags: Option<HashMap<String, String>>,
        project_name: Option<String>,
        display_name: Option<String>,
    ) -> PyResult<Py<PyAny>> {
        let client = this.as_super().client.clone();
        let params = DynamicEvaluationRunParams {
            internal: false,
            variants,
            tags: tags.unwrap_or_default(),
            project_name,
            display_name,
        };
        let fut = client.dynamic_evaluation_run(params);

        let resp = tokio_block_on_without_gil(this.py(), fut);
        match resp {
            Ok(resp) => parse_dynamic_evaluation_run_response(this.py(), resp),
            Err(e) => Err(convert_error(this.py(), e)),
        }
    }

    /// Make a request to the /dynamic_evaluation_run_episode endpoint.
    ///
    /// :param run_id: The run ID to use for the dynamic evaluation run.
    /// :param task_name: The name of the task to use for the dynamic evaluation run.
    /// :param datapoint_name: The name of the datapoint to use for the dynamic evaluation run.
    ///                     Deprecated: use `task_name` instead.
    /// :param tags: A dictionary of tags to add to the dynamic evaluation run.
    /// :return: A `DynamicEvaluationRunEpisodeResponse` object.
    #[pyo3(signature = (*, run_id, task_name=None, datapoint_name=None, tags=None))]
    fn dynamic_evaluation_run_episode(
        this: PyRef<'_, Self>,
        run_id: Bound<'_, PyAny>,
        task_name: Option<String>,
        datapoint_name: Option<String>,
        tags: Option<HashMap<String, String>>,
    ) -> PyResult<Py<PyAny>> {
        let run_id = python_uuid_to_uuid("run_id", run_id)?;
        let client = this.as_super().client.clone();
        let params = DynamicEvaluationRunEpisodeParams {
            task_name,
            datapoint_name,
            tags: tags.unwrap_or_default(),
        };
        let fut = client.dynamic_evaluation_run_episode(run_id, params);
        let resp = tokio_block_on_without_gil(this.py(), fut);
        match resp {
            Ok(resp) => parse_dynamic_evaluation_run_episode_response(this.py(), resp),
            Err(e) => Err(convert_error(this.py(), e)),
        }
    }

    ///  Make a POST request to the /datasets/{dataset_name}/datapoints/bulk endpoint.
    ///
    /// :param dataset_name: The name of the dataset to insert the datapoints into.
    /// :param datapoints: A list of datapoints to insert.
    /// :return: None.
    #[pyo3(signature = (*, dataset_name, datapoints))]
    fn insert_datapoints(
        this: PyRef<'_, Self>,
        dataset_name: String,
        datapoints: Vec<Bound<'_, PyAny>>,
    ) -> PyResult<Py<PyList>> {
        let client = this.as_super().client.clone();
        let datapoints = datapoints
            .iter()
            .map(|dp| deserialize_from_pyobj(this.py(), dp))
            .collect::<Result<Vec<_>, _>>()?;
        let params = InsertDatapointParams { datapoints };
        let fut = client.insert_datapoints(dataset_name, params);
        let self_module = PyModule::import(this.py(), "uuid")?;
        let uuid = self_module.getattr("UUID")?.unbind();
        let res =
            tokio_block_on_without_gil(this.py(), fut).map_err(|e| convert_error(this.py(), e))?;
        let uuids = res
            .iter()
            .map(|x| uuid.call(this.py(), (x.to_string(),), None))
            .collect::<Result<Vec<_>, _>>()?;
        PyList::new(this.py(), uuids).map(Bound::unbind)
    }

    /// DEPRECATED: Use `insert_datapoints` instead.
    ///
    /// Make a POST request to the /datasets/{dataset_name}/datapoints/bulk endpoint.
    ///
    /// :param dataset_name: The name of the dataset to insert the datapoints into.
    /// :param datapoints: A list of datapoints to insert.
    /// :return: None.
    #[pyo3(signature = (*, dataset_name, datapoints))]
    fn bulk_insert_datapoints(
        this: PyRef<'_, Self>,
        dataset_name: String,
        datapoints: Vec<Bound<'_, PyAny>>,
    ) -> PyResult<Py<PyList>> {
        // Issue deprecation warning
        let warnings = PyModule::import(this.py(), "warnings")?;
        warnings.call_method1(
            "warn",
            (
                "Please use `insert_datapoints` instead of `bulk_insert_datapoints`. In a future release, `bulk_insert_datapoints` will be removed.",
                this.py().get_type::<pyo3::exceptions::PyDeprecationWarning>(),
                2_i32, // stacklevel
            ),
        )?;

        TensorZeroGateway::insert_datapoints(this, dataset_name, datapoints)
    }

    /// Make a DELETE request to the /datasets/{dataset_name}/datapoints/{datapoint_id} endpoint.
    ///
    /// :param dataset_name: The name of the dataset to delete the datapoint from.
    /// :param datapoint_id: The ID of the datapoint to delete.
    /// :return: None.
    #[pyo3(signature = (*, dataset_name, datapoint_id))]
    fn delete_datapoint(
        this: PyRef<'_, Self>,
        dataset_name: String,
        datapoint_id: Bound<'_, PyAny>,
    ) -> PyResult<()> {
        let client = this.as_super().client.clone();
        let datapoint_id = python_uuid_to_uuid("datapoint_id", datapoint_id)?;
        let fut = client.delete_datapoint(dataset_name, datapoint_id);
        tokio_block_on_without_gil(this.py(), fut).map_err(|e| convert_error(this.py(), e))
    }

    /// Make a GET request to the /datasets/{dataset_name}/datapoints/{datapoint_id} endpoint.
    ///
    /// :param dataset_name: The name of the dataset to get the datapoint from.
    /// :param datapoint_id: The ID of the datapoint to get.
    /// :return: A `Datapoint` object.
    #[pyo3(signature = (*, dataset_name, datapoint_id))]
    fn get_datapoint<'py>(
        this: PyRef<'py, Self>,
        dataset_name: String,
        datapoint_id: Bound<'py, PyAny>,
    ) -> PyResult<Bound<'py, Datapoint>> {
        let client = this.as_super().client.clone();
        let datapoint_id = python_uuid_to_uuid("datapoint_id", datapoint_id)?;
        let fut = client.get_datapoint(dataset_name, datapoint_id);
        tokio_block_on_without_gil(this.py(), fut)
            .map(|x| x.into_pyobject(this.py()))
            .map_err(|e| convert_error(this.py(), e))?
    }

    /// Make a GET request to the /datasets/{dataset_name}/datapoints endpoint.
    ///
    /// :param dataset_name: The name of the dataset to get the datapoints from.
    /// :return: A list of `Datapoint` objects.
    #[pyo3(signature = (*, dataset_name, function_name=None, limit=None, offset=None))]
    fn list_datapoints(
        this: PyRef<'_, Self>,
        dataset_name: String,
        function_name: Option<String>,
        limit: Option<u32>,
        offset: Option<u32>,
    ) -> PyResult<Bound<'_, PyList>> {
        let client = this.as_super().client.clone();
        let fut = client.list_datapoints(dataset_name, function_name, limit, offset);
        let resp = tokio_block_on_without_gil(this.py(), fut);
        match resp {
            Ok(resp) => {
                let datapoints = resp
                    .into_iter()
                    .map(|x| x.into_pyobject(this.py()))
                    .collect::<Result<Vec<_>, _>>()?;
                PyList::new(this.py(), datapoints)
            }
            Err(e) => Err(convert_error(this.py(), e)),
        }
    }

    /// Query the Clickhouse database for inferences.
    ///
    /// This function is only available in EmbeddedGateway mode.
    ///
    /// # Arguments
    ///
    /// * `function_name` - The name of the function to query.
    /// * `variant_name` - The name of the variant to query. Optional
    /// * `filters` - A filter tree to apply to the query. Optional
    /// * `output_source` - The source of the output to query. "inference" or "demonstration"
    /// * `limit` - The maximum number of inferences to return. Optional
    /// * `offset` - The offset to start from. Optional
    /// * `format` - The format to return the inferences in. For now, only "JSONEachRow" is supported.
    #[pyo3(signature = (*,
                        function_name,
                        variant_name=None,
                        filters=None,
                        output_source="inference".to_string(),
                        order_by=None,
                        limit=None,
                        offset=None
    ),
    text_signature = "(self, *, function_name, variant_name=None, filters=None, output_source='inference', order_by=None, limit=None, offset=None)"
    )]
    // The text_signature is a workaround to weird behavior in pyo3 where the default for an option
    // is written as an ellipsis object.
    #[expect(clippy::too_many_arguments)]
    fn experimental_list_inferences(
        this: PyRef<'_, Self>,
        function_name: String,
        variant_name: Option<String>,
        filters: Option<Bound<'_, PyAny>>,
        output_source: String,
        order_by: Option<Bound<'_, PyAny>>,
        limit: Option<u64>,
        offset: Option<u64>,
    ) -> PyResult<Vec<StoredInference>> {
        let client = this.as_super().client.clone();
        let filters = filters
            .as_ref()
            .map(|x| deserialize_from_pyobj(this.py(), x))
            .transpose()?;
        let output_source =
            output_source
                .as_str()
                .try_into()
                .map_err(|e: tensorzero_core::error::Error| {
                    convert_error(this.py(), TensorZeroError::Other { source: e.into() })
                })?;
        let order_by: Option<Vec<OrderBy>> = order_by
            .as_ref()
            .map(|x| deserialize_from_pyobj(this.py(), x))
            .transpose()?;
        let params = ListInferencesParams {
            function_name: &function_name,
            variant_name: variant_name.as_deref(),
            filters: filters.as_ref(),
            output_source,
            order_by: order_by.as_deref(),
            limit,
            offset,
            format: ClickhouseFormat::JsonEachRow,
        };
        let fut = client.experimental_list_inferences(params);
        tokio_block_on_without_gil(this.py(), fut).map_err(|e| convert_error(this.py(), e))
    }

    /// DEPRECATED: use `experimental_render_samples` instead.
    /// Render a list of stored inferences into a list of rendered stored inferences.
    /// There are two things that need to happen in this function:
    /// 1. We need to resolve all network resources (e.g. images) in the stored inferences.
    /// 2. We need to prepare all messages into "simple" messages that have been templated for a particular variant.
    ///    To do this, we need to know what variant to use for each function that might appear in the data.
    ///
    /// IMPORTANT: For now, this function drops datapoints which are bad, e.g. ones where templating fails, the function
    ///            has no variant specified, or where the process of downloading resources fails.
    ///            In future we will make this behavior configurable by the caller.
    ///
    /// :param stored_inferences: A list of stored inferences to render.
    /// :param variants: A map from function name to variant name.
    /// :return: A list of rendered stored inferences.
    #[pyo3(signature = (*, stored_inferences, variants))]
    fn experimental_render_inferences(
        this: PyRef<'_, Self>,
        stored_inferences: Vec<Bound<'_, PyAny>>,
        variants: HashMap<String, String>,
    ) -> PyResult<Vec<RenderedSample>> {
        tracing::warn!("experimental_render_inferences is deprecated. Use experimental_render_samples instead. See https://github.com/tensorzero/tensorzero/issues/2675");
        let client = this.as_super().client.clone();
        let stored_inferences = stored_inferences
            .iter()
            .map(|x| deserialize_from_stored_sample(this.py(), x))
            .collect::<Result<Vec<_>, _>>()?;
        let fut = client.experimental_render_samples(stored_inferences, variants);
        tokio_block_on_without_gil(this.py(), fut).map_err(|e| convert_error(this.py(), e))
    }

    /// Render a list of stored samples (datapoints or inferences) into a list of rendered stored samples.
    /// There are two things that need to happen in this function:
    /// 1. We need to resolve all network resources (e.g. images) in the stored samples.
    /// 2. We need to prepare all messages into "simple" messages that have been templated for a particular variant.
    ///    To do this, we need to know what variant to use for each function that might appear in the data.
    ///
    /// IMPORTANT: For now, this function drops datapoints which are bad, e.g. ones where templating fails, the function
    ///            has no variant specified, or where the process of downloading resources fails.
    ///            In future we will make this behavior configurable by the caller.
    ///
    /// :param stored_samples: A list of stored samples to render.
    /// :param variants: A map from function name to variant name.
    /// :return: A list of rendered samples.
    #[pyo3(signature = (*, stored_samples, variants))]
    fn experimental_render_samples(
        this: PyRef<'_, Self>,
        stored_samples: Vec<Bound<'_, PyAny>>,
        variants: HashMap<String, String>,
    ) -> PyResult<Vec<RenderedSample>> {
        let client = this.as_super().client.clone();
        let stored_samples = stored_samples
            .iter()
            .map(|x| deserialize_from_stored_sample(this.py(), x))
            .collect::<Result<Vec<_>, _>>()?;
        let fut = client.experimental_render_samples(stored_samples, variants);
        tokio_block_on_without_gil(this.py(), fut).map_err(|e| convert_error(this.py(), e))
    }

    /// Launch an optimization job.
    ///
    /// :param train_samples: A list of RenderedSample objects that will be used for training.
    /// :param val_samples: A list of RenderedSample objects that will be used for validation.
    /// :param optimization_config: The optimization config.
    /// :return: A `OptimizerJobHandle` object that can be used to poll the optimization job.
    #[pyo3(signature = (*, train_samples, val_samples=None, optimization_config))]
    fn experimental_launch_optimization(
        this: PyRef<'_, Self>,
        train_samples: Vec<Bound<'_, PyAny>>,
        val_samples: Option<Vec<Bound<'_, PyAny>>>,
        optimization_config: Bound<'_, PyAny>,
    ) -> PyResult<OptimizationJobHandle> {
        let client = this.as_super().client.clone();
        let train_samples = train_samples
            .iter()
            .map(|x| deserialize_from_rendered_sample(this.py(), x))
            .collect::<Result<Vec<_>, _>>()?;
        let val_samples = val_samples
            .map(|x| {
                x.iter()
                    .map(|x| deserialize_from_rendered_sample(this.py(), x))
                    .collect::<Result<Vec<_>, _>>()
            })
            .transpose()?;
        let optimization_config = deserialize_optimization_config(&optimization_config)?;
        let fut = client.experimental_launch_optimization(LaunchOptimizationParams {
            train_samples,
            val_samples,
            optimization_config: UninitializedOptimizerInfo {
                inner: optimization_config,
            },
        });
        tokio_block_on_without_gil(this.py(), fut).map_err(|e| convert_error(this.py(), e))
    }

    /// Poll an optimization job.
    ///
    /// :param job_handle: The job handle returned by `experimental_launch_optimization`.
    /// :return: An `OptimizerStatus` object.
    #[pyo3(signature = (*, job_handle))]
    fn experimental_poll_optimization(
        this: PyRef<'_, Self>,
        job_handle: OptimizationJobHandle,
    ) -> PyResult<OptimizationJobInfoPyClass> {
        let client = this.as_super().client.clone();
        let fut = client.experimental_poll_optimization(&job_handle);
        match tokio_block_on_without_gil(this.py(), fut) {
            Ok(status) => Ok(OptimizationJobInfoPyClass::new(status)),
            Err(e) => Err(convert_error(this.py(), e)),
        }
    }
}

#[pyclass(extends=BaseTensorZeroGateway)]
/// An async client for a TensorZero gateway.
///
/// To connect to a running HTTP gateway, call `AsyncTensorZeroGateway.build_http(gateway_url="http://gateway_url")`
/// To create an embedded gateway, call `AsyncTensorZeroGateway.build_embedded(config_file="/path/to/tensorzero.toml")`
struct AsyncTensorZeroGateway {}

#[pymethods]
impl AsyncTensorZeroGateway {
    #[new]
    #[pyo3(signature = (base_url, *, timeout=None))]
    fn new(
        py: Python<'_>,
        base_url: &str,
        timeout: Option<f64>,
    ) -> PyResult<(Self, BaseTensorZeroGateway)> {
        tracing::warn!("AsyncTensorZeroGateway.__init__ is deprecated. Use AsyncTensorZeroGateway.build_http or AsyncTensorZeroGateway.build_embedded instead.");
        Ok((
            Self {},
            BaseTensorZeroGateway::new(py, base_url, timeout, false)?,
        ))
    }

    #[classmethod]
    #[pyo3(signature = (*, gateway_url, timeout=None, verbose_errors=false, async_setup=true))]
    /// Initialize the TensorZero client, using the HTTP gateway.
    /// :param gateway_url: The base URL of the TensorZero gateway. Example: "http://localhost:3000"
    /// :param timeout: The timeout for the HTTP client in seconds. If not provided, no timeout will be set.
    /// :param verbose_errors: If true, the client will increase the detail in errors (increasing the risk of leaking sensitive information).
    /// :param async_setup: If true, this method will return a `Future` that resolves to an `AsyncTensorZeroGateway` instance. Otherwise, it will block and construct the `AsyncTensorZeroGateway`
    /// :return: An `AsyncTensorZeroGateway` instance configured to use the HTTP gateway.
    fn build_http(
        cls: &Bound<'_, PyType>,
        gateway_url: &str,
        timeout: Option<f64>,
        verbose_errors: bool,
        async_setup: bool,
    ) -> PyResult<Py<PyAny>> {
        let mut client_builder = ClientBuilder::new(ClientBuilderMode::HTTPGateway {
            url: Url::parse(gateway_url)
                .map_err(|e| PyValueError::new_err(format!("Invalid gateway URL: {e}")))?,
        })
        .with_verbose_errors(verbose_errors);
        if let Some(timeout) = timeout {
            let http_client = reqwest::Client::builder()
                .timeout(Duration::from_secs_f64(timeout))
                .build()
                .map_err(|e| PyValueError::new_err(format!("Failed to build HTTP client: {e}")))?;
            client_builder = client_builder.with_http_client(http_client);
        }
        let client_fut = client_builder.build();
        let build_gateway = async move {
            let client = client_fut.await;
            // We need to interact with Python objects here (to build up a Python `AsyncTensorZeroGateway`),
            // so we need the GIL
            Python::attach(|py| {
                let client = match client {
                    Ok(client) => client,
                    Err(e) => {
                        return Err(tensorzero_core_error(
                            py,
                            &format!("Failed to construct TensorZero client: {e:?}"),
                        )?);
                    }
                };

                // Construct an instance of `AsyncTensorZeroGateway` (while providing the fields from the `BaseTensorZeroGateway` superclass).
                let instance = PyClassInitializer::from(BaseTensorZeroGateway {
                    client: DropInTokio::new(client, make_dummy_client),
                })
                .add_subclass(AsyncTensorZeroGateway {});
                Py::new(py, instance)
            })
        };
        if async_setup {
            Ok(pyo3_async_runtimes::tokio::future_into_py(cls.py(), build_gateway)?.unbind())
        } else {
            Ok(tokio_block_on_without_gil(cls.py(), build_gateway)?.into_any())
        }
    }

    /// **Deprecated** (use `build_http` or `build_embedded` instead)
    /// Initialize the TensorZero client.
    ///
    /// :param base_url: The base URL of the TensorZero gateway. Example: "http://localhost:3000"
    /// :param timeout: The timeout for the HTTP client in seconds. If not provided, no timeout will be set.
    #[expect(unused_variables)]
    #[pyo3(signature = (base_url, *, timeout=None))]
    fn __init__(this: Py<Self>, base_url: &str, timeout: Option<f64>) -> Py<Self> {
        // The actual logic is in the 'new' method - this method just exists to generate a docstring
        this
    }

    /// Close the connection to the TensorZero gateway.
    async fn close(&self) {
        // TODO - implement closing the 'reqwest' connection pool: https://github.com/tensorzero/tensorzero/issues/857
    }

    async fn __aenter__(this: Py<Self>) -> Py<Self> {
        this
    }

    async fn __aexit__(
        _this: Py<Self>,
        _exc_type: Py<PyAny>,
        _exc_value: Py<PyAny>,
        _traceback: Py<PyAny>,
    ) -> PyResult<()> {
        // TODO - implement closing the 'reqwest' connection pool: https://github.com/tensorzero/tensorzero/issues/857
        Ok(())
    }

    // We make this a class method rather than adding parameters to the `__init__` method,
    // becaues this needs to return a python `Future` (since we need to connect to ClickHouse
    // and run DB migrations.
    //
    // While we could block in the `__init__` method, this would be very suprising to consumers,
    // as `AsyncTensorZeroGateway` would be completely async *except* for this one method
    // (which potentially takes a very long time due to running DB migrations).
    #[classmethod]
    #[pyo3(signature = (*, config_file=None, clickhouse_url=None, postgres_url=None, timeout=None, async_setup=true))]
    /// Initialize the TensorZero client, using an embedded gateway.
    /// This connects to ClickHouse (if provided) and runs DB migrations.
    ///
    /// :param config_file: The path to the TensorZero configuration file. Example: "tensorzero.toml"
    /// :param clickhouse_url: The URL of the ClickHouse instance to use for the gateway. If observability is disabled in the config, this can be `None`
    /// :param timeout: The timeout for embedded gateway request processing, in seconds. If this timeout is hit, any in-progress LLM requests may be aborted. If not provided, no timeout will be set.
    /// :param async_setup: If true, this method will return a `Future` that resolves to an `AsyncTensorZeroGateway` instance. Otherwise, it will block and construct the `AsyncTensorZeroGateway`
    /// :return: A `Future` that resolves to an `AsyncTensorZeroGateway` instance configured to use an embedded gateway (or an `AsyncTensorZeroGateway` if `async_setup=False`).
    fn build_embedded(
        // This is a classmethod, so it receives the class object as a parameter.
        cls: &Bound<'_, PyType>,
        config_file: Option<&str>,
        clickhouse_url: Option<String>,
        postgres_url: Option<String>,
        timeout: Option<f64>,
        async_setup: bool,
    ) -> PyResult<Py<PyAny>> {
        warn_no_config(cls.py(), config_file)?;
        let timeout = timeout
            .map(Duration::try_from_secs_f64)
            .transpose()
            .map_err(|e| PyValueError::new_err(format!("Invalid timeout: {e}")))?;
        let client_fut = ClientBuilder::new(ClientBuilderMode::EmbeddedGateway {
            config_file: config_file.map(PathBuf::from),
            clickhouse_url,
            postgres_url,
            timeout,
            verify_credentials: true,
            allow_batch_writes: false,
        })
        .build();
        let fut = async move {
            let client = client_fut.await;
            // We need to interact with Python objects here (to build up a Python `AsyncTensorZeroGateway`),
            // so we need the GIL
            Python::attach(|py| {
                let client = match client {
                    Ok(client) => client,
                    Err(e) => {
                        return Err(tensorzero_core_error(
                            py,
                            &format!("Failed to construct TensorZero client: {e:?}"),
                        )?);
                    }
                };

                // Construct an instance of `AsyncTensorZeroGateway` (while providing the fields from the `BaseTensorZeroGateway` superclass).
                let instance = PyClassInitializer::from(BaseTensorZeroGateway {
                    client: DropInTokio::new(client, make_dummy_client),
                })
                .add_subclass(AsyncTensorZeroGateway {});
                Py::new(py, instance)
            })
        };
        if async_setup {
            // See `AsyncStreamWrapper::__anext__` for more details about `future_into_py`
            Ok(pyo3_async_runtimes::tokio::future_into_py(cls.py(), fut)?.unbind())
        } else {
            // If the user doesn't want to use async, we block on the future here.
            // This is useful for testing, or for users who want to use the async client in a synchronous context.
            Ok(tokio_block_on_without_gil(cls.py(), fut)?.into_any())
        }
    }

    #[pyo3(signature = (*, input, function_name=None, model_name=None, episode_id=None, stream=None, params=None, variant_name=None, dryrun=None, output_schema=None, allowed_tools=None, additional_tools=None, tool_choice=None, parallel_tool_calls=None, internal=None,tags=None, credentials=None, cache_options=None, extra_body=None, extra_headers=None, include_original_response=None))]
    #[expect(clippy::too_many_arguments)]
    /// Make a request to the /inference endpoint.
    ///
    /// :param function_name: The name of the function to call
    /// :param input: The input to the function
    ///               Structure: {"system": Optional[str], "messages": List[{"role": "user" | "assistant", "content": Any}]}
    ///               The input will be validated server side against the input schema of the function being called.
    /// :param episode_id: The episode ID to use for the inference.
    ///                    If this is the first inference in an episode, leave this field blank. The TensorZero gateway will generate and return a new episode ID.
    ///                    Note: Only use episode IDs generated by the TensorZero gateway. Don't generate them yourself.
    /// :param stream: If set, the TensorZero gateway will stream partial message deltas (e.g. generated tokens) as it receives them from model providers.
    /// :param params: Override inference-time parameters for a particular variant type. Currently, we support:
    ///                 {"chat_completion": {"temperature": float, "max_tokens": int, "seed": int}}
    /// :param variant_name: If set, pins the inference request to a particular variant.
    ///                      Note: You should generally not do this, and instead let the TensorZero gateway assign a
    ///                      particular variant. This field is primarily used for testing or debugging purposes.
    /// :param dryrun: If true, the request will be executed but won't be stored to the database.
    /// :param output_schema: If set, the JSON schema of a JSON function call will be validated against the given JSON Schema.
    ///                       Overrides the output schema configured for the function.
    /// :param allowed_tools: If set, restricts the tools available during this inference request.
    ///                       The list of names should be a subset of the tools configured for the function.
    ///                       Tools provided at inference time in `additional_tools` (if any) are always available.
    /// :param additional_tools: A list of additional tools to use for the request. Each element should look like {"name": str, "parameters": valid JSON Schema, "description": str}
    /// :param tool_choice: If set, overrides the tool choice strategy for the request.
    ///                     It should be one of: "auto", "required", "off", or {"specific": str}. The last option pins the request to a specific tool name.
    /// :param parallel_tool_calls: If true, the request will allow for multiple tool calls in a single inference request.
    /// :param tags: If set, adds tags to the inference request.
    /// :param cache_options: If set, overrides the cache options for the inference request.
    ///                      Structure: {"max_age_s": Optional[int], "enabled": "on" | "off" | "read_only" | "write_only"}
    /// :param extra_body: If set, injects extra fields into the provider request body.
    /// :param extra_headers: If set, injects extra fields into the provider request headers.
    /// :param include_original_response: If set, add an `original_response` field to the response, containing the raw string response from the model.
    /// :return: If stream is false, returns an InferenceResponse.
    ///          If stream is true, returns an async generator that yields InferenceChunks as they come in.
    fn inference<'a>(
        this: PyRef<'_, Self>,
        py: Python<'a>,
        input: Bound<'_, PyDict>,
        function_name: Option<String>,
        model_name: Option<String>,
        episode_id: Option<Bound<'_, PyAny>>,
        stream: Option<bool>,
        params: Option<&Bound<'_, PyDict>>,
        variant_name: Option<String>,
        dryrun: Option<bool>,
        output_schema: Option<&Bound<'_, PyDict>>,
        allowed_tools: Option<Vec<String>>,
        additional_tools: Option<Vec<HashMap<String, Bound<'_, PyAny>>>>,
        tool_choice: Option<Bound<'_, PyAny>>,
        parallel_tool_calls: Option<bool>,
        internal: Option<bool>,
        tags: Option<HashMap<String, String>>,
        credentials: Option<HashMap<String, ClientSecretString>>,
        cache_options: Option<&Bound<'_, PyDict>>,
        extra_body: Option<&Bound<'_, PyList>>,
        extra_headers: Option<&Bound<'_, PyList>>,
        include_original_response: Option<bool>,
    ) -> PyResult<Bound<'a, PyAny>> {
        let params = BaseTensorZeroGateway::prepare_inference_params(
            py,
            input,
            function_name,
            model_name,
            episode_id,
            stream,
            params,
            variant_name,
            dryrun,
            output_schema,
            allowed_tools,
            additional_tools,
            tool_choice,
            parallel_tool_calls,
            internal.unwrap_or(false),
            tags,
            credentials,
            cache_options,
            extra_body,
            extra_headers,
            include_original_response.unwrap_or(false),
        )?;
        let client = this.as_super().client.clone();
        let gateway = this.into_pyobject(py)?.into_any().unbind();
        // See `AsyncStreamWrapper::__anext__` for more details about `future_into_py`
        pyo3_async_runtimes::tokio::future_into_py(py, async move {
            let res = client.inference(params).await;
            // We need to interact with Python objects here (to build up a Python inference response),
            // so we need the GIL
            Python::attach(|py| {
                let output = res.map_err(|e| convert_error(py, e))?;
                match output {
                    InferenceOutput::NonStreaming(data) => parse_inference_response(py, data),
                    InferenceOutput::Streaming(stream) => Ok(AsyncStreamWrapper {
                        stream: Arc::new(Mutex::new(stream)),
                        _gateway: gateway,
                    }
                    .into_pyobject(py)?
                    .into_any()
                    .unbind()),
                }
            })
        })
    }

    #[pyo3(signature = (*, metric_name, value, inference_id=None, episode_id=None, dryrun=None, internal=None, tags=None))]
    /// Make a request to the /feedback endpoint.
    ///
    /// :param metric_name: The name of the metric to provide feedback for
    /// :param value: The value of the feedback. It should correspond to the metric type.
    /// :param inference_id: The inference ID to assign the feedback to.
    ///                      Only use inference IDs that were returned by the TensorZero gateway.
    ///                      Note: You can assign feedback to either an episode or an inference, but not both.
    /// :param episode_id: The episode ID to use for the request
    ///                    Only use episode IDs that were returned by the TensorZero gateway.
    ///                    Note: You can assign feedback to either an episode or an inference, but not both.
    /// :param dryrun: If true, the feedback request will be executed but won't be stored to the database (i.e. no-op).
    /// :param tags: If set, adds tags to the feedback request.
    /// :return: {"feedback_id": str}
    #[expect(clippy::too_many_arguments)]
    fn feedback<'a>(
        this: PyRef<'a, Self>,
        metric_name: String,
        value: Bound<'_, PyAny>,
        inference_id: Option<Bound<'_, PyAny>>,
        episode_id: Option<Bound<'_, PyAny>>,
        dryrun: Option<bool>,
        internal: Option<bool>,
        tags: Option<HashMap<String, String>>,
    ) -> PyResult<Bound<'a, PyAny>> {
        let client = this.as_super().client.clone();
        let params = BaseTensorZeroGateway::prepare_feedback_params(
            this.py(),
            metric_name,
            value,
            inference_id,
            episode_id,
            dryrun,
            internal.unwrap_or(false),
            tags,
        )?;
        // See `AsyncStreamWrapper::__anext__` for more details about `future_into_py`
        pyo3_async_runtimes::tokio::future_into_py(this.py(), async move {
            let res = client.feedback(params).await;
            // We need to interact with Python objects here (to build up a Python feedback response),
            // so we need the GIL
            Python::attach(|py| match res {
                Ok(resp) => Ok(parse_feedback_response(py, resp)?.into_any()),
                Err(e) => Err(convert_error(py, e)),
            })
        })
    }

    /// Make a request to the /dynamic_evaluation_run endpoint.
    ///
    /// :param variants: A dictionary mapping function names to pinned variant names.
    /// :param tags: A dictionary containing tags that should be applied to every inference in the dynamic evaluation run.
    /// :param project_name: (Optional) The name of the project to associate with the dynamic evaluation run.
    /// :param run_display_name: (Optional) The display name of the dynamic evaluation run.
    /// :return: A `DynamicEvaluationRunResponse` object.
    #[pyo3(signature = (*, variants, tags=None, project_name=None, display_name=None))]
    fn dynamic_evaluation_run(
        this: PyRef<'_, Self>,
        variants: HashMap<String, String>,
        tags: Option<HashMap<String, String>>,
        project_name: Option<String>,
        display_name: Option<String>,
    ) -> PyResult<Bound<'_, PyAny>> {
        let client = this.as_super().client.clone();
        let params = DynamicEvaluationRunParams {
            internal: false,
            variants,
            tags: tags.unwrap_or_default(),
            project_name,
            display_name,
        };

        pyo3_async_runtimes::tokio::future_into_py(this.py(), async move {
            let res = client.dynamic_evaluation_run(params).await;
            Python::attach(|py| match res {
                Ok(resp) => parse_dynamic_evaluation_run_response(py, resp),
                Err(e) => Err(convert_error(py, e)),
            })
        })
    }

    /// Make a request to the /dynamic_evaluation_run_episode endpoint.
    ///
    /// :param run_id: The run ID to use for the dynamic evaluation run.
    /// :param task_name: The name of the task to use for the dynamic evaluation run.
    /// :param datapoint_name: The name of the datapoint to use for the dynamic evaluation run.
    ///                     Deprecated: use `task_name` instead.
    /// :param tags: A dictionary of tags to add to the dynamic evaluation run.
    /// :return: A `DynamicEvaluationRunEpisodeResponse` object.
    #[pyo3(signature = (*, run_id, task_name=None, datapoint_name=None, tags=None))]
    fn dynamic_evaluation_run_episode<'a>(
        this: PyRef<'a, Self>,
        run_id: Bound<'_, PyAny>,
        task_name: Option<String>,
        datapoint_name: Option<String>,
        tags: Option<HashMap<String, String>>,
    ) -> PyResult<Bound<'a, PyAny>> {
        let run_id = python_uuid_to_uuid("run_id", run_id)?;
        let client = this.as_super().client.clone();
        let params = DynamicEvaluationRunEpisodeParams {
            task_name,
            datapoint_name,
            tags: tags.unwrap_or_default(),
        };

        pyo3_async_runtimes::tokio::future_into_py(this.py(), async move {
            let res = client.dynamic_evaluation_run_episode(run_id, params).await;
            Python::attach(|py| match res {
                Ok(resp) => parse_dynamic_evaluation_run_episode_response(py, resp),
                Err(e) => Err(convert_error(py, e)),
            })
        })
    }

    ///  Make a POST request to the /datasets/{dataset_name}/datapoints/bulk endpoint.
    ///
    /// :param dataset_name: The name of the dataset to insert the datapoints into.
    /// :param datapoints: A list of datapoints to insert.
    /// :return: None.
    #[pyo3(signature = (*, dataset_name, datapoints))]
    fn insert_datapoints<'a>(
        this: PyRef<'a, Self>,
        dataset_name: String,
        datapoints: Vec<Bound<'a, PyAny>>,
    ) -> PyResult<Bound<'a, PyAny>> {
        let client = this.as_super().client.clone();
        let datapoints = datapoints
            .iter()
            .map(|dp| deserialize_from_pyobj(this.py(), dp))
            .collect::<Result<Vec<_>, _>>()?;
        let params = InsertDatapointParams { datapoints };
        let self_module = PyModule::import(this.py(), "uuid")?;
        let uuid = self_module.getattr("UUID")?.unbind();
        pyo3_async_runtimes::tokio::future_into_py(this.py(), async move {
<<<<<<< HEAD
            let res = client.insert_datapoints(dataset_name, params).await;
            Python::with_gil(|py| match res {
=======
            let res = client.bulk_insert_datapoints(dataset_name, params).await;
            Python::attach(|py| match res {
>>>>>>> 5de68cc3
                Ok(uuids) => Ok(PyList::new(
                    py,
                    uuids
                        .iter()
                        .map(|id| uuid.call(py, (id.to_string(),), None))
                        .collect::<Result<Vec<_>, _>>()?,
                )?
                .unbind()),
                Err(e) => Err(convert_error(py, e)),
            })
        })
    }

    /// DEPRECATED: Use `insert_datapoints` instead.
    ///
    /// Make a POST request to the /datasets/{dataset_name}/datapoints/bulk endpoint.
    ///
    /// :param dataset_name: The name of the dataset to insert the datapoints into.
    /// :param datapoints: A list of datapoints to insert.
    /// :return: None.
    #[pyo3(signature = (*, dataset_name, datapoints))]
    fn bulk_insert_datapoints<'a>(
        this: PyRef<'a, Self>,
        dataset_name: String,
        datapoints: Vec<Bound<'a, PyAny>>,
    ) -> PyResult<Bound<'a, PyAny>> {
        // Issue deprecation warning
        let warnings = PyModule::import(this.py(), "warnings")?;
        warnings.call_method1(
            "warn",
            (
                "Please use `insert_datapoints` instead of `bulk_insert_datapoints`. In a future release, `bulk_insert_datapoints` will be removed.",
                this.py().get_type::<pyo3::exceptions::PyDeprecationWarning>(),
                2_i32, // stacklevel
            ),
        )?;

        AsyncTensorZeroGateway::insert_datapoints(this, dataset_name, datapoints)
    }

    /// Make a DELETE request to the /datasets/{dataset_name}/datapoints/{datapoint_id} endpoint.
    ///
    /// :param dataset_name: The name of the dataset to delete the datapoint from.
    /// :param datapoint_id: The ID of the datapoint to delete.
    /// :return: None.
    #[pyo3(signature = (*, dataset_name, datapoint_id))]
    fn delete_datapoint<'a>(
        this: PyRef<'a, Self>,
        dataset_name: String,
        datapoint_id: Bound<'a, PyAny>,
    ) -> PyResult<Bound<'a, PyAny>> {
        let client = this.as_super().client.clone();
        let datapoint_id = python_uuid_to_uuid("datapoint_id", datapoint_id)?;
        pyo3_async_runtimes::tokio::future_into_py(this.py(), async move {
            let res = client.delete_datapoint(dataset_name, datapoint_id).await;
            Python::attach(|py| match res {
                Ok(()) => Ok(()),
                Err(e) => Err(convert_error(py, e)),
            })
        })
    }

    /// Make a GET request to the /datasets/{dataset_name}/datapoints/{datapoint_id} endpoint.
    ///
    /// :param dataset_name: The name of the dataset to get the datapoint from.
    /// :param datapoint_id: The ID of the datapoint to get.
    /// :return: A `Datapoint` object.
    #[pyo3(signature = (*, dataset_name, datapoint_id))]
    fn get_datapoint<'a>(
        this: PyRef<'a, Self>,
        dataset_name: String,
        datapoint_id: Bound<'_, PyAny>,
    ) -> PyResult<Bound<'a, PyAny>> {
        let client = this.as_super().client.clone();
        let datapoint_id = python_uuid_to_uuid("datapoint_id", datapoint_id)?;
        pyo3_async_runtimes::tokio::future_into_py(this.py(), async move {
            let res = client.get_datapoint(dataset_name, datapoint_id).await;
            Python::attach(|py| match res {
                Ok(resp) => Ok(resp.into_py_any(py)?),
                Err(e) => Err(convert_error(py, e)),
            })
        })
    }

    /// Make a GET request to the /datasets/{dataset_name}/datapoints endpoint.
    ///
    /// :param dataset_name: The name of the dataset to get the datapoints from.
    /// :return: A list of `Datapoint` objects.
    #[pyo3(signature = (*, dataset_name, function_name=None, limit=None, offset=None))]
    fn list_datapoints(
        this: PyRef<'_, Self>,
        dataset_name: String,
        function_name: Option<String>,
        limit: Option<u32>,
        offset: Option<u32>,
    ) -> PyResult<Bound<'_, PyAny>> {
        let client = this.as_super().client.clone();
        pyo3_async_runtimes::tokio::future_into_py(this.py(), async move {
            let res = client
                .list_datapoints(dataset_name, function_name, limit, offset)
                .await;
            Python::attach(|py| match res {
                Ok(datapoints) => Ok(PyList::new(py, datapoints)?.unbind()),
                Err(e) => Err(convert_error(py, e)),
            })
        })
    }

    /// Query the Clickhouse database for inferences.
    ///
    /// This function is only available in EmbeddedGateway mode.
    ///
    /// # Arguments
    ///
    /// * `function_name` - The name of the function to query.
    /// * `variant_name` - The name of the variant to query. Optional
    /// * `filters` - A filter tree to apply to the query. Optional
    /// * `output_source` - The source of the output to query. "inference" or "demonstration"
    /// * `limit` - The maximum number of inferences to return. Optional
    /// * `offset` - The offset to start from. Optional
    /// * `format` - The format to return the inferences in. For now, only "JSONEachRow" is supported.
    #[pyo3(signature = (*,
        function_name,
        variant_name=None,
        filters=None,
        output_source="inference".to_string(),
        order_by=None,
        limit=None,
        offset=None
    ),
    text_signature = "(self, *, function_name, variant_name=None, filters=None, output_source='inference', order_by=None, limit=None, offset=None)"
    )]
    // The text_signature is a workaround to weird behavior in pyo3 where the default for an option
    // is written as an ellipsis object.
    #[expect(clippy::too_many_arguments)]
    fn experimental_list_inferences<'a>(
        this: PyRef<'a, Self>,
        function_name: String,
        variant_name: Option<String>,
        filters: Option<Bound<'a, PyAny>>,
        output_source: String,
        order_by: Option<Bound<'a, PyAny>>,
        limit: Option<u64>,
        offset: Option<u64>,
    ) -> PyResult<Bound<'a, PyAny>> {
        let client = this.as_super().client.clone();
        let filters = filters
            .as_ref()
            .map(|x| deserialize_from_pyobj(this.py(), x))
            .transpose()?;
        let order_by: Option<Vec<OrderBy>> = order_by
            .as_ref()
            .map(|x| deserialize_from_pyobj(this.py(), x))
            .transpose()?;
        let output_source =
            output_source
                .as_str()
                .try_into()
                .map_err(|e: tensorzero_core::error::Error| {
                    convert_error(this.py(), TensorZeroError::Other { source: e.into() })
                })?;
        pyo3_async_runtimes::tokio::future_into_py(this.py(), async move {
            let params = ListInferencesParams {
                function_name: &function_name,
                variant_name: variant_name.as_deref(),
                filters: filters.as_ref(),
                output_source,
                order_by: order_by.as_deref(),
                limit,
                offset,
                format: ClickhouseFormat::JsonEachRow,
            };
            let res = client.experimental_list_inferences(params).await;
            Python::attach(|py| match res {
                Ok(stored_inferences) => Ok(PyList::new(py, stored_inferences)?.unbind()),
                Err(e) => Err(convert_error(py, e)),
            })
        })
    }

    /// Render a list of stored inferences into a list of rendered stored inferences.
    /// There are two things that need to happen in this function:
    /// 1. We need to resolve all network resources (e.g. images) in the stored inferences.
    /// 2. We need to prepare all messages into "simple" messages that have been templated for a particular variant.
    ///    To do this, we need to know what variant to use for each function that might appear in the data.
    ///
    /// IMPORTANT: For now, this function drops datapoints which are bad, e.g. ones where templating fails, the function
    ///            has no variant specified, or where the process of downloading resources fails.
    ///            In future we will make this behavior configurable by the caller.
    ///
    /// :param stored_inferences: A list of stored inferences to render.
    /// :param variants: A map from function name to variant name.
    /// :return: A list of rendered stored inferences.
    /// DEPRECATED: use `experimental_render_samples` instead.
    ///
    /// Renders stored inferences using the templates of the specified variants.
    ///
    /// Warning: This API is experimental and may change without notice. For now
    ///          we discard inferences where the input references a static tool that
    ///          has no variant specified, or where the process of downloading resources fails.
    ///          In future we will make this behavior configurable by the caller.
    ///
    /// :param stored_inferences: A list of stored inferences to render.
    /// :param variants: A map from function name to variant name.
    /// :return: A list of rendered stored inferences.
    #[pyo3(signature = (*, stored_inferences, variants))]
    fn experimental_render_inferences<'a>(
        this: PyRef<'a, Self>,
        stored_inferences: Vec<Bound<'a, PyAny>>,
        variants: HashMap<String, String>,
    ) -> PyResult<Bound<'a, PyAny>> {
        tracing::warn!("experimental_render_inferences is deprecated. Use experimental_render_samples instead. See https://github.com/tensorzero/tensorzero/issues/2675");
        let client = this.as_super().client.clone();
        let stored_inferences = stored_inferences
            .iter()
            .map(|x| deserialize_from_stored_sample(this.py(), x))
            .collect::<Result<Vec<_>, _>>()?;
        pyo3_async_runtimes::tokio::future_into_py(this.py(), async move {
            let res = client
                .experimental_render_samples(stored_inferences, variants)
                .await;
            Python::attach(|py| match res {
                Ok(inferences) => Ok(PyList::new(py, inferences)?.unbind()),
                Err(e) => Err(convert_error(py, e)),
            })
        })
    }

    /// Render a list of stored samples into a list of rendered stored samples.
    ///
    /// This function performs two main tasks:
    /// 1. Resolves all network resources (e.g., images) in the stored samples.
    /// 2. Prepares all messages into "simple" messages that have been templated for a particular variant.
    ///    To do this, the function needs to know which variant to use for each function that might appear in the data.
    ///
    /// IMPORTANT: For now, this function drops datapoints that are invalid, such as those where templating fails,
    /// the function has no variant specified, or the process of downloading resources fails.
    /// In the future, this behavior may be made configurable by the caller.
    ///
    /// :param stored_samples: A list of stored samples to render.
    /// :param variants: A mapping from function name to variant name.
    /// :return: A list of rendered samples.
    #[pyo3(signature = (*, stored_samples, variants))]
    fn experimental_render_samples<'a>(
        this: PyRef<'a, Self>,
        stored_samples: Vec<Bound<'a, PyAny>>,
        variants: HashMap<String, String>,
    ) -> PyResult<Bound<'a, PyAny>> {
        let client = this.as_super().client.clone();
        let stored_samples = stored_samples
            .iter()
            .map(|x| deserialize_from_stored_sample(this.py(), x))
            .collect::<Result<Vec<_>, _>>()?;
        pyo3_async_runtimes::tokio::future_into_py(this.py(), async move {
            let res = client
                .experimental_render_samples(stored_samples, variants)
                .await;
            Python::attach(|py| match res {
                Ok(samples) => Ok(PyList::new(py, samples)?.unbind()),
                Err(e) => Err(convert_error(py, e)),
            })
        })
    }

    /// Launch an optimization job.
    ///
    /// :param train_samples: A list of RenderedSample objects that will be used for training.
    /// :param val_samples: A list of RenderedSample objects that will be used for validation.
    /// :param optimiztion_config: The optimization config.
    /// :return: A `OptimizerJobHandle` object that can be used to poll the optimization job.
    #[pyo3(signature = (*, train_samples, val_samples=None, optimization_config))]
    fn experimental_launch_optimization<'a>(
        this: PyRef<'a, Self>,
        train_samples: Vec<Bound<'a, PyAny>>,
        val_samples: Option<Vec<Bound<'a, PyAny>>>,
        optimization_config: Bound<'a, PyAny>,
    ) -> PyResult<Bound<'a, PyAny>> {
        let client = this.as_super().client.clone();
        let train_samples = train_samples
            .iter()
            .map(|x| deserialize_from_rendered_sample(this.py(), x))
            .collect::<Result<Vec<_>, _>>()?;
        let val_samples = val_samples
            .as_ref()
            .map(|x| {
                x.iter()
                    .map(|x| deserialize_from_rendered_sample(this.py(), x))
                    .collect::<Result<Vec<_>, _>>()
            })
            .transpose()?;
        let optimizer_config = deserialize_optimization_config(&optimization_config)?;
        pyo3_async_runtimes::tokio::future_into_py(this.py(), async move {
            let res = client
                .experimental_launch_optimization(LaunchOptimizationParams {
                    train_samples,
                    val_samples,
                    optimization_config: UninitializedOptimizerInfo {
                        inner: optimizer_config,
                    },
                })
                .await;
            match res {
                Ok(job_handle) => Ok(job_handle),
                Err(e) => Python::attach(|py| Err(convert_error(py, e))),
            }
        })
    }

    /// Poll an optimization job.
    ///
    /// :param job_handle: The job handle returned by `experimental_launch_optimization`.
    /// :return: An `OptimizerStatus` object.
    #[pyo3(signature = (*, job_handle))]
    fn experimental_poll_optimization(
        this: PyRef<'_, Self>,
        job_handle: OptimizationJobHandle,
    ) -> PyResult<Bound<'_, PyAny>> {
        let client = this.as_super().client.clone();
        pyo3_async_runtimes::tokio::future_into_py(this.py(), async move {
            let res = client.experimental_poll_optimization(&job_handle).await;
            match res {
                Ok(status) => Ok(OptimizationJobInfoPyClass::new(status)),
                Err(e) => Python::attach(|py| Err(convert_error(py, e))),
            }
        })
    }
}

#[expect(unknown_lints)]
// This lint currently does nothing on stable, but let's include it
// so that it will start working automatically when it's stabilized
#[deny(non_exhaustive_omitted_patterns)]
pub fn convert_error(py: Python<'_>, e: TensorZeroError) -> PyErr {
    match e {
        TensorZeroError::Http {
            status_code,
            text,
            source: _,
        } => tensorzero_error(py, status_code, text).unwrap_or_else(|e| e),
        TensorZeroError::Other { source } => {
            tensorzero_core_error(py, &source.to_string()).unwrap_or_else(|e| e)
        }
        TensorZeroError::RequestTimeout => {
            tensorzero_core_error(py, &e.to_string()).unwrap_or_else(|e| e)
        }
        // Required due to the `#[non_exhaustive]` attribute on `TensorZeroError` - we want to force
        // downstream consumers to handle all possible error types, but the compiler also requires us
        // to do this (since our python bindings are in a different crate from the Rust client.)
        _ => tensorzero_core_error(py, &format!("Unexpected TensorZero error: {e:?}"))
            .unwrap_or_else(|e| e),
    }
}

fn tensorzero_error(py: Python<'_>, status_code: u16, text: Option<String>) -> PyResult<PyErr> {
    Ok(PyErr::from_value(
        tensorzero_error_class(py)?
            .bind(py)
            .call1((status_code, text))?,
    ))
}

fn warn_no_config(py: Python<'_>, config: Option<&str>) -> PyResult<()> {
    if config.is_none() {
        let user_warning = py.get_type::<pyo3::exceptions::PyUserWarning>();
        PyErr::warn(
            py,
            &user_warning,
            c_str!("No config file provided, so only default functions will be available. Use `config_file=\"path/to/tensorzero.toml\"` to specify a config file."), 0
        )?;
    }
    Ok(())
}<|MERGE_RESOLUTION|>--- conflicted
+++ resolved
@@ -1611,13 +1611,8 @@
         let self_module = PyModule::import(this.py(), "uuid")?;
         let uuid = self_module.getattr("UUID")?.unbind();
         pyo3_async_runtimes::tokio::future_into_py(this.py(), async move {
-<<<<<<< HEAD
             let res = client.insert_datapoints(dataset_name, params).await;
             Python::with_gil(|py| match res {
-=======
-            let res = client.bulk_insert_datapoints(dataset_name, params).await;
-            Python::attach(|py| match res {
->>>>>>> 5de68cc3
                 Ok(uuids) => Ok(PyList::new(
                     py,
                     uuids
