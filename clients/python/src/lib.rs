/// Implements a Python tensorzero client, using `pyo3` to wrap the existing Rust client.
/// Overall structure of the crate:
/// * `src/lib.rs` - the main entrypoint of the Python native module - the `#[pymodule]` function
///   initializes the Python module.
/// * `tensorzero/` - this contains the Python code for the overall `tensorzero` package.
///   This re-exports types from the Rust native module, and also defines several pure-Python
///   classes/functions used by the Rust code.
///
/// This module defines several Python classes (`BaseTensorZeroGateway`, `TensorZeroGateway`, `AsyncTensorZeroGateway`),
/// and defines methods on them.
use std::{collections::HashMap, future::Future, path::PathBuf, sync::Arc, time::Duration};

use futures::StreamExt;
use pyo3::{
    exceptions::{PyStopAsyncIteration, PyStopIteration, PyValueError},
    ffi::c_str,
    marker::Ungil,
    prelude::*,
    types::{PyDict, PyList, PyString, PyType},
    IntoPyObjectExt,
};
use python_helpers::{
    parse_datapoint, parse_dynamic_evaluation_run_episode_response,
    parse_dynamic_evaluation_run_response, parse_feedback_response, parse_inference_chunk,
    parse_inference_response, parse_tool, python_uuid_to_uuid,
};
use tensorzero_core::{
    clickhouse::ClickhouseFormat,
    inference::types::{
        pyo3_helpers::{
            deserialize_from_pyobj, deserialize_from_stored_inference, serialize_to_dict,
            tensorzero_core_error, tensorzero_core_error_class, tensorzero_error_class, JSON_DUMPS,
            JSON_LOADS,
        },
        ResolvedInput, ResolvedInputMessage,
    },
};
use tensorzero_core::{
    endpoints::{
        datasets::InsertDatapointParams, dynamic_evaluation_run::DynamicEvaluationRunEpisodeParams,
    },
    gateway_util::ShutdownHandle,
    inference::types::{
        extra_body::UnfilteredInferenceExtraBody, extra_headers::UnfilteredInferenceExtraHeaders,
    },
};
use tensorzero_rust::{
    err_to_http, observability::LogFormat, CacheParamsOptions, Client, ClientBuilder,
    ClientBuilderMode, ClientInferenceParams, ClientInput, ClientSecretString,
    DynamicEvaluationRunParams, DynamicToolParams, FeedbackParams, InferenceOutput,
    InferenceParams, InferenceStream, ListInferencesParams, RenderedStoredInference,
    StoredInference, TensorZeroError, Tool,
};
use tokio::sync::Mutex;
use url::Url;

mod python_helpers;

#[pymodule]
fn tensorzero(m: &Bound<'_, PyModule>) -> PyResult<()> {
    // Make sure that we can load our error classes, so that we don't trigger
    // a nested exception when calling `convert_error` below
    let _ = tensorzero_error_class(m.py())?;
    let _ = tensorzero_core_error_class(m.py())?;
    // Otel is disabled for now in the Python client until we decide how it should be configured
    // We might have produced an error when trying to construct the (not yet enabled) OTEL layer,
    // which will just get ignored here. The HTTP gateway will handle that error, as that's
    // the only place where we actually try to enable OTEL.
    let _delayed_enable = tokio_block_on_without_gil(
        m.py(),
        tensorzero_rust::observability::setup_observability(LogFormat::Pretty),
    )
    .map_err(|e| convert_error(m.py(), TensorZeroError::Other { source: e.into() }))?;
    m.add_class::<BaseTensorZeroGateway>()?;
    m.add_class::<AsyncTensorZeroGateway>()?;
    m.add_class::<TensorZeroGateway>()?;
    m.add_class::<LocalHttpGateway>()?;
    m.add_class::<RenderedStoredInference>()?;
    m.add_class::<StoredInference>()?;
    m.add_class::<ResolvedInput>()?;
    m.add_class::<ResolvedInputMessage>()?;

    let py_json = PyModule::import(m.py(), "json")?;
    let json_loads = py_json.getattr("loads")?;
    let json_dumps = py_json.getattr("dumps")?;

    // We don't care if the GILOnceCell was already set
    let _ = JSON_LOADS.set(m.py(), json_loads.unbind());
    let _ = JSON_DUMPS.set(m.py(), json_dumps.unbind());

    m.add_wrapped(wrap_pyfunction!(_start_http_gateway))?;

    Ok(())
}

#[pyclass]
struct LocalHttpGateway {
    #[pyo3(get)]
    base_url: String,
    shutdown_handle: Option<ShutdownHandle>,
}

#[pymethods]
impl LocalHttpGateway {
    fn close(&mut self) {
        self.shutdown_handle.take();
    }
}

#[pyfunction]
#[pyo3(signature = (*, config_file, clickhouse_url, async_setup))]
fn _start_http_gateway(
    py: Python<'_>,
    config_file: Option<String>,
    clickhouse_url: Option<String>,
    async_setup: bool,
) -> PyResult<Bound<'_, PyAny>> {
    warn_no_config(py, config_file.as_deref())?;
    let gateway_fut = async move {
        let (addr, handle) = tensorzero_core::gateway_util::start_openai_compatible_gateway(
            config_file,
            clickhouse_url,
        )
        .await?;
        Ok(LocalHttpGateway {
            base_url: format!("http://{addr}/openai/v1"),
            shutdown_handle: Some(handle),
        })
    };
    if async_setup {
        pyo3_async_runtimes::tokio::future_into_py(py, async move {
            gateway_fut.await.map_err(|e| {
                Python::with_gil(|py| convert_error(py, TensorZeroError::Other { source: e }))
            })
        })
    } else {
        Ok(tokio_block_on_without_gil(py, gateway_fut)
            .map_err(|e| convert_error(py, TensorZeroError::Other { source: e }))?
            .into_bound_py_any(py)?)
    }
}

// TODO - this should extend the python `ABC` class once pyo3 supports it: https://github.com/PyO3/pyo3/issues/991
#[pyclass(subclass)]
struct BaseTensorZeroGateway {
    client: Arc<Client>,
}

#[pyclass]
struct AsyncStreamWrapper {
    stream: Arc<Mutex<InferenceStream>>,
}

#[pymethods]
impl AsyncStreamWrapper {
    fn __aiter__(this: Py<Self>) -> Py<Self> {
        this
    }

    // This method returns a Python `Future` which will either resolve to a chunk of the stream,
    // or raise a `StopAsyncIteration` exception if the stream is finished.
    fn __anext__<'a>(&self, py: Python<'a>) -> PyResult<Bound<'a, PyAny>> {
        let stream = self.stream.clone();
        // The Rust future relies on a tokio runtime (via `reqwest` and `hyper`), so
        // we need to use `pyo3_async_runtimes` to convert it into a Python future that runs
        // on Tokio. Inside the `async move` block, we can `.await` on Rust futures just like
        // we would in normal Rust code.
        pyo3_async_runtimes::tokio::future_into_py(py, async move {
            let chunk = stream.lock().await.next().await;
            let Some(chunk) = chunk else {
                return Err(PyStopAsyncIteration::new_err(()));
            };
            // The overall 'async move' future needs to be 'static, so we cannot capture
            // the `py` parameter from `__anext__`.
            // We need to interact with Python objects here (to build up a Python `InferenceChunk`),
            // so we need the GIL
            Python::with_gil(|py| {
                let chunk = chunk.map_err(|e| convert_error(py, err_to_http(e)))?;
                parse_inference_chunk(py, chunk)
            })
        })
    }
}

#[pyclass]
struct StreamWrapper {
    stream: Arc<Mutex<InferenceStream>>,
}

#[pymethods]
impl StreamWrapper {
    fn __iter__(this: Py<Self>) -> Py<Self> {
        this
    }

    fn __next__(&self, py: Python<'_>) -> PyResult<Py<PyAny>> {
        let stream = self.stream.clone();
        // The `__next__` method is blocking (`StreamWrapper` comes from the synchronous `TensorZeroGateway`),
        // so we need to block on the Rust future. All of the `.await` calls are confined to the `async move` block,
        let chunk = tokio_block_on_without_gil(py, async move { stream.lock().await.next().await });
        let Some(chunk) = chunk else {
            return Err(PyStopIteration::new_err(()));
        };
        let chunk = chunk.map_err(|e| convert_error(py, err_to_http(e)))?;
        parse_inference_chunk(py, chunk)
    }
}

#[pymethods]
impl BaseTensorZeroGateway {
    #[new]
    #[pyo3(signature = (base_url, *, timeout=None, verbose_errors=false))]
    fn new(
        py: Python<'_>,
        base_url: &str,
        timeout: Option<f64>,
        verbose_errors: bool,
    ) -> PyResult<Self> {
        let mut client_builder = ClientBuilder::new(ClientBuilderMode::HTTPGateway {
            url: Url::parse(base_url)
                .map_err(|e| PyValueError::new_err(format!("Failed to parse base_url: {e:?}")))?,
        })
        .with_verbose_errors(verbose_errors);
        if let Some(timeout) = timeout {
            let http_client = reqwest::Client::builder()
                .timeout(
                    Duration::try_from_secs_f64(timeout)
                        .map_err(|e| PyValueError::new_err(format!("Invalid timeout: {e}")))?,
                )
                .build()
                .map_err(|e| {
                    PyValueError::new_err(format!("Failed to build HTTP client: {e:?}"))
                })?;
            client_builder = client_builder.with_http_client(http_client);
        }
        let client = match client_builder.build_http() {
            Ok(client) => client,
            Err(e) => {
                return Err(tensorzero_core_error(
                    py,
                    &format!("Failed to construct TensorZero client: {e:?}"),
                )?);
            }
        };

        Ok(Self {
            client: Arc::new(client),
        })
    }

    #[pyo3(signature = (*, input, function_name=None, model_name=None, episode_id=None, stream=None, params=None, variant_name=None, dryrun=None, output_schema=None, allowed_tools=None, additional_tools=None, tool_choice=None, parallel_tool_calls=None, internal=None, tags=None, credentials=None, cache_options=None, extra_body=None, extra_headers=None, include_original_response=None))]
    #[expect(clippy::too_many_arguments)]
    fn _prepare_inference_request(
        this: PyRef<'_, Self>,
        input: Bound<'_, PyDict>,
        function_name: Option<String>,
        model_name: Option<String>,
        episode_id: Option<Bound<'_, PyAny>>,
        stream: Option<bool>,
        params: Option<&Bound<'_, PyDict>>,
        variant_name: Option<String>,
        dryrun: Option<bool>,
        output_schema: Option<&Bound<'_, PyDict>>,
        allowed_tools: Option<Vec<String>>,
        additional_tools: Option<Vec<HashMap<String, Bound<'_, PyAny>>>>,
        tool_choice: Option<Bound<'_, PyAny>>,
        parallel_tool_calls: Option<bool>,
        internal: Option<bool>,
        tags: Option<HashMap<String, String>>,
        credentials: Option<HashMap<String, ClientSecretString>>,
        cache_options: Option<&Bound<'_, PyDict>>,
        extra_body: Option<&Bound<'_, PyList>>,
        extra_headers: Option<&Bound<'_, PyList>>,
        include_original_response: Option<bool>,
    ) -> PyResult<Py<PyAny>> {
        let params = BaseTensorZeroGateway::prepare_inference_params(
            this.py(),
            input,
            function_name,
            model_name,
            episode_id,
            stream,
            params,
            variant_name,
            dryrun,
            output_schema,
            allowed_tools,
            additional_tools,
            tool_choice,
            parallel_tool_calls,
            internal.unwrap_or(false),
            tags,
            credentials,
            cache_options,
            extra_body,
            extra_headers,
            include_original_response.unwrap_or(false),
        )?;
        serialize_to_dict(this.py(), params)
    }
}

#[pyclass(extends=BaseTensorZeroGateway)]
/// A synchronous client for a TensorZero gateway.
///
/// To connect to a running HTTP gateway, call `TensorZeroGateway.build_http(base_url = "http://gateway_url")`
/// To create an embedded gateway, call `TensorZeroGateway.build_embedded(config_file = "/path/to/tensorzero.toml", clickhouse_url = "http://clickhouse_url")`
struct TensorZeroGateway {}

/// Calls `tokio::Runtime::block_on` without holding the Python GIL.
/// This is used when we call into pure-Rust code from the synchronous `TensorZeroGateway`
/// We don't need (or want) to hold the GIL when the Rust client code is running,
/// since it doesn't need to interact with any Python objects.
/// This allows other Python threads to run while the current thread is blocked on the Rust execution.
fn tokio_block_on_without_gil<F: Future + Send>(py: Python<'_>, fut: F) -> F::Output
where
    F::Output: Ungil,
{
    // The Tokio runtime is managed by `pyo3_async_runtimes` - the entrypoint to
    // our crate (`python`) is the `pymodule` function, rather than
    // a `#[tokio::main]` function, so we need `pyo3_async_runtimes` to keep track of
    // a Tokio runtime for us.
    py.allow_threads(|| pyo3_async_runtimes::tokio::get_runtime().block_on(fut))
}

impl BaseTensorZeroGateway {
    #[expect(clippy::too_many_arguments)]
    fn prepare_feedback_params(
        py: Python<'_>,
        metric_name: String,
        value: Bound<'_, PyAny>,
        inference_id: Option<Bound<'_, PyAny>>,
        episode_id: Option<Bound<'_, PyAny>>,
        dryrun: Option<bool>,
        internal: bool,
        tags: Option<HashMap<String, String>>,
    ) -> PyResult<FeedbackParams> {
        Ok(FeedbackParams {
            metric_name,
            value: deserialize_from_pyobj(py, &value)?,
            episode_id: episode_id
                .map(|id| python_uuid_to_uuid("episode_id", id))
                .transpose()?,
            inference_id: inference_id
                .map(|id| python_uuid_to_uuid("inference_id", id))
                .transpose()?,
            dryrun,
            tags: tags.unwrap_or_default(),
            internal,
        })
    }

    #[expect(clippy::too_many_arguments)]
    fn prepare_inference_params(
        py: Python<'_>,
        input: Bound<'_, PyDict>,
        function_name: Option<String>,
        model_name: Option<String>,
        episode_id: Option<Bound<'_, PyAny>>,
        stream: Option<bool>,
        params: Option<&Bound<'_, PyDict>>,
        variant_name: Option<String>,
        dryrun: Option<bool>,
        output_schema: Option<&Bound<'_, PyDict>>,
        allowed_tools: Option<Vec<String>>,
        additional_tools: Option<Vec<HashMap<String, Bound<'_, PyAny>>>>,
        tool_choice: Option<Bound<'_, PyAny>>,
        parallel_tool_calls: Option<bool>,
        internal: bool,
        tags: Option<HashMap<String, String>>,
        credentials: Option<HashMap<String, ClientSecretString>>,
        cache_options: Option<&Bound<'_, PyDict>>,
        extra_body: Option<&Bound<'_, PyList>>,
        extra_headers: Option<&Bound<'_, PyList>>,
        include_original_response: bool,
    ) -> PyResult<ClientInferenceParams> {
        let episode_id = episode_id
            .map(|id| python_uuid_to_uuid("episode_id", id))
            .transpose()?;

        let params: Option<InferenceParams> = if let Some(params) = params {
            deserialize_from_pyobj(py, params)?
        } else {
            None
        };

        let additional_tools: Option<Vec<Tool>> = if let Some(tools) = additional_tools {
            Some(
                tools
                    .into_iter()
                    .map(|key_vals| parse_tool(py, key_vals))
                    .collect::<Result<Vec<Tool>, PyErr>>()?,
            )
        } else {
            None
        };

        let tool_choice = if let Some(tool_choice) = tool_choice {
            if tool_choice.is_instance_of::<PyString>() {
                Some(
                    serde_json::from_value(tool_choice.str()?.to_cow()?.into()).map_err(|e| {
                        PyValueError::new_err(format!(
                            "Failed to parse tool_choice as valid JSON: {e:?}"
                        ))
                    })?,
                )
            } else {
                Some(deserialize_from_pyobj(py, &tool_choice)?)
            }
        } else {
            None
        };

        let cache_options: Option<CacheParamsOptions> = if let Some(cache_options) = cache_options {
            Some(deserialize_from_pyobj(py, cache_options)?)
        } else {
            None
        };
        let output_schema: Option<serde_json::Value> = if let Some(output_schema) = output_schema {
            Some(deserialize_from_pyobj(py, output_schema)?)
        } else {
            None
        };

        let extra_body: UnfilteredInferenceExtraBody = if let Some(extra_body) = extra_body {
            deserialize_from_pyobj(py, extra_body)?
        } else {
            Default::default()
        };

        let extra_headers: UnfilteredInferenceExtraHeaders =
            if let Some(extra_headers) = extra_headers {
                deserialize_from_pyobj(py, extra_headers)?
            } else {
                Default::default()
            };

        let input: ClientInput = deserialize_from_pyobj(py, &input)?;

        Ok(ClientInferenceParams {
            function_name,
            model_name,
            stream,
            episode_id,
            variant_name,
            dryrun,
            tags: tags.unwrap_or_default(),
            internal,
            params: params.unwrap_or_default(),
            dynamic_tool_params: DynamicToolParams {
                allowed_tools,
                parallel_tool_calls,
                additional_tools,
                tool_choice,
            },
            input,
            credentials: credentials.unwrap_or_default(),
            cache_options: cache_options.unwrap_or_default(),
            output_schema,
            include_original_response,
            extra_body,
            extra_headers,
        })
    }
}
#[pymethods]
impl TensorZeroGateway {
    #[new]
    #[pyo3(signature = (base_url, *, timeout=None))]
    fn new(
        py: Python<'_>,
        base_url: &str,
        timeout: Option<f64>,
    ) -> PyResult<(Self, BaseTensorZeroGateway)> {
        tracing::warn!("TensorZeroGateway.__init__ is deprecated. Use TensorZeroGateway.build_http or TensorZeroGateway.build_embedded instead.");
        Ok((
            Self {},
            BaseTensorZeroGateway::new(py, base_url, timeout, false)?,
        ))
    }

    #[classmethod]
    #[pyo3(signature = (*, gateway_url, timeout=None, verbose_errors=false))]
    /// Initialize the TensorZero client, using the HTTP gateway.
    /// :param gateway_url: The base URL of the TensorZero gateway. Example: "http://localhost:3000"
    /// :param timeout: The timeout for the HTTP client in seconds. If not provided, no timeout will be set.
    /// :param verbose_errors: If true, the client will increase the detail in errors (increasing the risk of leaking sensitive information).
    /// :return: A `TensorZeroGateway` instance configured to use the HTTP gateway.
    fn build_http(
        cls: &Bound<'_, PyType>,
        gateway_url: &str,
        timeout: Option<f64>,
        verbose_errors: bool,
    ) -> PyResult<Py<TensorZeroGateway>> {
        let mut client_builder = ClientBuilder::new(ClientBuilderMode::HTTPGateway {
            url: Url::parse(gateway_url)
                .map_err(|e| PyValueError::new_err(format!("Invalid gateway URL: {e}")))?,
        })
        .with_verbose_errors(verbose_errors);
        if let Some(timeout) = timeout {
            let http_client = reqwest::Client::builder()
                .timeout(
                    Duration::try_from_secs_f64(timeout)
                        .map_err(|e| PyValueError::new_err(format!("Invalid timeout: {e}")))?,
                )
                .build()
                .map_err(|e| PyValueError::new_err(format!("Failed to build HTTP client: {e}")))?;
            client_builder = client_builder.with_http_client(http_client);
        }
        let client_fut = client_builder.build();
        let client_res = tokio_block_on_without_gil(cls.py(), client_fut);
        let client = match client_res {
            Ok(client) => client,
            Err(e) => {
                return Err(tensorzero_core_error(
                    cls.py(),
                    &format!("Failed to construct TensorZero client: {e:?}"),
                )?);
            }
        };
        let instance = PyClassInitializer::from(BaseTensorZeroGateway {
            client: Arc::new(client),
        })
        .add_subclass(TensorZeroGateway {});
        Py::new(cls.py(), instance)
    }

    /// **Deprecated** (use `build_http` or `build_embedded` instead)
    /// Initialize the TensorZero client.
    ///
    /// :param base_url: The base URL of the TensorZero gateway. Example: "http://localhost:3000"
    /// :param timeout: The timeout for the HTTP client in seconds. If not provided, no timeout will be set.
    #[expect(unused_variables)]
    #[pyo3(signature = (base_url, *, timeout=None))]
    fn __init__(this: Py<Self>, base_url: &str, timeout: Option<f64>) -> Py<Self> {
        // The actual logic is in the 'new' method - this method just exists to generate a docstring
        this
    }

    /// Close the connection to the TensorZero gateway.
    fn close(&self) {
        // TODO - implement closing the 'reqwest' connection pool: https://github.com/tensorzero/tensorzero/issues/857
    }

    fn __enter__(this: Py<Self>) -> Py<Self> {
        this
    }

    // TODO - implement closing the 'reqwest' connection pool: https://github.com/tensorzero/tensorzero/issues/857
    fn __exit__(
        _this: Py<Self>,
        _exc_type: Py<PyAny>,
        _exc_value: Py<PyAny>,
        _traceback: Py<PyAny>,
    ) -> PyResult<()> {
        Ok(())
    }

    #[classmethod]
    #[pyo3(signature = (*, config_file=None, clickhouse_url=None, timeout=None))]
    /// Initialize the TensorZero client, using an embedded gateway.
    /// This connects to ClickHouse (if provided) and runs DB migrations.
    ///
    /// :param config_file: The path to the TensorZero configuration file. Example: "tensorzero.toml"
    /// :param clickhouse_url: The URL of the ClickHouse instance to use for the gateway. If observability is disabled in the config, this can be `None`
    /// :param timeout: The timeout for embedded gateway request processing, in seconds. If this timeout is hit, any in-progress LLM requests may be aborted. If not provided, no timeout will be set.
    /// :return: A `TensorZeroGateway` instance configured to use an embedded gateway.
    fn build_embedded(
        cls: &Bound<'_, PyType>,
        config_file: Option<&str>,
        clickhouse_url: Option<String>,
        timeout: Option<f64>,
    ) -> PyResult<Py<TensorZeroGateway>> {
        warn_no_config(cls.py(), config_file)?;
        let timeout = timeout
            .map(Duration::try_from_secs_f64)
            .transpose()
            .map_err(|e| PyValueError::new_err(format!("Invalid timeout: {e}")))?;
        let client_fut = ClientBuilder::new(ClientBuilderMode::EmbeddedGateway {
            config_file: config_file.map(PathBuf::from),
            clickhouse_url,
            timeout,
        })
        .build();
        let client = tokio_block_on_without_gil(cls.py(), client_fut);
        let client = match client {
            Ok(client) => client,
            Err(e) => {
                return Err(tensorzero_core_error(
                    cls.py(),
                    &format!("Failed to construct TensorZero client: {e:?}"),
                )?);
            }
        };
        // Construct an instance of `TensorZeroGateway` (while providing the fields from the `BaseTensorZeroGateway` superclass).
        let instance = PyClassInitializer::from(BaseTensorZeroGateway {
            client: Arc::new(client),
        })
        .add_subclass(TensorZeroGateway {});
        Py::new(cls.py(), instance)
    }

    #[pyo3(signature = (*, metric_name, value, inference_id=None, episode_id=None, dryrun=None, internal=None, tags=None))]
    /// Make a request to the /feedback endpoint of the gateway
    ///
    /// :param metric_name: The name of the metric to provide feedback for
    /// :param value: The value of the feedback. It should correspond to the metric type.
    /// :param inference_id: The inference ID to assign the feedback to.
    ///                      Only use inference IDs that were returned by the TensorZero gateway.
    ///                      Note: You can assign feedback to either an episode or an inference, but not both.
    /// :param episode_id: The episode ID to use for the request
    ///                    Only use episode IDs that were returned by the TensorZero gateway.
    ///                    Note: You can assign feedback to either an episode or an inference, but not both.
    /// :param dryrun: If true, the feedback request will be executed but won't be stored to the database (i.e. no-op).
    /// :param tags: If set, adds tags to the feedback request.
    /// :return: {"feedback_id": str}
    #[expect(clippy::too_many_arguments)]
    fn feedback(
        this: PyRef<'_, Self>,
        py: Python<'_>,
        metric_name: String,
        value: Bound<'_, PyAny>,
        inference_id: Option<Bound<'_, PyAny>>,
        episode_id: Option<Bound<'_, PyAny>>,
        dryrun: Option<bool>,
        internal: Option<bool>,
        tags: Option<HashMap<String, String>>,
    ) -> PyResult<Py<PyAny>> {
        let fut = this
            .as_super()
            .client
            .feedback(BaseTensorZeroGateway::prepare_feedback_params(
                py,
                metric_name,
                value,
                inference_id,
                episode_id,
                dryrun,
                internal.unwrap_or(false),
                tags,
            )?);
        // We're in the synchronous `TensorZeroGateway` class, so we need to block on the Rust future,
        // and then return the result to the Python caller directly (not wrapped in a Python `Future`).
        match tokio_block_on_without_gil(py, fut) {
            Ok(resp) => Ok(parse_feedback_response(py, resp)?.into_any()),
            Err(e) => Err(convert_error(py, e)),
        }
    }

    #[pyo3(signature = (*, input, function_name=None, model_name=None, episode_id=None, stream=None, params=None, variant_name=None, dryrun=None, output_schema=None, allowed_tools=None, additional_tools=None, tool_choice=None, parallel_tool_calls=None, internal=None, tags=None, credentials=None, cache_options=None, extra_body=None, extra_headers=None, include_original_response=None))]
    #[expect(clippy::too_many_arguments)]
    /// Make a request to the /inference endpoint.
    ///
    /// :param function_name: The name of the function to call
    /// :param input: The input to the function
    ///               Structure: {"system": Optional[str], "messages": List[{"role": "user" | "assistant", "content": Any}]}
    ///               The input will be validated server side against the input schema of the function being called.
    /// :param episode_id: The episode ID to use for the inference.
    ///                    If this is the first inference in an episode, leave this field blank. The TensorZero gateway will generate and return a new episode ID.
    ///                    Note: Only use episode IDs generated by the TensorZero gateway. Don't generate them yourself.
    /// :param stream: If set, the TensorZero gateway will stream partial message deltas (e.g. generated tokens) as it receives them from model providers.
    /// :param params: Override inference-time parameters for a particular variant type. Currently, we support:
    ///                 {"chat_completion": {"temperature": float, "max_tokens": int, "seed": int}}
    /// :param variant_name: If set, pins the inference request to a particular variant.
    ///                      Note: You should generally not do this, and instead let the TensorZero gateway assign a
    ///                      particular variant. This field is primarily used for testing or debugging purposes.
    /// :param dryrun: If true, the request will be executed but won't be stored to the database.
    /// :param output_schema: If set, the JSON schema of a JSON function call will be validated against the given JSON Schema.
    ///                       Overrides the output schema configured for the function.
    /// :param allowed_tools: If set, restricts the tools available during this inference request.
    ///                       The list of names should be a subset of the tools configured for the function.
    ///                       Tools provided at inference time in `additional_tools` (if any) are always available.
    /// :param additional_tools: A list of additional tools to use for the request. Each element should look like {"name": str, "parameters": valid JSON Schema, "description": str}
    /// :param tool_choice: If set, overrides the tool choice strategy for the request.
    ///                     It should be one of: "auto", "required", "off", or {"specific": str}. The last option pins the request to a specific tool name.
    /// :param parallel_tool_calls: If true, the request will allow for multiple tool calls in a single inference request.
    /// :param tags: If set, adds tags to the inference request.
    /// :param cache_options: If set, overrides the cache options for the inference request.
    ///                      Structure: {"max_age_s": Optional[int], "enabled": "on" | "off" | "read_only" | "write_only"}
    /// :param extra_body: If set, injects extra fields into the provider request body.
    /// :param extra_headers: If set, injects extra fields into the provider request headers.
    /// :param include_original_response: If set, add an `original_response` field to the response, containing the raw string response from the model.
    /// :return: If stream is false, returns an InferenceResponse.
    ///          If stream is true, returns a geerator that yields InferenceChunks as they come in.
    fn inference(
        this: PyRef<'_, Self>,
        py: Python<'_>,
        input: Bound<'_, PyDict>,
        function_name: Option<String>,
        model_name: Option<String>,
        episode_id: Option<Bound<'_, PyAny>>,
        stream: Option<bool>,
        params: Option<&Bound<'_, PyDict>>,
        variant_name: Option<String>,
        dryrun: Option<bool>,
        output_schema: Option<&Bound<'_, PyDict>>,
        allowed_tools: Option<Vec<String>>,
        additional_tools: Option<Vec<HashMap<String, Bound<'_, PyAny>>>>,
        tool_choice: Option<Bound<'_, PyAny>>,
        parallel_tool_calls: Option<bool>,
        internal: Option<bool>,
        tags: Option<HashMap<String, String>>,
        credentials: Option<HashMap<String, ClientSecretString>>,
        cache_options: Option<&Bound<'_, PyDict>>,
        extra_body: Option<&Bound<'_, PyList>>,
        extra_headers: Option<&Bound<'_, PyList>>,
        include_original_response: Option<bool>,
    ) -> PyResult<Py<PyAny>> {
        let fut =
            this.as_super()
                .client
                .inference(BaseTensorZeroGateway::prepare_inference_params(
                    py,
                    input,
                    function_name,
                    model_name,
                    episode_id,
                    stream,
                    params,
                    variant_name,
                    dryrun,
                    output_schema,
                    allowed_tools,
                    additional_tools,
                    tool_choice,
                    parallel_tool_calls,
                    internal.unwrap_or(false),
                    tags,
                    credentials,
                    cache_options,
                    extra_body,
                    extra_headers,
                    include_original_response.unwrap_or(false),
                )?);

        // We're in the synchronous `TensorZeroGateway` class, so we need to block on the Rust future,
        // and then return the result to the Python caller directly (not wrapped in a Python `Future`).
        let resp = tokio_block_on_without_gil(py, fut).map_err(|e| convert_error(py, e))?;
        match resp {
            InferenceOutput::NonStreaming(data) => parse_inference_response(py, data),
            InferenceOutput::Streaming(stream) => Ok(StreamWrapper {
                stream: Arc::new(Mutex::new(stream)),
            }
            .into_pyobject(py)?
            .into_any()
            .unbind()),
        }
    }

    /// Make a request to the /dynamic_evaluation_run endpoint.
    ///
    /// :param variants: A dictionary mapping function names to pinned variant names.
    /// :param tags: A dictionary containing tags that should be applied to every inference in the dynamic evaluation run.
    /// :param project_name: (Optional) The name of the project to associate with the dynamic evaluation run.
    /// :param run_display_name: (Optional) The display name of the dynamic evaluation run.
    /// :return: A `DynamicEvaluationRunResponse` object.
    #[pyo3(signature = (*, variants, tags=None, project_name=None, display_name=None))]
    fn dynamic_evaluation_run(
        this: PyRef<'_, Self>,
        variants: HashMap<String, String>,
        tags: Option<HashMap<String, String>>,
        project_name: Option<String>,
        display_name: Option<String>,
    ) -> PyResult<Py<PyAny>> {
        let client = this.as_super().client.clone();
        let params = DynamicEvaluationRunParams {
            internal: false,
            variants,
            tags: tags.unwrap_or_default(),
            project_name,
            display_name,
        };
        let fut = client.dynamic_evaluation_run(params);

        let resp = tokio_block_on_without_gil(this.py(), fut);
        match resp {
            Ok(resp) => parse_dynamic_evaluation_run_response(this.py(), resp),
            Err(e) => Err(convert_error(this.py(), e)),
        }
    }

    /// Make a request to the /dynamic_evaluation_run_episode endpoint.
    ///
    /// :param run_id: The run ID to use for the dynamic evaluation run.
    /// :param task_name: The name of the task to use for the dynamic evaluation run.
    /// :param datapoint_name: The name of the datapoint to use for the dynamic evaluation run.
    ///                     Deprecated: use `task_name` instead.
    /// :param tags: A dictionary of tags to add to the dynamic evaluation run.
    /// :return: A `DynamicEvaluationRunEpisodeResponse` object.
    #[pyo3(signature = (*, run_id, task_name=None, datapoint_name=None, tags=None))]
    fn dynamic_evaluation_run_episode(
        this: PyRef<'_, Self>,
        run_id: Bound<'_, PyAny>,
        task_name: Option<String>,
        datapoint_name: Option<String>,
        tags: Option<HashMap<String, String>>,
    ) -> PyResult<Py<PyAny>> {
        let run_id = python_uuid_to_uuid("run_id", run_id)?;
        let client = this.as_super().client.clone();
        let params = DynamicEvaluationRunEpisodeParams {
            task_name,
            datapoint_name,
            tags: tags.unwrap_or_default(),
        };
        let fut = client.dynamic_evaluation_run_episode(run_id, params);
        let resp = tokio_block_on_without_gil(this.py(), fut);
        match resp {
            Ok(resp) => parse_dynamic_evaluation_run_episode_response(this.py(), resp),
            Err(e) => Err(convert_error(this.py(), e)),
        }
    }

    ///  Make a POST request to the /datasets/{dataset_name}/datapoints/bulk endpoint.
    ///
    /// :param dataset_name: The name of the dataset to insert the datapoints into.
    /// :param datapoints: A list of datapoints to insert.
    /// :return: None.
    #[pyo3(signature = (*, dataset_name, datapoints))]
    fn bulk_insert_datapoints(
        this: PyRef<'_, Self>,
        dataset_name: String,
        datapoints: Vec<Bound<'_, PyAny>>,
    ) -> PyResult<Py<PyList>> {
        let client = this.as_super().client.clone();
        let datapoints = datapoints
            .iter()
            .map(|dp| deserialize_from_pyobj(this.py(), dp))
            .collect::<Result<Vec<_>, _>>()?;
        let params = InsertDatapointParams { datapoints };
        let fut = client.bulk_insert_datapoints(dataset_name, params);
        let self_module = PyModule::import(this.py(), "uuid")?;
        let uuid = self_module.getattr("UUID")?.unbind();
        let res =
            tokio_block_on_without_gil(this.py(), fut).map_err(|e| convert_error(this.py(), e))?;
        let uuids = res
            .iter()
            .map(|x| uuid.call(this.py(), (x.to_string(),), None))
            .collect::<Result<Vec<_>, _>>()?;
        PyList::new(this.py(), uuids).map(|x| x.unbind())
    }

    /// Make a DELETE request to the /datasets/{dataset_name}/datapoints/{datapoint_id} endpoint.
    ///
    /// :param dataset_name: The name of the dataset to delete the datapoint from.
    /// :param datapoint_id: The ID of the datapoint to delete.
    /// :return: None.
    #[pyo3(signature = (*, dataset_name, datapoint_id))]
    fn delete_datapoint(
        this: PyRef<'_, Self>,
        dataset_name: String,
        datapoint_id: Bound<'_, PyAny>,
    ) -> PyResult<()> {
        let client = this.as_super().client.clone();
        let datapoint_id = python_uuid_to_uuid("datapoint_id", datapoint_id)?;
        let fut = client.delete_datapoint(dataset_name, datapoint_id);
        tokio_block_on_without_gil(this.py(), fut).map_err(|e| convert_error(this.py(), e))
    }

    /// Make a GET request to the /datasets/{dataset_name}/datapoints/{datapoint_id} endpoint.
    ///
    /// :param dataset_name: The name of the dataset to get the datapoint from.
    /// :param datapoint_id: The ID of the datapoint to get.
    /// :return: A `Datapoint` object.
    #[pyo3(signature = (*, dataset_name, datapoint_id))]
    fn get_datapoint(
        this: PyRef<'_, Self>,
        dataset_name: String,
        datapoint_id: Bound<'_, PyAny>,
    ) -> PyResult<Py<PyAny>> {
        let client = this.as_super().client.clone();
        let datapoint_id = python_uuid_to_uuid("datapoint_id", datapoint_id)?;
        let fut = client.get_datapoint(dataset_name, datapoint_id);
        let resp = tokio_block_on_without_gil(this.py(), fut);
        match resp {
            Ok(resp) => parse_datapoint(this.py(), resp),
            Err(e) => Err(convert_error(this.py(), e)),
        }
    }

    /// Make a GET request to the /datasets/{dataset_name}/datapoints endpoint.
    ///
    /// :param dataset_name: The name of the dataset to get the datapoints from.
    /// :return: A list of `Datapoint` objects.
    #[pyo3(signature = (*, dataset_name, limit=None, offset=None))]
    fn list_datapoints(
        this: PyRef<'_, Self>,
        dataset_name: String,
        limit: Option<u32>,
        offset: Option<u32>,
    ) -> PyResult<Bound<'_, PyList>> {
        let client = this.as_super().client.clone();
        let fut = client.list_datapoints(dataset_name, limit, offset);
        let resp = tokio_block_on_without_gil(this.py(), fut);
        match resp {
            Ok(resp) => {
                let datapoints = resp
                    .into_iter()
                    .map(|x| parse_datapoint(this.py(), x))
                    .collect::<Result<Vec<_>, _>>()?;
                PyList::new(this.py(), datapoints)
            }
            Err(e) => Err(convert_error(this.py(), e)),
        }
    }

    /// Query the Clickhouse database for inferences.
    ///
    /// This function is only available in EmbeddedGateway mode.
    ///
    /// # Arguments
    ///
    /// * `function_name` - The name of the function to query.
    /// * `variant_name` - The name of the variant to query. Optional
    /// * `filters` - A filter tree to apply to the query. Optional
    /// * `output_source` - The source of the output to query. "inference" or "demonstration"
    /// * `limit` - The maximum number of inferences to return. Optional
    /// * `offset` - The offset to start from. Optional
    /// * `format` - The format to return the inferences in. For now, only "JSONEachRow" is supported.
    #[pyo3(signature = (*,
                        function_name,
                        variant_name=None,
                        filters=None,
                        output_source="inference".to_string(),
                        limit=None,
                        offset=None
    ),
    text_signature = "(self, *, function_name, variant_name=None, filters=None, output_source='inference', limit=None, offset=None)"
    )]
    // The text_signature is a workaround to weird behavior in pyo3 where the default for an option
    // is written as an ellipsis object.
    fn experimental_list_inferences(
        this: PyRef<'_, Self>,
        function_name: String,
        variant_name: Option<String>,
        filters: Option<Bound<'_, PyAny>>,
        output_source: String,
        limit: Option<u64>,
        offset: Option<u64>,
    ) -> PyResult<Vec<StoredInference>> {
        let client = this.as_super().client.clone();
        let filters = filters
            .as_ref()
            .map(|x| deserialize_from_pyobj(this.py(), x))
            .transpose()?;
        let output_source =
            output_source
                .as_str()
                .try_into()
                .map_err(|e: tensorzero_core::error::Error| {
                    convert_error(this.py(), TensorZeroError::Other { source: e.into() })
                })?;
        let params = ListInferencesParams {
            function_name: &function_name,
            variant_name: variant_name.as_deref(),
            filters: filters.as_ref(),
            output_source,
            limit,
            offset,
            format: ClickhouseFormat::JsonEachRow,
        };
        let fut = client.experimental_list_inferences(params);
        tokio_block_on_without_gil(this.py(), fut).map_err(|e| convert_error(this.py(), e))
    }

    /// Render a list of stored inferences into a list of rendered stored inferences.
    /// There are two things that need to happen in this function:
    /// 1. We need to resolve all network resources (e.g. images) in the stored inferences.
    /// 2. We need to prepare all messages into "simple" messages that have been templated for a particular variant.
    ///    To do this, we need to know what variant to use for each function that might appear in the data.
    ///
    /// IMPORTANT: For now, this function drops datapoints which are bad, e.g. ones where templating fails, the function
    ///            has no variant specified, or where the process of downloading resources fails.
    ///            In future we will make this behavior configurable by the caller.
    ///
    /// :param stored_inferences: A list of stored inferences to render.
    /// :param variants: A map from function name to variant name.
    /// :return: A list of rendered stored inferences.
    #[pyo3(signature = (*, stored_inferences, variants))]
    fn experimental_render_inferences(
        this: PyRef<'_, Self>,
        stored_inferences: Vec<Bound<'_, PyAny>>,
        variants: HashMap<String, String>,
    ) -> PyResult<Vec<RenderedStoredInference>> {
        let client = this.as_super().client.clone();
        let stored_inferences = stored_inferences
            .iter()
            .map(|x| deserialize_from_stored_inference(this.py(), x))
            .collect::<Result<Vec<_>, _>>()?;
        let fut = client.experimental_render_inferences(stored_inferences, variants);
        tokio_block_on_without_gil(this.py(), fut).map_err(|e| convert_error(this.py(), e))
    }
}

#[pyclass(extends=BaseTensorZeroGateway)]
/// An async client for a TensorZero gateway.
///
/// To connect to a running HTTP gateway, call `AsyncTensorZeroGateway.build_http(gateway_url="http://gateway_url")`
/// To create an embedded gateway, call `AsyncTensorZeroGateway.build_embedded(config_file="/path/to/tensorzero.toml")`
struct AsyncTensorZeroGateway {}

#[pymethods]
impl AsyncTensorZeroGateway {
    #[new]
    #[pyo3(signature = (base_url, *, timeout=None))]
    fn new(
        py: Python<'_>,
        base_url: &str,
        timeout: Option<f64>,
    ) -> PyResult<(Self, BaseTensorZeroGateway)> {
        tracing::warn!("AsyncTensorZeroGateway.__init__ is deprecated. Use AsyncTensorZeroGateway.build_http or AsyncTensorZeroGateway.build_embedded instead.");
        Ok((
            Self {},
            BaseTensorZeroGateway::new(py, base_url, timeout, false)?,
        ))
    }

    #[classmethod]
    #[pyo3(signature = (*, gateway_url, timeout=None, verbose_errors=false, async_setup=true))]
    /// Initialize the TensorZero client, using the HTTP gateway.
    /// :param gateway_url: The base URL of the TensorZero gateway. Example: "http://localhost:3000"
    /// :param timeout: The timeout for the HTTP client in seconds. If not provided, no timeout will be set.
    /// :param verbose_errors: If true, the client will increase the detail in errors (increasing the risk of leaking sensitive information).
    /// :param async_setup: If true, this method will return a `Future` that resolves to an `AsyncTensorZeroGateway` instance. Otherwise, it will block and construct the `AsyncTensorZeroGateway`
    /// :return: An `AsyncTensorZeroGateway` instance configured to use the HTTP gateway.
    fn build_http(
        cls: &Bound<'_, PyType>,
        gateway_url: &str,
        timeout: Option<f64>,
        verbose_errors: bool,
        async_setup: bool,
    ) -> PyResult<Py<PyAny>> {
        let mut client_builder = ClientBuilder::new(ClientBuilderMode::HTTPGateway {
            url: Url::parse(gateway_url)
                .map_err(|e| PyValueError::new_err(format!("Invalid gateway URL: {e}")))?,
        })
        .with_verbose_errors(verbose_errors);
        if let Some(timeout) = timeout {
            let http_client = reqwest::Client::builder()
                .timeout(Duration::from_secs_f64(timeout))
                .build()
                .map_err(|e| PyValueError::new_err(format!("Failed to build HTTP client: {e}")))?;
            client_builder = client_builder.with_http_client(http_client);
        }
        let client_fut = client_builder.build();
        let build_gateway = async move {
            let client = client_fut.await;
            // We need to interact with Python objects here (to build up a Python `AsyncTensorZeroGateway`),
            // so we need the GIL
            Python::with_gil(|py| {
                let client = match client {
                    Ok(client) => client,
                    Err(e) => {
                        return Err(tensorzero_core_error(
                            py,
                            &format!("Failed to construct TensorZero client: {e:?}"),
                        )?);
                    }
                };

                // Construct an instance of `AsyncTensorZeroGateway` (while providing the fields from the `BaseTensorZeroGateway` superclass).
                let instance = PyClassInitializer::from(BaseTensorZeroGateway {
                    client: Arc::new(client),
                })
                .add_subclass(AsyncTensorZeroGateway {});
                Py::new(py, instance)
            })
        };
        if async_setup {
            Ok(pyo3_async_runtimes::tokio::future_into_py(cls.py(), build_gateway)?.unbind())
        } else {
            Ok(tokio_block_on_without_gil(cls.py(), build_gateway)?.into_any())
        }
    }

    /// **Deprecated** (use `build_http` or `build_embedded` instead)
    /// Initialize the TensorZero client.
    ///
    /// :param base_url: The base URL of the TensorZero gateway. Example: "http://localhost:3000"
    /// :param timeout: The timeout for the HTTP client in seconds. If not provided, no timeout will be set.
    #[expect(unused_variables)]
    #[pyo3(signature = (base_url, *, timeout=None))]
    fn __init__(this: Py<Self>, base_url: &str, timeout: Option<f64>) -> Py<Self> {
        // The actual logic is in the 'new' method - this method just exists to generate a docstring
        this
    }

    /// Close the connection to the TensorZero gateway.
    async fn close(&self) {
        // TODO - implement closing the 'reqwest' connection pool: https://github.com/tensorzero/tensorzero/issues/857
    }

    async fn __aenter__(this: Py<Self>) -> Py<Self> {
        this
    }

    async fn __aexit__(
        _this: Py<Self>,
        _exc_type: Py<PyAny>,
        _exc_value: Py<PyAny>,
        _traceback: Py<PyAny>,
    ) -> PyResult<()> {
        // TODO - implement closing the 'reqwest' connection pool: https://github.com/tensorzero/tensorzero/issues/857
        Ok(())
    }

    // We make this a class method rather than adding parameters to the `__init__` method,
    // becaues this needs to return a python `Future` (since we need to connect to ClickHouse
    // and run DB migrations.
    //
    // While we could block in the `__init__` method, this would be very suprising to consumers,
    // as `AsyncTensorZeroGateway` would be completely async *except* for this one method
    // (which potentially takes a very long time due to running DB migrations).
    #[classmethod]
    #[pyo3(signature = (*, config_file=None, clickhouse_url=None, timeout=None, async_setup=true))]
    /// Initialize the TensorZero client, using an embedded gateway.
    /// This connects to ClickHouse (if provided) and runs DB migrations.
    ///
    /// :param config_file: The path to the TensorZero configuration file. Example: "tensorzero.toml"
    /// :param clickhouse_url: The URL of the ClickHouse instance to use for the gateway. If observability is disabled in the config, this can be `None`
    /// :param timeout: The timeout for embedded gateway request processing, in seconds. If this timeout is hit, any in-progress LLM requests may be aborted. If not provided, no timeout will be set.
    /// :param async_setup: If true, this method will return a `Future` that resolves to an `AsyncTensorZeroGateway` instance. Otherwise, it will block and construct the `AsyncTensorZeroGateway`
    /// :return: A `Future` that resolves to an `AsyncTensorZeroGateway` instance configured to use an embedded gateway (or an `AsyncTensorZeroGateway` if `async_setup=False`).
    fn build_embedded(
        // This is a classmethod, so it receives the class object as a parameter.
        cls: &Bound<'_, PyType>,
        config_file: Option<&str>,
        clickhouse_url: Option<String>,
        timeout: Option<f64>,
        async_setup: bool,
    ) -> PyResult<Py<PyAny>> {
        warn_no_config(cls.py(), config_file)?;
        let timeout = timeout
            .map(Duration::try_from_secs_f64)
            .transpose()
            .map_err(|e| PyValueError::new_err(format!("Invalid timeout: {e}")))?;
        let client_fut = ClientBuilder::new(ClientBuilderMode::EmbeddedGateway {
            config_file: config_file.map(PathBuf::from),
            clickhouse_url,
            timeout,
        })
        .build();

        let fut = async move {
            let client = client_fut.await;
            // We need to interact with Python objects here (to build up a Python `AsyncTensorZeroGateway`),
            // so we need the GIL
            Python::with_gil(|py| {
                let client = match client {
                    Ok(client) => client,
                    Err(e) => {
                        return Err(tensorzero_core_error(
                            py,
                            &format!("Failed to construct TensorZero client: {e:?}"),
                        )?);
                    }
                };

                // Construct an instance of `AsyncTensorZeroGateway` (while providing the fields from the `BaseTensorZeroGateway` superclass).
                let instance = PyClassInitializer::from(BaseTensorZeroGateway {
                    client: Arc::new(client),
                })
                .add_subclass(AsyncTensorZeroGateway {});
                Py::new(py, instance)
            })
        };
        if async_setup {
            // See `AsyncStreamWrapper::__anext__` for more details about `future_into_py`
            Ok(pyo3_async_runtimes::tokio::future_into_py(cls.py(), fut)?.unbind())
        } else {
            // If the user doesn't want to use async, we block on the future here.
            // This is useful for testing, or for users who want to use the async client in a synchronous context.
            Ok(tokio_block_on_without_gil(cls.py(), fut)?.into_any())
        }
    }

    #[pyo3(signature = (*, input, function_name=None, model_name=None, episode_id=None, stream=None, params=None, variant_name=None, dryrun=None, output_schema=None, allowed_tools=None, additional_tools=None, tool_choice=None, parallel_tool_calls=None, internal=None,tags=None, credentials=None, cache_options=None, extra_body=None, extra_headers=None, include_original_response=None))]
    #[expect(clippy::too_many_arguments)]
    /// Make a request to the /inference endpoint.
    ///
    /// :param function_name: The name of the function to call
    /// :param input: The input to the function
    ///               Structure: {"system": Optional[str], "messages": List[{"role": "user" | "assistant", "content": Any}]}
    ///               The input will be validated server side against the input schema of the function being called.
    /// :param episode_id: The episode ID to use for the inference.
    ///                    If this is the first inference in an episode, leave this field blank. The TensorZero gateway will generate and return a new episode ID.
    ///                    Note: Only use episode IDs generated by the TensorZero gateway. Don't generate them yourself.
    /// :param stream: If set, the TensorZero gateway will stream partial message deltas (e.g. generated tokens) as it receives them from model providers.
    /// :param params: Override inference-time parameters for a particular variant type. Currently, we support:
    ///                 {"chat_completion": {"temperature": float, "max_tokens": int, "seed": int}}
    /// :param variant_name: If set, pins the inference request to a particular variant.
    ///                      Note: You should generally not do this, and instead let the TensorZero gateway assign a
    ///                      particular variant. This field is primarily used for testing or debugging purposes.
    /// :param dryrun: If true, the request will be executed but won't be stored to the database.
    /// :param output_schema: If set, the JSON schema of a JSON function call will be validated against the given JSON Schema.
    ///                       Overrides the output schema configured for the function.
    /// :param allowed_tools: If set, restricts the tools available during this inference request.
    ///                       The list of names should be a subset of the tools configured for the function.
    ///                       Tools provided at inference time in `additional_tools` (if any) are always available.
    /// :param additional_tools: A list of additional tools to use for the request. Each element should look like {"name": str, "parameters": valid JSON Schema, "description": str}
    /// :param tool_choice: If set, overrides the tool choice strategy for the request.
    ///                     It should be one of: "auto", "required", "off", or {"specific": str}. The last option pins the request to a specific tool name.
    /// :param parallel_tool_calls: If true, the request will allow for multiple tool calls in a single inference request.
    /// :param tags: If set, adds tags to the inference request.
    /// :param cache_options: If set, overrides the cache options for the inference request.
    ///                      Structure: {"max_age_s": Optional[int], "enabled": "on" | "off" | "read_only" | "write_only"}
    /// :param extra_body: If set, injects extra fields into the provider request body.
    /// :param extra_headers: If set, injects extra fields into the provider request headers.
    /// :param include_original_response: If set, add an `original_response` field to the response, containing the raw string response from the model.
    /// :return: If stream is false, returns an InferenceResponse.
    ///          If stream is true, returns an async generator that yields InferenceChunks as they come in.
    fn inference<'a>(
        this: PyRef<'_, Self>,
        py: Python<'a>,
        input: Bound<'_, PyDict>,
        function_name: Option<String>,
        model_name: Option<String>,
        episode_id: Option<Bound<'_, PyAny>>,
        stream: Option<bool>,
        params: Option<&Bound<'_, PyDict>>,
        variant_name: Option<String>,
        dryrun: Option<bool>,
        output_schema: Option<&Bound<'_, PyDict>>,
        allowed_tools: Option<Vec<String>>,
        additional_tools: Option<Vec<HashMap<String, Bound<'_, PyAny>>>>,
        tool_choice: Option<Bound<'_, PyAny>>,
        parallel_tool_calls: Option<bool>,
        internal: Option<bool>,
        tags: Option<HashMap<String, String>>,
        credentials: Option<HashMap<String, ClientSecretString>>,
        cache_options: Option<&Bound<'_, PyDict>>,
        extra_body: Option<&Bound<'_, PyList>>,
        extra_headers: Option<&Bound<'_, PyList>>,
        include_original_response: Option<bool>,
    ) -> PyResult<Bound<'a, PyAny>> {
        let params = BaseTensorZeroGateway::prepare_inference_params(
            py,
            input,
            function_name,
            model_name,
            episode_id,
            stream,
            params,
            variant_name,
            dryrun,
            output_schema,
            allowed_tools,
            additional_tools,
            tool_choice,
            parallel_tool_calls,
            internal.unwrap_or(false),
            tags,
            credentials,
            cache_options,
            extra_body,
            extra_headers,
            include_original_response.unwrap_or(false),
        )?;
        let client = this.as_super().client.clone();
        // See `AsyncStreamWrapper::__anext__` for more details about `future_into_py`
        pyo3_async_runtimes::tokio::future_into_py(py, async move {
            let res = client.inference(params).await;
            // We need to interact with Python objects here (to build up a Python inference response),
            // so we need the GIL
            Python::with_gil(|py| {
                let output = res.map_err(|e| convert_error(py, e))?;
                match output {
                    InferenceOutput::NonStreaming(data) => parse_inference_response(py, data),
                    InferenceOutput::Streaming(stream) => Ok(AsyncStreamWrapper {
                        stream: Arc::new(Mutex::new(stream)),
                    }
                    .into_pyobject(py)?
                    .into_any()
                    .unbind()),
                }
            })
        })
    }

    #[pyo3(signature = (*, metric_name, value, inference_id=None, episode_id=None, dryrun=None, internal=None, tags=None))]
    /// Make a request to the /feedback endpoint.
    ///
    /// :param metric_name: The name of the metric to provide feedback for
    /// :param value: The value of the feedback. It should correspond to the metric type.
    /// :param inference_id: The inference ID to assign the feedback to.
    ///                      Only use inference IDs that were returned by the TensorZero gateway.
    ///                      Note: You can assign feedback to either an episode or an inference, but not both.
    /// :param episode_id: The episode ID to use for the request
    ///                    Only use episode IDs that were returned by the TensorZero gateway.
    ///                    Note: You can assign feedback to either an episode or an inference, but not both.
    /// :param dryrun: If true, the feedback request will be executed but won't be stored to the database (i.e. no-op).
    /// :param tags: If set, adds tags to the feedback request.
    /// :return: {"feedback_id": str}
    #[expect(clippy::too_many_arguments)]
    fn feedback<'a>(
        this: PyRef<'a, Self>,
        metric_name: String,
        value: Bound<'_, PyAny>,
        inference_id: Option<Bound<'_, PyAny>>,
        episode_id: Option<Bound<'_, PyAny>>,
        dryrun: Option<bool>,
        internal: Option<bool>,
        tags: Option<HashMap<String, String>>,
    ) -> PyResult<Bound<'a, PyAny>> {
        let client = this.as_super().client.clone();
        let params = BaseTensorZeroGateway::prepare_feedback_params(
            this.py(),
            metric_name,
            value,
            inference_id,
            episode_id,
            dryrun,
            internal.unwrap_or(false),
            tags,
        )?;
        // See `AsyncStreamWrapper::__anext__` for more details about `future_into_py`
        pyo3_async_runtimes::tokio::future_into_py(this.py(), async move {
            let res = client.feedback(params).await;
            // We need to interact with Python objects here (to build up a Python feedback response),
            // so we need the GIL
            Python::with_gil(|py| match res {
                Ok(resp) => Ok(parse_feedback_response(py, resp)?.into_any()),
                Err(e) => Err(convert_error(py, e)),
            })
        })
    }

    /// Make a request to the /dynamic_evaluation_run endpoint.
    ///
    /// :param variants: A dictionary mapping function names to pinned variant names.
    /// :param tags: A dictionary containing tags that should be applied to every inference in the dynamic evaluation run.
    /// :param project_name: (Optional) The name of the project to associate with the dynamic evaluation run.
    /// :param run_display_name: (Optional) The display name of the dynamic evaluation run.
    /// :return: A `DynamicEvaluationRunResponse` object.
    #[pyo3(signature = (*, variants, tags=None, project_name=None, display_name=None))]
    fn dynamic_evaluation_run(
        this: PyRef<'_, Self>,
        variants: HashMap<String, String>,
        tags: Option<HashMap<String, String>>,
        project_name: Option<String>,
        display_name: Option<String>,
    ) -> PyResult<Bound<'_, PyAny>> {
        let client = this.as_super().client.clone();
        let params = DynamicEvaluationRunParams {
            internal: false,
            variants,
            tags: tags.unwrap_or_default(),
            project_name,
            display_name,
        };

        pyo3_async_runtimes::tokio::future_into_py(this.py(), async move {
            let res = client.dynamic_evaluation_run(params).await;
            Python::with_gil(|py| match res {
                Ok(resp) => parse_dynamic_evaluation_run_response(py, resp),
                Err(e) => Err(convert_error(py, e)),
            })
        })
    }

    /// Make a request to the /dynamic_evaluation_run_episode endpoint.
    ///
    /// :param run_id: The run ID to use for the dynamic evaluation run.
    /// :param task_name: The name of the task to use for the dynamic evaluation run.
    /// :param datapoint_name: The name of the datapoint to use for the dynamic evaluation run.
    ///                     Deprecated: use `task_name` instead.
    /// :param tags: A dictionary of tags to add to the dynamic evaluation run.
    /// :return: A `DynamicEvaluationRunEpisodeResponse` object.
    #[pyo3(signature = (*, run_id, task_name=None, datapoint_name=None, tags=None))]
    fn dynamic_evaluation_run_episode<'a>(
        this: PyRef<'a, Self>,
        run_id: Bound<'_, PyAny>,
        task_name: Option<String>,
        datapoint_name: Option<String>,
        tags: Option<HashMap<String, String>>,
    ) -> PyResult<Bound<'a, PyAny>> {
        let run_id = python_uuid_to_uuid("run_id", run_id)?;
        let client = this.as_super().client.clone();
        let params = DynamicEvaluationRunEpisodeParams {
            task_name,
            datapoint_name,
            tags: tags.unwrap_or_default(),
        };

        pyo3_async_runtimes::tokio::future_into_py(this.py(), async move {
            let res = client.dynamic_evaluation_run_episode(run_id, params).await;
            Python::with_gil(|py| match res {
                Ok(resp) => parse_dynamic_evaluation_run_episode_response(py, resp),
                Err(e) => Err(convert_error(py, e)),
            })
        })
    }

    ///  Make a POST request to the /datasets/{dataset_name}/datapoints/bulk endpoint.
    ///
    /// :param dataset_name: The name of the dataset to insert the datapoints into.
    /// :param datapoints: A list of datapoints to insert.
    /// :return: None.
    #[pyo3(signature = (*, dataset_name, datapoints))]
    fn bulk_insert_datapoints<'a>(
        this: PyRef<'a, Self>,
        dataset_name: String,
        datapoints: Vec<Bound<'a, PyAny>>,
    ) -> PyResult<Bound<'a, PyAny>> {
        let client = this.as_super().client.clone();
        let datapoints = datapoints
            .iter()
            .map(|dp| deserialize_from_pyobj(this.py(), dp))
            .collect::<Result<Vec<_>, _>>()?;
        let params = InsertDatapointParams { datapoints };
        let self_module = PyModule::import(this.py(), "uuid")?;
        let uuid = self_module.getattr("UUID")?.unbind();
        pyo3_async_runtimes::tokio::future_into_py(this.py(), async move {
            let res = client.bulk_insert_datapoints(dataset_name, params).await;
            Python::with_gil(|py| match res {
                Ok(uuids) => Ok(PyList::new(
                    py,
                    uuids
                        .iter()
                        .map(|id| uuid.call(py, (id.to_string(),), None))
                        .collect::<Result<Vec<_>, _>>()?,
                )?
                .unbind()),
                Err(e) => Err(convert_error(py, e)),
            })
        })
    }

    /// Make a DELETE request to the /datasets/{dataset_name}/datapoints/{datapoint_id} endpoint.
    ///
    /// :param dataset_name: The name of the dataset to delete the datapoint from.
    /// :param datapoint_id: The ID of the datapoint to delete.
    /// :return: None.
    #[pyo3(signature = (*, dataset_name, datapoint_id))]
    fn delete_datapoint<'a>(
        this: PyRef<'a, Self>,
        dataset_name: String,
        datapoint_id: Bound<'a, PyAny>,
    ) -> PyResult<Bound<'a, PyAny>> {
        let client = this.as_super().client.clone();
        let datapoint_id = python_uuid_to_uuid("datapoint_id", datapoint_id)?;
        pyo3_async_runtimes::tokio::future_into_py(this.py(), async move {
            let res = client.delete_datapoint(dataset_name, datapoint_id).await;
            Python::with_gil(|py| match res {
                Ok(_) => Ok(()),
                Err(e) => Err(convert_error(py, e)),
            })
        })
    }

    /// Make a GET request to the /datasets/{dataset_name}/datapoints/{datapoint_id} endpoint.
    ///
    /// :param dataset_name: The name of the dataset to get the datapoint from.
    /// :param datapoint_id: The ID of the datapoint to get.
    /// :return: A `Datapoint` object.
    #[pyo3(signature = (*, dataset_name, datapoint_id))]
    fn get_datapoint<'a>(
        this: PyRef<'a, Self>,
        dataset_name: String,
        datapoint_id: Bound<'a, PyAny>,
    ) -> PyResult<Bound<'a, PyAny>> {
        let client = this.as_super().client.clone();
        let datapoint_id = python_uuid_to_uuid("datapoint_id", datapoint_id)?;
        pyo3_async_runtimes::tokio::future_into_py(this.py(), async move {
            let res = client.get_datapoint(dataset_name, datapoint_id).await;
            Python::with_gil(|py| match res {
                Ok(resp) => parse_datapoint(py, resp),
                Err(e) => Err(convert_error(py, e)),
            })
        })
    }

    /// Make a GET request to the /datasets/{dataset_name}/datapoints endpoint.
    ///
    /// :param dataset_name: The name of the dataset to get the datapoints from.
    /// :return: A list of `Datapoint` objects.
    #[pyo3(signature = (*, dataset_name, limit=None, offset=None))]
    fn list_datapoints(
        this: PyRef<'_, Self>,
        dataset_name: String,
        limit: Option<u32>,
        offset: Option<u32>,
    ) -> PyResult<Bound<'_, PyAny>> {
        let client = this.as_super().client.clone();
        pyo3_async_runtimes::tokio::future_into_py(this.py(), async move {
            let res = client.list_datapoints(dataset_name, limit, offset).await;
            Python::with_gil(|py| match res {
                Ok(resp) => {
                    let datapoints = resp
                        .into_iter()
                        .map(|x| parse_datapoint(py, x))
                        .collect::<Result<Vec<_>, _>>()?;
                    Ok(PyList::new(py, datapoints)?.unbind())
                }
                Err(e) => Err(convert_error(py, e)),
            })
        })
    }

    /// Query the Clickhouse database for inferences.
    ///
    /// This function is only available in EmbeddedGateway mode.
    ///
    /// # Arguments
    ///
    /// * `function_name` - The name of the function to query.
    /// * `variant_name` - The name of the variant to query. Optional
    /// * `filters` - A filter tree to apply to the query. Optional
    /// * `output_source` - The source of the output to query. "inference" or "demonstration"
    /// * `limit` - The maximum number of inferences to return. Optional
    /// * `offset` - The offset to start from. Optional
    /// * `format` - The format to return the inferences in. For now, only "JSONEachRow" is supported.
    #[pyo3(signature = (*,
        function_name,
        variant_name=None,
        filters=None,
        output_source="inference".to_string(),
        limit=None,
        offset=None
    ),
    text_signature = "(self, *, function_name, variant_name=None, filters=None, output_source='inference', limit=None, offset=None)"
    )]
    // The text_signature is a workaround to weird behavior in pyo3 where the default for an option
    // is written as an ellipsis object.
    fn experimental_list_inferences<'a>(
        this: PyRef<'a, Self>,
        function_name: String,
        variant_name: Option<String>,
        filters: Option<Bound<'a, PyAny>>,
        output_source: String,
        limit: Option<u64>,
        offset: Option<u64>,
    ) -> PyResult<Bound<'a, PyAny>> {
        let client = this.as_super().client.clone();
        let filters = filters
            .as_ref()
            .map(|x| deserialize_from_pyobj(this.py(), x))
            .transpose()?;
        let output_source =
            output_source
                .as_str()
                .try_into()
                .map_err(|e: tensorzero_core::error::Error| {
                    convert_error(this.py(), TensorZeroError::Other { source: e.into() })
                })?;
        pyo3_async_runtimes::tokio::future_into_py(this.py(), async move {
            let params = ListInferencesParams {
                function_name: &function_name,
                variant_name: variant_name.as_deref(),
                filters: filters.as_ref(),
                output_source,
                limit,
                offset,
                format: ClickhouseFormat::JsonEachRow,
            };
            let res = client.experimental_list_inferences(params).await;
            Python::with_gil(|py| match res {
                Ok(stored_inferences) => Ok(PyList::new(py, stored_inferences)?.unbind()),
                Err(e) => Err(convert_error(py, e)),
            })
        })
    }

    /// Render a list of stored inferences into a list of rendered stored inferences.
    /// There are two things that need to happen in this function:
    /// 1. We need to resolve all network resources (e.g. images) in the stored inferences.
    /// 2. We need to prepare all messages into "simple" messages that have been templated for a particular variant.
    ///    To do this, we need to know what variant to use for each function that might appear in the data.
    ///
    /// IMPORTANT: For now, this function drops datapoints which are bad, e.g. ones where templating fails, the function
    ///            has no variant specified, or where the process of downloading resources fails.
    ///            In future we will make this behavior configurable by the caller.
    ///
    /// :param stored_inferences: A list of stored inferences to render.
    /// :param variants: A map from function name to variant name.
    /// :return: A list of rendered stored inferences.
    #[pyo3(signature = (*, stored_inferences, variants))]
    fn experimental_render_inferences<'a>(
        this: PyRef<'a, Self>,
        stored_inferences: Vec<Bound<'a, PyAny>>,
        variants: HashMap<String, String>,
    ) -> PyResult<Bound<'a, PyAny>> {
        let client = this.as_super().client.clone();
        let stored_inferences = stored_inferences
            .iter()
            .map(|x| deserialize_from_stored_inference(this.py(), x))
            .collect::<Result<Vec<_>, _>>()?;
        pyo3_async_runtimes::tokio::future_into_py(this.py(), async move {
            let res = client
                .experimental_render_inferences(stored_inferences, variants)
                .await;
            Python::with_gil(|py| match res {
                Ok(inferences) => Ok(PyList::new(py, inferences)?.unbind()),
                Err(e) => Err(convert_error(py, e)),
            })
        })
    }
<<<<<<< HEAD
=======

    /// For internal use only - do not call.
    // This is a helper function used by `optimization-server` to get the template config
    // when applying a new prompt template during fine-tuning
    #[pyo3(signature = (*, function_name, variant_name))]
    fn _internal_get_template_config(
        this: PyRef<'_, Self>,
        function_name: &str,
        variant_name: &str,
    ) -> PyResult<Py<PyDict>> {
        let Some(config) = this.as_super().client.get_config() else {
            return Err(tensorzero_core_error(
                this.py(),
                "Called _get_template_config on HTTP gateway",
            )?);
        };
        crate::internal::get_template_config(this.py(), &config, function_name, variant_name)
    }

    /// For internal use only - do not call.
    // This is a helper function used by `optimization-server` to get inferences used for fine-tuning
    #[pyo3(signature = (*, function_name, metric_name=None, threshold=None, max_samples=None))]
    fn _internal_get_curated_inferences(
        this: PyRef<'_, Self>,
        function_name: String,
        metric_name: Option<String>,
        threshold: Option<f64>,
        max_samples: Option<u64>,
    ) -> PyResult<Py<PyAny>> {
        let Some(app_state) = this.as_super().client.get_app_state_data().cloned() else {
            return Err(tensorzero_core_error(
                this.py(),
                "Called _internal_get_curated_inferences on HTTP gateway",
            )?);
        };
        let client = this.as_super().client.clone();
        Ok(
            pyo3_async_runtimes::tokio::future_into_py(this.py(), async move {
                let inferences_result = crate::internal::get_curated_inferences(
                    &app_state.config,
                    &app_state.clickhouse_connection_info,
                    &client,
                    &function_name,
                    metric_name.as_deref(),
                    threshold,
                    max_samples,
                )
                .await;

                Python::with_gil(|py| {
                    let inferences = inferences_result.map_err(|e| convert_error(py, e))?;
                    let mut dict_inferences = Vec::with_capacity(inferences.len());
                    for inference in inferences {
                        dict_inferences.push(serialize_to_dict(
                            py,
                            serialize_with_file_data(&inference).map_err(|e| {
                                convert_error(py, TensorZeroError::Other { source: e.into() })
                            })?,
                        )?);
                    }
                    Ok(PyList::new(py, dict_inferences)?.unbind())
                })
            })?
            .unbind(),
        )
    }
>>>>>>> ea9176e1
}

#[expect(unknown_lints)]
// This lint currently does nothing on stable, but let's include it
// so that it will start working automatically when it's stabilized
#[deny(non_exhaustive_omitted_patterns)]
pub fn convert_error(py: Python<'_>, e: TensorZeroError) -> PyErr {
    match e {
        TensorZeroError::Http {
            status_code,
            text,
            source: _,
        } => tensorzero_error(py, status_code, text).unwrap_or_else(|e| e),
        TensorZeroError::Other { source } => {
            tensorzero_core_error(py, &source.to_string()).unwrap_or_else(|e| e)
        }
        TensorZeroError::RequestTimeout => {
            tensorzero_core_error(py, &e.to_string()).unwrap_or_else(|e| e)
        }
        // Required due to the `#[non_exhaustive]` attribute on `TensorZeroError` - we want to force
        // downstream consumers to handle all possible error types, but the compiler also requires us
        // to do this (since our python bindings are in a different crate from the Rust client.)
        _ => tensorzero_core_error(py, &format!("Unexpected TensorZero error: {e:?}"))
            .unwrap_or_else(|e| e),
    }
}

fn tensorzero_error(py: Python<'_>, status_code: u16, text: Option<String>) -> PyResult<PyErr> {
    Ok(PyErr::from_value(
        tensorzero_error_class(py)?
            .bind(py)
            .call1((status_code, text))?,
    ))
}

fn warn_no_config(py: Python<'_>, config: Option<&str>) -> PyResult<()> {
    if config.is_none() {
        let user_warning = py.get_type::<pyo3::exceptions::PyUserWarning>();
        PyErr::warn(
            py,
            &user_warning,
            c_str!("No config file provided, so only default functions will be available. Use `config_file=\"path/to/tensorzero.toml\"` to specify a config file."), 0
        )?;
    }
    Ok(())
}<|MERGE_RESOLUTION|>--- conflicted
+++ resolved
@@ -1594,75 +1594,6 @@
             })
         })
     }
-<<<<<<< HEAD
-=======
-
-    /// For internal use only - do not call.
-    // This is a helper function used by `optimization-server` to get the template config
-    // when applying a new prompt template during fine-tuning
-    #[pyo3(signature = (*, function_name, variant_name))]
-    fn _internal_get_template_config(
-        this: PyRef<'_, Self>,
-        function_name: &str,
-        variant_name: &str,
-    ) -> PyResult<Py<PyDict>> {
-        let Some(config) = this.as_super().client.get_config() else {
-            return Err(tensorzero_core_error(
-                this.py(),
-                "Called _get_template_config on HTTP gateway",
-            )?);
-        };
-        crate::internal::get_template_config(this.py(), &config, function_name, variant_name)
-    }
-
-    /// For internal use only - do not call.
-    // This is a helper function used by `optimization-server` to get inferences used for fine-tuning
-    #[pyo3(signature = (*, function_name, metric_name=None, threshold=None, max_samples=None))]
-    fn _internal_get_curated_inferences(
-        this: PyRef<'_, Self>,
-        function_name: String,
-        metric_name: Option<String>,
-        threshold: Option<f64>,
-        max_samples: Option<u64>,
-    ) -> PyResult<Py<PyAny>> {
-        let Some(app_state) = this.as_super().client.get_app_state_data().cloned() else {
-            return Err(tensorzero_core_error(
-                this.py(),
-                "Called _internal_get_curated_inferences on HTTP gateway",
-            )?);
-        };
-        let client = this.as_super().client.clone();
-        Ok(
-            pyo3_async_runtimes::tokio::future_into_py(this.py(), async move {
-                let inferences_result = crate::internal::get_curated_inferences(
-                    &app_state.config,
-                    &app_state.clickhouse_connection_info,
-                    &client,
-                    &function_name,
-                    metric_name.as_deref(),
-                    threshold,
-                    max_samples,
-                )
-                .await;
-
-                Python::with_gil(|py| {
-                    let inferences = inferences_result.map_err(|e| convert_error(py, e))?;
-                    let mut dict_inferences = Vec::with_capacity(inferences.len());
-                    for inference in inferences {
-                        dict_inferences.push(serialize_to_dict(
-                            py,
-                            serialize_with_file_data(&inference).map_err(|e| {
-                                convert_error(py, TensorZeroError::Other { source: e.into() })
-                            })?,
-                        )?);
-                    }
-                    Ok(PyList::new(py, dict_inferences)?.unbind())
-                })
-            })?
-            .unbind(),
-        )
-    }
->>>>>>> ea9176e1
 }
 
 #[expect(unknown_lints)]
