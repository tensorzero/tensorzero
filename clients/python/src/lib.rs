/// Implements a Python tensorzero client, using `pyo3` to wrap the existing Rust client.
/// Overall structure of the crate:
/// * `src/lib.rs` - the main entrypoint of the Python native module - the `#[pymodule]` function
///   initializes the Python module.
/// * `tensorzero/` - this contains the Python code for the overall `tensorzero` package.
///   This re-exports types from the Rust native module, and also defines several pure-Python
///   classes/functions used by the Rust code.
///
/// This module defines several Python classes (`BaseTensorZeroGateway`, `TensorZeroGateway`, `AsyncTensorZeroGateway`),
/// and defines methods on them.
use std::{collections::HashMap, path::PathBuf, sync::Arc, time::Duration};

use evaluations::{run_evaluation_core_streaming, EvaluationCoreArgs};
use futures::StreamExt;
use pyo3::{
    exceptions::{PyDeprecationWarning, PyStopAsyncIteration, PyStopIteration, PyValueError},
    ffi::c_str,
    prelude::*,
    types::{PyDict, PyList, PyString, PyType},
    IntoPyObjectExt,
};
use python_helpers::{
    parse_feedback_response, parse_inference_chunk, parse_inference_response, parse_tool,
    parse_workflow_evaluation_run_episode_response, parse_workflow_evaluation_run_response,
    python_uuid_to_uuid,
};
use tensorzero_core::{
    config::{ConfigPyClass, FunctionsConfigPyClass, UninitializedVariantInfo},
    db::clickhouse::query_builder::OrderBy,
    function::{FunctionConfigChatPyClass, FunctionConfigJsonPyClass, VariantsConfigPyClass},
    inference::types::{
        pyo3_helpers::{
            deserialize_from_pyobj, deserialize_from_rendered_sample,
            deserialize_from_stored_sample, deserialize_optimization_config, serialize_to_dict,
            tensorzero_core_error, tensorzero_core_error_class, tensorzero_error_class, JSON_DUMPS,
            JSON_LOADS,
        },
        ResolvedInput, ResolvedInputMessage,
    },
    optimization::{
        dicl::UninitializedDiclOptimizationConfig, fireworks_sft::UninitializedFireworksSFTConfig,
        gcp_vertex_gemini_sft::UninitializedGCPVertexGeminiSFTConfig,
        openai_rft::UninitializedOpenAIRFTConfig, openai_sft::UninitializedOpenAISFTConfig,
        together_sft::UninitializedTogetherSFTConfig, OptimizationJobInfoPyClass,
        OptimizationJobStatus, UninitializedOptimizerInfo,
    },
    tool::ProviderTool,
    variant::{
        BestOfNSamplingConfigPyClass, ChainOfThoughtConfigPyClass, ChatCompletionConfigPyClass,
        DiclConfigPyClass, MixtureOfNConfigPyClass,
    },
};
use tensorzero_core::{
    endpoints::{
        datasets::InsertDatapointParams,
        workflow_evaluation_run::WorkflowEvaluationRunEpisodeParams,
    },
    inference::types::{
        extra_body::UnfilteredInferenceExtraBody, extra_headers::UnfilteredInferenceExtraHeaders,
    },
    utils::gateway::ShutdownHandle,
};
use tensorzero_rust::{
    err_to_http, observability::LogFormat, CacheParamsOptions, Client, ClientBuilder,
<<<<<<< HEAD
    ClientBuilderMode, ClientInferenceParams, ClientInput, ClientSecretString,
    ClientSideFunctionTool, DynamicToolParams, FeedbackParams, InferenceOutput, InferenceParams,
    InferenceStream, LaunchOptimizationParams, ListInferencesParams, OptimizationJobHandle,
    RenderedSample, TensorZeroError, WorkflowEvaluationRunParams,
=======
    ClientBuilderMode, ClientExt, ClientInferenceParams, ClientInput, ClientSecretString,
    Datapoint, DynamicToolParams, FeedbackParams, InferenceOutput, InferenceParams,
    InferenceStream, LaunchOptimizationParams, ListInferencesParams, OptimizationJobHandle,
    RenderedSample, StoredInference, TensorZeroError, Tool, WorkflowEvaluationRunParams,
>>>>>>> 8cbb46b4
};
use tokio::sync::Mutex;
use url::Url;

mod evaluation_handlers;
mod gil_helpers;
mod python_helpers;

use crate::evaluation_handlers::{AsyncEvaluationJobHandler, EvaluationJobHandler};
use crate::gil_helpers::{tokio_block_on_without_gil, DropInTokio};

#[pymodule]
fn tensorzero(m: &Bound<'_, PyModule>) -> PyResult<()> {
    // Make sure that we can load our error classes, so that we don't trigger
    // a nested exception when calling `convert_error` below
    let _ = tensorzero_error_class(m.py())?;
    let _ = tensorzero_core_error_class(m.py())?;
    // Otel is disabled for now in the Python client until we decide how it should be configured
    // We might have produced an error when trying to construct the (not yet enabled) OTEL layer,
    // which will just get ignored here. The HTTP gateway will handle that error, as that's
    // the only place where we actually try to enable OTEL.
    let _delayed_enable = tokio_block_on_without_gil(
        m.py(),
        tensorzero_rust::observability::setup_observability(LogFormat::Pretty),
    )
    .map_err(|e| convert_error(m.py(), TensorZeroError::Other { source: e.into() }))?;
    m.add_class::<BaseTensorZeroGateway>()?;
    m.add_class::<AsyncTensorZeroGateway>()?;
    m.add_class::<TensorZeroGateway>()?;
    m.add_class::<LocalHttpGateway>()?;
    m.add_class::<RenderedSample>()?;
    m.add_class::<StoredInference>()?;
    m.add_class::<EvaluationJobHandler>()?;
    m.add_class::<AsyncEvaluationJobHandler>()?;
    m.add_class::<UninitializedOpenAIRFTConfig>()?;
    m.add_class::<UninitializedOpenAISFTConfig>()?;
    m.add_class::<UninitializedFireworksSFTConfig>()?;
    m.add_class::<UninitializedDiclOptimizationConfig>()?;
    m.add_class::<UninitializedGCPVertexGeminiSFTConfig>()?;
    m.add_class::<UninitializedTogetherSFTConfig>()?;
    m.add_class::<Datapoint>()?;
    m.add_class::<ResolvedInput>()?;
    m.add_class::<ResolvedInputMessage>()?;
    m.add_class::<ConfigPyClass>()?;
    m.add_class::<FunctionsConfigPyClass>()?;
    m.add_class::<FunctionConfigChatPyClass>()?;
    m.add_class::<FunctionConfigJsonPyClass>()?;
    m.add_class::<VariantsConfigPyClass>()?;
    m.add_class::<ChatCompletionConfigPyClass>()?;
    m.add_class::<BestOfNSamplingConfigPyClass>()?;
    m.add_class::<DiclConfigPyClass>()?;
    m.add_class::<MixtureOfNConfigPyClass>()?;
    m.add_class::<ChainOfThoughtConfigPyClass>()?;
    m.add_class::<OptimizationJobHandle>()?;
    m.add_class::<OptimizationJobInfoPyClass>()?;
    m.add_class::<OptimizationJobStatus>()?;

    let py_json = PyModule::import(m.py(), "json")?;
    let json_loads = py_json.getattr("loads")?;
    let json_dumps = py_json.getattr("dumps")?;

    // We don't care if the PyOnceLock was already set
    let _ = JSON_LOADS.set(m.py(), json_loads.unbind());
    let _ = JSON_DUMPS.set(m.py(), json_dumps.unbind());

    m.add_wrapped(wrap_pyfunction!(_start_http_gateway))?;

    Ok(())
}

#[pyclass]
struct LocalHttpGateway {
    #[pyo3(get)]
    base_url: String,
    // We use a double `Option` so that we can implement `LocalHttpGateway.close`
    // by setting it to `None`, without needing to complicate the api of `DropInTokio`
    shutdown_handle: Option<DropInTokio<Option<ShutdownHandle>>>,
}

impl Drop for LocalHttpGateway {
    fn drop(&mut self) {
        self.close();
    }
}

#[pymethods]
impl LocalHttpGateway {
    fn close(&mut self) {
        self.shutdown_handle = None;
    }
}

#[pyfunction]
#[pyo3(signature = (*, config_file, clickhouse_url, postgres_url, async_setup))]
fn _start_http_gateway(
    py: Python<'_>,
    config_file: Option<String>,
    clickhouse_url: Option<String>,
    postgres_url: Option<String>,
    async_setup: bool,
) -> PyResult<Bound<'_, PyAny>> {
    warn_no_config(py, config_file.as_deref())?;
    let gateway_fut = async move {
        let (addr, handle) = tensorzero_core::utils::gateway::start_openai_compatible_gateway(
            config_file,
            clickhouse_url,
            postgres_url,
        )
        .await?;
        Ok(LocalHttpGateway {
            base_url: format!("http://{addr}/openai/v1"),
            shutdown_handle: Some(DropInTokio::new(Some(handle), || None)),
        })
    };
    if async_setup {
        pyo3_async_runtimes::tokio::future_into_py(py, async move {
            gateway_fut.await.map_err(|e| {
                Python::attach(|py| convert_error(py, TensorZeroError::Other { source: e }))
            })
        })
    } else {
        Ok(tokio_block_on_without_gil(py, gateway_fut)
            .map_err(|e| convert_error(py, TensorZeroError::Other { source: e }))?
            .into_bound_py_any(py)?)
    }
}

// TODO - this should extend the python `ABC` class once pyo3 supports it: https://github.com/PyO3/pyo3/issues/991
#[pyclass(subclass, frozen)]
struct BaseTensorZeroGateway {
    client: DropInTokio<Client>,
}

#[pyclass(frozen)]
struct AsyncStreamWrapper {
    stream: Arc<Mutex<InferenceStream>>,
    // A handle to the original `AsyncTensorZeroGateway` object.
    // This ensures that Python will only garbage-collect the `AsyncTensorZeroGateway`
    // after all `AsyncStreamWrapper` objects have been garbage collected.
    // This allows us to safely block from within the Drop impl of `AsyncTensorZeroGateway`.
    // knowing that there are no remaining Python objects holding on to a `ClickhouseConnectionInfo`
    _gateway: Py<PyAny>,
}

#[pymethods]
impl AsyncStreamWrapper {
    fn __aiter__(this: Py<Self>) -> Py<Self> {
        this
    }

    // This method returns a Python `Future` which will either resolve to a chunk of the stream,
    // or raise a `StopAsyncIteration` exception if the stream is finished.
    fn __anext__<'a>(&self, py: Python<'a>) -> PyResult<Bound<'a, PyAny>> {
        let stream = self.stream.clone();
        // The Rust future relies on a tokio runtime (via `reqwest` and `hyper`), so
        // we need to use `pyo3_async_runtimes` to convert it into a Python future that runs
        // on Tokio. Inside the `async move` block, we can `.await` on Rust futures just like
        // we would in normal Rust code.
        pyo3_async_runtimes::tokio::future_into_py(py, async move {
            let chunk = stream.lock().await.next().await;
            let Some(chunk) = chunk else {
                return Err(PyStopAsyncIteration::new_err(()));
            };
            // The overall 'async move' future needs to be 'static, so we cannot capture
            // the `py` parameter from `__anext__`.
            // We need to interact with Python objects here (to build up a Python `InferenceChunk`),
            // so we need the GIL
            Python::attach(|py| {
                let chunk = chunk.map_err(|e| convert_error(py, err_to_http(e)))?;
                parse_inference_chunk(py, chunk)
            })
        })
    }
}

fn check_stream_terminated(stream: Arc<Mutex<InferenceStream>>) {
    pyo3_async_runtimes::tokio::get_runtime().spawn(async move {
        let stream = stream.lock().await;
        if !stream.is_terminated() {
            tracing::warn!("Stream was garbage-collected without being iterated to completion");
        }
    });
}

impl Drop for AsyncStreamWrapper {
    fn drop(&mut self) {
        check_stream_terminated(self.stream.clone());
    }
}

#[pyclass(frozen)]
struct StreamWrapper {
    stream: Arc<Mutex<InferenceStream>>,
    // A handle to the original `TensorZeroGateway` object.
    // This ensures that Python will only garbage-collect the `TensorZeroGateway`
    // after all `StreamWrapper` objects have been garbage collected.
    // This allows us to safely block from within the Drop impl of `TensorZeroGateway`.
    // knowing that there are no remaining Python objects holding on to a `ClickhouseConnectionInfo`
    _gateway: Py<PyAny>,
}

#[pymethods]
impl StreamWrapper {
    fn __iter__(this: Py<Self>) -> Py<Self> {
        this
    }

    fn __next__(&self, py: Python<'_>) -> PyResult<Py<PyAny>> {
        let stream = self.stream.clone();
        // The `__next__` method is blocking (`StreamWrapper` comes from the synchronous `TensorZeroGateway`),
        // so we need to block on the Rust future. All of the `.await` calls are confined to the `async move` block,
        let chunk = tokio_block_on_without_gil(py, async move { stream.lock().await.next().await });
        let Some(chunk) = chunk else {
            return Err(PyStopIteration::new_err(()));
        };
        let chunk = chunk.map_err(|e| convert_error(py, err_to_http(e)))?;
        parse_inference_chunk(py, chunk)
    }
}

impl Drop for StreamWrapper {
    fn drop(&mut self) {
        check_stream_terminated(self.stream.clone());
    }
}

/// Constructs a dummy embedded client. We use this so that we can move out of the real 'client'
/// field of `BaseTensorZeroGateway` when it is dropped.
fn make_dummy_client() -> Client {
    ClientBuilder::build_dummy()
}

#[pymethods]
impl BaseTensorZeroGateway {
    #[pyo3(signature = (*, input, function_name=None, model_name=None, episode_id=None, stream=None, params=None, variant_name=None, dryrun=None, output_schema=None, allowed_tools=None, provider_tools=None, additional_tools=None, tool_choice=None, parallel_tool_calls=None, internal=None, tags=None, credentials=None, cache_options=None, extra_body=None, extra_headers=None, include_original_response=None, otlp_traces_extra_headers=None, internal_dynamic_variant_config=None))]
    #[expect(clippy::too_many_arguments)]
    fn _prepare_inference_request(
        this: PyRef<'_, Self>,
        input: Bound<'_, PyDict>,
        function_name: Option<String>,
        model_name: Option<String>,
        episode_id: Option<Bound<'_, PyAny>>,
        stream: Option<bool>,
        params: Option<&Bound<'_, PyDict>>,
        variant_name: Option<String>,
        dryrun: Option<bool>,
        output_schema: Option<&Bound<'_, PyDict>>,
        allowed_tools: Option<Vec<String>>,
        provider_tools: Option<Vec<Bound<'_, PyAny>>>,
        additional_tools: Option<Vec<HashMap<String, Bound<'_, PyAny>>>>,
        tool_choice: Option<Bound<'_, PyAny>>,
        parallel_tool_calls: Option<bool>,
        internal: Option<bool>,
        tags: Option<HashMap<String, String>>,
        credentials: Option<HashMap<String, ClientSecretString>>,
        cache_options: Option<&Bound<'_, PyDict>>,
        extra_body: Option<&Bound<'_, PyList>>,
        extra_headers: Option<&Bound<'_, PyList>>,
        include_original_response: Option<bool>,
        otlp_traces_extra_headers: Option<HashMap<String, String>>,
        internal_dynamic_variant_config: Option<&Bound<'_, PyDict>>,
    ) -> PyResult<Py<PyAny>> {
        let params = BaseTensorZeroGateway::prepare_inference_params(
            this.py(),
            input,
            function_name,
            model_name,
            episode_id,
            stream,
            params,
            variant_name,
            dryrun,
            output_schema,
            allowed_tools,
            additional_tools,
            provider_tools,
            tool_choice,
            parallel_tool_calls,
            internal.unwrap_or(false),
            tags,
            credentials,
            cache_options,
            extra_body,
            extra_headers,
            include_original_response.unwrap_or(false),
            otlp_traces_extra_headers,
            internal_dynamic_variant_config,
        )?;
        serialize_to_dict(this.py(), params)
    }

    fn experimental_get_config(&self) -> PyResult<ConfigPyClass> {
        let config = self
            .client
            .get_config()
            .map_err(|e| PyValueError::new_err(format!("Failed to get config: {e:?}")))?;
        Ok(ConfigPyClass::new(config))
    }
}

#[pyclass(extends=BaseTensorZeroGateway)]
/// A synchronous client for a TensorZero gateway.
///
/// To connect to a running HTTP gateway, call `TensorZeroGateway.build_http(base_url = "http://gateway_url")`
/// To create an embedded gateway, call `TensorZeroGateway.build_embedded(config_file = "/path/to/tensorzero.toml", clickhouse_url = "http://clickhouse_url")`
struct TensorZeroGateway {}

impl BaseTensorZeroGateway {
    #[expect(clippy::too_many_arguments)]
    fn prepare_feedback_params(
        py: Python<'_>,
        metric_name: String,
        value: Bound<'_, PyAny>,
        inference_id: Option<Bound<'_, PyAny>>,
        episode_id: Option<Bound<'_, PyAny>>,
        dryrun: Option<bool>,
        internal: bool,
        tags: Option<HashMap<String, String>>,
    ) -> PyResult<FeedbackParams> {
        Ok(FeedbackParams {
            metric_name,
            value: deserialize_from_pyobj(py, &value)?,
            episode_id: episode_id
                .map(|id| python_uuid_to_uuid("episode_id", id))
                .transpose()?,
            inference_id: inference_id
                .map(|id| python_uuid_to_uuid("inference_id", id))
                .transpose()?,
            dryrun,
            tags: tags.unwrap_or_default(),
            internal,
        })
    }

    #[expect(clippy::too_many_arguments)]
    fn prepare_inference_params(
        py: Python<'_>,
        input: Bound<'_, PyDict>,
        function_name: Option<String>,
        model_name: Option<String>,
        episode_id: Option<Bound<'_, PyAny>>,
        stream: Option<bool>,
        params: Option<&Bound<'_, PyDict>>,
        variant_name: Option<String>,
        dryrun: Option<bool>,
        output_schema: Option<&Bound<'_, PyDict>>,
        allowed_tools: Option<Vec<String>>,
        additional_tools: Option<Vec<HashMap<String, Bound<'_, PyAny>>>>,
        provider_tools: Option<Vec<Bound<'_, PyAny>>>,
        tool_choice: Option<Bound<'_, PyAny>>,
        parallel_tool_calls: Option<bool>,
        internal: bool,
        tags: Option<HashMap<String, String>>,
        credentials: Option<HashMap<String, ClientSecretString>>,
        cache_options: Option<&Bound<'_, PyDict>>,
        extra_body: Option<&Bound<'_, PyList>>,
        extra_headers: Option<&Bound<'_, PyList>>,
        include_original_response: bool,
        otlp_traces_extra_headers: Option<HashMap<String, String>>,
        internal_dynamic_variant_config: Option<&Bound<'_, PyDict>>,
    ) -> PyResult<ClientInferenceParams> {
        let episode_id = episode_id
            .map(|id| python_uuid_to_uuid("episode_id", id))
            .transpose()?;

        let params: Option<InferenceParams> = if let Some(params) = params {
            deserialize_from_pyobj(py, params)?
        } else {
            None
        };

        let additional_tools: Option<Vec<ClientSideFunctionTool>> =
            if let Some(tools) = additional_tools {
                Some(
                    tools
                        .into_iter()
                        .map(|key_vals| parse_tool(py, key_vals))
                        .collect::<Result<Vec<ClientSideFunctionTool>, PyErr>>()?,
                )
            } else {
                None
            };

        let provider_tools: Option<Vec<ProviderTool>> = if let Some(provider_tools) = provider_tools
        {
            Some(
                provider_tools
                    .iter()
                    .map(|x| deserialize_from_pyobj(py, x))
                    .collect::<PyResult<Vec<_>>>()?,
            )
        } else {
            None
        };

        let tool_choice = if let Some(tool_choice) = tool_choice {
            if tool_choice.is_instance_of::<PyString>() {
                Some(
                    serde_json::from_value(tool_choice.str()?.to_cow()?.into()).map_err(|e| {
                        PyValueError::new_err(format!(
                            "Failed to parse tool_choice as valid JSON: {e:?}"
                        ))
                    })?,
                )
            } else {
                Some(deserialize_from_pyobj(py, &tool_choice)?)
            }
        } else {
            None
        };

        let cache_options: Option<CacheParamsOptions> = if let Some(cache_options) = cache_options {
            Some(deserialize_from_pyobj(py, cache_options)?)
        } else {
            None
        };
        let output_schema: Option<serde_json::Value> = if let Some(output_schema) = output_schema {
            Some(deserialize_from_pyobj(py, output_schema)?)
        } else {
            None
        };

        let extra_body: UnfilteredInferenceExtraBody = if let Some(extra_body) = extra_body {
            deserialize_from_pyobj(py, extra_body)?
        } else {
            Default::default()
        };

        let extra_headers: UnfilteredInferenceExtraHeaders =
            if let Some(extra_headers) = extra_headers {
                deserialize_from_pyobj(py, extra_headers)?
            } else {
                Default::default()
            };

        let internal_dynamic_variant_config: Option<UninitializedVariantInfo> =
            if let Some(config) = internal_dynamic_variant_config {
                Some(deserialize_from_pyobj(py, config)?)
            } else {
                None
            };

        let input: ClientInput = deserialize_from_pyobj(py, &input)?;

        Ok(ClientInferenceParams {
            function_name,
            model_name,
            stream,
            episode_id,
            variant_name,
            dryrun,
            tags: tags.unwrap_or_default(),
            internal,
            params: params.unwrap_or_default(),
            dynamic_tool_params: DynamicToolParams {
                allowed_tools,
                parallel_tool_calls,
                additional_tools,
                tool_choice,
                provider_tools,
            },
            input,
            credentials: credentials.unwrap_or_default(),
            cache_options: cache_options.unwrap_or_default(),
            output_schema,
            include_original_response,
            extra_body,
            extra_headers,
            internal_dynamic_variant_config,
            otlp_traces_extra_headers: otlp_traces_extra_headers.unwrap_or_default(),
        })
    }
}
#[pymethods]
impl TensorZeroGateway {
    #[classmethod]
    #[pyo3(signature = (*, gateway_url, timeout=None, verbose_errors=false, api_key=None))]
    /// Initialize the TensorZero client, using the HTTP gateway.
    /// :param gateway_url: The base URL of the TensorZero gateway. Example: "http://localhost:3000"
    /// :param timeout: The timeout for the HTTP client in seconds. If not provided, no timeout will be set.
    /// :param verbose_errors: If true, the client will increase the detail in errors (increasing the risk of leaking sensitive information).
    /// :param api_key: The API key to use for authentication with the TensorZero Gateway. If not provided, the client will attempt to read from the TENSORZERO_API_KEY environment variable.
    /// :return: A `TensorZeroGateway` instance configured to use the HTTP gateway.
    fn build_http(
        cls: &Bound<'_, PyType>,
        gateway_url: &str,
        timeout: Option<f64>,
        verbose_errors: bool,
        api_key: Option<String>,
    ) -> PyResult<Py<TensorZeroGateway>> {
        let mut client_builder = ClientBuilder::new(ClientBuilderMode::HTTPGateway {
            url: Url::parse(gateway_url)
                .map_err(|e| PyValueError::new_err(format!("Invalid gateway URL: {e}")))?,
        })
        .with_verbose_errors(verbose_errors);
        if let Some(api_key) = api_key {
            client_builder = client_builder.with_api_key(api_key);
        }
        if let Some(timeout) = timeout {
            client_builder = client_builder.with_timeout(
                Duration::try_from_secs_f64(timeout)
                    .map_err(|e| PyValueError::new_err(format!("Invalid timeout: {e}")))?,
            );
        }
        let client_fut = client_builder.build();
        let client_res = tokio_block_on_without_gil(cls.py(), client_fut);
        let client = match client_res {
            Ok(client) => client,
            Err(e) => {
                return Err(tensorzero_core_error(
                    cls.py(),
                    &format!("Failed to construct TensorZero client: {e:?}"),
                )?);
            }
        };
        let instance = PyClassInitializer::from(BaseTensorZeroGateway {
            client: DropInTokio::new(client, make_dummy_client),
        })
        .add_subclass(TensorZeroGateway {});
        Py::new(cls.py(), instance)
    }

    /// Close the connection to the TensorZero gateway.
    #[expect(clippy::unused_self)]
    fn close(&self) {
        // TODO - implement closing the 'reqwest' connection pool: https://github.com/tensorzero/tensorzero/issues/857
    }

    fn __enter__(this: Py<Self>) -> Py<Self> {
        this
    }

    // TODO - implement closing the 'reqwest' connection pool: https://github.com/tensorzero/tensorzero/issues/857
    #[expect(clippy::unnecessary_wraps)]
    fn __exit__(
        _this: Py<Self>,
        _exc_type: Py<PyAny>,
        _exc_value: Py<PyAny>,
        _traceback: Py<PyAny>,
    ) -> PyResult<()> {
        Ok(())
    }

    #[classmethod]
    #[pyo3(signature = (*, config_file=None, clickhouse_url=None, postgres_url=None, timeout=None))]
    /// Initialize the TensorZero client, using an embedded gateway.
    /// This connects to ClickHouse (if provided) and runs DB migrations.
    ///
    /// :param config_file: The path to the TensorZero configuration file. Example: "tensorzero.toml"
    /// :param clickhouse_url: The URL of the ClickHouse instance to use for the gateway. If observability is disabled in the config, this can be `None`
    /// :param timeout: The timeout for embedded gateway request processing, in seconds. If this timeout is hit, any in-progress LLM requests may be aborted. If not provided, no timeout will be set.
    /// :return: A `TensorZeroGateway` instance configured to use an embedded gateway.
    fn build_embedded(
        cls: &Bound<'_, PyType>,
        config_file: Option<&str>,
        clickhouse_url: Option<String>,
        postgres_url: Option<String>,
        timeout: Option<f64>,
    ) -> PyResult<Py<TensorZeroGateway>> {
        warn_no_config(cls.py(), config_file)?;
        let timeout = timeout
            .map(Duration::try_from_secs_f64)
            .transpose()
            .map_err(|e| PyValueError::new_err(format!("Invalid timeout: {e}")))?;
        let client_fut = ClientBuilder::new(ClientBuilderMode::EmbeddedGateway {
            config_file: config_file.map(PathBuf::from),
            clickhouse_url,
            postgres_url,
            timeout,
            verify_credentials: true,
            allow_batch_writes: false,
        })
        .build();
        let client = tokio_block_on_without_gil(cls.py(), client_fut);
        let client = match client {
            Ok(client) => client,
            Err(e) => {
                return Err(tensorzero_core_error(
                    cls.py(),
                    &format!("Failed to construct TensorZero client: {e:?}"),
                )?);
            }
        };
        // Construct an instance of `TensorZeroGateway` (while providing the fields from the `BaseTensorZeroGateway` superclass).
        let instance = PyClassInitializer::from(BaseTensorZeroGateway {
            client: DropInTokio::new(client, make_dummy_client),
        })
        .add_subclass(TensorZeroGateway {});
        Py::new(cls.py(), instance)
    }

    #[pyo3(signature = (*, metric_name, value, inference_id=None, episode_id=None, dryrun=None, internal=None, tags=None))]
    /// Make a request to the /feedback endpoint of the gateway
    ///
    /// :param metric_name: The name of the metric to provide feedback for
    /// :param value: The value of the feedback. It should correspond to the metric type.
    /// :param inference_id: The inference ID to assign the feedback to.
    ///                      Only use inference IDs that were returned by the TensorZero gateway.
    ///                      Note: You can assign feedback to either an episode or an inference, but not both.
    /// :param episode_id: The episode ID to use for the request
    ///                    Only use episode IDs that were returned by the TensorZero gateway.
    ///                    Note: You can assign feedback to either an episode or an inference, but not both.
    /// :param dryrun: If true, the feedback request will be executed but won't be stored to the database (i.e. no-op).
    /// :param tags: If set, adds tags to the feedback request.
    /// :return: {"feedback_id": str}
    #[expect(clippy::too_many_arguments)]
    fn feedback(
        this: PyRef<'_, Self>,
        py: Python<'_>,
        metric_name: String,
        value: Bound<'_, PyAny>,
        inference_id: Option<Bound<'_, PyAny>>,
        episode_id: Option<Bound<'_, PyAny>>,
        dryrun: Option<bool>,
        internal: Option<bool>,
        tags: Option<HashMap<String, String>>,
    ) -> PyResult<Py<PyAny>> {
        let fut = this
            .as_super()
            .client
            .feedback(BaseTensorZeroGateway::prepare_feedback_params(
                py,
                metric_name,
                value,
                inference_id,
                episode_id,
                dryrun,
                internal.unwrap_or(false),
                tags,
            )?);
        // We're in the synchronous `TensorZeroGateway` class, so we need to block on the Rust future,
        // and then return the result to the Python caller directly (not wrapped in a Python `Future`).
        match tokio_block_on_without_gil(py, fut) {
            Ok(resp) => Ok(parse_feedback_response(py, resp)?.into_any()),
            Err(e) => Err(convert_error(py, e)),
        }
    }

    #[pyo3(signature = (*, input, function_name=None, model_name=None, episode_id=None, stream=None, params=None, variant_name=None, dryrun=None, output_schema=None, allowed_tools=None, additional_tools=None, provider_tools=None, tool_choice=None, parallel_tool_calls=None, internal=None, tags=None, credentials=None, cache_options=None, extra_body=None, extra_headers=None, include_original_response=None, otlp_traces_extra_headers=None, internal_dynamic_variant_config=None))]
    #[expect(clippy::too_many_arguments)]
    /// Make a request to the /inference endpoint.
    ///
    /// :param function_name: The name of the function to call
    /// :param input: The input to the function
    ///               Structure: {"system": Optional[str], "messages": List[{"role": "user" | "assistant", "content": Any}]}
    ///               The input will be validated server side against the input schema of the function being called.
    /// :param episode_id: The episode ID to use for the inference.
    ///                    If this is the first inference in an episode, leave this field blank. The TensorZero gateway will generate and return a new episode ID.
    ///                    Note: Only use episode IDs generated by the TensorZero gateway. Don't generate them yourself.
    /// :param stream: If set, the TensorZero gateway will stream partial message deltas (e.g. generated tokens) as it receives them from model providers.
    /// :param params: Override inference-time parameters for a particular variant type. Currently, we support:
    ///                 {"chat_completion": {"temperature": float, "max_tokens": int, "seed": int}}
    /// :param variant_name: If set, pins the inference request to a particular variant.
    ///                      Note: You should generally not do this, and instead let the TensorZero gateway assign a
    ///                      particular variant. This field is primarily used for testing or debugging purposes.
    /// :param dryrun: If true, the request will be executed but won't be stored to the database.
    /// :param output_schema: If set, the JSON schema of a JSON function call will be validated against the given JSON Schema.
    ///                       Overrides the output schema configured for the function.
    /// :param allowed_tools: If set, restricts the tools available during this inference request.
    ///                       The list of names should be a subset of the tools configured for the function.
    ///                       Tools provided at inference time in `additional_tools` (if any) are always available.
    /// :param additional_tools: A list of additional tools to use for the request. Each element should look like {"name": str, "parameters": valid JSON Schema, "description": str}
    /// :param tool_choice: If set, overrides the tool choice strategy for the request.
    ///                     It should be one of: "auto", "required", "off", or {"specific": str}. The last option pins the request to a specific tool name.
    /// :param parallel_tool_calls: If true, the request will allow for multiple tool calls in a single inference request.
    /// :param tags: If set, adds tags to the inference request.
    /// :param cache_options: If set, overrides the cache options for the inference request.
    ///                      Structure: {"max_age_s": Optional[int], "enabled": "on" | "off" | "read_only" | "write_only"}
    /// :param extra_body: If set, injects extra fields into the provider request body.
    /// :param extra_headers: If set, injects extra fields into the provider request headers.
    /// :param include_original_response: If set, add an `original_response` field to the response, containing the raw string response from the model.
    /// :param otlp_traces_extra_headers: If set, attaches custom HTTP headers to OTLP trace exports for this request.
    ///                                   Headers will be automatically prefixed with "tensorzero-otlp-traces-extra-header-".
    ///                                   Example: {"My-Header": "My-Value"} becomes header "tensorzero-otlp-traces-extra-header-My-Header: My-Value"
    /// :return: If stream is false, returns an InferenceResponse.
    ///          If stream is true, returns a generator that yields InferenceChunks as they come in.
    fn inference(
        this: PyRef<'_, Self>,
        py: Python<'_>,
        input: Bound<'_, PyDict>,
        function_name: Option<String>,
        model_name: Option<String>,
        episode_id: Option<Bound<'_, PyAny>>,
        stream: Option<bool>,
        params: Option<&Bound<'_, PyDict>>,
        variant_name: Option<String>,
        dryrun: Option<bool>,
        output_schema: Option<&Bound<'_, PyDict>>,
        allowed_tools: Option<Vec<String>>,
        additional_tools: Option<Vec<HashMap<String, Bound<'_, PyAny>>>>,
        provider_tools: Option<Vec<Bound<'_, PyAny>>>,
        tool_choice: Option<Bound<'_, PyAny>>,
        parallel_tool_calls: Option<bool>,
        internal: Option<bool>,
        tags: Option<HashMap<String, String>>,
        credentials: Option<HashMap<String, ClientSecretString>>,
        cache_options: Option<&Bound<'_, PyDict>>,
        extra_body: Option<&Bound<'_, PyList>>,
        extra_headers: Option<&Bound<'_, PyList>>,
        include_original_response: Option<bool>,
        otlp_traces_extra_headers: Option<HashMap<String, String>>,
        internal_dynamic_variant_config: Option<&Bound<'_, PyDict>>,
    ) -> PyResult<Py<PyAny>> {
        let client = this.as_super().client.clone();
        let fut = client.inference(BaseTensorZeroGateway::prepare_inference_params(
            py,
            input,
            function_name,
            model_name,
            episode_id,
            stream,
            params,
            variant_name,
            dryrun,
            output_schema,
            allowed_tools,
            additional_tools,
            provider_tools,
            tool_choice,
            parallel_tool_calls,
            internal.unwrap_or(false),
            tags,
            credentials,
            cache_options,
            extra_body,
            extra_headers,
            include_original_response.unwrap_or(false),
            otlp_traces_extra_headers,
            internal_dynamic_variant_config,
        )?);

        // We're in the synchronous `TensorZeroGateway` class, so we need to block on the Rust future,
        // and then return the result to the Python caller directly (not wrapped in a Python `Future`).
        let resp = tokio_block_on_without_gil(py, fut).map_err(|e| convert_error(py, e))?;
        match resp {
            InferenceOutput::NonStreaming(data) => parse_inference_response(py, data),
            InferenceOutput::Streaming(stream) => Ok(StreamWrapper {
                stream: Arc::new(Mutex::new(stream)),
                _gateway: this.into_pyobject(py)?.into_any().unbind(),
            }
            .into_pyobject(py)?
            .into_any()
            .unbind()),
        }
    }

    /// Make a request to the /workflow_evaluation_run endpoint.
    ///
    /// :param variants: A dictionary mapping function names to pinned variant names.
    /// :param tags: A dictionary containing tags that should be applied to every inference in the workflow evaluation run.
    /// :param project_name: (Optional) The name of the project to associate with the workflow evaluation run.
    /// :param run_display_name: (Optional) The display name of the workflow evaluation run.
    /// :return: A `WorkflowEvaluationRunResponse` object.
    #[pyo3(signature = (*, variants, tags=None, project_name=None, display_name=None))]
    fn workflow_evaluation_run(
        this: PyRef<'_, Self>,
        variants: HashMap<String, String>,
        tags: Option<HashMap<String, String>>,
        project_name: Option<String>,
        display_name: Option<String>,
    ) -> PyResult<Py<PyAny>> {
        let client = this.as_super().client.clone();
        let params = WorkflowEvaluationRunParams {
            internal: false,
            variants,
            tags: tags.unwrap_or_default(),
            project_name,
            display_name,
        };
        let fut = client.workflow_evaluation_run(params);

        let resp = tokio_block_on_without_gil(this.py(), fut);
        match resp {
            Ok(resp) => parse_workflow_evaluation_run_response(this.py(), resp),
            Err(e) => Err(convert_error(this.py(), e)),
        }
    }

    /// DEPRECATED: Use workflow_evaluation_run instead.
    /// Make a request to the /dynamic_evaluation_run endpoint.
    ///
    /// :param variants: A dictionary mapping function names to pinned variant names.
    /// :param tags: A dictionary containing tags that should be applied to every inference in the dynamic evaluation run.
    /// :param project_name: (Optional) The name of the project to associate with the dynamic evaluation run.
    /// :param run_display_name: (Optional) The display name of the dynamic evaluation run.
    /// :return: A `DynamicEvaluationRunResponse` object (alias for WorkflowEvaluationRunResponse).
    #[pyo3(signature = (*, variants, tags=None, project_name=None, display_name=None))]
    fn dynamic_evaluation_run(
        this: PyRef<'_, Self>,
        variants: HashMap<String, String>,
        tags: Option<HashMap<String, String>>,
        project_name: Option<String>,
        display_name: Option<String>,
    ) -> PyResult<Py<PyAny>> {
        let warnings = PyModule::import(this.py(), "warnings")?;
        warnings.call_method1(
            "warn",
            (
                "The dynamic_evaluation_run method is deprecated. Please use workflow_evaluation_run instead. Support for dynamic_evaluation_run will be removed in a future version.",
                this.py().get_type::<PyDeprecationWarning>(),
            ),
        )?;
        Self::workflow_evaluation_run(this, variants, tags, project_name, display_name)
    }

    /// Make a request to the /workflow_evaluation_run_episode endpoint.
    ///
    /// :param run_id: The run ID to use for the workflow evaluation run.
    /// :param task_name: The name of the task to use for the workflow evaluation run.
    /// :param tags: A dictionary of tags to add to the workflow evaluation run.
    /// :return: A `WorkflowEvaluationRunEpisodeResponse` object.
    #[pyo3(signature = (*, run_id, task_name=None, tags=None))]
    fn workflow_evaluation_run_episode(
        this: PyRef<'_, Self>,
        run_id: Bound<'_, PyAny>,
        task_name: Option<String>,
        tags: Option<HashMap<String, String>>,
    ) -> PyResult<Py<PyAny>> {
        let run_id = python_uuid_to_uuid("run_id", run_id)?;
        let client = this.as_super().client.clone();
        let params = WorkflowEvaluationRunEpisodeParams {
            task_name,
            tags: tags.unwrap_or_default(),
        };
        let fut = client.workflow_evaluation_run_episode(run_id, params);
        let resp = tokio_block_on_without_gil(this.py(), fut);
        match resp {
            Ok(resp) => parse_workflow_evaluation_run_episode_response(this.py(), resp),
            Err(e) => Err(convert_error(this.py(), e)),
        }
    }

    /// DEPRECATED: Use workflow_evaluation_run_episode instead.
    /// Make a request to the /dynamic_evaluation_run_episode endpoint.
    ///
    /// :param run_id: The run ID to use for the dynamic evaluation run.
    /// :param task_name: The name of the task to use for the dynamic evaluation run.
    /// :param tags: A dictionary of tags to add to the dynamic evaluation run.
    /// :return: A `DynamicEvaluationRunEpisodeResponse` object (alias for WorkflowEvaluationRunEpisodeResponse).
    #[pyo3(signature = (*, run_id, task_name=None, tags=None))]
    fn dynamic_evaluation_run_episode(
        this: PyRef<'_, Self>,
        run_id: Bound<'_, PyAny>,
        task_name: Option<String>,
        tags: Option<HashMap<String, String>>,
    ) -> PyResult<Py<PyAny>> {
        let warnings = PyModule::import(this.py(), "warnings")?;
        warnings.call_method1(
            "warn",
            (
                "The dynamic_evaluation_run_episode method is deprecated. Please use workflow_evaluation_run_episode instead. Support for dynamic_evaluation_run_episode will be removed in a future version.",
                this.py().get_type::<PyDeprecationWarning>(),
            ),
        )?;
        Self::workflow_evaluation_run_episode(this, run_id, task_name, tags)
    }

    ///  Make a POST request to the /datasets/{dataset_name}/datapoints endpoint.
    ///
    /// :param dataset_name: The name of the dataset to insert the datapoints into.
    /// :param datapoints: A list of datapoints to insert.
    /// :return: None.
    #[pyo3(signature = (*, dataset_name, datapoints))]
    fn create_datapoints(
        this: PyRef<'_, Self>,
        dataset_name: String,
        datapoints: Vec<Bound<'_, PyAny>>,
    ) -> PyResult<Py<PyList>> {
        let client = this.as_super().client.clone();
        let datapoints = datapoints
            .iter()
            .map(|dp| deserialize_from_pyobj(this.py(), dp))
            .collect::<Result<Vec<_>, _>>()?;
        let params = InsertDatapointParams { datapoints };
        let fut = client.create_datapoints(dataset_name, params);
        let self_module = PyModule::import(this.py(), "uuid")?;
        let uuid = self_module.getattr("UUID")?.unbind();
        let res =
            tokio_block_on_without_gil(this.py(), fut).map_err(|e| convert_error(this.py(), e))?;
        let uuids = res
            .iter()
            .map(|x| uuid.call(this.py(), (x.to_string(),), None))
            .collect::<Result<Vec<_>, _>>()?;
        PyList::new(this.py(), uuids).map(Bound::unbind)
    }

    /// DEPRECATED: Use `create_datapoints` instead.
    ///
    /// Make a POST request to the /datasets/{dataset_name}/datapoints/bulk endpoint.
    ///
    /// :param dataset_name: The name of the dataset to insert the datapoints into.
    /// :param datapoints: A list of datapoints to insert.
    /// :return: None.
    #[pyo3(signature = (*, dataset_name, datapoints))]
    #[pyo3(warn(message = "Please use `create_datapoints` instead of `bulk_insert_datapoints`. In a future release, `bulk_insert_datapoints` will be removed.", category = PyDeprecationWarning))]
    fn bulk_insert_datapoints(
        this: PyRef<'_, Self>,
        dataset_name: String,
        datapoints: Vec<Bound<'_, PyAny>>,
    ) -> PyResult<Py<PyList>> {
        let client = this.as_super().client.clone();
        let datapoints = datapoints
            .iter()
            .map(|dp| deserialize_from_pyobj(this.py(), dp))
            .collect::<Result<Vec<_>, _>>()?;
        let params = InsertDatapointParams { datapoints };
        let fut = client.bulk_insert_datapoints(dataset_name, params);
        let self_module = PyModule::import(this.py(), "uuid")?;
        let uuid = self_module.getattr("UUID")?.unbind();
        let res =
            tokio_block_on_without_gil(this.py(), fut).map_err(|e| convert_error(this.py(), e))?;
        let uuids = res
            .iter()
            .map(|x| uuid.call(this.py(), (x.to_string(),), None))
            .collect::<Result<Vec<_>, _>>()?;
        PyList::new(this.py(), uuids).map(Bound::unbind)
    }

    /// Make a DELETE request to the /datasets/{dataset_name}/datapoints/{datapoint_id} endpoint.
    ///
    /// :param dataset_name: The name of the dataset to delete the datapoint from.
    /// :param datapoint_id: The ID of the datapoint to delete.
    /// :return: None.
    #[pyo3(signature = (*, dataset_name, datapoint_id))]
    fn delete_datapoint(
        this: PyRef<'_, Self>,
        dataset_name: String,
        datapoint_id: Bound<'_, PyAny>,
    ) -> PyResult<()> {
        let client = this.as_super().client.clone();
        let datapoint_id = python_uuid_to_uuid("datapoint_id", datapoint_id)?;
        let fut = client.delete_datapoint(dataset_name, datapoint_id);
        tokio_block_on_without_gil(this.py(), fut).map_err(|e| convert_error(this.py(), e))
    }

    /// Make a GET request to the /datasets/{dataset_name}/datapoints/{datapoint_id} endpoint.
    ///
    /// :param dataset_name: The name of the dataset to get the datapoint from.
    /// :param datapoint_id: The ID of the datapoint to get.
    /// :return: A `Datapoint` object.
    #[pyo3(signature = (*, dataset_name, datapoint_id))]
    fn get_datapoint<'py>(
        this: PyRef<'py, Self>,
        dataset_name: String,
        datapoint_id: Bound<'py, PyAny>,
    ) -> PyResult<Bound<'py, Datapoint>> {
        let client = this.as_super().client.clone();
        let datapoint_id = python_uuid_to_uuid("datapoint_id", datapoint_id)?;
        let fut = client.get_datapoint(dataset_name, datapoint_id);
        let wire: Datapoint =
            tokio_block_on_without_gil(this.py(), fut).map_err(|e| convert_error(this.py(), e))?;
        wire.into_pyobject(this.py())
    }

    /// Make a GET request to the /datasets/{dataset_name}/datapoints endpoint.
    ///
    /// :param dataset_name: The name of the dataset to get the datapoints from.
    /// :return: A list of `Datapoint` objects.
    #[pyo3(signature = (*, dataset_name, function_name=None, limit=None, offset=None))]
    fn list_datapoints(
        this: PyRef<'_, Self>,
        dataset_name: String,
        function_name: Option<String>,
        limit: Option<u32>,
        offset: Option<u32>,
    ) -> PyResult<Bound<'_, PyList>> {
        let client = this.as_super().client.clone();
        let fut = client.list_datapoints(dataset_name, function_name, limit, offset);
        let resp = tokio_block_on_without_gil(this.py(), fut);
        match resp {
            Ok(datapoints) => {
                let py_datapoints = datapoints
                    .into_iter()
                    .map(|x| x.into_pyobject(this.py()))
                    .collect::<Result<Vec<_>, _>>()?;
                PyList::new(this.py(), py_datapoints)
            }
            Err(e) => Err(convert_error(this.py(), e)),
        }
    }

    /// Run a tensorzero Evaluation
    ///
    /// This function is only available in EmbeddedGateway mode.
    ///
    /// # Arguments
    ///
    /// * `evaluation_name` - User chosen name of the evaluation.
    /// * `dataset_name` - The name of the stored dataset to use for variant evaluation
    /// * `variant_name` - The name of the variant to evaluate
    /// * `concurrency` - The maximum number of examples to process in parallel
    /// * `inference_cache` - Cache configuration for inference requests ("on", "off", "read_only", or "write_only")
    #[pyo3(signature = (*,
                        evaluation_name,
                        dataset_name,
                        variant_name,
                        concurrency=1,
                        inference_cache="on".to_string()
    ),
    text_signature = "(self, *, evaluation_name, dataset_name, variant_name, concurrency=1, inference_cache='on')"
    )]
    fn experimental_run_evaluation(
        this: PyRef<'_, Self>,
        evaluation_name: String,
        dataset_name: String,
        variant_name: String,
        concurrency: usize,
        inference_cache: String,
    ) -> PyResult<EvaluationJobHandler> {
        let client = this.as_super().client.clone();

        // Get app state data
        let app_state = client.get_app_state_data().ok_or_else(|| {
            pyo3::exceptions::PyRuntimeError::new_err("Client is not in EmbeddedGateway mode")
        })?;

        let evaluation_run_id = uuid::Uuid::now_v7();

        let inference_cache_enum: tensorzero_core::cache::CacheEnabledMode =
            deserialize_from_pyobj(
                this.py(),
                &inference_cache.into_pyobject(this.py())?.into_any(),
            )?;

        let core_args = EvaluationCoreArgs {
            tensorzero_client: (*client).clone(),
            clickhouse_client: app_state.clickhouse_connection_info.clone(),
            config: app_state.config.clone(),
            evaluation_name,
            evaluation_run_id,
            dataset_name,
            variant_name,
            concurrency,
            inference_cache: inference_cache_enum,
        };

        let result =
            tokio_block_on_without_gil(this.py(), run_evaluation_core_streaming(core_args))
                .map_err(|e| {
                    pyo3::exceptions::PyRuntimeError::new_err(format!("Evaluation failed: {e}"))
                })?;

        Ok(EvaluationJobHandler {
            receiver: Mutex::new(result.receiver),
            run_info: result.run_info,
            evaluation_config: result.evaluation_config,
            evaluation_infos: Arc::new(Mutex::new(Vec::new())),
            evaluation_errors: Arc::new(Mutex::new(Vec::new())),
        })
    }

    /// Query the Clickhouse database for inferences.
    ///
    /// This function is only available in EmbeddedGateway mode.
    ///
    /// # Arguments
    ///
    /// * `function_name` - The name of the function to query.
    /// * `variant_name` - The name of the variant to query. Optional
    /// * `filters` - A filter tree to apply to the query. Optional
    /// * `output_source` - The source of the output to query. "inference" or "demonstration"
    /// * `limit` - The maximum number of inferences to return. Optional
    /// * `offset` - The offset to start from. Optional
    #[pyo3(signature = (*,
                        function_name,
                        variant_name=None,
                        filters=None,
                        output_source="inference".to_string(),
                        order_by=None,
                        limit=None,
                        offset=None
    ),
    text_signature = "(self, *, function_name, variant_name=None, filters=None, output_source='inference', order_by=None, limit=None, offset=None)"
    )]
    // The text_signature is a workaround to weird behavior in pyo3 where the default for an option
    // is written as an ellipsis object.
    #[expect(clippy::too_many_arguments)]
    fn experimental_list_inferences(
        this: PyRef<'_, Self>,
        function_name: String,
        variant_name: Option<String>,
        filters: Option<Bound<'_, PyAny>>,
        output_source: String,
        order_by: Option<Bound<'_, PyAny>>,
        limit: Option<u64>,
        offset: Option<u64>,
    ) -> PyResult<Vec<StoredInference>> {
        let client = this.as_super().client.clone();
        let filters = filters
            .as_ref()
            .map(|x| deserialize_from_pyobj(this.py(), x))
            .transpose()?;
        let output_source =
            output_source
                .as_str()
                .try_into()
                .map_err(|e: tensorzero_core::error::Error| {
                    convert_error(this.py(), TensorZeroError::Other { source: e.into() })
                })?;
        let order_by: Option<Vec<OrderBy>> = order_by
            .as_ref()
            .map(|x| deserialize_from_pyobj(this.py(), x))
            .transpose()?;
        let params = ListInferencesParams {
            function_name: Some(&function_name),
            variant_name: variant_name.as_deref(),
            filters: filters.as_ref(),
            output_source,
            order_by: order_by.as_deref(),
            limit,
            offset,
            ..Default::default()
        };
        let fut = client.experimental_list_inferences(params);
        let wires: Vec<StoredInference> =
            tokio_block_on_without_gil(this.py(), fut).map_err(|e| convert_error(this.py(), e))?;
        Ok(wires)
    }

    /// DEPRECATED: use `experimental_render_samples` instead.
    /// Render a list of stored inferences into a list of rendered stored inferences.
    /// There are two things that need to happen in this function:
    /// 1. We need to resolve all network resources (e.g. images) in the stored inferences.
    /// 2. We need to prepare all messages into "simple" messages that have been templated for a particular variant.
    ///    To do this, we need to know what variant to use for each function that might appear in the data.
    ///
    /// IMPORTANT: For now, this function drops datapoints which are bad, e.g. ones where templating fails, the function
    ///            has no variant specified, or where the process of downloading resources fails.
    ///            In future we will make this behavior configurable by the caller.
    ///
    /// :param stored_inferences: A list of stored inferences to render.
    /// :param variants: A map from function name to variant name.
    /// :return: A list of rendered stored inferences.
    #[pyo3(signature = (*, stored_inferences, variants))]
    fn experimental_render_inferences(
        this: PyRef<'_, Self>,
        stored_inferences: Vec<Bound<'_, PyAny>>,
        variants: HashMap<String, String>,
    ) -> PyResult<Vec<RenderedSample>> {
        tracing::warn!("experimental_render_inferences is deprecated. Use experimental_render_samples instead. See https://github.com/tensorzero/tensorzero/issues/2675");
        let client = this.as_super().client.clone();
        let config = client.config().ok_or_else(|| {
            PyValueError::new_err(
                "Config not available in HTTP gateway mode. Use embedded mode for render_samples.",
            )
        })?;
        // Enter the Tokio runtime context while still holding the GIL
        // This is needed because deserialize_from_stored_sample may use tokio::spawn internally
        // for JSON schema compilation
        // TODO (#4259): remove the tokio spawn from that function and remove this guard.
        let _guard = pyo3_async_runtimes::tokio::get_runtime().enter();
        let stored_inferences = stored_inferences
            .iter()
            .map(|x| deserialize_from_stored_sample(this.py(), x, config))
            .collect::<Result<Vec<_>, _>>()?;
        let fut = client.experimental_render_samples(stored_inferences, variants);
        tokio_block_on_without_gil(this.py(), fut).map_err(|e| convert_error(this.py(), e))
    }

    /// Render a list of stored samples (datapoints or inferences) into a list of rendered stored samples.
    /// There are two things that need to happen in this function:
    /// 1. We need to resolve all network resources (e.g. images) in the stored samples.
    /// 2. We need to prepare all messages into "simple" messages that have been templated for a particular variant.
    ///    To do this, we need to know what variant to use for each function that might appear in the data.
    ///
    /// IMPORTANT: For now, this function drops datapoints which are bad, e.g. ones where templating fails, the function
    ///            has no variant specified, or where the process of downloading resources fails.
    ///            In future we will make this behavior configurable by the caller.
    ///
    /// :param stored_samples: A list of stored samples to render.
    /// :param variants: A map from function name to variant name.
    /// :return: A list of rendered samples.
    #[pyo3(signature = (*, stored_samples, variants))]
    fn experimental_render_samples(
        this: PyRef<'_, Self>,
        stored_samples: Vec<Bound<'_, PyAny>>,
        variants: HashMap<String, String>,
    ) -> PyResult<Vec<RenderedSample>> {
        let client = this.as_super().client.clone();
        let config = client.config().ok_or_else(|| {
            PyValueError::new_err(
                "Config not available in HTTP gateway mode. Use embedded mode for render_samples.",
            )
        })?;
        // Enter the Tokio runtime context while still holding the GIL
        // This is needed because deserialize_from_stored_sample may use tokio::spawn internally
        // for JSON schema compilation
        // TODO (#4259): remove the tokio spawn from that function and remove this guard.
        let _guard = pyo3_async_runtimes::tokio::get_runtime().enter();
        let stored_samples = stored_samples
            .iter()
            .map(|x| deserialize_from_stored_sample(this.py(), x, config))
            .collect::<Result<Vec<_>, _>>()?;
        let fut = client.experimental_render_samples(stored_samples, variants);
        tokio_block_on_without_gil(this.py(), fut).map_err(|e| convert_error(this.py(), e))
    }

    /// Launch an optimization job.
    ///
    /// :param train_samples: A list of RenderedSample objects that will be used for training.
    /// :param val_samples: A list of RenderedSample objects that will be used for validation.
    /// :param optimization_config: The optimization config.
    /// :return: A `OptimizerJobHandle` object that can be used to poll the optimization job.
    #[pyo3(signature = (*, train_samples, val_samples=None, optimization_config))]
    fn experimental_launch_optimization(
        this: PyRef<'_, Self>,
        train_samples: Vec<Bound<'_, PyAny>>,
        val_samples: Option<Vec<Bound<'_, PyAny>>>,
        optimization_config: Bound<'_, PyAny>,
    ) -> PyResult<OptimizationJobHandle> {
        let client = this.as_super().client.clone();
        let train_samples = train_samples
            .iter()
            .map(|x| deserialize_from_rendered_sample(this.py(), x))
            .collect::<Result<Vec<_>, _>>()?;
        let val_samples = val_samples
            .map(|x| {
                x.iter()
                    .map(|x| deserialize_from_rendered_sample(this.py(), x))
                    .collect::<Result<Vec<_>, _>>()
            })
            .transpose()?;
        let optimization_config = deserialize_optimization_config(&optimization_config)?;
        let fut = client.experimental_launch_optimization(LaunchOptimizationParams {
            train_samples,
            val_samples,
            optimization_config: UninitializedOptimizerInfo {
                inner: optimization_config,
            },
        });
        tokio_block_on_without_gil(this.py(), fut).map_err(|e| convert_error(this.py(), e))
    }

    /// Poll an optimization job.
    ///
    /// :param job_handle: The job handle returned by `experimental_launch_optimization`.
    /// :return: An `OptimizerStatus` object.
    #[pyo3(signature = (*, job_handle))]
    fn experimental_poll_optimization(
        this: PyRef<'_, Self>,
        job_handle: OptimizationJobHandle,
    ) -> PyResult<OptimizationJobInfoPyClass> {
        let client = this.as_super().client.clone();
        let fut = client.experimental_poll_optimization(&job_handle);
        match tokio_block_on_without_gil(this.py(), fut) {
            Ok(status) => Ok(OptimizationJobInfoPyClass::new(status)),
            Err(e) => Err(convert_error(this.py(), e)),
        }
    }
}

#[pyclass(extends=BaseTensorZeroGateway)]
/// An async client for a TensorZero gateway.
///
/// To connect to a running HTTP gateway, call `AsyncTensorZeroGateway.build_http(gateway_url="http://gateway_url")`
/// To create an embedded gateway, call `AsyncTensorZeroGateway.build_embedded(config_file="/path/to/tensorzero.toml")`
struct AsyncTensorZeroGateway {}

#[pymethods]
impl AsyncTensorZeroGateway {
    #[classmethod]
    #[pyo3(signature = (*, gateway_url, timeout=None, verbose_errors=false, async_setup=true, api_key=None))]
    /// Initialize the TensorZero client, using the HTTP gateway.
    /// :param gateway_url: The base URL of the TensorZero gateway. Example: "http://localhost:3000"
    /// :param timeout: The timeout for the HTTP client in seconds. If not provided, no timeout will be set.
    /// :param verbose_errors: If true, the client will increase the detail in errors (increasing the risk of leaking sensitive information).
    /// :param async_setup: If true, this method will return a `Future` that resolves to an `AsyncTensorZeroGateway` instance. Otherwise, it will block and construct the `AsyncTensorZeroGateway`
    /// :param api_key: The API key to use for authentication with the TensorZero Gateway. If not provided, the client will attempt to read from the TENSORZERO_API_KEY environment variable.
    /// :return: An `AsyncTensorZeroGateway` instance configured to use the HTTP gateway.
    fn build_http(
        cls: &Bound<'_, PyType>,
        gateway_url: &str,
        timeout: Option<f64>,
        verbose_errors: bool,
        async_setup: bool,
        api_key: Option<String>,
    ) -> PyResult<Py<PyAny>> {
        let mut client_builder = ClientBuilder::new(ClientBuilderMode::HTTPGateway {
            url: Url::parse(gateway_url)
                .map_err(|e| PyValueError::new_err(format!("Invalid gateway URL: {e}")))?,
        })
        .with_verbose_errors(verbose_errors);
        if let Some(api_key) = api_key {
            client_builder = client_builder.with_api_key(api_key);
        }
        if let Some(timeout) = timeout {
            client_builder = client_builder.with_timeout(Duration::from_secs_f64(timeout));
        }
        let client_fut = client_builder.build();
        let build_gateway = async move {
            let client = client_fut.await;
            // We need to interact with Python objects here (to build up a Python `AsyncTensorZeroGateway`),
            // so we need the GIL
            Python::attach(|py| {
                let client = match client {
                    Ok(client) => client,
                    Err(e) => {
                        return Err(tensorzero_core_error(
                            py,
                            &format!("Failed to construct TensorZero client: {e:?}"),
                        )?);
                    }
                };

                // Construct an instance of `AsyncTensorZeroGateway` (while providing the fields from the `BaseTensorZeroGateway` superclass).
                let instance = PyClassInitializer::from(BaseTensorZeroGateway {
                    client: DropInTokio::new(client, make_dummy_client),
                })
                .add_subclass(AsyncTensorZeroGateway {});
                Py::new(py, instance)
            })
        };
        if async_setup {
            Ok(pyo3_async_runtimes::tokio::future_into_py(cls.py(), build_gateway)?.unbind())
        } else {
            Ok(tokio_block_on_without_gil(cls.py(), build_gateway)?.into_any())
        }
    }

    /// Close the connection to the TensorZero gateway.
    async fn close(&self) {
        // TODO - implement closing the 'reqwest' connection pool: https://github.com/tensorzero/tensorzero/issues/857
    }

    async fn __aenter__(this: Py<Self>) -> Py<Self> {
        this
    }

    async fn __aexit__(
        _this: Py<Self>,
        _exc_type: Py<PyAny>,
        _exc_value: Py<PyAny>,
        _traceback: Py<PyAny>,
    ) -> PyResult<()> {
        // TODO - implement closing the 'reqwest' connection pool: https://github.com/tensorzero/tensorzero/issues/857
        Ok(())
    }

    // We make this a class method rather than adding parameters to the `__init__` method,
    // becaues this needs to return a python `Future` (since we need to connect to ClickHouse
    // and run DB migrations.
    //
    // While we could block in the `__init__` method, this would be very suprising to consumers,
    // as `AsyncTensorZeroGateway` would be completely async *except* for this one method
    // (which potentially takes a very long time due to running DB migrations).
    #[classmethod]
    #[pyo3(signature = (*, config_file=None, clickhouse_url=None, postgres_url=None, timeout=None, async_setup=true))]
    /// Initialize the TensorZero client, using an embedded gateway.
    /// This connects to ClickHouse (if provided) and runs DB migrations.
    ///
    /// :param config_file: The path to the TensorZero configuration file. Example: "tensorzero.toml"
    /// :param clickhouse_url: The URL of the ClickHouse instance to use for the gateway. If observability is disabled in the config, this can be `None`
    /// :param timeout: The timeout for embedded gateway request processing, in seconds. If this timeout is hit, any in-progress LLM requests may be aborted. If not provided, no timeout will be set.
    /// :param async_setup: If true, this method will return a `Future` that resolves to an `AsyncTensorZeroGateway` instance. Otherwise, it will block and construct the `AsyncTensorZeroGateway`
    /// :return: A `Future` that resolves to an `AsyncTensorZeroGateway` instance configured to use an embedded gateway (or an `AsyncTensorZeroGateway` if `async_setup=False`).
    fn build_embedded(
        // This is a classmethod, so it receives the class object as a parameter.
        cls: &Bound<'_, PyType>,
        config_file: Option<&str>,
        clickhouse_url: Option<String>,
        postgres_url: Option<String>,
        timeout: Option<f64>,
        async_setup: bool,
    ) -> PyResult<Py<PyAny>> {
        warn_no_config(cls.py(), config_file)?;
        let timeout = timeout
            .map(Duration::try_from_secs_f64)
            .transpose()
            .map_err(|e| PyValueError::new_err(format!("Invalid timeout: {e}")))?;
        let client_fut = ClientBuilder::new(ClientBuilderMode::EmbeddedGateway {
            config_file: config_file.map(PathBuf::from),
            clickhouse_url,
            postgres_url,
            timeout,
            verify_credentials: true,
            allow_batch_writes: false,
        })
        .build();
        let fut = async move {
            let client = client_fut.await;
            // We need to interact with Python objects here (to build up a Python `AsyncTensorZeroGateway`),
            // so we need the GIL
            Python::attach(|py| {
                let client = match client {
                    Ok(client) => client,
                    Err(e) => {
                        return Err(tensorzero_core_error(
                            py,
                            &format!("Failed to construct TensorZero client: {e:?}"),
                        )?);
                    }
                };

                // Construct an instance of `AsyncTensorZeroGateway` (while providing the fields from the `BaseTensorZeroGateway` superclass).
                let instance = PyClassInitializer::from(BaseTensorZeroGateway {
                    client: DropInTokio::new(client, make_dummy_client),
                })
                .add_subclass(AsyncTensorZeroGateway {});
                Py::new(py, instance)
            })
        };
        if async_setup {
            // See `AsyncStreamWrapper::__anext__` for more details about `future_into_py`
            Ok(pyo3_async_runtimes::tokio::future_into_py(cls.py(), fut)?.unbind())
        } else {
            // If the user doesn't want to use async, we block on the future here.
            // This is useful for testing, or for users who want to use the async client in a synchronous context.
            Ok(tokio_block_on_without_gil(cls.py(), fut)?.into_any())
        }
    }

    #[pyo3(signature = (*, input, function_name=None, model_name=None, episode_id=None, stream=None, params=None, variant_name=None, dryrun=None, output_schema=None, allowed_tools=None, additional_tools=None, provider_tools=None, tool_choice=None, parallel_tool_calls=None, internal=None,tags=None, credentials=None, cache_options=None, extra_body=None, extra_headers=None, include_original_response=None, otlp_traces_extra_headers=None, internal_dynamic_variant_config=None))]
    #[expect(clippy::too_many_arguments)]
    /// Make a request to the /inference endpoint.
    ///
    /// :param function_name: The name of the function to call
    /// :param input: The input to the function
    ///               Structure: {"system": Optional[str], "messages": List[{"role": "user" | "assistant", "content": Any}]}
    ///               The input will be validated server side against the input schema of the function being called.
    /// :param episode_id: The episode ID to use for the inference.
    ///                    If this is the first inference in an episode, leave this field blank. The TensorZero gateway will generate and return a new episode ID.
    ///                    Note: Only use episode IDs generated by the TensorZero gateway. Don't generate them yourself.
    /// :param stream: If set, the TensorZero gateway will stream partial message deltas (e.g. generated tokens) as it receives them from model providers.
    /// :param params: Override inference-time parameters for a particular variant type. Currently, we support:
    ///                 {"chat_completion": {"temperature": float, "max_tokens": int, "seed": int}}
    /// :param variant_name: If set, pins the inference request to a particular variant.
    ///                      Note: You should generally not do this, and instead let the TensorZero gateway assign a
    ///                      particular variant. This field is primarily used for testing or debugging purposes.
    /// :param dryrun: If true, the request will be executed but won't be stored to the database.
    /// :param output_schema: If set, the JSON schema of a JSON function call will be validated against the given JSON Schema.
    ///                       Overrides the output schema configured for the function.
    /// :param allowed_tools: If set, restricts the tools available during this inference request.
    ///                       The list of names should be a subset of the tools configured for the function.
    ///                       Tools provided at inference time in `additional_tools` (if any) are always available.
    /// :param additional_tools: A list of additional tools to use for the request. Each element should look like {"name": str, "parameters": valid JSON Schema, "description": str}
    /// :param tool_choice: If set, overrides the tool choice strategy for the request.
    ///                     It should be one of: "auto", "required", "off", or {"specific": str}. The last option pins the request to a specific tool name.
    /// :param parallel_tool_calls: If true, the request will allow for multiple tool calls in a single inference request.
    /// :param tags: If set, adds tags to the inference request.
    /// :param cache_options: If set, overrides the cache options for the inference request.
    ///                      Structure: {"max_age_s": Optional[int], "enabled": "on" | "off" | "read_only" | "write_only"}
    /// :param extra_body: If set, injects extra fields into the provider request body.
    /// :param extra_headers: If set, injects extra fields into the provider request headers.
    /// :param include_original_response: If set, add an `original_response` field to the response, containing the raw string response from the model.
    /// :param otlp_traces_extra_headers: If set, attaches custom HTTP headers to OTLP trace exports for this request.
    ///                                   Headers will be automatically prefixed with "tensorzero-otlp-traces-extra-header-".
    ///                                   Example: {"My-Header": "My-Value"} becomes header "tensorzero-otlp-traces-extra-header-My-Header: My-Value"
    /// :return: If stream is false, returns an InferenceResponse.
    ///          If stream is true, returns an async generator that yields InferenceChunks as they come in.
    fn inference<'a>(
        this: PyRef<'_, Self>,
        py: Python<'a>,
        input: Bound<'_, PyDict>,
        function_name: Option<String>,
        model_name: Option<String>,
        episode_id: Option<Bound<'_, PyAny>>,
        stream: Option<bool>,
        params: Option<&Bound<'_, PyDict>>,
        variant_name: Option<String>,
        dryrun: Option<bool>,
        output_schema: Option<&Bound<'_, PyDict>>,
        allowed_tools: Option<Vec<String>>,
        additional_tools: Option<Vec<HashMap<String, Bound<'_, PyAny>>>>,
        provider_tools: Option<Vec<Bound<'_, PyAny>>>,
        tool_choice: Option<Bound<'_, PyAny>>,
        parallel_tool_calls: Option<bool>,
        internal: Option<bool>,
        tags: Option<HashMap<String, String>>,
        credentials: Option<HashMap<String, ClientSecretString>>,
        cache_options: Option<&Bound<'_, PyDict>>,
        extra_body: Option<&Bound<'_, PyList>>,
        extra_headers: Option<&Bound<'_, PyList>>,
        include_original_response: Option<bool>,
        otlp_traces_extra_headers: Option<HashMap<String, String>>,
        internal_dynamic_variant_config: Option<&Bound<'_, PyDict>>,
    ) -> PyResult<Bound<'a, PyAny>> {
        let params = BaseTensorZeroGateway::prepare_inference_params(
            py,
            input,
            function_name,
            model_name,
            episode_id,
            stream,
            params,
            variant_name,
            dryrun,
            output_schema,
            allowed_tools,
            additional_tools,
            provider_tools,
            tool_choice,
            parallel_tool_calls,
            internal.unwrap_or(false),
            tags,
            credentials,
            cache_options,
            extra_body,
            extra_headers,
            include_original_response.unwrap_or(false),
            otlp_traces_extra_headers,
            internal_dynamic_variant_config,
        )?;
        let client = this.as_super().client.clone();
        let gateway = this.into_pyobject(py)?.into_any().unbind();
        // See `AsyncStreamWrapper::__anext__` for more details about `future_into_py`
        pyo3_async_runtimes::tokio::future_into_py(py, async move {
            let res = client.inference(params).await;
            // We need to interact with Python objects here (to build up a Python inference response),
            // so we need the GIL
            Python::attach(|py| {
                let output = res.map_err(|e| convert_error(py, e))?;
                match output {
                    InferenceOutput::NonStreaming(data) => parse_inference_response(py, data),
                    InferenceOutput::Streaming(stream) => Ok(AsyncStreamWrapper {
                        stream: Arc::new(Mutex::new(stream)),
                        _gateway: gateway,
                    }
                    .into_pyobject(py)?
                    .into_any()
                    .unbind()),
                }
            })
        })
    }

    #[pyo3(signature = (*, metric_name, value, inference_id=None, episode_id=None, dryrun=None, internal=None, tags=None))]
    /// Make a request to the /feedback endpoint.
    ///
    /// :param metric_name: The name of the metric to provide feedback for
    /// :param value: The value of the feedback. It should correspond to the metric type.
    /// :param inference_id: The inference ID to assign the feedback to.
    ///                      Only use inference IDs that were returned by the TensorZero gateway.
    ///                      Note: You can assign feedback to either an episode or an inference, but not both.
    /// :param episode_id: The episode ID to use for the request
    ///                    Only use episode IDs that were returned by the TensorZero gateway.
    ///                    Note: You can assign feedback to either an episode or an inference, but not both.
    /// :param dryrun: If true, the feedback request will be executed but won't be stored to the database (i.e. no-op).
    /// :param tags: If set, adds tags to the feedback request.
    /// :return: {"feedback_id": str}
    #[expect(clippy::too_many_arguments)]
    fn feedback<'a>(
        this: PyRef<'a, Self>,
        metric_name: String,
        value: Bound<'_, PyAny>,
        inference_id: Option<Bound<'_, PyAny>>,
        episode_id: Option<Bound<'_, PyAny>>,
        dryrun: Option<bool>,
        internal: Option<bool>,
        tags: Option<HashMap<String, String>>,
    ) -> PyResult<Bound<'a, PyAny>> {
        let client = this.as_super().client.clone();
        let params = BaseTensorZeroGateway::prepare_feedback_params(
            this.py(),
            metric_name,
            value,
            inference_id,
            episode_id,
            dryrun,
            internal.unwrap_or(false),
            tags,
        )?;
        // See `AsyncStreamWrapper::__anext__` for more details about `future_into_py`
        pyo3_async_runtimes::tokio::future_into_py(this.py(), async move {
            let res = client.feedback(params).await;
            // We need to interact with Python objects here (to build up a Python feedback response),
            // so we need the GIL
            Python::attach(|py| match res {
                Ok(resp) => Ok(parse_feedback_response(py, resp)?.into_any()),
                Err(e) => Err(convert_error(py, e)),
            })
        })
    }

    /// Make a request to the /workflow_evaluation_run endpoint.
    ///
    /// :param variants: A dictionary mapping function names to pinned variant names.
    /// :param tags: A dictionary containing tags that should be applied to every inference in the workflow evaluation run.
    /// :param project_name: (Optional) The name of the project to associate with the workflow evaluation run.
    /// :param run_display_name: (Optional) The display name of the workflow evaluation run.
    /// :return: A `WorkflowEvaluationRunResponse` object.
    #[pyo3(signature = (*, variants, tags=None, project_name=None, display_name=None))]
    fn workflow_evaluation_run(
        this: PyRef<'_, Self>,
        variants: HashMap<String, String>,
        tags: Option<HashMap<String, String>>,
        project_name: Option<String>,
        display_name: Option<String>,
    ) -> PyResult<Bound<'_, PyAny>> {
        let client = this.as_super().client.clone();
        let params = WorkflowEvaluationRunParams {
            internal: false,
            variants,
            tags: tags.unwrap_or_default(),
            project_name,
            display_name,
        };

        pyo3_async_runtimes::tokio::future_into_py(this.py(), async move {
            let res = client.workflow_evaluation_run(params).await;
            Python::attach(|py| match res {
                Ok(resp) => parse_workflow_evaluation_run_response(py, resp),
                Err(e) => Err(convert_error(py, e)),
            })
        })
    }

    /// DEPRECATED: Use workflow_evaluation_run instead.
    /// Make a request to the /dynamic_evaluation_run endpoint.
    ///
    /// :param variants: A dictionary mapping function names to pinned variant names.
    /// :param tags: A dictionary containing tags that should be applied to every inference in the dynamic evaluation run.
    /// :param project_name: (Optional) The name of the project to associate with the dynamic evaluation run.
    /// :param run_display_name: (Optional) The display name of the dynamic evaluation run.
    /// :return: A `DynamicEvaluationRunResponse` object (alias for WorkflowEvaluationRunResponse).
    #[pyo3(signature = (*, variants, tags=None, project_name=None, display_name=None))]
    fn dynamic_evaluation_run(
        this: PyRef<'_, Self>,
        variants: HashMap<String, String>,
        tags: Option<HashMap<String, String>>,
        project_name: Option<String>,
        display_name: Option<String>,
    ) -> PyResult<Bound<'_, PyAny>> {
        let warnings = PyModule::import(this.py(), "warnings")?;
        warnings.call_method1(
            "warn",
            (
                "The dynamic_evaluation_run method is deprecated. Please use workflow_evaluation_run instead. Support for dynamic_evaluation_run will be removed in a future version.",
                this.py().get_type::<PyDeprecationWarning>(),
            ),
        )?;
        Self::workflow_evaluation_run(this, variants, tags, project_name, display_name)
    }

    /// Make a request to the /workflow_evaluation_run_episode endpoint.
    ///
    /// :param run_id: The run ID to use for the workflow evaluation run.
    /// :param task_name: The name of the task to use for the workflow evaluation run.
    /// :param tags: A dictionary of tags to add to the workflow evaluation run.
    /// :return: A `WorkflowEvaluationRunEpisodeResponse` object.
    #[pyo3(signature = (*, run_id, task_name=None, tags=None))]
    fn workflow_evaluation_run_episode<'a>(
        this: PyRef<'a, Self>,
        run_id: Bound<'_, PyAny>,
        task_name: Option<String>,
        tags: Option<HashMap<String, String>>,
    ) -> PyResult<Bound<'a, PyAny>> {
        let run_id = python_uuid_to_uuid("run_id", run_id)?;
        let client = this.as_super().client.clone();
        let params = WorkflowEvaluationRunEpisodeParams {
            task_name,
            tags: tags.unwrap_or_default(),
        };

        pyo3_async_runtimes::tokio::future_into_py(this.py(), async move {
            let res = client.workflow_evaluation_run_episode(run_id, params).await;
            Python::attach(|py| match res {
                Ok(resp) => parse_workflow_evaluation_run_episode_response(py, resp),
                Err(e) => Err(convert_error(py, e)),
            })
        })
    }

    /// DEPRECATED: Use workflow_evaluation_run_episode instead.
    /// Make a request to the /dynamic_evaluation_run_episode endpoint.
    ///
    /// :param run_id: The run ID to use for the dynamic evaluation run.
    /// :param task_name: The name of the task to use for the dynamic evaluation run.
    /// :param tags: A dictionary of tags to add to the dynamic evaluation run.
    /// :return: A `DynamicEvaluationRunEpisodeResponse` object (alias for WorkflowEvaluationRunEpisodeResponse).
    #[pyo3(signature = (*, run_id, task_name=None, tags=None))]
    fn dynamic_evaluation_run_episode<'a>(
        this: PyRef<'a, Self>,
        run_id: Bound<'_, PyAny>,
        task_name: Option<String>,
        tags: Option<HashMap<String, String>>,
    ) -> PyResult<Bound<'a, PyAny>> {
        let warnings = PyModule::import(this.py(), "warnings")?;
        warnings.call_method1(
            "warn",
            (
                "The dynamic_evaluation_run_episode method is deprecated. Please use workflow_evaluation_run_episode instead. Support for dynamic_evaluation_run_episode will be removed in a future version.",
                this.py().get_type::<PyDeprecationWarning>(),
            ),
        )?;
        Self::workflow_evaluation_run_episode(this, run_id, task_name, tags)
    }

    ///  Make a POST request to the /datasets/{dataset_name}/datapoints endpoint.
    ///
    /// :param dataset_name: The name of the dataset to insert the datapoints into.
    /// :param datapoints: A list of datapoints to insert.
    /// :return: None.
    #[pyo3(signature = (*, dataset_name, datapoints))]
    fn create_datapoints<'a>(
        this: PyRef<'a, Self>,
        dataset_name: String,
        datapoints: Vec<Bound<'a, PyAny>>,
    ) -> PyResult<Bound<'a, PyAny>> {
        let client = this.as_super().client.clone();
        let datapoints = datapoints
            .iter()
            .map(|dp| deserialize_from_pyobj(this.py(), dp))
            .collect::<Result<Vec<_>, _>>()?;
        let params = InsertDatapointParams { datapoints };
        let self_module = PyModule::import(this.py(), "uuid")?;
        let uuid = self_module.getattr("UUID")?.unbind();
        pyo3_async_runtimes::tokio::future_into_py(this.py(), async move {
            let res = client.create_datapoints(dataset_name, params).await;
            Python::attach(|py| match res {
                Ok(uuids) => Ok(PyList::new(
                    py,
                    uuids
                        .iter()
                        .map(|id| uuid.call(py, (id.to_string(),), None))
                        .collect::<Result<Vec<_>, _>>()?,
                )?
                .unbind()),
                Err(e) => Err(convert_error(py, e)),
            })
        })
    }

    /// DEPRECATED: Use `create_datapoints` instead.
    ///
    /// Make a POST request to the /datasets/{dataset_name}/datapoints/bulk endpoint.
    ///
    /// :param dataset_name: The name of the dataset to insert the datapoints into.
    /// :param datapoints: A list of datapoints to insert.
    /// :return: None.
    #[pyo3(signature = (*, dataset_name, datapoints))]
    #[pyo3(warn(message = "Please use `create_datapoints` instead of `bulk_insert_datapoints`. In a future release, `bulk_insert_datapoints` will be removed.", category = PyDeprecationWarning))]
    fn bulk_insert_datapoints<'a>(
        this: PyRef<'a, Self>,
        dataset_name: String,
        datapoints: Vec<Bound<'a, PyAny>>,
    ) -> PyResult<Bound<'a, PyAny>> {
        let client = this.as_super().client.clone();
        let datapoints = datapoints
            .iter()
            .map(|dp| deserialize_from_pyobj(this.py(), dp))
            .collect::<Result<Vec<_>, _>>()?;
        let params = InsertDatapointParams { datapoints };
        let self_module = PyModule::import(this.py(), "uuid")?;
        let uuid = self_module.getattr("UUID")?.unbind();
        pyo3_async_runtimes::tokio::future_into_py(this.py(), async move {
            let res = client.bulk_insert_datapoints(dataset_name, params).await;
            Python::attach(|py| match res {
                Ok(uuids) => Ok(PyList::new(
                    py,
                    uuids
                        .iter()
                        .map(|id| uuid.call(py, (id.to_string(),), None))
                        .collect::<Result<Vec<_>, _>>()?,
                )?
                .unbind()),
                Err(e) => Err(convert_error(py, e)),
            })
        })
    }

    /// Make a DELETE request to the /datasets/{dataset_name}/datapoints/{datapoint_id} endpoint.
    ///
    /// :param dataset_name: The name of the dataset to delete the datapoint from.
    /// :param datapoint_id: The ID of the datapoint to delete.
    /// :return: None.
    #[pyo3(signature = (*, dataset_name, datapoint_id))]
    fn delete_datapoint<'a>(
        this: PyRef<'a, Self>,
        dataset_name: String,
        datapoint_id: Bound<'a, PyAny>,
    ) -> PyResult<Bound<'a, PyAny>> {
        let client = this.as_super().client.clone();
        let datapoint_id = python_uuid_to_uuid("datapoint_id", datapoint_id)?;
        pyo3_async_runtimes::tokio::future_into_py(this.py(), async move {
            let res = client.delete_datapoint(dataset_name, datapoint_id).await;
            Python::attach(|py| match res {
                Ok(()) => Ok(()),
                Err(e) => Err(convert_error(py, e)),
            })
        })
    }

    /// Make a GET request to the /datasets/{dataset_name}/datapoints/{datapoint_id} endpoint.
    ///
    /// :param dataset_name: The name of the dataset to get the datapoint from.
    /// :param datapoint_id: The ID of the datapoint to get.
    /// :return: A `Datapoint` object.
    #[pyo3(signature = (*, dataset_name, datapoint_id))]
    fn get_datapoint<'a>(
        this: PyRef<'a, Self>,
        dataset_name: String,
        datapoint_id: Bound<'_, PyAny>,
    ) -> PyResult<Bound<'a, PyAny>> {
        let datapoint_id = python_uuid_to_uuid("datapoint_id", datapoint_id)?;
        let client = this.as_super().client.clone();
        pyo3_async_runtimes::tokio::future_into_py(this.py(), async move {
            let res = client.get_datapoint(dataset_name, datapoint_id).await;
            Python::attach(|py| match res {
                Ok(wire) => Ok(wire.into_py_any(py)?),
                Err(e) => Err(convert_error(py, e)),
            })
        })
    }

    /// Make a GET request to the /datasets/{dataset_name}/datapoints endpoint.
    ///
    /// :param dataset_name: The name of the dataset to get the datapoints from.
    /// :return: A list of `Datapoint` objects.
    #[pyo3(signature = (*, dataset_name, function_name=None, limit=None, offset=None))]
    fn list_datapoints(
        this: PyRef<'_, Self>,
        dataset_name: String,
        function_name: Option<String>,
        limit: Option<u32>,
        offset: Option<u32>,
    ) -> PyResult<Bound<'_, PyAny>> {
        let client = this.as_super().client.clone();
        pyo3_async_runtimes::tokio::future_into_py(this.py(), async move {
            let res = client
                .list_datapoints(dataset_name, function_name, limit, offset)
                .await;
            Python::attach(|py| match res {
                Ok(wire_datapoints) => Ok(PyList::new(py, wire_datapoints)?.unbind()),
                Err(e) => Err(convert_error(py, e)),
            })
        })
    }

    /// Run a tensorzero Evaluation
    ///
    /// This function is only available in EmbeddedGateway mode.
    ///
    /// # Arguments
    ///
    /// * `evaluation_name` - User chosen name of the evaluation.
    /// * `dataset_name` - The name of the stored dataset to use for variant evaluation
    /// * `variant_name` - The name of the variant to evaluate
    /// * `concurrency` - The maximum number of examples to process in parallel
    /// * `inference_cache` - Cache configuration for inference requests ("on", "off", "read_only", or "write_only")
    #[pyo3(signature = (*,
                        evaluation_name,
                        dataset_name,
                        variant_name,
                        concurrency=1,
                        inference_cache="on".to_string()
    ),
    text_signature = "(self, *, evaluation_name, dataset_name, variant_name, concurrency=1, inference_cache='on')"
    )]
    fn experimental_run_evaluation(
        this: PyRef<'_, Self>,
        evaluation_name: String,
        dataset_name: String,
        variant_name: String,
        concurrency: usize,
        inference_cache: String,
    ) -> PyResult<Bound<'_, PyAny>> {
        let client = this.as_super().client.clone();

        let inference_cache_enum: tensorzero_core::cache::CacheEnabledMode =
            deserialize_from_pyobj(
                this.py(),
                &inference_cache.into_pyobject(this.py())?.into_any(),
            )?;

        pyo3_async_runtimes::tokio::future_into_py(this.py(), async move {
            // Get app state data
            let app_state = client.get_app_state_data().ok_or_else(|| {
                pyo3::exceptions::PyRuntimeError::new_err("Client is not in EmbeddedGateway mode")
            })?;

            let evaluation_run_id = uuid::Uuid::now_v7();

            let core_args = EvaluationCoreArgs {
                tensorzero_client: (*client).clone(),
                clickhouse_client: app_state.clickhouse_connection_info.clone(),
                config: app_state.config.clone(),
                evaluation_name,
                evaluation_run_id,
                dataset_name,
                variant_name,
                concurrency,
                inference_cache: inference_cache_enum,
            };

            let result = run_evaluation_core_streaming(core_args)
                .await
                .map_err(|e| {
                    pyo3::exceptions::PyRuntimeError::new_err(format!("Evaluation failed: {e}"))
                })?;

            Python::attach(|py| -> PyResult<Py<PyAny>> {
                let handler = AsyncEvaluationJobHandler {
                    receiver: Arc::new(Mutex::new(result.receiver)),
                    run_info: result.run_info,
                    evaluation_config: result.evaluation_config,
                    evaluation_infos: Arc::new(Mutex::new(Vec::new())),
                    evaluation_errors: Arc::new(Mutex::new(Vec::new())),
                };
                Py::new(py, handler).map(Py::into_any)
            })
        })
    }

    /// Query the Clickhouse database for inferences.
    ///
    /// This function is only available in EmbeddedGateway mode.
    ///
    /// # Arguments
    ///
    /// * `function_name` - The name of the function to query.
    /// * `variant_name` - The name of the variant to query. Optional
    /// * `filters` - A filter tree to apply to the query. Optional
    /// * `output_source` - The source of the output to query. "inference" or "demonstration"
    /// * `limit` - The maximum number of inferences to return. Optional
    /// * `offset` - The offset to start from. Optional
    #[pyo3(signature = (*,
        function_name,
        variant_name=None,
        filters=None,
        output_source="inference".to_string(),
        order_by=None,
        limit=None,
        offset=None
    ),
    text_signature = "(self, *, function_name, variant_name=None, filters=None, output_source='inference', order_by=None, limit=None, offset=None)"
    )]
    // The text_signature is a workaround to weird behavior in pyo3 where the default for an option
    // is written as an ellipsis object.
    #[expect(clippy::too_many_arguments)]
    fn experimental_list_inferences<'a>(
        this: PyRef<'a, Self>,
        function_name: String,
        variant_name: Option<String>,
        filters: Option<Bound<'a, PyAny>>,
        output_source: String,
        order_by: Option<Bound<'a, PyAny>>,
        limit: Option<u64>,
        offset: Option<u64>,
    ) -> PyResult<Bound<'a, PyAny>> {
        let client = this.as_super().client.clone();
        let filters = filters
            .as_ref()
            .map(|x| deserialize_from_pyobj(this.py(), x))
            .transpose()?;
        let order_by: Option<Vec<OrderBy>> = order_by
            .as_ref()
            .map(|x| deserialize_from_pyobj(this.py(), x))
            .transpose()?;
        let output_source =
            output_source
                .as_str()
                .try_into()
                .map_err(|e: tensorzero_core::error::Error| {
                    convert_error(this.py(), TensorZeroError::Other { source: e.into() })
                })?;
        pyo3_async_runtimes::tokio::future_into_py(this.py(), async move {
            let params = ListInferencesParams {
                function_name: Some(&function_name),
                variant_name: variant_name.as_deref(),
                filters: filters.as_ref(),
                output_source,
                order_by: order_by.as_deref(),
                limit,
                offset,
                ..Default::default()
            };
            let res = client.experimental_list_inferences(params).await;
            Python::attach(|py| match res {
                Ok(wire_inferences) => Ok(PyList::new(py, wire_inferences)?.unbind()),
                Err(e) => Err(convert_error(py, e)),
            })
        })
    }

    /// Render a list of stored inferences into a list of rendered stored inferences.
    /// There are two things that need to happen in this function:
    /// 1. We need to resolve all network resources (e.g. images) in the stored inferences.
    /// 2. We need to prepare all messages into "simple" messages that have been templated for a particular variant.
    ///    To do this, we need to know what variant to use for each function that might appear in the data.
    ///
    /// IMPORTANT: For now, this function drops datapoints which are bad, e.g. ones where templating fails, the function
    ///            has no variant specified, or where the process of downloading resources fails.
    ///            In future we will make this behavior configurable by the caller.
    ///
    /// :param stored_inferences: A list of stored inferences to render.
    /// :param variants: A map from function name to variant name.
    /// :return: A list of rendered stored inferences.
    /// DEPRECATED: use `experimental_render_samples` instead.
    ///
    /// Renders stored inferences using the templates of the specified variants.
    ///
    /// Warning: This API is experimental and may change without notice. For now
    ///          we discard inferences where the input references a static tool that
    ///          has no variant specified, or where the process of downloading resources fails.
    ///          In future we will make this behavior configurable by the caller.
    ///
    /// :param stored_inferences: A list of stored inferences to render.
    /// :param variants: A map from function name to variant name.
    /// :return: A list of rendered stored inferences.
    #[pyo3(signature = (*, stored_inferences, variants))]
    fn experimental_render_inferences<'a>(
        this: PyRef<'a, Self>,
        stored_inferences: Vec<Bound<'a, PyAny>>,
        variants: HashMap<String, String>,
    ) -> PyResult<Bound<'a, PyAny>> {
        tracing::warn!("experimental_render_inferences is deprecated. Use experimental_render_samples instead. See https://github.com/tensorzero/tensorzero/issues/2675");
        let client = this.as_super().client.clone();
        let config = client.config().ok_or_else(|| {
            PyValueError::new_err(
                "Config not available in HTTP gateway mode. Use embedded mode for render_samples.",
            )
        })?;
        // Enter the Tokio runtime context while still holding the GIL
        // This is needed because deserialize_from_stored_sample may use tokio::spawn internally
        // for JSON schema compilation
        // TODO (#4259): remove the tokio spawn from that function and remove this guard.
        let _guard = pyo3_async_runtimes::tokio::get_runtime().enter();
        let stored_inferences = stored_inferences
            .iter()
            .map(|x| deserialize_from_stored_sample(this.py(), x, config))
            .collect::<Result<Vec<_>, _>>()?;
        pyo3_async_runtimes::tokio::future_into_py(this.py(), async move {
            let res = client
                .experimental_render_samples(stored_inferences, variants)
                .await;
            Python::attach(|py| match res {
                Ok(inferences) => Ok(PyList::new(py, inferences)?.unbind()),
                Err(e) => Err(convert_error(py, e)),
            })
        })
    }

    /// Render a list of stored samples into a list of rendered stored samples.
    ///
    /// This function performs two main tasks:
    /// 1. Resolves all network resources (e.g., images) in the stored samples.
    /// 2. Prepares all messages into "simple" messages that have been templated for a particular variant.
    ///    To do this, the function needs to know which variant to use for each function that might appear in the data.
    ///
    /// IMPORTANT: For now, this function drops datapoints that are invalid, such as those where templating fails,
    /// the function has no variant specified, or the process of downloading resources fails.
    /// In the future, this behavior may be made configurable by the caller.
    ///
    /// :param stored_samples: A list of stored samples to render.
    /// :param variants: A mapping from function name to variant name.
    /// :return: A list of rendered samples.
    #[pyo3(signature = (*, stored_samples, variants))]
    fn experimental_render_samples<'a>(
        this: PyRef<'a, Self>,
        stored_samples: Vec<Bound<'a, PyAny>>,
        variants: HashMap<String, String>,
    ) -> PyResult<Bound<'a, PyAny>> {
        let client = this.as_super().client.clone();
        let config = client.config().ok_or_else(|| {
            PyValueError::new_err(
                "Config not available in HTTP gateway mode. Use embedded mode for render_samples.",
            )
        })?;
        // Enter the Tokio runtime context while still holding the GIL
        // This is needed because deserialize_from_stored_sample may use tokio::spawn internally
        // for JSON schema compilation
        // TODO (#4259): remove the tokio spawn from that function and remove this guard.
        let _guard = pyo3_async_runtimes::tokio::get_runtime().enter();
        let stored_samples = stored_samples
            .iter()
            .map(|x| deserialize_from_stored_sample(this.py(), x, config))
            .collect::<Result<Vec<_>, _>>()?;
        pyo3_async_runtimes::tokio::future_into_py(this.py(), async move {
            let res = client
                .experimental_render_samples(stored_samples, variants)
                .await;
            Python::attach(|py| match res {
                Ok(samples) => Ok(PyList::new(py, samples)?.unbind()),
                Err(e) => Err(convert_error(py, e)),
            })
        })
    }

    /// Launch an optimization job.
    ///
    /// :param train_samples: A list of RenderedSample objects that will be used for training.
    /// :param val_samples: A list of RenderedSample objects that will be used for validation.
    /// :param optimiztion_config: The optimization config.
    /// :return: A `OptimizerJobHandle` object that can be used to poll the optimization job.
    #[pyo3(signature = (*, train_samples, val_samples=None, optimization_config))]
    fn experimental_launch_optimization<'a>(
        this: PyRef<'a, Self>,
        train_samples: Vec<Bound<'a, PyAny>>,
        val_samples: Option<Vec<Bound<'a, PyAny>>>,
        optimization_config: Bound<'a, PyAny>,
    ) -> PyResult<Bound<'a, PyAny>> {
        let client = this.as_super().client.clone();
        let train_samples = train_samples
            .iter()
            .map(|x| deserialize_from_rendered_sample(this.py(), x))
            .collect::<Result<Vec<_>, _>>()?;
        let val_samples = val_samples
            .as_ref()
            .map(|x| {
                x.iter()
                    .map(|x| deserialize_from_rendered_sample(this.py(), x))
                    .collect::<Result<Vec<_>, _>>()
            })
            .transpose()?;
        let optimizer_config = deserialize_optimization_config(&optimization_config)?;
        pyo3_async_runtimes::tokio::future_into_py(this.py(), async move {
            let res = client
                .experimental_launch_optimization(LaunchOptimizationParams {
                    train_samples,
                    val_samples,
                    optimization_config: UninitializedOptimizerInfo {
                        inner: optimizer_config,
                    },
                })
                .await;
            match res {
                Ok(job_handle) => Ok(job_handle),
                Err(e) => Python::attach(|py| Err(convert_error(py, e))),
            }
        })
    }

    /// Poll an optimization job.
    ///
    /// :param job_handle: The job handle returned by `experimental_launch_optimization`.
    /// :return: An `OptimizerStatus` object.
    #[pyo3(signature = (*, job_handle))]
    fn experimental_poll_optimization(
        this: PyRef<'_, Self>,
        job_handle: OptimizationJobHandle,
    ) -> PyResult<Bound<'_, PyAny>> {
        let client = this.as_super().client.clone();
        pyo3_async_runtimes::tokio::future_into_py(this.py(), async move {
            let res = client.experimental_poll_optimization(&job_handle).await;
            match res {
                Ok(status) => Ok(OptimizationJobInfoPyClass::new(status)),
                Err(e) => Python::attach(|py| Err(convert_error(py, e))),
            }
        })
    }
}

#[expect(unknown_lints)]
// This lint currently does nothing on stable, but let's include it
// so that it will start working automatically when it's stabilized
#[deny(non_exhaustive_omitted_patterns)]
pub fn convert_error(py: Python<'_>, e: TensorZeroError) -> PyErr {
    match e {
        TensorZeroError::Http {
            status_code,
            text,
            source: _,
        } => tensorzero_error(py, status_code, text).unwrap_or_else(|e| e),
        TensorZeroError::Other { source } => {
            tensorzero_core_error(py, &source.to_string()).unwrap_or_else(|e| e)
        }
        TensorZeroError::RequestTimeout => {
            tensorzero_core_error(py, &e.to_string()).unwrap_or_else(|e| e)
        }
        // Required due to the `#[non_exhaustive]` attribute on `TensorZeroError` - we want to force
        // downstream consumers to handle all possible error types, but the compiler also requires us
        // to do this (since our python bindings are in a different crate from the Rust client.)
        _ => tensorzero_core_error(py, &format!("Unexpected TensorZero error: {e:?}"))
            .unwrap_or_else(|e| e),
    }
}

fn tensorzero_error(py: Python<'_>, status_code: u16, text: Option<String>) -> PyResult<PyErr> {
    Ok(PyErr::from_value(
        tensorzero_error_class(py)?
            .bind(py)
            .call1((status_code, text))?,
    ))
}

fn warn_no_config(py: Python<'_>, config: Option<&str>) -> PyResult<()> {
    if config.is_none() {
        let user_warning = py.get_type::<pyo3::exceptions::PyUserWarning>();
        PyErr::warn(
            py,
            &user_warning,
            c_str!("No config file provided, so only default functions will be available. Use `config_file=\"path/to/tensorzero.toml\"` to specify a config file."), 0
        )?;
    }
    Ok(())
}<|MERGE_RESOLUTION|>--- conflicted
+++ resolved
@@ -62,17 +62,11 @@
 };
 use tensorzero_rust::{
     err_to_http, observability::LogFormat, CacheParamsOptions, Client, ClientBuilder,
-<<<<<<< HEAD
-    ClientBuilderMode, ClientInferenceParams, ClientInput, ClientSecretString,
-    ClientSideFunctionTool, DynamicToolParams, FeedbackParams, InferenceOutput, InferenceParams,
-    InferenceStream, LaunchOptimizationParams, ListInferencesParams, OptimizationJobHandle,
-    RenderedSample, TensorZeroError, WorkflowEvaluationRunParams,
-=======
     ClientBuilderMode, ClientExt, ClientInferenceParams, ClientInput, ClientSecretString,
-    Datapoint, DynamicToolParams, FeedbackParams, InferenceOutput, InferenceParams,
-    InferenceStream, LaunchOptimizationParams, ListInferencesParams, OptimizationJobHandle,
-    RenderedSample, StoredInference, TensorZeroError, Tool, WorkflowEvaluationRunParams,
->>>>>>> 8cbb46b4
+    ClientSideFunctionTool, Datapoint, DynamicToolParams, FeedbackParams, InferenceOutput,
+    InferenceParams, InferenceStream, LaunchOptimizationParams, ListInferencesParams,
+    OptimizationJobHandle, RenderedSample, StoredInference, TensorZeroError,
+    WorkflowEvaluationRunParams,
 };
 use tokio::sync::Mutex;
 use url::Url;
