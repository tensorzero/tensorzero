--- conflicted
+++ resolved
@@ -25,7 +25,7 @@
     python_uuid_to_uuid,
 };
 use tensorzero_core::{
-    config::{ConfigPyClass, FunctionsConfigPyClass, UninitializedVariantInfo},
+    config::{ConfigPyClass, FunctionsConfigPyClass},
     db::clickhouse::query_builder::OrderBy,
     function::{FunctionConfigChatPyClass, FunctionConfigJsonPyClass, VariantsConfigPyClass},
     inference::types::{
@@ -50,7 +50,6 @@
         DiclConfigPyClass, MixtureOfNConfigPyClass,
     },
 };
-use tensorzero_core::{endpoints::datasets::Datapoint, stored_inference::StoredInference};
 use tensorzero_core::{
     endpoints::{
         datasets::InsertDatapointParams,
@@ -63,17 +62,10 @@
 };
 use tensorzero_rust::{
     err_to_http, observability::LogFormat, CacheParamsOptions, Client, ClientBuilder,
-<<<<<<< HEAD
     ClientBuilderMode, ClientExt, ClientInferenceParams, ClientInput, ClientSecretString,
     Datapoint, DynamicToolParams, FeedbackParams, InferenceOutput, InferenceParams,
     InferenceStream, LaunchOptimizationParams, ListInferencesParams, OptimizationJobHandle,
     RenderedSample, StoredInference, TensorZeroError, Tool, WorkflowEvaluationRunParams,
-=======
-    ClientBuilderMode, ClientInferenceParams, ClientInput, ClientSecretString, DynamicToolParams,
-    FeedbackParams, InferenceOutput, InferenceParams, InferenceStream, LaunchOptimizationParams,
-    ListInferencesParams, OptimizationJobHandle, RenderedSample, TensorZeroError, Tool,
-    WorkflowEvaluationRunParams,
->>>>>>> 02d29aad
 };
 use tokio::sync::Mutex;
 use url::Url;
@@ -348,7 +340,7 @@
         })
     }
 
-    #[pyo3(signature = (*, input, function_name=None, model_name=None, episode_id=None, stream=None, params=None, variant_name=None, dryrun=None, output_schema=None, allowed_tools=None, provider_tools=None, additional_tools=None, tool_choice=None, parallel_tool_calls=None, internal=None, tags=None, credentials=None, cache_options=None, extra_body=None, extra_headers=None, include_original_response=None, otlp_traces_extra_headers=None, internal_dynamic_variant_config=None))]
+    #[pyo3(signature = (*, input, function_name=None, model_name=None, episode_id=None, stream=None, params=None, variant_name=None, dryrun=None, output_schema=None, allowed_tools=None, provider_tools=None, additional_tools=None, tool_choice=None, parallel_tool_calls=None, internal=None, tags=None, credentials=None, cache_options=None, extra_body=None, extra_headers=None, include_original_response=None, otlp_traces_extra_headers=None))]
     #[expect(clippy::too_many_arguments)]
     fn _prepare_inference_request(
         this: PyRef<'_, Self>,
@@ -374,7 +366,6 @@
         extra_headers: Option<&Bound<'_, PyList>>,
         include_original_response: Option<bool>,
         otlp_traces_extra_headers: Option<HashMap<String, String>>,
-        internal_dynamic_variant_config: Option<&Bound<'_, PyDict>>,
     ) -> PyResult<Py<PyAny>> {
         let params = BaseTensorZeroGateway::prepare_inference_params(
             this.py(),
@@ -400,7 +391,6 @@
             extra_headers,
             include_original_response.unwrap_or(false),
             otlp_traces_extra_headers,
-            internal_dynamic_variant_config,
         )?;
         serialize_to_dict(this.py(), params)
     }
@@ -473,7 +463,6 @@
         extra_headers: Option<&Bound<'_, PyList>>,
         include_original_response: bool,
         otlp_traces_extra_headers: Option<HashMap<String, String>>,
-        internal_dynamic_variant_config: Option<&Bound<'_, PyDict>>,
     ) -> PyResult<ClientInferenceParams> {
         let episode_id = episode_id
             .map(|id| python_uuid_to_uuid("episode_id", id))
@@ -546,13 +535,6 @@
                 deserialize_from_pyobj(py, extra_headers)?
             } else {
                 Default::default()
-            };
-
-        let internal_dynamic_variant_config: Option<UninitializedVariantInfo> =
-            if let Some(config) = internal_dynamic_variant_config {
-                Some(deserialize_from_pyobj(py, config)?)
-            } else {
-                None
             };
 
         let input: ClientInput = deserialize_from_pyobj(py, &input)?;
@@ -581,7 +563,7 @@
             include_original_response,
             extra_body,
             extra_headers,
-            internal_dynamic_variant_config,
+            internal_dynamic_variant_config: None,
             otlp_traces_extra_headers: otlp_traces_extra_headers.unwrap_or_default(),
         })
     }
@@ -776,7 +758,7 @@
         }
     }
 
-    #[pyo3(signature = (*, input, function_name=None, model_name=None, episode_id=None, stream=None, params=None, variant_name=None, dryrun=None, output_schema=None, allowed_tools=None, additional_tools=None, provider_tools=None, tool_choice=None, parallel_tool_calls=None, internal=None, tags=None, credentials=None, cache_options=None, extra_body=None, extra_headers=None, include_original_response=None, otlp_traces_extra_headers=None, internal_dynamic_variant_config=None))]
+    #[pyo3(signature = (*, input, function_name=None, model_name=None, episode_id=None, stream=None, params=None, variant_name=None, dryrun=None, output_schema=None, allowed_tools=None, additional_tools=None, provider_tools=None, tool_choice=None, parallel_tool_calls=None, internal=None, tags=None, credentials=None, cache_options=None, extra_body=None, extra_headers=None, include_original_response=None, otlp_traces_extra_headers=None))]
     #[expect(clippy::too_many_arguments)]
     /// Make a request to the /inference endpoint.
     ///
@@ -839,7 +821,6 @@
         extra_headers: Option<&Bound<'_, PyList>>,
         include_original_response: Option<bool>,
         otlp_traces_extra_headers: Option<HashMap<String, String>>,
-        internal_dynamic_variant_config: Option<&Bound<'_, PyDict>>,
     ) -> PyResult<Py<PyAny>> {
         let client = this.as_super().client.clone();
         let fut = client.inference(BaseTensorZeroGateway::prepare_inference_params(
@@ -866,7 +847,6 @@
             extra_headers,
             include_original_response.unwrap_or(false),
             otlp_traces_extra_headers,
-            internal_dynamic_variant_config,
         )?);
 
         // We're in the synchronous `TensorZeroGateway` class, so we need to block on the Rust future,
@@ -1087,9 +1067,9 @@
         let client = this.as_super().client.clone();
         let datapoint_id = python_uuid_to_uuid("datapoint_id", datapoint_id)?;
         let fut = client.get_datapoint(dataset_name, datapoint_id);
-        let wire: Datapoint =
-            tokio_block_on_without_gil(this.py(), fut).map_err(|e| convert_error(this.py(), e))?;
-        wire.into_pyobject(this.py())
+        tokio_block_on_without_gil(this.py(), fut)
+            .map(|x| x.into_pyobject(this.py()))
+            .map_err(|e| convert_error(this.py(), e))?
     }
 
     /// Make a GET request to the /datasets/{dataset_name}/datapoints endpoint.
@@ -1108,12 +1088,12 @@
         let fut = client.list_datapoints(dataset_name, function_name, limit, offset);
         let resp = tokio_block_on_without_gil(this.py(), fut);
         match resp {
-            Ok(datapoints) => {
-                let py_datapoints = datapoints
+            Ok(resp) => {
+                let datapoints = resp
                     .into_iter()
                     .map(|x| x.into_pyobject(this.py()))
                     .collect::<Result<Vec<_>, _>>()?;
-                PyList::new(this.py(), py_datapoints)
+                PyList::new(this.py(), datapoints)
             }
             Err(e) => Err(convert_error(this.py(), e)),
         }
@@ -1252,9 +1232,7 @@
             ..Default::default()
         };
         let fut = client.experimental_list_inferences(params);
-        let wires: Vec<StoredInference> =
-            tokio_block_on_without_gil(this.py(), fut).map_err(|e| convert_error(this.py(), e))?;
-        Ok(wires)
+        tokio_block_on_without_gil(this.py(), fut).map_err(|e| convert_error(this.py(), e))
     }
 
     /// DEPRECATED: use `experimental_render_samples` instead.
@@ -1279,19 +1257,12 @@
     ) -> PyResult<Vec<RenderedSample>> {
         tracing::warn!("experimental_render_inferences is deprecated. Use experimental_render_samples instead. See https://github.com/tensorzero/tensorzero/issues/2675");
         let client = this.as_super().client.clone();
-        let config = client.config().ok_or_else(|| {
-            PyValueError::new_err(
-                "Config not available in HTTP gateway mode. Use embedded mode for render_samples.",
-            )
-        })?;
-        // Enter the Tokio runtime context while still holding the GIL
-        // This is needed because deserialize_from_stored_sample may use tokio::spawn internally
-        // for JSON schema compilation
-        // TODO (#4259): remove the tokio spawn from that function and remove this guard.
-        let _guard = pyo3_async_runtimes::tokio::get_runtime().enter();
+        let config = client
+            .get_config()
+            .map_err(|e| PyValueError::new_err(format!("Failed to get config: {e:?}")))?;
         let stored_inferences = stored_inferences
             .iter()
-            .map(|x| deserialize_from_stored_sample(this.py(), x, config))
+            .map(|x| deserialize_from_stored_sample(this.py(), x, &config))
             .collect::<Result<Vec<_>, _>>()?;
         let fut = client.experimental_render_samples(stored_inferences, variants);
         tokio_block_on_without_gil(this.py(), fut).map_err(|e| convert_error(this.py(), e))
@@ -1317,19 +1288,12 @@
         variants: HashMap<String, String>,
     ) -> PyResult<Vec<RenderedSample>> {
         let client = this.as_super().client.clone();
-        let config = client.config().ok_or_else(|| {
-            PyValueError::new_err(
-                "Config not available in HTTP gateway mode. Use embedded mode for render_samples.",
-            )
-        })?;
-        // Enter the Tokio runtime context while still holding the GIL
-        // This is needed because deserialize_from_stored_sample may use tokio::spawn internally
-        // for JSON schema compilation
-        // TODO (#4259): remove the tokio spawn from that function and remove this guard.
-        let _guard = pyo3_async_runtimes::tokio::get_runtime().enter();
+        let config = client
+            .get_config()
+            .map_err(|e| PyValueError::new_err(format!("Failed to get config: {e:?}")))?;
         let stored_samples = stored_samples
             .iter()
-            .map(|x| deserialize_from_stored_sample(this.py(), x, config))
+            .map(|x| deserialize_from_stored_sample(this.py(), x, &config))
             .collect::<Result<Vec<_>, _>>()?;
         let fut = client.experimental_render_samples(stored_samples, variants);
         tokio_block_on_without_gil(this.py(), fut).map_err(|e| convert_error(this.py(), e))
@@ -1574,7 +1538,7 @@
         }
     }
 
-    #[pyo3(signature = (*, input, function_name=None, model_name=None, episode_id=None, stream=None, params=None, variant_name=None, dryrun=None, output_schema=None, allowed_tools=None, additional_tools=None, provider_tools=None, tool_choice=None, parallel_tool_calls=None, internal=None,tags=None, credentials=None, cache_options=None, extra_body=None, extra_headers=None, include_original_response=None, otlp_traces_extra_headers=None, internal_dynamic_variant_config=None))]
+    #[pyo3(signature = (*, input, function_name=None, model_name=None, episode_id=None, stream=None, params=None, variant_name=None, dryrun=None, output_schema=None, allowed_tools=None, additional_tools=None, provider_tools=None, tool_choice=None, parallel_tool_calls=None, internal=None,tags=None, credentials=None, cache_options=None, extra_body=None, extra_headers=None, include_original_response=None, otlp_traces_extra_headers=None))]
     #[expect(clippy::too_many_arguments)]
     /// Make a request to the /inference endpoint.
     ///
@@ -1637,7 +1601,6 @@
         extra_headers: Option<&Bound<'_, PyList>>,
         include_original_response: Option<bool>,
         otlp_traces_extra_headers: Option<HashMap<String, String>>,
-        internal_dynamic_variant_config: Option<&Bound<'_, PyDict>>,
     ) -> PyResult<Bound<'a, PyAny>> {
         let params = BaseTensorZeroGateway::prepare_inference_params(
             py,
@@ -1663,7 +1626,6 @@
             extra_headers,
             include_original_response.unwrap_or(false),
             otlp_traces_extra_headers,
-            internal_dynamic_variant_config,
         )?;
         let client = this.as_super().client.clone();
         let gateway = this.into_pyobject(py)?.into_any().unbind();
@@ -1956,12 +1918,12 @@
         dataset_name: String,
         datapoint_id: Bound<'_, PyAny>,
     ) -> PyResult<Bound<'a, PyAny>> {
+        let client = this.as_super().client.clone();
         let datapoint_id = python_uuid_to_uuid("datapoint_id", datapoint_id)?;
-        let client = this.as_super().client.clone();
         pyo3_async_runtimes::tokio::future_into_py(this.py(), async move {
             let res = client.get_datapoint(dataset_name, datapoint_id).await;
             Python::attach(|py| match res {
-                Ok(wire) => Ok(wire.into_py_any(py)?),
+                Ok(resp) => Ok(resp.into_py_any(py)?),
                 Err(e) => Err(convert_error(py, e)),
             })
         })
@@ -1985,7 +1947,7 @@
                 .list_datapoints(dataset_name, function_name, limit, offset)
                 .await;
             Python::attach(|py| match res {
-                Ok(wire_datapoints) => Ok(PyList::new(py, wire_datapoints)?.unbind()),
+                Ok(datapoints) => Ok(PyList::new(py, datapoints)?.unbind()),
                 Err(e) => Err(convert_error(py, e)),
             })
         })
@@ -2131,7 +2093,7 @@
             };
             let res = client.experimental_list_inferences(params).await;
             Python::attach(|py| match res {
-                Ok(wire_inferences) => Ok(PyList::new(py, wire_inferences)?.unbind()),
+                Ok(stored_inferences) => Ok(PyList::new(py, stored_inferences)?.unbind()),
                 Err(e) => Err(convert_error(py, e)),
             })
         })
@@ -2170,19 +2132,12 @@
     ) -> PyResult<Bound<'a, PyAny>> {
         tracing::warn!("experimental_render_inferences is deprecated. Use experimental_render_samples instead. See https://github.com/tensorzero/tensorzero/issues/2675");
         let client = this.as_super().client.clone();
-        let config = client.config().ok_or_else(|| {
-            PyValueError::new_err(
-                "Config not available in HTTP gateway mode. Use embedded mode for render_samples.",
-            )
-        })?;
-        // Enter the Tokio runtime context while still holding the GIL
-        // This is needed because deserialize_from_stored_sample may use tokio::spawn internally
-        // for JSON schema compilation
-        // TODO (#4259): remove the tokio spawn from that function and remove this guard.
-        let _guard = pyo3_async_runtimes::tokio::get_runtime().enter();
+        let config = client
+            .get_config()
+            .map_err(|e| PyValueError::new_err(format!("Failed to get config: {e:?}")))?;
         let stored_inferences = stored_inferences
             .iter()
-            .map(|x| deserialize_from_stored_sample(this.py(), x, config))
+            .map(|x| deserialize_from_stored_sample(this.py(), x, &config))
             .collect::<Result<Vec<_>, _>>()?;
         pyo3_async_runtimes::tokio::future_into_py(this.py(), async move {
             let res = client
@@ -2216,19 +2171,12 @@
         variants: HashMap<String, String>,
     ) -> PyResult<Bound<'a, PyAny>> {
         let client = this.as_super().client.clone();
-        let config = client.config().ok_or_else(|| {
-            PyValueError::new_err(
-                "Config not available in HTTP gateway mode. Use embedded mode for render_samples.",
-            )
-        })?;
-        // Enter the Tokio runtime context while still holding the GIL
-        // This is needed because deserialize_from_stored_sample may use tokio::spawn internally
-        // for JSON schema compilation
-        // TODO (#4259): remove the tokio spawn from that function and remove this guard.
-        let _guard = pyo3_async_runtimes::tokio::get_runtime().enter();
+        let config = client
+            .get_config()
+            .map_err(|e| PyValueError::new_err(format!("Failed to get config: {e:?}")))?;
         let stored_samples = stored_samples
             .iter()
-            .map(|x| deserialize_from_stored_sample(this.py(), x, config))
+            .map(|x| deserialize_from_stored_sample(this.py(), x, &config))
             .collect::<Result<Vec<_>, _>>()?;
         pyo3_async_runtimes::tokio::future_into_py(this.py(), async move {
             let res = client
