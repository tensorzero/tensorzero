import json
from abc import ABC, abstractmethod
from dataclasses import dataclass
from typing import Any, Dict, List, Optional, Union
from uuid import UUID

import httpx

# Types for non-streaming inference responses


@dataclass
class Usage:
    input_tokens: int
    output_tokens: int


@dataclass
class ContentBlock(ABC):
    type: str

    @abstractmethod
    def to_dict(self) -> Dict[str, Any]:
        pass


@dataclass
class Text(ContentBlock):
    text: str

    def to_dict(self) -> Dict[str, Any]:
        return dict(type="text", value=self.text)


@dataclass
class RawText:
    # This class does not subclass ContentBlock since it cannot be output by the API.
    value: str

    def to_dict(self) -> Dict[str, Any]:
        return dict(type="raw_text", value=self.value)


@dataclass
class ToolCall(ContentBlock):
    arguments: Optional[Dict[str, Any]]
    id: str
    name: Optional[str]
    raw_arguments: Dict[str, Any]
    raw_name: str

    def to_dict(self) -> Dict[str, Any]:
        return dict(
            type="tool_call",
            arguments=json.dumps(self.raw_arguments),
            id=self.id,
            name=self.raw_name,
        )


@dataclass
<<<<<<< HEAD
class Thought(ContentBlock):
    text: str

    def to_dict(self) -> Dict[str, Any]:
        return dict(type="thought", value=self.text)


=======
>>>>>>> 2990e8dc
@dataclass
class ToolResult:
    # This class does not subclass ContentBlock since it cannot be output by the API.
    name: str
    result: str
    id: str

    def to_dict(self) -> Dict[str, Any]:
        return dict(type="tool_result", name=self.name, result=self.result, id=self.id)


@dataclass
class JsonInferenceOutput:
    raw: str
    parsed: Optional[Dict[str, Any]]


@dataclass
class ChatInferenceResponse:
    inference_id: UUID
    episode_id: UUID
    variant_name: str
    content: List[ContentBlock]
    usage: Usage


@dataclass
class JsonInferenceResponse:
    inference_id: UUID
    episode_id: UUID
    variant_name: str
    output: JsonInferenceOutput
    usage: Usage


InferenceResponse = Union[ChatInferenceResponse, JsonInferenceResponse]


def parse_inference_response(data: Dict[str, Any]) -> InferenceResponse:
    if "content" in data and isinstance(data["content"], list):
        return ChatInferenceResponse(
            inference_id=UUID(data["inference_id"]),
            episode_id=UUID(data["episode_id"]),
            variant_name=data["variant_name"],
            content=[parse_content_block(block) for block in data["content"]],  # type: ignore
            usage=Usage(**data["usage"]),
        )
    elif "output" in data and isinstance(data["output"], dict):
        output: Dict[str, Any] = data["output"]
        return JsonInferenceResponse(
            inference_id=UUID(data["inference_id"]),
            episode_id=UUID(data["episode_id"]),
            variant_name=data["variant_name"],
            output=JsonInferenceOutput(**output),
            usage=Usage(**data["usage"]),
        )
    else:
        raise ValueError("Unable to determine response type")


def parse_content_block(block: Dict[str, Any]) -> ContentBlock:
    block_type = block["type"]
    if block_type == "text":
        return Text(text=block["text"], type=block_type)
    elif block_type == "tool_call":
        return ToolCall(
            arguments=block.get("arguments"),
            id=block["id"],
            name=block.get("name"),
            raw_arguments=block["raw_arguments"],
            raw_name=block["raw_name"],
            type=block_type,
        )
    elif block_type == "thought":
        return Thought(text=block["text"], type=block_type)
    else:
        raise ValueError(f"Unknown content block type: {block}")


# Types for streaming inference responses


@dataclass
class ContentBlockChunk(ABC):
    type: str


@dataclass
class TextChunk(ContentBlockChunk):
    # In the possibility that multiple text messages are sent in a single streaming response,
    # this `id` will be used to disambiguate them
    id: str
    text: str


@dataclass
class ToolCallChunk(ContentBlockChunk):
    # This is the tool call ID that many LLM APIs use to associate tool calls with tool responses
    id: str
    # `raw_arguments` will come as partial JSON
    raw_arguments: str
    raw_name: str


@dataclass
class ThoughtChunk(ContentBlockChunk):
    text: str


@dataclass
class ChatChunk:
    inference_id: UUID
    episode_id: UUID
    variant_name: str
    content: List[ContentBlockChunk]
    usage: Optional[Usage]


@dataclass
class JsonChunk:
    inference_id: UUID
    episode_id: UUID
    variant_name: str
    raw: Optional[str]
    usage: Optional[Usage]


InferenceChunk = Union[ChatChunk, JsonChunk]


def parse_inference_chunk(chunk: Dict[str, Any]) -> InferenceChunk:
    if "content" in chunk:
        return ChatChunk(
            inference_id=UUID(chunk["inference_id"]),
            episode_id=UUID(chunk["episode_id"]),
            variant_name=chunk["variant_name"],
            content=[parse_content_block_chunk(block) for block in chunk["content"]],
            usage=Usage(**chunk["usage"]) if "usage" in chunk else None,
        )
    elif "raw" in chunk:
        return JsonChunk(
            inference_id=UUID(chunk["inference_id"]),
            episode_id=UUID(chunk["episode_id"]),
            variant_name=chunk["variant_name"],
            raw=chunk.get("raw"),
            usage=Usage(**chunk["usage"]) if "usage" in chunk else None,
        )
    else:
        raise ValueError(f"Unable to determine response type: {chunk}")


def parse_content_block_chunk(block: Dict[str, Any]) -> ContentBlockChunk:
    block_type = block["type"]
    if block_type == "text":
        return TextChunk(id=block["id"], text=block["text"], type=block_type)
    elif block_type == "tool_call":
        return ToolCallChunk(
            id=block["id"],
            raw_arguments=block["raw_arguments"],
            raw_name=block["raw_name"],
            type=block_type,
        )
    elif block_type == "thought":
        return ThoughtChunk(text=block["text"], type=block_type)
    else:
        raise ValueError(f"Unknown content block type: {block}")


# Types for feedback
@dataclass
class FeedbackResponse:
    feedback_id: UUID


# Custom TensorZero error type
class TensorZeroError(Exception):
    def __init__(self, response: httpx.Response):
        self.response = response
        self.status_code = response.status_code
        try:
            self.text = response.text
        except Exception:
            self.text = "(response body unavailable)"

    def __str__(self) -> str:
        return f"TensorZeroError (status code {self.status_code}): {self.text}"<|MERGE_RESOLUTION|>--- conflicted
+++ resolved
@@ -59,7 +59,6 @@
 
 
 @dataclass
-<<<<<<< HEAD
 class Thought(ContentBlock):
     text: str
 
@@ -67,8 +66,6 @@
         return dict(type="thought", value=self.text)
 
 
-=======
->>>>>>> 2990e8dc
 @dataclass
 class ToolResult:
     # This class does not subclass ContentBlock since it cannot be output by the API.
