--- conflicted
+++ resolved
@@ -48,12 +48,8 @@
         }
         (None, Some(config_file)) => ClientBuilder::new(ClientBuilderMode::EmbeddedGateway {
             config_file: Some(config_file),
-<<<<<<< HEAD
             clickhouse_url: std::env::var("TENSORZERO_CLICKHOUSE_URL").ok(),
-=======
-            clickhouse_url: std::env::var("CLICKHOUSE_URL").ok(),
             timeout: None,
->>>>>>> cf1b8eb5
         }),
         (Some(_), Some(_)) => {
             std::process::exit(1);
