use std::{path::PathBuf, sync::Arc};

use reqwest_eventsource::{Event, EventSource, RequestBuilderExt};
use std::fmt::Debug;
use tensorzero_internal::{
    config_parser::Config,
    error::ErrorDetails,
    gateway_util::{setup_clickhouse, setup_http_client, AppStateData},
};
use thiserror::Error;
use tokio_stream::StreamExt;
use url::Url;

mod client_inference_params;

pub use client_inference_params::{ClientInferenceParams, ClientSecretString};

pub use tensorzero_internal::cache::CacheParamsOptions;
pub use tensorzero_internal::endpoints::feedback::FeedbackResponse;
pub use tensorzero_internal::endpoints::feedback::Params as FeedbackParams;
pub use tensorzero_internal::endpoints::inference::{
    InferenceOutput, InferenceParams, InferenceResponse, InferenceResponseChunk, InferenceStream,
};
pub use tensorzero_internal::inference::types::{
    ContentBlockChunk, Input, InputMessage, InputMessageContent, Role,
};
pub use tensorzero_internal::tool::{DynamicToolParams, Tool};

enum ClientMode {
    HTTPGateway(HTTPGateway),
    EmbeddedGateway(EmbeddedGateway),
}

impl Debug for ClientMode {
    fn fmt(&self, f: &mut std::fmt::Formatter<'_>) -> std::fmt::Result {
        match self {
            ClientMode::HTTPGateway(_) => write!(f, "HTTPGateway"),
            ClientMode::EmbeddedGateway(_) => write!(f, "EmbeddedGateway"),
        }
    }
}

struct HTTPGateway {
    base_url: Url,
    http_client: reqwest::Client,
}

struct EmbeddedGateway {
    state: AppStateData,
}

/// Used to construct a `Client`
/// Call `ClientBuilder::new` to create a new `ClientBuilder`
/// in either `HTTPGateway` or `EmbeddedGateway` mode
pub struct ClientBuilder {
    mode: ClientBuilderMode,
    http_client: Option<reqwest::Client>,
}

/// An error type representing an error from within the TensorZero gateway
#[derive(Error, Debug)]
#[non_exhaustive]
pub enum TensorZeroError {
    #[error("HTTP error: {status_code} {text:?}")]
    Http {
        status_code: u16,
        text: Option<String>,
        #[source]
        source: TensorZeroInternalError,
    },
    #[error("Internal error: {source}")]
    Other {
        #[source]
        source: TensorZeroInternalError,
    },
}

#[derive(Debug, Error)]
#[error("Internal TensorZero error: {0}")]
pub struct TensorZeroInternalError(#[from] tensorzero_internal::error::Error);

#[derive(Error, Debug)]
#[non_exhaustive]
pub enum ClientBuilderError {
    #[error(
        "Missing config - you must call `with_config_path` before calling `build` in EmbeddedGateway mode"
    )]
    MissingConfig,
    #[error(
        "Missing gateway URL - you must call `with_gateway_url` before calling `build` in HTTPGateway mode"
    )]
    MissingGatewayUrl,
    #[error("Called ClientBuilder.build_http() when not in HTTPGateway mode")]
    NotHTTPGateway,
    #[error("Failed to configure ClickHouse: {0}")]
    Clickhouse(TensorZeroError),
    #[error("Failed to parse config: {0}")]
    ConfigParsing(TensorZeroError),
    #[error("Failed to build HTTP client: {0}")]
    HTTPClientBuild(TensorZeroError),
}

/// Controls how a `Client` is run
pub enum ClientBuilderMode {
    /// In HTTPGateway mode, we make HTTP requests to a TensorZero gateway server.
    HTTPGateway { url: Url },
    /// In EmbeddedGateway mode, we run an embedded gateway using a config file.
    /// We do not launch an HTTP server - we only make outgoing HTTP requests to model providers and to ClickHouse.
    EmbeddedGateway {
        config_path: Option<PathBuf>,
        clickhouse_url: Option<String>,
    },
}

/// A `ClientBuilder` is used to construct a `Client`.
impl ClientBuilder {
    pub fn new(mode: ClientBuilderMode) -> Self {
        Self {
            mode,
            http_client: None,
        }
    }

    /// Sets the `reqwest::Client` to be used when making any HTTP requests.
    /// In `EmbeddedGateway` mode, this is used for making requests to model endpoints,
    /// as well as ClickHouse.
    /// In `HTTPGateway` mode, this is used for making requests to the gateway.
    pub fn with_http_client(mut self, client: reqwest::Client) -> Self {
        self.http_client = Some(client);
        self
    }

    /// Constructs a `Client`, returning an error if the configuration is invalid.
    pub async fn build(self) -> Result<Client, ClientBuilderError> {
        match &self.mode {
            ClientBuilderMode::HTTPGateway { .. } => self.build_http(),
            ClientBuilderMode::EmbeddedGateway {
                config_path,
                clickhouse_url,
            } => {
                let config = if let Some(config_path) = config_path {
                    Arc::new(Config::load_from_path(config_path).map_err(|e| {
                        ClientBuilderError::ConfigParsing(TensorZeroError::Other {
                            source: e.into(),
                        })
                    })?)
                } else {
                    Arc::new(Config::default())
                };
<<<<<<< HEAD
                let clickhouse_connection_info =
                    setup_clickhouse(&config, clickhouse_url.clone(), true)
                        .await
                        .map_err(|e| {
                            ClientBuilderError::Clickhouse(TensorZeroError::Other {
                                source: e.into(),
                            })
                        })?;
=======
                let clickhouse_connection_info = setup_clickhouse(&config, clickhouse_url.clone())
                    .await
                    .map_err(|e| {
                        ClientBuilderError::Clickhouse(TensorZeroError::Other { source: e.into() })
                    })?;
                let http_client = if let Some(http_client) = self.http_client {
                    http_client
                } else {
                    setup_http_client().map_err(|e| {
                        ClientBuilderError::HTTPClientBuild(TensorZeroError::Other {
                            source: e.into(),
                        })
                    })?
                };
>>>>>>> 512e4107
                Ok(Client {
                    mode: ClientMode::EmbeddedGateway(EmbeddedGateway {
                        state: AppStateData {
                            config,
                            http_client,
                            clickhouse_connection_info,
                        },
                    }),
                })
            }
        }
    }

    /// Builds a `Client` in HTTPGateway mode, erroring if the mode is not HTTPGateway
    /// This allows avoiding calling the async `build` method
    pub fn build_http(self) -> Result<Client, ClientBuilderError> {
        let ClientBuilderMode::HTTPGateway { url } = self.mode else {
            return Err(ClientBuilderError::NotHTTPGateway);
        };
        Ok(Client {
            mode: ClientMode::HTTPGateway(HTTPGateway {
                base_url: url,
                http_client: self.http_client.unwrap_or_default(),
            }),
        })
    }
}

/// A TensorZero client. This is constructed using `ClientBuilder`
#[derive(Debug)]
pub struct Client {
    mode: ClientMode,
}

impl Client {
    /// Queries the health of the ClickHouse database
    /// This does nothing in `ClientMode::HTTPGateway`
    pub async fn clickhouse_health(&self) -> Result<(), TensorZeroError> {
        match &self.mode {
            ClientMode::HTTPGateway(_) => Ok(()),
            ClientMode::EmbeddedGateway(client) => client
                .state
                .clickhouse_connection_info
                .health()
                .await
                .map_err(|e| TensorZeroError::Other { source: e.into() }),
        }
    }

    /// Assigns feedback for a TensorZero inference.
    /// See https://www.tensorzero.com/docs/gateway/api-reference#post-feedback
    pub async fn feedback(
        &self,
        params: FeedbackParams,
    ) -> Result<FeedbackResponse, TensorZeroError> {
        match &self.mode {
            ClientMode::HTTPGateway(client) => {
                let url = client
                    .base_url
                    .join("feedback")
                    .map_err(|e| TensorZeroError::Other {
                        source: tensorzero_internal::error::Error::new(
                            ErrorDetails::InvalidBaseUrl {
                                message: format!(
                                    "Failed to join base URL with /feedback endpoint: {}",
                                    e
                                ),
                            },
                        )
                        .into(),
                    })?;
                let builder = client.http_client.post(url).json(&params);
                self.parse_http_response(builder.send().await).await
            }
            ClientMode::EmbeddedGateway(client) => Ok(
                tensorzero_internal::endpoints::feedback::feedback(client.state.clone(), params)
                    .await
                    .map_err(err_to_http)?
                    .0,
            ),
        }
    }

    // Runs a TensorZero inference.
    // See https://www.tensorzero.com/docs/gateway/api-reference#post-inference
    pub async fn inference(
        &self,
        params: ClientInferenceParams,
    ) -> Result<InferenceOutput, TensorZeroError> {
        match &self.mode {
            ClientMode::HTTPGateway(client) => {
                let url =
                    client
                        .base_url
                        .join("inference")
                        .map_err(|e| TensorZeroError::Other {
                            source: tensorzero_internal::error::Error::new(
                                ErrorDetails::InvalidBaseUrl {
                                    message: format!(
                                        "Failed to join base URL with /inference endpoint: {}",
                                        e
                                    ),
                                },
                            )
                            .into(),
                        })?;
                let builder = client.http_client.post(url).json(&params);
                if params.stream.unwrap_or(false) {
                    let event_source =
                        builder.eventsource().map_err(|e| TensorZeroError::Other {
                            source: tensorzero_internal::error::Error::new(
                                ErrorDetails::JsonRequest {
                                    message: format!("Error constructing event stream: {e:?}"),
                                },
                            )
                            .into(),
                        })?;
                    Ok(InferenceOutput::Streaming(
                        Self::http_inference_stream(event_source).await?,
                    ))
                } else {
                    Ok(InferenceOutput::NonStreaming(
                        self.parse_http_response(builder.send().await).await?,
                    ))
                }
            }
            ClientMode::EmbeddedGateway(client) => {
                Ok(tensorzero_internal::endpoints::inference::inference(
                    client.state.config.clone(),
                    &client.state.http_client,
                    client.state.clickhouse_connection_info.clone(),
                    params.into(),
                )
                .await
                .map_err(err_to_http)?)
            }
        }
    }

    async fn parse_http_response<T: serde::de::DeserializeOwned>(
        &self,
        resp: Result<reqwest::Response, reqwest::Error>,
    ) -> Result<T, TensorZeroError> {
        let resp = resp.map_err(|e| TensorZeroError::Other {
            source: tensorzero_internal::error::Error::new(ErrorDetails::JsonRequest {
                message: format!("Error from server: {e}"),
            })
            .into(),
        })?;

        if let Err(e) = resp.error_for_status_ref() {
            let status_code = resp.status().as_u16();
            let text = resp.text().await.ok();
            return Err(TensorZeroError::Http {
                status_code,
                text,
                source: tensorzero_internal::error::Error::new(ErrorDetails::JsonRequest {
                    message: format!("Request failed: {e}"),
                })
                .into(),
            });
        }

        resp.json().await.map_err(|e| TensorZeroError::Other {
            source: tensorzero_internal::error::Error::new(ErrorDetails::Serialization {
                message: format!("Error deserializing inference response: {e:?}"),
            })
            .into(),
        })
    }

    async fn http_inference_stream(
        event_source: EventSource,
    ) -> Result<InferenceStream, TensorZeroError> {
        let mut event_source = event_source.peekable();
        let first = event_source.peek().await;
        if let Some(Err(_)) = first {
            // Discard the stream if it has an error
            let res = event_source.next().await;
            #[allow(clippy::panic)]
            let Some(Err(e)) = res
            else {
                panic!("Peeked error but got non-err {res:?}");
            };
            let err_str = format!("Error in streaming response: {e:?}");
            let inner_err = tensorzero_internal::error::Error::new(ErrorDetails::StreamError {
                source: Box::new(tensorzero_internal::error::Error::new(
                    ErrorDetails::Serialization { message: err_str },
                )),
            });
            if let reqwest_eventsource::Error::InvalidStatusCode(code, resp) = e {
                return Err(TensorZeroError::Http {
                    status_code: code.as_u16(),
                    text: resp.text().await.ok(),
                    source: inner_err.into(),
                });
            }
            return Err(TensorZeroError::Other {
                source: tensorzero_internal::error::Error::new(ErrorDetails::StreamError {
                    source: Box::new(inner_err),
                })
                .into(),
            });
        }
        Ok(Box::pin(async_stream::stream! {
            while let Some(ev) = event_source.next().await {
                match ev {
                    Err(e) => {
                        if matches!(e, reqwest_eventsource::Error::StreamEnded) {
                            break;
                        }
                        yield Err(tensorzero_internal::error::Error::new(ErrorDetails::StreamError {
                            source: Box::new(tensorzero_internal::error::Error::new(ErrorDetails::Serialization {
                                message: format!("Error in streaming response: {e:?}")
                            }))
                        }))
                    }
                    Ok(e) => match e {
                        Event::Open => continue,
                        Event::Message(message) => {
                            if message.data == "[DONE]" {
                                break;
                            }
                            let json: serde_json::Value = serde_json::from_str(&message.data).map_err(|e| {
                                tensorzero_internal::error::Error::new(ErrorDetails::Serialization {
                                    message: format!("Error deserializing inference response chunk: {e:?}"),
                                })
                            })?;
                            if let Some(err) = json.get("error") {
                                yield Err(tensorzero_internal::error::Error::new(ErrorDetails::StreamError {
                                    source: Box::new(tensorzero_internal::error::Error::new(ErrorDetails::Serialization {
                                        message: format!("Stream produced an error: {err:?}")
                                    }))
                                }));
                            } else {
                                let data: InferenceResponseChunk =
                                serde_json::from_value(json).map_err(|e| {
                                    tensorzero_internal::error::Error::new(ErrorDetails::Serialization {
                                        message: format!("Error deserializing json value as InferenceResponseChunk: {e:?}"),
                                    })
                                })?;
                                yield Ok(data);
                            }

                        }
                    }
                }
            }
        }))
    }
}

// This is intentionally not a `From` impl, since we only want to make fake HTTP
// errors for certain embedded gateway errors. For example, a config parsing error
// should be `TensorZeroError::Other`, not `TensorZeroError::Http`.
#[doc(hidden)]
pub fn err_to_http(e: tensorzero_internal::error::Error) -> TensorZeroError {
    TensorZeroError::Http {
        status_code: e.status_code().as_u16(),
        text: Some(serde_json::json!({"error": e.to_string()}).to_string()),
        source: e.into(),
    }
}

#[cfg(feature = "pyo3")]
pub use tensorzero_internal::observability;

#[cfg(test)]
mod tests {
    use super::*;
    use tracing_test::traced_test;

    #[tokio::test]
    #[ignore] // TODO - set an environment variable, or create a new config with dummy credentials
    async fn test_missing_clickhouse() {
        // This config file requires ClickHouse, so it should fail if no ClickHouse URL is provided
        let err = ClientBuilder::new(ClientBuilderMode::EmbeddedGateway {
            config_path: Some(PathBuf::from(
                "../../examples/haiku-hidden-preferences/config/tensorzero.toml",
            )),
            clickhouse_url: None,
        })
        .build()
        .await
        .expect_err("ClientBuilder should have failed");
        let err_msg = err.to_string();
        assert!(
            err.to_string().contains("Missing ClickHouse URL"),
            "Bad error message: {err_msg}"
        );
    }

    #[tokio::test]
    #[traced_test]
    async fn test_log_no_clickhouse() {
        // Default observability and no ClickHouse URL
        ClientBuilder::new(ClientBuilderMode::EmbeddedGateway {
            config_path: Some(PathBuf::from(
                "../../examples/haiku-hidden-preferences/config/tensorzero.toml",
            )),
            clickhouse_url: None,
        })
        .build()
        .await
        .expect("Failed to build client");
        assert!(!logs_contain(
            "Missing environment variable TENSORZERO_CLICKHOUSE_URL"
        ));
        assert!(logs_contain("Disabling observability: `gateway.observability.enabled` is not explicitly specified in config and `clickhouse_url` was not provided."));
    }
}<|MERGE_RESOLUTION|>--- conflicted
+++ resolved
@@ -147,7 +147,6 @@
                 } else {
                     Arc::new(Config::default())
                 };
-<<<<<<< HEAD
                 let clickhouse_connection_info =
                     setup_clickhouse(&config, clickhouse_url.clone(), true)
                         .await
@@ -156,12 +155,6 @@
                                 source: e.into(),
                             })
                         })?;
-=======
-                let clickhouse_connection_info = setup_clickhouse(&config, clickhouse_url.clone())
-                    .await
-                    .map_err(|e| {
-                        ClientBuilderError::Clickhouse(TensorZeroError::Other { source: e.into() })
-                    })?;
                 let http_client = if let Some(http_client) = self.http_client {
                     http_client
                 } else {
@@ -171,7 +164,6 @@
                         })
                     })?
                 };
->>>>>>> 512e4107
                 Ok(Client {
                     mode: ClientMode::EmbeddedGateway(EmbeddedGateway {
                         state: AppStateData {
