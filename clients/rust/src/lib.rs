use std::{
    cmp::Ordering, env, fmt::Display, future::Future, path::PathBuf, sync::Arc, time::Duration,
};

use reqwest::header::HeaderMap;
use reqwest_eventsource::{Event, EventSource, RequestBuilderExt};
use serde_json::Value;
use std::fmt::Debug;
use tensorzero_internal::{
    config_parser::Config,
    endpoints::dynamic_evaluation_run::{
        DynamicEvaluationRunEpisodeParams, DynamicEvaluationRunEpisodeResponse,
    },
    error::{Error, ErrorDetails},
    gateway_util::{setup_clickhouse, setup_http_client, AppStateData},
};
use thiserror::Error;
use tokio::{sync::Mutex, time::error::Elapsed};
use tokio_stream::StreamExt;
use url::Url;
use uuid::Uuid;

mod client_inference_params;
mod client_input;
pub mod input_handling;

pub use client_inference_params::{ClientInferenceParams, ClientSecretString};
pub use client_input::{ClientInput, ClientInputMessage, ClientInputMessageContent};

pub use tensorzero_internal::cache::CacheParamsOptions;
pub use tensorzero_internal::endpoints::dynamic_evaluation_run::{
    DynamicEvaluationRunParams, DynamicEvaluationRunResponse,
};
pub use tensorzero_internal::endpoints::feedback::FeedbackResponse;
pub use tensorzero_internal::endpoints::feedback::Params as FeedbackParams;
pub use tensorzero_internal::endpoints::inference::{
    InferenceOutput, InferenceParams, InferenceResponse, InferenceResponseChunk, InferenceStream,
};
pub use tensorzero_internal::endpoints::object_storage::ObjectResponse;
pub use tensorzero_internal::inference::types::storage::{StorageKind, StoragePath};
pub use tensorzero_internal::inference::types::Image;
pub use tensorzero_internal::inference::types::{
    ContentBlockChunk, Input, InputMessage, InputMessageContent, Role,
};
pub use tensorzero_internal::tool::{DynamicToolParams, Tool};

enum ClientMode {
    HTTPGateway(HTTPGateway),
    EmbeddedGateway {
        gateway: EmbeddedGateway,
        timeout: Option<Duration>,
    },
}

impl Debug for ClientMode {
    fn fmt(&self, f: &mut std::fmt::Formatter<'_>) -> std::fmt::Result {
        match self {
            ClientMode::HTTPGateway(_) => write!(f, "HTTPGateway"),
            ClientMode::EmbeddedGateway {
                gateway: _,
                timeout,
            } => {
                write!(f, "EmbeddedGateway {{ timeout: {timeout:?} }}")
            }
        }
    }
}

struct HTTPGateway {
    base_url: Url,
    http_client: reqwest::Client,
    gateway_version: Mutex<Option<String>>, // Needs interior mutability so it can be set on every request
}

impl HTTPGateway {
    /// Sets the gateway version on the HTTPGateway struct.
    /// This should be called if the HTTPGateway is constructed within an async context.
    pub async fn discover_initialize_gateway_version(
        &self,
        client: &Client,
    ) -> Result<(), ClientBuilderError> {
        let status_url = self.base_url.join("status").map_err(|_| {
            ClientBuilderError::GatewayVersion("Failed to construct /status URL".to_string())
        })?;
        // If the client is initialized and the ping for version fails, we simply don't set it.
        let status_response = match self.http_client.get(status_url).send().await {
            Ok(status_response) => status_response,
            Err(_) => return Ok(()),
        };

        client
            .update_gateway_version_from_headers(status_response.headers())
            .await;

        Ok(())
    }
}

struct EmbeddedGateway {
    state: AppStateData,
}

/// Used to construct a `Client`
/// Call `ClientBuilder::new` to create a new `ClientBuilder`
/// in either `HTTPGateway` or `EmbeddedGateway` mode
pub struct ClientBuilder {
    mode: ClientBuilderMode,
    http_client: Option<reqwest::Client>,
    verbose_errors: bool,
}

/// An error type representing an error from within the TensorZero gateway
#[derive(Error, Debug)]
#[non_exhaustive]
pub enum TensorZeroError {
    #[error("HTTP Error (status code {status_code}): {text:?}")]
    Http {
        status_code: u16,
        text: Option<String>,
        #[source]
        source: TensorZeroInternalError,
    },
    #[error("{source}")] // the `source` has already been formatted (below)
    Other {
        #[source]
        source: TensorZeroInternalError,
    },
    #[error("HTTP Error: request timed out")]
    RequestTimeout,
}

#[derive(Debug, Error)]
#[error("Internal TensorZero Error: {0}")]
pub struct TensorZeroInternalError(#[from] tensorzero_internal::error::Error);

#[derive(Error, Debug)]
#[non_exhaustive]
pub enum ClientBuilderError {
    #[error(
        "Missing configuration: you must call `with_config_file` before calling `build` in EmbeddedGateway mode"
    )]
    MissingConfig,
    #[error(
        "Missing gateway URL: you must call `with_gateway_url` before calling `build` in HTTPGateway mode"
    )]
    MissingGatewayUrl,
    #[error("Called ClientBuilder.build_http() when not in HTTPGateway mode")]
    NotHTTPGateway,
    #[error("Failed to configure ClickHouse: {0}")]
    Clickhouse(TensorZeroError),
    #[error("Failed to parse config: {0}")]
    ConfigParsing(TensorZeroError),
    #[error("Failed to build HTTP client: {0}")]
    HTTPClientBuild(TensorZeroError),
    #[error("Failed to get gateway version: {0}")]
    GatewayVersion(String),
}

// Helper type to choose between using Debug or Display for a type
struct DisplayOrDebug<T: Debug + Display> {
    val: T,
    debug: bool,
}

impl<T: Debug + Display> Display for DisplayOrDebug<T> {
    fn fmt(&self, f: &mut std::fmt::Formatter<'_>) -> std::fmt::Result {
        if self.debug {
            write!(f, "{:?}", self.val)
        } else {
            write!(f, "{}", self.val)
        }
    }
}

/// Controls how a `Client` is run
pub enum ClientBuilderMode {
    /// In HTTPGateway mode, we make HTTP requests to a TensorZero gateway server.
    HTTPGateway { url: Url },
    /// In EmbeddedGateway mode, we run an embedded gateway using a config file.
    /// We do not launch an HTTP server - we only make outgoing HTTP requests to model providers and to ClickHouse.
    EmbeddedGateway {
        config_file: Option<PathBuf>,
        clickhouse_url: Option<String>,
        /// A timeout for all TensorZero gateway processing.
        /// If this timeout is hit, any in-progress LLM requests may be aborted.
        timeout: Option<std::time::Duration>,
    },
}

/// A `ClientBuilder` is used to construct a `Client`.
impl ClientBuilder {
    pub fn new(mode: ClientBuilderMode) -> Self {
        Self {
            mode,
            http_client: None,
            verbose_errors: false,
        }
    }

    /// Sets the `reqwest::Client` to be used when making any HTTP requests.
    /// In `EmbeddedGateway` mode, this is used for making requests to model endpoints,
    /// as well as ClickHouse.
    /// In `HTTPGateway` mode, this is used for making requests to the gateway.
    pub fn with_http_client(mut self, client: reqwest::Client) -> Self {
        self.http_client = Some(client);
        self
    }

    /// Sets whether error messages should be more verbose (more `Debug` impls are used).
    /// This increases the chances of exposing sensitive information (e.g. model responses)
    /// in error messages.
    ///
    /// This is `false` by default.
    pub fn with_verbose_errors(mut self, verbose_errors: bool) -> Self {
        self.verbose_errors = verbose_errors;
        self
    }

    /// Constructs a `Client`, returning an error if the configuration is invalid.
    pub async fn build(self) -> Result<Client, ClientBuilderError> {
        match &self.mode {
            ClientBuilderMode::HTTPGateway { .. } => {
                let client = self.build_http()?;
                if let ClientMode::HTTPGateway(mode) = &client.mode {
                    mode.discover_initialize_gateway_version(&client).await?;
                }
                Ok(client)
            }
            ClientBuilderMode::EmbeddedGateway {
                config_file,
                clickhouse_url,
                timeout,
            } => {
                let config = if let Some(config_file) = config_file {
                    Arc::new(
                        Config::load_and_verify_from_path(config_file)
                            .await
                            .map_err(|e| {
                                ClientBuilderError::ConfigParsing(TensorZeroError::Other {
                                    source: e.into(),
                                })
                            })?,
                    )
                } else {
                    tracing::info!("No config file provided, so only default functions will be available. Set `config_file` to specify your `tensorzero.toml`");
                    Arc::new(Config::default())
                };
                let clickhouse_connection_info =
                    setup_clickhouse(&config, clickhouse_url.clone(), true)
                        .await
                        .map_err(|e| {
                            ClientBuilderError::Clickhouse(TensorZeroError::Other {
                                source: e.into(),
                            })
                        })?;
                let http_client = if let Some(http_client) = self.http_client {
                    http_client
                } else {
                    setup_http_client().map_err(|e| {
                        ClientBuilderError::HTTPClientBuild(TensorZeroError::Other {
                            source: e.into(),
                        })
                    })?
                };
                Ok(Client {
                    mode: ClientMode::EmbeddedGateway {
                        gateway: EmbeddedGateway {
                            state: AppStateData {
                                config,
                                http_client,
                                clickhouse_connection_info,
                            },
                        },
                        timeout: *timeout,
                    },
                    verbose_errors: self.verbose_errors,
                    #[cfg(feature = "e2e_tests")]
                    last_body: Default::default(),
                })
            }
        }
    }

    /// Builds a `Client` in HTTPGateway mode, erroring if the mode is not HTTPGateway
    /// This allows avoiding calling the async `build` method
    pub fn build_http(self) -> Result<Client, ClientBuilderError> {
        let ClientBuilderMode::HTTPGateway { url } = self.mode else {
            return Err(ClientBuilderError::NotHTTPGateway);
        };
        Ok(Client {
            mode: ClientMode::HTTPGateway(HTTPGateway {
                base_url: url,
                http_client: self.http_client.unwrap_or_default(),
                gateway_version: Mutex::new(None),
            }),
            verbose_errors: self.verbose_errors,
            #[cfg(feature = "e2e_tests")]
            last_body: Default::default(),
        })
    }
}

/// A TensorZero client. This is constructed using `ClientBuilder`
#[derive(Debug)]
pub struct Client {
    mode: ClientMode,
    verbose_errors: bool,
    #[cfg(feature = "e2e_tests")]
    pub last_body: Mutex<Option<String>>,
}

impl Client {
    /// Queries the health of the ClickHouse database
    /// This does nothing in `ClientMode::HTTPGateway`
    pub async fn clickhouse_health(&self) -> Result<(), TensorZeroError> {
        match &self.mode {
            ClientMode::HTTPGateway(_) => Ok(()),
            ClientMode::EmbeddedGateway {
                gateway,
                timeout: _,
            } => gateway
                .state
                .clickhouse_connection_info
                .health()
                .await
                .map_err(|e| TensorZeroError::Other { source: e.into() }),
        }
    }

    #[cfg(feature = "pyo3")]
    pub fn get_config(&self) -> Option<Arc<Config>> {
        match &self.mode {
            ClientMode::EmbeddedGateway { gateway, .. } => Some(gateway.state.config.clone()),
            _ => None,
        }
    }

    /// Assigns feedback for a TensorZero inference.
    /// See https://www.tensorzero.com/docs/gateway/api-reference#post-feedback
    pub async fn feedback(
        &self,
        params: FeedbackParams,
    ) -> Result<FeedbackResponse, TensorZeroError> {
        match &self.mode {
            ClientMode::HTTPGateway(client) => {
                let url = client
                    .base_url
                    .join("feedback")
                    .map_err(|e| TensorZeroError::Other {
                        source: tensorzero_internal::error::Error::new(
                            ErrorDetails::InvalidBaseUrl {
                                message: format!(
                                    "Failed to join base URL with /feedback endpoint: {e}"
                                ),
                            },
                        )
                        .into(),
                    })?;
                let builder = client.http_client.post(url).json(&params);
                self.parse_http_response(builder.send().await).await
            }
            ClientMode::EmbeddedGateway { gateway, timeout } => {
                Ok(with_embedded_timeout(*timeout, async {
                    tensorzero_internal::endpoints::feedback::feedback(
                        gateway.state.clone(),
                        params,
                    )
                    .await
                    .map_err(err_to_http)
                })
                .await?
                .0)
            }
        }
    }

    // Runs a TensorZero inference.
    // See https://www.tensorzero.com/docs/gateway/api-reference#post-inference
    pub async fn inference(
        &self,
        mut params: ClientInferenceParams,
    ) -> Result<InferenceOutput, TensorZeroError> {
        match &self.mode {
            ClientMode::HTTPGateway(client) => {
                let gateway_version = { client.gateway_version.lock().await.clone() };
                // We only perform this adjustment in HTTP gateway mode, since the embedded gateway
                // version always matches our client version.
                try_adjust_tool_call_arguments(gateway_version.as_deref(), &mut params.input)?;
                let url =
                    client
                        .base_url
                        .join("inference")
                        .map_err(|e| TensorZeroError::Other {
                            source: tensorzero_internal::error::Error::new(
                                ErrorDetails::InvalidBaseUrl {
                                    message: format!(
                                        "Failed to join base URL with /inference endpoint: {e}"
                                    ),
                                },
                            )
                            .into(),
                        })?;
                let body = serde_json::to_string(&params).map_err(|e| TensorZeroError::Other {
                    source: tensorzero_internal::error::Error::new(ErrorDetails::Serialization {
                        message: format!(
                            "Failed to serialize inference params: {}",
                            DisplayOrDebug {
                                val: e,
                                debug: self.verbose_errors,
                            }
                        ),
                    })
                    .into(),
                })?;
                #[cfg(feature = "e2e_tests")]
                {
                    *self.last_body.lock().await = Some(body.clone());
                }
                let builder = client
                    .http_client
                    .post(url)
                    .header(reqwest::header::CONTENT_TYPE, "application/json")
                    .body(body);
                if params.stream.unwrap_or(false) {
                    let event_source =
                        builder.eventsource().map_err(|e| TensorZeroError::Other {
                            source: tensorzero_internal::error::Error::new(
                                ErrorDetails::JsonRequest {
                                    message: format!("Error constructing event stream: {e:?}"),
                                },
                            )
                            .into(),
                        })?;
                    Ok(InferenceOutput::Streaming(
                        self.http_inference_stream(event_source).await?,
                    ))
                } else {
                    Ok(InferenceOutput::NonStreaming(
                        self.parse_http_response(builder.send().await).await?,
                    ))
                }
            }
            ClientMode::EmbeddedGateway { gateway, timeout } => {
                Ok(with_embedded_timeout(*timeout, async {
                    tensorzero_internal::endpoints::inference::inference(
                        gateway.state.config.clone(),
                        &gateway.state.http_client,
                        gateway.state.clickhouse_connection_info.clone(),
                        params.try_into().map_err(err_to_http)?,
                    )
                    .await
                    .map_err(err_to_http)
                })
                .await?)
            }
        }
    }

    pub async fn get_object(
        &self,
        storage_path: StoragePath,
    ) -> Result<ObjectResponse, TensorZeroError> {
        match &self.mode {
            ClientMode::HTTPGateway(client) => {
                let url = client
                    .base_url
                    .join("internal/object_storage")
                    .map_err(|e| TensorZeroError::Other {
                        source: tensorzero_internal::error::Error::new(
                            ErrorDetails::InvalidBaseUrl {
                                message: format!(
                                    "Failed to join base URL with /internal/object_storage endpoint: {e}"
                                ),
                            },
                        )
                        .into(),
                    })?;
                let storage_path_json =
                    serde_json::to_string(&storage_path).map_err(|e| TensorZeroError::Other {
                        source: tensorzero_internal::error::Error::new(
                            ErrorDetails::Serialization {
                                message: format!("Failed to serialize storage path: {e}"),
                            },
                        )
                        .into(),
                    })?;
                let builder = client
                    .http_client
                    .get(url)
                    .query(&[("storage_path", storage_path_json)]);
                self.parse_http_response(builder.send().await).await
            }
            ClientMode::EmbeddedGateway { gateway, timeout } => {
                Ok(with_embedded_timeout(*timeout, async {
                    tensorzero_internal::endpoints::object_storage::get_object(
                        &gateway.state.config,
                        storage_path,
                    )
                    .await
                    .map_err(err_to_http)
                })
                .await?)
            }
        }
    }

    pub async fn dynamic_evaluation_run(
        &self,
        params: DynamicEvaluationRunParams,
    ) -> Result<DynamicEvaluationRunResponse, TensorZeroError> {
        match &self.mode {
            ClientMode::HTTPGateway(client) => {
                let url = client.base_url.join("dynamic_evaluation_run").map_err(|e| TensorZeroError::Other {
                    source: tensorzero_internal::error::Error::new(ErrorDetails::InvalidBaseUrl {
<<<<<<< HEAD
                        message: format!("Failed to join base URL with /dynamic_evaluation_run endpoint: {}", e),
=======
                        message: format!("Failed to join base URL with /dynamic_evaluation_run endpoint: {e}"),
>>>>>>> a988b412
                    })
                    .into(),
                })?;
                let builder = client.http_client.post(url).json(&params);
                self.parse_http_response(builder.send().await).await
            }
            ClientMode::EmbeddedGateway { gateway, timeout } => {
                Ok(with_embedded_timeout(*timeout, async {
                    tensorzero_internal::endpoints::dynamic_evaluation_run::dynamic_evaluation_run(
                        gateway.state.clone(),
                        params,
                    )
                    .await
                    .map_err(err_to_http)
                })
                .await?)
            }
        }
    }

    pub async fn dynamic_evaluation_run_episode(
        &self,
        run_id: Uuid,
        params: DynamicEvaluationRunEpisodeParams,
    ) -> Result<DynamicEvaluationRunEpisodeResponse, TensorZeroError> {
        match &self.mode {
            ClientMode::HTTPGateway(client) => {
<<<<<<< HEAD
                let url = client.base_url.join(&format!("dynamic_evaluation_run/{}/episode", run_id)).map_err(|e| TensorZeroError::Other {
                    source: tensorzero_internal::error::Error::new(ErrorDetails::InvalidBaseUrl {
                        message: format!("Failed to join base URL with /dynamic_evaluation_run/{}/episode endpoint: {}", run_id, e),
=======
                let url = client.base_url.join(&format!("dynamic_evaluation_run/{run_id}/episode")).map_err(|e| TensorZeroError::Other {
                    source: tensorzero_internal::error::Error::new(ErrorDetails::InvalidBaseUrl {
                        message: format!("Failed to join base URL with /dynamic_evaluation_run/{run_id}/episode endpoint: {e}"),
>>>>>>> a988b412
                    })
                    .into(),
                })?;
                let builder = client.http_client.post(url).json(&params);
                self.parse_http_response(builder.send().await).await
            }
            ClientMode::EmbeddedGateway { gateway, timeout } => {
                Ok(with_embedded_timeout(*timeout, async {
                    tensorzero_internal::endpoints::dynamic_evaluation_run::dynamic_evaluation_run_episode(
                        gateway.state.clone(),
                        run_id,
                        params,
                    )
                    .await
                    .map_err(err_to_http)
                })
                .await?)
            }
        }
    }

    async fn parse_http_response<T: serde::de::DeserializeOwned>(
        &self,
        resp: Result<reqwest::Response, reqwest::Error>,
    ) -> Result<T, TensorZeroError> {
        let resp = resp.map_err(|e| {
            if e.is_timeout() {
                TensorZeroError::RequestTimeout
            } else {
                TensorZeroError::Other {
                    source: tensorzero_internal::error::Error::new(ErrorDetails::JsonRequest {
                        message: format!(
                            "Error from server: {}",
                            DisplayOrDebug {
                                val: e,
                                debug: self.verbose_errors,
                            }
                        ),
                    })
                    .into(),
                }
            }
        })?;

        self.update_gateway_version_from_headers(resp.headers())
            .await;

        if let Err(e) = resp.error_for_status_ref() {
            let status_code = resp.status().as_u16();
            let text = resp.text().await.ok();
            return Err(TensorZeroError::Http {
                status_code,
                text,
                source: tensorzero_internal::error::Error::new(ErrorDetails::JsonRequest {
                    message: format!(
                        "Request failed: {}",
                        DisplayOrDebug {
                            val: e,
                            debug: self.verbose_errors,
                        }
                    ),
                })
                .into(),
            });
        }

        resp.json().await.map_err(|e| TensorZeroError::Other {
            source: tensorzero_internal::error::Error::new(ErrorDetails::Serialization {
                message: format!(
                    "Error deserializing response: {}",
                    DisplayOrDebug {
                        val: e,
                        debug: self.verbose_errors,
                    }
                ),
            })
            .into(),
        })
    }

    async fn http_inference_stream(
        &self,
        event_source: EventSource,
    ) -> Result<InferenceStream, TensorZeroError> {
        let mut event_source = event_source.peekable();
        let first = event_source.peek().await;
        if let Some(Err(_)) = first {
            // Discard the stream if it has an error
            let res = event_source.next().await;
            #[expect(clippy::panic)]
            let Some(Err(e)) = res
            else {
                panic!("Peeked error but got non-err {res:?}");
            };
            let err_str = format!("Error in streaming response: {e:?}");
            let inner_err = tensorzero_internal::error::Error::new(ErrorDetails::StreamError {
                source: Box::new(tensorzero_internal::error::Error::new(
                    ErrorDetails::Serialization { message: err_str },
                )),
            });
            if let reqwest_eventsource::Error::InvalidStatusCode(code, resp) = e {
                return Err(TensorZeroError::Http {
                    status_code: code.as_u16(),
                    text: resp.text().await.ok(),
                    source: inner_err.into(),
                });
            }
            return Err(TensorZeroError::Other {
                source: tensorzero_internal::error::Error::new(ErrorDetails::StreamError {
                    source: Box::new(inner_err),
                })
                .into(),
            });
        }
        let verbose_errors = self.verbose_errors;
        Ok(Box::pin(async_stream::stream! {
            while let Some(ev) = event_source.next().await {
                match ev {
                    Err(e) => {
                        if matches!(e, reqwest_eventsource::Error::StreamEnded) {
                            break;
                        }
                        yield Err(tensorzero_internal::error::Error::new(ErrorDetails::StreamError {
                            source: Box::new(tensorzero_internal::error::Error::new(ErrorDetails::Serialization {
                                message: format!("Error in streaming response: {}", DisplayOrDebug {
                                    val: e,
                                    debug: verbose_errors,
                                })
                            }))
                        }))
                    }
                    Ok(e) => match e {
                        Event::Open => continue,
                        Event::Message(message) => {
                            if message.data == "[DONE]" {
                                break;
                            }
                            let json: serde_json::Value = serde_json::from_str(&message.data).map_err(|e| {
                                tensorzero_internal::error::Error::new(ErrorDetails::Serialization {
                                    message: format!("Error deserializing inference response chunk: {}", DisplayOrDebug {
                                        val: e,
                                        debug: verbose_errors,
                                    }),
                                })
                            })?;
                            if let Some(err) = json.get("error") {
                                yield Err(tensorzero_internal::error::Error::new(ErrorDetails::StreamError {
                                    source: Box::new(tensorzero_internal::error::Error::new(ErrorDetails::Serialization {
                                        message: format!("Stream produced an error: {}", DisplayOrDebug {
                                            val: err,
                                            debug: verbose_errors,
                                        }),
                                    }))
                                }));
                            } else {
                                let data: InferenceResponseChunk =
                                serde_json::from_value(json).map_err(|e| {
                                    tensorzero_internal::error::Error::new(ErrorDetails::Serialization {
                                        message: format!("Error deserializing json value as InferenceResponseChunk: {}", DisplayOrDebug {
                                            val: e,
                                            debug: verbose_errors,
                                        }),
                                    })
                                })?;
                                yield Ok(data);
                            }

                        }
                    }
                }
            }
        }))
    }

    #[cfg(any(feature = "e2e_tests", feature = "pyo3"))]
    pub fn get_app_state_data(&self) -> Option<&AppStateData> {
        match &self.mode {
            ClientMode::EmbeddedGateway { gateway, .. } => Some(&gateway.state),
            _ => None,
        }
    }

    #[cfg(feature = "e2e_tests")]
    pub async fn e2e_update_gateway_version(&self, version: String) {
        self.update_gateway_version(version).await;
    }

    async fn update_gateway_version_from_headers(&self, headers: &HeaderMap) {
        let mut version = headers
            .get("x-tensorzero-gateway-version")
            .and_then(|v| v.to_str().ok())
            .map(|v| v.to_string());
        if cfg!(feature = "e2e_tests") {
            if let Ok(version_override) = env::var("TENSORZERO_E2E_GATEWAY_VERSION_OVERRIDE") {
                version = Some(version_override);
            }
        };
        if let Some(version) = version {
            self.update_gateway_version(version).await;
        }
    }

    async fn update_gateway_version(&self, version: String) {
        match &self.mode {
            ClientMode::HTTPGateway(client) => {
                // Acquire the lock on the gateway version
                let mut gateway_version = client.gateway_version.lock().await;
                *gateway_version = Some(version)
            }
            // Should never be called
            ClientMode::EmbeddedGateway { .. } => {}
        }
    }

    #[cfg(feature = "e2e_tests")]
    pub async fn get_gateway_version(&self) -> Option<String> {
        match &self.mode {
            ClientMode::HTTPGateway(client) => client.gateway_version.lock().await.clone(),
            ClientMode::EmbeddedGateway { .. } => None,
        }
    }
}

async fn with_embedded_timeout<R, F: Future<Output = Result<R, TensorZeroError>>>(
    timeout: Option<Duration>,
    fut: F,
) -> Result<R, TensorZeroError> {
    if let Some(timeout) = timeout {
        tokio::time::timeout(timeout, fut)
            .await
            .map_err(|_: Elapsed| TensorZeroError::RequestTimeout)?
    } else {
        fut.await
    }
}

/// Compares two TensorZero version strings, returning `None`
/// if the versions cannot be meaningfully compared
/// (e.g. at least one is not in the <year>.<month>.<number> format).
fn compare_versions(first: &str, second: &str) -> Result<Ordering, TensorZeroError> {
    let extract_numbers = |s: &str| {
        s.split('.')
            .map(|x| x.parse::<u32>())
            .collect::<Result<Vec<_>, _>>()
    };
    let first_components = extract_numbers(first).map_err(|e| TensorZeroError::Other {
        source: Error::new(ErrorDetails::InternalError {
            message: format!("Failed to parse first version string `{first}`: {e}"),
        })
        .into(),
    })?;
    let second_components = extract_numbers(second).map_err(|e| TensorZeroError::Other {
        source: Error::new(ErrorDetails::InternalError {
            message: format!("Failed to parse second version string `{second}`: {e}"),
        })
        .into(),
    })?;
    if first_components.len() != second_components.len() {
        return Err(TensorZeroError::Other {
            source: Error::new(ErrorDetails::InternalError {
                message: format!(
                    "Version strings `{first}` and `{second}` have different number of components"
                ),
            })
            .into(),
        });
    }
    // Compare in lexicographical order
    Ok(first_components.cmp(&second_components))
}

fn supports_tool_call_arguments_object(gateway_version: &str) -> Result<bool, TensorZeroError> {
    // This is the first release that includes commit https://github.com/tensorzero/tensorzero/commit/0bb8832b88e767287eed6d1c7e4502ea5d2397fa
    const MIN_VERSION: &str = "2025.03.3";
    Ok(compare_versions(gateway_version, MIN_VERSION)?.is_ge())
}

fn try_adjust_tool_call_arguments(
    gateway_version: Option<&str>,
    input: &mut ClientInput,
) -> Result<(), TensorZeroError> {
    // If we know the gateway version, and it's recent enough, we skip adjusting tool call arguments.
    // We perform the adjustment if the version is known to be too old, or if we didn't get a
    // version header at all (old enough gateways don't send a version header).

    // TODO (#1410): Deprecate this behavior

    if let Some(gateway_version) = gateway_version {
        if supports_tool_call_arguments_object(gateway_version)? {
            return Ok(());
        }
    }
    for msg in &mut input.messages {
        for content in &mut msg.content {
            if let ClientInputMessageContent::ToolCall(tool_call) = content {
                if let Some(args @ Value::Object(_)) = &mut tool_call.arguments {
                    // Stringify 'arguments' to support older gateways
                    tool_call.arguments = Some(Value::String(args.to_string()));
                }
            }
        }
    }
    Ok(())
}

// This is intentionally not a `From` impl, since we only want to make fake HTTP
// errors for certain embedded gateway errors. For example, a config parsing error
// should be `TensorZeroError::Other`, not `TensorZeroError::Http`.
#[doc(hidden)]
pub fn err_to_http(e: tensorzero_internal::error::Error) -> TensorZeroError {
    TensorZeroError::Http {
        status_code: e.status_code().as_u16(),
        text: Some(serde_json::json!({"error": e.to_string()}).to_string()),
        source: e.into(),
    }
}

#[cfg(feature = "pyo3")]
pub use tensorzero_internal::observability;

#[cfg(test)]
mod tests {
    use super::*;
    use tracing_test::traced_test;

    #[tokio::test]
    #[ignore] // TODO - set an environment variable, or create a new config with dummy credentials
    async fn test_missing_clickhouse() {
        // This config file requires ClickHouse, so it should fail if no ClickHouse URL is provided
        let err = ClientBuilder::new(ClientBuilderMode::EmbeddedGateway {
            config_file: Some(PathBuf::from(
                "../../examples/haiku-hidden-preferences/config/tensorzero.toml",
            )),
            clickhouse_url: None,
            timeout: None,
        })
        .build()
        .await
        .expect_err("ClientBuilder should have failed");
        let err_msg = err.to_string();
        assert!(
            err.to_string().contains("Missing ClickHouse URL"),
            "Bad error message: {err_msg}"
        );
    }

    #[tokio::test]
    #[traced_test]
    async fn test_log_no_clickhouse() {
        // Default observability and no ClickHouse URL
        ClientBuilder::new(ClientBuilderMode::EmbeddedGateway {
            config_file: Some(PathBuf::from(
                "../../examples/haiku-hidden-preferences/config/tensorzero.toml",
            )),
            clickhouse_url: None,
            timeout: None,
        })
        .build()
        .await
        .expect("Failed to build client");
        assert!(!logs_contain(
            "Missing environment variable TENSORZERO_CLICKHOUSE_URL"
        ));
        assert!(logs_contain("Disabling observability: `gateway.observability.enabled` is not explicitly specified in config and `clickhouse_url` was not provided."));
    }

    #[tokio::test]
    #[traced_test]
    async fn test_log_no_config() {
        ClientBuilder::new(ClientBuilderMode::EmbeddedGateway {
            config_file: None,
            clickhouse_url: None,
            timeout: None,
        })
        .build()
        .await
        .expect("Failed to build client");
        assert!(!logs_contain(
            "Missing environment variable TENSORZERO_CLICKHOUSE_URL"
        ));
        assert!(logs_contain("No config file provided, so only default functions will be available. Set `config_file` to specify your `tensorzero.toml`"));
        assert!(logs_contain("Disabling observability: `gateway.observability.enabled` is not explicitly specified in config and `clickhouse_url` was not provided."));
    }

    use std::cmp::Ordering;

    use super::compare_versions;
    use super::try_adjust_tool_call_arguments;
    use serde_json::Value;
    use tensorzero_internal::tool::ToolCallInput;

    #[test]
    fn test_compare_versions() {
        assert_eq!(
            compare_versions("2025.01.1", "2025.01.1").unwrap(),
            Ordering::Equal
        );
        assert_eq!(
            compare_versions("2025.01.1", "2025.01.01").unwrap(),
            Ordering::Equal
        );
        assert_eq!(
            compare_versions("2025.01.1", "2025.01.10").unwrap(),
            Ordering::Less
        );
        assert_eq!(
            compare_versions("2026.01.1", "2025.07.8").unwrap(),
            Ordering::Greater
        );

        let missing_component = compare_versions("2025.01", "2025.01.1").unwrap_err();
        assert!(
            missing_component.to_string().contains("component"),
            "Unexpected error: {missing_component}"
        );

        let invalid_version = compare_versions("2025.01.1", "2025.01.a").unwrap_err();
        assert!(
            invalid_version.to_string().contains("invalid digit"),
            "Unexpected error: {invalid_version}"
        );
    }

    #[test]
    fn test_adjust_tool_call_args() {
        let input = ClientInput {
            system: None,
            messages: vec![ClientInputMessage {
                role: Role::User,
                content: vec![
                    ClientInputMessageContent::ToolCall(ToolCallInput {
                        name: Some("test_name".to_string()),
                        arguments: Some(serde_json::json!({
                            "key": "value"
                        })),
                        raw_arguments: Some("My raw args".to_string()),
                        id: "My id".to_string(),
                        raw_name: Some("test_raw_name".to_string()),
                    }),
                    ClientInputMessageContent::ToolCall(ToolCallInput {
                        name: Some("other_test_name".to_string()),
                        arguments: Some(Value::String("Initial string args".to_string())),
                        raw_arguments: Some("My raw args".to_string()),
                        id: "My id".to_string(),
                        raw_name: Some("test_raw_name".to_string()),
                    }),
                    ClientInputMessageContent::ToolCall(ToolCallInput {
                        name: Some("other_test_name".to_string()),
                        arguments: Some(Value::Array(vec![
                            Value::String("First entry".to_string()),
                            Value::Bool(true),
                        ])),
                        raw_arguments: Some("My raw args".to_string()),
                        id: "My id".to_string(),
                        raw_name: Some("test_raw_name".to_string()),
                    }),
                ],
            }],
        };

        let expected_adjusted = ClientInput {
            system: None,
            messages: vec![ClientInputMessage {
                role: Role::User,
                content: vec![
                    ClientInputMessageContent::ToolCall(ToolCallInput {
                        name: Some("test_name".to_string()),
                        arguments: Some(Value::String(r#"{"key":"value"}"#.to_string())),
                        raw_arguments: Some("My raw args".to_string()),
                        id: "My id".to_string(),
                        raw_name: Some("test_raw_name".to_string()),
                    }),
                    ClientInputMessageContent::ToolCall(ToolCallInput {
                        name: Some("other_test_name".to_string()),
                        arguments: Some(Value::String("Initial string args".to_string())),
                        raw_arguments: Some("My raw args".to_string()),
                        id: "My id".to_string(),
                        raw_name: Some("test_raw_name".to_string()),
                    }),
                    ClientInputMessageContent::ToolCall(ToolCallInput {
                        name: Some("other_test_name".to_string()),
                        arguments: Some(Value::Array(vec![
                            Value::String("First entry".to_string()),
                            Value::Bool(true),
                        ])),
                        raw_arguments: Some("My raw args".to_string()),
                        id: "My id".to_string(),
                        raw_name: Some("test_raw_name".to_string()),
                    }),
                ],
            }],
        };

        // Versions greater or equal to `2025.03.3` should not cause the input to be adjusted
        let mut non_adjusted = input.clone();
        try_adjust_tool_call_arguments(Some("2025.03.3"), &mut non_adjusted).unwrap();
        assert_eq!(input, non_adjusted);
        try_adjust_tool_call_arguments(Some("2026.01.01"), &mut non_adjusted).unwrap();
        assert_eq!(input, non_adjusted);

        // When we don't provide a gateway version, the input should be adjusted
        let mut adjusted_no_version = input.clone();
        try_adjust_tool_call_arguments(None, &mut adjusted_no_version).unwrap();
        assert_eq!(expected_adjusted, adjusted_no_version);

        // When we provide a version lower than `2025.03.3`, the input should be adjusted
        let mut adjusted_with_version = input.clone();
        try_adjust_tool_call_arguments(Some("2025.03.2"), &mut adjusted_with_version).unwrap();
        assert_eq!(expected_adjusted, adjusted_with_version);
    }
}<|MERGE_RESOLUTION|>--- conflicted
+++ resolved
@@ -512,11 +512,7 @@
             ClientMode::HTTPGateway(client) => {
                 let url = client.base_url.join("dynamic_evaluation_run").map_err(|e| TensorZeroError::Other {
                     source: tensorzero_internal::error::Error::new(ErrorDetails::InvalidBaseUrl {
-<<<<<<< HEAD
-                        message: format!("Failed to join base URL with /dynamic_evaluation_run endpoint: {}", e),
-=======
                         message: format!("Failed to join base URL with /dynamic_evaluation_run endpoint: {e}"),
->>>>>>> a988b412
                     })
                     .into(),
                 })?;
@@ -544,15 +540,9 @@
     ) -> Result<DynamicEvaluationRunEpisodeResponse, TensorZeroError> {
         match &self.mode {
             ClientMode::HTTPGateway(client) => {
-<<<<<<< HEAD
-                let url = client.base_url.join(&format!("dynamic_evaluation_run/{}/episode", run_id)).map_err(|e| TensorZeroError::Other {
-                    source: tensorzero_internal::error::Error::new(ErrorDetails::InvalidBaseUrl {
-                        message: format!("Failed to join base URL with /dynamic_evaluation_run/{}/episode endpoint: {}", run_id, e),
-=======
                 let url = client.base_url.join(&format!("dynamic_evaluation_run/{run_id}/episode")).map_err(|e| TensorZeroError::Other {
                     source: tensorzero_internal::error::Error::new(ErrorDetails::InvalidBaseUrl {
                         message: format!("Failed to join base URL with /dynamic_evaluation_run/{run_id}/episode endpoint: {e}"),
->>>>>>> a988b412
                     })
                     .into(),
                 })?;
