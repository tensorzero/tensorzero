--- conflicted
+++ resolved
@@ -317,9 +317,6 @@
         }
     }
 
-<<<<<<< HEAD
-    /// Builds a `Client` in `HTTPGateway` mode, erroring if the mode is not `HTTPGateway`.
-=======
     #[cfg(any(test, feature = "e2e_tests"))]
     pub async fn build_from_state(state: AppStateData) -> Result<Client, ClientBuilderError> {
         Ok(Client {
@@ -333,8 +330,7 @@
         })
     }
 
-    /// Builds a `Client` in HTTPGateway mode, erroring if the mode is not HTTPGateway
->>>>>>> 14a616ec
+    /// Builds a `Client` in `HTTPGateway` mode, erroring if the mode is not `HTTPGateway`.
     /// This allows avoiding calling the async `build` method
     pub fn build_http(self) -> Result<Client, ClientBuilderError> {
         let ClientBuilderMode::HTTPGateway { mut url } = self.mode else {
