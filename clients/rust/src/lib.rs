use std::{
    cmp::Ordering, env, fmt::Display, future::Future, path::PathBuf, sync::Arc, time::Duration,
};

use reqwest::header::HeaderMap;
use reqwest_eventsource::{Event, EventSource, RequestBuilderExt};
use serde_json::Value;
use std::fmt::Debug;
use tensorzero_internal::{
    config_parser::Config,
    endpoints::dynamic_evaluation_run::{
        DynamicEvaluationRunEpisodeParams, DynamicEvaluationRunEpisodeResponse,
    },
    error::{Error, ErrorDetails},
    gateway_util::{setup_clickhouse, setup_http_client, AppStateData},
};
use thiserror::Error;
use tokio::{sync::Mutex, time::error::Elapsed};
use tokio_stream::StreamExt;
use url::Url;
use uuid::Uuid;

mod client_inference_params;
mod client_input;
pub mod input_handling;

pub use client_inference_params::{ClientInferenceParams, ClientSecretString};
pub use client_input::{ClientInput, ClientInputMessage, ClientInputMessageContent};

pub use tensorzero_internal::cache::CacheParamsOptions;
pub use tensorzero_internal::endpoints::dynamic_evaluation_run::{
    DynamicEvaluationRunParams, DynamicEvaluationRunResponse,
};
pub use tensorzero_internal::endpoints::feedback::FeedbackResponse;
pub use tensorzero_internal::endpoints::feedback::Params as FeedbackParams;
pub use tensorzero_internal::endpoints::inference::{
    InferenceOutput, InferenceParams, InferenceResponse, InferenceResponseChunk, InferenceStream,
};
pub use tensorzero_internal::endpoints::object_storage::ObjectResponse;
pub use tensorzero_internal::inference::types::storage::{StorageKind, StoragePath};
pub use tensorzero_internal::inference::types::Image;
pub use tensorzero_internal::inference::types::{
    ContentBlockChunk, Input, InputMessage, InputMessageContent, Role,
};
pub use tensorzero_internal::tool::{DynamicToolParams, Tool};

enum ClientMode {
    HTTPGateway(HTTPGateway),
    EmbeddedGateway {
        gateway: EmbeddedGateway,
        timeout: Option<Duration>,
    },
}

impl Debug for ClientMode {
    fn fmt(&self, f: &mut std::fmt::Formatter<'_>) -> std::fmt::Result {
        match self {
            ClientMode::HTTPGateway(_) => write!(f, "HTTPGateway"),
            ClientMode::EmbeddedGateway {
                gateway: _,
                timeout,
            } => {
                write!(f, "EmbeddedGateway {{ timeout: {:?} }}", timeout)
            }
        }
    }
}

struct HTTPGateway {
    base_url: Url,
    http_client: reqwest::Client,
    gateway_version: Mutex<Option<String>>, // Needs interior mutability so it can be set on every request
}

impl HTTPGateway {
    /// Sets the gateway version on the HTTPGateway struct.
    /// This should be called if the HTTPGateway is constructed within an async context.
    pub async fn discover_initialize_gateway_version(
        &self,
        client: &Client,
    ) -> Result<(), ClientBuilderError> {
        let status_url = self.base_url.join("status").map_err(|_| {
            ClientBuilderError::GatewayVersion("Failed to construct /status URL".to_string())
        })?;
        // If the client is initialized and the ping for version fails, we simply don't set it.
        let status_response = match self.http_client.get(status_url).send().await {
            Ok(status_response) => status_response,
            Err(_) => return Ok(()),
        };

        client
            .update_gateway_version_from_headers(status_response.headers())
            .await;

        Ok(())
    }
}

struct EmbeddedGateway {
    state: AppStateData,
}

/// Used to construct a `Client`
/// Call `ClientBuilder::new` to create a new `ClientBuilder`
/// in either `HTTPGateway` or `EmbeddedGateway` mode
pub struct ClientBuilder {
    mode: ClientBuilderMode,
    http_client: Option<reqwest::Client>,
    verbose_errors: bool,
}

/// An error type representing an error from within the TensorZero gateway
#[derive(Error, Debug)]
#[non_exhaustive]
pub enum TensorZeroError {
    #[error("HTTP Error (status code {status_code}): {text:?}")]
    Http {
        status_code: u16,
        text: Option<String>,
        #[source]
        source: TensorZeroInternalError,
    },
    #[error("{source}")] // the `source` has already been formatted (below)
    Other {
        #[source]
        source: TensorZeroInternalError,
    },
    #[error("HTTP Error: request timed out")]
    RequestTimeout,
}

#[derive(Debug, Error)]
#[error("Internal TensorZero Error: {0}")]
pub struct TensorZeroInternalError(#[from] tensorzero_internal::error::Error);

#[derive(Error, Debug)]
#[non_exhaustive]
pub enum ClientBuilderError {
    #[error(
        "Missing configuration: you must call `with_config_file` before calling `build` in EmbeddedGateway mode"
    )]
    MissingConfig,
    #[error(
        "Missing gateway URL: you must call `with_gateway_url` before calling `build` in HTTPGateway mode"
    )]
    MissingGatewayUrl,
    #[error("Called ClientBuilder.build_http() when not in HTTPGateway mode")]
    NotHTTPGateway,
    #[error("Failed to configure ClickHouse: {0}")]
    Clickhouse(TensorZeroError),
    #[error("Failed to parse config: {0}")]
    ConfigParsing(TensorZeroError),
    #[error("Failed to build HTTP client: {0}")]
    HTTPClientBuild(TensorZeroError),
    #[error("Failed to get gateway version: {0}")]
    GatewayVersion(String),
}

// Helper type to choose between using Debug or Display for a type
struct DisplayOrDebug<T: Debug + Display> {
    val: T,
    debug: bool,
}

impl<T: Debug + Display> Display for DisplayOrDebug<T> {
    fn fmt(&self, f: &mut std::fmt::Formatter<'_>) -> std::fmt::Result {
        if self.debug {
            write!(f, "{:?}", self.val)
        } else {
            write!(f, "{}", self.val)
        }
    }
}

/// Controls how a `Client` is run
pub enum ClientBuilderMode {
    /// In HTTPGateway mode, we make HTTP requests to a TensorZero gateway server.
    HTTPGateway { url: Url },
    /// In EmbeddedGateway mode, we run an embedded gateway using a config file.
    /// We do not launch an HTTP server - we only make outgoing HTTP requests to model providers and to ClickHouse.
    EmbeddedGateway {
        config_file: Option<PathBuf>,
        clickhouse_url: Option<String>,
        /// A timeout for all TensorZero gateway processing.
        /// If this timeout is hit, any in-progress LLM requests may be aborted.
        timeout: Option<std::time::Duration>,
    },
}

/// A `ClientBuilder` is used to construct a `Client`.
impl ClientBuilder {
    pub fn new(mode: ClientBuilderMode) -> Self {
        Self {
            mode,
            http_client: None,
            verbose_errors: false,
        }
    }

    /// Sets the `reqwest::Client` to be used when making any HTTP requests.
    /// In `EmbeddedGateway` mode, this is used for making requests to model endpoints,
    /// as well as ClickHouse.
    /// In `HTTPGateway` mode, this is used for making requests to the gateway.
    pub fn with_http_client(mut self, client: reqwest::Client) -> Self {
        self.http_client = Some(client);
        self
    }

    /// Sets whether error messages should be more verbose (more `Debug` impls are used).
    /// This increases the chances of exposing sensitive information (e.g. model responses)
    /// in error messages.
    ///
    /// This is `false` by default.
    pub fn with_verbose_errors(mut self, verbose_errors: bool) -> Self {
        self.verbose_errors = verbose_errors;
        self
    }

    /// Constructs a `Client`, returning an error if the configuration is invalid.
    pub async fn build(self) -> Result<Client, ClientBuilderError> {
        match &self.mode {
            ClientBuilderMode::HTTPGateway { .. } => {
                let client = self.build_http()?;
                if let ClientMode::HTTPGateway(mode) = &client.mode {
                    mode.discover_initialize_gateway_version(&client).await?;
                }
                Ok(client)
            }
            ClientBuilderMode::EmbeddedGateway {
                config_file,
                clickhouse_url,
                timeout,
            } => {
                let config = if let Some(config_file) = config_file {
                    Arc::new(
                        Config::load_and_verify_from_path(config_file)
                            .await
                            .map_err(|e| {
                                ClientBuilderError::ConfigParsing(TensorZeroError::Other {
                                    source: e.into(),
                                })
                            })?,
                    )
                } else {
                    tracing::info!("No config file provided, so only default functions will be available. Set `config_file` to specify your `tensorzero.toml`");
                    Arc::new(Config::default())
                };
                let clickhouse_connection_info =
                    setup_clickhouse(&config, clickhouse_url.clone(), true)
                        .await
                        .map_err(|e| {
                            ClientBuilderError::Clickhouse(TensorZeroError::Other {
                                source: e.into(),
                            })
                        })?;
                let http_client = if let Some(http_client) = self.http_client {
                    http_client
                } else {
                    setup_http_client().map_err(|e| {
                        ClientBuilderError::HTTPClientBuild(TensorZeroError::Other {
                            source: e.into(),
                        })
                    })?
                };
                Ok(Client {
                    mode: ClientMode::EmbeddedGateway {
                        gateway: EmbeddedGateway {
                            state: AppStateData {
                                config,
                                http_client,
                                clickhouse_connection_info,
                            },
                        },
                        timeout: *timeout,
                    },
                    verbose_errors: self.verbose_errors,
                    #[cfg(feature = "e2e_tests")]
                    last_body: Default::default(),
                })
            }
        }
    }

    /// Builds a `Client` in HTTPGateway mode, erroring if the mode is not HTTPGateway
    /// This allows avoiding calling the async `build` method
    pub fn build_http(self) -> Result<Client, ClientBuilderError> {
        let ClientBuilderMode::HTTPGateway { url } = self.mode else {
            return Err(ClientBuilderError::NotHTTPGateway);
        };
        Ok(Client {
            mode: ClientMode::HTTPGateway(HTTPGateway {
                base_url: url,
                http_client: self.http_client.unwrap_or_default(),
                gateway_version: Mutex::new(None),
            }),
            verbose_errors: self.verbose_errors,
            #[cfg(feature = "e2e_tests")]
            last_body: Default::default(),
        })
    }
}

/// A TensorZero client. This is constructed using `ClientBuilder`
#[derive(Debug)]
pub struct Client {
    mode: ClientMode,
    verbose_errors: bool,
    #[cfg(feature = "e2e_tests")]
    pub last_body: Mutex<Option<String>>,
}

impl Client {
    /// Queries the health of the ClickHouse database
    /// This does nothing in `ClientMode::HTTPGateway`
    pub async fn clickhouse_health(&self) -> Result<(), TensorZeroError> {
        match &self.mode {
            ClientMode::HTTPGateway(_) => Ok(()),
            ClientMode::EmbeddedGateway {
                gateway,
                timeout: _,
            } => gateway
                .state
                .clickhouse_connection_info
                .health()
                .await
                .map_err(|e| TensorZeroError::Other { source: e.into() }),
        }
    }

    #[cfg(feature = "pyo3")]
    pub fn get_config(&self) -> Option<Arc<Config>> {
        match &self.mode {
            ClientMode::EmbeddedGateway { gateway, .. } => Some(gateway.state.config.clone()),
            _ => None,
        }
    }

    /// Assigns feedback for a TensorZero inference.
    /// See https://www.tensorzero.com/docs/gateway/api-reference#post-feedback
    pub async fn feedback(
        &self,
        params: FeedbackParams,
    ) -> Result<FeedbackResponse, TensorZeroError> {
        match &self.mode {
            ClientMode::HTTPGateway(client) => {
                let url = client
                    .base_url
                    .join("feedback")
                    .map_err(|e| TensorZeroError::Other {
                        source: tensorzero_internal::error::Error::new(
                            ErrorDetails::InvalidBaseUrl {
                                message: format!(
                                    "Failed to join base URL with /feedback endpoint: {}",
                                    e
                                ),
                            },
                        )
                        .into(),
                    })?;
                let builder = client.http_client.post(url).json(&params);
                self.parse_http_response(builder.send().await).await
            }
            ClientMode::EmbeddedGateway { gateway, timeout } => {
                Ok(with_embedded_timeout(*timeout, async {
                    tensorzero_internal::endpoints::feedback::feedback(
                        gateway.state.clone(),
                        params,
                    )
                    .await
                    .map_err(err_to_http)
                })
                .await?
                .0)
            }
        }
    }

    // Runs a TensorZero inference.
    // See https://www.tensorzero.com/docs/gateway/api-reference#post-inference
    pub async fn inference(
        &self,
        mut params: ClientInferenceParams,
    ) -> Result<InferenceOutput, TensorZeroError> {
        match &self.mode {
            ClientMode::HTTPGateway(client) => {
                let gateway_version = { client.gateway_version.lock().await.clone() };
                // We only perform this adjustment in HTTP gateway mode, since the embedded gateway
                // version always matches our client version.
                try_adjust_tool_call_arguments(gateway_version.as_deref(), &mut params.input)?;
                let url =
                    client
                        .base_url
                        .join("inference")
                        .map_err(|e| TensorZeroError::Other {
                            source: tensorzero_internal::error::Error::new(
                                ErrorDetails::InvalidBaseUrl {
                                    message: format!(
                                        "Failed to join base URL with /inference endpoint: {}",
                                        e
                                    ),
                                },
                            )
                            .into(),
                        })?;
                let body = serde_json::to_string(&params).map_err(|e| TensorZeroError::Other {
                    source: tensorzero_internal::error::Error::new(ErrorDetails::Serialization {
                        message: format!(
                            "Failed to serialize inference params: {}",
                            DisplayOrDebug {
                                val: e,
                                debug: self.verbose_errors,
                            }
                        ),
                    })
                    .into(),
                })?;
                #[cfg(feature = "e2e_tests")]
                {
                    *self.last_body.lock().await = Some(body.clone());
                }
                let builder = client
                    .http_client
                    .post(url)
                    .header(reqwest::header::CONTENT_TYPE, "application/json")
                    .body(body);
                if params.stream.unwrap_or(false) {
                    let event_source =
                        builder.eventsource().map_err(|e| TensorZeroError::Other {
                            source: tensorzero_internal::error::Error::new(
                                ErrorDetails::JsonRequest {
                                    message: format!("Error constructing event stream: {e:?}"),
                                },
                            )
                            .into(),
                        })?;
                    Ok(InferenceOutput::Streaming(
                        self.http_inference_stream(event_source).await?,
                    ))
                } else {
                    Ok(InferenceOutput::NonStreaming(
                        self.parse_http_response(builder.send().await).await?,
                    ))
                }
            }
            ClientMode::EmbeddedGateway { gateway, timeout } => {
                Ok(with_embedded_timeout(*timeout, async {
                    tensorzero_internal::endpoints::inference::inference(
                        gateway.state.config.clone(),
                        &gateway.state.http_client,
                        gateway.state.clickhouse_connection_info.clone(),
                        params.try_into().map_err(err_to_http)?,
                    )
                    .await
                    .map_err(err_to_http)
                })
                .await?)
            }
        }
    }

    pub async fn get_object(
        &self,
        storage_path: StoragePath,
    ) -> Result<ObjectResponse, TensorZeroError> {
        match &self.mode {
            ClientMode::HTTPGateway(client) => {
                let url = client
                    .base_url
                    .join("internal/object_storage")
                    .map_err(|e| TensorZeroError::Other {
                        source: tensorzero_internal::error::Error::new(
                            ErrorDetails::InvalidBaseUrl {
                                message: format!(
                                    "Failed to join base URL with /internal/object_storage endpoint: {}",
                                    e
                                ),
                            },
                        )
                        .into(),
                    })?;
                let storage_path_json =
                    serde_json::to_string(&storage_path).map_err(|e| TensorZeroError::Other {
                        source: tensorzero_internal::error::Error::new(
                            ErrorDetails::Serialization {
                                message: format!("Failed to serialize storage path: {}", e),
                            },
                        )
                        .into(),
                    })?;
                let builder = client
                    .http_client
                    .get(url)
                    .query(&[("storage_path", storage_path_json)]);
                self.parse_http_response(builder.send().await).await
            }
            ClientMode::EmbeddedGateway { gateway, timeout } => {
                Ok(with_embedded_timeout(*timeout, async {
                    tensorzero_internal::endpoints::object_storage::get_object(
                        &gateway.state.config,
                        storage_path,
                    )
                    .await
                    .map_err(err_to_http)
                })
                .await?)
            }
        }
    }

    pub async fn dynamic_evaluation_run(
        &self,
        params: DynamicEvaluationRunParams,
    ) -> Result<DynamicEvaluationRunResponse, TensorZeroError> {
        match &self.mode {
            ClientMode::HTTPGateway(client) => {
                let url = client.base_url.join("dynamic_evaluation_run").map_err(|e| TensorZeroError::Other {
                    source: tensorzero_internal::error::Error::new(ErrorDetails::InvalidBaseUrl {
                        message: format!("Failed to join base URL with /dynamic_evaluation_run endpoint: {}", e),
                    })
                    .into(),
                })?;
                let builder = client.http_client.post(url).json(&params);
                self.parse_http_response(builder.send().await).await
            }
            ClientMode::EmbeddedGateway { gateway, timeout } => {
                Ok(with_embedded_timeout(*timeout, async {
                    tensorzero_internal::endpoints::dynamic_evaluation_run::dynamic_evaluation_run(
                        gateway.state.clone(),
                        params,
                    )
                    .await
                    .map_err(err_to_http)
                })
                .await?)
            }
        }
    }

    pub async fn dynamic_evaluation_run_episode(
        &self,
<<<<<<< HEAD
=======
        run_id: Uuid,
>>>>>>> 73fe2098
        params: DynamicEvaluationRunEpisodeParams,
    ) -> Result<DynamicEvaluationRunEpisodeResponse, TensorZeroError> {
        match &self.mode {
            ClientMode::HTTPGateway(client) => {
<<<<<<< HEAD
                let url = client.base_url.join("dynamic_evaluation_run_episode").map_err(|e| TensorZeroError::Other {
                    source: tensorzero_internal::error::Error::new(ErrorDetails::InvalidBaseUrl {
                        message: format!("Failed to join base URL with /dynamic_evaluation_run_episode endpoint: {}", e),
=======
                let url = client.base_url.join(&format!("dynamic_evaluation_run/{}/episode", run_id)).map_err(|e| TensorZeroError::Other {
                    source: tensorzero_internal::error::Error::new(ErrorDetails::InvalidBaseUrl {
                        message: format!("Failed to join base URL with /dynamic_evaluation_run/{}/episode endpoint: {}", run_id, e),
>>>>>>> 73fe2098
                    })
                    .into(),
                })?;
                let builder = client.http_client.post(url).json(&params);
                self.parse_http_response(builder.send().await).await
            }
            ClientMode::EmbeddedGateway { gateway, timeout } => {
                Ok(with_embedded_timeout(*timeout, async {
                    tensorzero_internal::endpoints::dynamic_evaluation_run::dynamic_evaluation_run_episode(
                        gateway.state.clone(),
<<<<<<< HEAD
=======
                        run_id,
>>>>>>> 73fe2098
                        params,
                    )
                    .await
                    .map_err(err_to_http)
                })
                .await?)
            }
        }
    }

    async fn parse_http_response<T: serde::de::DeserializeOwned>(
        &self,
        resp: Result<reqwest::Response, reqwest::Error>,
    ) -> Result<T, TensorZeroError> {
        let resp = resp.map_err(|e| {
            if e.is_timeout() {
                TensorZeroError::RequestTimeout
            } else {
                TensorZeroError::Other {
                    source: tensorzero_internal::error::Error::new(ErrorDetails::JsonRequest {
                        message: format!(
                            "Error from server: {}",
                            DisplayOrDebug {
                                val: e,
                                debug: self.verbose_errors,
                            }
                        ),
                    })
                    .into(),
                }
            }
        })?;

        self.update_gateway_version_from_headers(resp.headers())
            .await;

        if let Err(e) = resp.error_for_status_ref() {
            let status_code = resp.status().as_u16();
            let text = resp.text().await.ok();
            return Err(TensorZeroError::Http {
                status_code,
                text,
                source: tensorzero_internal::error::Error::new(ErrorDetails::JsonRequest {
                    message: format!(
                        "Request failed: {}",
                        DisplayOrDebug {
                            val: e,
                            debug: self.verbose_errors,
                        }
                    ),
                })
                .into(),
            });
        }

        resp.json().await.map_err(|e| TensorZeroError::Other {
            source: tensorzero_internal::error::Error::new(ErrorDetails::Serialization {
                message: format!(
                    "Error deserializing response: {}",
                    DisplayOrDebug {
                        val: e,
                        debug: self.verbose_errors,
                    }
                ),
            })
            .into(),
        })
    }

    async fn http_inference_stream(
        &self,
        event_source: EventSource,
    ) -> Result<InferenceStream, TensorZeroError> {
        let mut event_source = event_source.peekable();
        let first = event_source.peek().await;
        if let Some(Err(_)) = first {
            // Discard the stream if it has an error
            let res = event_source.next().await;
            #[allow(clippy::panic)]
            let Some(Err(e)) = res
            else {
                panic!("Peeked error but got non-err {res:?}");
            };
            let err_str = format!("Error in streaming response: {e:?}");
            let inner_err = tensorzero_internal::error::Error::new(ErrorDetails::StreamError {
                source: Box::new(tensorzero_internal::error::Error::new(
                    ErrorDetails::Serialization { message: err_str },
                )),
            });
            if let reqwest_eventsource::Error::InvalidStatusCode(code, resp) = e {
                return Err(TensorZeroError::Http {
                    status_code: code.as_u16(),
                    text: resp.text().await.ok(),
                    source: inner_err.into(),
                });
            }
            return Err(TensorZeroError::Other {
                source: tensorzero_internal::error::Error::new(ErrorDetails::StreamError {
                    source: Box::new(inner_err),
                })
                .into(),
            });
        }
        let verbose_errors = self.verbose_errors;
        Ok(Box::pin(async_stream::stream! {
            while let Some(ev) = event_source.next().await {
                match ev {
                    Err(e) => {
                        if matches!(e, reqwest_eventsource::Error::StreamEnded) {
                            break;
                        }
                        yield Err(tensorzero_internal::error::Error::new(ErrorDetails::StreamError {
                            source: Box::new(tensorzero_internal::error::Error::new(ErrorDetails::Serialization {
                                message: format!("Error in streaming response: {}", DisplayOrDebug {
                                    val: e,
                                    debug: verbose_errors,
                                })
                            }))
                        }))
                    }
                    Ok(e) => match e {
                        Event::Open => continue,
                        Event::Message(message) => {
                            if message.data == "[DONE]" {
                                break;
                            }
                            let json: serde_json::Value = serde_json::from_str(&message.data).map_err(|e| {
                                tensorzero_internal::error::Error::new(ErrorDetails::Serialization {
                                    message: format!("Error deserializing inference response chunk: {}", DisplayOrDebug {
                                        val: e,
                                        debug: verbose_errors,
                                    }),
                                })
                            })?;
                            if let Some(err) = json.get("error") {
                                yield Err(tensorzero_internal::error::Error::new(ErrorDetails::StreamError {
                                    source: Box::new(tensorzero_internal::error::Error::new(ErrorDetails::Serialization {
                                        message: format!("Stream produced an error: {}", DisplayOrDebug {
                                            val: err,
                                            debug: verbose_errors,
                                        }),
                                    }))
                                }));
                            } else {
                                let data: InferenceResponseChunk =
                                serde_json::from_value(json).map_err(|e| {
                                    tensorzero_internal::error::Error::new(ErrorDetails::Serialization {
                                        message: format!("Error deserializing json value as InferenceResponseChunk: {}", DisplayOrDebug {
                                            val: e,
                                            debug: verbose_errors,
                                        }),
                                    })
                                })?;
                                yield Ok(data);
                            }

                        }
                    }
                }
            }
        }))
    }

    #[cfg(any(feature = "e2e_tests", feature = "pyo3"))]
    pub fn get_app_state_data(&self) -> Option<&AppStateData> {
        match &self.mode {
            ClientMode::EmbeddedGateway { gateway, .. } => Some(&gateway.state),
            _ => None,
        }
    }

    #[cfg(feature = "e2e_tests")]
    pub async fn e2e_update_gateway_version(&self, version: String) {
        self.update_gateway_version(version).await;
    }

    async fn update_gateway_version_from_headers(&self, headers: &HeaderMap) {
        let mut version = headers
            .get("x-tensorzero-gateway-version")
            .and_then(|v| v.to_str().ok())
            .map(|v| v.to_string());
        if cfg!(feature = "e2e_tests") {
            if let Ok(version_override) = env::var("TENSORZERO_E2E_GATEWAY_VERSION_OVERRIDE") {
                version = Some(version_override);
            }
        };
        if let Some(version) = version {
            self.update_gateway_version(version).await;
        }
    }

    async fn update_gateway_version(&self, version: String) {
        match &self.mode {
            ClientMode::HTTPGateway(client) => {
                // Acquire the lock on the gateway version
                let mut gateway_version = client.gateway_version.lock().await;
                *gateway_version = Some(version)
            }
            // Should never be called
            ClientMode::EmbeddedGateway { .. } => {}
        }
    }

    #[cfg(feature = "e2e_tests")]
    pub async fn get_gateway_version(&self) -> Option<String> {
        match &self.mode {
            ClientMode::HTTPGateway(client) => client.gateway_version.lock().await.clone(),
            ClientMode::EmbeddedGateway { .. } => None,
        }
    }
}

async fn with_embedded_timeout<R, F: Future<Output = Result<R, TensorZeroError>>>(
    timeout: Option<Duration>,
    fut: F,
) -> Result<R, TensorZeroError> {
    if let Some(timeout) = timeout {
        tokio::time::timeout(timeout, fut)
            .await
            .map_err(|_: Elapsed| TensorZeroError::RequestTimeout)?
    } else {
        fut.await
    }
}

/// Compares two TensorZero version strings, returning `None`
/// if the versions cannot be meaningfully compared
/// (e.g. at least one is not in the <year>.<month>.<number> format).
fn compare_versions(first: &str, second: &str) -> Result<Ordering, TensorZeroError> {
    let extract_numbers = |s: &str| {
        s.split('.')
            .map(|x| x.parse::<u32>())
            .collect::<Result<Vec<_>, _>>()
    };
    let first_components = extract_numbers(first).map_err(|e| TensorZeroError::Other {
        source: Error::new(ErrorDetails::InternalError {
            message: format!("Failed to parse first version string `{first}`: {e}"),
        })
        .into(),
    })?;
    let second_components = extract_numbers(second).map_err(|e| TensorZeroError::Other {
        source: Error::new(ErrorDetails::InternalError {
            message: format!("Failed to parse second version string `{second}`: {e}"),
        })
        .into(),
    })?;
    if first_components.len() != second_components.len() {
        return Err(TensorZeroError::Other {
            source: Error::new(ErrorDetails::InternalError {
                message: format!(
                    "Version strings `{first}` and `{second}` have different number of components"
                ),
            })
            .into(),
        });
    }
    // Compare in lexicographical order
    Ok(first_components.cmp(&second_components))
}

fn supports_tool_call_arguments_object(gateway_version: &str) -> Result<bool, TensorZeroError> {
    // This is the first release that includes commit https://github.com/tensorzero/tensorzero/commit/0bb8832b88e767287eed6d1c7e4502ea5d2397fa
    const MIN_VERSION: &str = "2025.03.3";
    Ok(compare_versions(gateway_version, MIN_VERSION)?.is_ge())
}

fn try_adjust_tool_call_arguments(
    gateway_version: Option<&str>,
    input: &mut ClientInput,
) -> Result<(), TensorZeroError> {
    // If we know the gateway version, and it's recent enough, we skip adjusting tool call arguments.
    // We perform the adjustment if the version is known to be too old, or if we didn't get a
    // version header at all (old enough gateways don't send a version header).

    // TODO (#1410): Deprecate this behavior

    if let Some(gateway_version) = gateway_version {
        if supports_tool_call_arguments_object(gateway_version)? {
            return Ok(());
        }
    }
    for msg in &mut input.messages {
        for content in &mut msg.content {
            if let ClientInputMessageContent::ToolCall(tool_call) = content {
                if let Some(args @ Value::Object(_)) = &mut tool_call.arguments {
                    // Stringify 'arguments' to support older gateways
                    tool_call.arguments = Some(Value::String(args.to_string()));
                }
            }
        }
    }
    Ok(())
}

// This is intentionally not a `From` impl, since we only want to make fake HTTP
// errors for certain embedded gateway errors. For example, a config parsing error
// should be `TensorZeroError::Other`, not `TensorZeroError::Http`.
#[doc(hidden)]
pub fn err_to_http(e: tensorzero_internal::error::Error) -> TensorZeroError {
    TensorZeroError::Http {
        status_code: e.status_code().as_u16(),
        text: Some(serde_json::json!({"error": e.to_string()}).to_string()),
        source: e.into(),
    }
}

#[cfg(feature = "pyo3")]
pub use tensorzero_internal::observability;

#[cfg(test)]
mod tests {
    use super::*;
    use tracing_test::traced_test;

    #[tokio::test]
    #[ignore] // TODO - set an environment variable, or create a new config with dummy credentials
    async fn test_missing_clickhouse() {
        // This config file requires ClickHouse, so it should fail if no ClickHouse URL is provided
        let err = ClientBuilder::new(ClientBuilderMode::EmbeddedGateway {
            config_file: Some(PathBuf::from(
                "../../examples/haiku-hidden-preferences/config/tensorzero.toml",
            )),
            clickhouse_url: None,
            timeout: None,
        })
        .build()
        .await
        .expect_err("ClientBuilder should have failed");
        let err_msg = err.to_string();
        assert!(
            err.to_string().contains("Missing ClickHouse URL"),
            "Bad error message: {err_msg}"
        );
    }

    #[tokio::test]
    #[traced_test]
    async fn test_log_no_clickhouse() {
        // Default observability and no ClickHouse URL
        ClientBuilder::new(ClientBuilderMode::EmbeddedGateway {
            config_file: Some(PathBuf::from(
                "../../examples/haiku-hidden-preferences/config/tensorzero.toml",
            )),
            clickhouse_url: None,
            timeout: None,
        })
        .build()
        .await
        .expect("Failed to build client");
        assert!(!logs_contain(
            "Missing environment variable TENSORZERO_CLICKHOUSE_URL"
        ));
        assert!(logs_contain("Disabling observability: `gateway.observability.enabled` is not explicitly specified in config and `clickhouse_url` was not provided."));
    }

    #[tokio::test]
    #[traced_test]
    async fn test_log_no_config() {
        ClientBuilder::new(ClientBuilderMode::EmbeddedGateway {
            config_file: None,
            clickhouse_url: None,
            timeout: None,
        })
        .build()
        .await
        .expect("Failed to build client");
        assert!(!logs_contain(
            "Missing environment variable TENSORZERO_CLICKHOUSE_URL"
        ));
        assert!(logs_contain("No config file provided, so only default functions will be available. Set `config_file` to specify your `tensorzero.toml`"));
        assert!(logs_contain("Disabling observability: `gateway.observability.enabled` is not explicitly specified in config and `clickhouse_url` was not provided."));
    }

    use std::cmp::Ordering;

    use super::compare_versions;
    use super::try_adjust_tool_call_arguments;
    use serde_json::Value;
    use tensorzero_internal::tool::ToolCallInput;

    #[test]
    fn test_compare_versions() {
        assert_eq!(
            compare_versions("2025.01.1", "2025.01.1").unwrap(),
            Ordering::Equal
        );
        assert_eq!(
            compare_versions("2025.01.1", "2025.01.01").unwrap(),
            Ordering::Equal
        );
        assert_eq!(
            compare_versions("2025.01.1", "2025.01.10").unwrap(),
            Ordering::Less
        );
        assert_eq!(
            compare_versions("2026.01.1", "2025.07.8").unwrap(),
            Ordering::Greater
        );

        let missing_component = compare_versions("2025.01", "2025.01.1").unwrap_err();
        assert!(
            missing_component.to_string().contains("component"),
            "Unexpected error: {missing_component}"
        );

        let invalid_version = compare_versions("2025.01.1", "2025.01.a").unwrap_err();
        assert!(
            invalid_version.to_string().contains("invalid digit"),
            "Unexpected error: {invalid_version}"
        );
    }

    #[test]
    fn test_adjust_tool_call_args() {
        let input = ClientInput {
            system: None,
            messages: vec![ClientInputMessage {
                role: Role::User,
                content: vec![
                    ClientInputMessageContent::ToolCall(ToolCallInput {
                        name: Some("test_name".to_string()),
                        arguments: Some(serde_json::json!({
                            "key": "value"
                        })),
                        raw_arguments: Some("My raw args".to_string()),
                        id: "My id".to_string(),
                        raw_name: Some("test_raw_name".to_string()),
                    }),
                    ClientInputMessageContent::ToolCall(ToolCallInput {
                        name: Some("other_test_name".to_string()),
                        arguments: Some(Value::String("Initial string args".to_string())),
                        raw_arguments: Some("My raw args".to_string()),
                        id: "My id".to_string(),
                        raw_name: Some("test_raw_name".to_string()),
                    }),
                    ClientInputMessageContent::ToolCall(ToolCallInput {
                        name: Some("other_test_name".to_string()),
                        arguments: Some(Value::Array(vec![
                            Value::String("First entry".to_string()),
                            Value::Bool(true),
                        ])),
                        raw_arguments: Some("My raw args".to_string()),
                        id: "My id".to_string(),
                        raw_name: Some("test_raw_name".to_string()),
                    }),
                ],
            }],
        };

        let expected_adjusted = ClientInput {
            system: None,
            messages: vec![ClientInputMessage {
                role: Role::User,
                content: vec![
                    ClientInputMessageContent::ToolCall(ToolCallInput {
                        name: Some("test_name".to_string()),
                        arguments: Some(Value::String(r#"{"key":"value"}"#.to_string())),
                        raw_arguments: Some("My raw args".to_string()),
                        id: "My id".to_string(),
                        raw_name: Some("test_raw_name".to_string()),
                    }),
                    ClientInputMessageContent::ToolCall(ToolCallInput {
                        name: Some("other_test_name".to_string()),
                        arguments: Some(Value::String("Initial string args".to_string())),
                        raw_arguments: Some("My raw args".to_string()),
                        id: "My id".to_string(),
                        raw_name: Some("test_raw_name".to_string()),
                    }),
                    ClientInputMessageContent::ToolCall(ToolCallInput {
                        name: Some("other_test_name".to_string()),
                        arguments: Some(Value::Array(vec![
                            Value::String("First entry".to_string()),
                            Value::Bool(true),
                        ])),
                        raw_arguments: Some("My raw args".to_string()),
                        id: "My id".to_string(),
                        raw_name: Some("test_raw_name".to_string()),
                    }),
                ],
            }],
        };

        // Versions greater or equal to `2025.03.3` should not cause the input to be adjusted
        let mut non_adjusted = input.clone();
        try_adjust_tool_call_arguments(Some("2025.03.3"), &mut non_adjusted).unwrap();
        assert_eq!(input, non_adjusted);
        try_adjust_tool_call_arguments(Some("2026.01.01"), &mut non_adjusted).unwrap();
        assert_eq!(input, non_adjusted);

        // When we don't provide a gateway version, the input should be adjusted
        let mut adjusted_no_version = input.clone();
        try_adjust_tool_call_arguments(None, &mut adjusted_no_version).unwrap();
        assert_eq!(expected_adjusted, adjusted_no_version);

        // When we provide a version lower than `2025.03.3`, the input should be adjusted
        let mut adjusted_with_version = input.clone();
        try_adjust_tool_call_arguments(Some("2025.03.2"), &mut adjusted_with_version).unwrap();
        assert_eq!(expected_adjusted, adjusted_with_version);
    }
}<|MERGE_RESOLUTION|>--- conflicted
+++ resolved
@@ -538,23 +538,14 @@
 
     pub async fn dynamic_evaluation_run_episode(
         &self,
-<<<<<<< HEAD
-=======
         run_id: Uuid,
->>>>>>> 73fe2098
         params: DynamicEvaluationRunEpisodeParams,
     ) -> Result<DynamicEvaluationRunEpisodeResponse, TensorZeroError> {
         match &self.mode {
             ClientMode::HTTPGateway(client) => {
-<<<<<<< HEAD
-                let url = client.base_url.join("dynamic_evaluation_run_episode").map_err(|e| TensorZeroError::Other {
-                    source: tensorzero_internal::error::Error::new(ErrorDetails::InvalidBaseUrl {
-                        message: format!("Failed to join base URL with /dynamic_evaluation_run_episode endpoint: {}", e),
-=======
                 let url = client.base_url.join(&format!("dynamic_evaluation_run/{}/episode", run_id)).map_err(|e| TensorZeroError::Other {
                     source: tensorzero_internal::error::Error::new(ErrorDetails::InvalidBaseUrl {
                         message: format!("Failed to join base URL with /dynamic_evaluation_run/{}/episode endpoint: {}", run_id, e),
->>>>>>> 73fe2098
                     })
                     .into(),
                 })?;
@@ -565,10 +556,7 @@
                 Ok(with_embedded_timeout(*timeout, async {
                     tensorzero_internal::endpoints::dynamic_evaluation_run::dynamic_evaluation_run_episode(
                         gateway.state.clone(),
-<<<<<<< HEAD
-=======
                         run_id,
->>>>>>> 73fe2098
                         params,
                     )
                     .await
