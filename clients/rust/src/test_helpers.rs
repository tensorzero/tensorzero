#![expect(clippy::expect_used, clippy::unwrap_used, clippy::missing_panics_doc)]

use crate::{Client, ClientBuilder, ClientBuilderMode};
use tempfile::NamedTempFile;
use tensorzero_core::db::clickhouse::test_helpers::CLICKHOUSE_URL;
use url::Url;

// Re-export e2e test helpers from tensorzero-core
pub use tensorzero_core::test_helpers::{get_e2e_config, get_e2e_config_path};

pub async fn make_http_gateway() -> Client {
    ClientBuilder::new(ClientBuilderMode::HTTPGateway {
        url: Url::parse(&get_gateway_endpoint("/")).unwrap(),
    })
    .build()
    .await
    .unwrap()
}

<<<<<<< HEAD
pub fn get_e2e_config_path() -> std::path::PathBuf {
    let mut config_path = std::path::PathBuf::from(env!("CARGO_MANIFEST_DIR"));
    config_path.push("../../tensorzero-core/tests/e2e/config/tensorzero.*.toml");
    config_path
}

pub async fn get_e2e_config() -> Config {
    let config_path = get_e2e_config_path();
    let config_glob = ConfigFileGlob::new_from_path(&config_path).unwrap();
    Config::load_from_path_optional_verify_credentials(&config_glob, false)
        .await
        .unwrap()
        .dangerous_into_config_without_writing()
}

=======
>>>>>>> 36c09ec0
pub async fn make_embedded_gateway() -> Client {
    let config_path = get_e2e_config_path();
    ClientBuilder::new(ClientBuilderMode::EmbeddedGateway {
        config_file: Some(config_path),
        clickhouse_url: Some(CLICKHOUSE_URL.clone()),
        postgres_url: None,
        timeout: None,
        verify_credentials: true,
        allow_batch_writes: true,
    })
    .build()
    .await
    .unwrap()
}

pub async fn make_embedded_gateway_no_config() -> Client {
    ClientBuilder::new(ClientBuilderMode::EmbeddedGateway {
        config_file: None,
        clickhouse_url: Some(CLICKHOUSE_URL.clone()),
        postgres_url: None,
        timeout: None,
        verify_credentials: true,
        allow_batch_writes: true,
    })
    .build()
    .await
    .unwrap()
}

pub async fn make_embedded_gateway_with_config(config: &str) -> Client {
    let tmp_config = NamedTempFile::new().unwrap();
    std::fs::write(tmp_config.path(), config).unwrap();
    ClientBuilder::new(ClientBuilderMode::EmbeddedGateway {
        config_file: Some(tmp_config.path().to_owned()),
        clickhouse_url: Some(CLICKHOUSE_URL.clone()),
        postgres_url: None,
        timeout: None,
        verify_credentials: true,
        allow_batch_writes: true,
    })
    .build()
    .await
    .unwrap()
}

pub async fn make_embedded_gateway_with_config_and_postgres(config: &str) -> Client {
    let postgres_url = std::env::var("TENSORZERO_POSTGRES_URL")
        .expect("TENSORZERO_POSTGRES_URL must be set for rate limiting tests");

    let tmp_config = NamedTempFile::new().unwrap();
    std::fs::write(tmp_config.path(), config).unwrap();
    ClientBuilder::new(ClientBuilderMode::EmbeddedGateway {
        config_file: Some(tmp_config.path().to_owned()),
        clickhouse_url: Some(CLICKHOUSE_URL.clone()),
        postgres_url: Some(postgres_url),
        timeout: None,
        verify_credentials: true,
        allow_batch_writes: true,
    })
    .build()
    .await
    .unwrap()
}

// We use a multi-threaded runtime so that the embedded gateway can use 'block_on'.
// For consistency, we also use a multi-threaded runtime for the http gateway test.

#[macro_export]
macro_rules! make_gateway_test_functions {
    ($prefix:ident) => {
        paste::paste! {

            #[tokio::test(flavor = "multi_thread")]
            async fn [<$prefix _embedded_gateway>]() {
                $prefix (tensorzero::test_helpers::make_embedded_gateway().await).await;
            }


            #[tokio::test(flavor = "multi_thread")]
            async fn [<$prefix _http_gateway>]() {
                $prefix (tensorzero::test_helpers::make_http_gateway().await).await;
            }
        }
    };
}

#[cfg(any(test, feature = "e2e_tests"))]
pub fn get_gateway_endpoint(path: &str) -> String {
    let gateway_host =
        std::env::var("TENSORZERO_GATEWAY_HOST").unwrap_or_else(|_| "localhost".to_string());
    let gateway_port =
        std::env::var("TENSORZERO_GATEWAY_PORT").unwrap_or_else(|_| "3000".to_string());
    format!("http://{gateway_host}:{gateway_port}{path}")
}<|MERGE_RESOLUTION|>--- conflicted
+++ resolved
@@ -17,24 +17,6 @@
     .unwrap()
 }
 
-<<<<<<< HEAD
-pub fn get_e2e_config_path() -> std::path::PathBuf {
-    let mut config_path = std::path::PathBuf::from(env!("CARGO_MANIFEST_DIR"));
-    config_path.push("../../tensorzero-core/tests/e2e/config/tensorzero.*.toml");
-    config_path
-}
-
-pub async fn get_e2e_config() -> Config {
-    let config_path = get_e2e_config_path();
-    let config_glob = ConfigFileGlob::new_from_path(&config_path).unwrap();
-    Config::load_from_path_optional_verify_credentials(&config_glob, false)
-        .await
-        .unwrap()
-        .dangerous_into_config_without_writing()
-}
-
-=======
->>>>>>> 36c09ec0
 pub async fn make_embedded_gateway() -> Client {
     let config_path = get_e2e_config_path();
     ClientBuilder::new(ClientBuilderMode::EmbeddedGateway {
