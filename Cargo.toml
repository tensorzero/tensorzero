--- conflicted
+++ resolved
@@ -74,13 +74,10 @@
 allow_attributes = "deny"
 dbg_macro = "deny"
 expect_used = "deny"
-<<<<<<< HEAD
 needless_raw_string_hashes = "deny"
-=======
 manual_string_new = "deny"
 if_not_else = "deny"
 match_bool = "deny"
->>>>>>> de2e7a03
 panic = "deny"
 print_stderr = "deny"
 print_stdout = "deny"
