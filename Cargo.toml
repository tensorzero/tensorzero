--- conflicted
+++ resolved
@@ -74,19 +74,13 @@
 allow_attributes = "deny"
 dbg_macro = "deny"
 expect_used = "deny"
-<<<<<<< HEAD
-=======
 if_not_else = "deny"
 match_bool = "deny"
->>>>>>> 5e1e1366
 panic = "deny"
 print_stderr = "deny"
 print_stdout = "deny"
 redundant_closure_for_method_calls = "deny"
-<<<<<<< HEAD
 single_match_else = "deny"
-=======
->>>>>>> 5e1e1366
 todo = "deny"
 unimplemented = "deny"
 uninlined_format_args = "deny"
