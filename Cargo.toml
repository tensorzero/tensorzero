[workspace]
members = [
    "tensorzero-core",
    "tensorzero-core/tests/mock-inference-provider",
    "gateway",
    "ui/app/utils/minijinja",
    "internal/tensorzero-node",
    "clients/rust",
    "clients/python",
    "provider-proxy",
    "evaluations",
    "internal/tensorzero-derive",
    "examples/integrations/cursor/feedback",
]
resolver = "2"

[workspace.package]
version = "2025.7.3"
rust-version = "1.85.0"
license = "Apache-2.0"

[workspace.dependencies]
reqwest = { version = "0.12.22", features = [
    "json",
    "multipart",
    "rustls-tls",
    "http2",
], default-features = false }
serde = { version = "1.0.204", features = ["derive", "rc"] }
serde_path_to_error = "0.1.17"
uuid = { version = "1.17.0", features = ["serde", "v7"] }
serde_json = { version = "1.0.134", features = ["preserve_order"] }
secrecy = { version = "0.10.2", features = ["serde"] }
tracing-test = { version = "0.2.5", features = ["no-env-filter"] }
toml = "0.8.23"
reqwest-eventsource = "0.6.0"
async-stream = "0.3.5"
http = "1.3.1"
tokio-stream = "0.1.15"
tokio = { version = "1.46.1", features = ["full"] }
tracing = { version = "0.1.40", features = ["log"] }
pyo3 = { version = "0.24.2", features = ["experimental-async", "abi3-py39"] }
axum = { version = "0.8", features = ["macros"] }
anyhow = "1.0.98"
tracing-subscriber = { version = "0.3.19", features = ["env-filter", "fmt"] }
clap = { version = "4.5.41", features = ["derive"] }
futures = "0.3.30"
lazy_static = { version = "1.5.0" }
url = "2.5.4"
serde-untagged = "0.1.7"
object_store = { version = "0.12.2", features = ["serde", "aws", "gcp"] }
rand = "0.9.1"
ts-rs = { version = "11.0.1", features = [
    "serde-compat",
    "serde-json-impl",
    "uuid-impl",
    "url-impl",
    "no-serde-warnings",
] }
chrono = { version = "0.4.41", features = ["serde"] }
git2 = { version = "0.20.2", default-features = false }
tracing-opentelemetry-instrumentation-sdk = { version = "0.29.0", features = [
    "tracing_level_info",
] }
tower-http = { version = "0.6.6", features = ["trace"] }
mime = { git = "https://github.com/hyperium/mime", rev = "1ef137c7358fc64e07c8a640e4e9ba2a784b7f7d", features = [
    "serde1",
] }

[workspace.lints.rust]
unsafe_code = "forbid"

[workspace.lints.clippy]
allow_attributes = "deny"
dbg_macro = "deny"
expect_used = "deny"
<<<<<<< HEAD
ignored_unit_patterns = "deny"
=======
match_bool = "deny"
>>>>>>> 5316f80b
panic = "deny"
print_stderr = "deny"
print_stdout = "deny"
redundant_closure_for_method_calls = "deny"
todo = "deny"
unimplemented = "deny"
uninlined_format_args = "deny"
unreachable = "deny"
unwrap_used = "deny"

[profile.performance]
inherits = "release"
lto = "fat"
codegen-units = 1
incremental = false

[profile.release.package.minijinja-bindings]
opt-level = "s"<|MERGE_RESOLUTION|>--- conflicted
+++ resolved
@@ -74,11 +74,8 @@
 allow_attributes = "deny"
 dbg_macro = "deny"
 expect_used = "deny"
-<<<<<<< HEAD
 ignored_unit_patterns = "deny"
-=======
 match_bool = "deny"
->>>>>>> 5316f80b
 panic = "deny"
 print_stderr = "deny"
 print_stdout = "deny"
