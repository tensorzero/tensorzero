--- conflicted
+++ resolved
@@ -73,15 +73,12 @@
 [workspace.lints.clippy]
 allow_attributes = "deny"
 dbg_macro = "deny"
+default_trait_access = "deny"
 expect_used = "deny"
-<<<<<<< HEAD
-default_trait_access = "deny"
-=======
 if_not_else = "deny"
 manual_string_new = "deny"
 match_bool = "deny"
 needless_raw_string_hashes = "deny"
->>>>>>> 14a616ec
 panic = "deny"
 print_stderr = "deny"
 print_stdout = "deny"
