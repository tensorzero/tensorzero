--- conflicted
+++ resolved
@@ -16,10 +16,7 @@
     "internal/tensorzero-unsafe-helpers",
     "internal/minijinja-utils",
     "internal/autopilot-client",
-<<<<<<< HEAD
-=======
     "internal/durable-tools-spawn",
->>>>>>> 6bcc151b
     "internal/autopilot-tools",
     "internal/durable-tools",
     "internal/tensorzero-types",
@@ -108,12 +105,8 @@
 schemars = "1.1.0"
 blake3 = "1.8.2"
 moka = { version = "0.12.10", features = ["sync"] }
-<<<<<<< HEAD
 durable = { git = "https://github.com/tensorzero/durable", rev = "6984ee936b8315ead4199cc66646bfaf0c76e134" }
-=======
-durable = { git = "https://github.com/tensorzero/durable", rev = "551f3cb4e672ca854cad1b35d912d08e7bf55607" }
 durable-tools-spawn = { path = "internal/durable-tools-spawn" }
->>>>>>> 6bcc151b
 tensorzero = { path = "clients/rust" }
 tensorzero-core = { path = "tensorzero-core" }
 regex = "1.12.2"
