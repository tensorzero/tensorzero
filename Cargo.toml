--- conflicted
+++ resolved
@@ -96,11 +96,8 @@
     "http-listener",
 ], default-features = false }
 schemars = "1.1.0"
-<<<<<<< HEAD
 blake3 = "1.8.2"
-=======
 moka = { version = "0.12.10", features = ["sync"] }
->>>>>>> 3bcdd343
 
 [workspace.lints.rust]
 unsafe_code = "forbid"
