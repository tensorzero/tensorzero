--- conflicted
+++ resolved
@@ -74,14 +74,11 @@
 allow_attributes = "deny"
 dbg_macro = "deny"
 expect_used = "deny"
-<<<<<<< HEAD
 match_wildcard_for_single_variants = "deny"
-=======
-redundant_closure_for_method_calls = "deny"
->>>>>>> 15128d3b
 panic = "deny"
 print_stderr = "deny"
 print_stdout = "deny"
+redundant_closure_for_method_calls = "deny"
 todo = "deny"
 unimplemented = "deny"
 uninlined_format_args = "deny"
