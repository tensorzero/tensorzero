--- conflicted
+++ resolved
@@ -15,13 +15,9 @@
 resolver = "2"
 
 [workspace.package]
-<<<<<<< HEAD
 version = "2025.7.5"
 rust-version = "1.85.0"
-=======
-version = "2025.7.4"
 rust-version = "1.86.0"
->>>>>>> b4475b0d
 license = "Apache-2.0"
 
 [workspace.dependencies]
