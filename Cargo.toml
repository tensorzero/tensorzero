[workspace]
members = [
    "tensorzero-core",
    "tensorzero-core/tests/mock-inference-provider",
    "gateway",
    "ui/app/utils/minijinja",
    "internal/tensorzero-node",
    "clients/rust",
    "clients/python",
    "provider-proxy",
    "evaluations",
    "internal/tensorzero-derive",
    "examples/integrations/cursor/feedback",
]
resolver = "2"

[workspace.package]
version = "2025.7.6"
rust-version = "1.86.0"
license = "Apache-2.0"

[workspace.dependencies]
reqwest = { version = "0.12.22", features = [
    "json",
    "multipart",
    "rustls-tls",
    "http2",
], default-features = false }
serde = { version = "1.0.204", features = ["derive", "rc"] }
serde_path_to_error = "0.1.17"
uuid = { version = "1.17.0", features = ["serde", "v7"] }
serde_json = { version = "1.0.134", features = ["preserve_order"] }
secrecy = { version = "0.10.2", features = ["serde"] }
tracing-test = { version = "0.2.5", features = ["no-env-filter"] }
toml = "0.9.2"
reqwest-eventsource = "0.6.0"
async-stream = "0.3.5"
http = "1.3.1"
tokio-stream = "0.1.15"
tokio = { version = "1.46.1", features = ["full"] }
tracing = { version = "0.1.40", features = ["log"] }
pyo3 = { version = "0.24.2", features = ["experimental-async", "abi3-py39"] }
axum = { version = "0.8", features = ["macros"] }
anyhow = "1.0.98"
tracing-subscriber = { version = "0.3.19", features = ["env-filter", "fmt"] }
clap = { version = "4.5.41", features = ["derive"] }
futures = "0.3.30"
lazy_static = { version = "1.5.0" }
url = "2.5.4"
serde-untagged = "0.1.7"
object_store = { version = "0.12.2", features = ["serde", "aws", "gcp"] }
rand = "0.9.1"
ts-rs = { version = "11.0.1", features = [
    "serde-compat",
    "serde-json-impl",
    "uuid-impl",
    "url-impl",
    "no-serde-warnings",
] }
chrono = { version = "0.4.41", features = ["serde"] }
git2 = { version = "0.20.2", default-features = false }
tracing-opentelemetry-instrumentation-sdk = { version = "0.29.0", features = [
    "tracing_level_info",
] }
tower-http = { version = "0.6.6", features = ["trace"] }
mime = { git = "https://github.com/hyperium/mime", rev = "1ef137c7358fc64e07c8a640e4e9ba2a784b7f7d", features = [
    "serde1",
] }

[workspace.lints.rust]
unsafe_code = "forbid"

[workspace.lints.clippy]
allow_attributes = "deny"
dbg_macro = "deny"
expect_used = "deny"
explicit_iter_loop = "deny"
if_not_else = "deny"
ignored_unit_patterns = "deny"
manual_string_new = "deny"
match_bool = "deny"
needless_raw_string_hashes = "deny"
panic = "deny"
print_stderr = "deny"
print_stdout = "deny"
redundant_closure_for_method_calls = "deny"
<<<<<<< HEAD
single_match_else = "deny"
=======
semicolon-if-nothing-returned = "deny"
>>>>>>> cae01ce3
todo = "deny"
trivially_copy_pass_by_ref = "deny"
unimplemented = "deny"
uninlined_format_args = "deny"
unnecessary_wraps = "deny"
unreachable = "deny"
unused_self = "deny"
unwrap_used = "deny"

[profile.performance]
inherits = "release"
lto = "fat"
codegen-units = 1
incremental = false

[profile.release.package.minijinja-bindings]
opt-level = "s"<|MERGE_RESOLUTION|>--- conflicted
+++ resolved
@@ -84,11 +84,8 @@
 print_stderr = "deny"
 print_stdout = "deny"
 redundant_closure_for_method_calls = "deny"
-<<<<<<< HEAD
+semicolon-if-nothing-returned = "deny"
 single_match_else = "deny"
-=======
-semicolon-if-nothing-returned = "deny"
->>>>>>> cae01ce3
 todo = "deny"
 trivially_copy_pass_by_ref = "deny"
 unimplemented = "deny"
