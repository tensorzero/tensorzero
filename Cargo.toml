--- conflicted
+++ resolved
@@ -76,11 +76,8 @@
 explicit_iter_loop = "deny"
 if_not_else = "deny"
 ignored_unit_patterns = "deny"
-<<<<<<< HEAD
 inconsistent_struct_constructor = "deny"
-=======
 manual_assert = "deny"
->>>>>>> f54d2263
 manual_string_new = "deny"
 match_bool = "deny"
 missing_panics_doc = "deny"
