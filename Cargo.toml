[workspace]
members = [
    "tensorzero-core",
    "tensorzero-core/tests/mock-inference-provider",
    "tensorzero-core/tests/load/rate-limit-load-test",
    "tensorzero-core/tests/load/feedback",
    "gateway",
    "internal/tensorzero-node",
    "clients/rust",
    "clients/python",
    "provider-proxy",
    "evaluations",
    "internal/tensorzero-derive",
     "internal/tensorzero-auth",
    "examples/integrations/cursor/feedback",
]
resolver = "2"

[workspace.package]
<<<<<<< HEAD
version = "2025.10.6"
=======
version = "2025.10.5"
>>>>>>> 2265c30d
rust-version = "1.86.0"
license = "Apache-2.0"

[workspace.dependencies]
reqwest = { version = "0.12.24", features = [
    "json",
    "multipart",
    "rustls-tls",
    "http2",
], default-features = false }
serde = { version = "1.0.204", features = ["derive", "rc"] }
serde_path_to_error = "0.1.17"
uuid = { version = "1.18.1", features = ["serde", "v7"] }
serde_json = { version = "1.0.143", features = ["preserve_order"] }
secrecy = { version = "0.10.2", features = ["serde"] }
tracing-test = { version = "0.2.5", features = ["no-env-filter"] }
toml = "0.9.8"
reqwest-eventsource = "0.6.0"
async-stream = "0.3.5"
async-trait = "0.1.89"
http = "1.3.1"
tokio-stream = "0.1.15"
tokio = { version = "1.48.0", features = ["full"] }
tracing = { version = "0.1.40", features = ["log"] }
pyo3 = { version = "0.26.0", features = ["experimental-async", "abi3-py39"] }
axum = { version = "0.8", features = ["macros", "http2"] }
anyhow = "1.0.99"
tracing-subscriber = { version = "0.3.20", features = ["env-filter", "fmt"] }
clap = { version = "4.5.49", features = ["derive"] }
futures = "0.3.30"
lazy_static = { version = "1.5.0" }
url = "2.5.4"
serde-untagged = "0.1.8"
object_store = { version = "0.12.2", features = ["serde", "aws", "gcp"] }
rand = "0.9.1"
ts-rs = { version = "11.1.0", features = [
    "serde-compat",
    "serde-json-impl",
    "uuid-impl",
    "url-impl",
    "chrono-impl",
    "no-serde-warnings",
] }
chrono = { version = "0.4.41", features = ["serde"] }
git2 = { version = "0.20.2", default-features = false }
tracing-opentelemetry-instrumentation-sdk = { version = "0.32.1", features = [
    "tracing_level_info",
] }
tower-http = { version = "0.6.6", features = ["trace"] }
mime = { git = "https://github.com/hyperium/mime", rev = "1ef137c7358fc64e07c8a640e4e9ba2a784b7f7d", features = [
    "serde1",
] }
sqlx = { version = "0.8.6", features = ["runtime-tokio", "tls-rustls", "postgres", "migrate", "chrono", "uuid"] }
rlt = "0.2.1"

[workspace.lints.rust]
unsafe_code = "forbid"

[workspace.lints.clippy]
allow_attributes = "deny"
dbg_macro = "deny"
disallowed-types = "deny"
# NB: Slowly making progress towards:
# doc_markdown = "deny"
expect_used = "deny"
explicit_iter_loop = "deny"
if_not_else = "deny"
ignored_unit_patterns = "deny"
inconsistent_struct_constructor = "deny"
manual_assert = "deny"
manual_string_new = "deny"
match_bool = "deny"
match_wildcard_for_single_variants = "deny"
missing_panics_doc = "deny"
needless_raw_string_hashes = "deny"
or_fun_call = "deny"
panic = "deny"
print_stderr = "deny"
print_stdout = "deny"
redundant_closure_for_method_calls = "deny"
semicolon-if-nothing-returned = "deny"
todo = "deny"
trivially_copy_pass_by_ref = "deny"
unimplemented = "deny"
uninlined_format_args = "deny"
unnecessary_wraps = "deny"
unreachable = "deny"
unused_self = "deny"
unwrap_used = "deny"

# The following pedantic lints are explicitly set to "allow" to give authors discretion on their use.
default_trait_access = "allow"
match_same_arms = "allow"
must_use_candidate = "allow"
single_match_else = "allow"

# This lint cannot be fixed with 'cargo fmt', and we don't currently generate docs
doc_lazy_continuation = "allow"

[profile.performance]
inherits = "release"
lto = "fat"
codegen-units = 1
incremental = false<|MERGE_RESOLUTION|>--- conflicted
+++ resolved
@@ -17,11 +17,7 @@
 resolver = "2"
 
 [workspace.package]
-<<<<<<< HEAD
 version = "2025.10.6"
-=======
-version = "2025.10.5"
->>>>>>> 2265c30d
 rust-version = "1.86.0"
 license = "Apache-2.0"
 
