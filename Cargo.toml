--- conflicted
+++ resolved
@@ -28,13 +28,8 @@
 tokio-stream = "0.1.15"
 tokio = { version = "1.38.1", features = ["full"] }
 tracing = { version = "0.1.40", features = ["log"] }
-<<<<<<< HEAD
-pyo3 = { version = "0.23.3", features = ["experimental-async", "abi3-py39"] }
+pyo3 = { version = "0.24", features = ["experimental-async", "abi3-py39"] }
 axum = { version = "0.8", features = ["macros"] }
-=======
-pyo3 = { version = "0.24", features = ["experimental-async", "abi3-py39"] }
-axum = { version = "0.7.5", features = ["macros"] }
->>>>>>> 3294cdda
 futures = "0.3.30"
 url = "2.5.4"
 
