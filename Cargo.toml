--- conflicted
+++ resolved
@@ -69,12 +69,8 @@
 mime = { git = "https://github.com/hyperium/mime", rev = "1ef137c7358fc64e07c8a640e4e9ba2a784b7f7d", features = [
     "serde1",
 ] }
-<<<<<<< HEAD
 sqlx = { version = "0.8.6", features = ["runtime-tokio", "tls-rustls", "postgres", "migrate", "chrono", "uuid"] }
-=======
-sqlx = { version = "0.8.6", features = ["runtime-tokio", "tls-rustls", "postgres", "migrate", "chrono"] }
 rlt = "0.2.1"
->>>>>>> 1e71d195
 
 [workspace.lints.rust]
 unsafe_code = "forbid"
