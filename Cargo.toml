--- conflicted
+++ resolved
@@ -16,12 +16,9 @@
     "internal/tensorzero-unsafe-helpers",
     "internal/minijinja-utils",
     "internal/autopilot-client",
-<<<<<<< HEAD
     "internal/autopilot-tools",
     "internal/autopilot-worker",
-=======
     "internal/durable-tools",
->>>>>>> 05b7d51e
 ]
 resolver = "2"
 
