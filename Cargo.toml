[workspace]
members = [
    "tensorzero-core",
    "tensorzero-core/tests/mock-inference-provider",
    "gateway",
    "ui/app/utils/minijinja",
    "internal/tensorzero-node",
    "clients/rust",
    "clients/python",
    "provider-proxy",
    "evaluations",
    "internal/tensorzero-derive",
    "examples/integrations/cursor/feedback",
]
resolver = "2"

[workspace.package]
version = "2025.7.4"
rust-version = "1.85.0"
license = "Apache-2.0"

[workspace.dependencies]
reqwest = { version = "0.12.22", features = [
    "json",
    "multipart",
    "rustls-tls",
    "http2",
], default-features = false }
serde = { version = "1.0.204", features = ["derive", "rc"] }
serde_path_to_error = "0.1.17"
uuid = { version = "1.17.0", features = ["serde", "v7"] }
serde_json = { version = "1.0.134", features = ["preserve_order"] }
secrecy = { version = "0.10.2", features = ["serde"] }
tracing-test = { version = "0.2.5", features = ["no-env-filter"] }
toml = "0.9.2"
reqwest-eventsource = "0.6.0"
async-stream = "0.3.5"
http = "1.3.1"
tokio-stream = "0.1.15"
tokio = { version = "1.46.1", features = ["full"] }
tracing = { version = "0.1.40", features = ["log"] }
pyo3 = { version = "0.24.2", features = ["experimental-async", "abi3-py39"] }
axum = { version = "0.8", features = ["macros"] }
anyhow = "1.0.98"
tracing-subscriber = { version = "0.3.19", features = ["env-filter", "fmt"] }
clap = { version = "4.5.41", features = ["derive"] }
futures = "0.3.30"
lazy_static = { version = "1.5.0" }
url = "2.5.4"
serde-untagged = "0.1.7"
object_store = { version = "0.12.2", features = ["serde", "aws", "gcp"] }
rand = "0.9.1"
ts-rs = { version = "11.0.1", features = [
    "serde-compat",
    "serde-json-impl",
    "uuid-impl",
    "url-impl",
    "no-serde-warnings",
] }
chrono = { version = "0.4.41", features = ["serde"] }
git2 = { version = "0.20.2", default-features = false }
tracing-opentelemetry-instrumentation-sdk = { version = "0.29.0", features = [
    "tracing_level_info",
] }
tower-http = { version = "0.6.6", features = ["trace"] }
mime = { git = "https://github.com/hyperium/mime", rev = "1ef137c7358fc64e07c8a640e4e9ba2a784b7f7d", features = [
    "serde1",
] }

[workspace.lints.rust]
unsafe_code = "forbid"

[workspace.lints.clippy]
allow_attributes = "deny"
dbg_macro = "deny"
expect_used = "deny"
<<<<<<< HEAD
manual_string_new = "deny"
=======
if_not_else = "deny"
match_bool = "deny"
>>>>>>> 5e1e1366
panic = "deny"
print_stderr = "deny"
print_stdout = "deny"
redundant_closure_for_method_calls = "deny"
todo = "deny"
unimplemented = "deny"
uninlined_format_args = "deny"
unreachable = "deny"
unwrap_used = "deny"

[profile.performance]
inherits = "release"
lto = "fat"
codegen-units = 1
incremental = false

[profile.release.package.minijinja-bindings]
opt-level = "s"<|MERGE_RESOLUTION|>--- conflicted
+++ resolved
@@ -74,12 +74,9 @@
 allow_attributes = "deny"
 dbg_macro = "deny"
 expect_used = "deny"
-<<<<<<< HEAD
 manual_string_new = "deny"
-=======
 if_not_else = "deny"
 match_bool = "deny"
->>>>>>> 5e1e1366
 panic = "deny"
 print_stderr = "deny"
 print_stdout = "deny"
