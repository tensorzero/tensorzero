[workspace]
members = [
    "tensorzero-core",
    "tensorzero-core/tests/mock-inference-provider",
    "gateway",
    "internal/tensorzero-node",
    "clients/rust",
    "clients/python",
    "provider-proxy",
    "evaluations",
    "internal/tensorzero-derive",
    "examples/integrations/cursor/feedback",
]
resolver = "2"

[workspace.package]
version = "2025.8.5"
rust-version = "1.86.0"
license = "Apache-2.0"

[workspace.dependencies]
reqwest = { version = "0.12.23", features = [
    "json",
    "multipart",
    "rustls-tls",
    "http2",
], default-features = false }
serde = { version = "1.0.204", features = ["derive", "rc"] }
serde_path_to_error = "0.1.17"
uuid = { version = "1.18.0", features = ["serde", "v7"] }
serde_json = { version = "1.0.143", features = ["preserve_order"] }
secrecy = { version = "0.10.2", features = ["serde"] }
tracing-test = { version = "0.2.5", features = ["no-env-filter"] }
toml = "0.9.5"
reqwest-eventsource = "0.6.0"
async-stream = "0.3.5"
http = "1.3.1"
tokio-stream = "0.1.15"
tokio = { version = "1.46.1", features = ["full"] }
tracing = { version = "0.1.40", features = ["log"] }
pyo3 = { version = "0.24.2", features = ["experimental-async", "abi3-py39"] }
axum = { version = "0.8", features = ["macros"] }
anyhow = "1.0.99"
tracing-subscriber = { version = "0.3.19", features = ["env-filter", "fmt"] }
clap = { version = "4.5.45", features = ["derive"] }
futures = "0.3.30"
lazy_static = { version = "1.5.0" }
url = "2.5.4"
serde-untagged = "0.1.8"
object_store = { version = "0.12.2", features = ["serde", "aws", "gcp"] }
rand = "0.9.1"
ts-rs = { version = "11.0.1", features = [
    "serde-compat",
    "serde-json-impl",
    "uuid-impl",
    "url-impl",
    "no-serde-warnings",
] }
chrono = { version = "0.4.41", features = ["serde"] }
git2 = { version = "0.20.2", default-features = false }
tracing-opentelemetry-instrumentation-sdk = { version = "0.29.0", features = [
    "tracing_level_info",
] }
tower-http = { version = "0.6.6", features = ["trace"] }
mime = { git = "https://github.com/hyperium/mime", rev = "1ef137c7358fc64e07c8a640e4e9ba2a784b7f7d", features = [
    "serde1",
] }

[workspace.lints.rust]
unsafe_code = "forbid"

[workspace.lints.clippy]
allow_attributes = "deny"
dbg_macro = "deny"
expect_used = "deny"
explicit_iter_loop = "deny"
if_not_else = "deny"
ignored_unit_patterns = "deny"
manual_string_new = "deny"
match_bool = "deny"
<<<<<<< HEAD
match_wildcard_for_single_variants = "deny"
=======
missing_panics_doc = "deny"
>>>>>>> 1aaeab13
needless_raw_string_hashes = "deny"
panic = "deny"
print_stderr = "deny"
print_stdout = "deny"
redundant_closure_for_method_calls = "deny"
semicolon-if-nothing-returned = "deny"
todo = "deny"
trivially_copy_pass_by_ref = "deny"
unimplemented = "deny"
uninlined_format_args = "deny"
unnecessary_wraps = "deny"
unreachable = "deny"
unused_self = "deny"
unwrap_used = "deny"

[profile.performance]
inherits = "release"
lto = "fat"
codegen-units = 1
incremental = false<|MERGE_RESOLUTION|>--- conflicted
+++ resolved
@@ -78,11 +78,8 @@
 ignored_unit_patterns = "deny"
 manual_string_new = "deny"
 match_bool = "deny"
-<<<<<<< HEAD
 match_wildcard_for_single_variants = "deny"
-=======
 missing_panics_doc = "deny"
->>>>>>> 1aaeab13
 needless_raw_string_hashes = "deny"
 panic = "deny"
 print_stderr = "deny"
