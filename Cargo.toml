--- conflicted
+++ resolved
@@ -16,11 +16,8 @@
     "internal/tensorzero-unsafe-helpers",
     "internal/minijinja-utils",
     "internal/autopilot-client",
-<<<<<<< HEAD
     "internal/autopilot-tools",
-=======
     "internal/durable-tools-spawn",
->>>>>>> 176d3e91
     "internal/durable-tools",
     "internal/tensorzero-types",
     "internal/autopilot-worker",
