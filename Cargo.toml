--- conflicted
+++ resolved
@@ -16,12 +16,9 @@
     "internal/tensorzero-unsafe-helpers",
     "internal/minijinja-utils",
     "internal/autopilot-client",
-<<<<<<< HEAD
     "internal/autopilot-tools",
     "internal/durable-tools",
-=======
     "internal/tensorzero-types",
->>>>>>> b2e42b81
 ]
 resolver = "2"
 
