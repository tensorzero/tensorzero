[workspace]
members = [
    "tensorzero-core",
    "tensorzero-core/tests/mock-inference-provider",
    "gateway",
    "ui/app/utils/minijinja",
    "internal/tensorzero-node",
    "clients/rust",
    "clients/python",
    "provider-proxy",
    "evaluations",
    "internal/tensorzero-derive",
    "examples/integrations/cursor/feedback",
]
resolver = "2"

[workspace.package]
version = "2025.7.0"
rust-version = "1.85.0"
license = "Apache-2.0"

[workspace.dependencies]
reqwest = { version = "0.12.22", features = [
    "json",
    "multipart",
    "rustls-tls",
    "http2",
], default-features = false }
serde = { version = "1.0.204", features = ["derive", "rc"] }
serde_path_to_error = "0.1.17"
uuid = { version = "1.17.0", features = ["serde", "v7"] }
serde_json = { version = "1.0.134", features = ["preserve_order"] }
secrecy = { version = "0.10.2", features = ["serde"] }
tracing-test = { version = "0.2.5", features = ["no-env-filter"] }
toml = "0.8.23"
reqwest-eventsource = "0.6.0"
async-stream = "0.3.5"
http = "1.3.1"
tokio-stream = "0.1.15"
tokio = { version = "1.46.1", features = ["full"] }
tracing = { version = "0.1.40", features = ["log"] }
pyo3 = { version = "0.24.2", features = ["experimental-async", "abi3-py39"] }
axum = { version = "0.8", features = ["macros"] }
anyhow = "1.0.98"
tracing-subscriber = { version = "0.3.19", features = ["env-filter", "fmt"] }
clap = { version = "4.5.41", features = ["derive"] }
futures = "0.3.30"
lazy_static = { version = "1.5.0" }
url = "2.5.4"
serde-untagged = "0.1.7"
object_store = { version = "0.12.2", features = ["serde", "aws", "gcp"] }
rand = "0.9.1"
ts-rs = { version = "11.0.1", features = [
    "serde-compat",
    "serde-json-impl",
    "uuid-impl",
    "url-impl",
    "no-serde-warnings",
] }
chrono = { version = "0.4.41", features = ["serde"] }
git2 = { version = "0.20.2", default-features = false }
tracing-opentelemetry-instrumentation-sdk = { version = "0.29.0", features = [
    "tracing_level_info",
] }
tower-http = { version = "0.6.6", features = ["trace"] }
mime = { git = "https://github.com/hyperium/mime", rev = "1ef137c7358fc64e07c8a640e4e9ba2a784b7f7d", features = [
    "serde1",
] }

[workspace.lints.rust]
unsafe_code = "forbid"

[workspace.lints.clippy]
allow_attributes = "deny"
dbg_macro = "deny"
expect_used = "deny"
<<<<<<< HEAD
match_same_arms = "deny"       # partial progress towards pedantic
=======
redundant_closure_for_method_calls = "deny"
>>>>>>> a7844108
panic = "deny"
print_stderr = "deny"
print_stdout = "deny"
todo = "deny"
unimplemented = "deny"
uninlined_format_args = "deny"
unreachable = "deny"
unwrap_used = "deny"

[profile.performance]
inherits = "release"
lto = "fat"
codegen-units = 1
incremental = false

[profile.release.package.minijinja-bindings]
opt-level = "s"<|MERGE_RESOLUTION|>--- conflicted
+++ resolved
@@ -74,14 +74,11 @@
 allow_attributes = "deny"
 dbg_macro = "deny"
 expect_used = "deny"
-<<<<<<< HEAD
 match_same_arms = "deny"       # partial progress towards pedantic
-=======
-redundant_closure_for_method_calls = "deny"
->>>>>>> a7844108
 panic = "deny"
 print_stderr = "deny"
 print_stdout = "deny"
+redundant_closure_for_method_calls = "deny"
 todo = "deny"
 unimplemented = "deny"
 uninlined_format_args = "deny"
