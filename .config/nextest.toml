--- conflicted
+++ resolved
@@ -156,11 +156,7 @@
 [[profile.default.overrides]]
 filter = 'test(test_concurrent_requests)'
 # This test creates and uses lots of `reqwest::Client`s, which can be slow
-<<<<<<< HEAD
-slow-timeout = { period = "120s", terminate-after = 1 }
-=======
 slow-timeout = { period = "60s", terminate-after = 2 }
->>>>>>> c706b144
 
 [[profile.default.overrides]]
 # Settings for running unit tests
