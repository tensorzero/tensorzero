nextest-version = { recommended = "0.9.87" }

[profile.default]
retries = { backoff = "fixed", count = 2, delay = "5s", jitter = true }
slow-timeout = { period = "10s", terminate-after = 3 }
# We look for tests with names containing "no_aws_credentials"
# These tests require that the surrounding environment has no AWS credentials
# (including in places like `~/.aws`)
# We don't have a good way of isolating these tests to ensure that they pass
# on developer machines (with AWS credentials set up), so we exclude them by default.
# On CI, we use the 'ci' profile, which runs all tests.
default-filter = "not (test(no_aws_credentials) | test(export_bindings_) | test(export_schema_))"

[[profile.default.overrides]]
filter = 'test(evaluations)'
slow-timeout = { period = "20s", terminate-after = 3 }

# Profiles config
# We use these profiles to define our major test groups.
# By using `default-filter` to specify our tests, we can further restrict the tests
# by using command-line '-E' flags, which are *intersected* with the default-filter
# If we instead defined these as cargo aliases with '-E' flags, then any additional
# command-line flags would be unioned with the predefined '-E' flags from the alias,
# which would prevent us from excluding more tests
# The profile can be set with '--profile <profile-name>' when using 'cargo nextest run',
# We also define cargo aliases for common use-cases (e.g. `cargo test-e2e`)
[profile.e2e]
retries = { backoff = "exponential", count = 4, delay = "5s", jitter = true, max-delay = "60s" }
default-filter = "not (test(batch) | test(test_dummy_only) | test(clickhouse) | test(db::) | test(export_bindings_) | test(export_schema_))"
junit.path = "junit.xml"

[[profile.e2e.overrides]]
# E2E GEPA tests - integration tests with API calls and evaluation
<<<<<<< HEAD
filter = 'test(test_gepa_step_chat) | test(test_gepa_step_json)'
=======
filter = 'test(test_gepa_chat) | test(test_gepa_json)'
>>>>>>> 13105194
retries = 0
slow-timeout = { period = "30s", terminate-after = 1 }

[profile.live-batch]
default-filter = 'test(batch) and not test(mock)'

[profile.mock-batch]
default-filter = 'test(batch) and test(mock)'

[profile.clickhouse]
default-filter = 'test(test_dummy_only) | test(clickhouse) | test(db::)'
junit.path = "junit.xml"

[profile.optimization]
default-filter = 'binary(optimization-live)'

[profile.optimization-mock]
default-filter = 'binary(optimization-mock)'

[profile.ci-unit.junit]
path = "junit.xml"

[[profile.optimization.overrides]]
# Settings for running optimization tests
# We may have to update this as we add faster optimization methods that shouldn't
# take as long
filter = 'test(slow_optimization)'
slow-timeout = { period = "21600s", terminate-after = 1 }
retries = { count = 0, backoff = "fixed", delay = "0s" }

# Note: use the following commands to debug test groups:
# cargo nextest show-config test-groups
# cargo nextest show-config test-groups --features e2e_tests

# Run E2E provider tests sequentially to avoid rate limits
[test-groups]
e2e_aws_bedrock = { max-threads = 2 }
e2e_aws_sagemaker_tgi = { max-threads = 1 }
# Our Sagemaker instance seems to be able to handle 2 concurrent requests
e2e_aws_sagemaker_openai = { max-threads = 2 }
e2e_groq = { max-threads = 1 }
# Run ClickHouse migration tests serially to avoid conflicts
clickhouse_migration = { max-threads = 1 }

[[profile.default.overrides]]
filter = 'test(test_otel_export)'
slow-timeout = { period = "60s", terminate-after = 2 }
# We sleep long enough that these tests should pass 100% of the time.
# Any flakiness indicates a potential bug that could cause us to lose spans,
# so we don't want to retry.
retries = 0

[[profile.default.overrides]]
filter = 'binary(e2e) and test(providers::aws_bedrock::)'
test-group = 'e2e_aws_bedrock'

[[profile.default.overrides]]
filter = 'binary(e2e) and test(providers::aws_sagemaker_openai::)'
test-group = 'e2e_aws_sagemaker_openai'

[[profile.default.overrides]]
filter = 'binary(e2e) and test(providers::aws_sagemaker_tgi::)'
test-group = 'e2e_aws_sagemaker_tgi'

[[profile.default.overrides]]
filter = 'binary(e2e) and test(providers::groq::)'
test-group = 'e2e_groq'
# We have a low rate limit on Groq, so we often need to retry several times
retries = { backoff = "exponential", count = 8, delay = "5s", jitter = true, max-delay = "120s" }

[[profile.default.overrides]]
filter = 'test(test_clickhouse_migration_manager)'
test-group = 'clickhouse_migration'

[[profile.default.overrides]]
filter = 'binary(e2e) and test(providers::vllm::)'
slow-timeout = { period = "60s", terminate-after = 2 }

[[profile.default.overrides]]
# Web search is very slow
filter = 'test(websearch)'
slow-timeout = { period = "120s", terminate-after = 2 }

# Image inference seems to be slow on GCP Vertex Gemini, so we give it a longer timeout
[[profile.default.overrides]]
filter = 'test(providers::gcp_vertex_gemini::test_image_inference)'
slow-timeout = { period = "60s", terminate-after = 2 }

[[profile.default.overrides]]
filter = 'binary(e2e) and test(providers::sglang::)'
# The model we run on SGLang often fails to emit valid tool calls, so we need many retries
retries = { backoff = "fixed", count = 8, delay = "10s", jitter = true }
slow-timeout = { period = "60s", terminate-after = 2 }

[[profile.default.overrides]]
filter = 'test(test_concurrent_clickhouse_migrations)'
# the test fails if migrations > 60s so we can kill it at 65
slow-timeout = { period = "65s" }

[[profile.default.overrides]]
# Settings for running batch tests
filter = 'test(batch)'
slow-timeout = { period = "15s", terminate-after = 3 }

[[profile.default.overrides]]
# Settings for running clickhouse tests, which can be very slow on ClickHouse Cloud
# (when spawning lots of concurrent inserts)
filter = 'test(clickhouse)'
slow-timeout = { period = "900s", terminate-after = 1 }

[[profile.default.overrides]]
filter = 'test(test_concurrent_requests)'
# This test creates and uses lots of `reqwest::Client`s, which can be slow
slow-timeout = { period = "60s", terminate-after = 2 }

[[profile.default.overrides]]
# Settings for running mock optimization tests
filter = 'test(mock_optimization)'
retries = { backoff = "fixed", count = 2, delay = "5s", jitter = true }
slow-timeout = { period = "60s", terminate-after = 2 }

[[profile.default.overrides]]
# Settings for running unit tests
filter = 'not (binary(e2e) | test(export_bindings_) | test(export_schema_))'
retries = 0
slow-timeout = { period = "10s", terminate-after = 1 }

[[profile.default.overrides]]
filter = 'binary(e2e) and (test(providers::aws_bedrock::) or test(providers::aws_sagemaker))'
retries = { backoff = "exponential", count = 8, delay = "5s", jitter = true, max-delay = "120s" }<|MERGE_RESOLUTION|>--- conflicted
+++ resolved
@@ -31,12 +31,9 @@
 
 [[profile.e2e.overrides]]
 # E2E GEPA tests - integration tests with API calls and evaluation
-<<<<<<< HEAD
 filter = 'test(test_gepa_step_chat) | test(test_gepa_step_json)'
-=======
-filter = 'test(test_gepa_chat) | test(test_gepa_json)'
->>>>>>> 13105194
-retries = 0
+# Analysis or mutation using gpt-4.1-nano occasionally fails to generate a properly formatted output, so we add retries
+retries = { backoff = "exponential", count = 4, delay = "5s", jitter = true, max-delay = "60s" }
 slow-timeout = { period = "30s", terminate-after = 1 }
 
 [profile.live-batch]
