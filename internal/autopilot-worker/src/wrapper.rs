//! Wrapper that adds result publishing to client tools.

use std::borrow::Cow;
use std::marker::PhantomData;

use async_trait::async_trait;
use autopilot_client::ToolResult as AutopilotToolResult;
use durable_tools::{
    CreateEventRequest, EventPayload, SimpleTool, SimpleToolContext, TaskTool, TensorZeroClient,
    ToolAppState, ToolContext, ToolMetadata, ToolOutcome, ToolResult as DurableToolResult,
};
use schemars::Schema;
use serde::{Deserialize, Serialize};
use tensorzero_core::endpoints::status::TENSORZERO_VERSION;
use uuid::Uuid;

use crate::side_info::AutopilotSideInfo;

/// Parameters for the publish_result step.
#[derive(Debug, Clone, Serialize, Deserialize)]
struct PublishResultParams {
    session_id: Uuid,
    deployment_id: Uuid,
    tool_call_event_id: Uuid,
    tool_call_id: String,
    tool_name: String,
    outcome: ToolOutcome,
}

/// Wrapper that adds result publishing to any [`TaskTool`].
///
/// This wrapper:
/// 1. Executes the underlying tool
/// 2. Sends the result back to the autopilot API via a checkpointed step
///
/// # Type Parameters
///
/// * `T` - The underlying TaskTool to wrap
///
/// # Example
///
/// ```ignore
/// // Register a wrapped tool
/// executor.register_task_tool::<ClientTaskToolWrapper<MyTool>>().await;
/// ```
pub struct ClientTaskToolWrapper<T: TaskTool> {
    _marker: PhantomData<T>,
}

impl<T: TaskTool> Default for ClientTaskToolWrapper<T> {
    fn default() -> Self {
        Self {
            _marker: PhantomData,
        }
    }
}

impl<T: TaskTool> ToolMetadata for ClientTaskToolWrapper<T> {
    fn name() -> Cow<'static, str> {
        T::name()
    }

    fn description() -> Cow<'static, str> {
        T::description()
    }

    fn parameters_schema() -> Schema {
        T::parameters_schema()
    }

    type LlmParams = T::LlmParams;
    type SideInfo = AutopilotSideInfo<T::SideInfo>;
    type Output = T::Output;
}

#[async_trait]
<<<<<<< HEAD
impl<T: TaskTool> TaskTool for ClientToolWrapper<T> {
=======
impl<T> TaskTool for ClientTaskToolWrapper<T>
where
    T: TaskTool,
    T::SideInfo: Default + PartialEq,
{
>>>>>>> 6b36c9a7
    async fn execute(
        llm_params: Self::LlmParams,
        side_info: Self::SideInfo,
        ctx: &mut ToolContext<'_>,
    ) -> DurableToolResult<Self::Output> {
        // Execute the underlying tool
        let result = T::execute(llm_params, side_info.inner, ctx).await;

        // Prepare the outcome for the autopilot API
        let tool_name = T::name().to_string();
        let outcome = match &result {
            Ok(output) => {
                let result_json = serde_json::to_string(output)?;
                ToolOutcome::Success(AutopilotToolResult {
                    name: tool_name.clone(),
                    result: result_json,
                    id: side_info.tool_call_id.clone(),
                })
            }
            Err(e) => ToolOutcome::Failure {
                message: e.to_string(),
            },
        };

        // Publish result to autopilot API (checkpointed)
        let publish_params = PublishResultParams {
            session_id: side_info.session_id,
            deployment_id: side_info.deployment_id,
            tool_call_event_id: side_info.tool_call_event_id,
            tool_call_id: side_info.tool_call_id,
            tool_name,
            outcome,
        };

        ctx.step("publish_result", publish_params, publish_result_step)
            .await?;

        result
    }
}

/// Step function to publish the tool result to the autopilot API.
async fn publish_result_step(
    params: PublishResultParams,
    state: ToolAppState,
) -> anyhow::Result<()> {
    publish_result(params, state.t0_client().as_ref()).await
}

/// Publish the tool result to the autopilot API.
async fn publish_result(
    params: PublishResultParams,
    t0_client: &dyn TensorZeroClient,
) -> anyhow::Result<()> {
    let tensorzero_version = TENSORZERO_VERSION.to_string();

<<<<<<< HEAD
    t0_client
=======
    state
        .t0_client()
>>>>>>> 6b36c9a7
        .create_autopilot_event(
            params.session_id,
            CreateEventRequest {
                deployment_id: params.deployment_id,
                tensorzero_version,
                payload: EventPayload::ToolResult {
                    tool_call_event_id: params.tool_call_event_id,
                    outcome: params.outcome,
                },
                previous_user_message_event_id: None,
            },
        )
        .await
        .map_err(|e| anyhow::anyhow!("Failed to publish tool result: {e}"))?;

    Ok(())
}

/// Wrapper that promotes a [`SimpleTool`] to a [`TaskTool`] with autopilot side info
/// and result publishing.
///
/// This wrapper:
/// 1. Wraps the tool's `SideInfo` with [`AutopilotSideInfo`]
/// 2. Executes the underlying `SimpleTool` within a checkpointed step
/// 3. Publishes the result to the autopilot API
///
/// # Type Parameters
///
/// * `T` - The underlying SimpleTool to wrap
pub struct ClientSimpleToolWrapper<T: SimpleTool> {
    _marker: PhantomData<T>,
}

impl<T: SimpleTool> Default for ClientSimpleToolWrapper<T> {
    fn default() -> Self {
        Self {
            _marker: PhantomData,
        }
    }
}

impl<T: SimpleTool> ToolMetadata for ClientSimpleToolWrapper<T> {
    fn name() -> Cow<'static, str> {
        T::name()
    }

    fn description() -> Cow<'static, str> {
        T::description()
    }

    fn parameters_schema() -> DurableToolResult<Schema> {
        T::parameters_schema()
    }

    type LlmParams = T::LlmParams;
    type SideInfo = AutopilotSideInfo<T::SideInfo>;
    type Output = T::Output;
}

/// Parameters for executing a simple tool within a checkpointed step.
#[derive(Debug, Clone, Serialize, Deserialize)]
struct SimpleToolStepParams<L, S> {
    llm_params: L,
    side_info: S,
    tool_name: String,
    tool_call_event_id: Uuid,
}

#[async_trait]
impl<T: SimpleTool> TaskTool for ClientSimpleToolWrapper<T> {
    async fn execute(
        llm_params: Self::LlmParams,
        side_info: Self::SideInfo,
        ctx: &mut ToolContext<'_>,
    ) -> DurableToolResult<Self::Output> {
        let tool_name = T::name().to_string();

        // Execute the underlying simple tool within a checkpointed step
        let output: Self::Output = ctx
            .step(
                "execute_simple_tool",
                SimpleToolStepParams {
                    llm_params,
                    side_info: side_info.inner,
                    tool_name: tool_name.clone(),
                    tool_call_event_id: side_info.tool_call_event_id,
                },
                execute_simple_tool_step::<T>,
            )
            .await?;

        // Serialize output before the next await point
        let result_json = serde_json::to_string(&output)?;

        // Prepare the outcome for the autopilot API
        let outcome = ToolOutcome::Success(AutopilotToolResult {
            name: tool_name.clone(),
            result: result_json,
            id: side_info.tool_call_id.clone(),
        });

        // Publish result to autopilot API (checkpointed)
        let publish_params = PublishResultParams {
            session_id: side_info.session_id,
            deployment_id: side_info.deployment_id,
            tool_call_event_id: side_info.tool_call_event_id,
            tool_call_id: side_info.tool_call_id,
            tool_name,
            outcome,
        };

        ctx.step("publish_result", publish_params, publish_result_step)
            .await?;

        Ok(output)
    }
}

/// Step function to execute a simple tool.
async fn execute_simple_tool_step<T: SimpleTool>(
    params: SimpleToolStepParams<T::LlmParams, T::SideInfo>,
    state: ToolAppState,
) -> anyhow::Result<T::Output> {
    let simple_ctx = SimpleToolContext::new(state.pool(), state.t0_client());
    let idempotency_key = format!(
        "simple_tool:{}:{}",
        params.tool_name, params.tool_call_event_id
    );

    T::execute(
        params.llm_params,
        params.side_info,
        simple_ctx,
        &idempotency_key,
    )
    .await
    .map_err(|e| anyhow::anyhow!("{e}"))
}

#[cfg(test)]
mod tests {
    use super::*;
    use durable_tools::{CreateEventResponse, TensorZeroClientError};
    use mockall::mock;
    use schemars::JsonSchema;
    use schemars::schema_for;
    use tensorzero::{
        ClientInferenceParams, CreateDatapointRequest, CreateDatapointsFromInferenceRequestParams,
        CreateDatapointsResponse, DeleteDatapointsResponse, GetDatapointsResponse,
        InferenceResponse, ListDatapointsRequest, UpdateDatapointRequest, UpdateDatapointsResponse,
    };
    use tensorzero_core::config::snapshot::SnapshotHash;

    // Mock TensorZeroClient using mockall::mock! macro
    // (same pattern as autopilot-tools/tests/common/mod.rs)
    mock! {
        pub TensorZeroClient {}

        #[async_trait]
        impl TensorZeroClient for TensorZeroClient {
            async fn inference(
                &self,
                params: ClientInferenceParams,
            ) -> Result<InferenceResponse, TensorZeroClientError>;

            async fn create_autopilot_event(
                &self,
                session_id: Uuid,
                request: CreateEventRequest,
            ) -> Result<CreateEventResponse, TensorZeroClientError>;

            async fn list_autopilot_events(
                &self,
                session_id: Uuid,
                params: durable_tools::ListEventsParams,
            ) -> Result<durable_tools::ListEventsResponse, TensorZeroClientError>;

            async fn list_autopilot_sessions(
                &self,
                params: durable_tools::ListSessionsParams,
            ) -> Result<durable_tools::ListSessionsResponse, TensorZeroClientError>;

            async fn action(
                &self,
                snapshot_hash: SnapshotHash,
                params: ClientInferenceParams,
            ) -> Result<InferenceResponse, TensorZeroClientError>;

            async fn create_datapoints(
                &self,
                dataset_name: String,
                datapoints: Vec<CreateDatapointRequest>,
            ) -> Result<CreateDatapointsResponse, TensorZeroClientError>;

            async fn create_datapoints_from_inferences(
                &self,
                dataset_name: String,
                params: CreateDatapointsFromInferenceRequestParams,
            ) -> Result<CreateDatapointsResponse, TensorZeroClientError>;

            async fn list_datapoints(
                &self,
                dataset_name: String,
                request: ListDatapointsRequest,
            ) -> Result<GetDatapointsResponse, TensorZeroClientError>;

            async fn get_datapoints(
                &self,
                dataset_name: Option<String>,
                ids: Vec<Uuid>,
            ) -> Result<GetDatapointsResponse, TensorZeroClientError>;

            async fn update_datapoints(
                &self,
                dataset_name: String,
                datapoints: Vec<UpdateDatapointRequest>,
            ) -> Result<UpdateDatapointsResponse, TensorZeroClientError>;

            async fn delete_datapoints(
                &self,
                dataset_name: String,
                ids: Vec<Uuid>,
            ) -> Result<DeleteDatapointsResponse, TensorZeroClientError>;
        }
    }

    // ===== Test TaskTool for wrapper testing =====

    #[derive(Debug, Clone, Serialize, Deserialize, JsonSchema)]
    struct TestTaskToolParams {
        message: String,
    }

    #[derive(Debug, Clone, Serialize, Deserialize)]
    struct TestTaskToolOutput {
        result: String,
    }

    #[derive(Default)]
    struct TestTaskTool;

    impl ToolMetadata for TestTaskTool {
        fn name() -> Cow<'static, str> {
            Cow::Borrowed("test_task_tool")
        }

        fn description() -> Cow<'static, str> {
            Cow::Borrowed("A test task tool for unit testing")
        }

        fn parameters_schema() -> DurableToolResult<Schema> {
            Ok(schema_for!(TestTaskToolParams))
        }

        type LlmParams = TestTaskToolParams;
        type SideInfo = ();
        type Output = TestTaskToolOutput;
    }

    #[async_trait]
    impl TaskTool for TestTaskTool {
        async fn execute(
            llm_params: Self::LlmParams,
            _side_info: Self::SideInfo,
            _ctx: &mut ToolContext<'_>,
        ) -> DurableToolResult<Self::Output> {
            Ok(TestTaskToolOutput {
                result: format!("Processed: {}", llm_params.message),
            })
        }
    }

    // ===== Test SimpleTool for wrapper testing =====

    #[derive(Debug, Clone, Serialize, Deserialize, JsonSchema)]
    struct TestSimpleToolParams {
        query: String,
    }

    #[derive(Debug, Clone, Serialize, Deserialize)]
    struct TestSimpleToolOutput {
        answer: String,
    }

    #[derive(Default)]
    struct TestSimpleTool;

    impl ToolMetadata for TestSimpleTool {
        fn name() -> Cow<'static, str> {
            Cow::Borrowed("test_simple_tool")
        }

        fn description() -> Cow<'static, str> {
            Cow::Borrowed("A test simple tool for unit testing")
        }

        fn parameters_schema() -> DurableToolResult<Schema> {
            Ok(schema_for!(TestSimpleToolParams))
        }

        type LlmParams = TestSimpleToolParams;
        type SideInfo = ();
        type Output = TestSimpleToolOutput;
    }

    #[async_trait]
    impl SimpleTool for TestSimpleTool {
        async fn execute(
            llm_params: Self::LlmParams,
            _side_info: Self::SideInfo,
            _ctx: SimpleToolContext<'_>,
            _idempotency_key: &str,
        ) -> DurableToolResult<Self::Output> {
            Ok(TestSimpleToolOutput {
                answer: format!("Answer to: {}", llm_params.query),
            })
        }
    }

    // ===== Tests for publish_result =====

    #[tokio::test]
    async fn test_publish_result_success_outcome() {
        let session_id = Uuid::now_v7();
        let deployment_id = Uuid::now_v7();
        let tool_call_event_id = Uuid::now_v7();
        let tool_call_id = "call_123".to_string();
        let tool_name = "test_tool".to_string();

        let mut mock_client = MockTensorZeroClient::new();

        // Capture the values we need to verify
        let expected_session_id = session_id;
        let expected_deployment_id = deployment_id;
        let expected_tool_call_event_id = tool_call_event_id;

        mock_client
            .expect_create_autopilot_event()
            .withf(move |sid, request| {
                *sid == expected_session_id
                    && request.deployment_id == expected_deployment_id
                    && matches!(
                        &request.payload,
                        EventPayload::ToolResult {
                            tool_call_event_id: tceid,
                            outcome: ToolOutcome::Success(_),
                        } if *tceid == expected_tool_call_event_id
                    )
            })
            .returning(|sid, _| {
                Ok(CreateEventResponse {
                    event_id: Uuid::now_v7(),
                    session_id: sid,
                })
            });

        let params = PublishResultParams {
            session_id,
            deployment_id,
            tool_call_event_id,
            tool_call_id,
            tool_name,
            outcome: ToolOutcome::Success(AutopilotToolResult {
                name: "test_tool".to_string(),
                result: r#"{"result":"success"}"#.to_string(),
                id: "call_123".to_string(),
            }),
        };

        let result = publish_result(params, &mock_client).await;
        assert!(result.is_ok());
    }

    #[tokio::test]
    async fn test_publish_result_failure_outcome() {
        let session_id = Uuid::now_v7();
        let deployment_id = Uuid::now_v7();
        let tool_call_event_id = Uuid::now_v7();

        let mut mock_client = MockTensorZeroClient::new();

        let expected_tool_call_event_id = tool_call_event_id;

        mock_client
            .expect_create_autopilot_event()
            .withf(move |_sid, request| {
                matches!(
                    &request.payload,
                    EventPayload::ToolResult {
                        tool_call_event_id: tceid,
                        outcome: ToolOutcome::Failure { message },
                    } if *tceid == expected_tool_call_event_id && message == "Tool execution failed"
                )
            })
            .returning(|sid, _| {
                Ok(CreateEventResponse {
                    event_id: Uuid::now_v7(),
                    session_id: sid,
                })
            });

        let params = PublishResultParams {
            session_id,
            deployment_id,
            tool_call_event_id,
            tool_call_id: "call_456".to_string(),
            tool_name: "failing_tool".to_string(),
            outcome: ToolOutcome::Failure {
                message: "Tool execution failed".to_string(),
            },
        };

        let result = publish_result(params, &mock_client).await;
        assert!(result.is_ok());
    }

    #[tokio::test]
    async fn test_publish_result_client_error() {
        let mut mock_client = MockTensorZeroClient::new();

        mock_client
            .expect_create_autopilot_event()
            .returning(|_, _| Err(TensorZeroClientError::AutopilotUnavailable));

        let params = PublishResultParams {
            session_id: Uuid::now_v7(),
            deployment_id: Uuid::now_v7(),
            tool_call_event_id: Uuid::now_v7(),
            tool_call_id: "call_789".to_string(),
            tool_name: "some_tool".to_string(),
            outcome: ToolOutcome::Success(AutopilotToolResult {
                name: "some_tool".to_string(),
                result: "{}".to_string(),
                id: "call_789".to_string(),
            }),
        };

        let result = publish_result(params, &mock_client).await;
        assert!(result.is_err());
        assert!(
            result
                .unwrap_err()
                .to_string()
                .contains("Failed to publish tool result")
        );
    }

    // ===== Tests for metadata delegation =====

    #[test]
    fn test_client_tool_wrapper_metadata_delegation() {
        assert_eq!(ClientToolWrapper::<TestTaskTool>::name(), "test_task_tool");
        assert_eq!(
            ClientToolWrapper::<TestTaskTool>::description(),
            "A test task tool for unit testing"
        );

        // Verify schema can be generated
        let schema = ClientToolWrapper::<TestTaskTool>::parameters_schema();
        assert!(schema.is_ok());
    }

    #[test]
    fn test_client_simple_tool_wrapper_metadata_delegation() {
        assert_eq!(
            ClientSimpleToolWrapper::<TestSimpleTool>::name(),
            "test_simple_tool"
        );
        assert_eq!(
            ClientSimpleToolWrapper::<TestSimpleTool>::description(),
            "A test simple tool for unit testing"
        );

        // Verify schema can be generated
        let schema = ClientSimpleToolWrapper::<TestSimpleTool>::parameters_schema();
        assert!(schema.is_ok());
    }

    #[test]
    fn test_client_tool_wrapper_side_info_type() {
        // Verify that the wrapper wraps the SideInfo with AutopilotSideInfo
        // This is a compile-time check - if it compiles, the types are correct
        fn assert_side_info_type<T: ToolMetadata<SideInfo = AutopilotSideInfo<()>>>() {}
        assert_side_info_type::<ClientToolWrapper<TestTaskTool>>();
    }

    #[test]
    fn test_client_simple_tool_wrapper_side_info_type() {
        // Verify that the wrapper wraps the SideInfo with AutopilotSideInfo
        fn assert_side_info_type<T: ToolMetadata<SideInfo = AutopilotSideInfo<()>>>() {}
        assert_side_info_type::<ClientSimpleToolWrapper<TestSimpleTool>>();
    }
}<|MERGE_RESOLUTION|>--- conflicted
+++ resolved
@@ -74,15 +74,11 @@
 }
 
 #[async_trait]
-<<<<<<< HEAD
-impl<T: TaskTool> TaskTool for ClientToolWrapper<T> {
-=======
 impl<T> TaskTool for ClientTaskToolWrapper<T>
 where
     T: TaskTool,
     T::SideInfo: Default + PartialEq,
 {
->>>>>>> 6b36c9a7
     async fn execute(
         llm_params: Self::LlmParams,
         side_info: Self::SideInfo,
@@ -139,12 +135,7 @@
 ) -> anyhow::Result<()> {
     let tensorzero_version = TENSORZERO_VERSION.to_string();
 
-<<<<<<< HEAD
     t0_client
-=======
-    state
-        .t0_client()
->>>>>>> 6b36c9a7
         .create_autopilot_event(
             params.session_id,
             CreateEventRequest {
@@ -195,10 +186,6 @@
         T::description()
     }
 
-    fn parameters_schema() -> DurableToolResult<Schema> {
-        T::parameters_schema()
-    }
-
     type LlmParams = T::LlmParams;
     type SideInfo = AutopilotSideInfo<T::SideInfo>;
     type Output = T::Output;
@@ -290,7 +277,7 @@
     use durable_tools::{CreateEventResponse, TensorZeroClientError};
     use mockall::mock;
     use schemars::JsonSchema;
-    use schemars::schema_for;
+    use tensorzero::ActionInput;
     use tensorzero::{
         ClientInferenceParams, CreateDatapointRequest, CreateDatapointsFromInferenceRequestParams,
         CreateDatapointsResponse, DeleteDatapointsResponse, GetDatapointsResponse,
@@ -330,7 +317,7 @@
             async fn action(
                 &self,
                 snapshot_hash: SnapshotHash,
-                params: ClientInferenceParams,
+                params: ActionInput,
             ) -> Result<InferenceResponse, TensorZeroClientError>;
 
             async fn create_datapoints(
@@ -393,10 +380,6 @@
 
         fn description() -> Cow<'static, str> {
             Cow::Borrowed("A test task tool for unit testing")
-        }
-
-        fn parameters_schema() -> DurableToolResult<Schema> {
-            Ok(schema_for!(TestTaskToolParams))
         }
 
         type LlmParams = TestTaskToolParams;
@@ -439,10 +422,6 @@
 
         fn description() -> Cow<'static, str> {
             Cow::Borrowed("A test simple tool for unit testing")
-        }
-
-        fn parameters_schema() -> DurableToolResult<Schema> {
-            Ok(schema_for!(TestSimpleToolParams))
         }
 
         type LlmParams = TestSimpleToolParams;
@@ -596,15 +575,14 @@
 
     #[test]
     fn test_client_tool_wrapper_metadata_delegation() {
-        assert_eq!(ClientToolWrapper::<TestTaskTool>::name(), "test_task_tool");
         assert_eq!(
-            ClientToolWrapper::<TestTaskTool>::description(),
+            ClientTaskToolWrapper::<TestTaskTool>::name(),
+            "test_task_tool"
+        );
+        assert_eq!(
+            ClientTaskToolWrapper::<TestTaskTool>::description(),
             "A test task tool for unit testing"
         );
-
-        // Verify schema can be generated
-        let schema = ClientToolWrapper::<TestTaskTool>::parameters_schema();
-        assert!(schema.is_ok());
     }
 
     #[test]
@@ -617,10 +595,6 @@
             ClientSimpleToolWrapper::<TestSimpleTool>::description(),
             "A test simple tool for unit testing"
         );
-
-        // Verify schema can be generated
-        let schema = ClientSimpleToolWrapper::<TestSimpleTool>::parameters_schema();
-        assert!(schema.is_ok());
     }
 
     #[test]
@@ -628,7 +602,7 @@
         // Verify that the wrapper wraps the SideInfo with AutopilotSideInfo
         // This is a compile-time check - if it compiles, the types are correct
         fn assert_side_info_type<T: ToolMetadata<SideInfo = AutopilotSideInfo<()>>>() {}
-        assert_side_info_type::<ClientToolWrapper<TestTaskTool>>();
+        assert_side_info_type::<ClientTaskToolWrapper<TestTaskTool>>();
     }
 
     #[test]
