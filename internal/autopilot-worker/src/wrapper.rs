//! Wrapper that adds result publishing to client tools.

use std::borrow::Cow;
use std::marker::PhantomData;

use async_trait::async_trait;
use autopilot_client::ToolResult as AutopilotToolResult;
use durable_tools::{
    CreateEventGatewayRequest, EventPayload, SimpleTool, SimpleToolContext, TaskTool,
    TensorZeroClient, ToolAppState, ToolContext, ToolMetadata, ToolOutcome,
    ToolResult as DurableToolResult,
};
use schemars::Schema;
use serde::{Deserialize, Serialize};
use uuid::Uuid;

use crate::side_info::AutopilotSideInfo;

/// Parameters for the publish_result step.
#[derive(Debug, Clone, Serialize, Deserialize)]
struct PublishResultParams {
    session_id: Uuid,
    tool_call_event_id: Uuid,
    tool_call_id: String,
    tool_name: String,
    outcome: ToolOutcome,
}

/// Wrapper that adds result publishing to any [`TaskTool`].
///
/// This wrapper:
/// 1. Executes the underlying tool
/// 2. Sends the result back to the autopilot API via a checkpointed step
///
/// # Type Parameters
///
/// * `T` - The underlying TaskTool to wrap
///
/// # Example
///
/// ```ignore
/// // Register a wrapped tool
/// executor.register_task_tool::<ClientTaskToolWrapper<MyTool>>().await;
/// ```
pub struct ClientTaskToolWrapper<T: TaskTool> {
    _marker: PhantomData<T>,
}

impl<T: TaskTool> Default for ClientTaskToolWrapper<T> {
    fn default() -> Self {
        Self {
            _marker: PhantomData,
        }
    }
}

impl<T: TaskTool> ToolMetadata for ClientTaskToolWrapper<T> {
    fn name() -> Cow<'static, str> {
        T::name()
    }

    fn description() -> Cow<'static, str> {
        T::description()
    }

    fn parameters_schema() -> DurableToolResult<Schema> {
        T::parameters_schema()
    }

    type LlmParams = T::LlmParams;
    type SideInfo = AutopilotSideInfo<T::SideInfo>;
    /// The wrapped tool "returns" by writing to the autopilot API
    /// so for our purposes the output of the tool is ()
    type Output = ();
}

#[async_trait]
impl<T> TaskTool for ClientTaskToolWrapper<T>
where
    T: TaskTool,
    T::SideInfo: Default + PartialEq,
{
    async fn execute(
        llm_params: Self::LlmParams,
        side_info: Self::SideInfo,
        ctx: &mut ToolContext<'_>,
    ) -> DurableToolResult<Self::Output> {
        // Execute the underlying tool
        let result = T::execute(llm_params, side_info.inner, ctx).await;

        // Prepare the outcome for the autopilot API
        let tool_name = T::name().to_string();
        let outcome = match &result {
            Ok(output) => {
                let result_json = serde_json::to_string(output)?;
                ToolOutcome::Success(AutopilotToolResult {
                    name: tool_name.clone(),
                    result: result_json,
                    id: side_info.tool_call_id.clone(),
                })
            }
            Err(e) => ToolOutcome::Failure {
                message: e.to_string(),
            },
        };

        // Publish result to autopilot API (checkpointed)
        let publish_params = PublishResultParams {
            session_id: side_info.session_id,
            tool_call_event_id: side_info.tool_call_event_id,
            tool_call_id: side_info.tool_call_id,
            tool_name,
            outcome,
        };

        ctx.step("publish_result", publish_params, publish_result_step)
            .await?;

        Ok(())
    }
}

/// Step function to publish the tool result to the autopilot API.
/// This is a helper that gives the signature expected by `ToolContext::step`.
async fn publish_result_step(
    params: PublishResultParams,
    state: ToolAppState,
) -> anyhow::Result<()> {
    publish_result(params, state.t0_client().as_ref()).await
}

/// Publish the tool result to the autopilot API.
async fn publish_result(
    params: PublishResultParams,
    t0_client: &dyn TensorZeroClient,
) -> anyhow::Result<()> {
    t0_client
        .create_autopilot_event(
            params.session_id,
            CreateEventGatewayRequest {
                payload: EventPayload::ToolResult {
                    tool_call_event_id: params.tool_call_event_id,
                    outcome: params.outcome,
                },
                previous_user_message_event_id: None,
            },
        )
        .await
        .map_err(|e| anyhow::anyhow!("Failed to publish tool result: {e}"))?;

    Ok(())
}

/// Wrapper that promotes a [`SimpleTool`] to a [`TaskTool`] with autopilot side info
/// and result publishing.
///
/// This wrapper:
/// 1. Wraps the tool's `SideInfo` with [`AutopilotSideInfo`]
/// 2. Executes the underlying `SimpleTool` within a checkpointed step
/// 3. Publishes the result to the autopilot API
///
/// # Type Parameters
///
/// * `T` - The underlying SimpleTool to wrap
pub struct ClientSimpleToolWrapper<T: SimpleTool> {
    _marker: PhantomData<T>,
}

impl<T: SimpleTool> Default for ClientSimpleToolWrapper<T> {
    fn default() -> Self {
        Self {
            _marker: PhantomData,
        }
    }
}

impl<T: SimpleTool> ToolMetadata for ClientSimpleToolWrapper<T> {
    fn name() -> Cow<'static, str> {
        T::name()
    }

    fn description() -> Cow<'static, str> {
        T::description()
    }

    type LlmParams = T::LlmParams;
    type SideInfo = AutopilotSideInfo<T::SideInfo>;
    /// The wrapped tool "returns" by writing to the autopilot API
    /// so for our purposes the output of the tool is ()
    type Output = ();
}

/// Parameters for executing a simple tool within a checkpointed step.
#[derive(Debug, Clone, Serialize, Deserialize)]
struct SimpleToolStepParams<L, S> {
    llm_params: L,
    side_info: S,
    tool_name: String,
    tool_call_event_id: Uuid,
}

#[async_trait]
impl<T: SimpleTool> TaskTool for ClientSimpleToolWrapper<T> {
    async fn execute(
        llm_params: Self::LlmParams,
        side_info: Self::SideInfo,
        ctx: &mut ToolContext<'_>,
    ) -> DurableToolResult<Self::Output> {
        let tool_name = T::name().to_string();

        // Execute the underlying simple tool within a checkpointed step.
        // The step returns Ok(Result<output, error_string>) so tool errors are
        // checkpointed, not retried.
        let step_result: Result<T::Output, String> = ctx
            .step(
                "execute_simple_tool",
                SimpleToolStepParams {
                    llm_params,
                    side_info: side_info.inner,
                    tool_name: tool_name.clone(),
                    tool_call_event_id: side_info.tool_call_event_id,
                },
                execute_simple_tool_step::<T>,
            )
            .await?;

        // Prepare the outcome for the autopilot API
        let outcome = match &step_result {
            Ok(output) => {
                let result_json = serde_json::to_string(output)?;
                ToolOutcome::Success(AutopilotToolResult {
                    name: tool_name.clone(),
                    result: result_json,
                    id: side_info.tool_call_id.clone(),
                })
            }
            Err(error_message) => ToolOutcome::Failure {
                message: error_message.clone(),
            },
        };

        // Publish result to autopilot API (checkpointed)
        let publish_params = PublishResultParams {
            session_id: side_info.session_id,
            tool_call_event_id: side_info.tool_call_event_id,
            tool_call_id: side_info.tool_call_id,
            tool_name,
            outcome,
        };

        ctx.step("publish_result", publish_params, publish_result_step)
            .await?;

        Ok(())
    }
}

/// Step function to execute a simple tool.
///
/// Returns `Ok(Result<output, error_message>)` where the inner result is either
/// success or failure. This ensures tool errors are checkpointed rather than
/// causing step retries. The error is converted to String since ToolError
/// contains non-serializable types.
async fn execute_simple_tool_step<T: SimpleTool>(
    params: SimpleToolStepParams<T::LlmParams, T::SideInfo>,
    state: ToolAppState,
) -> anyhow::Result<Result<T::Output, String>> {
    let simple_ctx = SimpleToolContext::new(state.pool(), state.t0_client());
    let idempotency_key = format!(
        "simple_tool:{}:{}",
        params.tool_name, params.tool_call_event_id
    );

    // Wrap the result in Ok so tool errors are checkpointed, not retried.
    // Convert ToolError to String since it contains non-serializable types.
    Ok(T::execute(
        params.llm_params,
        params.side_info,
        simple_ctx,
        &idempotency_key,
    )
    .await
    .map_err(|e| e.to_string()))
}

#[cfg(test)]
mod tests {
    use super::*;
    use durable_tools::{CreateEventResponse, TensorZeroClientError};
    use mockall::mock;
    use schemars::JsonSchema;
    use tensorzero::ActionInput;
    use tensorzero::{
        ClientInferenceParams, CreateDatapointRequest, CreateDatapointsFromInferenceRequestParams,
        CreateDatapointsResponse, DeleteDatapointsResponse, FeedbackParams, FeedbackResponse,
<<<<<<< HEAD
        GetConfigResponse, GetDatapointsResponse, InferenceResponse, ListDatapointsRequest,
        UpdateDatapointRequest, UpdateDatapointsResponse, WriteConfigRequest, WriteConfigResponse,
=======
        GetDatapointsResponse, GetInferencesResponse, InferenceResponse, ListDatapointsRequest,
        ListInferencesRequest, UpdateDatapointRequest, UpdateDatapointsResponse,
>>>>>>> 3c3e3e5a
    };
    use tensorzero_core::config::snapshot::SnapshotHash;
    use tensorzero_core::db::feedback::FeedbackByVariant;
    use tensorzero_core::endpoints::feedback::internal::LatestFeedbackIdByMetricResponse;
    use tensorzero_core::optimization::{OptimizationJobHandle, OptimizationJobInfo};
    use tensorzero_optimizers::endpoints::LaunchOptimizationWorkflowParams;

    // Mock TensorZeroClient using mockall::mock! macro
    // (same pattern as autopilot-tools/tests/common/mod.rs)
    mock! {
        pub TensorZeroClient {}

        #[async_trait]
        impl TensorZeroClient for TensorZeroClient {
            async fn inference(
                &self,
                params: ClientInferenceParams,
            ) -> Result<InferenceResponse, TensorZeroClientError>;

            async fn feedback(
                &self,
                params: FeedbackParams,
            ) -> Result<FeedbackResponse, TensorZeroClientError>;

            async fn create_autopilot_event(
                &self,
                session_id: Uuid,
                request: CreateEventGatewayRequest,
            ) -> Result<CreateEventResponse, TensorZeroClientError>;

            async fn list_autopilot_events(
                &self,
                session_id: Uuid,
                params: durable_tools::ListEventsParams,
            ) -> Result<durable_tools::ListEventsResponse, TensorZeroClientError>;

            async fn list_autopilot_sessions(
                &self,
                params: durable_tools::ListSessionsParams,
            ) -> Result<durable_tools::ListSessionsResponse, TensorZeroClientError>;

            async fn action(
                &self,
                snapshot_hash: SnapshotHash,
                params: ActionInput,
            ) -> Result<InferenceResponse, TensorZeroClientError>;

            async fn get_config_snapshot(
                &self,
                hash: Option<String>,
            ) -> Result<GetConfigResponse, TensorZeroClientError>;

            async fn write_config(
                &self,
                request: WriteConfigRequest,
            ) -> Result<WriteConfigResponse, TensorZeroClientError>;

            async fn create_datapoints(
                &self,
                dataset_name: String,
                datapoints: Vec<CreateDatapointRequest>,
            ) -> Result<CreateDatapointsResponse, TensorZeroClientError>;

            async fn create_datapoints_from_inferences(
                &self,
                dataset_name: String,
                params: CreateDatapointsFromInferenceRequestParams,
            ) -> Result<CreateDatapointsResponse, TensorZeroClientError>;

            async fn list_datapoints(
                &self,
                dataset_name: String,
                request: ListDatapointsRequest,
            ) -> Result<GetDatapointsResponse, TensorZeroClientError>;

            async fn get_datapoints(
                &self,
                dataset_name: Option<String>,
                ids: Vec<Uuid>,
            ) -> Result<GetDatapointsResponse, TensorZeroClientError>;

            async fn update_datapoints(
                &self,
                dataset_name: String,
                datapoints: Vec<UpdateDatapointRequest>,
            ) -> Result<UpdateDatapointsResponse, TensorZeroClientError>;

            async fn delete_datapoints(
                &self,
                dataset_name: String,
                ids: Vec<Uuid>,
            ) -> Result<DeleteDatapointsResponse, TensorZeroClientError>;

            /// List inferences with filtering and pagination.
            async fn list_inferences(
                &self,
                request: ListInferencesRequest,
            ) -> Result<GetInferencesResponse, TensorZeroClientError>;

            async fn launch_optimization_workflow(
                &self,
                params: LaunchOptimizationWorkflowParams,
            ) -> Result<OptimizationJobHandle, TensorZeroClientError>;

            async fn poll_optimization(
                &self,
                job_handle: &OptimizationJobHandle,
            ) -> Result<OptimizationJobInfo, TensorZeroClientError>;

            async fn get_latest_feedback_id_by_metric(
                &self,
                target_id: Uuid,
            ) -> Result<LatestFeedbackIdByMetricResponse, TensorZeroClientError>;

            async fn get_feedback_by_variant(
                &self,
                metric_name: String,
                function_name: String,
                variant_names: Option<Vec<String>>,
            ) -> Result<Vec<FeedbackByVariant>, TensorZeroClientError>;
        }
    }

    // ===== Test TaskTool for wrapper testing =====

    #[derive(Debug, Clone, Serialize, Deserialize, JsonSchema)]
    struct TestTaskToolParams {
        message: String,
    }

    #[derive(Debug, Clone, Serialize, Deserialize)]
    struct TestTaskToolOutput {
        result: String,
    }

    #[derive(Default)]
    struct TestTaskTool;

    impl ToolMetadata for TestTaskTool {
        fn name() -> Cow<'static, str> {
            Cow::Borrowed("test_task_tool")
        }

        fn description() -> Cow<'static, str> {
            Cow::Borrowed("A test task tool for unit testing")
        }

        type LlmParams = TestTaskToolParams;
        type SideInfo = ();
        type Output = TestTaskToolOutput;
    }

    #[async_trait]
    impl TaskTool for TestTaskTool {
        async fn execute(
            llm_params: Self::LlmParams,
            _side_info: Self::SideInfo,
            _ctx: &mut ToolContext<'_>,
        ) -> DurableToolResult<Self::Output> {
            Ok(TestTaskToolOutput {
                result: format!("Processed: {}", llm_params.message),
            })
        }
    }

    // ===== Test SimpleTool for wrapper testing =====

    #[derive(Debug, Clone, Serialize, Deserialize, JsonSchema)]
    struct TestSimpleToolParams {
        query: String,
    }

    #[derive(Debug, Clone, Serialize, Deserialize)]
    struct TestSimpleToolOutput {
        answer: String,
    }

    #[derive(Default)]
    struct TestSimpleTool;

    impl ToolMetadata for TestSimpleTool {
        fn name() -> Cow<'static, str> {
            Cow::Borrowed("test_simple_tool")
        }

        fn description() -> Cow<'static, str> {
            Cow::Borrowed("A test simple tool for unit testing")
        }

        type LlmParams = TestSimpleToolParams;
        type SideInfo = ();
        type Output = TestSimpleToolOutput;
    }

    #[async_trait]
    impl SimpleTool for TestSimpleTool {
        async fn execute(
            llm_params: Self::LlmParams,
            _side_info: Self::SideInfo,
            _ctx: SimpleToolContext<'_>,
            _idempotency_key: &str,
        ) -> DurableToolResult<Self::Output> {
            Ok(TestSimpleToolOutput {
                answer: format!("Answer to: {}", llm_params.query),
            })
        }
    }

    // ===== Tests for publish_result =====

    #[tokio::test]
    async fn test_publish_result_success_outcome() {
        let session_id = Uuid::now_v7();
        let tool_call_event_id = Uuid::now_v7();
        let tool_call_id = "call_123".to_string();
        let tool_name = "test_tool".to_string();

        let mut mock_client = MockTensorZeroClient::new();

        // Capture the values we need to verify
        let expected_session_id = session_id;
        let expected_tool_call_event_id = tool_call_event_id;

        mock_client
            .expect_create_autopilot_event()
            .withf(move |sid, request| {
                *sid == expected_session_id
                    && matches!(
                        &request.payload,
                        EventPayload::ToolResult {
                            tool_call_event_id: tceid,
                            outcome: ToolOutcome::Success(_),
                        } if *tceid == expected_tool_call_event_id
                    )
            })
            .returning(|sid, _| {
                Ok(CreateEventResponse {
                    event_id: Uuid::now_v7(),
                    session_id: sid,
                })
            });

        let params = PublishResultParams {
            session_id,
            tool_call_event_id,
            tool_call_id,
            tool_name,
            outcome: ToolOutcome::Success(AutopilotToolResult {
                name: "test_tool".to_string(),
                result: r#"{"result":"success"}"#.to_string(),
                id: "call_123".to_string(),
            }),
        };

        let result = publish_result(params, &mock_client).await;
        assert!(result.is_ok());
    }

    #[tokio::test]
    async fn test_publish_result_failure_outcome() {
        let session_id = Uuid::now_v7();
        let tool_call_event_id = Uuid::now_v7();

        let mut mock_client = MockTensorZeroClient::new();

        let expected_tool_call_event_id = tool_call_event_id;

        mock_client
            .expect_create_autopilot_event()
            .withf(move |_sid, request| {
                matches!(
                    &request.payload,
                    EventPayload::ToolResult {
                        tool_call_event_id: tceid,
                        outcome: ToolOutcome::Failure { message },
                    } if *tceid == expected_tool_call_event_id && message == "Tool execution failed"
                )
            })
            .returning(|sid, _| {
                Ok(CreateEventResponse {
                    event_id: Uuid::now_v7(),
                    session_id: sid,
                })
            });

        let params = PublishResultParams {
            session_id,
            tool_call_event_id,
            tool_call_id: "call_456".to_string(),
            tool_name: "failing_tool".to_string(),
            outcome: ToolOutcome::Failure {
                message: "Tool execution failed".to_string(),
            },
        };

        let result = publish_result(params, &mock_client).await;
        assert!(result.is_ok());
    }

    #[tokio::test]
    async fn test_publish_result_client_error() {
        let mut mock_client = MockTensorZeroClient::new();

        mock_client
            .expect_create_autopilot_event()
            .returning(|_, _| Err(TensorZeroClientError::AutopilotUnavailable));

        let params = PublishResultParams {
            session_id: Uuid::now_v7(),
            tool_call_event_id: Uuid::now_v7(),
            tool_call_id: "call_789".to_string(),
            tool_name: "some_tool".to_string(),
            outcome: ToolOutcome::Success(AutopilotToolResult {
                name: "some_tool".to_string(),
                result: "{}".to_string(),
                id: "call_789".to_string(),
            }),
        };

        let result = publish_result(params, &mock_client).await;
        assert!(result.is_err());
        assert!(
            result
                .unwrap_err()
                .to_string()
                .contains("Failed to publish tool result")
        );
    }

    // ===== Tests for metadata delegation =====

    #[test]
    fn test_client_tool_wrapper_metadata_delegation() {
        assert_eq!(
            ClientTaskToolWrapper::<TestTaskTool>::name(),
            "test_task_tool"
        );
        assert_eq!(
            ClientTaskToolWrapper::<TestTaskTool>::description(),
            "A test task tool for unit testing"
        );
    }

    #[test]
    fn test_client_simple_tool_wrapper_metadata_delegation() {
        assert_eq!(
            ClientSimpleToolWrapper::<TestSimpleTool>::name(),
            "test_simple_tool"
        );
        assert_eq!(
            ClientSimpleToolWrapper::<TestSimpleTool>::description(),
            "A test simple tool for unit testing"
        );
    }

    #[test]
    fn test_client_tool_wrapper_side_info_type() {
        // Verify that the wrapper wraps the SideInfo with AutopilotSideInfo
        // This is a compile-time check - if it compiles, the types are correct
        fn assert_side_info_type<T: ToolMetadata<SideInfo = AutopilotSideInfo<()>>>() {}
        assert_side_info_type::<ClientTaskToolWrapper<TestTaskTool>>();
    }

    #[test]
    fn test_client_simple_tool_wrapper_side_info_type() {
        // Verify that the wrapper wraps the SideInfo with AutopilotSideInfo
        fn assert_side_info_type<T: ToolMetadata<SideInfo = AutopilotSideInfo<()>>>() {}
        assert_side_info_type::<ClientSimpleToolWrapper<TestSimpleTool>>();
    }
}<|MERGE_RESOLUTION|>--- conflicted
+++ resolved
@@ -293,13 +293,9 @@
     use tensorzero::{
         ClientInferenceParams, CreateDatapointRequest, CreateDatapointsFromInferenceRequestParams,
         CreateDatapointsResponse, DeleteDatapointsResponse, FeedbackParams, FeedbackResponse,
-<<<<<<< HEAD
-        GetConfigResponse, GetDatapointsResponse, InferenceResponse, ListDatapointsRequest,
-        UpdateDatapointRequest, UpdateDatapointsResponse, WriteConfigRequest, WriteConfigResponse,
-=======
-        GetDatapointsResponse, GetInferencesResponse, InferenceResponse, ListDatapointsRequest,
-        ListInferencesRequest, UpdateDatapointRequest, UpdateDatapointsResponse,
->>>>>>> 3c3e3e5a
+        GetConfigResponse, GetDatapointsResponse, GetInferencesResponse, InferenceResponse,
+        ListDatapointsRequest, ListInferencesRequest, UpdateDatapointRequest,
+        UpdateDatapointsResponse, WriteConfigRequest, WriteConfigResponse,
     };
     use tensorzero_core::config::snapshot::SnapshotHash;
     use tensorzero_core::db::feedback::FeedbackByVariant;
