--- conflicted
+++ resolved
@@ -303,12 +303,9 @@
         InferenceResponse, ListDatapointsRequest, UpdateDatapointRequest, UpdateDatapointsResponse,
     };
     use tensorzero_core::config::snapshot::SnapshotHash;
-<<<<<<< HEAD
+    use tensorzero_core::endpoints::feedback::internal::LatestFeedbackIdByMetricResponse;
     use tensorzero_core::optimization::OptimizationJobInfo;
     use tensorzero_optimizers::endpoints::LaunchOptimizationWorkflowParams;
-=======
-    use tensorzero_core::endpoints::feedback::internal::LatestFeedbackIdByMetricResponse;
->>>>>>> c8a3a26a
 
     // Mock TensorZeroClient using mockall::mock! macro
     // (same pattern as autopilot-tools/tests/common/mod.rs)
@@ -381,7 +378,6 @@
                 ids: Vec<Uuid>,
             ) -> Result<DeleteDatapointsResponse, TensorZeroClientError>;
 
-<<<<<<< HEAD
             async fn launch_optimization_workflow(
                 &self,
                 params: LaunchOptimizationWorkflowParams,
@@ -391,12 +387,11 @@
                 &self,
                 job_handle: String,
             ) -> Result<OptimizationJobInfo, TensorZeroClientError>;
-=======
+
             async fn get_latest_feedback_id_by_metric(
                 &self,
                 target_id: Uuid,
             ) -> Result<LatestFeedbackIdByMetricResponse, TensorZeroClientError>;
->>>>>>> c8a3a26a
         }
     }
 
