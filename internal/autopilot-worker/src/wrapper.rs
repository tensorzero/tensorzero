--- conflicted
+++ resolved
@@ -400,19 +400,17 @@
                 target_id: Uuid,
             ) -> Result<LatestFeedbackIdByMetricResponse, TensorZeroClientError>;
 
-<<<<<<< HEAD
-            async fn run_evaluation(
-                &self,
-                params: durable_tools::RunEvaluationParams,
-            ) -> Result<durable_tools::RunEvaluationResponse, TensorZeroClientError>;
-=======
             async fn get_feedback_by_variant(
                 &self,
                 metric_name: String,
                 function_name: String,
                 variant_names: Option<Vec<String>>,
             ) -> Result<Vec<FeedbackByVariant>, TensorZeroClientError>;
->>>>>>> 83fdf7af
+
+            async fn run_evaluation(
+                &self,
+                params: durable_tools::RunEvaluationParams,
+            ) -> Result<durable_tools::RunEvaluationResponse, TensorZeroClientError>;
         }
     }
 
