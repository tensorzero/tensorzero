--- conflicted
+++ resolved
@@ -299,15 +299,9 @@
     use tensorzero::ActionInput;
     use tensorzero::{
         ClientInferenceParams, CreateDatapointRequest, CreateDatapointsFromInferenceRequestParams,
-<<<<<<< HEAD
-        CreateDatapointsResponse, DeleteDatapointsResponse, GetConfigResponse,
-        GetDatapointsResponse, InferenceResponse, ListDatapointsRequest, UpdateDatapointRequest,
-        UpdateDatapointsResponse, WriteConfigRequest, WriteConfigResponse,
-=======
         CreateDatapointsResponse, DeleteDatapointsResponse, FeedbackParams, FeedbackResponse,
-        GetDatapointsResponse, InferenceResponse, ListDatapointsRequest, UpdateDatapointRequest,
-        UpdateDatapointsResponse,
->>>>>>> 3feddeb5
+        GetConfigResponse, GetDatapointsResponse, InferenceResponse, ListDatapointsRequest,
+        UpdateDatapointRequest, UpdateDatapointsResponse, WriteConfigRequest, WriteConfigResponse,
     };
     use tensorzero_core::config::snapshot::SnapshotHash;
     use tensorzero_core::endpoints::feedback::internal::LatestFeedbackIdByMetricResponse;
