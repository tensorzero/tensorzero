//! Autopilot worker implementation.

use std::sync::Arc;

use anyhow::Result;
<<<<<<< HEAD
use durable_tools::{TensorZeroClient, ToolExecutor, WorkerOptions};
=======
use durable_tools::{TensorZeroClient, ToolExecutor, Worker, WorkerOptions};
>>>>>>> 287f49e7
use sqlx::PgPool;
use tokio_util::sync::CancellationToken;
use tokio_util::task::TaskTracker;

#[cfg(feature = "e2e_tests")]
<<<<<<< HEAD
use crate::wrapper::ClientToolWrapper;
=======
use crate::wrapper::ClientTaskToolWrapper;
>>>>>>> 287f49e7

/// Configuration for the autopilot worker.
pub struct AutopilotWorkerConfig {
    /// Database pool for the durable task queue (shared with gateway).
    pub pool: PgPool,
    /// Queue name for durable tasks (default: "autopilot").
    pub queue_name: String,
    /// TensorZero client for calling inference and autopilot operations.
    pub t0_client: Arc<dyn TensorZeroClient>,
}

impl AutopilotWorkerConfig {
    /// Create config with required components.
    ///
    /// # Arguments
    ///
    /// * `pool` - Database pool for the durable task queue
    /// * `t0_client` - TensorZero client for inference and autopilot operations
    ///
    /// Environment variables:
    /// - `TENSORZERO_AUTOPILOT_QUEUE_NAME`: Queue name (default: "autopilot")
    pub fn new(pool: PgPool, t0_client: Arc<dyn TensorZeroClient>) -> Self {
        let mut queue_name = autopilot_client::DEFAULT_SPAWN_QUEUE_NAME.to_string();
        if cfg!(feature = "e2e_tests")
            && let Some(name) = std::env::var("TENSORZERO_AUTOPILOT_QUEUE_NAME").ok()
        {
            queue_name = name;
        }

        Self {
            pool,
            queue_name,
            t0_client,
        }
    }
}

/// The autopilot worker that executes client tools.
pub struct AutopilotWorker {
    executor: Arc<ToolExecutor>,
}

impl AutopilotWorker {
    /// Create a new autopilot worker.
    ///
    /// # Errors
    ///
    /// Returns an error if the executor cannot be created.
    pub async fn new(config: AutopilotWorkerConfig) -> Result<Self> {
        let executor = ToolExecutor::builder()
            .pool(config.pool)
            .queue_name(&config.queue_name)
            .t0_client(config.t0_client)
            .build()
            .await?;

        Ok(Self {
            executor: Arc::new(executor),
        })
    }

    /// Register all autopilot tools with the executor.
    pub async fn register_tools(&self) -> Result<()> {
        #[cfg(feature = "e2e_tests")]
        {
            // Register test tools

            use autopilot_tools::tools::EchoTool;
            self.executor
<<<<<<< HEAD
                .register_task_tool::<ClientToolWrapper<EchoTool>>()
=======
                .register_task_tool::<ClientTaskToolWrapper<EchoTool>>()
>>>>>>> 287f49e7
                .await?;
            // Additional test tools can be registered here
        }

        // Production tools will be registered here when implemented
        Ok(())
    }

    /// Get a clone of the Arc-wrapped executor for tool spawning.
    pub fn executor(&self) -> Arc<ToolExecutor> {
        self.executor.clone()
    }

    /// Start the durable worker.
    ///
    /// This is the fallible startup path that validates the durable configuration
    /// (queue exists, migrations applied, etc.). Call this before spawning the
    /// background task to ensure configuration errors are surfaced at startup.
    ///
    /// # Errors
    ///
    /// Returns an error if the worker cannot be started (e.g., queue missing,
    /// migrations not applied, database connection issues).
    pub async fn start(&self) -> Result<Worker> {
        self.executor
            .start_worker(WorkerOptions::default())
            .await
            .map_err(Into::into)
    }

    /// Run the worker until cancellation.
    ///
    /// This should be called in a spawned task after `start()` succeeds.
    pub async fn run_until_cancelled(worker: Worker, cancel_token: CancellationToken) {
        tokio::select! {
            () = cancel_token.cancelled() => {
                tracing::info!("Autopilot worker received shutdown signal");
                worker.shutdown().await;
            }
        }
    }
}

/// Handle to the running autopilot worker.
///
/// This handle exposes the `ToolExecutor` for spawning tool executions
/// from the gateway.
#[derive(Clone)]
pub struct AutopilotWorkerHandle {
    executor: Arc<ToolExecutor>,
}

impl AutopilotWorkerHandle {
    /// Get a reference to the executor for spawning tools.
    pub fn executor(&self) -> &ToolExecutor {
        &self.executor
    }
}

/// Spawn the autopilot worker as a background task.
///
/// The worker will run alongside the gateway and shut down gracefully
/// when the gateway shuts down.
///
/// # Arguments
///
/// * `deferred_tasks` - Task tracker from the gateway for spawning background tasks
/// * `cancel_token` - Cancellation token for graceful shutdown
/// * `config` - Worker configuration
///
/// # Returns
///
/// Returns `Ok(AutopilotWorkerHandle)` if the worker was successfully spawned.
///
/// # Errors
///
/// Returns an error if the worker cannot be started. This catches configuration
/// errors (e.g., missing queue, migrations not applied) at startup rather than
/// failing silently in the background.
pub async fn spawn_autopilot_worker(
    deferred_tasks: &TaskTracker,
    cancel_token: CancellationToken,
    config: AutopilotWorkerConfig,
) -> Result<AutopilotWorkerHandle> {
    let worker = AutopilotWorker::new(config).await?;
    worker.register_tools().await?;

    // Start the durable worker before spawning to catch configuration errors early.
    // If durable is misconfigured (queue missing, migrations not applied), this will
    // return an error instead of silently failing in the background.
    let durable_worker = worker.start().await?;

    // Create the handle with a shared reference to the executor
    let handle = AutopilotWorkerHandle {
        executor: worker.executor(),
    };
    deferred_tasks.spawn(async move {
        AutopilotWorker::run_until_cancelled(durable_worker, cancel_token).await;
    });
    Ok(handle)
}<|MERGE_RESOLUTION|>--- conflicted
+++ resolved
@@ -3,21 +3,13 @@
 use std::sync::Arc;
 
 use anyhow::Result;
-<<<<<<< HEAD
-use durable_tools::{TensorZeroClient, ToolExecutor, WorkerOptions};
-=======
 use durable_tools::{TensorZeroClient, ToolExecutor, Worker, WorkerOptions};
->>>>>>> 287f49e7
 use sqlx::PgPool;
 use tokio_util::sync::CancellationToken;
 use tokio_util::task::TaskTracker;
 
 #[cfg(feature = "e2e_tests")]
-<<<<<<< HEAD
-use crate::wrapper::ClientToolWrapper;
-=======
 use crate::wrapper::ClientTaskToolWrapper;
->>>>>>> 287f49e7
 
 /// Configuration for the autopilot worker.
 pub struct AutopilotWorkerConfig {
@@ -87,11 +79,7 @@
 
             use autopilot_tools::tools::EchoTool;
             self.executor
-<<<<<<< HEAD
-                .register_task_tool::<ClientToolWrapper<EchoTool>>()
-=======
                 .register_task_tool::<ClientTaskToolWrapper<EchoTool>>()
->>>>>>> 287f49e7
                 .await?;
             // Additional test tools can be registered here
         }
