//! Autopilot worker implementation.

use std::sync::Arc;

use anyhow::Result;
<<<<<<< HEAD
use async_trait::async_trait;
use autopilot_tools::ToolVisitor;
use durable_tools::{
    SimpleTool, TaskTool, TensorZeroClient, ToolError, ToolExecutor, WorkerOptions,
};
=======
use durable_tools::{InferenceClient, ToolExecutor, Worker, WorkerOptions};
>>>>>>> 9001d21b
use sqlx::PgPool;
use tokio_util::sync::CancellationToken;
use tokio_util::task::TaskTracker;

<<<<<<< HEAD
use crate::wrapper::{ClientSimpleToolWrapper, ClientToolWrapper};
=======
#[cfg(feature = "e2e_tests")]
use crate::wrapper::ClientToolWrapper;
>>>>>>> 9001d21b

/// Configuration for the autopilot worker.
pub struct AutopilotWorkerConfig {
    /// Database pool for the durable task queue (shared with gateway).
    pub pool: PgPool,
    /// Queue name for durable tasks (default: "autopilot").
    pub queue_name: String,
    /// TensorZero client for calling inference and autopilot operations.
    pub t0_client: Arc<dyn TensorZeroClient>,
}

impl AutopilotWorkerConfig {
    /// Create config with required components.
    ///
    /// # Arguments
    ///
    /// * `pool` - Database pool for the durable task queue
    /// * `t0_client` - TensorZero client for inference and autopilot operations
    ///
    /// Environment variables:
    /// - `TENSORZERO_AUTOPILOT_QUEUE_NAME`: Queue name (default: "autopilot")
    pub fn new(pool: PgPool, t0_client: Arc<dyn TensorZeroClient>) -> Self {
        let mut queue_name = autopilot_client::DEFAULT_SPAWN_QUEUE_NAME.to_string();
        if cfg!(feature = "e2e_tests")
            && let Some(name) = std::env::var("TENSORZERO_AUTOPILOT_QUEUE_NAME").ok()
        {
            queue_name = name;
        }

        Self {
            pool,
            queue_name,
            t0_client,
        }
    }
}

/// The autopilot worker that executes client tools.
pub struct AutopilotWorker {
    executor: Arc<ToolExecutor>,
}

impl AutopilotWorker {
    /// Create a new autopilot worker.
    ///
    /// # Errors
    ///
    /// Returns an error if the executor cannot be created.
    pub async fn new(config: AutopilotWorkerConfig) -> Result<Self> {
        let executor = ToolExecutor::builder()
            .pool(config.pool)
            .queue_name(&config.queue_name)
            .t0_client(config.t0_client)
            .build()
            .await?;

        Ok(Self {
            executor: Arc::new(executor),
        })
    }

    /// Register all autopilot tools with the executor.
    pub async fn register_tools(&self) -> Result<()> {
<<<<<<< HEAD
        let visitor = LocalToolVisitor {
            executor: &self.executor,
        };
        autopilot_tools::for_each_tool(&visitor).await?;
=======
        #[cfg(feature = "e2e_tests")]
        {
            // Register test tools

            use autopilot_tools::tools::EchoTool;
            self.executor
                .register_task_tool::<ClientToolWrapper<EchoTool>>()
                .await?;
            // Additional test tools can be registered here
        }

        // Production tools will be registered here when implemented
>>>>>>> 9001d21b
        Ok(())
    }

    /// Get a clone of the Arc-wrapped executor for tool spawning.
    pub fn executor(&self) -> Arc<ToolExecutor> {
        self.executor.clone()
    }

    /// Start the durable worker.
    ///
    /// This is the fallible startup path that validates the durable configuration
    /// (queue exists, migrations applied, etc.). Call this before spawning the
    /// background task to ensure configuration errors are surfaced at startup.
    ///
    /// # Errors
    ///
    /// Returns an error if the worker cannot be started (e.g., queue missing,
    /// migrations not applied, database connection issues).
    pub async fn start(&self) -> Result<Worker> {
        self.executor
            .start_worker(WorkerOptions::default())
            .await
            .map_err(Into::into)
    }

    /// Run the worker until cancellation.
    ///
    /// This should be called in a spawned task after `start()` succeeds.
    pub async fn run_until_cancelled(worker: Worker, cancel_token: CancellationToken) {
        tokio::select! {
            () = cancel_token.cancelled() => {
                tracing::info!("Autopilot worker received shutdown signal");
                worker.shutdown().await;
            }
        }
    }
}

/// Visitor that registers tools for local execution on the autopilot worker.
///
/// All tools are wrapped to:
/// 1. Inject [`AutopilotSideInfo`] around the tool's native `SideInfo`
/// 2. Publish results to the autopilot API after execution
///
/// - TaskTools are wrapped in [`ClientToolWrapper`]
/// - SimpleTools are wrapped in [`ClientSimpleToolWrapper`] which promotes them to TaskTools
struct LocalToolVisitor<'a> {
    executor: &'a ToolExecutor,
}

#[async_trait]
impl ToolVisitor for LocalToolVisitor<'_> {
    type Error = ToolError;

    async fn visit_task_tool<T: TaskTool + Default>(&self) -> Result<(), ToolError> {
        self.executor
            .register_task_tool::<ClientToolWrapper<T>>()
            .await?;
        Ok(())
    }

    async fn visit_simple_tool<T: SimpleTool + Default>(&self) -> Result<(), ToolError> {
        // Register as a TaskTool (ClientSimpleToolWrapper promotes SimpleTool to TaskTool)
        self.executor
            .register_task_tool::<ClientSimpleToolWrapper<T>>()
            .await?;
        Ok(())
    }
}

/// Handle to the running autopilot worker.
///
/// This handle exposes the `ToolExecutor` for spawning tool executions
/// from the gateway.
#[derive(Clone)]
pub struct AutopilotWorkerHandle {
    executor: Arc<ToolExecutor>,
}

impl AutopilotWorkerHandle {
    /// Get a reference to the executor for spawning tools.
    pub fn executor(&self) -> &ToolExecutor {
        &self.executor
    }
}

/// Spawn the autopilot worker as a background task.
///
/// The worker will run alongside the gateway and shut down gracefully
/// when the gateway shuts down.
///
/// # Arguments
///
/// * `deferred_tasks` - Task tracker from the gateway for spawning background tasks
/// * `cancel_token` - Cancellation token for graceful shutdown
/// * `config` - Worker configuration
///
/// # Returns
///
/// Returns `Ok(AutopilotWorkerHandle)` if the worker was successfully spawned.
///
/// # Errors
///
/// Returns an error if the worker cannot be started. This catches configuration
/// errors (e.g., missing queue, migrations not applied) at startup rather than
/// failing silently in the background.
pub async fn spawn_autopilot_worker(
    deferred_tasks: &TaskTracker,
    cancel_token: CancellationToken,
    config: AutopilotWorkerConfig,
) -> Result<AutopilotWorkerHandle> {
    let worker = AutopilotWorker::new(config).await?;
    worker.register_tools().await?;

    // Start the durable worker before spawning to catch configuration errors early.
    // If durable is misconfigured (queue missing, migrations not applied), this will
    // return an error instead of silently failing in the background.
    let durable_worker = worker.start().await?;

    // Create the handle with a shared reference to the executor
    let handle = AutopilotWorkerHandle {
        executor: worker.executor(),
    };
    deferred_tasks.spawn(async move {
        AutopilotWorker::run_until_cancelled(durable_worker, cancel_token).await;
    });
    Ok(handle)
}<|MERGE_RESOLUTION|>--- conflicted
+++ resolved
@@ -3,25 +3,16 @@
 use std::sync::Arc;
 
 use anyhow::Result;
-<<<<<<< HEAD
 use async_trait::async_trait;
 use autopilot_tools::ToolVisitor;
 use durable_tools::{
-    SimpleTool, TaskTool, TensorZeroClient, ToolError, ToolExecutor, WorkerOptions,
+    SimpleTool, TaskTool, TensorZeroClient, ToolError, ToolExecutor, Worker, WorkerOptions,
 };
-=======
-use durable_tools::{InferenceClient, ToolExecutor, Worker, WorkerOptions};
->>>>>>> 9001d21b
 use sqlx::PgPool;
 use tokio_util::sync::CancellationToken;
 use tokio_util::task::TaskTracker;
 
-<<<<<<< HEAD
 use crate::wrapper::{ClientSimpleToolWrapper, ClientToolWrapper};
-=======
-#[cfg(feature = "e2e_tests")]
-use crate::wrapper::ClientToolWrapper;
->>>>>>> 9001d21b
 
 /// Configuration for the autopilot worker.
 pub struct AutopilotWorkerConfig {
@@ -85,25 +76,10 @@
 
     /// Register all autopilot tools with the executor.
     pub async fn register_tools(&self) -> Result<()> {
-<<<<<<< HEAD
         let visitor = LocalToolVisitor {
             executor: &self.executor,
         };
         autopilot_tools::for_each_tool(&visitor).await?;
-=======
-        #[cfg(feature = "e2e_tests")]
-        {
-            // Register test tools
-
-            use autopilot_tools::tools::EchoTool;
-            self.executor
-                .register_task_tool::<ClientToolWrapper<EchoTool>>()
-                .await?;
-            // Additional test tools can be registered here
-        }
-
-        // Production tools will be registered here when implemented
->>>>>>> 9001d21b
         Ok(())
     }
 
