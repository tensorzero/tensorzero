--- conflicted
+++ resolved
@@ -6,22 +6,14 @@
 use async_trait::async_trait;
 use autopilot_tools::ToolVisitor;
 use durable_tools::{
-<<<<<<< HEAD
-    SimpleTool, TaskTool, TensorZeroClient, ToolError, ToolExecutor, WorkerOptions,
-=======
     SimpleTool, TaskTool, TensorZeroClient, ToolError, ToolExecutor, Worker, WorkerOptions,
->>>>>>> 4e443357
 };
 use sqlx::PgPool;
 use tokio_util::sync::CancellationToken;
 use tokio_util::task::TaskTracker;
 
-<<<<<<< HEAD
-use crate::wrapper::{ClientSimpleToolWrapper, ClientToolWrapper};
-=======
 use crate::wrapper::ClientSimpleToolWrapper;
 use crate::wrapper::ClientTaskToolWrapper;
->>>>>>> 4e443357
 
 /// Configuration for the autopilot worker.
 pub struct AutopilotWorkerConfig {
@@ -149,38 +141,6 @@
     {
         self.executor
             .register_task_tool::<ClientTaskToolWrapper<T>>()
-            .await?;
-        Ok(())
-    }
-
-    async fn visit_simple_tool<T: SimpleTool + Default>(&self) -> Result<(), ToolError> {
-        // Register as a TaskTool (ClientSimpleToolWrapper promotes SimpleTool to TaskTool)
-        self.executor
-            .register_task_tool::<ClientSimpleToolWrapper<T>>()
-            .await?;
-        Ok(())
-    }
-}
-
-/// Visitor that registers tools for local execution on the autopilot worker.
-///
-/// All tools are wrapped to:
-/// 1. Inject [`AutopilotSideInfo`] around the tool's native `SideInfo`
-/// 2. Publish results to the autopilot API after execution
-///
-/// - TaskTools are wrapped in [`ClientToolWrapper`]
-/// - SimpleTools are wrapped in [`ClientSimpleToolWrapper`] which promotes them to TaskTools
-struct LocalToolVisitor<'a> {
-    executor: &'a ToolExecutor,
-}
-
-#[async_trait]
-impl ToolVisitor for LocalToolVisitor<'_> {
-    type Error = ToolError;
-
-    async fn visit_task_tool<T: TaskTool + Default>(&self) -> Result<(), ToolError> {
-        self.executor
-            .register_task_tool::<ClientToolWrapper<T>>()
             .await?;
         Ok(())
     }
