[package]
name = "durable-tools"
edition.workspace = true
version.workspace = true
license.workspace = true

[lints]
workspace = true

[dependencies]
durable-tools-spawn.workspace = true
durable.workspace = true
tokio.workspace = true
tokio-util = "0.7"
async-trait = "0.1"
serde.workspace = true
serde_json.workspace = true
schemars.workspace = true
sqlx.workspace = true
thiserror = "2"
anyhow = "1"
uuid.workspace = true
autopilot-client = { path = "../autopilot-client" }
chrono.workspace = true
tensorzero.workspace = true
url = "2"
secrecy.workspace = true
moka.workspace = true

tensorzero-core.workspace = true
<<<<<<< HEAD
evaluations = { path = "../../evaluations" }
=======
tensorzero-optimizers = { path = "../../tensorzero-optimizers" }
>>>>>>> 83fdf7af

[dev-dependencies]
mockall = "0.14"<|MERGE_RESOLUTION|>--- conflicted
+++ resolved
@@ -28,11 +28,8 @@
 moka.workspace = true
 
 tensorzero-core.workspace = true
-<<<<<<< HEAD
 evaluations = { path = "../../evaluations" }
-=======
 tensorzero-optimizers = { path = "../../tensorzero-optimizers" }
->>>>>>> 83fdf7af
 
 [dev-dependencies]
 mockall = "0.14"