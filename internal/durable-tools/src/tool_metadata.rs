--- conflicted
+++ resolved
@@ -3,12 +3,9 @@
 use std::borrow::Cow;
 use std::time::Duration;
 
-<<<<<<< HEAD
-=======
 use crate::SideInfo;
 use crate::error::ToolResult;
 
->>>>>>> af9cb8ca
 /// Common metadata trait for all tools (both `TaskTool` and `SimpleTool`).
 ///
 /// This trait defines the metadata required to expose a tool to an LLM,
@@ -73,6 +70,14 @@
     /// - `Send + Sync + 'static` for thread-safety
     type LlmParams: Serialize + DeserializeOwned + JsonSchema + Send + Sync + 'static;
 
+    /// The output type for this tool (must be JSON-serializable).
+    type Output: Serialize + DeserializeOwned + Send + 'static;
+
+    /// Side information type provided at spawn time (hidden from LLM).
+    ///
+    /// Use `()` if no side information is needed.
+    type SideInfo: SideInfo;
+
     /// Execution timeout for this tool.
     ///
     /// Defaults to 60 seconds. Override this for tools with different requirements.
