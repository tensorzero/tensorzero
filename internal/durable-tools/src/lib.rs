--- conflicted
+++ resolved
@@ -173,11 +173,7 @@
 mod context;
 mod error;
 mod executor;
-<<<<<<< HEAD
-pub mod inference;
 mod openai_schema;
-=======
->>>>>>> a1c0930c
 mod registry;
 mod simple_tool;
 mod task_tool;
