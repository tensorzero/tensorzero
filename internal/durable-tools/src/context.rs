--- conflicted
+++ resolved
@@ -12,10 +12,7 @@
 use crate::registry::ToolRegistry;
 use crate::task_tool::TaskToolParams;
 use crate::tensorzero_client::{TensorZeroClient, TensorZeroClientError};
-<<<<<<< HEAD
-=======
 use tokio::sync::RwLockReadGuard;
->>>>>>> 287f49e7
 
 /// Type alias for the Durable client with `ToolAppState`.
 pub type DurableClient = Durable<ToolAppState>;
@@ -126,8 +123,6 @@
     /// ```
     pub fn client(&self) -> Arc<dyn TensorZeroClient> {
         self.app_state.t0_client.clone()
-<<<<<<< HEAD
-=======
     }
 
     /// Get a read lock on the tool registry.
@@ -145,7 +140,6 @@
     /// ```
     pub async fn registry_read_lock(&self) -> RwLockReadGuard<'_, ToolRegistry> {
         self.app_state.tool_registry.read().await
->>>>>>> 287f49e7
     }
 
     /// Get mutable access to the underlying durable `TaskContext`.
