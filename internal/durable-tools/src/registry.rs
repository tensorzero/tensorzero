use async_trait::async_trait;
use schemars::Schema;
use serde_json::Value as JsonValue;
use std::borrow::Cow;
use std::collections::HashMap;
use std::sync::Arc;
use std::time::Duration;
use tensorzero::{FunctionTool, Tool};

use crate::context::SimpleToolContext;
<<<<<<< HEAD
=======
use crate::error::{ToolError, ToolResult};
>>>>>>> af9cb8ca
use crate::simple_tool::SimpleTool;
use crate::task_tool::TaskTool;
use crate::tool_metadata::ToolMetadata;

/// Type-erased tool trait for registry storage.
///
/// This provides metadata about a tool without exposing its concrete types.
pub trait ErasedTool: Send + Sync {
    /// Get the tool's unique name.
    fn name(&self) -> Cow<'static, str>;

    /// Get the tool's description.
    fn description(&self) -> Cow<'static, str>;

    /// Get the JSON Schema for the tool's parameters.
    fn parameters_schema(&self) -> ToolResult<Schema>;

    /// Get the tool's execution timeout.
    fn timeout(&self) -> Duration;

    /// Check if this is a durable tool (`TaskTool`) or lightweight (`SimpleTool`).
    fn is_durable(&self) -> bool;
}

/// Type-erased `SimpleTool` trait for dynamic execution.
///
/// This extends `ErasedTool` with the ability to execute with JSON params.
#[async_trait]
pub trait ErasedSimpleTool: ErasedTool {
    /// Execute the tool with JSON parameters.
    ///
    /// # Arguments
    ///
    /// * `llm_params` - The LLM-provided parameters
    /// * `side_info` - Side information (hidden from LLM)
    /// * `ctx` - The simple tool context
    /// * `idempotency_key` - A unique key for this execution
    async fn execute_erased(
        &self,
        llm_params: JsonValue,
        side_info: JsonValue,
        ctx: SimpleToolContext<'_>,
        idempotency_key: &str,
    ) -> anyhow::Result<JsonValue>;
}

/// Wrapper that implements [`ErasedTool`] for `TaskTool` types.
pub struct ErasedTaskToolWrapper<T: TaskTool>(std::marker::PhantomData<T>);

impl<T: TaskTool> ErasedTaskToolWrapper<T> {
    /// Create a new wrapper.
    pub fn new() -> Self {
        Self(std::marker::PhantomData)
    }
}

impl<T: TaskTool> Default for ErasedTaskToolWrapper<T> {
    fn default() -> Self {
        Self::new()
    }
}

impl<T: TaskTool> ErasedTool for ErasedTaskToolWrapper<T> {
    fn name(&self) -> Cow<'static, str> {
        <T as ToolMetadata>::name()
    }

    fn description(&self) -> Cow<'static, str> {
        <T as ToolMetadata>::description()
    }

    fn parameters_schema(&self) -> ToolResult<Schema> {
        <T as ToolMetadata>::parameters_schema()
    }

    fn timeout(&self) -> Duration {
        <T as ToolMetadata>::timeout()
    }

    fn is_durable(&self) -> bool {
        true
    }
}

/// Blanket implementation of [`ErasedTool`] for all `SimpleTool` types.
impl<T: SimpleTool> ErasedTool for T {
    fn name(&self) -> Cow<'static, str> {
        <T as ToolMetadata>::name()
    }

    fn description(&self) -> Cow<'static, str> {
        <T as ToolMetadata>::description()
    }

    fn parameters_schema(&self) -> ToolResult<Schema> {
        <T as ToolMetadata>::parameters_schema()
    }

    fn timeout(&self) -> Duration {
        <T as ToolMetadata>::timeout()
    }

    fn is_durable(&self) -> bool {
        false
    }
}

/// Blanket implementation of [`ErasedSimpleTool`] for all `SimpleTool` types.
#[async_trait]
impl<T: SimpleTool> ErasedSimpleTool for T {
    async fn execute_erased(
        &self,
        llm_params: JsonValue,
        side_info: JsonValue,
        ctx: SimpleToolContext<'_>,
        idempotency_key: &str,
    ) -> anyhow::Result<JsonValue> {
        // Deserialize params
        let typed_llm_params: <T as ToolMetadata>::LlmParams = serde_json::from_value(llm_params)?;
        let typed_side_info: T::SideInfo = serde_json::from_value(side_info)?;

        // Execute
        let result = T::execute(typed_llm_params, typed_side_info, ctx, idempotency_key).await?;

        // Serialize output
        Ok(serde_json::to_value(&result)?)
    }
}

/// Registry of tools, supporting both `TaskTools` and `SimpleTools`.
///
/// The registry stores type-erased tool wrappers that can be used for:
/// - Looking up tool metadata
/// - Generating LLM function definitions
/// - Dynamically invoking tools by name
pub struct ToolRegistry {
    /// All tools (for metadata queries).
    tools: HashMap<String, Arc<dyn ErasedTool>>,
    /// `SimpleTools` specifically (for step execution).
    simple_tools: HashMap<String, Arc<dyn ErasedSimpleTool>>,
}

impl ToolRegistry {
    /// Create a new empty registry.
    pub fn new() -> Self {
        Self {
            tools: HashMap::new(),
            simple_tools: HashMap::new(),
        }
    }

    /// Register a `TaskTool`.
    ///
<<<<<<< HEAD
    /// Returns `&mut Self` for chaining.
    pub fn register_task_tool<T: TaskTool>(&mut self) -> &mut Self {
        let name = <T as ToolMetadata>::name();
=======
    /// # Errors
    ///
    /// Returns `ToolError::DuplicateToolName` if a tool with the same name is already registered.
    /// Returns `ToolError::SchemaGeneration` if the tool's parameter schema generation fails.
    pub fn register_task_tool<T: TaskTool>(&mut self) -> Result<&mut Self, ToolError> {
        let name = <T as ToolMetadata>::name();
        if self.tools.contains_key(name.as_ref()) {
            return Err(ToolError::DuplicateToolName(name.into_owned()));
        }

        // Validate schema generation succeeds
        <T as ToolMetadata>::parameters_schema()?;

>>>>>>> af9cb8ca
        let wrapper = Arc::new(ErasedTaskToolWrapper::<T>::new());
        self.tools.insert(name.into_owned(), wrapper);
        self
    }

    /// Register a `SimpleTool`.
    ///
<<<<<<< HEAD
    /// Returns `&mut Self` for chaining.
    pub fn register_simple_tool<T: SimpleTool + Default>(&mut self) -> &mut Self {
        let name = <T as ToolMetadata>::name();
=======
    /// # Errors
    ///
    /// Returns `ToolError::DuplicateToolName` if a tool with the same name is already registered.
    /// Returns `ToolError::SchemaGeneration` if the tool's parameter schema generation fails.
    pub fn register_simple_tool<T: SimpleTool + Default>(
        &mut self,
    ) -> Result<&mut Self, ToolError> {
        let name = <T as ToolMetadata>::name();
        if self.tools.contains_key(name.as_ref()) {
            return Err(ToolError::DuplicateToolName(name.into_owned()));
        }

        // Validate schema generation succeeds
        <T as ToolMetadata>::parameters_schema()?;

>>>>>>> af9cb8ca
        let tool = Arc::new(T::default());
        self.tools
            .insert(name.to_string(), tool.clone() as Arc<dyn ErasedTool>);
        self.simple_tools.insert(name.into_owned(), tool);
        self
    }

    /// Get a tool by name.
    pub fn get(&self, name: &str) -> Option<&dyn ErasedTool> {
        self.tools.get(name).map(AsRef::as_ref)
    }

    /// Get a `SimpleTool` by name for execution.
    pub fn get_simple_tool(&self, name: &str) -> Option<Arc<dyn ErasedSimpleTool>> {
        self.simple_tools.get(name).cloned()
    }

    /// Check if a tool is durable (`TaskTool`) or lightweight (`SimpleTool`).
    ///
    /// Returns `None` if the tool is not found.
    pub fn is_durable(&self, name: &str) -> Option<bool> {
        self.tools.get(name).map(|t| t.is_durable())
    }

    /// List all registered tool names.
    pub fn list_tools(&self) -> Vec<&str> {
        self.tools.keys().map(String::as_str).collect()
    }

    /// List all `TaskTool` names.
    pub fn list_task_tools(&self) -> Vec<&str> {
        self.tools
            .iter()
            .filter(|(_, t)| t.is_durable())
            .map(|(k, _)| k.as_str())
            .collect()
    }

    /// List all `SimpleTool` names.
    pub fn list_simple_tools(&self) -> Vec<&str> {
        self.simple_tools.keys().map(String::as_str).collect()
    }

    /// Generate TensorZero tool definitions for all tools.
    ///
    /// This can be used directly in TensorZero inference API calls.
    ///
    /// # Errors
    ///
    /// Returns an error if a tool's parameter schema generation or serialization fails.
    pub fn to_tensorzero_tools(&self) -> Result<Vec<Tool>, ToolError> {
        self.tools
            .values()
            .map(|tool| {
                Ok(Tool::Function(FunctionTool {
                    name: tool.name().to_string(),
                    description: tool.description().to_string(),
                    parameters: serde_json::to_value(tool.parameters_schema()?)?,
                    strict: false,
                }))
            })
            .collect()
    }

    /// Get the number of registered tools.
    pub fn len(&self) -> usize {
        self.tools.len()
    }

    /// Check if the registry is empty.
    pub fn is_empty(&self) -> bool {
        self.tools.is_empty()
    }
}

impl Default for ToolRegistry {
    fn default() -> Self {
        Self::new()
    }
}<|MERGE_RESOLUTION|>--- conflicted
+++ resolved
@@ -8,10 +8,7 @@
 use tensorzero::{FunctionTool, Tool};
 
 use crate::context::SimpleToolContext;
-<<<<<<< HEAD
-=======
 use crate::error::{ToolError, ToolResult};
->>>>>>> af9cb8ca
 use crate::simple_tool::SimpleTool;
 use crate::task_tool::TaskTool;
 use crate::tool_metadata::ToolMetadata;
@@ -165,11 +162,6 @@
 
     /// Register a `TaskTool`.
     ///
-<<<<<<< HEAD
-    /// Returns `&mut Self` for chaining.
-    pub fn register_task_tool<T: TaskTool>(&mut self) -> &mut Self {
-        let name = <T as ToolMetadata>::name();
-=======
     /// # Errors
     ///
     /// Returns `ToolError::DuplicateToolName` if a tool with the same name is already registered.
@@ -183,19 +175,13 @@
         // Validate schema generation succeeds
         <T as ToolMetadata>::parameters_schema()?;
 
->>>>>>> af9cb8ca
         let wrapper = Arc::new(ErasedTaskToolWrapper::<T>::new());
         self.tools.insert(name.into_owned(), wrapper);
-        self
+        Ok(self)
     }
 
     /// Register a `SimpleTool`.
     ///
-<<<<<<< HEAD
-    /// Returns `&mut Self` for chaining.
-    pub fn register_simple_tool<T: SimpleTool + Default>(&mut self) -> &mut Self {
-        let name = <T as ToolMetadata>::name();
-=======
     /// # Errors
     ///
     /// Returns `ToolError::DuplicateToolName` if a tool with the same name is already registered.
@@ -211,12 +197,11 @@
         // Validate schema generation succeeds
         <T as ToolMetadata>::parameters_schema()?;
 
->>>>>>> af9cb8ca
         let tool = Arc::new(T::default());
         self.tools
             .insert(name.to_string(), tool.clone() as Arc<dyn ErasedTool>);
         self.simple_tools.insert(name.into_owned(), tool);
-        self
+        Ok(self)
     }
 
     /// Get a tool by name.
