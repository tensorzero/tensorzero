use async_trait::async_trait;
use schemars::Schema;
use serde_json::Value as JsonValue;
use std::borrow::Cow;
use std::collections::HashMap;
use std::sync::Arc;
use std::time::Duration;
use tensorzero::{FunctionTool, Tool};

use crate::context::SimpleToolContext;
use crate::error::{ToolError, ToolResult};
use crate::simple_tool::SimpleTool;
use crate::task_tool::TaskTool;
use crate::tool_metadata::ToolMetadata;

/// Type-erased tool trait for registry storage.
///
/// This provides metadata about a tool without exposing its concrete types.
pub trait ErasedTool: Send + Sync {
    /// Get the tool's unique name.
    fn name(&self) -> Cow<'static, str>;

    /// Get the tool's description.
    fn description(&self) -> Cow<'static, str>;

    /// Get the JSON Schema for the tool's parameters.
    fn parameters_schema(&self) -> ToolResult<Schema>;

    /// Get the tool's execution timeout.
    fn timeout(&self) -> Duration;

    /// Check if this is a durable tool (`TaskTool`) or lightweight (`SimpleTool`).
    fn is_durable(&self) -> bool;
}

/// Type-erased `SimpleTool` trait for dynamic execution.
///
/// This extends `ErasedTool` with the ability to execute with JSON params.
#[async_trait]
pub trait ErasedSimpleTool: ErasedTool {
    /// Execute the tool with JSON parameters.
    ///
    /// # Arguments
    ///
    /// * `llm_params` - The LLM-provided parameters
    /// * `side_info` - Side information (hidden from LLM)
    /// * `ctx` - The simple tool context
    /// * `idempotency_key` - A unique key for this execution
    async fn execute_erased(
        &self,
        llm_params: JsonValue,
        side_info: JsonValue,
        ctx: SimpleToolContext<'_>,
        idempotency_key: &str,
    ) -> anyhow::Result<JsonValue>;
}

/// Wrapper that implements [`ErasedTool`] for `TaskTool` types.
pub struct ErasedTaskToolWrapper<T: TaskTool>(std::marker::PhantomData<T>);

impl<T: TaskTool> ErasedTaskToolWrapper<T> {
    /// Create a new wrapper.
    pub fn new() -> Self {
        Self(std::marker::PhantomData)
    }
}

impl<T: TaskTool> Default for ErasedTaskToolWrapper<T> {
    fn default() -> Self {
        Self::new()
    }
}

impl<T: TaskTool> ErasedTool for ErasedTaskToolWrapper<T> {
    fn name(&self) -> Cow<'static, str> {
        <T as ToolMetadata>::name()
    }

    fn description(&self) -> Cow<'static, str> {
        <T as ToolMetadata>::description()
    }

    fn parameters_schema(&self) -> ToolResult<Schema> {
        <T as ToolMetadata>::parameters_schema()
    }

    fn timeout(&self) -> Duration {
        <T as ToolMetadata>::timeout()
    }

    fn is_durable(&self) -> bool {
        true
    }
}

/// Blanket implementation of [`ErasedTool`] for all `SimpleTool` types.
impl<T: SimpleTool> ErasedTool for T {
    fn name(&self) -> Cow<'static, str> {
        <T as ToolMetadata>::name()
    }

    fn description(&self) -> Cow<'static, str> {
        <T as ToolMetadata>::description()
    }

    fn parameters_schema(&self) -> ToolResult<Schema> {
        <T as ToolMetadata>::parameters_schema()
    }

    fn timeout(&self) -> Duration {
        <T as ToolMetadata>::timeout()
    }

    fn is_durable(&self) -> bool {
        false
    }
}

/// Blanket implementation of [`ErasedSimpleTool`] for all `SimpleTool` types.
#[async_trait]
impl<T: SimpleTool> ErasedSimpleTool for T {
    async fn execute_erased(
        &self,
        llm_params: JsonValue,
        side_info: JsonValue,
        ctx: SimpleToolContext<'_>,
        idempotency_key: &str,
    ) -> anyhow::Result<JsonValue> {
        // Deserialize params
        let typed_llm_params: <T as ToolMetadata>::LlmParams = serde_json::from_value(llm_params)?;
        let typed_side_info: T::SideInfo = serde_json::from_value(side_info)?;

        // Execute
        let result = T::execute(typed_llm_params, typed_side_info, ctx, idempotency_key).await?;

        // Serialize output
        Ok(serde_json::to_value(&result)?)
    }
}

/// Registry of tools, supporting both `TaskTools` and `SimpleTools`.
///
/// The registry stores type-erased tool wrappers that can be used for:
/// - Looking up tool metadata
/// - Generating LLM function definitions
/// - Dynamically invoking tools by name
pub struct ToolRegistry {
    /// All tools (for metadata queries).
    tools: HashMap<String, Arc<dyn ErasedTool>>,
    /// `SimpleTools` specifically (for step execution).
    simple_tools: HashMap<String, Arc<dyn ErasedSimpleTool>>,
}

impl ToolRegistry {
    /// Create a new empty registry.
    pub fn new() -> Self {
        Self {
            tools: HashMap::new(),
            simple_tools: HashMap::new(),
        }
    }

    /// Register a `TaskTool`.
    ///
    /// # Errors
    ///
    /// Returns `ToolError::DuplicateToolName` if a tool with the same name is already registered.
<<<<<<< HEAD
    pub(crate) fn register_task_tool<T: TaskTool>(&mut self) -> Result<&mut Self, ToolError> {
=======
    /// Returns `ToolError::SchemaGeneration` if the tool's parameter schema generation fails.
    pub fn register_task_tool<T: TaskTool>(&mut self) -> Result<&mut Self, ToolError> {
>>>>>>> f03ef7d8
        let name = <T as ToolMetadata>::name();
        if self.tools.contains_key(name.as_ref()) {
            return Err(ToolError::DuplicateToolName(name.into_owned()));
        }

        // Validate schema generation succeeds
        <T as ToolMetadata>::parameters_schema()?;

        let wrapper = Arc::new(ErasedTaskToolWrapper::<T>::new());
        self.tools.insert(name.into_owned(), wrapper);
        Ok(self)
    }

    /// Register a `SimpleTool`.
    ///
    /// # Errors
    ///
    /// Returns `ToolError::DuplicateToolName` if a tool with the same name is already registered.
    /// Returns `ToolError::SchemaGeneration` if the tool's parameter schema generation fails.
    pub fn register_simple_tool<T: SimpleTool + Default>(
        &mut self,
    ) -> Result<&mut Self, ToolError> {
        let name = <T as ToolMetadata>::name();
        if self.tools.contains_key(name.as_ref()) {
            return Err(ToolError::DuplicateToolName(name.into_owned()));
        }

        // Validate schema generation succeeds
        <T as ToolMetadata>::parameters_schema()?;

        let tool = Arc::new(T::default());
        self.tools
            .insert(name.to_string(), tool.clone() as Arc<dyn ErasedTool>);
        self.simple_tools.insert(name.into_owned(), tool);
        Ok(self)
    }

    /// Get a tool by name.
    pub fn get(&self, name: &str) -> Option<&dyn ErasedTool> {
        self.tools.get(name).map(AsRef::as_ref)
    }

    /// Get a `SimpleTool` by name for execution.
    pub fn get_simple_tool(&self, name: &str) -> Option<Arc<dyn ErasedSimpleTool>> {
        self.simple_tools.get(name).cloned()
    }

    /// Check if a tool is durable (`TaskTool`) or lightweight (`SimpleTool`).
    ///
    /// Returns `None` if the tool is not found.
    pub fn is_durable(&self, name: &str) -> Option<bool> {
        self.tools.get(name).map(|t| t.is_durable())
    }

    /// List all registered tool names.
    pub fn list_tools(&self) -> Vec<&str> {
        self.tools.keys().map(String::as_str).collect()
    }

    /// List all `TaskTool` names.
    pub fn list_task_tools(&self) -> Vec<&str> {
        self.tools
            .iter()
            .filter(|(_, t)| t.is_durable())
            .map(|(k, _)| k.as_str())
            .collect()
    }

    /// List all `SimpleTool` names.
    pub fn list_simple_tools(&self) -> Vec<&str> {
        self.simple_tools.keys().map(String::as_str).collect()
    }

    /// Generate TensorZero tool definitions for all tools.
    ///
    /// This can be used directly in TensorZero inference API calls.
    ///
    /// # Errors
    ///
    /// Returns an error if a tool's parameter schema generation or serialization fails.
    pub fn to_tensorzero_tools(&self) -> Result<Vec<Tool>, ToolError> {
        self.tools
            .values()
            .map(|tool| {
                Ok(Tool::Function(FunctionTool {
                    name: tool.name().to_string(),
                    description: tool.description().to_string(),
                    parameters: serde_json::to_value(tool.parameters_schema()?)?,
                    strict: false,
                }))
            })
            .collect()
    }

    /// Get the number of registered tools.
    pub fn len(&self) -> usize {
        self.tools.len()
    }

    /// Check if the registry is empty.
    pub fn is_empty(&self) -> bool {
        self.tools.is_empty()
    }
}

impl Default for ToolRegistry {
    fn default() -> Self {
        Self::new()
    }
}<|MERGE_RESOLUTION|>--- conflicted
+++ resolved
@@ -165,12 +165,8 @@
     /// # Errors
     ///
     /// Returns `ToolError::DuplicateToolName` if a tool with the same name is already registered.
-<<<<<<< HEAD
-    pub(crate) fn register_task_tool<T: TaskTool>(&mut self) -> Result<&mut Self, ToolError> {
-=======
     /// Returns `ToolError::SchemaGeneration` if the tool's parameter schema generation fails.
     pub fn register_task_tool<T: TaskTool>(&mut self) -> Result<&mut Self, ToolError> {
->>>>>>> f03ef7d8
         let name = <T as ToolMetadata>::name();
         if self.tools.contains_key(name.as_ref()) {
             return Err(ToolError::DuplicateToolName(name.into_owned()));
