--- conflicted
+++ resolved
@@ -54,13 +54,13 @@
     fn timeout() -> Duration {
         Duration::from_secs(10)
     }
+
+    type SideInfo = ();
+    type Output = EchoOutput;
 }
 
 #[async_trait]
 impl SimpleTool for EchoSimpleTool {
-    type SideInfo = ();
-    type Output = EchoOutput;
-
     async fn execute(
         llm_params: <Self as ToolMetadata>::LlmParams,
         _side_info: Self::SideInfo,
@@ -94,13 +94,12 @@
     fn timeout() -> Duration {
         Duration::from_secs(60)
     }
+    type SideInfo = ();
+    type Output = EchoOutput;
 }
 
 #[async_trait]
 impl TaskTool for EchoTaskTool {
-    type SideInfo = ();
-    type Output = EchoOutput;
-
     async fn execute(
         llm_params: <Self as ToolMetadata>::LlmParams,
         _side_info: Self::SideInfo,
@@ -131,13 +130,12 @@
     type LlmParams = EchoParams;
 
     // Uses default timeout (60 seconds from ToolMetadata)
+    type SideInfo = ();
+    type Output = EchoOutput;
 }
 
 #[async_trait]
 impl TaskTool for DefaultTimeoutTaskTool {
-    type SideInfo = ();
-    type Output = EchoOutput;
-
     async fn execute(
         llm_params: <Self as ToolMetadata>::LlmParams,
         _side_info: Self::SideInfo,
@@ -169,13 +167,12 @@
     type LlmParams = EchoParams;
 
     // Uses default timeout (60 seconds from ToolMetadata)
+    type SideInfo = ();
+    type Output = EchoOutput;
 }
 
 #[async_trait]
 impl SimpleTool for DefaultTimeoutSimpleTool {
-    type SideInfo = ();
-    type Output = EchoOutput;
-
     async fn execute(
         llm_params: <Self as ToolMetadata>::LlmParams,
         _side_info: Self::SideInfo,
@@ -198,7 +195,7 @@
     #[test]
     fn register_task_tool_adds_to_tools_map() {
         let mut registry = ToolRegistry::new();
-        registry.register_task_tool::<EchoTaskTool>();
+        registry.register_task_tool::<EchoTaskTool>().unwrap();
 
         assert!(registry.get("echo_task").is_some());
         assert_eq!(registry.len(), 1);
@@ -207,7 +204,7 @@
     #[test]
     fn register_simple_tool_adds_to_both_maps() {
         let mut registry = ToolRegistry::new();
-        registry.register_simple_tool::<EchoSimpleTool>();
+        registry.register_simple_tool::<EchoSimpleTool>().unwrap();
 
         // Should be in both tools and simple_tools
         assert!(registry.get("echo_simple").is_some());
@@ -218,7 +215,7 @@
     #[test]
     fn get_returns_registered_tool() {
         let mut registry = ToolRegistry::new();
-        registry.register_task_tool::<EchoTaskTool>();
+        registry.register_task_tool::<EchoTaskTool>().unwrap();
 
         let tool = registry.get("echo_task").unwrap();
         assert_eq!(tool.name(), "echo_task");
@@ -237,7 +234,7 @@
     #[test]
     fn get_simple_tool_returns_simple_tool() {
         let mut registry = ToolRegistry::new();
-        registry.register_simple_tool::<EchoSimpleTool>();
+        registry.register_simple_tool::<EchoSimpleTool>().unwrap();
 
         let tool = registry.get_simple_tool("echo_simple");
         assert!(tool.is_some());
@@ -246,7 +243,7 @@
     #[test]
     fn get_simple_tool_returns_none_for_task_tool() {
         let mut registry = ToolRegistry::new();
-        registry.register_task_tool::<EchoTaskTool>();
+        registry.register_task_tool::<EchoTaskTool>().unwrap();
 
         // TaskTools are not in simple_tools map
         assert!(registry.get_simple_tool("echo_task").is_none());
@@ -255,7 +252,7 @@
     #[test]
     fn is_durable_returns_true_for_task_tool() {
         let mut registry = ToolRegistry::new();
-        registry.register_task_tool::<EchoTaskTool>();
+        registry.register_task_tool::<EchoTaskTool>().unwrap();
 
         assert_eq!(registry.is_durable("echo_task"), Some(true));
     }
@@ -263,7 +260,7 @@
     #[test]
     fn is_durable_returns_false_for_simple_tool() {
         let mut registry = ToolRegistry::new();
-        registry.register_simple_tool::<EchoSimpleTool>();
+        registry.register_simple_tool::<EchoSimpleTool>().unwrap();
 
         assert_eq!(registry.is_durable("echo_simple"), Some(false));
     }
@@ -277,8 +274,8 @@
     #[test]
     fn list_tools_returns_all_names() {
         let mut registry = ToolRegistry::new();
-        registry.register_task_tool::<EchoTaskTool>();
-        registry.register_simple_tool::<EchoSimpleTool>();
+        registry.register_task_tool::<EchoTaskTool>().unwrap();
+        registry.register_simple_tool::<EchoSimpleTool>().unwrap();
 
         let tools = registry.list_tools();
         assert_eq!(tools.len(), 2);
@@ -289,8 +286,8 @@
     #[test]
     fn list_task_tools_filters_to_durable_only() {
         let mut registry = ToolRegistry::new();
-        registry.register_task_tool::<EchoTaskTool>();
-        registry.register_simple_tool::<EchoSimpleTool>();
+        registry.register_task_tool::<EchoTaskTool>().unwrap();
+        registry.register_simple_tool::<EchoSimpleTool>().unwrap();
 
         let task_tools = registry.list_task_tools();
         assert_eq!(task_tools.len(), 1);
@@ -300,8 +297,8 @@
     #[test]
     fn list_simple_tools_filters_to_non_durable_only() {
         let mut registry = ToolRegistry::new();
-        registry.register_task_tool::<EchoTaskTool>();
-        registry.register_simple_tool::<EchoSimpleTool>();
+        registry.register_task_tool::<EchoTaskTool>().unwrap();
+        registry.register_simple_tool::<EchoSimpleTool>().unwrap();
 
         let simple_tools = registry.list_simple_tools();
         assert_eq!(simple_tools.len(), 1);
@@ -313,7 +310,7 @@
         use tensorzero::Tool;
 
         let mut registry = ToolRegistry::new();
-        registry.register_simple_tool::<EchoSimpleTool>();
+        registry.register_simple_tool::<EchoSimpleTool>().unwrap();
 
         let tools = registry.to_tensorzero_tools().unwrap();
         assert_eq!(tools.len(), 1);
@@ -337,17 +334,15 @@
         assert!(registry.is_empty());
         assert_eq!(registry.len(), 0);
 
-        registry.register_task_tool::<EchoTaskTool>();
+        registry.register_task_tool::<EchoTaskTool>().unwrap();
 
         assert!(!registry.is_empty());
         assert_eq!(registry.len(), 1);
 
-        registry.register_simple_tool::<EchoSimpleTool>();
+        registry.register_simple_tool::<EchoSimpleTool>().unwrap();
 
         assert_eq!(registry.len(), 2);
     }
-<<<<<<< HEAD
-=======
 
     #[test]
     fn register_task_tool_errors_on_duplicate() {
@@ -445,7 +440,6 @@
         // Registry should still have only one tool
         assert_eq!(registry.len(), 1);
     }
->>>>>>> af9cb8ca
 }
 
 // ============================================================================
