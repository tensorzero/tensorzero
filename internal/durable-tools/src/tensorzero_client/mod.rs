--- conflicted
+++ resolved
@@ -164,7 +164,6 @@
         ids: Vec<Uuid>,
     ) -> Result<DeleteDatapointsResponse, TensorZeroClientError>;
 
-<<<<<<< HEAD
     // ========== Inference Query Operations ==========
 
     /// List inferences with filtering and pagination.
@@ -172,7 +171,7 @@
         &self,
         request: ListInferencesRequest,
     ) -> Result<GetInferencesResponse, TensorZeroClientError>;
-=======
+
     // ========== Optimization Operations ==========
 
     /// Launch an optimization workflow.
@@ -196,7 +195,6 @@
         &self,
         target_id: Uuid,
     ) -> Result<LatestFeedbackIdByMetricResponse, TensorZeroClientError>;
->>>>>>> 25976060
 }
 
 /// Create a TensorZero client from an existing TensorZero `Client`.
