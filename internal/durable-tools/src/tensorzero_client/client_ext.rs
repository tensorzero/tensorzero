--- conflicted
+++ resolved
@@ -371,7 +371,6 @@
             .map_err(TensorZeroClientError::TensorZero)
     }
 
-<<<<<<< HEAD
     // ========== Optimization Operations ==========
 
     async fn launch_optimization_workflow(
@@ -436,23 +435,11 @@
         &self,
         job_handle: String,
     ) -> Result<OptimizationJobInfo, TensorZeroClientError> {
-=======
-    async fn get_latest_feedback_id_by_metric(
-        &self,
-        target_id: Uuid,
-    ) -> Result<LatestFeedbackIdByMetricResponse, TensorZeroClientError> {
->>>>>>> c8a3a26a
         match self.mode() {
             ClientMode::HTTPGateway(http) => {
                 let url = http
                     .base_url
-<<<<<<< HEAD
                     .join(&format!("experimental_optimization/{job_handle}"))
-=======
-                    .join(&format!(
-                        "internal/feedback/{target_id}/latest_id_by_metric"
-                    ))
->>>>>>> c8a3a26a
                     .map_err(|e: url::ParseError| {
                         TensorZeroClientError::Autopilot(AutopilotError::InvalidUrl(e))
                     })?;
@@ -479,7 +466,6 @@
             ClientMode::EmbeddedGateway {
                 gateway,
                 timeout: _,
-<<<<<<< HEAD
             } => {
                 let job_handle = OptimizationJobHandle::from_base64_urlencoded(&job_handle)
                     .map_err(|e| {
@@ -499,7 +485,46 @@
                     TensorZeroClientError::TensorZero(TensorZeroError::Other { source: e.into() })
                 })
             }
-=======
+        }
+    }
+
+    async fn get_latest_feedback_id_by_metric(
+        &self,
+        target_id: Uuid,
+    ) -> Result<LatestFeedbackIdByMetricResponse, TensorZeroClientError> {
+        match self.mode() {
+            ClientMode::HTTPGateway(http) => {
+                let url = http
+                    .base_url
+                    .join(&format!(
+                        "internal/feedback/{target_id}/latest_id_by_metric"
+                    ))
+                    .map_err(|e: url::ParseError| {
+                        TensorZeroClientError::Autopilot(AutopilotError::InvalidUrl(e))
+                    })?;
+
+                let response =
+                    http.http_client.get(url).send().await.map_err(|e| {
+                        TensorZeroClientError::Autopilot(AutopilotError::Request(e))
+                    })?;
+
+                if !response.status().is_success() {
+                    let status = response.status().as_u16();
+                    let text = response.text().await.unwrap_or_default();
+                    return Err(TensorZeroClientError::Autopilot(AutopilotError::Http {
+                        status_code: status,
+                        message: text,
+                    }));
+                }
+
+                response
+                    .json()
+                    .await
+                    .map_err(|e| TensorZeroClientError::Autopilot(AutopilotError::Request(e)))
+            }
+            ClientMode::EmbeddedGateway {
+                gateway,
+                timeout: _,
             } => get_latest_feedback_id_by_metric(
                 &gateway.handle.app_state.clickhouse_connection_info,
                 target_id,
@@ -508,7 +533,6 @@
             .map_err(|e| {
                 TensorZeroClientError::TensorZero(TensorZeroError::Other { source: e.into() })
             }),
->>>>>>> c8a3a26a
         }
     }
 }