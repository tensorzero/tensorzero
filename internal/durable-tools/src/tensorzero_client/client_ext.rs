//! Implementation of `TensorZeroClient` for the TensorZero SDK `Client`.
//!
//! This extends the `tensorzero::Client` type with the `TensorZeroClient` trait,
//! handling both HTTP gateway and embedded gateway modes via the client's internal
//! mode switching.

use std::collections::HashMap;
use std::sync::Arc;

use async_trait::async_trait;
use autopilot_client::AutopilotError;
use evaluations::stats::EvaluationStats;
use evaluations::types::{EvaluationCoreArgs, EvaluationVariant};
use evaluations::{EvaluationUpdate, OutputFormat, run_evaluation_core_streaming};
use tensorzero::{
    Client, ClientBuilder, ClientBuilderMode, ClientExt, ClientInferenceParams, ClientMode,
    CreateDatapointRequest, CreateDatapointsFromInferenceRequestParams, CreateDatapointsResponse,
    DeleteDatapointsResponse, FeedbackParams, FeedbackResponse, GetDatapointsResponse,
    InferenceOutput, InferenceResponse, ListDatapointsRequest, TensorZeroError,
    UpdateDatapointRequest, UpdateDatapointsResponse,
};
use tensorzero_core::config::snapshot::SnapshotHash;
use tensorzero_core::db::feedback::FeedbackByVariant;
use tensorzero_core::db::feedback::FeedbackQueries;
use tensorzero_core::endpoints::feedback::internal::{
    LatestFeedbackIdByMetricResponse, get_latest_feedback_id_by_metric,
};
use tensorzero_core::endpoints::internal::action::{ActionInput, ActionInputInfo};
use tensorzero_core::endpoints::internal::autopilot::list_sessions;
<<<<<<< HEAD
use tensorzero_core::evaluations::{EvaluationConfig, EvaluationFunctionConfig};
=======
use tensorzero_core::optimization::{OptimizationJobHandle, OptimizationJobInfo};
use tensorzero_optimizers::endpoints::{
    LaunchOptimizationWorkflowParams, launch_optimization_workflow, poll_optimization,
};
>>>>>>> 83fdf7af
use uuid::Uuid;

use super::{
    CreateEventRequest, CreateEventResponse, EvaluatorStatsResponse, ListEventsParams,
    ListEventsResponse, ListSessionsParams, ListSessionsResponse, RunEvaluationParams,
    RunEvaluationResponse, TensorZeroClient, TensorZeroClientError,
};

/// Implementation of `TensorZeroClient` for the TensorZero SDK `Client`.
#[async_trait]
impl TensorZeroClient for Client {
    async fn inference(
        &self,
        params: ClientInferenceParams,
    ) -> Result<InferenceResponse, TensorZeroClientError> {
        match Client::inference(self, params).await? {
            InferenceOutput::NonStreaming(response) => Ok(response),
            InferenceOutput::Streaming(_) => Err(TensorZeroClientError::StreamingNotSupported),
        }
    }

    async fn feedback(
        &self,
        params: FeedbackParams,
    ) -> Result<FeedbackResponse, TensorZeroClientError> {
        Client::feedback(self, params)
            .await
            .map_err(TensorZeroClientError::TensorZero)
    }

    async fn create_autopilot_event(
        &self,
        session_id: Uuid,
        request: CreateEventRequest,
    ) -> Result<CreateEventResponse, TensorZeroClientError> {
        match self.mode() {
            ClientMode::HTTPGateway(http) => {
                // HTTP mode: call the internal endpoint
                let url = http
                    .base_url
                    .join(&format!(
                        "internal/autopilot/v1/sessions/{session_id}/events"
                    ))
                    .map_err(|e: url::ParseError| {
                        TensorZeroClientError::Autopilot(AutopilotError::InvalidUrl(e))
                    })?;

                let response = http
                    .http_client
                    .post(url)
                    .json(&request)
                    .send()
                    .await
                    .map_err(|e| TensorZeroClientError::Autopilot(AutopilotError::Request(e)))?;

                if !response.status().is_success() {
                    let status = response.status().as_u16();
                    let text = response.text().await.unwrap_or_default();
                    return Err(TensorZeroClientError::Autopilot(AutopilotError::Http {
                        status_code: status,
                        message: text,
                    }));
                }

                response
                    .json()
                    .await
                    .map_err(|e| TensorZeroClientError::Autopilot(AutopilotError::Request(e)))
            }
            ClientMode::EmbeddedGateway {
                gateway,
                timeout: _,
            } => {
                // Embedded mode: call the core function directly
                let autopilot_client = gateway
                    .handle
                    .app_state
                    .autopilot_client
                    .as_ref()
                    .ok_or(TensorZeroClientError::AutopilotUnavailable)?;

                tensorzero_core::endpoints::internal::autopilot::create_event(
                    autopilot_client,
                    session_id,
                    request,
                )
                .await
                .map_err(|e| {
                    TensorZeroClientError::TensorZero(TensorZeroError::Other { source: e.into() })
                })
            }
        }
    }

    async fn list_autopilot_events(
        &self,
        session_id: Uuid,
        params: ListEventsParams,
    ) -> Result<ListEventsResponse, TensorZeroClientError> {
        match self.mode() {
            ClientMode::HTTPGateway(http) => {
                let mut url = http
                    .base_url
                    .join(&format!(
                        "internal/autopilot/v1/sessions/{session_id}/events"
                    ))
                    .map_err(|e: url::ParseError| {
                        TensorZeroClientError::Autopilot(AutopilotError::InvalidUrl(e))
                    })?;

                // Add query params
                if let Some(limit) = params.limit {
                    url.query_pairs_mut()
                        .append_pair("limit", &limit.to_string());
                }
                if let Some(before) = params.before {
                    url.query_pairs_mut()
                        .append_pair("before", &before.to_string());
                }

                let response =
                    http.http_client.get(url).send().await.map_err(|e| {
                        TensorZeroClientError::Autopilot(AutopilotError::Request(e))
                    })?;

                if !response.status().is_success() {
                    let status = response.status().as_u16();
                    let text = response.text().await.unwrap_or_default();
                    return Err(TensorZeroClientError::Autopilot(AutopilotError::Http {
                        status_code: status,
                        message: text,
                    }));
                }

                response
                    .json()
                    .await
                    .map_err(|e| TensorZeroClientError::Autopilot(AutopilotError::Request(e)))
            }
            ClientMode::EmbeddedGateway {
                gateway,
                timeout: _,
            } => {
                let autopilot_client = gateway
                    .handle
                    .app_state
                    .autopilot_client
                    .as_ref()
                    .ok_or(TensorZeroClientError::AutopilotUnavailable)?;

                tensorzero_core::endpoints::internal::autopilot::list_events(
                    autopilot_client,
                    session_id,
                    params,
                )
                .await
                .map_err(|e| {
                    TensorZeroClientError::TensorZero(TensorZeroError::Other { source: e.into() })
                })
            }
        }
    }

    async fn list_autopilot_sessions(
        &self,
        params: ListSessionsParams,
    ) -> Result<ListSessionsResponse, TensorZeroClientError> {
        match self.mode() {
            ClientMode::HTTPGateway(http) => {
                let mut url = http
                    .base_url
                    .join("internal/autopilot/v1/sessions")
                    .map_err(|e: url::ParseError| {
                        TensorZeroClientError::Autopilot(AutopilotError::InvalidUrl(e))
                    })?;

                // Add query params
                if let Some(limit) = params.limit {
                    url.query_pairs_mut()
                        .append_pair("limit", &limit.to_string());
                }
                if let Some(offset) = params.offset {
                    url.query_pairs_mut()
                        .append_pair("offset", &offset.to_string());
                }

                let response =
                    http.http_client.get(url).send().await.map_err(|e| {
                        TensorZeroClientError::Autopilot(AutopilotError::Request(e))
                    })?;

                if !response.status().is_success() {
                    let status = response.status().as_u16();
                    let text = response.text().await.unwrap_or_default();
                    return Err(TensorZeroClientError::Autopilot(AutopilotError::Http {
                        status_code: status,
                        message: text,
                    }));
                }

                response
                    .json()
                    .await
                    .map_err(|e| TensorZeroClientError::Autopilot(AutopilotError::Request(e)))
            }
            ClientMode::EmbeddedGateway {
                gateway,
                timeout: _,
            } => {
                let autopilot_client = gateway
                    .handle
                    .app_state
                    .autopilot_client
                    .as_ref()
                    .ok_or(TensorZeroClientError::AutopilotUnavailable)?;

                list_sessions(autopilot_client, params).await.map_err(|e| {
                    TensorZeroClientError::TensorZero(TensorZeroError::Other { source: e.into() })
                })
            }
        }
    }

    async fn action(
        &self,
        snapshot_hash: SnapshotHash,
        input: ActionInput,
    ) -> Result<InferenceResponse, TensorZeroClientError> {
        match self.mode() {
            ClientMode::HTTPGateway(http) => {
                let url = http
                    .base_url
                    .join("internal/action")
                    .map_err(|e: url::ParseError| {
                        TensorZeroClientError::Autopilot(AutopilotError::InvalidUrl(e))
                    })?;

                let response = http
                    .http_client
                    .post(url)
                    .json(&input)
                    .send()
                    .await
                    .map_err(|e| TensorZeroClientError::Autopilot(AutopilotError::Request(e)))?;

                if !response.status().is_success() {
                    let status = response.status().as_u16();
                    let text = response.text().await.unwrap_or_default();
                    return Err(TensorZeroClientError::Autopilot(AutopilotError::Http {
                        status_code: status,
                        message: text,
                    }));
                }

                response
                    .json()
                    .await
                    .map_err(|e| TensorZeroClientError::Autopilot(AutopilotError::Request(e)))
            }
            ClientMode::EmbeddedGateway {
                gateway,
                timeout: _,
            } => {
                let action_input = ActionInputInfo {
                    snapshot_hash,
                    input,
                };

                let result = tensorzero_core::endpoints::internal::action::action(
                    &gateway.handle.app_state,
                    action_input,
                )
                .await
                .map_err(|e| {
                    TensorZeroClientError::TensorZero(TensorZeroError::Other { source: e.into() })
                })?;

                match result {
                    tensorzero_core::endpoints::internal::action::ActionResponse::Inference(
                        response,
                    ) => Ok(response),
                    tensorzero_core::endpoints::internal::action::ActionResponse::Feedback(_) => {
                        Err(TensorZeroClientError::TensorZero(TensorZeroError::Other {
                            source: tensorzero_core::error::Error::new(
                                tensorzero_core::error::ErrorDetails::InternalError {
                                    message: "Unexpected feedback response from action endpoint"
                                        .to_string(),
                                },
                            )
                            .into(),
                        }))
                    }
                }
            }
        }
    }

    // ========== Datapoint CRUD Operations ==========

    async fn create_datapoints(
        &self,
        dataset_name: String,
        datapoints: Vec<CreateDatapointRequest>,
    ) -> Result<CreateDatapointsResponse, TensorZeroClientError> {
        ClientExt::create_datapoints(self, dataset_name, datapoints)
            .await
            .map_err(TensorZeroClientError::TensorZero)
    }

    async fn create_datapoints_from_inferences(
        &self,
        dataset_name: String,
        params: CreateDatapointsFromInferenceRequestParams,
    ) -> Result<CreateDatapointsResponse, TensorZeroClientError> {
        ClientExt::create_datapoints_from_inferences(self, dataset_name, params)
            .await
            .map_err(TensorZeroClientError::TensorZero)
    }

    async fn list_datapoints(
        &self,
        dataset_name: String,
        request: ListDatapointsRequest,
    ) -> Result<GetDatapointsResponse, TensorZeroClientError> {
        ClientExt::list_datapoints(self, dataset_name, request)
            .await
            .map_err(TensorZeroClientError::TensorZero)
    }

    async fn get_datapoints(
        &self,
        dataset_name: Option<String>,
        ids: Vec<Uuid>,
    ) -> Result<GetDatapointsResponse, TensorZeroClientError> {
        ClientExt::get_datapoints(self, dataset_name, ids)
            .await
            .map_err(TensorZeroClientError::TensorZero)
    }

    async fn update_datapoints(
        &self,
        dataset_name: String,
        datapoints: Vec<UpdateDatapointRequest>,
    ) -> Result<UpdateDatapointsResponse, TensorZeroClientError> {
        ClientExt::update_datapoints(self, dataset_name, datapoints)
            .await
            .map_err(TensorZeroClientError::TensorZero)
    }

    async fn delete_datapoints(
        &self,
        dataset_name: String,
        ids: Vec<Uuid>,
    ) -> Result<DeleteDatapointsResponse, TensorZeroClientError> {
        ClientExt::delete_datapoints(self, dataset_name, ids)
            .await
            .map_err(TensorZeroClientError::TensorZero)
    }

    // ========== Optimization Operations ==========

    async fn launch_optimization_workflow(
        &self,
        params: LaunchOptimizationWorkflowParams,
    ) -> Result<OptimizationJobHandle, TensorZeroClientError> {
        match self.mode() {
            ClientMode::HTTPGateway(http) => {
                let url = http
                    .base_url
                    .join("experimental_optimization_workflow")
                    .map_err(|e: url::ParseError| {
                        TensorZeroClientError::Autopilot(AutopilotError::InvalidUrl(e))
                    })?;

                let builder = http.http_client.post(url).json(&params);
                let response_text = http.send_request(builder).await?;

                // The endpoint returns the base64-encoded job handle as plain text
                OptimizationJobHandle::from_base64_urlencoded(&response_text).map_err(|e| {
                    TensorZeroClientError::TensorZero(TensorZeroError::Other { source: e.into() })
                })
            }
            ClientMode::EmbeddedGateway {
                gateway,
                timeout: _,
            } => launch_optimization_workflow(
                &gateway.handle.app_state.http_client,
                gateway.handle.app_state.config.clone(),
                &gateway.handle.app_state.clickhouse_connection_info,
                params,
            )
            .await
            .map_err(|e| {
                TensorZeroClientError::TensorZero(TensorZeroError::Other { source: e.into() })
            }),
        }
    }

    async fn poll_optimization(
        &self,
        job_handle: &OptimizationJobHandle,
    ) -> Result<OptimizationJobInfo, TensorZeroClientError> {
        match self.mode() {
            ClientMode::HTTPGateway(http) => {
                let encoded_handle = job_handle.to_base64_urlencoded().map_err(|e| {
                    TensorZeroClientError::TensorZero(TensorZeroError::Other { source: e.into() })
                })?;

                let url = http
                    .base_url
                    .join(&format!("experimental_optimization/{encoded_handle}"))
                    .map_err(|e: url::ParseError| {
                        TensorZeroClientError::Autopilot(AutopilotError::InvalidUrl(e))
                    })?;

                let builder = http.http_client.get(url);
                let (response, _) = http.send_and_parse_http_response(builder).await?;
                Ok(response)
            }
            ClientMode::EmbeddedGateway {
                gateway,
                timeout: _,
            } => poll_optimization(
                &gateway.handle.app_state.http_client,
                job_handle,
                &gateway.handle.app_state.config.models.default_credentials,
                &gateway.handle.app_state.config.provider_types,
            )
            .await
            .map_err(|e| {
                TensorZeroClientError::TensorZero(TensorZeroError::Other { source: e.into() })
            }),
        }
    }

    async fn get_latest_feedback_id_by_metric(
        &self,
        target_id: Uuid,
    ) -> Result<LatestFeedbackIdByMetricResponse, TensorZeroClientError> {
        match self.mode() {
            ClientMode::HTTPGateway(http) => {
                let url = http
                    .base_url
                    .join(&format!(
                        "internal/feedback/{target_id}/latest_id_by_metric"
                    ))
                    .map_err(|e: url::ParseError| {
                        TensorZeroClientError::Autopilot(AutopilotError::InvalidUrl(e))
                    })?;

                let response =
                    http.http_client.get(url).send().await.map_err(|e| {
                        TensorZeroClientError::Autopilot(AutopilotError::Request(e))
                    })?;

                if !response.status().is_success() {
                    let status = response.status().as_u16();
                    let text = response.text().await.unwrap_or_default();
                    return Err(TensorZeroClientError::Autopilot(AutopilotError::Http {
                        status_code: status,
                        message: text,
                    }));
                }

                response
                    .json()
                    .await
                    .map_err(|e| TensorZeroClientError::Autopilot(AutopilotError::Request(e)))
            }
            ClientMode::EmbeddedGateway {
                gateway,
                timeout: _,
            } => get_latest_feedback_id_by_metric(
                &gateway.handle.app_state.clickhouse_connection_info,
                target_id,
            )
            .await
            .map_err(|e| {
                TensorZeroClientError::TensorZero(TensorZeroError::Other { source: e.into() })
            }),
        }
    }

<<<<<<< HEAD
    async fn run_evaluation(
        &self,
        params: RunEvaluationParams,
    ) -> Result<RunEvaluationResponse, TensorZeroClientError> {
        match self.mode() {
            ClientMode::HTTPGateway(_) => Err(TensorZeroClientError::NotSupported(
                "run_evaluation is only supported in embedded gateway mode".to_string(),
            )),
            ClientMode::EmbeddedGateway { gateway, timeout } => {
                let app_state = &gateway.handle.app_state;

                // Look up the evaluation config
                let evaluation_config = app_state
                    .config
                    .evaluations
                    .get(&params.evaluation_name)
                    .ok_or_else(|| {
                        TensorZeroClientError::Evaluation(format!(
                            "Evaluation '{}' not found in config",
                            params.evaluation_name
                        ))
                    })?
                    .clone();

                // Build function configs table for the evaluation
                let function_configs: HashMap<String, EvaluationFunctionConfig> = app_state
                    .config
                    .functions
                    .iter()
                    .map(|(name, func)| {
                        (name.clone(), EvaluationFunctionConfig::from(func.as_ref()))
                    })
                    .collect();
                let function_configs = Arc::new(function_configs);

                // Build a Client from our existing components
                let tensorzero_client = ClientBuilder::new(ClientBuilderMode::FromComponents {
                    config: app_state.config.clone(),
                    clickhouse_connection_info: app_state.clickhouse_connection_info.clone(),
                    postgres_connection_info: app_state.postgres_connection_info.clone(),
                    http_client: app_state.http_client.clone(),
                    timeout: *timeout,
                })
                .build()
                .await
                .map_err(|e| {
                    TensorZeroClientError::Evaluation(format!("Failed to build client: {e}"))
                })?;

                let evaluation_run_id = Uuid::now_v7();

                let core_args = EvaluationCoreArgs {
                    tensorzero_client,
                    clickhouse_client: app_state.clickhouse_connection_info.clone(),
                    evaluation_config,
                    function_configs,
                    dataset_name: params.dataset_name,
                    datapoint_ids: params.datapoint_ids,
                    variant: EvaluationVariant::Name(params.variant_name),
                    evaluation_name: params.evaluation_name,
                    evaluation_run_id,
                    inference_cache: params.inference_cache,
                    concurrency: params.concurrency,
                };

                // Run the evaluation with optional adaptive stopping via precision_targets
                let result = run_evaluation_core_streaming(
                    core_args,
                    params.max_datapoints,
                    params.precision_targets,
                )
                .await
                .map_err(|e| {
                    TensorZeroClientError::Evaluation(format!("Evaluation failed: {e}"))
                })?;

                let mut receiver = result.receiver;
                let num_datapoints = result.run_info.num_datapoints;

                // Collect evaluation results from the channel.
                // We skip RunInfo since we already have that data from result.run_info.
                // Success and Error updates are accumulated in evaluation_stats for
                // computing final statistics. The dummy_writer discards serialized output
                // since we only need the in-memory statistics, not CLI output.
                let mut evaluation_stats =
                    EvaluationStats::new(OutputFormat::Jsonl, num_datapoints);
                let mut dummy_writer = std::io::sink();

                while let Some(update) = receiver.recv().await {
                    match update {
                        EvaluationUpdate::RunInfo(_) => continue,
                        update => {
                            let _ = evaluation_stats.push(update, &mut dummy_writer);
                        }
                    }
                }

                // Compute statistics
                let EvaluationConfig::Inference(inference_config) = &*result.evaluation_config;
                let stats = evaluation_stats.compute_stats(&inference_config.evaluators);

                // Convert to response format
                let stats_response: HashMap<String, EvaluatorStatsResponse> = stats
                    .into_iter()
                    .map(|(name, s)| {
                        (
                            name,
                            EvaluatorStatsResponse {
                                mean: s.mean,
                                stderr: s.stderr,
                                count: s.count,
                            },
                        )
                    })
                    .collect();

                Ok(RunEvaluationResponse {
                    evaluation_run_id,
                    num_datapoints,
                    num_successes: evaluation_stats.evaluation_infos.len(),
                    num_errors: evaluation_stats.evaluation_errors.len(),
                    stats: stats_response,
                })
            }
=======
    async fn get_feedback_by_variant(
        &self,
        metric_name: String,
        function_name: String,
        variant_names: Option<Vec<String>>,
    ) -> Result<Vec<FeedbackByVariant>, TensorZeroClientError> {
        match self.mode() {
            ClientMode::HTTPGateway(_) => Err(TensorZeroClientError::NotSupported(
                "get_feedback_by_variant is only available in embedded mode".to_string(),
            )),
            ClientMode::EmbeddedGateway {
                gateway,
                timeout: _,
            } => gateway
                .handle
                .app_state
                .clickhouse_connection_info
                .get_feedback_by_variant(&metric_name, &function_name, variant_names.as_ref())
                .await
                .map_err(|e| {
                    TensorZeroClientError::TensorZero(TensorZeroError::Other { source: e.into() })
                }),
>>>>>>> 83fdf7af
        }
    }
}<|MERGE_RESOLUTION|>--- conflicted
+++ resolved
@@ -27,14 +27,11 @@
 };
 use tensorzero_core::endpoints::internal::action::{ActionInput, ActionInputInfo};
 use tensorzero_core::endpoints::internal::autopilot::list_sessions;
-<<<<<<< HEAD
 use tensorzero_core::evaluations::{EvaluationConfig, EvaluationFunctionConfig};
-=======
 use tensorzero_core::optimization::{OptimizationJobHandle, OptimizationJobInfo};
 use tensorzero_optimizers::endpoints::{
     LaunchOptimizationWorkflowParams, launch_optimization_workflow, poll_optimization,
 };
->>>>>>> 83fdf7af
 use uuid::Uuid;
 
 use super::{
@@ -518,7 +515,31 @@
         }
     }
 
-<<<<<<< HEAD
+    async fn get_feedback_by_variant(
+        &self,
+        metric_name: String,
+        function_name: String,
+        variant_names: Option<Vec<String>>,
+    ) -> Result<Vec<FeedbackByVariant>, TensorZeroClientError> {
+        match self.mode() {
+            ClientMode::HTTPGateway(_) => Err(TensorZeroClientError::NotSupported(
+                "get_feedback_by_variant is only available in embedded mode".to_string(),
+            )),
+            ClientMode::EmbeddedGateway {
+                gateway,
+                timeout: _,
+            } => gateway
+                .handle
+                .app_state
+                .clickhouse_connection_info
+                .get_feedback_by_variant(&metric_name, &function_name, variant_names.as_ref())
+                .await
+                .map_err(|e| {
+                    TensorZeroClientError::TensorZero(TensorZeroError::Other { source: e.into() })
+                }),
+        }
+    }
+
     async fn run_evaluation(
         &self,
         params: RunEvaluationParams,
@@ -643,30 +664,6 @@
                     stats: stats_response,
                 })
             }
-=======
-    async fn get_feedback_by_variant(
-        &self,
-        metric_name: String,
-        function_name: String,
-        variant_names: Option<Vec<String>>,
-    ) -> Result<Vec<FeedbackByVariant>, TensorZeroClientError> {
-        match self.mode() {
-            ClientMode::HTTPGateway(_) => Err(TensorZeroClientError::NotSupported(
-                "get_feedback_by_variant is only available in embedded mode".to_string(),
-            )),
-            ClientMode::EmbeddedGateway {
-                gateway,
-                timeout: _,
-            } => gateway
-                .handle
-                .app_state
-                .clickhouse_connection_info
-                .get_feedback_by_variant(&metric_name, &function_name, variant_names.as_ref())
-                .await
-                .map_err(|e| {
-                    TensorZeroClientError::TensorZero(TensorZeroError::Other { source: e.into() })
-                }),
->>>>>>> 83fdf7af
         }
     }
 }