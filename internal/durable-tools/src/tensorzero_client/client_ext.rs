//! Implementation of `TensorZeroClient` for the TensorZero SDK `Client`.
//!
//! This extends the `tensorzero::Client` type with the `TensorZeroClient` trait,
//! handling both HTTP gateway and embedded gateway modes via the client's internal
//! mode switching.

use async_trait::async_trait;
use autopilot_client::AutopilotError;
use tensorzero::{
    Client, ClientExt, ClientInferenceParams, ClientMode, CreateDatapointRequest,
    CreateDatapointsFromInferenceRequestParams, CreateDatapointsResponse, DeleteDatapointsResponse,
<<<<<<< HEAD
    GetDatapointsResponse, GetInferencesResponse, InferenceOutput, InferenceResponse,
    ListDatapointsRequest, ListInferencesRequest, TensorZeroError, UpdateDatapointRequest,
    UpdateDatapointsResponse,
=======
    FeedbackParams, FeedbackResponse, GetDatapointsResponse, InferenceOutput, InferenceResponse,
    ListDatapointsRequest, TensorZeroError, UpdateDatapointRequest, UpdateDatapointsResponse,
>>>>>>> 25976060
};
use tensorzero_core::config::snapshot::SnapshotHash;
use tensorzero_core::endpoints::feedback::internal::{
    LatestFeedbackIdByMetricResponse, get_latest_feedback_id_by_metric,
};
use tensorzero_core::endpoints::internal::action::{ActionInput, ActionInputInfo};
use tensorzero_core::endpoints::internal::autopilot::list_sessions;
use tensorzero_core::optimization::{OptimizationJobHandle, OptimizationJobInfo};
use tensorzero_optimizers::endpoints::{
    LaunchOptimizationWorkflowParams, launch_optimization_workflow, poll_optimization,
};
use uuid::Uuid;

use super::{
    CreateEventRequest, CreateEventResponse, ListEventsParams, ListEventsResponse,
    ListSessionsParams, ListSessionsResponse, TensorZeroClient, TensorZeroClientError,
};

/// Implementation of `TensorZeroClient` for the TensorZero SDK `Client`.
#[async_trait]
impl TensorZeroClient for Client {
    async fn inference(
        &self,
        params: ClientInferenceParams,
    ) -> Result<InferenceResponse, TensorZeroClientError> {
        match Client::inference(self, params).await? {
            InferenceOutput::NonStreaming(response) => Ok(response),
            InferenceOutput::Streaming(_) => Err(TensorZeroClientError::StreamingNotSupported),
        }
    }

    async fn feedback(
        &self,
        params: FeedbackParams,
    ) -> Result<FeedbackResponse, TensorZeroClientError> {
        Client::feedback(self, params)
            .await
            .map_err(TensorZeroClientError::TensorZero)
    }

    async fn create_autopilot_event(
        &self,
        session_id: Uuid,
        request: CreateEventRequest,
    ) -> Result<CreateEventResponse, TensorZeroClientError> {
        match self.mode() {
            ClientMode::HTTPGateway(http) => {
                // HTTP mode: call the internal endpoint
                let url = http
                    .base_url
                    .join(&format!(
                        "internal/autopilot/v1/sessions/{session_id}/events"
                    ))
                    .map_err(|e: url::ParseError| {
                        TensorZeroClientError::Autopilot(AutopilotError::InvalidUrl(e))
                    })?;

                let response = http
                    .http_client
                    .post(url)
                    .json(&request)
                    .send()
                    .await
                    .map_err(|e| TensorZeroClientError::Autopilot(AutopilotError::Request(e)))?;

                if !response.status().is_success() {
                    let status = response.status().as_u16();
                    let text = response.text().await.unwrap_or_default();
                    return Err(TensorZeroClientError::Autopilot(AutopilotError::Http {
                        status_code: status,
                        message: text,
                    }));
                }

                response
                    .json()
                    .await
                    .map_err(|e| TensorZeroClientError::Autopilot(AutopilotError::Request(e)))
            }
            ClientMode::EmbeddedGateway {
                gateway,
                timeout: _,
            } => {
                // Embedded mode: call the core function directly
                let autopilot_client = gateway
                    .handle
                    .app_state
                    .autopilot_client
                    .as_ref()
                    .ok_or(TensorZeroClientError::AutopilotUnavailable)?;

                tensorzero_core::endpoints::internal::autopilot::create_event(
                    autopilot_client,
                    session_id,
                    request,
                )
                .await
                .map_err(|e| {
                    TensorZeroClientError::TensorZero(TensorZeroError::Other { source: e.into() })
                })
            }
        }
    }

    async fn list_autopilot_events(
        &self,
        session_id: Uuid,
        params: ListEventsParams,
    ) -> Result<ListEventsResponse, TensorZeroClientError> {
        match self.mode() {
            ClientMode::HTTPGateway(http) => {
                let mut url = http
                    .base_url
                    .join(&format!(
                        "internal/autopilot/v1/sessions/{session_id}/events"
                    ))
                    .map_err(|e: url::ParseError| {
                        TensorZeroClientError::Autopilot(AutopilotError::InvalidUrl(e))
                    })?;

                // Add query params
                if let Some(limit) = params.limit {
                    url.query_pairs_mut()
                        .append_pair("limit", &limit.to_string());
                }
                if let Some(before) = params.before {
                    url.query_pairs_mut()
                        .append_pair("before", &before.to_string());
                }

                let response =
                    http.http_client.get(url).send().await.map_err(|e| {
                        TensorZeroClientError::Autopilot(AutopilotError::Request(e))
                    })?;

                if !response.status().is_success() {
                    let status = response.status().as_u16();
                    let text = response.text().await.unwrap_or_default();
                    return Err(TensorZeroClientError::Autopilot(AutopilotError::Http {
                        status_code: status,
                        message: text,
                    }));
                }

                response
                    .json()
                    .await
                    .map_err(|e| TensorZeroClientError::Autopilot(AutopilotError::Request(e)))
            }
            ClientMode::EmbeddedGateway {
                gateway,
                timeout: _,
            } => {
                let autopilot_client = gateway
                    .handle
                    .app_state
                    .autopilot_client
                    .as_ref()
                    .ok_or(TensorZeroClientError::AutopilotUnavailable)?;

                tensorzero_core::endpoints::internal::autopilot::list_events(
                    autopilot_client,
                    session_id,
                    params,
                )
                .await
                .map_err(|e| {
                    TensorZeroClientError::TensorZero(TensorZeroError::Other { source: e.into() })
                })
            }
        }
    }

    async fn list_autopilot_sessions(
        &self,
        params: ListSessionsParams,
    ) -> Result<ListSessionsResponse, TensorZeroClientError> {
        match self.mode() {
            ClientMode::HTTPGateway(http) => {
                let mut url = http
                    .base_url
                    .join("internal/autopilot/v1/sessions")
                    .map_err(|e: url::ParseError| {
                        TensorZeroClientError::Autopilot(AutopilotError::InvalidUrl(e))
                    })?;

                // Add query params
                if let Some(limit) = params.limit {
                    url.query_pairs_mut()
                        .append_pair("limit", &limit.to_string());
                }
                if let Some(offset) = params.offset {
                    url.query_pairs_mut()
                        .append_pair("offset", &offset.to_string());
                }

                let response =
                    http.http_client.get(url).send().await.map_err(|e| {
                        TensorZeroClientError::Autopilot(AutopilotError::Request(e))
                    })?;

                if !response.status().is_success() {
                    let status = response.status().as_u16();
                    let text = response.text().await.unwrap_or_default();
                    return Err(TensorZeroClientError::Autopilot(AutopilotError::Http {
                        status_code: status,
                        message: text,
                    }));
                }

                response
                    .json()
                    .await
                    .map_err(|e| TensorZeroClientError::Autopilot(AutopilotError::Request(e)))
            }
            ClientMode::EmbeddedGateway {
                gateway,
                timeout: _,
            } => {
                let autopilot_client = gateway
                    .handle
                    .app_state
                    .autopilot_client
                    .as_ref()
                    .ok_or(TensorZeroClientError::AutopilotUnavailable)?;

                list_sessions(autopilot_client, params).await.map_err(|e| {
                    TensorZeroClientError::TensorZero(TensorZeroError::Other { source: e.into() })
                })
            }
        }
    }

    async fn action(
        &self,
        snapshot_hash: SnapshotHash,
        input: ActionInput,
    ) -> Result<InferenceResponse, TensorZeroClientError> {
        match self.mode() {
            ClientMode::HTTPGateway(http) => {
                let url = http
                    .base_url
                    .join("internal/action")
                    .map_err(|e: url::ParseError| {
                        TensorZeroClientError::Autopilot(AutopilotError::InvalidUrl(e))
                    })?;

                let response = http
                    .http_client
                    .post(url)
                    .json(&input)
                    .send()
                    .await
                    .map_err(|e| TensorZeroClientError::Autopilot(AutopilotError::Request(e)))?;

                if !response.status().is_success() {
                    let status = response.status().as_u16();
                    let text = response.text().await.unwrap_or_default();
                    return Err(TensorZeroClientError::Autopilot(AutopilotError::Http {
                        status_code: status,
                        message: text,
                    }));
                }

                response
                    .json()
                    .await
                    .map_err(|e| TensorZeroClientError::Autopilot(AutopilotError::Request(e)))
            }
            ClientMode::EmbeddedGateway {
                gateway,
                timeout: _,
            } => {
                let action_input = ActionInputInfo {
                    snapshot_hash,
                    input,
                };

                let result = tensorzero_core::endpoints::internal::action::action(
                    &gateway.handle.app_state,
                    action_input,
                )
                .await
                .map_err(|e| {
                    TensorZeroClientError::TensorZero(TensorZeroError::Other { source: e.into() })
                })?;

                match result {
                    tensorzero_core::endpoints::internal::action::ActionResponse::Inference(
                        response,
                    ) => Ok(response),
                    tensorzero_core::endpoints::internal::action::ActionResponse::Feedback(_) => {
                        Err(TensorZeroClientError::TensorZero(TensorZeroError::Other {
                            source: tensorzero_core::error::Error::new(
                                tensorzero_core::error::ErrorDetails::InternalError {
                                    message: "Unexpected feedback response from action endpoint"
                                        .to_string(),
                                },
                            )
                            .into(),
                        }))
                    }
                }
            }
        }
    }

    // ========== Datapoint CRUD Operations ==========

    async fn create_datapoints(
        &self,
        dataset_name: String,
        datapoints: Vec<CreateDatapointRequest>,
    ) -> Result<CreateDatapointsResponse, TensorZeroClientError> {
        ClientExt::create_datapoints(self, dataset_name, datapoints)
            .await
            .map_err(TensorZeroClientError::TensorZero)
    }

    async fn create_datapoints_from_inferences(
        &self,
        dataset_name: String,
        params: CreateDatapointsFromInferenceRequestParams,
    ) -> Result<CreateDatapointsResponse, TensorZeroClientError> {
        ClientExt::create_datapoints_from_inferences(self, dataset_name, params)
            .await
            .map_err(TensorZeroClientError::TensorZero)
    }

    async fn list_datapoints(
        &self,
        dataset_name: String,
        request: ListDatapointsRequest,
    ) -> Result<GetDatapointsResponse, TensorZeroClientError> {
        ClientExt::list_datapoints(self, dataset_name, request)
            .await
            .map_err(TensorZeroClientError::TensorZero)
    }

    async fn get_datapoints(
        &self,
        dataset_name: Option<String>,
        ids: Vec<Uuid>,
    ) -> Result<GetDatapointsResponse, TensorZeroClientError> {
        ClientExt::get_datapoints(self, dataset_name, ids)
            .await
            .map_err(TensorZeroClientError::TensorZero)
    }

    async fn update_datapoints(
        &self,
        dataset_name: String,
        datapoints: Vec<UpdateDatapointRequest>,
    ) -> Result<UpdateDatapointsResponse, TensorZeroClientError> {
        ClientExt::update_datapoints(self, dataset_name, datapoints)
            .await
            .map_err(TensorZeroClientError::TensorZero)
    }

    async fn delete_datapoints(
        &self,
        dataset_name: String,
        ids: Vec<Uuid>,
    ) -> Result<DeleteDatapointsResponse, TensorZeroClientError> {
        ClientExt::delete_datapoints(self, dataset_name, ids)
            .await
            .map_err(TensorZeroClientError::TensorZero)
    }

<<<<<<< HEAD
    // ========== Inference Query Operations ==========

    async fn list_inferences(
        &self,
        request: ListInferencesRequest,
    ) -> Result<GetInferencesResponse, TensorZeroClientError> {
        ClientExt::list_inferences(self, request)
            .await
            .map_err(TensorZeroClientError::TensorZero)
=======
    // ========== Optimization Operations ==========

    async fn launch_optimization_workflow(
        &self,
        params: LaunchOptimizationWorkflowParams,
    ) -> Result<OptimizationJobHandle, TensorZeroClientError> {
        match self.mode() {
            ClientMode::HTTPGateway(http) => {
                let url = http
                    .base_url
                    .join("experimental_optimization_workflow")
                    .map_err(|e: url::ParseError| {
                        TensorZeroClientError::Autopilot(AutopilotError::InvalidUrl(e))
                    })?;

                let builder = http.http_client.post(url).json(&params);
                let response_text = http.send_request(builder).await?;

                // The endpoint returns the base64-encoded job handle as plain text
                OptimizationJobHandle::from_base64_urlencoded(&response_text).map_err(|e| {
                    TensorZeroClientError::TensorZero(TensorZeroError::Other { source: e.into() })
                })
            }
            ClientMode::EmbeddedGateway {
                gateway,
                timeout: _,
            } => launch_optimization_workflow(
                &gateway.handle.app_state.http_client,
                gateway.handle.app_state.config.clone(),
                &gateway.handle.app_state.clickhouse_connection_info,
                params,
            )
            .await
            .map_err(|e| {
                TensorZeroClientError::TensorZero(TensorZeroError::Other { source: e.into() })
            }),
        }
    }

    async fn poll_optimization(
        &self,
        job_handle: &OptimizationJobHandle,
    ) -> Result<OptimizationJobInfo, TensorZeroClientError> {
        match self.mode() {
            ClientMode::HTTPGateway(http) => {
                let encoded_handle = job_handle.to_base64_urlencoded().map_err(|e| {
                    TensorZeroClientError::TensorZero(TensorZeroError::Other { source: e.into() })
                })?;

                let url = http
                    .base_url
                    .join(&format!("experimental_optimization/{encoded_handle}"))
                    .map_err(|e: url::ParseError| {
                        TensorZeroClientError::Autopilot(AutopilotError::InvalidUrl(e))
                    })?;

                let builder = http.http_client.get(url);
                let (response, _) = http.send_and_parse_http_response(builder).await?;
                Ok(response)
            }
            ClientMode::EmbeddedGateway {
                gateway,
                timeout: _,
            } => poll_optimization(
                &gateway.handle.app_state.http_client,
                job_handle,
                &gateway.handle.app_state.config.models.default_credentials,
                &gateway.handle.app_state.config.provider_types,
            )
            .await
            .map_err(|e| {
                TensorZeroClientError::TensorZero(TensorZeroError::Other { source: e.into() })
            }),
        }
    }

    async fn get_latest_feedback_id_by_metric(
        &self,
        target_id: Uuid,
    ) -> Result<LatestFeedbackIdByMetricResponse, TensorZeroClientError> {
        match self.mode() {
            ClientMode::HTTPGateway(http) => {
                let url = http
                    .base_url
                    .join(&format!(
                        "internal/feedback/{target_id}/latest_id_by_metric"
                    ))
                    .map_err(|e: url::ParseError| {
                        TensorZeroClientError::Autopilot(AutopilotError::InvalidUrl(e))
                    })?;

                let response =
                    http.http_client.get(url).send().await.map_err(|e| {
                        TensorZeroClientError::Autopilot(AutopilotError::Request(e))
                    })?;

                if !response.status().is_success() {
                    let status = response.status().as_u16();
                    let text = response.text().await.unwrap_or_default();
                    return Err(TensorZeroClientError::Autopilot(AutopilotError::Http {
                        status_code: status,
                        message: text,
                    }));
                }

                response
                    .json()
                    .await
                    .map_err(|e| TensorZeroClientError::Autopilot(AutopilotError::Request(e)))
            }
            ClientMode::EmbeddedGateway {
                gateway,
                timeout: _,
            } => get_latest_feedback_id_by_metric(
                &gateway.handle.app_state.clickhouse_connection_info,
                target_id,
            )
            .await
            .map_err(|e| {
                TensorZeroClientError::TensorZero(TensorZeroError::Other { source: e.into() })
            }),
        }
>>>>>>> 25976060
    }
}<|MERGE_RESOLUTION|>--- conflicted
+++ resolved
@@ -9,14 +9,9 @@
 use tensorzero::{
     Client, ClientExt, ClientInferenceParams, ClientMode, CreateDatapointRequest,
     CreateDatapointsFromInferenceRequestParams, CreateDatapointsResponse, DeleteDatapointsResponse,
-<<<<<<< HEAD
-    GetDatapointsResponse, GetInferencesResponse, InferenceOutput, InferenceResponse,
-    ListDatapointsRequest, ListInferencesRequest, TensorZeroError, UpdateDatapointRequest,
-    UpdateDatapointsResponse,
-=======
-    FeedbackParams, FeedbackResponse, GetDatapointsResponse, InferenceOutput, InferenceResponse,
-    ListDatapointsRequest, TensorZeroError, UpdateDatapointRequest, UpdateDatapointsResponse,
->>>>>>> 25976060
+    FeedbackParams, FeedbackResponse, GetDatapointsResponse, GetInferencesResponse,
+    InferenceOutput, InferenceResponse, ListDatapointsRequest, ListInferencesRequest,
+    TensorZeroError, UpdateDatapointRequest, UpdateDatapointsResponse,
 };
 use tensorzero_core::config::snapshot::SnapshotHash;
 use tensorzero_core::endpoints::feedback::internal::{
@@ -386,7 +381,6 @@
             .map_err(TensorZeroClientError::TensorZero)
     }
 
-<<<<<<< HEAD
     // ========== Inference Query Operations ==========
 
     async fn list_inferences(
@@ -396,7 +390,8 @@
         ClientExt::list_inferences(self, request)
             .await
             .map_err(TensorZeroClientError::TensorZero)
-=======
+    }
+
     // ========== Optimization Operations ==========
 
     async fn launch_optimization_workflow(
@@ -519,6 +514,5 @@
                 TensorZeroClientError::TensorZero(TensorZeroError::Other { source: e.into() })
             }),
         }
->>>>>>> 25976060
     }
 }