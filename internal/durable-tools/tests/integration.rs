//! Integration tests for durable-tools (requires Postgres).
//!
//! These tests use `#[sqlx::test]` with the durable migrator to automatically
//! set up the database schema before each test.
//!
//! Run with: cargo test --test integration

use std::borrow::Cow;
use std::sync::Arc;
use std::time::Duration;

use async_trait::async_trait;
use durable::MIGRATOR;
use durable::SpawnOptions;
use durable::WorkerOptions;
use durable_tools::{
    ErasedSimpleTool, SimpleTool, SimpleToolContext, TaskTool, TensorZeroClient,
    TensorZeroClientError, ToolContext, ToolExecutor, ToolMetadata, ToolResult,
};
use schemars::JsonSchema;
use serde::{Deserialize, Serialize};
use sqlx::PgPool;
use tensorzero::ActionInput;
use tensorzero::{
    ClientInferenceParams, InferenceResponse, Input, InputMessage, InputMessageContent, Role, Tool,
    Usage,
};
use tensorzero_core::config::snapshot::SnapshotHash;
use tensorzero_core::endpoints::feedback::internal::LatestFeedbackIdByMetricResponse;
use tensorzero_core::endpoints::inference::ChatInferenceResponse;
use tensorzero_core::inference::types::{ContentBlockChatOutput, Text};
use tensorzero_core::optimization::OptimizationJobInfo;
use tensorzero_optimizers::endpoints::LaunchOptimizationWorkflowParams;
use tokio::sync::Mutex;
use uuid::Uuid;

// ============================================================================
// Mock TensorZero Client
// ============================================================================

/// A mock TensorZero client that returns configurable responses.
struct MockTensorZeroClient {
    response: Option<InferenceResponse>,
}

impl MockTensorZeroClient {
    /// Create a mock that returns an error (for tests that don't use inference).
    fn error_on_call() -> Self {
        Self { response: None }
    }

    /// Create a mock that returns the given response.
    fn with_response(response: InferenceResponse) -> Self {
        Self {
            response: Some(response),
        }
    }
}

#[async_trait]
impl TensorZeroClient for MockTensorZeroClient {
    async fn inference(
        &self,
        _params: ClientInferenceParams,
    ) -> Result<InferenceResponse, TensorZeroClientError> {
        self.response
            .clone()
            .ok_or(TensorZeroClientError::StreamingNotSupported)
    }

    async fn create_autopilot_event(
        &self,
        _session_id: Uuid,
        _request: durable_tools::CreateEventRequest,
    ) -> Result<durable_tools::CreateEventResponse, TensorZeroClientError> {
        Err(TensorZeroClientError::AutopilotUnavailable)
    }

    async fn list_autopilot_events(
        &self,
        _session_id: Uuid,
        _params: durable_tools::ListEventsParams,
    ) -> Result<durable_tools::ListEventsResponse, TensorZeroClientError> {
        Err(TensorZeroClientError::AutopilotUnavailable)
    }

    async fn list_autopilot_sessions(
        &self,
        _params: durable_tools::ListSessionsParams,
    ) -> Result<durable_tools::ListSessionsResponse, TensorZeroClientError> {
        Err(TensorZeroClientError::AutopilotUnavailable)
    }

    async fn action(
        &self,
        _snapshot_hash: SnapshotHash,
        _input: ActionInput,
    ) -> Result<InferenceResponse, TensorZeroClientError> {
        // Mock just returns the same response as inference() for simplicity
        self.response
            .clone()
            .ok_or(TensorZeroClientError::StreamingNotSupported)
    }

    async fn create_datapoints(
        &self,
        _dataset_name: String,
        _datapoints: Vec<tensorzero::CreateDatapointRequest>,
    ) -> Result<tensorzero::CreateDatapointsResponse, TensorZeroClientError> {
        Err(TensorZeroClientError::AutopilotUnavailable)
    }

    async fn create_datapoints_from_inferences(
        &self,
        _dataset_name: String,
        _params: tensorzero::CreateDatapointsFromInferenceRequestParams,
    ) -> Result<tensorzero::CreateDatapointsResponse, TensorZeroClientError> {
        Err(TensorZeroClientError::AutopilotUnavailable)
    }

    async fn list_datapoints(
        &self,
        _dataset_name: String,
        _request: tensorzero::ListDatapointsRequest,
    ) -> Result<tensorzero::GetDatapointsResponse, TensorZeroClientError> {
        Err(TensorZeroClientError::AutopilotUnavailable)
    }

    async fn get_datapoints(
        &self,
        _dataset_name: Option<String>,
        _ids: Vec<Uuid>,
    ) -> Result<tensorzero::GetDatapointsResponse, TensorZeroClientError> {
        Err(TensorZeroClientError::AutopilotUnavailable)
    }

    async fn update_datapoints(
        &self,
        _dataset_name: String,
        _datapoints: Vec<tensorzero::UpdateDatapointRequest>,
    ) -> Result<tensorzero::UpdateDatapointsResponse, TensorZeroClientError> {
        Err(TensorZeroClientError::AutopilotUnavailable)
    }

    async fn delete_datapoints(
        &self,
        _dataset_name: String,
        _ids: Vec<Uuid>,
    ) -> Result<tensorzero::DeleteDatapointsResponse, TensorZeroClientError> {
        Err(TensorZeroClientError::AutopilotUnavailable)
    }

<<<<<<< HEAD
    async fn launch_optimization_workflow(
        &self,
        _params: LaunchOptimizationWorkflowParams,
    ) -> Result<String, TensorZeroClientError> {
        Err(TensorZeroClientError::AutopilotUnavailable)
    }

    async fn poll_optimization(
        &self,
        _job_handle: String,
    ) -> Result<OptimizationJobInfo, TensorZeroClientError> {
=======
    async fn get_latest_feedback_id_by_metric(
        &self,
        _target_id: Uuid,
    ) -> Result<LatestFeedbackIdByMetricResponse, TensorZeroClientError> {
>>>>>>> c8a3a26a
        Err(TensorZeroClientError::AutopilotUnavailable)
    }
}

/// Create a mock chat inference response with the given text content.
fn create_mock_chat_response(text: &str) -> InferenceResponse {
    InferenceResponse::Chat(ChatInferenceResponse {
        inference_id: Uuid::now_v7(),
        episode_id: Uuid::now_v7(),
        variant_name: "test_variant".to_string(),
        content: vec![ContentBlockChatOutput::Text(Text {
            text: text.to_string(),
        })],
        usage: Usage {
            input_tokens: Some(10),
            output_tokens: Some(5),
        },
        original_response: None,
        finish_reason: None,
    })
}

// ============================================================================
// Test Fixtures
// ============================================================================

#[derive(Debug, Clone, Serialize, Deserialize, JsonSchema, PartialEq)]
struct EchoParams {
    message: String,
}

#[derive(Debug, Clone, Serialize, Deserialize, PartialEq)]
struct EchoOutput {
    echoed: String,
}

/// A simple `SimpleTool` for testing.
#[derive(Default)]
struct EchoSimpleTool;

impl ToolMetadata for EchoSimpleTool {
    type SideInfo = ();
    type Output = EchoOutput;
    type LlmParams = EchoParams;

    fn name() -> Cow<'static, str> {
        Cow::Borrowed("echo_simple")
    }

    fn description() -> Cow<'static, str> {
        Cow::Borrowed("Echoes the input message")
    }

    fn timeout() -> Duration {
        Duration::from_secs(10)
    }
}

#[async_trait]
impl SimpleTool for EchoSimpleTool {
    async fn execute(
        llm_params: <Self as ToolMetadata>::LlmParams,
        _side_info: Self::SideInfo,
        _ctx: SimpleToolContext<'_>,
        _idempotency_key: &str,
    ) -> ToolResult<Self::Output> {
        Ok(EchoOutput {
            echoed: llm_params.message,
        })
    }
}

/// A simple `TaskTool` for testing.
struct EchoTaskTool;

impl ToolMetadata for EchoTaskTool {
    type SideInfo = ();
    type Output = EchoOutput;
    type LlmParams = EchoParams;

    fn name() -> Cow<'static, str> {
        Cow::Borrowed("echo_task")
    }

    fn description() -> Cow<'static, str> {
        Cow::Borrowed("Echoes the input message (durable)")
    }

    fn timeout() -> Duration {
        Duration::from_secs(60)
    }
}

#[async_trait]
impl TaskTool for EchoTaskTool {
    async fn execute(
        llm_params: <Self as ToolMetadata>::LlmParams,
        _side_info: Self::SideInfo,
        _ctx: &mut ToolContext<'_>,
    ) -> ToolResult<Self::Output> {
        Ok(EchoOutput {
            echoed: llm_params.message,
        })
    }
}

// ============================================================================
// Inference Test Fixtures
// ============================================================================

#[derive(Debug, Clone, Serialize, Deserialize, JsonSchema, PartialEq)]
struct InferencePromptParams {
    prompt: String,
}

#[derive(Debug, Clone, Serialize, Deserialize, PartialEq)]
struct InferenceToolOutput {
    response: String,
}

/// Helper to extract text content from an `InferenceResponse`.
fn extract_text_from_response(response: &InferenceResponse) -> String {
    match response {
        InferenceResponse::Chat(chat_response) => {
            for content_block in &chat_response.content {
                if let ContentBlockChatOutput::Text(text) = content_block {
                    return text.text.clone();
                }
            }
            String::new()
        }
        InferenceResponse::Json(_) => String::new(),
    }
}

/// A `SimpleTool` that calls inference and returns the response text.
struct InferenceSimpleTool;

impl ToolMetadata for InferenceSimpleTool {
    type SideInfo = ();
    type Output = InferenceToolOutput;
    type LlmParams = InferencePromptParams;

    fn name() -> Cow<'static, str> {
        Cow::Borrowed("inference_simple")
    }

    fn description() -> Cow<'static, str> {
        Cow::Borrowed("Calls inference and returns the response")
    }

    fn timeout() -> Duration {
        Duration::from_secs(30)
    }
}

#[async_trait]
impl SimpleTool for InferenceSimpleTool {
    async fn execute(
        llm_params: <Self as ToolMetadata>::LlmParams,
        _side_info: Self::SideInfo,
        ctx: SimpleToolContext<'_>,
        _idempotency_key: &str,
    ) -> ToolResult<Self::Output> {
        let input = Input {
            system: None,
            messages: vec![InputMessage {
                role: Role::User,
                content: vec![InputMessageContent::Text(Text {
                    text: llm_params.prompt,
                })],
            }],
        };

        let inference_params = ClientInferenceParams {
            function_name: Some("test_function".to_string()),
            input,
            ..Default::default()
        };

        let response = ctx
            .inference(inference_params)
            .await
            .map_err(|e| anyhow::anyhow!("Inference failed: {e}"))?;
        let text = extract_text_from_response(&response);

        Ok(InferenceToolOutput { response: text })
    }
}

/// A `TaskTool` that calls inference and returns the response text.
struct InferenceTaskTool;

impl ToolMetadata for InferenceTaskTool {
    type SideInfo = ();
    type Output = InferenceToolOutput;
    type LlmParams = InferencePromptParams;

    fn name() -> Cow<'static, str> {
        Cow::Borrowed("inference_task")
    }

    fn description() -> Cow<'static, str> {
        Cow::Borrowed("Calls inference (durable) and returns the response")
    }

    fn timeout() -> Duration {
        Duration::from_secs(60)
    }
}

#[async_trait]
impl TaskTool for InferenceTaskTool {
    async fn execute(
        llm_params: <Self as ToolMetadata>::LlmParams,
        _side_info: Self::SideInfo,
        ctx: &mut ToolContext<'_>,
    ) -> ToolResult<Self::Output> {
        let input = Input {
            system: None,
            messages: vec![InputMessage {
                role: Role::User,
                content: vec![InputMessageContent::Text(Text {
                    text: llm_params.prompt,
                })],
            }],
        };

        let inference_params = ClientInferenceParams {
            function_name: Some("test_function".to_string()),
            input,
            ..Default::default()
        };

        let response = ctx.inference(inference_params).await?;
        let text = extract_text_from_response(&response);

        Ok(InferenceToolOutput { response: text })
    }
}

// ============================================================================
// Execute Erased Tests
// ============================================================================

#[sqlx::test(migrator = "MIGRATOR")]
async fn execute_erased_deserializes_and_serializes_correctly(pool: PgPool) -> sqlx::Result<()> {
    let tool = EchoSimpleTool;

    let t0_client: Arc<dyn TensorZeroClient> = Arc::new(MockTensorZeroClient::error_on_call());
    let ctx = SimpleToolContext::new(&pool, &t0_client);
    let llm_params = serde_json::json!({"message": "hello"});
    // Unit type () deserializes from null, not {}
    let side_info = serde_json::json!(null);

    let result = tool
        .execute_erased(llm_params, side_info, ctx, "test-key")
        .await
        .unwrap();

    assert_eq!(result["echoed"], "hello");
    Ok(())
}

#[sqlx::test(migrator = "MIGRATOR")]
async fn execute_erased_returns_error_on_invalid_params(pool: PgPool) -> sqlx::Result<()> {
    let tool = EchoSimpleTool;

    let t0_client: Arc<dyn TensorZeroClient> = Arc::new(MockTensorZeroClient::error_on_call());
    let ctx = SimpleToolContext::new(&pool, &t0_client);
    // Missing required "message" field
    let llm_params = serde_json::json!({"wrong_field": "hello"});
    let side_info = serde_json::json!(null);

    let result = tool
        .execute_erased(llm_params, side_info, ctx, "test-key")
        .await;

    assert!(result.is_err());
    Ok(())
}

// ============================================================================
// ToolExecutor Integration Tests
// ============================================================================

#[sqlx::test(migrator = "MIGRATOR")]
async fn tool_executor_registers_and_lists_tools(pool: PgPool) -> sqlx::Result<()> {
    let t0_client: Arc<dyn TensorZeroClient> = Arc::new(MockTensorZeroClient::error_on_call());
    let executor = ToolExecutor::builder()
        .pool(pool)
        .queue_name(format!("test_queue_{}", Uuid::now_v7()))
        .t0_client(t0_client)
        .build()
        .await
        .expect("Failed to build executor");

    executor
        .register_simple_tool::<EchoSimpleTool>()
        .await
        .unwrap();
    executor.register_task_tool::<EchoTaskTool>().await.unwrap();

    let definitions = executor.tool_definitions().await.unwrap();
    assert_eq!(definitions.len(), 2);

    let names: Vec<&str> = definitions
        .iter()
        .map(|d| match d {
            Tool::Function(f) => f.name.as_str(),
            Tool::OpenAICustom(_) => panic!("Expected function tool"),
        })
        .collect();

    assert!(names.contains(&"echo_simple"));
    assert!(names.contains(&"echo_task"));
    Ok(())
}

#[sqlx::test(migrator = "MIGRATOR")]
async fn tool_executor_spawns_task_tool(pool: PgPool) -> sqlx::Result<()> {
    let queue_name = format!("test_queue_{}", Uuid::now_v7());
    let t0_client: Arc<dyn TensorZeroClient> = Arc::new(MockTensorZeroClient::error_on_call());

    let executor = ToolExecutor::builder()
        .pool(pool)
        .queue_name(&queue_name)
        .t0_client(t0_client)
        .build()
        .await
        .expect("Failed to build executor");

    // Create the queue before spawning
    executor
        .durable()
        .create_queue(None)
        .await
        .expect("Failed to create queue");

    executor.register_task_tool::<EchoTaskTool>().await.unwrap();

    let episode_id = Uuid::now_v7();
    let result = executor
        .spawn_tool::<EchoTaskTool>(
            EchoParams {
                message: "test message".to_string(),
            },
            (), // No side info
            episode_id,
            SpawnOptions::default(),
        )
        .await;

    assert!(result.is_ok(), "spawn_tool failed: {:?}", result.err());
    let spawn_result = result.unwrap();
    assert!(!spawn_result.task_id.is_nil());
    Ok(())
}

#[sqlx::test(migrator = "MIGRATOR")]
async fn spawn_tool_by_name_works(pool: PgPool) -> sqlx::Result<()> {
    let queue_name = format!("test_queue_{}", Uuid::now_v7());
    let t0_client: Arc<dyn TensorZeroClient> = Arc::new(MockTensorZeroClient::error_on_call());

    let executor = ToolExecutor::builder()
        .pool(pool)
        .queue_name(&queue_name)
        .t0_client(t0_client)
        .build()
        .await
        .expect("Failed to build executor");

    // Create the queue before spawning
    executor
        .durable()
        .create_queue(None)
        .await
        .expect("Failed to create queue");

    executor.register_task_tool::<EchoTaskTool>().await.unwrap();

    let episode_id = Uuid::now_v7();
    let result = executor
        .spawn_tool_by_name(
            "echo_task",
            serde_json::json!({"message": "dynamic call"}),
            serde_json::json!(null),
            episode_id,
        )
        .await;

    assert!(
        result.is_ok(),
        "spawn_tool_by_name failed: {:?}",
        result.err()
    );
    let spawn_result = result.unwrap();
    assert!(!spawn_result.task_id.is_nil());
    Ok(())
}

// ============================================================================
// Idempotency Key Uniqueness Tests
// ============================================================================

/// Static storage for captured idempotency keys during testing.
static CAPTURED_KEYS: std::sync::LazyLock<Arc<Mutex<Vec<String>>>> =
    std::sync::LazyLock::new(|| Arc::new(Mutex::new(Vec::new())));

/// A `SimpleTool` that captures its idempotency key for testing.
#[derive(Default)]
struct KeyCapturingSimpleTool;

impl ToolMetadata for KeyCapturingSimpleTool {
    type SideInfo = ();
    type Output = EchoOutput;
    type LlmParams = EchoParams;

    fn name() -> Cow<'static, str> {
        Cow::Borrowed("key_capturing_tool")
    }

    fn description() -> Cow<'static, str> {
        Cow::Borrowed("Captures idempotency keys for testing")
    }
}

#[async_trait]
impl SimpleTool for KeyCapturingSimpleTool {
    async fn execute(
        llm_params: <Self as ToolMetadata>::LlmParams,
        _side_info: Self::SideInfo,
        _ctx: SimpleToolContext<'_>,
        idempotency_key: &str,
    ) -> ToolResult<Self::Output> {
        // Capture the idempotency key
        CAPTURED_KEYS.lock().await.push(idempotency_key.to_string());

        Ok(EchoOutput {
            echoed: llm_params.message,
        })
    }
}

/// A `TaskTool` that calls a `SimpleTool` multiple times.
struct MultiCallTaskTool;

impl ToolMetadata for MultiCallTaskTool {
    type SideInfo = ();
    type Output = EchoOutput;
    type LlmParams = EchoParams;

    fn name() -> Cow<'static, str> {
        Cow::Borrowed("multi_call_task")
    }

    fn description() -> Cow<'static, str> {
        Cow::Borrowed("Calls a SimpleTool multiple times")
    }
}

#[async_trait]
impl TaskTool for MultiCallTaskTool {
    async fn execute(
        _llm_params: <Self as ToolMetadata>::LlmParams,
        _side_info: Self::SideInfo,
        ctx: &mut ToolContext<'_>,
    ) -> ToolResult<Self::Output> {
        // Call the same SimpleTool three times with different params
        ctx.call_tool(
            "key_capturing_tool",
            serde_json::json!({"message": "first"}),
            serde_json::json!(null),
            SpawnOptions::default(),
        )
        .await?;

        ctx.call_tool(
            "key_capturing_tool",
            serde_json::json!({"message": "second"}),
            serde_json::json!(null),
            SpawnOptions::default(),
        )
        .await?;

        ctx.call_tool(
            "key_capturing_tool",
            serde_json::json!({"message": "third"}),
            serde_json::json!(null),
            SpawnOptions::default(),
        )
        .await?;

        Ok(EchoOutput {
            echoed: "done".to_string(),
        })
    }
}

#[sqlx::test(migrator = "MIGRATOR")]
async fn calling_same_tool_multiple_times_generates_unique_idempotency_keys(
    pool: PgPool,
) -> sqlx::Result<()> {
    // Clear any previously captured keys
    CAPTURED_KEYS.lock().await.clear();

    let queue_name = format!("test_queue_{}", Uuid::now_v7());
    let t0_client: Arc<dyn TensorZeroClient> = Arc::new(MockTensorZeroClient::error_on_call());

    let executor = ToolExecutor::builder()
        .pool(pool)
        .queue_name(&queue_name)
        .t0_client(t0_client)
        .build()
        .await
        .expect("Failed to build executor");

    executor
        .durable()
        .create_queue(None)
        .await
        .expect("Failed to create queue");

    // Register both tools
    executor
        .register_simple_tool::<KeyCapturingSimpleTool>()
        .await
        .unwrap();
    executor
        .register_task_tool::<MultiCallTaskTool>()
        .await
        .unwrap();

    // Spawn the task
    let episode_id = Uuid::now_v7();
    let _spawn_result = executor
        .spawn_tool::<MultiCallTaskTool>(
            EchoParams {
                message: "test".to_string(),
            },
            (),
            episode_id,
            SpawnOptions::default(),
        )
        .await
        .expect("Failed to spawn task");

    // Start a worker to execute the task
    let worker = executor
        .start_worker(WorkerOptions {
            poll_interval: Duration::from_millis(50),
            claim_timeout: Duration::from_secs(30),
            ..Default::default()
        })
        .await
        .unwrap();

    // Wait for task to complete
    tokio::time::sleep(std::time::Duration::from_millis(500)).await;

    // Shutdown worker
    worker.shutdown().await;

    // Verify we captured 3 idempotency keys
    let keys = CAPTURED_KEYS.lock().await;
    assert_eq!(
        keys.len(),
        3,
        "Expected 3 captured keys, got {}",
        keys.len()
    );

    // Verify all keys are unique
    let unique_keys: std::collections::HashSet<_> = keys.iter().collect();
    assert_eq!(
        unique_keys.len(),
        3,
        "Expected 3 unique keys, but some were duplicates: {keys:?}"
    );

    Ok(())
}

// ============================================================================
// Inference Tests
// ============================================================================

#[sqlx::test(migrator = "MIGRATOR")]
async fn simple_tool_calls_inference_successfully(pool: PgPool) -> sqlx::Result<()> {
    let mock_response = create_mock_chat_response("Hello from TensorZero!");
    let t0_client: Arc<dyn TensorZeroClient> =
        Arc::new(MockTensorZeroClient::with_response(mock_response));

    let tool = InferenceSimpleTool;
    let ctx = SimpleToolContext::new(&pool, &t0_client);
    let llm_params = serde_json::json!({"prompt": "Say hello"});
    let side_info = serde_json::json!(null);

    let result = tool
        .execute_erased(llm_params, side_info, ctx, "test-inference-key")
        .await
        .expect("SimpleTool inference call should succeed");

    assert_eq!(result["response"], "Hello from TensorZero!");
    Ok(())
}

#[sqlx::test(migrator = "MIGRATOR")]
async fn simple_tool_propagates_inference_error(pool: PgPool) -> sqlx::Result<()> {
    // Mock returns error when response is None
    let t0_client: Arc<dyn TensorZeroClient> = Arc::new(MockTensorZeroClient::error_on_call());

    let tool = InferenceSimpleTool;
    let ctx = SimpleToolContext::new(&pool, &t0_client);
    let llm_params = serde_json::json!({"prompt": "This will fail"});
    let side_info = serde_json::json!(null);

    let result = tool
        .execute_erased(llm_params, side_info, ctx, "test-error-key")
        .await;

    assert!(result.is_err(), "Expected inference error to propagate");
    Ok(())
}

#[sqlx::test(migrator = "MIGRATOR")]
async fn task_tool_with_inference_can_be_registered(pool: PgPool) -> sqlx::Result<()> {
    let mock_response = create_mock_chat_response("Response from TaskTool!");
    let t0_client: Arc<dyn TensorZeroClient> =
        Arc::new(MockTensorZeroClient::with_response(mock_response));

    let executor = ToolExecutor::builder()
        .pool(pool)
        .queue_name(format!("test_queue_{}", Uuid::now_v7()))
        .t0_client(t0_client)
        .build()
        .await
        .expect("Failed to build executor");

    executor
        .register_task_tool::<InferenceTaskTool>()
        .await
        .unwrap();

    let definitions = executor.tool_definitions().await.unwrap();
    let names: Vec<&str> = definitions
        .iter()
        .filter_map(|d| match d {
            Tool::Function(f) => Some(f.name.as_str()),
            Tool::OpenAICustom(_) => None,
        })
        .collect();

    assert!(
        names.contains(&"inference_task"),
        "InferenceTaskTool should be registered"
    );
    Ok(())
}

#[sqlx::test(migrator = "MIGRATOR")]
async fn task_tool_with_inference_can_be_spawned(pool: PgPool) -> sqlx::Result<()> {
    let queue_name = format!("test_queue_{}", Uuid::now_v7());
    let mock_response = create_mock_chat_response("Spawned response!");
    let t0_client: Arc<dyn TensorZeroClient> =
        Arc::new(MockTensorZeroClient::with_response(mock_response));

    let executor = ToolExecutor::builder()
        .pool(pool)
        .queue_name(&queue_name)
        .t0_client(t0_client)
        .build()
        .await
        .expect("Failed to build executor");

    // Create the queue before spawning
    executor
        .durable()
        .create_queue(None)
        .await
        .expect("Failed to create queue");

    executor
        .register_task_tool::<InferenceTaskTool>()
        .await
        .unwrap();

    let episode_id = Uuid::now_v7();
    let result = executor
        .spawn_tool::<InferenceTaskTool>(
            InferencePromptParams {
                prompt: "Generate something".to_string(),
            },
            (), // No side info
            episode_id,
            SpawnOptions::default(),
        )
        .await;

    assert!(
        result.is_ok(),
        "spawn_tool for InferenceTaskTool failed: {:?}",
        result.err()
    );
    let spawn_result = result.unwrap();
    assert!(!spawn_result.task_id.is_nil());
    Ok(())
}<|MERGE_RESOLUTION|>--- conflicted
+++ resolved
@@ -150,7 +150,6 @@
         Err(TensorZeroClientError::AutopilotUnavailable)
     }
 
-<<<<<<< HEAD
     async fn launch_optimization_workflow(
         &self,
         _params: LaunchOptimizationWorkflowParams,
@@ -162,12 +161,13 @@
         &self,
         _job_handle: String,
     ) -> Result<OptimizationJobInfo, TensorZeroClientError> {
-=======
+        Err(TensorZeroClientError::AutopilotUnavailable)
+    }
+
     async fn get_latest_feedback_id_by_metric(
         &self,
         _target_id: Uuid,
     ) -> Result<LatestFeedbackIdByMetricResponse, TensorZeroClientError> {
->>>>>>> c8a3a26a
         Err(TensorZeroClientError::AutopilotUnavailable)
     }
 }
