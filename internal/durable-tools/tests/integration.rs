//! Integration tests for durable-tools (requires Postgres).
//!
//! These tests use `#[sqlx::test]` with the durable migrator to automatically
//! set up the database schema before each test.
//!
//! Run with: cargo test --test integration

use std::borrow::Cow;
use std::sync::Arc;
use std::time::Duration;

use async_trait::async_trait;
use durable::MIGRATOR;
use durable::WorkerOptions;
use durable_tools::{
    ErasedSimpleTool, SimpleTool, SimpleToolContext, TaskTool, TensorZeroClient,
    TensorZeroClientError, ToolContext, ToolExecutor, ToolMetadata, ToolResult,
};
use schemars::JsonSchema;
use serde::{Deserialize, Serialize};
use sqlx::PgPool;
use tensorzero::ActionInput;
use tensorzero::{
    ClientInferenceParams, InferenceResponse, Input, InputMessage, InputMessageContent, Role, Tool,
    Usage,
};
use tensorzero_core::config::snapshot::SnapshotHash;
use tensorzero_core::endpoints::inference::ChatInferenceResponse;
use tensorzero_core::inference::types::{ContentBlockChatOutput, Text};
use tokio::sync::Mutex;
use uuid::Uuid;

// ============================================================================
// Mock TensorZero Client
// ============================================================================

/// A mock TensorZero client that returns configurable responses.
struct MockTensorZeroClient {
    response: Option<InferenceResponse>,
}

impl MockTensorZeroClient {
    /// Create a mock that returns an error (for tests that don't use inference).
    fn error_on_call() -> Self {
        Self { response: None }
    }

    /// Create a mock that returns the given response.
    fn with_response(response: InferenceResponse) -> Self {
        Self {
            response: Some(response),
        }
    }
}

#[async_trait]
impl TensorZeroClient for MockTensorZeroClient {
    async fn inference(
        &self,
        _params: ClientInferenceParams,
    ) -> Result<InferenceResponse, TensorZeroClientError> {
        self.response
            .clone()
            .ok_or(TensorZeroClientError::StreamingNotSupported)
    }

    async fn create_autopilot_event(
        &self,
        _session_id: Uuid,
        _request: durable_tools::CreateEventRequest,
    ) -> Result<durable_tools::CreateEventResponse, TensorZeroClientError> {
        Err(TensorZeroClientError::AutopilotUnavailable)
    }

    async fn list_autopilot_events(
        &self,
        _session_id: Uuid,
        _params: durable_tools::ListEventsParams,
    ) -> Result<durable_tools::ListEventsResponse, TensorZeroClientError> {
        Err(TensorZeroClientError::AutopilotUnavailable)
    }

    async fn list_autopilot_sessions(
        &self,
        _params: durable_tools::ListSessionsParams,
    ) -> Result<durable_tools::ListSessionsResponse, TensorZeroClientError> {
        Err(TensorZeroClientError::AutopilotUnavailable)
    }

    async fn action(
        &self,
        _snapshot_hash: SnapshotHash,
<<<<<<< HEAD
        _params: ClientInferenceParams,
=======
        _input: ActionInput,
>>>>>>> 6b36c9a7
    ) -> Result<InferenceResponse, TensorZeroClientError> {
        // Mock just returns the same response as inference() for simplicity
        self.response
            .clone()
            .ok_or(TensorZeroClientError::StreamingNotSupported)
    }

    async fn create_datapoints(
        &self,
        _dataset_name: String,
        _datapoints: Vec<tensorzero::CreateDatapointRequest>,
    ) -> Result<tensorzero::CreateDatapointsResponse, TensorZeroClientError> {
        Err(TensorZeroClientError::AutopilotUnavailable)
    }

    async fn create_datapoints_from_inferences(
        &self,
        _dataset_name: String,
        _params: tensorzero::CreateDatapointsFromInferenceRequestParams,
    ) -> Result<tensorzero::CreateDatapointsResponse, TensorZeroClientError> {
        Err(TensorZeroClientError::AutopilotUnavailable)
    }

    async fn list_datapoints(
        &self,
        _dataset_name: String,
        _request: tensorzero::ListDatapointsRequest,
    ) -> Result<tensorzero::GetDatapointsResponse, TensorZeroClientError> {
        Err(TensorZeroClientError::AutopilotUnavailable)
    }

    async fn get_datapoints(
        &self,
        _dataset_name: Option<String>,
        _ids: Vec<Uuid>,
    ) -> Result<tensorzero::GetDatapointsResponse, TensorZeroClientError> {
        Err(TensorZeroClientError::AutopilotUnavailable)
    }

    async fn update_datapoints(
        &self,
        _dataset_name: String,
        _datapoints: Vec<tensorzero::UpdateDatapointRequest>,
    ) -> Result<tensorzero::UpdateDatapointsResponse, TensorZeroClientError> {
        Err(TensorZeroClientError::AutopilotUnavailable)
    }

    async fn delete_datapoints(
        &self,
        _dataset_name: String,
        _ids: Vec<Uuid>,
    ) -> Result<tensorzero::DeleteDatapointsResponse, TensorZeroClientError> {
        Err(TensorZeroClientError::AutopilotUnavailable)
    }
}

/// Create a mock chat inference response with the given text content.
fn create_mock_chat_response(text: &str) -> InferenceResponse {
    InferenceResponse::Chat(ChatInferenceResponse {
        inference_id: Uuid::now_v7(),
        episode_id: Uuid::now_v7(),
        variant_name: "test_variant".to_string(),
        content: vec![ContentBlockChatOutput::Text(Text {
            text: text.to_string(),
        })],
        usage: Usage {
            input_tokens: Some(10),
            output_tokens: Some(5),
        },
        original_response: None,
        finish_reason: None,
    })
}

// ============================================================================
// Test Fixtures
// ============================================================================

#[derive(Debug, Clone, Serialize, Deserialize, JsonSchema, PartialEq)]
struct EchoParams {
    message: String,
}

#[derive(Debug, Clone, Serialize, Deserialize, PartialEq)]
struct EchoOutput {
    echoed: String,
}

/// A simple `SimpleTool` for testing.
#[derive(Default)]
struct EchoSimpleTool;

impl ToolMetadata for EchoSimpleTool {
    type SideInfo = ();
    type Output = EchoOutput;
    type LlmParams = EchoParams;

    fn name() -> Cow<'static, str> {
        Cow::Borrowed("echo_simple")
    }

    fn description() -> Cow<'static, str> {
        Cow::Borrowed("Echoes the input message")
    }

    fn timeout() -> Duration {
        Duration::from_secs(10)
    }
}

#[async_trait]
impl SimpleTool for EchoSimpleTool {
    async fn execute(
        llm_params: <Self as ToolMetadata>::LlmParams,
        _side_info: Self::SideInfo,
        _ctx: SimpleToolContext<'_>,
        _idempotency_key: &str,
    ) -> ToolResult<Self::Output> {
        Ok(EchoOutput {
            echoed: llm_params.message,
        })
    }
}

/// A simple `TaskTool` for testing.
struct EchoTaskTool;

impl ToolMetadata for EchoTaskTool {
    type SideInfo = ();
    type Output = EchoOutput;
    type LlmParams = EchoParams;

    fn name() -> Cow<'static, str> {
        Cow::Borrowed("echo_task")
    }

    fn description() -> Cow<'static, str> {
        Cow::Borrowed("Echoes the input message (durable)")
    }

    fn timeout() -> Duration {
        Duration::from_secs(60)
    }
}

#[async_trait]
impl TaskTool for EchoTaskTool {
    async fn execute(
        llm_params: <Self as ToolMetadata>::LlmParams,
        _side_info: Self::SideInfo,
        _ctx: &mut ToolContext<'_>,
    ) -> ToolResult<Self::Output> {
        Ok(EchoOutput {
            echoed: llm_params.message,
        })
    }
}

// ============================================================================
// Inference Test Fixtures
// ============================================================================

#[derive(Debug, Clone, Serialize, Deserialize, JsonSchema, PartialEq)]
struct InferencePromptParams {
    prompt: String,
}

#[derive(Debug, Clone, Serialize, Deserialize, PartialEq)]
struct InferenceToolOutput {
    response: String,
}

/// Helper to extract text content from an `InferenceResponse`.
fn extract_text_from_response(response: &InferenceResponse) -> String {
    match response {
        InferenceResponse::Chat(chat_response) => {
            for content_block in &chat_response.content {
                if let ContentBlockChatOutput::Text(text) = content_block {
                    return text.text.clone();
                }
            }
            String::new()
        }
        InferenceResponse::Json(_) => String::new(),
    }
}

/// A `SimpleTool` that calls inference and returns the response text.
struct InferenceSimpleTool;

impl ToolMetadata for InferenceSimpleTool {
    type SideInfo = ();
    type Output = InferenceToolOutput;
    type LlmParams = InferencePromptParams;

    fn name() -> Cow<'static, str> {
        Cow::Borrowed("inference_simple")
    }

    fn description() -> Cow<'static, str> {
        Cow::Borrowed("Calls inference and returns the response")
    }

    fn timeout() -> Duration {
        Duration::from_secs(30)
    }
}

#[async_trait]
impl SimpleTool for InferenceSimpleTool {
    async fn execute(
        llm_params: <Self as ToolMetadata>::LlmParams,
        _side_info: Self::SideInfo,
        ctx: SimpleToolContext<'_>,
        _idempotency_key: &str,
    ) -> ToolResult<Self::Output> {
        let input = Input {
            system: None,
            messages: vec![InputMessage {
                role: Role::User,
                content: vec![InputMessageContent::Text(Text {
                    text: llm_params.prompt,
                })],
            }],
        };

        let inference_params = ClientInferenceParams {
            function_name: Some("test_function".to_string()),
            input,
            ..Default::default()
        };

        let response = ctx
            .inference(inference_params)
            .await
            .map_err(|e| anyhow::anyhow!("Inference failed: {e}"))?;
        let text = extract_text_from_response(&response);

        Ok(InferenceToolOutput { response: text })
    }
}

/// A `TaskTool` that calls inference and returns the response text.
struct InferenceTaskTool;

impl ToolMetadata for InferenceTaskTool {
    type SideInfo = ();
    type Output = InferenceToolOutput;
    type LlmParams = InferencePromptParams;

    fn name() -> Cow<'static, str> {
        Cow::Borrowed("inference_task")
    }

    fn description() -> Cow<'static, str> {
        Cow::Borrowed("Calls inference (durable) and returns the response")
    }

    fn timeout() -> Duration {
        Duration::from_secs(60)
    }
}

#[async_trait]
impl TaskTool for InferenceTaskTool {
    async fn execute(
        llm_params: <Self as ToolMetadata>::LlmParams,
        _side_info: Self::SideInfo,
        ctx: &mut ToolContext<'_>,
    ) -> ToolResult<Self::Output> {
        let input = Input {
            system: None,
            messages: vec![InputMessage {
                role: Role::User,
                content: vec![InputMessageContent::Text(Text {
                    text: llm_params.prompt,
                })],
            }],
        };

        let inference_params = ClientInferenceParams {
            function_name: Some("test_function".to_string()),
            input,
            ..Default::default()
        };

        let response = ctx.inference(inference_params).await?;
        let text = extract_text_from_response(&response);

        Ok(InferenceToolOutput { response: text })
    }
}

// ============================================================================
// Execute Erased Tests
// ============================================================================

#[sqlx::test(migrator = "MIGRATOR")]
async fn execute_erased_deserializes_and_serializes_correctly(pool: PgPool) -> sqlx::Result<()> {
    let tool = EchoSimpleTool;

    let t0_client: Arc<dyn TensorZeroClient> = Arc::new(MockTensorZeroClient::error_on_call());
    let ctx = SimpleToolContext::new(&pool, &t0_client);
    let llm_params = serde_json::json!({"message": "hello"});
    // Unit type () deserializes from null, not {}
    let side_info = serde_json::json!(null);

    let result = tool
        .execute_erased(llm_params, side_info, ctx, "test-key")
        .await
        .unwrap();

    assert_eq!(result["echoed"], "hello");
    Ok(())
}

#[sqlx::test(migrator = "MIGRATOR")]
async fn execute_erased_returns_error_on_invalid_params(pool: PgPool) -> sqlx::Result<()> {
    let tool = EchoSimpleTool;

    let t0_client: Arc<dyn TensorZeroClient> = Arc::new(MockTensorZeroClient::error_on_call());
    let ctx = SimpleToolContext::new(&pool, &t0_client);
    // Missing required "message" field
    let llm_params = serde_json::json!({"wrong_field": "hello"});
    let side_info = serde_json::json!(null);

    let result = tool
        .execute_erased(llm_params, side_info, ctx, "test-key")
        .await;

    assert!(result.is_err());
    Ok(())
}

// ============================================================================
// ToolExecutor Integration Tests
// ============================================================================

#[sqlx::test(migrator = "MIGRATOR")]
async fn tool_executor_registers_and_lists_tools(pool: PgPool) -> sqlx::Result<()> {
    let t0_client: Arc<dyn TensorZeroClient> = Arc::new(MockTensorZeroClient::error_on_call());
    let executor = ToolExecutor::builder()
        .pool(pool)
        .queue_name(format!("test_queue_{}", Uuid::now_v7()))
        .t0_client(t0_client)
        .build()
        .await
        .expect("Failed to build executor");

    executor
        .register_simple_tool::<EchoSimpleTool>()
        .await
        .unwrap();
    executor.register_task_tool::<EchoTaskTool>().await.unwrap();

    let definitions = executor.tool_definitions().await.unwrap();
    assert_eq!(definitions.len(), 2);

    let names: Vec<&str> = definitions
        .iter()
        .map(|d| match d {
            Tool::Function(f) => f.name.as_str(),
            Tool::OpenAICustom(_) => panic!("Expected function tool"),
        })
        .collect();

    assert!(names.contains(&"echo_simple"));
    assert!(names.contains(&"echo_task"));
    Ok(())
}

#[sqlx::test(migrator = "MIGRATOR")]
async fn tool_executor_spawns_task_tool(pool: PgPool) -> sqlx::Result<()> {
    let queue_name = format!("test_queue_{}", Uuid::now_v7());
    let t0_client: Arc<dyn TensorZeroClient> = Arc::new(MockTensorZeroClient::error_on_call());

    let executor = ToolExecutor::builder()
        .pool(pool)
        .queue_name(&queue_name)
        .t0_client(t0_client)
        .build()
        .await
        .expect("Failed to build executor");

    // Create the queue before spawning
    executor
        .durable()
        .create_queue(None)
        .await
        .expect("Failed to create queue");

    executor.register_task_tool::<EchoTaskTool>().await.unwrap();

    let episode_id = Uuid::now_v7();
    let result = executor
        .spawn_tool::<EchoTaskTool>(
            EchoParams {
                message: "test message".to_string(),
            },
            (), // No side info
            episode_id,
        )
        .await;

    assert!(result.is_ok(), "spawn_tool failed: {:?}", result.err());
    let spawn_result = result.unwrap();
    assert!(!spawn_result.task_id.is_nil());
    Ok(())
}

#[sqlx::test(migrator = "MIGRATOR")]
async fn spawn_tool_by_name_works(pool: PgPool) -> sqlx::Result<()> {
    let queue_name = format!("test_queue_{}", Uuid::now_v7());
    let t0_client: Arc<dyn TensorZeroClient> = Arc::new(MockTensorZeroClient::error_on_call());

    let executor = ToolExecutor::builder()
        .pool(pool)
        .queue_name(&queue_name)
        .t0_client(t0_client)
        .build()
        .await
        .expect("Failed to build executor");

    // Create the queue before spawning
    executor
        .durable()
        .create_queue(None)
        .await
        .expect("Failed to create queue");

    executor.register_task_tool::<EchoTaskTool>().await.unwrap();

    let episode_id = Uuid::now_v7();
    let result = executor
        .spawn_tool_by_name(
            "echo_task",
            serde_json::json!({"message": "dynamic call"}),
            serde_json::json!(null),
            episode_id,
        )
        .await;

    assert!(
        result.is_ok(),
        "spawn_tool_by_name failed: {:?}",
        result.err()
    );
    let spawn_result = result.unwrap();
    assert!(!spawn_result.task_id.is_nil());
    Ok(())
}

// ============================================================================
// Idempotency Key Uniqueness Tests
// ============================================================================

/// Static storage for captured idempotency keys during testing.
static CAPTURED_KEYS: std::sync::LazyLock<Arc<Mutex<Vec<String>>>> =
    std::sync::LazyLock::new(|| Arc::new(Mutex::new(Vec::new())));

/// A `SimpleTool` that captures its idempotency key for testing.
#[derive(Default)]
struct KeyCapturingSimpleTool;

impl ToolMetadata for KeyCapturingSimpleTool {
    type SideInfo = ();
    type Output = EchoOutput;
    type LlmParams = EchoParams;

    fn name() -> Cow<'static, str> {
        Cow::Borrowed("key_capturing_tool")
    }

    fn description() -> Cow<'static, str> {
        Cow::Borrowed("Captures idempotency keys for testing")
    }
}

#[async_trait]
impl SimpleTool for KeyCapturingSimpleTool {
    async fn execute(
        llm_params: <Self as ToolMetadata>::LlmParams,
        _side_info: Self::SideInfo,
        _ctx: SimpleToolContext<'_>,
        idempotency_key: &str,
    ) -> ToolResult<Self::Output> {
        // Capture the idempotency key
        CAPTURED_KEYS.lock().await.push(idempotency_key.to_string());

        Ok(EchoOutput {
            echoed: llm_params.message,
        })
    }
}

/// A `TaskTool` that calls a `SimpleTool` multiple times.
struct MultiCallTaskTool;

impl ToolMetadata for MultiCallTaskTool {
    type SideInfo = ();
    type Output = EchoOutput;
    type LlmParams = EchoParams;

    fn name() -> Cow<'static, str> {
        Cow::Borrowed("multi_call_task")
    }

    fn description() -> Cow<'static, str> {
        Cow::Borrowed("Calls a SimpleTool multiple times")
    }
}

#[async_trait]
impl TaskTool for MultiCallTaskTool {
    async fn execute(
        _llm_params: <Self as ToolMetadata>::LlmParams,
        _side_info: Self::SideInfo,
        ctx: &mut ToolContext<'_>,
    ) -> ToolResult<Self::Output> {
        // Call the same SimpleTool three times with different params
        ctx.call_tool(
            "key_capturing_tool",
            serde_json::json!({"message": "first"}),
            serde_json::json!(null),
        )
        .await?;

        ctx.call_tool(
            "key_capturing_tool",
            serde_json::json!({"message": "second"}),
            serde_json::json!(null),
        )
        .await?;

        ctx.call_tool(
            "key_capturing_tool",
            serde_json::json!({"message": "third"}),
            serde_json::json!(null),
        )
        .await?;

        Ok(EchoOutput {
            echoed: "done".to_string(),
        })
    }
}

#[sqlx::test(migrator = "MIGRATOR")]
async fn calling_same_tool_multiple_times_generates_unique_idempotency_keys(
    pool: PgPool,
) -> sqlx::Result<()> {
    // Clear any previously captured keys
    CAPTURED_KEYS.lock().await.clear();

    let queue_name = format!("test_queue_{}", Uuid::now_v7());
    let t0_client: Arc<dyn TensorZeroClient> = Arc::new(MockTensorZeroClient::error_on_call());

    let executor = ToolExecutor::builder()
        .pool(pool)
        .queue_name(&queue_name)
        .t0_client(t0_client)
        .build()
        .await
        .expect("Failed to build executor");

    executor
        .durable()
        .create_queue(None)
        .await
        .expect("Failed to create queue");

    // Register both tools
    executor
        .register_simple_tool::<KeyCapturingSimpleTool>()
        .await
        .unwrap();
    executor
        .register_task_tool::<MultiCallTaskTool>()
        .await
        .unwrap();

    // Spawn the task
    let episode_id = Uuid::now_v7();
    let _spawn_result = executor
        .spawn_tool::<MultiCallTaskTool>(
            EchoParams {
                message: "test".to_string(),
            },
            (),
            episode_id,
        )
        .await
        .expect("Failed to spawn task");

    // Start a worker to execute the task
    let worker = executor
        .start_worker(WorkerOptions {
            poll_interval: Duration::from_millis(50),
            claim_timeout: Duration::from_secs(30),
            ..Default::default()
        })
        .await
        .unwrap();

    // Wait for task to complete
    tokio::time::sleep(std::time::Duration::from_millis(500)).await;

    // Shutdown worker
    worker.shutdown().await;

    // Verify we captured 3 idempotency keys
    let keys = CAPTURED_KEYS.lock().await;
    assert_eq!(
        keys.len(),
        3,
        "Expected 3 captured keys, got {}",
        keys.len()
    );

    // Verify all keys are unique
    let unique_keys: std::collections::HashSet<_> = keys.iter().collect();
    assert_eq!(
        unique_keys.len(),
        3,
        "Expected 3 unique keys, but some were duplicates: {keys:?}"
    );

    Ok(())
}

// ============================================================================
// Inference Tests
// ============================================================================

#[sqlx::test(migrator = "MIGRATOR")]
async fn simple_tool_calls_inference_successfully(pool: PgPool) -> sqlx::Result<()> {
    let mock_response = create_mock_chat_response("Hello from TensorZero!");
    let t0_client: Arc<dyn TensorZeroClient> =
        Arc::new(MockTensorZeroClient::with_response(mock_response));

    let tool = InferenceSimpleTool;
    let ctx = SimpleToolContext::new(&pool, &t0_client);
    let llm_params = serde_json::json!({"prompt": "Say hello"});
    let side_info = serde_json::json!(null);

    let result = tool
        .execute_erased(llm_params, side_info, ctx, "test-inference-key")
        .await
        .expect("SimpleTool inference call should succeed");

    assert_eq!(result["response"], "Hello from TensorZero!");
    Ok(())
}

#[sqlx::test(migrator = "MIGRATOR")]
async fn simple_tool_propagates_inference_error(pool: PgPool) -> sqlx::Result<()> {
    // Mock returns error when response is None
    let t0_client: Arc<dyn TensorZeroClient> = Arc::new(MockTensorZeroClient::error_on_call());

    let tool = InferenceSimpleTool;
    let ctx = SimpleToolContext::new(&pool, &t0_client);
    let llm_params = serde_json::json!({"prompt": "This will fail"});
    let side_info = serde_json::json!(null);

    let result = tool
        .execute_erased(llm_params, side_info, ctx, "test-error-key")
        .await;

    assert!(result.is_err(), "Expected inference error to propagate");
    Ok(())
}

#[sqlx::test(migrator = "MIGRATOR")]
async fn task_tool_with_inference_can_be_registered(pool: PgPool) -> sqlx::Result<()> {
    let mock_response = create_mock_chat_response("Response from TaskTool!");
    let t0_client: Arc<dyn TensorZeroClient> =
        Arc::new(MockTensorZeroClient::with_response(mock_response));

    let executor = ToolExecutor::builder()
        .pool(pool)
        .queue_name(format!("test_queue_{}", Uuid::now_v7()))
        .t0_client(t0_client)
        .build()
        .await
        .expect("Failed to build executor");

    executor
        .register_task_tool::<InferenceTaskTool>()
        .await
        .unwrap();

    let definitions = executor.tool_definitions().await.unwrap();
    let names: Vec<&str> = definitions
        .iter()
        .filter_map(|d| match d {
            Tool::Function(f) => Some(f.name.as_str()),
            Tool::OpenAICustom(_) => None,
        })
        .collect();

    assert!(
        names.contains(&"inference_task"),
        "InferenceTaskTool should be registered"
    );
    Ok(())
}

#[sqlx::test(migrator = "MIGRATOR")]
async fn task_tool_with_inference_can_be_spawned(pool: PgPool) -> sqlx::Result<()> {
    let queue_name = format!("test_queue_{}", Uuid::now_v7());
    let mock_response = create_mock_chat_response("Spawned response!");
    let t0_client: Arc<dyn TensorZeroClient> =
        Arc::new(MockTensorZeroClient::with_response(mock_response));

    let executor = ToolExecutor::builder()
        .pool(pool)
        .queue_name(&queue_name)
        .t0_client(t0_client)
        .build()
        .await
        .expect("Failed to build executor");

    // Create the queue before spawning
    executor
        .durable()
        .create_queue(None)
        .await
        .expect("Failed to create queue");

    executor
        .register_task_tool::<InferenceTaskTool>()
        .await
        .unwrap();

    let episode_id = Uuid::now_v7();
    let result = executor
        .spawn_tool::<InferenceTaskTool>(
            InferencePromptParams {
                prompt: "Generate something".to_string(),
            },
            (), // No side info
            episode_id,
        )
        .await;

    assert!(
        result.is_ok(),
        "spawn_tool for InferenceTaskTool failed: {:?}",
        result.err()
    );
    let spawn_result = result.unwrap();
    assert!(!spawn_result.task_id.is_nil());
    Ok(())
}<|MERGE_RESOLUTION|>--- conflicted
+++ resolved
@@ -90,11 +90,7 @@
     async fn action(
         &self,
         _snapshot_hash: SnapshotHash,
-<<<<<<< HEAD
-        _params: ClientInferenceParams,
-=======
         _input: ActionInput,
->>>>>>> 6b36c9a7
     ) -> Result<InferenceResponse, TensorZeroClientError> {
         // Mock just returns the same response as inference() for simplicity
         self.response
