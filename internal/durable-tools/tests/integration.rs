//! Integration tests for durable-tools (requires Postgres).
//!
//! These tests use `#[sqlx::test]` with the durable migrator to automatically
//! set up the database schema before each test.
//!
//! Run with: cargo test --test integration

use std::borrow::Cow;
use std::sync::Arc;
use std::time::Duration;

use async_trait::async_trait;
use durable::MIGRATOR;
use durable::WorkerOptions;
use durable_tools::{
    ErasedSimpleTool, SimpleTool, SimpleToolContext, TaskTool, TensorZeroClient,
    TensorZeroClientError, ToolContext, ToolExecutor, ToolMetadata, ToolResult,
};
use schemars::JsonSchema;
use serde::{Deserialize, Serialize};
use sqlx::PgPool;
use tensorzero::ActionInput;
use tensorzero::{
    ClientInferenceParams, InferenceResponse, Input, InputMessage, InputMessageContent, Role, Tool,
    Usage,
};
use tensorzero_core::config::snapshot::SnapshotHash;
use tensorzero_core::endpoints::inference::ChatInferenceResponse;
use tensorzero_core::inference::types::{ContentBlockChatOutput, Text};
use tokio::sync::Mutex;
use uuid::Uuid;

// ============================================================================
// Mock TensorZero Client
// ============================================================================

/// A mock TensorZero client that returns configurable responses.
struct MockTensorZeroClient {
    response: Option<InferenceResponse>,
}

impl MockTensorZeroClient {
    /// Create a mock that returns an error (for tests that don't use inference).
    fn error_on_call() -> Self {
        Self { response: None }
    }

    /// Create a mock that returns the given response.
    fn with_response(response: InferenceResponse) -> Self {
        Self {
            response: Some(response),
        }
    }
}

#[async_trait]
impl TensorZeroClient for MockTensorZeroClient {
    async fn inference(
        &self,
        _params: ClientInferenceParams,
    ) -> Result<InferenceResponse, TensorZeroClientError> {
        self.response
            .clone()
            .ok_or(TensorZeroClientError::StreamingNotSupported)
    }

    async fn create_autopilot_event(
        &self,
        _session_id: Uuid,
        _request: durable_tools::CreateEventRequest,
    ) -> Result<durable_tools::CreateEventResponse, TensorZeroClientError> {
        Err(TensorZeroClientError::AutopilotUnavailable)
    }

    async fn list_autopilot_events(
        &self,
        _session_id: Uuid,
        _params: durable_tools::ListEventsParams,
    ) -> Result<durable_tools::ListEventsResponse, TensorZeroClientError> {
        Err(TensorZeroClientError::AutopilotUnavailable)
    }

    async fn list_autopilot_sessions(
        &self,
        _params: durable_tools::ListSessionsParams,
    ) -> Result<durable_tools::ListSessionsResponse, TensorZeroClientError> {
        Err(TensorZeroClientError::AutopilotUnavailable)
    }

    async fn action(
        &self,
        _snapshot_hash: SnapshotHash,
<<<<<<< HEAD
        _params: ClientInferenceParams,
=======
        _input: ActionInput,
>>>>>>> 287f49e7
    ) -> Result<InferenceResponse, TensorZeroClientError> {
        // Mock just returns the same response as inference() for simplicity
        self.response
            .clone()
            .ok_or(TensorZeroClientError::StreamingNotSupported)
<<<<<<< HEAD
    }

    async fn create_datapoints(
        &self,
        _dataset_name: String,
        _datapoints: Vec<tensorzero::CreateDatapointRequest>,
    ) -> Result<tensorzero::CreateDatapointsResponse, TensorZeroClientError> {
        Err(TensorZeroClientError::AutopilotUnavailable)
    }

    async fn create_datapoints_from_inferences(
        &self,
        _dataset_name: String,
        _params: tensorzero::CreateDatapointsFromInferenceRequestParams,
    ) -> Result<tensorzero::CreateDatapointsResponse, TensorZeroClientError> {
        Err(TensorZeroClientError::AutopilotUnavailable)
    }

    async fn list_datapoints(
        &self,
        _dataset_name: String,
        _request: tensorzero::ListDatapointsRequest,
    ) -> Result<tensorzero::GetDatapointsResponse, TensorZeroClientError> {
        Err(TensorZeroClientError::AutopilotUnavailable)
    }

    async fn get_datapoints(
        &self,
        _dataset_name: Option<String>,
        _ids: Vec<Uuid>,
    ) -> Result<tensorzero::GetDatapointsResponse, TensorZeroClientError> {
        Err(TensorZeroClientError::AutopilotUnavailable)
    }

    async fn update_datapoints(
        &self,
        _dataset_name: String,
        _datapoints: Vec<tensorzero::UpdateDatapointRequest>,
    ) -> Result<tensorzero::UpdateDatapointsResponse, TensorZeroClientError> {
        Err(TensorZeroClientError::AutopilotUnavailable)
    }

    async fn delete_datapoints(
        &self,
        _dataset_name: String,
        _ids: Vec<Uuid>,
    ) -> Result<tensorzero::DeleteDatapointsResponse, TensorZeroClientError> {
        Err(TensorZeroClientError::AutopilotUnavailable)
=======
>>>>>>> 287f49e7
    }
}

/// Create a mock chat inference response with the given text content.
fn create_mock_chat_response(text: &str) -> InferenceResponse {
    InferenceResponse::Chat(ChatInferenceResponse {
        inference_id: Uuid::now_v7(),
        episode_id: Uuid::now_v7(),
        variant_name: "test_variant".to_string(),
        content: vec![ContentBlockChatOutput::Text(Text {
            text: text.to_string(),
        })],
        usage: Usage {
            input_tokens: Some(10),
            output_tokens: Some(5),
        },
        original_response: None,
        finish_reason: None,
    })
}

// ============================================================================
// Test Fixtures
// ============================================================================

#[derive(Debug, Clone, Serialize, Deserialize, JsonSchema, PartialEq)]
struct EchoParams {
    message: String,
}

#[derive(Debug, Clone, Serialize, Deserialize, PartialEq)]
struct EchoOutput {
    echoed: String,
}

/// A simple `SimpleTool` for testing.
#[derive(Default)]
struct EchoSimpleTool;

impl ToolMetadata for EchoSimpleTool {
    type SideInfo = ();
    type Output = EchoOutput;
    type LlmParams = EchoParams;

    fn name() -> Cow<'static, str> {
        Cow::Borrowed("echo_simple")
    }

    fn description() -> Cow<'static, str> {
        Cow::Borrowed("Echoes the input message")
    }

    fn timeout() -> Duration {
        Duration::from_secs(10)
    }
}

#[async_trait]
impl SimpleTool for EchoSimpleTool {
    async fn execute(
        llm_params: <Self as ToolMetadata>::LlmParams,
        _side_info: Self::SideInfo,
        _ctx: SimpleToolContext<'_>,
        _idempotency_key: &str,
    ) -> ToolResult<Self::Output> {
        Ok(EchoOutput {
            echoed: llm_params.message,
        })
    }
}

/// A simple `TaskTool` for testing.
struct EchoTaskTool;

impl ToolMetadata for EchoTaskTool {
    type SideInfo = ();
    type Output = EchoOutput;
    type LlmParams = EchoParams;

    fn name() -> Cow<'static, str> {
        Cow::Borrowed("echo_task")
    }

    fn description() -> Cow<'static, str> {
        Cow::Borrowed("Echoes the input message (durable)")
    }

    fn timeout() -> Duration {
        Duration::from_secs(60)
    }
}

#[async_trait]
impl TaskTool for EchoTaskTool {
    async fn execute(
        llm_params: <Self as ToolMetadata>::LlmParams,
        _side_info: Self::SideInfo,
        _ctx: &mut ToolContext<'_>,
    ) -> ToolResult<Self::Output> {
        Ok(EchoOutput {
            echoed: llm_params.message,
        })
    }
}

// ============================================================================
// Inference Test Fixtures
// ============================================================================

#[derive(Debug, Clone, Serialize, Deserialize, JsonSchema, PartialEq)]
struct InferencePromptParams {
    prompt: String,
}

#[derive(Debug, Clone, Serialize, Deserialize, PartialEq)]
struct InferenceToolOutput {
    response: String,
}

/// Helper to extract text content from an `InferenceResponse`.
fn extract_text_from_response(response: &InferenceResponse) -> String {
    match response {
        InferenceResponse::Chat(chat_response) => {
            for content_block in &chat_response.content {
                if let ContentBlockChatOutput::Text(text) = content_block {
                    return text.text.clone();
                }
            }
            String::new()
        }
        InferenceResponse::Json(_) => String::new(),
    }
}

/// A `SimpleTool` that calls inference and returns the response text.
struct InferenceSimpleTool;

impl ToolMetadata for InferenceSimpleTool {
    type SideInfo = ();
    type Output = InferenceToolOutput;
    type LlmParams = InferencePromptParams;

    fn name() -> Cow<'static, str> {
        Cow::Borrowed("inference_simple")
    }

    fn description() -> Cow<'static, str> {
        Cow::Borrowed("Calls inference and returns the response")
    }

    fn timeout() -> Duration {
        Duration::from_secs(30)
    }
}

#[async_trait]
impl SimpleTool for InferenceSimpleTool {
    async fn execute(
        llm_params: <Self as ToolMetadata>::LlmParams,
        _side_info: Self::SideInfo,
        ctx: SimpleToolContext<'_>,
        _idempotency_key: &str,
    ) -> ToolResult<Self::Output> {
        let input = Input {
            system: None,
            messages: vec![InputMessage {
                role: Role::User,
                content: vec![InputMessageContent::Text(Text {
                    text: llm_params.prompt,
                })],
            }],
        };

        let inference_params = ClientInferenceParams {
            function_name: Some("test_function".to_string()),
            input,
            ..Default::default()
        };

        let response = ctx
            .inference(inference_params)
            .await
            .map_err(|e| anyhow::anyhow!("Inference failed: {e}"))?;
        let text = extract_text_from_response(&response);

        Ok(InferenceToolOutput { response: text })
    }
}

/// A `TaskTool` that calls inference and returns the response text.
struct InferenceTaskTool;

impl ToolMetadata for InferenceTaskTool {
    type SideInfo = ();
    type Output = InferenceToolOutput;
    type LlmParams = InferencePromptParams;

    fn name() -> Cow<'static, str> {
        Cow::Borrowed("inference_task")
    }

    fn description() -> Cow<'static, str> {
        Cow::Borrowed("Calls inference (durable) and returns the response")
    }

    fn timeout() -> Duration {
        Duration::from_secs(60)
    }
}

#[async_trait]
impl TaskTool for InferenceTaskTool {
    async fn execute(
        llm_params: <Self as ToolMetadata>::LlmParams,
        _side_info: Self::SideInfo,
        ctx: &mut ToolContext<'_>,
    ) -> ToolResult<Self::Output> {
        let input = Input {
            system: None,
            messages: vec![InputMessage {
                role: Role::User,
                content: vec![InputMessageContent::Text(Text {
                    text: llm_params.prompt,
                })],
            }],
        };

        let inference_params = ClientInferenceParams {
            function_name: Some("test_function".to_string()),
            input,
            ..Default::default()
        };

        let response = ctx.inference(inference_params).await?;
        let text = extract_text_from_response(&response);

        Ok(InferenceToolOutput { response: text })
    }
}

// ============================================================================
// Execute Erased Tests
// ============================================================================

#[sqlx::test(migrator = "MIGRATOR")]
async fn execute_erased_deserializes_and_serializes_correctly(pool: PgPool) -> sqlx::Result<()> {
    let tool = EchoSimpleTool;

    let t0_client: Arc<dyn TensorZeroClient> = Arc::new(MockTensorZeroClient::error_on_call());
    let ctx = SimpleToolContext::new(&pool, &t0_client);
    let llm_params = serde_json::json!({"message": "hello"});
    // Unit type () deserializes from null, not {}
    let side_info = serde_json::json!(null);

    let result = tool
        .execute_erased(llm_params, side_info, ctx, "test-key")
        .await
        .unwrap();

    assert_eq!(result["echoed"], "hello");
    Ok(())
}

#[sqlx::test(migrator = "MIGRATOR")]
async fn execute_erased_returns_error_on_invalid_params(pool: PgPool) -> sqlx::Result<()> {
    let tool = EchoSimpleTool;

    let t0_client: Arc<dyn TensorZeroClient> = Arc::new(MockTensorZeroClient::error_on_call());
    let ctx = SimpleToolContext::new(&pool, &t0_client);
    // Missing required "message" field
    let llm_params = serde_json::json!({"wrong_field": "hello"});
    let side_info = serde_json::json!(null);

    let result = tool
        .execute_erased(llm_params, side_info, ctx, "test-key")
        .await;

    assert!(result.is_err());
    Ok(())
}

// ============================================================================
// ToolExecutor Integration Tests
// ============================================================================

#[sqlx::test(migrator = "MIGRATOR")]
async fn tool_executor_registers_and_lists_tools(pool: PgPool) -> sqlx::Result<()> {
    let t0_client: Arc<dyn TensorZeroClient> = Arc::new(MockTensorZeroClient::error_on_call());
    let executor = ToolExecutor::builder()
        .pool(pool)
        .queue_name(format!("test_queue_{}", Uuid::now_v7()))
        .t0_client(t0_client)
        .build()
        .await
        .expect("Failed to build executor");

    executor
        .register_simple_tool::<EchoSimpleTool>()
        .await
        .unwrap();
    executor.register_task_tool::<EchoTaskTool>().await.unwrap();

    let definitions = executor.tool_definitions().await.unwrap();
    assert_eq!(definitions.len(), 2);

    let names: Vec<&str> = definitions
        .iter()
        .map(|d| match d {
            Tool::Function(f) => f.name.as_str(),
            Tool::OpenAICustom(_) => panic!("Expected function tool"),
        })
        .collect();

    assert!(names.contains(&"echo_simple"));
    assert!(names.contains(&"echo_task"));
    Ok(())
}

#[sqlx::test(migrator = "MIGRATOR")]
async fn tool_executor_spawns_task_tool(pool: PgPool) -> sqlx::Result<()> {
    let queue_name = format!("test_queue_{}", Uuid::now_v7());
    let t0_client: Arc<dyn TensorZeroClient> = Arc::new(MockTensorZeroClient::error_on_call());

    let executor = ToolExecutor::builder()
        .pool(pool)
        .queue_name(&queue_name)
        .t0_client(t0_client)
        .build()
        .await
        .expect("Failed to build executor");

    // Create the queue before spawning
    executor
        .durable()
        .create_queue(None)
        .await
        .expect("Failed to create queue");

    executor.register_task_tool::<EchoTaskTool>().await.unwrap();

    let episode_id = Uuid::now_v7();
    let result = executor
        .spawn_tool::<EchoTaskTool>(
            EchoParams {
                message: "test message".to_string(),
            },
            (), // No side info
            episode_id,
        )
        .await;

    assert!(result.is_ok(), "spawn_tool failed: {:?}", result.err());
    let spawn_result = result.unwrap();
    assert!(!spawn_result.task_id.is_nil());
    Ok(())
}

#[sqlx::test(migrator = "MIGRATOR")]
async fn spawn_tool_by_name_works(pool: PgPool) -> sqlx::Result<()> {
    let queue_name = format!("test_queue_{}", Uuid::now_v7());
    let t0_client: Arc<dyn TensorZeroClient> = Arc::new(MockTensorZeroClient::error_on_call());

    let executor = ToolExecutor::builder()
        .pool(pool)
        .queue_name(&queue_name)
        .t0_client(t0_client)
        .build()
        .await
        .expect("Failed to build executor");

    // Create the queue before spawning
    executor
        .durable()
        .create_queue(None)
        .await
        .expect("Failed to create queue");

    executor.register_task_tool::<EchoTaskTool>().await.unwrap();

    let episode_id = Uuid::now_v7();
    let result = executor
        .spawn_tool_by_name(
            "echo_task",
            serde_json::json!({"message": "dynamic call"}),
            episode_id,
        )
        .await;

    assert!(
        result.is_ok(),
        "spawn_tool_by_name failed: {:?}",
        result.err()
    );
    let spawn_result = result.unwrap();
    assert!(!spawn_result.task_id.is_nil());
    Ok(())
}

// ============================================================================
// Idempotency Key Uniqueness Tests
// ============================================================================

/// Static storage for captured idempotency keys during testing.
static CAPTURED_KEYS: std::sync::LazyLock<Arc<Mutex<Vec<String>>>> =
    std::sync::LazyLock::new(|| Arc::new(Mutex::new(Vec::new())));

/// A `SimpleTool` that captures its idempotency key for testing.
#[derive(Default)]
struct KeyCapturingSimpleTool;

impl ToolMetadata for KeyCapturingSimpleTool {
    type SideInfo = ();
    type Output = EchoOutput;
    type LlmParams = EchoParams;

    fn name() -> Cow<'static, str> {
        Cow::Borrowed("key_capturing_tool")
    }

    fn description() -> Cow<'static, str> {
        Cow::Borrowed("Captures idempotency keys for testing")
    }
}

#[async_trait]
impl SimpleTool for KeyCapturingSimpleTool {
    async fn execute(
        llm_params: <Self as ToolMetadata>::LlmParams,
        _side_info: Self::SideInfo,
        _ctx: SimpleToolContext<'_>,
        idempotency_key: &str,
    ) -> ToolResult<Self::Output> {
        // Capture the idempotency key
        CAPTURED_KEYS.lock().await.push(idempotency_key.to_string());

        Ok(EchoOutput {
            echoed: llm_params.message,
        })
    }
}

/// A `TaskTool` that calls a `SimpleTool` multiple times.
struct MultiCallTaskTool;

impl ToolMetadata for MultiCallTaskTool {
    type SideInfo = ();
    type Output = EchoOutput;
    type LlmParams = EchoParams;

    fn name() -> Cow<'static, str> {
        Cow::Borrowed("multi_call_task")
    }

    fn description() -> Cow<'static, str> {
        Cow::Borrowed("Calls a SimpleTool multiple times")
    }
}

#[async_trait]
impl TaskTool for MultiCallTaskTool {
    async fn execute(
        _llm_params: <Self as ToolMetadata>::LlmParams,
        _side_info: Self::SideInfo,
        ctx: &mut ToolContext<'_>,
    ) -> ToolResult<Self::Output> {
        // Call the same SimpleTool three times with different params
        ctx.call_tool(
            "key_capturing_tool",
            serde_json::json!({"message": "first"}),
        )
        .await?;

        ctx.call_tool(
            "key_capturing_tool",
            serde_json::json!({"message": "second"}),
        )
        .await?;

        ctx.call_tool(
            "key_capturing_tool",
            serde_json::json!({"message": "third"}),
        )
        .await?;

        Ok(EchoOutput {
            echoed: "done".to_string(),
        })
    }
}

#[sqlx::test(migrator = "MIGRATOR")]
async fn calling_same_tool_multiple_times_generates_unique_idempotency_keys(
    pool: PgPool,
) -> sqlx::Result<()> {
    // Clear any previously captured keys
    CAPTURED_KEYS.lock().await.clear();

    let queue_name = format!("test_queue_{}", Uuid::now_v7());
    let t0_client: Arc<dyn TensorZeroClient> = Arc::new(MockTensorZeroClient::error_on_call());

    let executor = ToolExecutor::builder()
        .pool(pool)
        .queue_name(&queue_name)
        .t0_client(t0_client)
        .build()
        .await
        .expect("Failed to build executor");

    executor
        .durable()
        .create_queue(None)
        .await
        .expect("Failed to create queue");

    // Register both tools
    executor
        .register_simple_tool::<KeyCapturingSimpleTool>()
        .await
        .unwrap();
    executor
        .register_task_tool::<MultiCallTaskTool>()
        .await
        .unwrap();

    // Spawn the task
    let episode_id = Uuid::now_v7();
    let _spawn_result = executor
        .spawn_tool::<MultiCallTaskTool>(
            EchoParams {
                message: "test".to_string(),
            },
            (),
            episode_id,
        )
        .await
        .expect("Failed to spawn task");

    // Start a worker to execute the task
    let worker = executor
        .start_worker(WorkerOptions {
            poll_interval: Duration::from_millis(50),
            claim_timeout: Duration::from_secs(30),
            ..Default::default()
        })
        .await
        .unwrap();

    // Wait for task to complete
    tokio::time::sleep(std::time::Duration::from_millis(500)).await;

    // Shutdown worker
    worker.shutdown().await;

    // Verify we captured 3 idempotency keys
    let keys = CAPTURED_KEYS.lock().await;
    assert_eq!(
        keys.len(),
        3,
        "Expected 3 captured keys, got {}",
        keys.len()
    );

    // Verify all keys are unique
    let unique_keys: std::collections::HashSet<_> = keys.iter().collect();
    assert_eq!(
        unique_keys.len(),
        3,
        "Expected 3 unique keys, but some were duplicates: {keys:?}"
    );

    Ok(())
}

// ============================================================================
// Inference Tests
// ============================================================================

#[sqlx::test(migrator = "MIGRATOR")]
async fn simple_tool_calls_inference_successfully(pool: PgPool) -> sqlx::Result<()> {
    let mock_response = create_mock_chat_response("Hello from TensorZero!");
    let t0_client: Arc<dyn TensorZeroClient> =
        Arc::new(MockTensorZeroClient::with_response(mock_response));

    let tool = InferenceSimpleTool;
    let ctx = SimpleToolContext::new(&pool, &t0_client);
    let llm_params = serde_json::json!({"prompt": "Say hello"});
    let side_info = serde_json::json!(null);

    let result = tool
        .execute_erased(llm_params, side_info, ctx, "test-inference-key")
        .await
        .expect("SimpleTool inference call should succeed");

    assert_eq!(result["response"], "Hello from TensorZero!");
    Ok(())
}

#[sqlx::test(migrator = "MIGRATOR")]
async fn simple_tool_propagates_inference_error(pool: PgPool) -> sqlx::Result<()> {
    // Mock returns error when response is None
    let t0_client: Arc<dyn TensorZeroClient> = Arc::new(MockTensorZeroClient::error_on_call());

    let tool = InferenceSimpleTool;
    let ctx = SimpleToolContext::new(&pool, &t0_client);
    let llm_params = serde_json::json!({"prompt": "This will fail"});
    let side_info = serde_json::json!(null);

    let result = tool
        .execute_erased(llm_params, side_info, ctx, "test-error-key")
        .await;

    assert!(result.is_err(), "Expected inference error to propagate");
    Ok(())
}

#[sqlx::test(migrator = "MIGRATOR")]
async fn task_tool_with_inference_can_be_registered(pool: PgPool) -> sqlx::Result<()> {
    let mock_response = create_mock_chat_response("Response from TaskTool!");
    let t0_client: Arc<dyn TensorZeroClient> =
        Arc::new(MockTensorZeroClient::with_response(mock_response));

    let executor = ToolExecutor::builder()
        .pool(pool)
        .queue_name(format!("test_queue_{}", Uuid::now_v7()))
        .t0_client(t0_client)
        .build()
        .await
        .expect("Failed to build executor");

    executor
        .register_task_tool::<InferenceTaskTool>()
        .await
        .unwrap();

    let definitions = executor.tool_definitions().await.unwrap();
    let names: Vec<&str> = definitions
        .iter()
        .filter_map(|d| match d {
            Tool::Function(f) => Some(f.name.as_str()),
            Tool::OpenAICustom(_) => None,
        })
        .collect();

    assert!(
        names.contains(&"inference_task"),
        "InferenceTaskTool should be registered"
    );
    Ok(())
}

#[sqlx::test(migrator = "MIGRATOR")]
async fn task_tool_with_inference_can_be_spawned(pool: PgPool) -> sqlx::Result<()> {
    let queue_name = format!("test_queue_{}", Uuid::now_v7());
    let mock_response = create_mock_chat_response("Spawned response!");
    let t0_client: Arc<dyn TensorZeroClient> =
        Arc::new(MockTensorZeroClient::with_response(mock_response));

    let executor = ToolExecutor::builder()
        .pool(pool)
        .queue_name(&queue_name)
        .t0_client(t0_client)
        .build()
        .await
        .expect("Failed to build executor");

    // Create the queue before spawning
    executor
        .durable()
        .create_queue(None)
        .await
        .expect("Failed to create queue");

    executor
        .register_task_tool::<InferenceTaskTool>()
        .await
        .unwrap();

    let episode_id = Uuid::now_v7();
    let result = executor
        .spawn_tool::<InferenceTaskTool>(
            InferencePromptParams {
                prompt: "Generate something".to_string(),
            },
            (), // No side info
            episode_id,
        )
        .await;

    assert!(
        result.is_ok(),
        "spawn_tool for InferenceTaskTool failed: {:?}",
        result.err()
    );
    let spawn_result = result.unwrap();
    assert!(!spawn_result.task_id.is_nil());
    Ok(())
}<|MERGE_RESOLUTION|>--- conflicted
+++ resolved
@@ -90,17 +90,12 @@
     async fn action(
         &self,
         _snapshot_hash: SnapshotHash,
-<<<<<<< HEAD
-        _params: ClientInferenceParams,
-=======
         _input: ActionInput,
->>>>>>> 287f49e7
     ) -> Result<InferenceResponse, TensorZeroClientError> {
         // Mock just returns the same response as inference() for simplicity
         self.response
             .clone()
             .ok_or(TensorZeroClientError::StreamingNotSupported)
-<<<<<<< HEAD
     }
 
     async fn create_datapoints(
@@ -149,8 +144,6 @@
         _ids: Vec<Uuid>,
     ) -> Result<tensorzero::DeleteDatapointsResponse, TensorZeroClientError> {
         Err(TensorZeroClientError::AutopilotUnavailable)
-=======
->>>>>>> 287f49e7
     }
 }
 
