//! Integration tests for durable-tools (requires Postgres).
//!
//! These tests use `#[sqlx::test]` with the durable migrator to automatically
//! set up the database schema before each test.
//!
//! Run with: cargo test --test integration

use std::borrow::Cow;
use std::sync::Arc;
use std::time::Duration;

use async_trait::async_trait;
use durable::MIGRATOR;
use durable::SpawnOptions;
use durable::WorkerOptions;
use durable_tools::{
    ErasedSimpleTool, SimpleTool, SimpleToolContext, TaskTool, TensorZeroClient,
    TensorZeroClientError, ToolContext, ToolExecutor, ToolMetadata, ToolResult,
};
use schemars::JsonSchema;
use serde::{Deserialize, Serialize};
use sqlx::PgPool;
use tensorzero::ActionInput;
use tensorzero::{
    ClientInferenceParams, InferenceResponse, Input, InputMessage, InputMessageContent, Role, Tool,
    Usage,
};
use tensorzero_core::config::snapshot::SnapshotHash;
use tensorzero_core::endpoints::inference::ChatInferenceResponse;
use tensorzero_core::inference::types::{ContentBlockChatOutput, Text};
use tokio::sync::Mutex;
use uuid::Uuid;

// ============================================================================
// Mock TensorZero Client
// ============================================================================

/// A mock TensorZero client that returns configurable responses.
struct MockTensorZeroClient {
    response: Option<InferenceResponse>,
}

impl MockTensorZeroClient {
    /// Create a mock that returns an error (for tests that don't use inference).
    fn error_on_call() -> Self {
        Self { response: None }
    }

    /// Create a mock that returns the given response.
    fn with_response(response: InferenceResponse) -> Self {
        Self {
            response: Some(response),
        }
    }
}

#[async_trait]
impl TensorZeroClient for MockTensorZeroClient {
    async fn inference(
        &self,
        _params: ClientInferenceParams,
    ) -> Result<InferenceResponse, TensorZeroClientError> {
        self.response
            .clone()
            .ok_or(TensorZeroClientError::StreamingNotSupported)
    }

    async fn create_autopilot_event(
        &self,
        _session_id: Uuid,
        _request: durable_tools::CreateEventRequest,
    ) -> Result<durable_tools::CreateEventResponse, TensorZeroClientError> {
        Err(TensorZeroClientError::AutopilotUnavailable)
    }

    async fn list_autopilot_events(
        &self,
        _session_id: Uuid,
        _params: durable_tools::ListEventsParams,
    ) -> Result<durable_tools::ListEventsResponse, TensorZeroClientError> {
        Err(TensorZeroClientError::AutopilotUnavailable)
    }

    async fn list_autopilot_sessions(
        &self,
        _params: durable_tools::ListSessionsParams,
    ) -> Result<durable_tools::ListSessionsResponse, TensorZeroClientError> {
        Err(TensorZeroClientError::AutopilotUnavailable)
    }

    async fn action(
        &self,
        _snapshot_hash: SnapshotHash,
<<<<<<< HEAD
        _params: ClientInferenceParams,
=======
        _input: ActionInput,
>>>>>>> 4e443357
    ) -> Result<InferenceResponse, TensorZeroClientError> {
        // Mock just returns the same response as inference() for simplicity
        self.response
            .clone()
            .ok_or(TensorZeroClientError::StreamingNotSupported)
    }

    async fn create_datapoints(
        &self,
        _dataset_name: String,
        _datapoints: Vec<tensorzero::CreateDatapointRequest>,
    ) -> Result<tensorzero::CreateDatapointsResponse, TensorZeroClientError> {
        Err(TensorZeroClientError::AutopilotUnavailable)
    }

    async fn create_datapoints_from_inferences(
        &self,
        _dataset_name: String,
        _params: tensorzero::CreateDatapointsFromInferenceRequestParams,
    ) -> Result<tensorzero::CreateDatapointsResponse, TensorZeroClientError> {
        Err(TensorZeroClientError::AutopilotUnavailable)
    }

    async fn list_datapoints(
        &self,
        _dataset_name: String,
        _request: tensorzero::ListDatapointsRequest,
    ) -> Result<tensorzero::GetDatapointsResponse, TensorZeroClientError> {
        Err(TensorZeroClientError::AutopilotUnavailable)
    }

    async fn get_datapoints(
        &self,
        _dataset_name: Option<String>,
        _ids: Vec<Uuid>,
    ) -> Result<tensorzero::GetDatapointsResponse, TensorZeroClientError> {
        Err(TensorZeroClientError::AutopilotUnavailable)
    }

    async fn update_datapoints(
        &self,
        _dataset_name: String,
        _datapoints: Vec<tensorzero::UpdateDatapointRequest>,
    ) -> Result<tensorzero::UpdateDatapointsResponse, TensorZeroClientError> {
        Err(TensorZeroClientError::AutopilotUnavailable)
    }

    async fn delete_datapoints(
        &self,
        _dataset_name: String,
        _ids: Vec<Uuid>,
    ) -> Result<tensorzero::DeleteDatapointsResponse, TensorZeroClientError> {
        Err(TensorZeroClientError::AutopilotUnavailable)
<<<<<<< HEAD
    }

    async fn list_inferences(
        &self,
        _request: tensorzero::ListInferencesRequest,
    ) -> Result<tensorzero::GetInferencesResponse, TensorZeroClientError> {
        Err(TensorZeroClientError::AutopilotUnavailable)
=======
>>>>>>> 4e443357
    }
}

/// Create a mock chat inference response with the given text content.
fn create_mock_chat_response(text: &str) -> InferenceResponse {
    InferenceResponse::Chat(ChatInferenceResponse {
        inference_id: Uuid::now_v7(),
        episode_id: Uuid::now_v7(),
        variant_name: "test_variant".to_string(),
        content: vec![ContentBlockChatOutput::Text(Text {
            text: text.to_string(),
        })],
        usage: Usage {
            input_tokens: Some(10),
            output_tokens: Some(5),
        },
        original_response: None,
        finish_reason: None,
    })
}

// ============================================================================
// Test Fixtures
// ============================================================================

#[derive(Debug, Clone, Serialize, Deserialize, JsonSchema, PartialEq)]
struct EchoParams {
    message: String,
}

#[derive(Debug, Clone, Serialize, Deserialize, PartialEq)]
struct EchoOutput {
    echoed: String,
}

/// A simple `SimpleTool` for testing.
#[derive(Default)]
struct EchoSimpleTool;

impl ToolMetadata for EchoSimpleTool {
    type SideInfo = ();
    type Output = EchoOutput;
    type LlmParams = EchoParams;

    fn name() -> Cow<'static, str> {
        Cow::Borrowed("echo_simple")
    }

    fn description() -> Cow<'static, str> {
        Cow::Borrowed("Echoes the input message")
    }

    fn timeout() -> Duration {
        Duration::from_secs(10)
    }
}

#[async_trait]
impl SimpleTool for EchoSimpleTool {
    async fn execute(
        llm_params: <Self as ToolMetadata>::LlmParams,
        _side_info: Self::SideInfo,
        _ctx: SimpleToolContext<'_>,
        _idempotency_key: &str,
    ) -> ToolResult<Self::Output> {
        Ok(EchoOutput {
            echoed: llm_params.message,
        })
    }
}

/// A simple `TaskTool` for testing.
struct EchoTaskTool;

impl ToolMetadata for EchoTaskTool {
    type SideInfo = ();
    type Output = EchoOutput;
    type LlmParams = EchoParams;

    fn name() -> Cow<'static, str> {
        Cow::Borrowed("echo_task")
    }

    fn description() -> Cow<'static, str> {
        Cow::Borrowed("Echoes the input message (durable)")
    }

    fn timeout() -> Duration {
        Duration::from_secs(60)
    }
}

#[async_trait]
impl TaskTool for EchoTaskTool {
    async fn execute(
        llm_params: <Self as ToolMetadata>::LlmParams,
        _side_info: Self::SideInfo,
        _ctx: &mut ToolContext<'_>,
    ) -> ToolResult<Self::Output> {
        Ok(EchoOutput {
            echoed: llm_params.message,
        })
    }
}

// ============================================================================
// Inference Test Fixtures
// ============================================================================

#[derive(Debug, Clone, Serialize, Deserialize, JsonSchema, PartialEq)]
struct InferencePromptParams {
    prompt: String,
}

#[derive(Debug, Clone, Serialize, Deserialize, PartialEq)]
struct InferenceToolOutput {
    response: String,
}

/// Helper to extract text content from an `InferenceResponse`.
fn extract_text_from_response(response: &InferenceResponse) -> String {
    match response {
        InferenceResponse::Chat(chat_response) => {
            for content_block in &chat_response.content {
                if let ContentBlockChatOutput::Text(text) = content_block {
                    return text.text.clone();
                }
            }
            String::new()
        }
        InferenceResponse::Json(_) => String::new(),
    }
}

/// A `SimpleTool` that calls inference and returns the response text.
struct InferenceSimpleTool;

impl ToolMetadata for InferenceSimpleTool {
    type SideInfo = ();
    type Output = InferenceToolOutput;
    type LlmParams = InferencePromptParams;

    fn name() -> Cow<'static, str> {
        Cow::Borrowed("inference_simple")
    }

    fn description() -> Cow<'static, str> {
        Cow::Borrowed("Calls inference and returns the response")
    }

    fn timeout() -> Duration {
        Duration::from_secs(30)
    }
}

#[async_trait]
impl SimpleTool for InferenceSimpleTool {
    async fn execute(
        llm_params: <Self as ToolMetadata>::LlmParams,
        _side_info: Self::SideInfo,
        ctx: SimpleToolContext<'_>,
        _idempotency_key: &str,
    ) -> ToolResult<Self::Output> {
        let input = Input {
            system: None,
            messages: vec![InputMessage {
                role: Role::User,
                content: vec![InputMessageContent::Text(Text {
                    text: llm_params.prompt,
                })],
            }],
        };

        let inference_params = ClientInferenceParams {
            function_name: Some("test_function".to_string()),
            input,
            ..Default::default()
        };

        let response = ctx
            .inference(inference_params)
            .await
            .map_err(|e| anyhow::anyhow!("Inference failed: {e}"))?;
        let text = extract_text_from_response(&response);

        Ok(InferenceToolOutput { response: text })
    }
}

/// A `TaskTool` that calls inference and returns the response text.
struct InferenceTaskTool;

impl ToolMetadata for InferenceTaskTool {
    type SideInfo = ();
    type Output = InferenceToolOutput;
    type LlmParams = InferencePromptParams;

    fn name() -> Cow<'static, str> {
        Cow::Borrowed("inference_task")
    }

    fn description() -> Cow<'static, str> {
        Cow::Borrowed("Calls inference (durable) and returns the response")
    }

    fn timeout() -> Duration {
        Duration::from_secs(60)
    }
}

#[async_trait]
impl TaskTool for InferenceTaskTool {
    async fn execute(
        llm_params: <Self as ToolMetadata>::LlmParams,
        _side_info: Self::SideInfo,
        ctx: &mut ToolContext<'_>,
    ) -> ToolResult<Self::Output> {
        let input = Input {
            system: None,
            messages: vec![InputMessage {
                role: Role::User,
                content: vec![InputMessageContent::Text(Text {
                    text: llm_params.prompt,
                })],
            }],
        };

        let inference_params = ClientInferenceParams {
            function_name: Some("test_function".to_string()),
            input,
            ..Default::default()
        };

        let response = ctx.inference(inference_params).await?;
        let text = extract_text_from_response(&response);

        Ok(InferenceToolOutput { response: text })
    }
}

// ============================================================================
// Execute Erased Tests
// ============================================================================

#[sqlx::test(migrator = "MIGRATOR")]
async fn execute_erased_deserializes_and_serializes_correctly(pool: PgPool) -> sqlx::Result<()> {
    let tool = EchoSimpleTool;

    let t0_client: Arc<dyn TensorZeroClient> = Arc::new(MockTensorZeroClient::error_on_call());
    let ctx = SimpleToolContext::new(&pool, &t0_client);
    let llm_params = serde_json::json!({"message": "hello"});
    // Unit type () deserializes from null, not {}
    let side_info = serde_json::json!(null);

    let result = tool
        .execute_erased(llm_params, side_info, ctx, "test-key")
        .await
        .unwrap();

    assert_eq!(result["echoed"], "hello");
    Ok(())
}

#[sqlx::test(migrator = "MIGRATOR")]
async fn execute_erased_returns_error_on_invalid_params(pool: PgPool) -> sqlx::Result<()> {
    let tool = EchoSimpleTool;

    let t0_client: Arc<dyn TensorZeroClient> = Arc::new(MockTensorZeroClient::error_on_call());
    let ctx = SimpleToolContext::new(&pool, &t0_client);
    // Missing required "message" field
    let llm_params = serde_json::json!({"wrong_field": "hello"});
    let side_info = serde_json::json!(null);

    let result = tool
        .execute_erased(llm_params, side_info, ctx, "test-key")
        .await;

    assert!(result.is_err());
    Ok(())
}

// ============================================================================
// ToolExecutor Integration Tests
// ============================================================================

#[sqlx::test(migrator = "MIGRATOR")]
async fn tool_executor_registers_and_lists_tools(pool: PgPool) -> sqlx::Result<()> {
    let t0_client: Arc<dyn TensorZeroClient> = Arc::new(MockTensorZeroClient::error_on_call());
    let executor = ToolExecutor::builder()
        .pool(pool)
        .queue_name(format!("test_queue_{}", Uuid::now_v7()))
        .t0_client(t0_client)
        .build()
        .await
        .expect("Failed to build executor");

    executor
        .register_simple_tool::<EchoSimpleTool>()
        .await
        .unwrap();
    executor.register_task_tool::<EchoTaskTool>().await.unwrap();

    let definitions = executor.tool_definitions().await.unwrap();
    assert_eq!(definitions.len(), 2);

    let names: Vec<&str> = definitions
        .iter()
        .map(|d| match d {
            Tool::Function(f) => f.name.as_str(),
            Tool::OpenAICustom(_) => panic!("Expected function tool"),
        })
        .collect();

    assert!(names.contains(&"echo_simple"));
    assert!(names.contains(&"echo_task"));
    Ok(())
}

#[sqlx::test(migrator = "MIGRATOR")]
async fn tool_executor_spawns_task_tool(pool: PgPool) -> sqlx::Result<()> {
    let queue_name = format!("test_queue_{}", Uuid::now_v7());
    let t0_client: Arc<dyn TensorZeroClient> = Arc::new(MockTensorZeroClient::error_on_call());

    let executor = ToolExecutor::builder()
        .pool(pool)
        .queue_name(&queue_name)
        .t0_client(t0_client)
        .build()
        .await
        .expect("Failed to build executor");

    // Create the queue before spawning
    executor
        .durable()
        .create_queue(None)
        .await
        .expect("Failed to create queue");

    executor.register_task_tool::<EchoTaskTool>().await.unwrap();

    let episode_id = Uuid::now_v7();
    let result = executor
        .spawn_tool::<EchoTaskTool>(
            EchoParams {
                message: "test message".to_string(),
            },
            (), // No side info
            episode_id,
            SpawnOptions::default(),
        )
        .await;

    assert!(result.is_ok(), "spawn_tool failed: {:?}", result.err());
    let spawn_result = result.unwrap();
    assert!(!spawn_result.task_id.is_nil());
    Ok(())
}

#[sqlx::test(migrator = "MIGRATOR")]
async fn spawn_tool_by_name_works(pool: PgPool) -> sqlx::Result<()> {
    let queue_name = format!("test_queue_{}", Uuid::now_v7());
    let t0_client: Arc<dyn TensorZeroClient> = Arc::new(MockTensorZeroClient::error_on_call());

    let executor = ToolExecutor::builder()
        .pool(pool)
        .queue_name(&queue_name)
        .t0_client(t0_client)
        .build()
        .await
        .expect("Failed to build executor");

    // Create the queue before spawning
    executor
        .durable()
        .create_queue(None)
        .await
        .expect("Failed to create queue");

    executor.register_task_tool::<EchoTaskTool>().await.unwrap();

    let episode_id = Uuid::now_v7();
    let result = executor
        .spawn_tool_by_name(
            "echo_task",
            serde_json::json!({"message": "dynamic call"}),
            serde_json::json!(null),
            episode_id,
        )
        .await;

    assert!(
        result.is_ok(),
        "spawn_tool_by_name failed: {:?}",
        result.err()
    );
    let spawn_result = result.unwrap();
    assert!(!spawn_result.task_id.is_nil());
    Ok(())
}

// ============================================================================
// Idempotency Key Uniqueness Tests
// ============================================================================

/// Static storage for captured idempotency keys during testing.
static CAPTURED_KEYS: std::sync::LazyLock<Arc<Mutex<Vec<String>>>> =
    std::sync::LazyLock::new(|| Arc::new(Mutex::new(Vec::new())));

/// A `SimpleTool` that captures its idempotency key for testing.
#[derive(Default)]
struct KeyCapturingSimpleTool;

impl ToolMetadata for KeyCapturingSimpleTool {
    type SideInfo = ();
    type Output = EchoOutput;
    type LlmParams = EchoParams;

    fn name() -> Cow<'static, str> {
        Cow::Borrowed("key_capturing_tool")
    }

    fn description() -> Cow<'static, str> {
        Cow::Borrowed("Captures idempotency keys for testing")
    }
}

#[async_trait]
impl SimpleTool for KeyCapturingSimpleTool {
    async fn execute(
        llm_params: <Self as ToolMetadata>::LlmParams,
        _side_info: Self::SideInfo,
        _ctx: SimpleToolContext<'_>,
        idempotency_key: &str,
    ) -> ToolResult<Self::Output> {
        // Capture the idempotency key
        CAPTURED_KEYS.lock().await.push(idempotency_key.to_string());

        Ok(EchoOutput {
            echoed: llm_params.message,
        })
    }
}

/// A `TaskTool` that calls a `SimpleTool` multiple times.
struct MultiCallTaskTool;

impl ToolMetadata for MultiCallTaskTool {
    type SideInfo = ();
    type Output = EchoOutput;
    type LlmParams = EchoParams;

    fn name() -> Cow<'static, str> {
        Cow::Borrowed("multi_call_task")
    }

    fn description() -> Cow<'static, str> {
        Cow::Borrowed("Calls a SimpleTool multiple times")
    }
}

#[async_trait]
impl TaskTool for MultiCallTaskTool {
    async fn execute(
        _llm_params: <Self as ToolMetadata>::LlmParams,
        _side_info: Self::SideInfo,
        ctx: &mut ToolContext<'_>,
    ) -> ToolResult<Self::Output> {
        // Call the same SimpleTool three times with different params
        ctx.call_tool(
            "key_capturing_tool",
            serde_json::json!({"message": "first"}),
            serde_json::json!(null),
<<<<<<< HEAD
=======
            SpawnOptions::default(),
>>>>>>> 4e443357
        )
        .await?;

        ctx.call_tool(
            "key_capturing_tool",
            serde_json::json!({"message": "second"}),
            serde_json::json!(null),
<<<<<<< HEAD
=======
            SpawnOptions::default(),
>>>>>>> 4e443357
        )
        .await?;

        ctx.call_tool(
            "key_capturing_tool",
            serde_json::json!({"message": "third"}),
            serde_json::json!(null),
<<<<<<< HEAD
=======
            SpawnOptions::default(),
>>>>>>> 4e443357
        )
        .await?;

        Ok(EchoOutput {
            echoed: "done".to_string(),
        })
    }
}

#[sqlx::test(migrator = "MIGRATOR")]
async fn calling_same_tool_multiple_times_generates_unique_idempotency_keys(
    pool: PgPool,
) -> sqlx::Result<()> {
    // Clear any previously captured keys
    CAPTURED_KEYS.lock().await.clear();

    let queue_name = format!("test_queue_{}", Uuid::now_v7());
    let t0_client: Arc<dyn TensorZeroClient> = Arc::new(MockTensorZeroClient::error_on_call());

    let executor = ToolExecutor::builder()
        .pool(pool)
        .queue_name(&queue_name)
        .t0_client(t0_client)
        .build()
        .await
        .expect("Failed to build executor");

    executor
        .durable()
        .create_queue(None)
        .await
        .expect("Failed to create queue");

    // Register both tools
    executor
        .register_simple_tool::<KeyCapturingSimpleTool>()
        .await
        .unwrap();
    executor
        .register_task_tool::<MultiCallTaskTool>()
        .await
        .unwrap();

    // Spawn the task
    let episode_id = Uuid::now_v7();
    let _spawn_result = executor
        .spawn_tool::<MultiCallTaskTool>(
            EchoParams {
                message: "test".to_string(),
            },
            (),
            episode_id,
            SpawnOptions::default(),
        )
        .await
        .expect("Failed to spawn task");

    // Start a worker to execute the task
    let worker = executor
        .start_worker(WorkerOptions {
            poll_interval: Duration::from_millis(50),
            claim_timeout: Duration::from_secs(30),
            ..Default::default()
        })
        .await
        .unwrap();

    // Wait for task to complete
    tokio::time::sleep(std::time::Duration::from_millis(500)).await;

    // Shutdown worker
    worker.shutdown().await;

    // Verify we captured 3 idempotency keys
    let keys = CAPTURED_KEYS.lock().await;
    assert_eq!(
        keys.len(),
        3,
        "Expected 3 captured keys, got {}",
        keys.len()
    );

    // Verify all keys are unique
    let unique_keys: std::collections::HashSet<_> = keys.iter().collect();
    assert_eq!(
        unique_keys.len(),
        3,
        "Expected 3 unique keys, but some were duplicates: {keys:?}"
    );

    Ok(())
}

// ============================================================================
// Inference Tests
// ============================================================================

#[sqlx::test(migrator = "MIGRATOR")]
async fn simple_tool_calls_inference_successfully(pool: PgPool) -> sqlx::Result<()> {
    let mock_response = create_mock_chat_response("Hello from TensorZero!");
    let t0_client: Arc<dyn TensorZeroClient> =
        Arc::new(MockTensorZeroClient::with_response(mock_response));

    let tool = InferenceSimpleTool;
    let ctx = SimpleToolContext::new(&pool, &t0_client);
    let llm_params = serde_json::json!({"prompt": "Say hello"});
    let side_info = serde_json::json!(null);

    let result = tool
        .execute_erased(llm_params, side_info, ctx, "test-inference-key")
        .await
        .expect("SimpleTool inference call should succeed");

    assert_eq!(result["response"], "Hello from TensorZero!");
    Ok(())
}

#[sqlx::test(migrator = "MIGRATOR")]
async fn simple_tool_propagates_inference_error(pool: PgPool) -> sqlx::Result<()> {
    // Mock returns error when response is None
    let t0_client: Arc<dyn TensorZeroClient> = Arc::new(MockTensorZeroClient::error_on_call());

    let tool = InferenceSimpleTool;
    let ctx = SimpleToolContext::new(&pool, &t0_client);
    let llm_params = serde_json::json!({"prompt": "This will fail"});
    let side_info = serde_json::json!(null);

    let result = tool
        .execute_erased(llm_params, side_info, ctx, "test-error-key")
        .await;

    assert!(result.is_err(), "Expected inference error to propagate");
    Ok(())
}

#[sqlx::test(migrator = "MIGRATOR")]
async fn task_tool_with_inference_can_be_registered(pool: PgPool) -> sqlx::Result<()> {
    let mock_response = create_mock_chat_response("Response from TaskTool!");
    let t0_client: Arc<dyn TensorZeroClient> =
        Arc::new(MockTensorZeroClient::with_response(mock_response));

    let executor = ToolExecutor::builder()
        .pool(pool)
        .queue_name(format!("test_queue_{}", Uuid::now_v7()))
        .t0_client(t0_client)
        .build()
        .await
        .expect("Failed to build executor");

    executor
        .register_task_tool::<InferenceTaskTool>()
        .await
        .unwrap();

    let definitions = executor.tool_definitions().await.unwrap();
    let names: Vec<&str> = definitions
        .iter()
        .filter_map(|d| match d {
            Tool::Function(f) => Some(f.name.as_str()),
            Tool::OpenAICustom(_) => None,
        })
        .collect();

    assert!(
        names.contains(&"inference_task"),
        "InferenceTaskTool should be registered"
    );
    Ok(())
}

#[sqlx::test(migrator = "MIGRATOR")]
async fn task_tool_with_inference_can_be_spawned(pool: PgPool) -> sqlx::Result<()> {
    let queue_name = format!("test_queue_{}", Uuid::now_v7());
    let mock_response = create_mock_chat_response("Spawned response!");
    let t0_client: Arc<dyn TensorZeroClient> =
        Arc::new(MockTensorZeroClient::with_response(mock_response));

    let executor = ToolExecutor::builder()
        .pool(pool)
        .queue_name(&queue_name)
        .t0_client(t0_client)
        .build()
        .await
        .expect("Failed to build executor");

    // Create the queue before spawning
    executor
        .durable()
        .create_queue(None)
        .await
        .expect("Failed to create queue");

    executor
        .register_task_tool::<InferenceTaskTool>()
        .await
        .unwrap();

    let episode_id = Uuid::now_v7();
    let result = executor
        .spawn_tool::<InferenceTaskTool>(
            InferencePromptParams {
                prompt: "Generate something".to_string(),
            },
            (), // No side info
            episode_id,
            SpawnOptions::default(),
        )
        .await;

    assert!(
        result.is_ok(),
        "spawn_tool for InferenceTaskTool failed: {:?}",
        result.err()
    );
    let spawn_result = result.unwrap();
    assert!(!spawn_result.task_id.is_nil());
    Ok(())
}<|MERGE_RESOLUTION|>--- conflicted
+++ resolved
@@ -91,11 +91,7 @@
     async fn action(
         &self,
         _snapshot_hash: SnapshotHash,
-<<<<<<< HEAD
-        _params: ClientInferenceParams,
-=======
         _input: ActionInput,
->>>>>>> 4e443357
     ) -> Result<InferenceResponse, TensorZeroClientError> {
         // Mock just returns the same response as inference() for simplicity
         self.response
@@ -149,7 +145,6 @@
         _ids: Vec<Uuid>,
     ) -> Result<tensorzero::DeleteDatapointsResponse, TensorZeroClientError> {
         Err(TensorZeroClientError::AutopilotUnavailable)
-<<<<<<< HEAD
     }
 
     async fn list_inferences(
@@ -157,8 +152,6 @@
         _request: tensorzero::ListInferencesRequest,
     ) -> Result<tensorzero::GetInferencesResponse, TensorZeroClientError> {
         Err(TensorZeroClientError::AutopilotUnavailable)
-=======
->>>>>>> 4e443357
     }
 }
 
@@ -631,10 +624,7 @@
             "key_capturing_tool",
             serde_json::json!({"message": "first"}),
             serde_json::json!(null),
-<<<<<<< HEAD
-=======
             SpawnOptions::default(),
->>>>>>> 4e443357
         )
         .await?;
 
@@ -642,10 +632,7 @@
             "key_capturing_tool",
             serde_json::json!({"message": "second"}),
             serde_json::json!(null),
-<<<<<<< HEAD
-=======
             SpawnOptions::default(),
->>>>>>> 4e443357
         )
         .await?;
 
@@ -653,10 +640,7 @@
             "key_capturing_tool",
             serde_json::json!({"message": "third"}),
             serde_json::json!(null),
-<<<<<<< HEAD
-=======
             SpawnOptions::default(),
->>>>>>> 4e443357
         )
         .await?;
 
