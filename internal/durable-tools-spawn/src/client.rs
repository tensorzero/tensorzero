//! Lightweight spawn-only client.

use durable::{Durable, DurableBuilder, SpawnOptions, SpawnResult};
use secrecy::{ExposeSecret, SecretString};
use serde_json::Value as JsonValue;
use sqlx::{Executor, PgPool, Postgres};
use uuid::Uuid;

use crate::error::SpawnError;
use crate::params::TaskToolParams;

/// A lightweight client for spawning durable tasks.
///
/// Unlike the full `ToolExecutor` in `durable-tools`, this client only
/// supports spawning tasks by name. It does not include tool registration,
/// workers, or inference capabilities.
///
/// # Example
///
/// ```ignore
/// use durable_tools_spawn::{SpawnClient, SpawnClientBuilder};
/// use secrecy::SecretString;
/// use uuid::Uuid;
///
/// let client = SpawnClient::builder()
///     .database_url(database_url)
///     .queue_name("tools")
///     .build()
///     .await?;
///
/// let episode_id = Uuid::now_v7();
/// client.spawn_tool_by_name(
///     "research",
///     serde_json::json!({"topic": "rust"}),
///     serde_json::json!(null),  // side_info
///     episode_id,
/// ).await?;
/// ```
pub struct SpawnClient {
    durable: Durable<()>,
}

impl SpawnClient {
    /// Create a builder for custom configuration.
    pub fn builder() -> SpawnClientBuilder {
        SpawnClientBuilder::new()
    }

    /// Spawn a task by name with JSON parameters.
    ///
    /// # Arguments
    ///
    /// * `tool_name` - The registered name of the tool to spawn
    /// * `llm_params` - Parameters visible to the LLM
    /// * `side_info` - Hidden parameters (use `json!(null)` if not needed)
    /// * `episode_id` - The episode ID for this execution
    ///
    /// # Errors
    ///
    /// Returns an error if spawning the task fails.
    pub async fn spawn_tool_by_name(
        &self,
        tool_name: &str,
        llm_params: JsonValue,
        side_info: JsonValue,
        episode_id: Uuid,
    ) -> Result<SpawnResult, SpawnError> {
        self.spawn_tool_by_name_with_options(
            tool_name,
            llm_params,
            side_info,
            episode_id,
            SpawnOptions::default(),
        )
        .await
    }

    /// Spawn a task by name with custom spawn options.
    ///
    /// # Errors
    ///
    /// Returns an error if spawning the task fails.
    pub async fn spawn_tool_by_name_with_options(
        &self,
        tool_name: &str,
        llm_params: JsonValue,
        side_info: JsonValue,
        episode_id: Uuid,
        options: SpawnOptions,
    ) -> Result<SpawnResult, SpawnError> {
        let wrapped_params = TaskToolParams {
            llm_params,
            side_info,
            episode_id,
        };

        self.durable
<<<<<<< HEAD
            .spawn_by_name(tool_name, serde_json::to_value(wrapped_params)?, options)
=======
            .spawn_by_name_unchecked(tool_name, serde_json::to_value(wrapped_params)?, options)
>>>>>>> 4e443357
            .await
            .map_err(Into::into)
    }

    /// Spawn a task by name using a custom executor (e.g., a transaction).
    ///
    /// This allows you to atomically enqueue a task as part of a larger transaction.
    ///
    /// # Example
    ///
    /// ```ignore
    /// let mut tx = client.pool().begin().await?;
    ///
    /// sqlx::query("INSERT INTO orders (id) VALUES ($1)")
    ///     .bind(order_id)
    ///     .execute(&mut *tx)
    ///     .await?;
    ///
    /// client.spawn_tool_by_name_with(
    ///     &mut *tx,
    ///     "process_order",
    ///     serde_json::json!({"order_id": order_id}),
    ///     serde_json::json!(null),
    ///     episode_id,
    /// ).await?;
    ///
    /// tx.commit().await?;
    /// ```
    ///
    /// # Arguments
    ///
    /// * `executor` - The executor to use (e.g., `&mut *tx` for a transaction)
    /// * `tool_name` - The registered name of the tool to spawn
    /// * `llm_params` - Parameters visible to the LLM
    /// * `side_info` - Hidden parameters (use `json!(null)` if not needed)
    /// * `episode_id` - The episode ID for this execution
    ///
    /// # Errors
    ///
    /// Returns an error if spawning the task fails.
    pub async fn spawn_tool_by_name_with<'e, E>(
        &self,
        executor: E,
        tool_name: &str,
        llm_params: JsonValue,
        side_info: JsonValue,
        episode_id: Uuid,
    ) -> Result<SpawnResult, SpawnError>
    where
        E: Executor<'e, Database = Postgres>,
    {
        self.spawn_tool_by_name_with_options_with(
            executor,
            tool_name,
            llm_params,
            side_info,
            episode_id,
            SpawnOptions::default(),
        )
        .await
    }

    /// Spawn a task by name with custom spawn options using a custom executor.
    ///
    /// # Errors
    ///
    /// Returns an error if spawning the task fails.
    pub async fn spawn_tool_by_name_with_options_with<'e, E>(
        &self,
        executor: E,
        tool_name: &str,
        llm_params: JsonValue,
        side_info: JsonValue,
        episode_id: Uuid,
        options: SpawnOptions,
    ) -> Result<SpawnResult, SpawnError>
    where
        E: Executor<'e, Database = Postgres>,
    {
        let wrapped_params = TaskToolParams {
            llm_params,
            side_info,
            episode_id,
        };

        self.durable
<<<<<<< HEAD
            .spawn_by_name_with(
=======
            .spawn_by_name_unchecked_with(
>>>>>>> 4e443357
                executor,
                tool_name,
                serde_json::to_value(wrapped_params)?,
                options,
            )
            .await
            .map_err(Into::into)
    }

    /// Get the queue name.
    pub fn queue_name(&self) -> &str {
        self.durable.queue_name()
    }

    /// Get the database pool.
    pub fn pool(&self) -> &PgPool {
        self.durable.pool()
    }
}

/// Builder for creating a [`SpawnClient`].
pub struct SpawnClientBuilder {
    database_url: Option<SecretString>,
    pool: Option<PgPool>,
    queue_name: String,
}

impl SpawnClientBuilder {
    /// Create a new builder with default settings.
    pub fn new() -> Self {
        Self {
            database_url: None,
            pool: None,
            queue_name: "tools".to_string(),
        }
    }

    /// Set the database URL (will create a new connection pool).
    #[must_use]
    pub fn database_url(mut self, url: SecretString) -> Self {
        self.database_url = Some(url);
        self
    }

    /// Use an existing connection pool.
    #[must_use]
    pub fn pool(mut self, pool: PgPool) -> Self {
        self.pool = Some(pool);
        self
    }

    /// Set the queue name (default: "tools").
    #[must_use]
    pub fn queue_name(mut self, name: impl Into<String>) -> Self {
        self.queue_name = name.into();
        self
    }

    /// Build the [`SpawnClient`].
    ///
    /// # Errors
    ///
    /// Returns an error if the database connection fails.
    pub async fn build(self) -> Result<SpawnClient, SpawnError> {
        let pool = if let Some(pool) = self.pool {
            pool
        } else {
            let url = self.database_url.ok_or(SpawnError::MissingConfig(
                "No database URL configured. Set database_url() or pool()",
            ))?;
            PgPool::connect(url.expose_secret())
                .await
                .map_err(SpawnError::Database)?
        };

        let durable = DurableBuilder::new()
            .pool(pool)
            .queue_name(&self.queue_name)
            .build()
            .await?;

        Ok(SpawnClient { durable })
    }
}

impl Default for SpawnClientBuilder {
    fn default() -> Self {
        Self::new()
    }
}<|MERGE_RESOLUTION|>--- conflicted
+++ resolved
@@ -54,33 +54,12 @@
     /// * `llm_params` - Parameters visible to the LLM
     /// * `side_info` - Hidden parameters (use `json!(null)` if not needed)
     /// * `episode_id` - The episode ID for this execution
+    /// * `options` - Options for spawning the task
     ///
     /// # Errors
     ///
     /// Returns an error if spawning the task fails.
     pub async fn spawn_tool_by_name(
-        &self,
-        tool_name: &str,
-        llm_params: JsonValue,
-        side_info: JsonValue,
-        episode_id: Uuid,
-    ) -> Result<SpawnResult, SpawnError> {
-        self.spawn_tool_by_name_with_options(
-            tool_name,
-            llm_params,
-            side_info,
-            episode_id,
-            SpawnOptions::default(),
-        )
-        .await
-    }
-
-    /// Spawn a task by name with custom spawn options.
-    ///
-    /// # Errors
-    ///
-    /// Returns an error if spawning the task fails.
-    pub async fn spawn_tool_by_name_with_options(
         &self,
         tool_name: &str,
         llm_params: JsonValue,
@@ -95,11 +74,7 @@
         };
 
         self.durable
-<<<<<<< HEAD
-            .spawn_by_name(tool_name, serde_json::to_value(wrapped_params)?, options)
-=======
             .spawn_by_name_unchecked(tool_name, serde_json::to_value(wrapped_params)?, options)
->>>>>>> 4e443357
             .await
             .map_err(Into::into)
     }
@@ -136,38 +111,12 @@
     /// * `llm_params` - Parameters visible to the LLM
     /// * `side_info` - Hidden parameters (use `json!(null)` if not needed)
     /// * `episode_id` - The episode ID for this execution
+    /// * `options` - Options for spawning the task
     ///
     /// # Errors
     ///
     /// Returns an error if spawning the task fails.
     pub async fn spawn_tool_by_name_with<'e, E>(
-        &self,
-        executor: E,
-        tool_name: &str,
-        llm_params: JsonValue,
-        side_info: JsonValue,
-        episode_id: Uuid,
-    ) -> Result<SpawnResult, SpawnError>
-    where
-        E: Executor<'e, Database = Postgres>,
-    {
-        self.spawn_tool_by_name_with_options_with(
-            executor,
-            tool_name,
-            llm_params,
-            side_info,
-            episode_id,
-            SpawnOptions::default(),
-        )
-        .await
-    }
-
-    /// Spawn a task by name with custom spawn options using a custom executor.
-    ///
-    /// # Errors
-    ///
-    /// Returns an error if spawning the task fails.
-    pub async fn spawn_tool_by_name_with_options_with<'e, E>(
         &self,
         executor: E,
         tool_name: &str,
@@ -186,11 +135,7 @@
         };
 
         self.durable
-<<<<<<< HEAD
-            .spawn_by_name_with(
-=======
             .spawn_by_name_unchecked_with(
->>>>>>> 4e443357
                 executor,
                 tool_name,
                 serde_json::to_value(wrapped_params)?,
