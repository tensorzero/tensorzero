//! Tool definitions for TensorZero Autopilot.
//!
//! This crate provides tool traits and implementations for the autopilot system.
//!
//! # Overview
//!
//! - Re-exports tool traits from `durable-tools` for defining custom tools
//! - Provides production tools for autopilot operations
//! - Provides test tools (when `e2e_tests` feature is enabled) for testing the autopilot infrastructure
//!
//! # Production Tools
//!
//! - `InferenceTool` - Calls TensorZero inference endpoint, optionally with a historical config snapshot
//! - `CreateDatapointsTool` - Creates datapoints in a dataset
//! - `CreateDatapointsFromInferencesTool` - Creates datapoints from existing inferences
//! - `ListDatapointsTool` - Lists datapoints with filtering and pagination
//! - `GetDatapointsTool` - Gets specific datapoints by ID
//! - `UpdateDatapointsTool` - Updates existing datapoints
//! - `DeleteDatapointsTool` - Deletes datapoints by ID
//! - `GetLatestFeedbackByMetricTool` - Gets the latest feedback ID for each metric for a target
//!
//! # Test Tools (e2e_tests feature)
//!
//! When the `e2e_tests` feature is enabled, this crate provides several test tools:
//!
//! ## TaskTools
//! - `EchoTool` - Echoes back input message
//! - `SlowTool` - Sleeps for configurable duration
//! - `FailingTool` - Always returns an error
//! - `FlakyTool` - Fails deterministically based on attempt number
//! - `PanicTool` - Panics with the given message
//!
//! ## SimpleTools
//! - `GoodSimpleTool` - Echoes back input message
//! - `ErrorSimpleTool` - Always returns an error
//! - `SlowSimpleTool` - Sleeps for configurable duration

pub mod tools;
pub mod types;

pub use types::AutopilotToolSideInfo;

// Re-export ToolVisitor for use with for_each_tool
pub use durable_tools::ToolVisitor;

/// Iterate over all tools with a visitor.
///
/// This is the single source of truth for all tools. Both local execution
/// (tensorzero repo) and remote execution (autopilot repo) use this function
/// with different visitor implementations.
///
/// When the `e2e_tests` feature is enabled, test tools are also included.
///
/// # Local Execution
///
/// Register tools with their `execute()` implementations:
///
/// ```ignore
/// struct LocalVisitor<'a>(&'a ToolExecutor);
///
/// #[async_trait]
/// impl ToolVisitor for LocalVisitor<'_> {
///     type Error = ToolError;
///
///     async fn visit_task_tool<T: TaskTool + Default>(&self) -> Result<(), ToolError> {
///         self.0.register_task_tool::<T>().await?;
///         Ok(())
///     }
///
///     async fn visit_simple_tool<T: SimpleTool + Default>(&self) -> Result<(), ToolError> {
///         self.0.register_simple_tool::<T>().await?;
///         Ok(())
///     }
/// }
///
/// for_each_tool(&LocalVisitor(&executor)).await?;
/// ```
///
/// # Remote Execution
///
/// Wrap tools for client-side execution:
///
/// ```ignore
/// struct RemoteVisitor<'a>(&'a ToolExecutor);
///
/// #[async_trait]
/// impl ToolVisitor for RemoteVisitor<'_> {
///     type Error = ToolError;
///
///     async fn visit_task_tool<T: TaskTool + Default>(&self) -> Result<(), ToolError> {
///         self.0.register_client_tool::<T>().await?;
///         Ok(())
///     }
///
///     async fn visit_simple_tool<T: SimpleTool + Default>(&self) -> Result<(), ToolError> {
///         self.0.register_client_tool::<T>().await?;
///         Ok(())
///     }
/// }
///
/// for_each_tool(&RemoteVisitor(&executor)).await?;
/// ```
///
/// # Errors
///
/// Returns an error if any tool visit fails.
pub async fn for_each_tool<V: ToolVisitor>(visitor: &V) -> Result<(), V::Error> {
    // Production tools
    // ----------------

    // Inference tool
    visitor.visit_simple_tool::<tools::InferenceTool>().await?;

    // Datapoint CRUD tools
    visitor
        .visit_simple_tool::<tools::CreateDatapointsTool>()
        .await?;
    visitor
        .visit_simple_tool::<tools::CreateDatapointsFromInferencesTool>()
        .await?;
    visitor
        .visit_simple_tool::<tools::ListDatapointsTool>()
        .await?;
    visitor
        .visit_simple_tool::<tools::GetDatapointsTool>()
        .await?;
    visitor
        .visit_simple_tool::<tools::UpdateDatapointsTool>()
        .await?;
    visitor
        .visit_simple_tool::<tools::DeleteDatapointsTool>()
        .await?;
    visitor
<<<<<<< HEAD
        .visit_task_tool::<tools::LaunchOptimizationWorkflowTool>()
=======
        .visit_simple_tool::<tools::GetLatestFeedbackByMetricTool>()
>>>>>>> c8a3a26a
        .await?;

    // Test tools (e2e_tests feature)
    // ------------------------------
    #[cfg(feature = "e2e_tests")]
    {
        // TaskTools
        visitor.visit_task_tool::<tools::EchoTool>().await?;
        visitor.visit_task_tool::<tools::SlowTool>().await?;
        visitor.visit_task_tool::<tools::FailingTool>().await?;
        visitor.visit_task_tool::<tools::FlakyTool>().await?;
        visitor.visit_task_tool::<tools::PanicTool>().await?;

        // SimpleTools
        visitor.visit_simple_tool::<tools::GoodSimpleTool>().await?;
        visitor
            .visit_simple_tool::<tools::ErrorSimpleTool>()
            .await?;
        visitor.visit_simple_tool::<tools::SlowSimpleTool>().await?;
    }

    Ok(())
}<|MERGE_RESOLUTION|>--- conflicted
+++ resolved
@@ -131,11 +131,10 @@
         .visit_simple_tool::<tools::DeleteDatapointsTool>()
         .await?;
     visitor
-<<<<<<< HEAD
         .visit_task_tool::<tools::LaunchOptimizationWorkflowTool>()
-=======
+        .await?;
+    visitor
         .visit_simple_tool::<tools::GetLatestFeedbackByMetricTool>()
->>>>>>> c8a3a26a
         .await?;
 
     // Test tools (e2e_tests feature)
