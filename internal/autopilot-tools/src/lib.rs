--- conflicted
+++ resolved
@@ -103,13 +103,6 @@
 ///
 /// # Errors
 ///
-<<<<<<< HEAD
-/// Returns an error if any tool registration fails.
-pub fn register_production_tools(registry: &mut ToolRegistry) -> ToolResult<()> {
-    // Inference and feedback tools
-    registry.register_simple_tool::<tools::InferenceTool>()?;
-    registry.register_simple_tool::<tools::FeedbackTool>()?;
-=======
 /// Returns an error if any tool visit fails.
 pub async fn for_each_tool<V: ToolVisitor>(visitor: &V) -> Result<(), V::Error> {
     // Production tools
@@ -117,8 +110,9 @@
 
     // Inference tool
     visitor.visit_simple_tool::<tools::InferenceTool>().await?;
->>>>>>> 4e443357
 
+    // Feedback tool
+    visitor.visit_simple_tool::<tools::FeedbackTool>().await?;
     // Datapoint CRUD tools
     visitor
         .visit_simple_tool::<tools::CreateDatapointsTool>()
