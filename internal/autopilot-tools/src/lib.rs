--- conflicted
+++ resolved
@@ -1,15 +1,10 @@
 //! Tool definitions for TensorZero Autopilot.
 //!
-<<<<<<< HEAD
-//! This crate provides tool traits and implementations for the autopilot system.
-=======
-//! This crate provides tool traits and test tool implementations for the autopilot system.
->>>>>>> 4144181e
+//! This crate provides tool traits and implementations.
 //!
 //! # Overview
 //!
 //! - Re-exports tool traits from `durable-tools` for defining custom tools
-<<<<<<< HEAD
 //! - Provides production tools for autopilot operations
 //! - Provides test tools (when `e2e_tests` feature is enabled) for testing the autopilot infrastructure
 //!
@@ -28,30 +23,11 @@
 //! - `FlakyTool` - Fails deterministically based on attempt number
 //! - `PanicTool` - Panics with the given message
 //!
-=======
-//! - Provides test tools (when `e2e_tests` feature is enabled) for testing the autopilot infrastructure
-//!
-//! # Test Tools (e2e_tests feature)
-//!
-//! When the `e2e_tests` feature is enabled, this crate provides several test tools:
-//!
-//! ## TaskTools
-//! - `EchoTool` - Echoes back input message
-//! - `SlowTool` - Sleeps for configurable duration
-//! - `FailingTool` - Always returns an error
-//! - `FlakyTool` - Fails deterministically based on attempt number
-//! - `PanicTool` - Panics with the given message
-//!
->>>>>>> 4144181e
 //! ## SimpleTools
 //! - `GoodSimpleTool` - Echoes back input message
 //! - `ErrorSimpleTool` - Always returns an error
 //! - `SlowSimpleTool` - Sleeps for configurable duration
 
-<<<<<<< HEAD
-=======
-#[cfg(feature = "e2e_tests")]
->>>>>>> 4144181e
 pub mod tools;
 
 // Re-export from durable-tools
@@ -62,7 +38,6 @@
 
 /// Register production tools with the given registry.
 ///
-<<<<<<< HEAD
 /// This registers the `InferenceTool` for calling TensorZero inference.
 ///
 /// # Errors
@@ -70,11 +45,6 @@
 /// Returns an error if any tool registration fails.
 pub fn register_production_tools(registry: &mut ToolRegistry) -> ToolResult<()> {
     registry.register_simple_tool::<tools::InferenceTool>()?;
-=======
-/// Currently this registers no tools, as there are no production tools yet.
-pub fn register_production_tools(_registry: &mut ToolRegistry) -> ToolResult<()> {
-    // No production tools yet
->>>>>>> 4144181e
     Ok(())
 }
 
