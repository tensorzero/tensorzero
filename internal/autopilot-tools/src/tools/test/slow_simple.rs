--- conflicted
+++ resolved
@@ -45,13 +45,6 @@
             "Sleeps for the specified duration before returning. A SimpleTool for testing timeout behavior.",
         )
     }
-<<<<<<< HEAD
-
-    fn parameters_schema() -> ToolResult<Schema> {
-        Ok(schema_for!(SlowSimpleParams))
-    }
-=======
->>>>>>> 3106c63e
 }
 
 #[async_trait]
