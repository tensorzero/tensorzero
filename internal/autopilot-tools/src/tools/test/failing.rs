//! Failing tool that always returns an error.

use std::borrow::Cow;

use async_trait::async_trait;
use durable_tools::{TaskTool, ToolContext, ToolError, ToolMetadata, ToolResult};
use schemars::JsonSchema;
use serde::{Deserialize, Serialize};

/// Parameters for the failing tool (visible to LLM).
#[derive(Debug, Clone, Serialize, Deserialize, JsonSchema)]
pub struct FailingToolParams {
    /// The error message to return.
    pub error_message: String,
}

/// Failing tool that always returns an error.
/// Useful for testing error propagation to LLM.
#[derive(Default)]
pub struct FailingTool;

impl ToolMetadata for FailingTool {
    type SideInfo = ();
    type Output = ();
    type LlmParams = FailingToolParams;

    fn name() -> Cow<'static, str> {
        Cow::Borrowed("failing")
    }

    fn description() -> Cow<'static, str> {
        Cow::Borrowed(
            "Always returns an error with the specified message. Used for testing error propagation.",
        )
    }
<<<<<<< HEAD

    fn parameters_schema() -> ToolResult<Schema> {
        Ok(schema_for!(FailingToolParams))
    }
=======
>>>>>>> 3106c63e
}

#[async_trait]
impl TaskTool for FailingTool {
    async fn execute(
        llm_params: Self::LlmParams,
        _side_info: Self::SideInfo,
        _ctx: &mut ToolContext<'_>,
    ) -> ToolResult<Self::Output> {
        Err(ToolError::Validation {
            message: llm_params.error_message,
        })
    }
}<|MERGE_RESOLUTION|>--- conflicted
+++ resolved
@@ -33,13 +33,6 @@
             "Always returns an error with the specified message. Used for testing error propagation.",
         )
     }
-<<<<<<< HEAD
-
-    fn parameters_schema() -> ToolResult<Schema> {
-        Ok(schema_for!(FailingToolParams))
-    }
-=======
->>>>>>> 3106c63e
 }
 
 #[async_trait]
