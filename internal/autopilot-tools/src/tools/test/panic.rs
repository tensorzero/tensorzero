//! Panic tool for testing crash recovery.

use std::borrow::Cow;

use async_trait::async_trait;
use durable_tools::{TaskTool, ToolContext, ToolMetadata, ToolResult};
use schemars::JsonSchema;
use serde::{Deserialize, Serialize};

/// Parameters for the panic tool (visible to LLM).
#[derive(Debug, Clone, Serialize, Deserialize, JsonSchema)]
pub struct PanicToolParams {
    /// The panic message.
    pub panic_message: String,
}

/// Panic tool that panics with the given message.
/// Useful for testing crash recovery and worker stability after panics.
#[derive(Default)]
pub struct PanicTool;

impl ToolMetadata for PanicTool {
    type SideInfo = ();
    type Output = ();
    type LlmParams = PanicToolParams;

    fn name() -> Cow<'static, str> {
        Cow::Borrowed("panic")
    }

    fn description() -> Cow<'static, str> {
        Cow::Borrowed("Panics with the given message. Used for testing crash recovery.")
    }
<<<<<<< HEAD

    fn parameters_schema() -> ToolResult<Schema> {
        Ok(schema_for!(PanicToolParams))
    }
=======
>>>>>>> 6b36c9a7
}

#[async_trait]
impl TaskTool for PanicTool {
    #[expect(
        clippy::panic,
        reason = "This tool is specifically for testing panic handling"
    )]
    async fn execute(
        llm_params: Self::LlmParams,
        _side_info: Self::SideInfo,
        _ctx: &mut ToolContext<'_>,
    ) -> ToolResult<Self::Output> {
        std::panic::panic_any(llm_params.panic_message);
    }
}<|MERGE_RESOLUTION|>--- conflicted
+++ resolved
@@ -31,13 +31,6 @@
     fn description() -> Cow<'static, str> {
         Cow::Borrowed("Panics with the given message. Used for testing crash recovery.")
     }
-<<<<<<< HEAD
-
-    fn parameters_schema() -> ToolResult<Schema> {
-        Ok(schema_for!(PanicToolParams))
-    }
-=======
->>>>>>> 6b36c9a7
 }
 
 #[async_trait]
