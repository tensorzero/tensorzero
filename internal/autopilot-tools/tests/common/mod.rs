//! Shared test utilities for autopilot-tools integration tests.

// Allow dead code at module level since different test binaries use different subsets of these utilities
#![allow(dead_code, clippy::allow_attributes)]

use std::collections::HashMap;

use durable_tools::{TensorZeroClient, TensorZeroClientError};
use mockall::mock;
use tensorzero::{
    ClientInferenceParams, CreateDatapointRequest, CreateDatapointsFromInferenceRequestParams,
    CreateDatapointsResponse, DeleteDatapointsResponse, GetDatapointsResponse, InferenceResponse,
    ListDatapointsRequest, Role, UpdateDatapointRequest, UpdateDatapointsResponse, Usage,
};
use tensorzero_core::config::snapshot::SnapshotHash;
use tensorzero_core::endpoints::datasets::{ChatInferenceDatapoint, Datapoint};
use tensorzero_core::endpoints::feedback::internal::LatestFeedbackIdByMetricResponse;
use tensorzero_core::endpoints::inference::ChatInferenceResponse;
use tensorzero_core::inference::types::{ContentBlockChatOutput, Input, InputMessage, Text};
use tensorzero_core::optimization::OptimizationJobInfo;
use tensorzero_core::tool::DynamicToolParams;
use tensorzero_optimizers::endpoints::LaunchOptimizationWorkflowParams;
use uuid::Uuid;

// Generate mock using mockall's mock! macro
mock! {
    pub TensorZeroClient {}

    #[async_trait::async_trait]
    impl TensorZeroClient for TensorZeroClient {
        async fn inference(
            &self,
            params: ClientInferenceParams,
        ) -> Result<InferenceResponse, TensorZeroClientError>;

        async fn create_autopilot_event(
            &self,
            session_id: Uuid,
            request: durable_tools::CreateEventRequest,
        ) -> Result<durable_tools::CreateEventResponse, TensorZeroClientError>;

        async fn list_autopilot_events(
            &self,
            session_id: Uuid,
            params: durable_tools::ListEventsParams,
        ) -> Result<durable_tools::ListEventsResponse, TensorZeroClientError>;

        async fn list_autopilot_sessions(
            &self,
            params: durable_tools::ListSessionsParams,
        ) -> Result<durable_tools::ListSessionsResponse, TensorZeroClientError>;

        async fn action(
            &self,
            snapshot_hash: SnapshotHash,
            input: tensorzero::ActionInput,
        ) -> Result<InferenceResponse, TensorZeroClientError>;

        async fn create_datapoints(
            &self,
            dataset_name: String,
            datapoints: Vec<CreateDatapointRequest>,
        ) -> Result<CreateDatapointsResponse, TensorZeroClientError>;

        async fn create_datapoints_from_inferences(
            &self,
            dataset_name: String,
            params: CreateDatapointsFromInferenceRequestParams,
        ) -> Result<CreateDatapointsResponse, TensorZeroClientError>;

        async fn list_datapoints(
            &self,
            dataset_name: String,
            request: ListDatapointsRequest,
        ) -> Result<GetDatapointsResponse, TensorZeroClientError>;

        async fn get_datapoints(
            &self,
            dataset_name: Option<String>,
            ids: Vec<Uuid>,
        ) -> Result<GetDatapointsResponse, TensorZeroClientError>;

        async fn update_datapoints(
            &self,
            dataset_name: String,
            datapoints: Vec<UpdateDatapointRequest>,
        ) -> Result<UpdateDatapointsResponse, TensorZeroClientError>;

        async fn delete_datapoints(
            &self,
            dataset_name: String,
            ids: Vec<Uuid>,
        ) -> Result<DeleteDatapointsResponse, TensorZeroClientError>;

<<<<<<< HEAD
        async fn launch_optimization_workflow(
            &self,
            params: LaunchOptimizationWorkflowParams,
        ) -> Result<String, TensorZeroClientError>;

        async fn poll_optimization(
            &self,
            job_handle: String,
        ) -> Result<OptimizationJobInfo, TensorZeroClientError>;
=======
        async fn get_latest_feedback_id_by_metric(
            &self,
            target_id: Uuid,
        ) -> Result<LatestFeedbackIdByMetricResponse, TensorZeroClientError>;
>>>>>>> c8a3a26a
    }
}

/// Create a mock chat inference response with the given text content.
pub fn create_mock_chat_response(text: &str) -> InferenceResponse {
    InferenceResponse::Chat(ChatInferenceResponse {
        inference_id: Uuid::now_v7(),
        episode_id: Uuid::now_v7(),
        variant_name: "test_variant".to_string(),
        content: vec![ContentBlockChatOutput::Text(Text {
            text: text.to_string(),
        })],
        usage: Usage {
            input_tokens: Some(10),
            output_tokens: Some(5),
        },
        original_response: None,
        finish_reason: None,
    })
}

// ===== Datapoint Mock Response Factories =====

/// Create a mock CreateDatapointsResponse with the given IDs.
pub fn create_mock_create_datapoints_response(ids: Vec<Uuid>) -> CreateDatapointsResponse {
    CreateDatapointsResponse { ids }
}

/// Create a mock GetDatapointsResponse with the given datapoints.
pub fn create_mock_get_datapoints_response(datapoints: Vec<Datapoint>) -> GetDatapointsResponse {
    GetDatapointsResponse { datapoints }
}

/// Create a mock UpdateDatapointsResponse with the given IDs.
pub fn create_mock_update_datapoints_response(ids: Vec<Uuid>) -> UpdateDatapointsResponse {
    UpdateDatapointsResponse { ids }
}

/// Create a mock DeleteDatapointsResponse with the given count.
pub fn create_mock_delete_datapoints_response(num_deleted: u64) -> DeleteDatapointsResponse {
    DeleteDatapointsResponse {
        num_deleted_datapoints: num_deleted,
    }
}

/// Create a mock chat datapoint for testing.
pub fn create_mock_chat_datapoint(id: Uuid, dataset_name: &str, function_name: &str) -> Datapoint {
    Datapoint::Chat(ChatInferenceDatapoint {
        dataset_name: dataset_name.to_string(),
        function_name: function_name.to_string(),
        id,
        episode_id: Some(Uuid::now_v7()),
        input: Input {
            system: None,
            messages: vec![InputMessage {
                role: Role::User,
                content: vec![
                    tensorzero_core::inference::types::InputMessageContent::Text(Text {
                        text: "test input".to_string(),
                    }),
                ],
            }],
        },
        output: Some(vec![ContentBlockChatOutput::Text(Text {
            text: "test output".to_string(),
        })]),
        tool_params: DynamicToolParams::default(),
        tags: Some(HashMap::new()),
        auxiliary: String::new(),
        is_deleted: false,
        is_custom: false,
        source_inference_id: None,
        staled_at: None,
        updated_at: "2024-01-01T00:00:00Z".to_string(),
        name: None,
    })
}

/// Create a simple test Input for use in tests.
pub fn create_test_input(text: &str) -> Input {
    Input {
        system: None,
        messages: vec![InputMessage {
            role: Role::User,
            content: vec![
                tensorzero_core::inference::types::InputMessageContent::Text(Text {
                    text: text.to_string(),
                }),
            ],
        }],
    }
}<|MERGE_RESOLUTION|>--- conflicted
+++ resolved
@@ -92,7 +92,6 @@
             ids: Vec<Uuid>,
         ) -> Result<DeleteDatapointsResponse, TensorZeroClientError>;
 
-<<<<<<< HEAD
         async fn launch_optimization_workflow(
             &self,
             params: LaunchOptimizationWorkflowParams,
@@ -102,12 +101,11 @@
             &self,
             job_handle: String,
         ) -> Result<OptimizationJobInfo, TensorZeroClientError>;
-=======
+
         async fn get_latest_feedback_id_by_metric(
             &self,
             target_id: Uuid,
         ) -> Result<LatestFeedbackIdByMetricResponse, TensorZeroClientError>;
->>>>>>> c8a3a26a
     }
 }
 
