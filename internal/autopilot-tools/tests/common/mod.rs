//! Shared test utilities for autopilot-tools integration tests.

// Allow dead code at module level since different test binaries use different subsets of these utilities
#![allow(dead_code, clippy::allow_attributes)]

use std::collections::HashMap;

use durable_tools::{TensorZeroClient, TensorZeroClientError};
use mockall::mock;
use sqlx::types::chrono::Utc;
use tensorzero::{
    ClientInferenceParams, CreateDatapointRequest, CreateDatapointsFromInferenceRequestParams,
<<<<<<< HEAD
    CreateDatapointsResponse, DeleteDatapointsResponse, GetDatapointsResponse,
    GetInferencesResponse, InferenceResponse, ListDatapointsRequest, ListInferencesRequest, Role,
    StoredChatInference, StoredInference, UpdateDatapointRequest, UpdateDatapointsResponse, Usage,
=======
    CreateDatapointsResponse, DeleteDatapointsResponse, FeedbackParams, FeedbackResponse,
    GetDatapointsResponse, InferenceResponse, ListDatapointsRequest, Role, UpdateDatapointRequest,
    UpdateDatapointsResponse, Usage,
>>>>>>> 25976060
};
use tensorzero_core::config::snapshot::SnapshotHash;
use tensorzero_core::endpoints::datasets::{ChatInferenceDatapoint, Datapoint};
use tensorzero_core::endpoints::feedback::internal::LatestFeedbackIdByMetricResponse;
use tensorzero_core::endpoints::inference::ChatInferenceResponse;
<<<<<<< HEAD
use tensorzero_core::inference::types::{
    ContentBlockChatOutput, Input, InputMessage, StoredInput, StoredInputMessage,
    StoredInputMessageContent, Text,
};
=======
use tensorzero_core::inference::types::{ContentBlockChatOutput, Input, InputMessage, Text};
use tensorzero_core::optimization::{OptimizationJobHandle, OptimizationJobInfo};
>>>>>>> 25976060
use tensorzero_core::tool::DynamicToolParams;
use tensorzero_optimizers::endpoints::LaunchOptimizationWorkflowParams;
use uuid::Uuid;

// Generate mock using mockall's mock! macro
mock! {
    pub TensorZeroClient {}

    #[async_trait::async_trait]
    impl TensorZeroClient for TensorZeroClient {
        async fn inference(
            &self,
            params: ClientInferenceParams,
        ) -> Result<InferenceResponse, TensorZeroClientError>;

        async fn feedback(
            &self,
            params: FeedbackParams,
        ) -> Result<FeedbackResponse, TensorZeroClientError>;

        async fn create_autopilot_event(
            &self,
            session_id: Uuid,
            request: durable_tools::CreateEventRequest,
        ) -> Result<durable_tools::CreateEventResponse, TensorZeroClientError>;

        async fn list_autopilot_events(
            &self,
            session_id: Uuid,
            params: durable_tools::ListEventsParams,
        ) -> Result<durable_tools::ListEventsResponse, TensorZeroClientError>;

        async fn list_autopilot_sessions(
            &self,
            params: durable_tools::ListSessionsParams,
        ) -> Result<durable_tools::ListSessionsResponse, TensorZeroClientError>;

        async fn action(
            &self,
            snapshot_hash: SnapshotHash,
            input: tensorzero::ActionInput,
        ) -> Result<InferenceResponse, TensorZeroClientError>;

        async fn create_datapoints(
            &self,
            dataset_name: String,
            datapoints: Vec<CreateDatapointRequest>,
        ) -> Result<CreateDatapointsResponse, TensorZeroClientError>;

        async fn create_datapoints_from_inferences(
            &self,
            dataset_name: String,
            params: CreateDatapointsFromInferenceRequestParams,
        ) -> Result<CreateDatapointsResponse, TensorZeroClientError>;

        async fn list_datapoints(
            &self,
            dataset_name: String,
            request: ListDatapointsRequest,
        ) -> Result<GetDatapointsResponse, TensorZeroClientError>;

        async fn get_datapoints(
            &self,
            dataset_name: Option<String>,
            ids: Vec<Uuid>,
        ) -> Result<GetDatapointsResponse, TensorZeroClientError>;

        async fn update_datapoints(
            &self,
            dataset_name: String,
            datapoints: Vec<UpdateDatapointRequest>,
        ) -> Result<UpdateDatapointsResponse, TensorZeroClientError>;

        async fn delete_datapoints(
            &self,
            dataset_name: String,
            ids: Vec<Uuid>,
        ) -> Result<DeleteDatapointsResponse, TensorZeroClientError>;

<<<<<<< HEAD
        async fn list_inferences(
            &self,
            request: ListInferencesRequest,
        ) -> Result<GetInferencesResponse, TensorZeroClientError>;
=======
        async fn launch_optimization_workflow(
            &self,
            params: LaunchOptimizationWorkflowParams,
        ) -> Result<OptimizationJobHandle, TensorZeroClientError>;

        async fn poll_optimization(
            &self,
            job_handle: &OptimizationJobHandle,
        ) -> Result<OptimizationJobInfo, TensorZeroClientError>;

        async fn get_latest_feedback_id_by_metric(
            &self,
            target_id: Uuid,
        ) -> Result<LatestFeedbackIdByMetricResponse, TensorZeroClientError>;
>>>>>>> 25976060
    }
}

/// Create a mock feedback response with the given ID.
pub fn create_mock_feedback_response(feedback_id: Uuid) -> FeedbackResponse {
    FeedbackResponse { feedback_id }
}

/// Create a mock chat inference response with the given text content.
pub fn create_mock_chat_response(text: &str) -> InferenceResponse {
    InferenceResponse::Chat(ChatInferenceResponse {
        inference_id: Uuid::now_v7(),
        episode_id: Uuid::now_v7(),
        variant_name: "test_variant".to_string(),
        content: vec![ContentBlockChatOutput::Text(Text {
            text: text.to_string(),
        })],
        usage: Usage {
            input_tokens: Some(10),
            output_tokens: Some(5),
        },
        original_response: None,
        finish_reason: None,
    })
}

// ===== Datapoint Mock Response Factories =====

/// Create a mock CreateDatapointsResponse with the given IDs.
pub fn create_mock_create_datapoints_response(ids: Vec<Uuid>) -> CreateDatapointsResponse {
    CreateDatapointsResponse { ids }
}

/// Create a mock GetDatapointsResponse with the given datapoints.
pub fn create_mock_get_datapoints_response(datapoints: Vec<Datapoint>) -> GetDatapointsResponse {
    GetDatapointsResponse { datapoints }
}

/// Create a mock UpdateDatapointsResponse with the given IDs.
pub fn create_mock_update_datapoints_response(ids: Vec<Uuid>) -> UpdateDatapointsResponse {
    UpdateDatapointsResponse { ids }
}

/// Create a mock DeleteDatapointsResponse with the given count.
pub fn create_mock_delete_datapoints_response(num_deleted: u64) -> DeleteDatapointsResponse {
    DeleteDatapointsResponse {
        num_deleted_datapoints: num_deleted,
    }
}

/// Create a mock chat datapoint for testing.
pub fn create_mock_chat_datapoint(id: Uuid, dataset_name: &str, function_name: &str) -> Datapoint {
    Datapoint::Chat(ChatInferenceDatapoint {
        dataset_name: dataset_name.to_string(),
        function_name: function_name.to_string(),
        id,
        episode_id: Some(Uuid::now_v7()),
        input: Input {
            system: None,
            messages: vec![InputMessage {
                role: Role::User,
                content: vec![
                    tensorzero_core::inference::types::InputMessageContent::Text(Text {
                        text: "test input".to_string(),
                    }),
                ],
            }],
        },
        output: Some(vec![ContentBlockChatOutput::Text(Text {
            text: "test output".to_string(),
        })]),
        tool_params: DynamicToolParams::default(),
        tags: Some(HashMap::new()),
        auxiliary: String::new(),
        is_deleted: false,
        is_custom: false,
        source_inference_id: None,
        staled_at: None,
        updated_at: "2024-01-01T00:00:00Z".to_string(),
        name: None,
    })
}

/// Create a simple test Input for use in tests.
pub fn create_test_input(text: &str) -> Input {
    Input {
        system: None,
        messages: vec![InputMessage {
            role: Role::User,
            content: vec![
                tensorzero_core::inference::types::InputMessageContent::Text(Text {
                    text: text.to_string(),
                }),
            ],
        }],
    }
}

// ===== Inference Mock Response Factories =====

/// Create a mock stored chat inference for testing.
pub fn create_mock_stored_chat_inference(
    inference_id: Uuid,
    function_name: &str,
    variant_name: &str,
) -> StoredInference {
    StoredInference::Chat(StoredChatInference {
        function_name: function_name.to_string(),
        variant_name: variant_name.to_string(),
        input: StoredInput {
            system: None,
            messages: vec![StoredInputMessage {
                role: Role::User,
                content: vec![StoredInputMessageContent::Text(Text {
                    text: "test input".to_string(),
                })],
            }],
        },
        output: vec![ContentBlockChatOutput::Text(Text {
            text: "test output".to_string(),
        })],
        dispreferred_outputs: vec![],
        timestamp: Utc::now(),
        episode_id: Uuid::now_v7(),
        inference_id,
        tool_params: DynamicToolParams::default(),
        tags: HashMap::new(),
        extra_body: Default::default(),
        inference_params: Default::default(),
        processing_time_ms: Some(100),
        ttft_ms: Some(50),
    })
}<|MERGE_RESOLUTION|>--- conflicted
+++ resolved
@@ -10,29 +10,20 @@
 use sqlx::types::chrono::Utc;
 use tensorzero::{
     ClientInferenceParams, CreateDatapointRequest, CreateDatapointsFromInferenceRequestParams,
-<<<<<<< HEAD
-    CreateDatapointsResponse, DeleteDatapointsResponse, GetDatapointsResponse,
-    GetInferencesResponse, InferenceResponse, ListDatapointsRequest, ListInferencesRequest, Role,
-    StoredChatInference, StoredInference, UpdateDatapointRequest, UpdateDatapointsResponse, Usage,
-=======
     CreateDatapointsResponse, DeleteDatapointsResponse, FeedbackParams, FeedbackResponse,
-    GetDatapointsResponse, InferenceResponse, ListDatapointsRequest, Role, UpdateDatapointRequest,
+    GetDatapointsResponse, GetInferencesResponse, InferenceResponse, ListDatapointsRequest,
+    ListInferencesRequest, Role, StoredChatInference, StoredInference, UpdateDatapointRequest,
     UpdateDatapointsResponse, Usage,
->>>>>>> 25976060
 };
 use tensorzero_core::config::snapshot::SnapshotHash;
 use tensorzero_core::endpoints::datasets::{ChatInferenceDatapoint, Datapoint};
 use tensorzero_core::endpoints::feedback::internal::LatestFeedbackIdByMetricResponse;
 use tensorzero_core::endpoints::inference::ChatInferenceResponse;
-<<<<<<< HEAD
 use tensorzero_core::inference::types::{
     ContentBlockChatOutput, Input, InputMessage, StoredInput, StoredInputMessage,
     StoredInputMessageContent, Text,
 };
-=======
-use tensorzero_core::inference::types::{ContentBlockChatOutput, Input, InputMessage, Text};
 use tensorzero_core::optimization::{OptimizationJobHandle, OptimizationJobInfo};
->>>>>>> 25976060
 use tensorzero_core::tool::DynamicToolParams;
 use tensorzero_optimizers::endpoints::LaunchOptimizationWorkflowParams;
 use uuid::Uuid;
@@ -112,12 +103,11 @@
             ids: Vec<Uuid>,
         ) -> Result<DeleteDatapointsResponse, TensorZeroClientError>;
 
-<<<<<<< HEAD
         async fn list_inferences(
             &self,
             request: ListInferencesRequest,
         ) -> Result<GetInferencesResponse, TensorZeroClientError>;
-=======
+
         async fn launch_optimization_workflow(
             &self,
             params: LaunchOptimizationWorkflowParams,
@@ -132,7 +122,6 @@
             &self,
             target_id: Uuid,
         ) -> Result<LatestFeedbackIdByMetricResponse, TensorZeroClientError>;
->>>>>>> 25976060
     }
 }
 
