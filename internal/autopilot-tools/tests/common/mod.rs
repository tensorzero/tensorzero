--- conflicted
+++ resolved
@@ -227,9 +227,6 @@
         }],
     }
 }
-
-<<<<<<< HEAD
-// ===== Inference Mock Response Factories =====
 
 /// Create a mock stored chat inference for testing.
 pub fn create_mock_stored_chat_inference(
@@ -263,7 +260,8 @@
         processing_time_ms: Some(100),
         ttft_ms: Some(50),
     })
-=======
+}
+
 /// Create a mock FeedbackByVariant response for testing.
 pub fn create_mock_feedback_by_variant(
     variant_name: &str,
@@ -276,5 +274,4 @@
         variance: if count > 1 { Some(0.1) } else { None },
         count,
     }
->>>>>>> 83fdf7af
 }