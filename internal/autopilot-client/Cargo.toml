--- conflicted
+++ resolved
@@ -17,11 +17,8 @@
 serde_json.workspace = true
 sqlx.workspace = true
 thiserror.workspace = true
-<<<<<<< HEAD
 tracing.workspace = true
-=======
 ts-rs.workspace = true
->>>>>>> 387c156f
 url.workspace = true
 uuid.workspace = true
 tensorzero-types = { path = "../tensorzero-types" }
