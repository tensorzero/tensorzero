--- conflicted
+++ resolved
@@ -7,13 +7,8 @@
 // Re-export types from tensorzero-types that InputMessage depends on
 pub use tensorzero_types::{
     Base64File, File, InputMessage, InputMessageContent, ObjectStoragePointer, RawText, Role,
-    Template, Text, Thought, ToolCallWrapper, ToolResult, Unknown, UrlFile,
+    Template, Text, Thought, ToolCall, ToolCallWrapper, ToolResult, Unknown, UrlFile,
 };
-<<<<<<< HEAD
-use tensorzero_core::tool::ToolCall;
-pub use tensorzero_core::tool::{ToolCallWrapper, ToolResult};
-=======
->>>>>>> b2e42b81
 use uuid::Uuid;
 
 // =============================================================================
