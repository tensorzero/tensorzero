//! TensorZero Autopilot API client.
//!
//! This crate provides a client for interacting with the TensorZero Autopilot API.
//!
//! # Example
//!
//! ```no_run
//! use autopilot_client::{
//!     AutopilotClient, CreateEventRequest, EventPayload, InputMessage,
//!     InputMessageContent, Role, Text,
//! };
//! use uuid::Uuid;
//!
//! # async fn example() -> Result<(), autopilot_client::AutopilotError> {
//! // Create a client
//! let client = AutopilotClient::builder()
//!     .api_key("your-api-key")
//!     .spawn_database_url("postgres://localhost:5432/tensorzero")
//!     .build()
//!     .await?;
//!
//! // Create a new session by sending an event with a nil session ID
//! let response = client.create_event(
//!     Uuid::nil(),
//!     CreateEventRequest {
//!         deployment_id: Uuid::new_v4(),
//!         tensorzero_version: "2025.1.0".to_string(),
//!         payload: EventPayload::Message(InputMessage {
//!             role: Role::User,
//!             content: vec![InputMessageContent::Text(Text {
//!                 text: "Hello!".to_string(),
//!             })],
//!         }),
//!         previous_user_message_event_id: None,
//!     },
//! ).await?;
//!
//! println!("Created event {} in session {}", response.event_id, response.session_id);
//! # Ok(())
//! # }
//! ```

mod client;
mod error;
mod types;

pub use client::{AutopilotClient, AutopilotClientBuilder, DEFAULT_BASE_URL};
pub use error::AutopilotError;
pub use types::{
    Base64File, CreateEventRequest, CreateEventResponse, ErrorDetail, ErrorResponse, Event,
    EventPayload, File, InputMessage, InputMessageContent, ListEventsParams, ListEventsResponse,
    ListSessionsParams, ListSessionsResponse, ObjectStoragePointer, RawText, Role, Session,
    StatusUpdate, StreamEventsParams, Template, Text, Thought, ToolCall, ToolCallAuthorization,
<<<<<<< HEAD
    ToolCallDecisionSource, ToolCallWrapper, ToolOutcome, ToolResult, Unknown, UrlFile,
=======
    ToolCallAuthorizationStatus, ToolCallDecisionSource, ToolCallWrapper, ToolOutcome, ToolResult,
    Unknown, UrlFile,
>>>>>>> 387c156f
};<|MERGE_RESOLUTION|>--- conflicted
+++ resolved
@@ -51,10 +51,6 @@
     EventPayload, File, InputMessage, InputMessageContent, ListEventsParams, ListEventsResponse,
     ListSessionsParams, ListSessionsResponse, ObjectStoragePointer, RawText, Role, Session,
     StatusUpdate, StreamEventsParams, Template, Text, Thought, ToolCall, ToolCallAuthorization,
-<<<<<<< HEAD
-    ToolCallDecisionSource, ToolCallWrapper, ToolOutcome, ToolResult, Unknown, UrlFile,
-=======
     ToolCallAuthorizationStatus, ToolCallDecisionSource, ToolCallWrapper, ToolOutcome, ToolResult,
     Unknown, UrlFile,
->>>>>>> 387c156f
 };