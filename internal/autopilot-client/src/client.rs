//! Autopilot API client implementation.

use std::fmt;
use std::time::Duration;

use durable_tools_spawn::SpawnClient;
use futures::stream::{Stream, StreamExt};
use moka::sync::Cache;
use reqwest::header::{AUTHORIZATION, HeaderMap, HeaderValue};
use reqwest_eventsource::{Event as SseEvent, EventSource};
use secrecy::{ExposeSecret, SecretString};
use serde_json::Value as JsonValue;
use sqlx::PgPool;
use url::Url;
use uuid::Uuid;

use crate::error::AutopilotError;
use crate::types::{
    CreateEventRequest, CreateEventResponse, ErrorResponse, Event, EventPayload, ListEventsParams,
    ListEventsResponse, ListSessionsParams, ListSessionsResponse, StreamEventsParams, ToolCall,
    ToolCallAuthorizationStatus,
};

/// Default base URL for the Autopilot API.
pub const DEFAULT_BASE_URL: &str = "https://api.autopilot.tensorzero.com";
/// Default name for the durable queue used by autopilot
pub const DEFAULT_SPAWN_QUEUE_NAME: &str = "autopilot";

/// Returns the default base URL as a parsed [`Url`].
///
/// This function is infallible because [`DEFAULT_BASE_URL`] is a valid URL.
fn default_base_url() -> Url {
    // SAFETY: DEFAULT_BASE_URL is a compile-time constant that is a valid URL.
    // This is tested in unit tests.
    #[expect(clippy::expect_used)]
    Url::parse(DEFAULT_BASE_URL).expect("DEFAULT_BASE_URL is a valid URL")
}

const DEFAULT_TOOL_CALL_CACHE_CAPACITY: u64 = 256;
const DEFAULT_TOOL_CALL_CACHE_TTL: Duration = Duration::from_secs(60 * 60);

// =============================================================================
// Client Builder
// =============================================================================

/// Builder for creating an [`AutopilotClient`].
pub struct AutopilotClientBuilder {
    base_url: Option<Url>,
    api_key: Option<SecretString>,
    http_client: Option<reqwest::Client>,
    timeout: Option<Duration>,
    spawn_pool: Option<PgPool>,
    spawn_database_url: Option<SecretString>,
    spawn_queue_name: String,
    tool_call_cache_capacity: u64,
    tool_call_cache_ttl: Duration,
}

impl Default for AutopilotClientBuilder {
    fn default() -> Self {
        Self {
            base_url: None,
            api_key: None,
            http_client: None,
            timeout: None,
            spawn_pool: None,
            spawn_database_url: None,
            spawn_queue_name: DEFAULT_SPAWN_QUEUE_NAME.to_string(),
            tool_call_cache_capacity: DEFAULT_TOOL_CALL_CACHE_CAPACITY,
            tool_call_cache_ttl: DEFAULT_TOOL_CALL_CACHE_TTL,
        }
    }
}

impl AutopilotClientBuilder {
    /// Creates a new builder with default settings.
    pub fn new() -> Self {
        Self::default()
    }

    /// Sets the base URL for the API.
    ///
    /// Defaults to `https://api.autopilot.tensorzero.com`.
    pub fn base_url(mut self, url: Url) -> Self {
        self.base_url = Some(url);
        self
    }

    /// Sets the API key for authentication.
    pub fn api_key(mut self, key: impl Into<SecretString>) -> Self {
        self.api_key = Some(key.into());
        self
    }

    /// Sets a custom HTTP client.
    ///
    /// If not set, a new client will be created.
    pub fn http_client(mut self, client: reqwest::Client) -> Self {
        self.http_client = Some(client);
        self
    }

    /// Sets the timeout for REST API requests.
    ///
    /// This timeout does NOT apply to SSE streaming connections.
    pub fn timeout(mut self, duration: Duration) -> Self {
        self.timeout = Some(duration);
        self
    }

    /// Sets the Postgres pool used for durable tool spawning.
    pub fn spawn_pool(mut self, pool: PgPool) -> Self {
        self.spawn_pool = Some(pool);
        self
    }

    /// Sets the Postgres URL used for durable tool spawning.
    pub fn spawn_database_url(mut self, url: impl Into<SecretString>) -> Self {
        self.spawn_database_url = Some(url.into());
        self
    }

    /// Sets the durable queue name for tool spawning.
    pub fn spawn_queue_name(mut self, name: impl Into<String>) -> Self {
        self.spawn_queue_name = name.into();
        self
    }

    /// Sets the tool call cache capacity.
    pub fn tool_call_cache_capacity(mut self, capacity: u64) -> Self {
        self.tool_call_cache_capacity = capacity;
        self
    }

    /// Sets the tool call cache TTL.
    pub fn tool_call_cache_ttl(mut self, ttl: Duration) -> Self {
        self.tool_call_cache_ttl = ttl;
        self
    }

    /// Builds the [`AutopilotClient`].
    ///
    /// # Errors
    ///
    /// Returns an error if:
    /// - The API key is not set
    /// - The HTTP client cannot be built
    /// - Durable spawn configuration is missing or invalid
    pub async fn build(self) -> Result<AutopilotClient, AutopilotError> {
        let api_key = self
            .api_key
            .ok_or(AutopilotError::MissingConfig("api_key"))?;

        let base_url = match self.base_url {
            Some(url) => url,
            None => default_base_url(),
        };

        // Build the REST client with timeout
        let http_client = match self.http_client {
            Some(client) => client,
            None => {
                let mut builder = reqwest::Client::builder();
                if let Some(timeout) = self.timeout {
                    builder = builder.timeout(timeout);
                }
                builder.build().map_err(AutopilotError::Request)?
            }
        };

        // Build the SSE client without timeout (for long-lived connections)
        let sse_http_client = reqwest::Client::builder()
            .build()
            .map_err(AutopilotError::Request)?;

        let mut spawn_builder = SpawnClient::builder().queue_name(self.spawn_queue_name);
        spawn_builder = if let Some(pool) = self.spawn_pool {
            spawn_builder.pool(pool)
        } else if let Some(database_url) = self.spawn_database_url {
            spawn_builder.database_url(database_url)
        } else {
            return Err(AutopilotError::MissingConfig(
                "spawn_pool or spawn_database_url",
            ));
        };

        let spawn_client = spawn_builder.build().await?;
        let tool_call_cache = Cache::builder()
            .max_capacity(self.tool_call_cache_capacity)
            .time_to_live(self.tool_call_cache_ttl)
            .build();

        Ok(AutopilotClient {
            http_client,
            sse_http_client,
            base_url,
            api_key,
            spawn_client,
            tool_call_cache,
        })
    }
}

// =============================================================================
// Client
// =============================================================================

/// Client for the TensorZero Autopilot API.
pub struct AutopilotClient {
    http_client: reqwest::Client,
    sse_http_client: reqwest::Client,
    base_url: Url,
    api_key: SecretString,
    spawn_client: SpawnClient,
    tool_call_cache: Cache<Uuid, ToolCall>,
}

impl fmt::Debug for AutopilotClient {
    fn fmt(&self, f: &mut fmt::Formatter<'_>) -> fmt::Result {
        f.debug_struct("AutopilotClient")
            .field("base_url", &self.base_url)
            .finish_non_exhaustive()
    }
}

impl AutopilotClient {
    /// Creates a new builder for constructing an [`AutopilotClient`].
    pub fn builder() -> AutopilotClientBuilder {
        AutopilotClientBuilder::new()
    }

    /// Returns the base URL of the API.
    pub fn base_url(&self) -> &Url {
        &self.base_url
    }

    fn cache_tool_call_event(&self, event: &Event) {
        if let EventPayload::ToolCall(tool_call) = &event.payload {
            self.tool_call_cache.insert(event.id, tool_call.clone());
        }
    }

    fn cache_tool_call_events(&self, events: &[Event]) {
        for event in events {
            self.cache_tool_call_event(event);
        }
    }

    /// Spawns a durable task to execute an approved tool call.
    ///
    /// This is called after a `ToolCallAuthorization` event with `Approved` status
    /// is successfully created. It retrieves the original tool call details and
    /// spawns the corresponding durable task for execution.
    ///
    /// # Tool Call Lookup
    ///
    /// The function first checks the local cache for the tool call. If not found
    /// (e.g., client was restarted), it fetches the session events from the API
    /// to retrieve the tool call details.
    ///
    /// # Side Info
    ///
    /// The spawned task receives side info containing:
    /// - `tool_call_event_id`: The event ID of the original tool call
    /// - `tool_call_id`: The tool call ID from the LLM response
    /// - `session_id`: The session this tool call belongs to
    /// - `deployment_id`: The deployment that generated this tool call
    /// - `inner`: Reserved for user-provided side info (currently `null`)
    ///
    /// # Errors
    ///
    /// Returns an error if:
    /// - Fetching session events fails
    /// - The tool call is not found in cache or pending events
    /// - Tool call arguments cannot be parsed as JSON
    /// - Spawning the durable task fails
    async fn handle_tool_call_authorization(
        &self,
        session_id: Uuid,
        deployment_id: Uuid,
        tool_call_event_id: Uuid,
    ) -> Result<(), AutopilotError> {
        let mut tool_call = self.tool_call_cache.get(&tool_call_event_id);

        if tool_call.is_none() {
            let response = self
                .list_events(session_id, ListEventsParams::default())
                .await?;

            tool_call = response.pending_tool_calls.iter().find_map(|event| {
                if event.id == tool_call_event_id {
                    match &event.payload {
                        EventPayload::ToolCall(tool_call) => {
                            self.tool_call_cache.insert(event.id, tool_call.clone());
                            Some(tool_call.clone())
                        }
                        _ => None,
                    }
                } else {
                    None
                }
            });
        }

        let tool_call = tool_call.ok_or(AutopilotError::ToolCallNotFound(tool_call_event_id))?;

        let tool_call_id = tool_call.id.clone();
        let tool_name = tool_call.name.clone();
        let tool_arguments = tool_call.arguments.clone();

        let llm_params = serde_json::from_str::<JsonValue>(&tool_arguments)?;

        let side_info = serde_json::json!({
            "tool_call_event_id": tool_call_event_id,
            "tool_call_id": tool_call_id,
            "session_id": session_id,
            "deployment_id": deployment_id,
            "inner": null,
        });

        let episode_id = Uuid::now_v7();
<<<<<<< HEAD
        if let Err(err) = self
            .spawn_client
            .spawn_tool_by_name(&tool_name, llm_params, side_info, episode_id)
            .await
        {
            warn!(
                tool_call_event_id = %tool_call_event_id,
                tool_name = %tool_name,
                "Failed to spawn tool call: {err}"
            );
        }
=======
        self.spawn_client
            .spawn_tool_by_name(&tool_name, llm_params, side_info, episode_id)
            .await?;

        Ok(())
>>>>>>> 4e443357
    }

    // -------------------------------------------------------------------------
    // Health Endpoints
    // -------------------------------------------------------------------------

    /// Checks the API status.
    ///
    /// Returns `Ok(())` if the API is reachable.
    pub async fn status(&self) -> Result<(), AutopilotError> {
        let url = self.base_url.join("/status")?;
        let response = self.http_client.get(url).send().await?;
        self.check_response(response).await?;
        Ok(())
    }

    /// Checks the API health.
    ///
    /// Returns detailed health information.
    pub async fn health(&self) -> Result<serde_json::Value, AutopilotError> {
        let url = self.base_url.join("/health")?;
        let response = self.http_client.get(url).send().await?;
        let response = self.check_response(response).await?;
        let body = response.json().await?;
        Ok(body)
    }

    // -------------------------------------------------------------------------
    // Session Endpoints
    // -------------------------------------------------------------------------

    /// Lists sessions.
    pub async fn list_sessions(
        &self,
        params: ListSessionsParams,
    ) -> Result<ListSessionsResponse, AutopilotError> {
        let url = self.base_url.join("/v1/sessions")?;
        let response = self
            .http_client
            .get(url)
            .headers(self.auth_headers())
            .query(&params)
            .send()
            .await?;
        let response = self.check_response(response).await?;
        let body = response.json().await?;
        Ok(body)
    }

    // -------------------------------------------------------------------------
    // Event Endpoints
    // -------------------------------------------------------------------------

    /// Lists events for a session.
    pub async fn list_events(
        &self,
        session_id: Uuid,
        params: ListEventsParams,
    ) -> Result<ListEventsResponse, AutopilotError> {
        let url = self
            .base_url
            .join(&format!("/v1/sessions/{session_id}/events"))?;
        let response = self
            .http_client
            .get(url)
            .headers(self.auth_headers())
            .query(&params)
            .send()
            .await?;
        let response = self.check_response(response).await?;
        let body: ListEventsResponse = response.json().await?;
        self.cache_tool_call_events(&body.events);
        self.cache_tool_call_events(&body.pending_tool_calls);
        Ok(body)
    }

    /// Creates an event in a session.
    ///
    /// Use `Uuid::nil()` as the `session_id` to create a new session.
    pub async fn create_event(
        &self,
        session_id: Uuid,
        request: CreateEventRequest,
    ) -> Result<CreateEventResponse, AutopilotError> {
        let tool_call_event_id = match &request.payload {
            EventPayload::ToolCallAuthorization(auth) => match auth.status {
                ToolCallAuthorizationStatus::Approved => Some(auth.tool_call_event_id),
                // Don't start the tool if rejected
                ToolCallAuthorizationStatus::Rejected { .. } => None,
            },
            _ => None,
        };
        let deployment_id = request.deployment_id;

        let url = self
            .base_url
            .join(&format!("/v1/sessions/{session_id}/events"))?;
        let response = self
            .http_client
            .post(url)
            .headers(self.auth_headers())
            .json(&request)
            .send()
            .await?;
        let response = self.check_response(response).await?;
        let body: CreateEventResponse = response.json().await?;

        if let Some(tool_call_event_id) = tool_call_event_id {
            self.handle_tool_call_authorization(session_id, deployment_id, tool_call_event_id)
                .await?;
        }

        Ok(body)
    }

    /// Streams events for a session using Server-Sent Events.
    ///
    /// Returns a stream of events. The stream will remain open until:
    /// - The client drops the stream
    /// - The server closes the connection
    /// - An error occurs
    ///
    /// Use `params.last_event_id` to resume from a specific event.
    ///
    /// # Errors
    ///
    /// Returns `AutopilotError::Http` if the server returns an error status code
    /// (e.g., 401 Unauthorized, 404 Not Found). This is checked before returning
    /// the stream, so connection errors are caught immediately.
    pub async fn stream_events(
        &self,
        session_id: Uuid,
        params: StreamEventsParams,
    ) -> Result<impl Stream<Item = Result<Event, AutopilotError>> + use<>, AutopilotError> {
        let mut url = self
            .base_url
            .join(&format!("/v1/sessions/{session_id}/events/stream"))?;
        if let Some(last_event_id) = params.last_event_id {
            url.query_pairs_mut()
                .append_pair("last_event_id", &last_event_id.to_string());
        }

        let request = self.sse_http_client.get(url).headers(self.auth_headers());

        let mut event_source =
            EventSource::new(request).map_err(|e| AutopilotError::Sse(e.to_string()))?;

        // Wait for connection to be established or fail.
        // The first event should be Open on success, or an error on failure.
        match event_source.next().await {
            Some(Ok(SseEvent::Open)) => {
                // Connection established successfully
            }
            Some(Err(e)) => {
                // Convert SSE error to appropriate AutopilotError
                return Err(Self::convert_sse_error(e));
            }
            Some(Ok(SseEvent::Message(_))) => {
                return Err(AutopilotError::Sse(
                    "Received message before connection was established".to_string(),
                ));
            }
            None => {
                return Err(AutopilotError::Sse(
                    "Connection closed unexpectedly".to_string(),
                ));
            }
        }

        // Connection is good, return the stream
        let cache = self.tool_call_cache.clone();
        let stream = event_source.filter_map(move |result| {
            let cache = cache.clone();
            async move {
                match result {
                    Ok(SseEvent::Open) => None,
                    Ok(SseEvent::Message(message)) => {
                        if message.event == "event" {
                            match serde_json::from_str::<Event>(&message.data) {
                                Ok(event) => {
                                    if let EventPayload::ToolCall(tool_call) = &event.payload {
                                        cache.insert(event.id, tool_call.clone());
                                    }
                                    Some(Ok(event))
                                }
                                Err(e) => Some(Err(AutopilotError::Json(e))),
                            }
                        } else {
                            None
                        }
                    }
                    Err(e) => Some(Err(AutopilotError::Sse(e.to_string()))),
                }
            }
        });

        Ok(stream)
    }

    /// Converts an SSE error to the appropriate AutopilotError.
    /// HTTP errors are converted to AutopilotError::Http for consistency.
    fn convert_sse_error(e: reqwest_eventsource::Error) -> AutopilotError {
        use reqwest_eventsource::Error as SseError;
        match e {
            SseError::InvalidStatusCode(status, _response) => AutopilotError::Http {
                status_code: status.as_u16(),
                message: status
                    .canonical_reason()
                    .unwrap_or("Unknown error")
                    .to_string(),
            },
            other => AutopilotError::Sse(other.to_string()),
        }
    }

    // -------------------------------------------------------------------------
    // Helper Methods
    // -------------------------------------------------------------------------

    /// Creates the authorization headers.
    fn auth_headers(&self) -> HeaderMap {
        let mut headers = HeaderMap::new();
        let auth_value = format!("Bearer {}", self.api_key.expose_secret());
        if let Ok(value) = HeaderValue::from_str(&auth_value) {
            headers.insert(AUTHORIZATION, value);
        }
        headers
    }

    /// Checks the response status and extracts error details if needed.
    async fn check_response(
        &self,
        response: reqwest::Response,
    ) -> Result<reqwest::Response, AutopilotError> {
        let status = response.status();
        if status.is_success() {
            return Ok(response);
        }

        let status_code = status.as_u16();
        let message = match response.json::<ErrorResponse>().await {
            Ok(error_response) => error_response.error.message,
            Err(_) => status
                .canonical_reason()
                .unwrap_or("Unknown error")
                .to_string(),
        };

        Err(AutopilotError::Http {
            status_code,
            message,
        })
    }
}<|MERGE_RESOLUTION|>--- conflicted
+++ resolved
@@ -3,7 +3,7 @@
 use std::fmt;
 use std::time::Duration;
 
-use durable_tools_spawn::SpawnClient;
+use durable_tools_spawn::{SpawnClient, SpawnOptions};
 use futures::stream::{Stream, StreamExt};
 use moka::sync::Cache;
 use reqwest::header::{AUTHORIZATION, HeaderMap, HeaderValue};
@@ -319,25 +319,17 @@
         });
 
         let episode_id = Uuid::now_v7();
-<<<<<<< HEAD
-        if let Err(err) = self
-            .spawn_client
-            .spawn_tool_by_name(&tool_name, llm_params, side_info, episode_id)
-            .await
-        {
-            warn!(
-                tool_call_event_id = %tool_call_event_id,
-                tool_name = %tool_name,
-                "Failed to spawn tool call: {err}"
-            );
-        }
-=======
         self.spawn_client
-            .spawn_tool_by_name(&tool_name, llm_params, side_info, episode_id)
+            .spawn_tool_by_name(
+                &tool_name,
+                llm_params,
+                side_info,
+                episode_id,
+                SpawnOptions::default(),
+            )
             .await?;
 
         Ok(())
->>>>>>> 4e443357
     }
 
     // -------------------------------------------------------------------------
