--- conflicted
+++ resolved
@@ -319,25 +319,11 @@
         });
 
         let episode_id = Uuid::now_v7();
-<<<<<<< HEAD
-        if let Err(err) = self
-            .spawn_client
+        self.spawn_client
             .spawn_tool_by_name(&tool_name, llm_params, side_info, episode_id)
-            .await
-        {
-            warn!(
-                tool_call_event_id = %tool_call_event_id,
-                tool_name = %tool_name,
-                "Failed to spawn tool call: {err}"
-            );
-        }
-=======
-        self.spawn_client
-            .spawn_tool_by_name_with_side_info(&tool_name, llm_params, side_info, episode_id)
             .await?;
 
         Ok(())
->>>>>>> 6b36c9a7
     }
 
     // -------------------------------------------------------------------------
