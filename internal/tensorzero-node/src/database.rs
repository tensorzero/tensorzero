use serde::Deserialize;
use tensorzero::{
    setup_clickhouse_without_config, ClickHouseConnection, CountDatapointsForDatasetFunctionParams,
    DatapointInsert, DatasetQueryParams, GetAdjacentDatapointIdsParams, GetDatapointParams,
    GetDatasetMetadataParams, GetDatasetRowsParams, StaleDatapointParams, TimeWindow,
};
use uuid::Uuid;

#[napi(js_name = "DatabaseClient")]
pub struct DatabaseClient(Box<dyn ClickHouseConnection>);

#[napi]
impl DatabaseClient {
    #[napi(factory)]
    pub async fn from_clickhouse_url(clickhouse_url: String) -> Result<Self, napi::Error> {
        let connection = setup_clickhouse_without_config(clickhouse_url)
            .await
            .map_err(|e| napi::Error::from_reason(e.to_string()))?;
        Ok(Self(Box::new(connection)))
    }

    #[napi]
    pub async fn get_model_usage_timeseries(&self, params: String) -> Result<String, napi::Error> {
        napi_call!(
            &self,
            get_model_usage_timeseries,
            params,
            GetModelUsageTimeseriesParams {
                time_window,
                max_periods
            }
        )
    }

    #[napi]
    pub async fn get_model_latency_quantiles(&self, params: String) -> Result<String, napi::Error> {
        napi_call!(
            &self,
            get_model_latency_quantiles,
            params,
            GetModelLatencyQuantilesParams { time_window }
        )
    }

    #[napi]
    pub async fn count_distinct_models_used(&self) -> Result<u32, napi::Error> {
        napi_call_no_deserializing!(&self, count_distinct_models_used)
    }

    #[napi]
    pub async fn query_episode_table(&self, params: String) -> Result<String, napi::Error> {
        napi_call!(
            &self,
            query_episode_table,
            params,
            QueryEpisodeTableParams {
                page_size,
                before,
                after
            }
        )
    }

    #[napi]
    pub async fn query_episode_table_bounds(&self) -> Result<String, napi::Error> {
        napi_call!(&self, query_episode_table_bounds)
    }

    #[napi]
    pub async fn get_cumulative_feedback_timeseries(
        &self,
        params: String,
    ) -> Result<String, napi::Error> {
        napi_call!(
            &self,
            get_cumulative_feedback_timeseries,
            params,
            GetCumulativeFeedbackTimeseriesParams {
                function_name,
                metric_name,
                variant_names,
                time_window,
                max_periods
            }
        )
    }

    #[napi]
    pub async fn count_rows_for_dataset(&self, params: String) -> Result<u32, napi::Error> {
        napi_call_no_deserializing!(&self, count_rows_for_dataset, params, DatasetQueryParams)
    }

    #[napi]
    pub async fn insert_rows_for_dataset(&self, params: String) -> Result<u32, napi::Error> {
        napi_call_no_deserializing!(&self, insert_rows_for_dataset, params, DatasetQueryParams)
    }

    #[napi]
    pub async fn get_dataset_rows(&self, params: String) -> Result<String, napi::Error> {
        napi_call!(&self, get_dataset_rows, params, GetDatasetRowsParams)
    }

    #[napi]
    pub async fn get_dataset_metadata(&self, params: String) -> Result<String, napi::Error> {
        napi_call!(
            &self,
            get_dataset_metadata,
            params,
            GetDatasetMetadataParams
        )
    }

    #[napi]
    pub async fn query_feedback_by_target_id(&self, params: String) -> Result<String, napi::Error> {
        napi_call!(
            &self,
            query_feedback_by_target_id,
            params,
            QueryFeedbackByTargetIdParams {
                target_id,
                before,
                after,
                page_size
            }
        )
    }

    #[napi]
    pub async fn query_feedback_bounds_by_target_id(
        &self,
        params: String,
    ) -> Result<String, napi::Error> {
        napi_call!(
            &self,
            query_feedback_bounds_by_target_id,
            params,
            QueryFeedbackBoundsByTargetIdParams { target_id }
        )
    }

    #[napi]
    pub async fn count_datasets(&self) -> Result<u32, napi::Error> {
        napi_call_no_deserializing!(&self, count_datasets)
    }

    #[napi]
    pub async fn stale_datapoint(&self, params: String) -> Result<(), napi::Error> {
        napi_call_no_deserializing!(&self, stale_datapoint, params, StaleDatapointParams)
    }

    #[napi]
    pub async fn insert_datapoint(&self, params: String) -> Result<(), napi::Error> {
        napi_call_no_deserializing!(&self, insert_datapoint, params, DatapointInsert)
    }

    #[napi]
    pub async fn count_datapoints_for_dataset_function(
        &self,
        params: String,
    ) -> Result<u32, napi::Error> {
        napi_call_no_deserializing!(
            &self,
            count_datapoints_for_dataset_function,
            params,
            CountDatapointsForDatasetFunctionParams
        )
    }

    #[napi]
    pub async fn count_feedback_by_target_id(&self, params: String) -> Result<String, napi::Error> {
        napi_call!(
            &self,
            count_feedback_by_target_id,
            params,
            CountFeedbackByTargetIdParams { target_id }
        )
    }

    #[napi]
    pub async fn get_adjacent_datapoint_ids(&self, params: String) -> Result<String, napi::Error> {
        napi_call!(
            &self,
            get_adjacent_datapoint_ids,
            params,
            GetAdjacentDatapointIdsParams
        )
    }

    #[napi]
    pub async fn query_demonstration_feedback_by_inference_id(
        &self,
        params: String,
    ) -> Result<String, napi::Error> {
        napi_call!(
            &self,
            query_demonstration_feedback_by_inference_id,
            params,
            QueryDemonstrationFeedbackByInferenceIdParams {
                inference_id,
                before,
                after,
                page_size
            }
        )
    }

    #[napi]
    pub async fn get_datapoint(&self, params: String) -> Result<String, napi::Error> {
        napi_call!(&self, get_datapoint, params, GetDatapointParams)
    }
}

#[derive(Deserialize, ts_rs::TS)]
#[ts(export, optional_fields)]
struct GetModelUsageTimeseriesParams {
    pub time_window: TimeWindow,
    pub max_periods: u32,
}

#[derive(Deserialize, ts_rs::TS)]
#[ts(export, optional_fields)]
struct GetModelLatencyQuantilesParams {
    pub time_window: TimeWindow,
}

#[derive(Deserialize, ts_rs::TS)]
#[ts(export, optional_fields)]
struct QueryEpisodeTableParams {
    pub page_size: u32,
    #[ts(optional)]
    pub before: Option<Uuid>,
    #[ts(optional)]
    pub after: Option<Uuid>,
}

#[derive(Deserialize, ts_rs::TS)]
#[ts(export, optional_fields)]
<<<<<<< HEAD
struct GetCumulativeFeedbackTimeseriesParams {
    pub function_name: String,
    pub metric_name: String,
    pub variant_names: Option<Vec<String>>,
    pub time_window: TimeWindow,
    pub max_periods: u32,
=======
struct QueryFeedbackByTargetIdParams {
    target_id: Uuid,
    before: Option<Uuid>,
    after: Option<Uuid>,
    page_size: Option<u32>,
}

#[derive(Deserialize, ts_rs::TS)]
#[ts(export, optional_fields)]
struct QueryDemonstrationFeedbackByInferenceIdParams {
    inference_id: Uuid,
    before: Option<Uuid>,
    after: Option<Uuid>,
    page_size: Option<u32>,
}

#[derive(Deserialize, ts_rs::TS)]
#[ts(export, optional_fields)]
struct QueryFeedbackBoundsByTargetIdParams {
    target_id: Uuid,
}

#[derive(Deserialize, ts_rs::TS)]
#[ts(export, optional_fields)]
struct CountFeedbackByTargetIdParams {
    target_id: Uuid,
>>>>>>> 7a897274
}<|MERGE_RESOLUTION|>--- conflicted
+++ resolved
@@ -235,14 +235,16 @@
 
 #[derive(Deserialize, ts_rs::TS)]
 #[ts(export, optional_fields)]
-<<<<<<< HEAD
 struct GetCumulativeFeedbackTimeseriesParams {
     pub function_name: String,
     pub metric_name: String,
     pub variant_names: Option<Vec<String>>,
     pub time_window: TimeWindow,
     pub max_periods: u32,
-=======
+}
+
+#[derive(Deserialize, ts_rs::TS)]
+#[ts(export, optional_fields)]
 struct QueryFeedbackByTargetIdParams {
     target_id: Uuid,
     before: Option<Uuid>,
@@ -269,5 +271,4 @@
 #[ts(export, optional_fields)]
 struct CountFeedbackByTargetIdParams {
     target_id: Uuid,
->>>>>>> 7a897274
 }