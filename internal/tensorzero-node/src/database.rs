--- conflicted
+++ resolved
@@ -67,7 +67,6 @@
     }
 
     #[napi]
-<<<<<<< HEAD
     pub async fn get_feedback_timeseries(&self, params: String) -> Result<String, napi::Error> {
         napi_call!(
             &self,
@@ -82,7 +81,8 @@
             }
         )
     }
-=======
+
+    #[napi]
     pub async fn count_rows_for_dataset(&self, params: String) -> Result<u32, napi::Error> {
         napi_call_no_deserializing!(&self, count_rows_for_dataset, params, DatasetQueryParams)
     }
@@ -149,7 +149,6 @@
     pub async fn get_datapoint(&self, params: String) -> Result<String, napi::Error> {
         napi_call!(&self, get_datapoint, params, GetDatapointParams)
     }
->>>>>>> c769260e
 }
 
 #[derive(Deserialize, ts_rs::TS)]
