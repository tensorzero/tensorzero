--- conflicted
+++ resolved
@@ -150,10 +150,9 @@
 #[derive(Deserialize, ts_rs::TS)]
 #[ts(export, optional_fields)]
 struct QueryEpisodeTableParams {
-<<<<<<< HEAD
-    page_size: u32,
-    before: Option<Uuid>,
-    after: Option<Uuid>,
+    pub page_size: u32,
+    pub before: Option<Uuid>,
+    pub after: Option<Uuid>,
 }
 
 #[derive(Deserialize)]
@@ -172,9 +171,4 @@
 #[derive(Deserialize)]
 struct CountFeedbackByTargetIdParams {
     target_id: Uuid,
-=======
-    pub page_size: u32,
-    pub before: Option<Uuid>,
-    pub after: Option<Uuid>,
->>>>>>> 18bbb81a
 }