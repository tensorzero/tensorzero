use serde::Deserialize;
use tensorzero::{
    setup_clickhouse_without_config, ClickHouseConnection, CountDatapointsForDatasetFunctionParams,
    DatapointInsert, DatasetQueryParams, GetAdjacentDatapointIdsParams, GetDatapointParams,
    GetDatasetMetadataParams, GetDatasetRowsParams, StaleDatapointParams, TimeWindow,
};
use uuid::Uuid;

#[napi(js_name = "DatabaseClient")]
pub struct DatabaseClient(Box<dyn ClickHouseConnection>);

#[napi]
impl DatabaseClient {
    #[napi(factory)]
    pub async fn from_clickhouse_url(clickhouse_url: String) -> Result<Self, napi::Error> {
        let connection = setup_clickhouse_without_config(clickhouse_url)
            .await
            .map_err(|e| napi::Error::from_reason(e.to_string()))?;
        Ok(Self(Box::new(connection)))
    }

    #[napi]
    pub async fn get_model_usage_timeseries(&self, params: String) -> Result<String, napi::Error> {
        napi_call!(
            &self,
            get_model_usage_timeseries,
            params,
            GetModelUsageTimeseriesParams {
                time_window,
                max_periods
            }
        )
    }

    #[napi]
    pub async fn get_model_latency_quantiles(&self, params: String) -> Result<String, napi::Error> {
        napi_call!(
            &self,
            get_model_latency_quantiles,
            params,
            GetModelLatencyQuantilesParams { time_window }
        )
    }

    #[napi]
    pub async fn count_distinct_models_used(&self) -> Result<u32, napi::Error> {
        napi_call_no_deserializing!(&self, count_distinct_models_used)
    }

    #[napi]
    pub async fn query_episode_table(&self, params: String) -> Result<String, napi::Error> {
        napi_call!(
            &self,
            query_episode_table,
            params,
            QueryEpisodeTableParams {
                page_size,
                before,
                after
            }
        )
    }

    #[napi]
    pub async fn query_episode_table_bounds(&self) -> Result<String, napi::Error> {
        napi_call!(&self, query_episode_table_bounds)
    }

    #[napi]
    pub async fn count_rows_for_dataset(&self, params: String) -> Result<u32, napi::Error> {
        napi_call_no_deserializing!(&self, count_rows_for_dataset, params, DatasetQueryParams)
    }

    #[napi]
    pub async fn insert_rows_for_dataset(&self, params: String) -> Result<u32, napi::Error> {
        napi_call_no_deserializing!(&self, insert_rows_for_dataset, params, DatasetQueryParams)
    }

    #[napi]
    pub async fn get_dataset_rows(&self, params: String) -> Result<String, napi::Error> {
        napi_call!(&self, get_dataset_rows, params, GetDatasetRowsParams)
    }

    #[napi]
    pub async fn get_dataset_metadata(&self, params: String) -> Result<String, napi::Error> {
        napi_call!(
            &self,
            get_dataset_metadata,
            params,
            GetDatasetMetadataParams
        )
    }

    #[napi]
<<<<<<< HEAD
    pub async fn query_feedback_by_target_id(&self, params: String) -> Result<String, napi::Error> {
        napi_call!(
            &self,
            query_feedback_by_target_id,
            params,
            QueryFeedbackByTargetIdParams {
                target_id,
                before,
                after,
                page_size
            }
        )
    }

    #[napi]
    pub async fn query_feedback_bounds_by_target_id(
        &self,
        params: String,
    ) -> Result<String, napi::Error> {
        napi_call!(
            &self,
            query_feedback_bounds_by_target_id,
            params,
            QueryFeedbackBoundsByTargetIdParams { target_id }
=======
    pub async fn count_datasets(&self) -> Result<u32, napi::Error> {
        napi_call_no_deserializing!(&self, count_datasets)
    }

    #[napi]
    pub async fn stale_datapoint(&self, params: String) -> Result<(), napi::Error> {
        napi_call_no_deserializing!(&self, stale_datapoint, params, StaleDatapointParams)
    }

    #[napi]
    pub async fn insert_datapoint(&self, params: String) -> Result<(), napi::Error> {
        napi_call_no_deserializing!(&self, insert_datapoint, params, DatapointInsert)
    }

    #[napi]
    pub async fn count_datapoints_for_dataset_function(
        &self,
        params: String,
    ) -> Result<u32, napi::Error> {
        napi_call_no_deserializing!(
            &self,
            count_datapoints_for_dataset_function,
            params,
            CountDatapointsForDatasetFunctionParams
>>>>>>> c769260e
        )
    }

    #[napi]
<<<<<<< HEAD
    pub async fn count_feedback_by_target_id(&self, params: String) -> Result<String, napi::Error> {
        napi_call!(
            &self,
            count_feedback_by_target_id,
            params,
            CountFeedbackByTargetIdParams { target_id }
=======
    pub async fn get_adjacent_datapoint_ids(&self, params: String) -> Result<String, napi::Error> {
        napi_call!(
            &self,
            get_adjacent_datapoint_ids,
            params,
            GetAdjacentDatapointIdsParams
>>>>>>> c769260e
        )
    }

    #[napi]
<<<<<<< HEAD
    pub async fn query_demonstration_feedback_by_inference_id(
        &self,
        params: String,
    ) -> Result<String, napi::Error> {
        napi_call!(
            &self,
            query_demonstration_feedback_by_inference_id,
            params,
            QueryDemonstrationFeedbackByInferenceIdParams {
                inference_id,
                before,
                after,
                page_size
            }
        )
=======
    pub async fn get_datapoint(&self, params: String) -> Result<String, napi::Error> {
        napi_call!(&self, get_datapoint, params, GetDatapointParams)
>>>>>>> c769260e
    }
}

#[derive(Deserialize, ts_rs::TS)]
#[ts(export, optional_fields)]
struct GetModelUsageTimeseriesParams {
    pub time_window: TimeWindow,
    pub max_periods: u32,
}

#[derive(Deserialize, ts_rs::TS)]
#[ts(export, optional_fields)]
struct GetModelLatencyQuantilesParams {
    pub time_window: TimeWindow,
}

#[derive(Deserialize, ts_rs::TS)]
#[ts(export, optional_fields)]
struct QueryEpisodeTableParams {
    pub page_size: u32,
    #[ts(optional)]
    pub before: Option<Uuid>,
    #[ts(optional)]
    pub after: Option<Uuid>,
}

#[derive(Deserialize, ts_rs::TS)]
#[ts(export, optional_fields)]
struct QueryFeedbackByTargetIdParams {
    target_id: Uuid,
    #[ts(optional)]
    before: Option<Uuid>,
    #[ts(optional)]
    after: Option<Uuid>,
    page_size: Option<u32>,
}

#[derive(Deserialize, ts_rs::TS)]
#[ts(export)]
struct QueryDemonstrationFeedbackByInferenceIdParams {
    inference_id: Uuid,
    #[ts(optional)]
    before: Option<Uuid>,
    #[ts(optional)]
    after: Option<Uuid>,
    #[ts(optional)]
    page_size: Option<u32>,
}

#[derive(Deserialize, ts_rs::TS)]
#[ts(export, optional_fields)]
struct QueryFeedbackBoundsByTargetIdParams {
    target_id: Uuid,
}

#[derive(Deserialize, ts_rs::TS)]
#[ts(export, optional_fields)]
struct CountFeedbackByTargetIdParams {
    target_id: Uuid,
}<|MERGE_RESOLUTION|>--- conflicted
+++ resolved
@@ -92,7 +92,6 @@
     }
 
     #[napi]
-<<<<<<< HEAD
     pub async fn query_feedback_by_target_id(&self, params: String) -> Result<String, napi::Error> {
         napi_call!(
             &self,
@@ -117,7 +116,10 @@
             query_feedback_bounds_by_target_id,
             params,
             QueryFeedbackBoundsByTargetIdParams { target_id }
-=======
+        )
+    }
+
+    #[napi]
     pub async fn count_datasets(&self) -> Result<u32, napi::Error> {
         napi_call_no_deserializing!(&self, count_datasets)
     }
@@ -142,31 +144,30 @@
             count_datapoints_for_dataset_function,
             params,
             CountDatapointsForDatasetFunctionParams
->>>>>>> c769260e
-        )
-    }
-
-    #[napi]
-<<<<<<< HEAD
+        )
+    }
+
+    #[napi]
     pub async fn count_feedback_by_target_id(&self, params: String) -> Result<String, napi::Error> {
         napi_call!(
             &self,
             count_feedback_by_target_id,
             params,
             CountFeedbackByTargetIdParams { target_id }
-=======
+        )
+    }
+
+    #[napi]
     pub async fn get_adjacent_datapoint_ids(&self, params: String) -> Result<String, napi::Error> {
         napi_call!(
             &self,
             get_adjacent_datapoint_ids,
             params,
             GetAdjacentDatapointIdsParams
->>>>>>> c769260e
-        )
-    }
-
-    #[napi]
-<<<<<<< HEAD
+        )
+    }
+
+    #[napi]
     pub async fn query_demonstration_feedback_by_inference_id(
         &self,
         params: String,
@@ -182,10 +183,11 @@
                 page_size
             }
         )
-=======
+    }
+
+    #[napi]
     pub async fn get_datapoint(&self, params: String) -> Result<String, napi::Error> {
         napi_call!(&self, get_datapoint, params, GetDatapointParams)
->>>>>>> c769260e
     }
 }
 
