--- conflicted
+++ resolved
@@ -213,18 +213,7 @@
         concurrency,
     };
 
-<<<<<<< HEAD
-    let result = match run_evaluation_core_streaming(
-        core_args,
-        min_inferences,
-        max_inferences,
-        precision_limits,
-    )
-    .await
-    {
-=======
     let result = match run_evaluation_core_streaming(core_args, None, HashMap::new()).await {
->>>>>>> f906dc97
         Ok(result) => result,
         Err(error) => {
             let _ = callback.abort();
