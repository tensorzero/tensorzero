--- conflicted
+++ resolved
@@ -8,16 +8,4 @@
  * kind (e.g. `SYSTEM_TEXT_TEMPLATE_VAR` for a system template), and set this variable the
  * string contents of the input block.
  */
-<<<<<<< HEAD
-<<<<<<< HEAD
-export type TemplateWithSchema = { template: PathWithContents, schema: StaticJSONSchema | null, };
-=======
-export type TemplateWithSchema = {
-  template: PathWithContents;
-  schema: StaticJSONSchema | null;
-  legacy_definition: boolean;
-};
->>>>>>> upstream/main
-=======
-export type TemplateWithSchema = { template: PathWithContents, schema: StaticJSONSchema | null, legacy_definition: boolean, };
->>>>>>> e6cea38b
+export type TemplateWithSchema = { template: PathWithContents, schema: StaticJSONSchema | null, legacy_definition: boolean, };