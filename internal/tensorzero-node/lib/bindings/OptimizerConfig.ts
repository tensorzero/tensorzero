// This file was generated by [ts-rs](https://github.com/Aleph-Alpha/ts-rs). Do not edit this file manually.
import type { DiclOptimizationConfig } from "./DiclOptimizationConfig";
import type { FireworksSFTConfig } from "./FireworksSFTConfig";
import type { GCPVertexGeminiSFTConfig } from "./GCPVertexGeminiSFTConfig";
import type { OpenAIRFTConfig } from "./OpenAIRFTConfig";
import type { OpenAISFTConfig } from "./OpenAISFTConfig";
import type { TogetherSFTConfig } from "./TogetherSFTConfig";

<<<<<<< HEAD
<<<<<<< HEAD
export type OptimizerConfig = { "Dicl": DiclOptimizationConfig } | { "OpenAISFT": OpenAISFTConfig } | { "FireworksSFT": FireworksSFTConfig } | { "GCPVertexGeminiSFT": GCPVertexGeminiSFTConfig } | { "TogetherSFT": TogetherSFTConfig };
=======
export type OptimizerConfig =
  | { Dicl: DiclOptimizationConfig }
  | { OpenAISFT: OpenAISFTConfig }
  | { OpenAIRFT: OpenAIRFTConfig }
  | { FireworksSFT: FireworksSFTConfig }
  | { GCPVertexGeminiSFT: GCPVertexGeminiSFTConfig }
  | { TogetherSFT: TogetherSFTConfig };
>>>>>>> upstream/main
=======
export type OptimizerConfig = { "Dicl": DiclOptimizationConfig } | { "OpenAISFT": OpenAISFTConfig } | { "OpenAIRFT": OpenAIRFTConfig } | { "FireworksSFT": FireworksSFTConfig } | { "GCPVertexGeminiSFT": GCPVertexGeminiSFTConfig } | { "TogetherSFT": TogetherSFTConfig };
>>>>>>> e6cea38b
<|MERGE_RESOLUTION|>--- conflicted
+++ resolved
@@ -6,18 +6,4 @@
 import type { OpenAISFTConfig } from "./OpenAISFTConfig";
 import type { TogetherSFTConfig } from "./TogetherSFTConfig";
 
-<<<<<<< HEAD
-<<<<<<< HEAD
-export type OptimizerConfig = { "Dicl": DiclOptimizationConfig } | { "OpenAISFT": OpenAISFTConfig } | { "FireworksSFT": FireworksSFTConfig } | { "GCPVertexGeminiSFT": GCPVertexGeminiSFTConfig } | { "TogetherSFT": TogetherSFTConfig };
-=======
-export type OptimizerConfig =
-  | { Dicl: DiclOptimizationConfig }
-  | { OpenAISFT: OpenAISFTConfig }
-  | { OpenAIRFT: OpenAIRFTConfig }
-  | { FireworksSFT: FireworksSFTConfig }
-  | { GCPVertexGeminiSFT: GCPVertexGeminiSFTConfig }
-  | { TogetherSFT: TogetherSFTConfig };
->>>>>>> upstream/main
-=======
-export type OptimizerConfig = { "Dicl": DiclOptimizationConfig } | { "OpenAISFT": OpenAISFTConfig } | { "OpenAIRFT": OpenAIRFTConfig } | { "FireworksSFT": FireworksSFTConfig } | { "GCPVertexGeminiSFT": GCPVertexGeminiSFTConfig } | { "TogetherSFT": TogetherSFTConfig };
->>>>>>> e6cea38b
+export type OptimizerConfig = { "Dicl": DiclOptimizationConfig } | { "OpenAISFT": OpenAISFTConfig } | { "OpenAIRFT": OpenAIRFTConfig } | { "FireworksSFT": FireworksSFTConfig } | { "GCPVertexGeminiSFT": GCPVertexGeminiSFTConfig } | { "TogetherSFT": TogetherSFTConfig };