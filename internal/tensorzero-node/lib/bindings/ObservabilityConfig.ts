// This file was generated by [ts-rs](https://github.com/Aleph-Alpha/ts-rs). Do not edit this file manually.
import type { BatchWritesConfig } from "./BatchWritesConfig";

export type ObservabilityConfig = {
  enabled: boolean | null;
  async_writes: boolean;
<<<<<<< HEAD
  batch_writes: BatchWritesConfig;
=======
  /**
   * If `true`, then we skip checking/applying migrations if the `TensorZeroMigration` table
   * contains exactly the migrations that we expect to have run.
   */
  skip_completed_migrations: boolean;
>>>>>>> 12c9d600
};<|MERGE_RESOLUTION|>--- conflicted
+++ resolved
@@ -4,13 +4,10 @@
 export type ObservabilityConfig = {
   enabled: boolean | null;
   async_writes: boolean;
-<<<<<<< HEAD
   batch_writes: BatchWritesConfig;
-=======
   /**
    * If `true`, then we skip checking/applying migrations if the `TensorZeroMigration` table
    * contains exactly the migrations that we expect to have run.
    */
   skip_completed_migrations: boolean;
->>>>>>> 12c9d600
 };