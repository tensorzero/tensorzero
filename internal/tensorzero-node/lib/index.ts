--- conflicted
+++ resolved
@@ -26,16 +26,13 @@
   FeedbackRow,
   FeedbackBounds,
   TimeWindow,
-<<<<<<< HEAD
   QueryFeedbackBoundsByTargetIdParams,
   QueryFeedbackByTargetIdParams,
   CountFeedbackByTargetIdParams,
   QueryDemonstrationFeedbackByInferenceIdParams,
   DemonstrationFeedbackRow,
-=======
   GetDatapointParams,
   Datapoint,
->>>>>>> c769260e
 } from "./bindings";
 import type {
   TensorZeroClient as NativeTensorZeroClientType,
