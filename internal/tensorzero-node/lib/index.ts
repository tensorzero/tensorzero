--- conflicted
+++ resolved
@@ -155,11 +155,11 @@
     return JSON.parse(modelLatencyQuantilesString) as ModelLatencyDatapoint[];
   }
 
-<<<<<<< HEAD
   async countDistinctModelsUsed(): Promise<number> {
     const response = await this.nativeDatabaseClient.countDistinctModelsUsed();
     return response;
-=======
+  }
+
   async queryEpisodeTable(
     pageSize: number,
     before?: string,
@@ -178,6 +178,5 @@
   async queryEpisodeTableBounds(): Promise<TableBoundsWithCount> {
     const bounds = await this.nativeDatabaseClient.queryEpisodeTableBounds();
     return JSON.parse(bounds) as TableBoundsWithCount;
->>>>>>> a4152b17
   }
 }