--- conflicted
+++ resolved
@@ -285,7 +285,37 @@
     return JSON.parse(bounds) as TableBoundsWithCount;
   }
 
-<<<<<<< HEAD
+  async queryFeedbackByTargetId(
+    params: QueryFeedbackByTargetIdParams,
+  ): Promise<FeedbackRow[]> {
+    const paramsString = safeStringify(params);
+    const feedbackString =
+      await this.nativeDatabaseClient.queryFeedbackByTargetId(paramsString);
+    return JSON.parse(feedbackString) as FeedbackRow[];
+  }
+
+  async queryDemonstrationFeedbackByInferenceId(
+    params: QueryDemonstrationFeedbackByInferenceIdParams,
+  ): Promise<DemonstrationFeedbackRow[]> {
+    const paramsString = safeStringify(params);
+    const feedbackString =
+      await this.nativeDatabaseClient.queryDemonstrationFeedbackByInferenceId(
+        paramsString,
+      );
+    return JSON.parse(feedbackString) as DemonstrationFeedbackRow[];
+  }
+
+  async queryFeedbackBoundsByTargetId(
+    params: QueryFeedbackBoundsByTargetIdParams,
+  ): Promise<FeedbackBounds> {
+    const paramsString = safeStringify(params);
+    const boundsString =
+      await this.nativeDatabaseClient.queryFeedbackBoundsByTargetId(
+        paramsString,
+      );
+    return JSON.parse(boundsString) as FeedbackBounds;
+  }
+
   async getCumulativeFeedbackTimeseries(
     params: GetCumulativeFeedbackTimeseriesParams,
   ): Promise<CumulativeFeedbackTimeSeriesPoint[]> {
@@ -297,36 +327,6 @@
     return JSON.parse(
       feedbackTimeseriesString,
     ) as CumulativeFeedbackTimeSeriesPoint[];
-=======
-  async queryFeedbackByTargetId(
-    params: QueryFeedbackByTargetIdParams,
-  ): Promise<FeedbackRow[]> {
-    const paramsString = safeStringify(params);
-    const feedbackString =
-      await this.nativeDatabaseClient.queryFeedbackByTargetId(paramsString);
-    return JSON.parse(feedbackString) as FeedbackRow[];
-  }
-
-  async queryDemonstrationFeedbackByInferenceId(
-    params: QueryDemonstrationFeedbackByInferenceIdParams,
-  ): Promise<DemonstrationFeedbackRow[]> {
-    const paramsString = safeStringify(params);
-    const feedbackString =
-      await this.nativeDatabaseClient.queryDemonstrationFeedbackByInferenceId(
-        paramsString,
-      );
-    return JSON.parse(feedbackString) as DemonstrationFeedbackRow[];
-  }
-
-  async queryFeedbackBoundsByTargetId(
-    params: QueryFeedbackBoundsByTargetIdParams,
-  ): Promise<FeedbackBounds> {
-    const paramsString = safeStringify(params);
-    const boundsString =
-      await this.nativeDatabaseClient.queryFeedbackBoundsByTargetId(
-        paramsString,
-      );
-    return JSON.parse(boundsString) as FeedbackBounds;
   }
 
   async countFeedbackByTargetId(
@@ -336,7 +336,6 @@
     const countString =
       await this.nativeDatabaseClient.countFeedbackByTargetId(paramsString);
     return JSON.parse(countString) as number;
->>>>>>> 7a897274
   }
 
   async countRowsForDataset(params: DatasetQueryParams): Promise<number> {
