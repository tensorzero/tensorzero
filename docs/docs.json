--- conflicted
+++ resolved
@@ -43,11 +43,8 @@
             "pages": [
               "gateway/index",
               "gateway/call-any-llm",
-<<<<<<< HEAD
               "gateway/create-a-prompt-template",
-=======
               "gateway/generate-embeddings",
->>>>>>> 01b1432a
               "gateway/tutorial",
               "gateway/guides/batch-inference",
               "gateway/guides/episodes",
