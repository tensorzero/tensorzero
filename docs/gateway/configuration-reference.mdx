---
title: Configuration Reference
description: Learn how to configure the TensorZero Gateway.
---

The configuration file is the backbone of TensorZero.
It defines the behavior of the gateway, including the models and their providers, functions and their variants, tools, metrics, and more.
Developers express the behavior of LLM calls by defining the relevant prompt templates, schemas, and other parameters in this configuration file.

You can see an example configuration file [here](https://github.com/tensorzero/tensorzero/blob/main/tensorzero-core/fixtures/config/tensorzero.toml).

The configuration file is a <a href="https://toml.io/en/" target="_blank">TOML</a> file with a few major sections (TOML tables): `gateway`, `clickhouse`, `models`, `model_providers`, `functions`, `variants`, `tools`, `metrics`, `rate_limiting`, and `object_storage`.

## `[gateway]`

The `[gateway]` section defines the behavior of the TensorZero Gateway.

### `base_path`

- **Type:** string
- **Required:** no (default: `/`)

If set, the gateway will prefix its HTTP endpoints with this base path.

For example, if `base_path` is set to `/custom/prefix`, the inference endpoint will become `/custom/prefix/inference` instead of `/inference`.

### `bind_address`

- **Type:** string
- **Required:** no (default: `[::]:3000`)

Defines the socket address (including port) to bind the TensorZero Gateway to.

You can bind the gateway to IPv4 and/or IPv6 addresses.
To bind to an IPv6 address, you can set this field to a value like `[::]:3000`.
Depending on the operating system, this value binds only to IPv6 (e.g. Windows) or to both (e.g. Linux by default).

```toml title="tensorzero.toml"
[gateway]
# ...
bind_address = "0.0.0.0:3000"
# ...
```

### `debug`

- **Type:** boolean
- **Required:** no (default: `false`)

Typically, TensorZero will not include inputs and outputs in logs or errors to avoid leaking sensitive data.
It may be helpful during development to be able to see more information about requests and responses.
When this field is set to `true`, the gateway will log more verbose errors to assist with debugging.

### `disable_pseudonymous_usage_analytics`

- **Type:** boolean
- **Required:** no (default: `false`)

If set to `true`, TensorZero will not collect or share [pseudonymous usage analytics](/gateway/deployment/#disabling-pseudonymous-usage-analytics).

### `export.otlp.traces.enabled`

- **Type:** boolean
- **Required:** no (default: `false`)

Enable [exporting traces to an external OpenTelemetry-compatible observability
system](/gateway/guides/opentelemetry-otlp).

<Warning>
  Note that you will still need to set the `OTEL_EXPORTER_OTLP_TRACES_ENDPOINT`
  environment variable. See the above-linked guide for details.
</Warning>

### `export.otlp.traces.extra_headers`

- **Type:** object (map of string to string)
- **Required:** no (default: `{}`)

Static headers to include in all OTLP trace export requests.
This is useful for adding metadata to OTLP exports.

These headers are merged with any dynamic headers sent via HTTP request headers.
When the same header key is present in both static and dynamic headers, the dynamic header value takes precedence.

```toml title="tensorzero.toml"
[gateway.export.otlp.traces]
# ...
extra_headers.space_id = "123"
extra_headers."X-Custom-Header" = "custom-value"
# ...
```

<Warning>
  Avoid storing sensitive credentials directly in configuration files. See
  [Export OpenTelemetry traces](/operations/export-opentelemetry-traces) for
  instructions on sending headers dynamically.
</Warning>

### `export.otlp.traces.format`

- **Type:** either "opentelemetry" or "openinference"
- **Required:** no (default: `"opentelemetry"`)

If set to `"opentelemetry"`, TensorZero will set `gen_ai` attributes based on the [OpenTelemetry GenAI semantic conventions](https://github.com/open-telemetry/semantic-conventions/tree/main/docs/gen-ai).
If set to `"openinference"`, TensorZero will set attributes based on the [OpenInference semantic conventions](https://github.com/Arize-ai/openinference/blob/main/spec/llm_spans.md).

### `fetch_and_encode_input_files_before_inference`

- **Type:** boolean
- **Required:** no (default: `true`)

Controls how the gateway handles remote input files (e.g., images, PDFs) during multimodal inference.

If set to `true` (default), the gateway will fetch remote input files and send them as a base64-encoded payload in the prompt.
This is recommended to ensure that TensorZero and the model providers see identical inputs, which is important for observability and reproducibility.

If set to `false`, TensorZero will forward the input file URLs directly to the model provider (when supported) and fetch them for observability in parallel with inference.
This can be more efficient, but may result in different content being observed if the URL content changes between when the provider fetches it and when TensorZero fetches it for observability.

### `observability.async_writes`

- **Type:** boolean
- **Required:** no (default: `false`)

Enabling this setting will improve the latency of the gateway by offloading the responsibility of writing inferences, feedback, and other data to ClickHouse to a background task, instead of waiting for ClickHouse to complete the writes.
Each database insert is handled immediately in separate background tasks.

See the ["Optimize latency and throughput" guide](/deployment/optimize-latency-and-throughput) for best practices.

You can't enable `async_writes` and `batch_writes` at the same time.

<Warning>

If you enable this setting, make sure that the gateway lives long enough to complete the writes.
This can be problematic in serverless environments that terminate the gateway instance after the response is returned but before the writes are completed.

</Warning>

### `observability.batch_writes`

- **Type:** object
- **Required:** no (default: disabled)

Enabling this setting will improve the latency and throughput of the gateway by offloading the responsibility of writing inferences, feedback, and other data to ClickHouse to a background task, instead of waiting for ClickHouse to complete the writes.
With `batch_writes`, multiple records are collected and written together in batches to improve efficiency.

The `batch_writes` object supports the following fields:

- `enabled` (boolean): Must be set to `true` to enable batch writes
- `flush_interval_ms` (integer, optional): Maximum time in milliseconds to wait before flushing a batch (default: `100`)
- `max_rows` (integer, optional): Maximum number of rows to collect before flushing a batch (default: `1000`)

```toml tensorzero.toml
[gateway]
# ...
observability.batch_writes = { enabled = true, flush_interval_ms = 200, max_rows = 500 }
# ...
```

See the ["Optimize latency and throughput" guide](/deployment/optimize-latency-and-throughput) for best practices.

You can't enable `async_writes` and `batch_writes` at the same time.

<Warning>

If you enable this setting, make sure that the gateway lives long enough to complete the writes.
This can be problematic in serverless environments that terminate the gateway instance after the response is returned but before the writes are completed.

</Warning>

### `observability.enabled`

- **Type:** boolean
- **Required:** no (default: `null`)

Enable the observability features of the TensorZero Gateway.
If `true`, the gateway will throw an error on startup if it fails to validate the ClickHouse connection.
If `null`, the gateway will log a warning but continue if ClickHouse is not available, and it will use ClickHouse if available.
If `false`, the gateway will not use ClickHouse.

```toml title="tensorzero.toml"
[gateway]
# ...
observability.enabled = true
# ...
```

### `observability.disable_automatic_migrations`

- **Type:** boolean
- **Required:** no (default `false`)

Disable automatic running of the TensorZero migrations when the TensorZero Gateway launches.
If `true`, then the migrations are not applied upon launch and must instead be applied manually
by running `docker run --rm -e TENSORZERO_CLICKHOUSE_URL=$TENSORZERO_CLICKHOUSE_URL tensorzero/gateway:{version} --run-clickhouse-migrations` or `docker compose run --rm gateway --run-clickhouse-migrations`.
If `false`, then the migrations are run automatically upon launch.

### `template_filesystem_access`

- **Type:** object
- **Required:** no (default disabled)

Enabling this setting will allow MiniJinja templates to load sub-templates from the file system using the `include` directive.

The object has two fields:

- `enabled` (boolean): Determines whether to enable file system access for templates.
- `base_path` (string, optional): Determines the base path for template file system access.

If you use a single configuration file, the `base_path` will be the directory containing the configuration file.
If you split your configuration into multiple files, you must specify `gateway.template_filesystem_access.base_path` (see [Organize your configuration](/operations/organize-your-configuration) for details).
The `include` paths must be relative to `base_path`, and can only access files in that directory or its sub-directories.

<Warning>

Make sure to sanitize all user-provided template data before using this setting.
Otherwise, a malicious input could read unintended files in the file system.

</Warning>

## `[models.model_name]`

The `[models.model_name]` section defines the behavior of a model.
You can define multiple models by including multiple `[models.model_name]` sections.

A model is provider agnostic, and the relevant providers are defined in the `providers` sub-section (see below).

If your `model_name` is not a basic string, it can be escaped with quotation marks.
For example, periods are not allowed in basic strings, so you can define `llama-3.1-8b-instruct` as `[models."llama-3.1-8b-instruct"]`.

```toml title="tensorzero.toml"
[models.claude-3-haiku-20240307]
# fieldA = ...
# fieldB = ...
# ...

[models."llama-3.1-8b-instruct"]
# fieldA = ...
# fieldB = ...
# ...
```

### `routing`

- **Type:** array of strings
- **Required:** yes

A list of provider names to route requests to.
The providers must be defined in the `providers` sub-section (see below).
The TensorZero Gateway will attempt to route a request to the first provider in the list, and fallback to subsequent providers in order if the request is not successful.

```toml mark="openai" mark="azure"
// tensorzero.toml
[models.gpt-4o]
# ...
routing = ["openai", "azure"]
# ...

[models.gpt-4o.providers.openai]
# ...

[models.gpt-4o.providers.azure]
# ...
```

### `timeouts`

- **Type:** object
- **Required:** no

The `timeouts` object allows you to set granular timeouts for requests to this model.

You can define timeouts for non-streaming and streaming requests separately: `timeouts.non_streaming.total_ms` corresponds to the total request duration and `timeouts.streaming.ttft_ms` corresponds to the time to first token (TTFT).

For example, the following configuration sets a 15-second timeout for non-streaming requests and a 3-second timeout for streaming requests (TTFT):

```toml
[models.model_name]
# ...
timeouts = { non_streaming.total_ms = 15000, streaming.ttft_ms = 3000 }
# ...
```

The specified timeouts apply to the scope of an entire model inference request, including all retries and fallbacks across its providers.
You can also set timeouts at the variant level and provider level.
Multiple timeouts can be active simultaneously.

## `[models.model_name.providers.provider_name]`

The `providers` sub-section defines the behavior of a specific provider for a model.
You can define multiple providers by including multiple `[models.model_name.providers.provider_name]` sections.

If your `provider_name` is not a basic string, it can be escaped with quotation marks.
For example, periods are not allowed in basic strings, so you can define `vllm.internal` as `[models.model_name.providers."vllm.internal"]`.

```toml mark="gpt-4o" mark="openai" mark="azure"
// tensorzero.toml
[models.gpt-4o]
# ...
routing = ["openai", "azure"]
# ...

[models.gpt-4o.providers.openai]
# ...

[models.gpt-4o.providers.azure]
# ...
```

### `extra_body`

- **Type:** array of objects (see below)
- **Required:** no

The `extra_body` field allows you to modify the request body that TensorZero sends to a model provider.
This advanced feature is an "escape hatch" that lets you use provider-specific functionality that TensorZero hasn't implemented yet.

Each object in the array must have two fields:

- `pointer`: A [JSON Pointer](https://datatracker.ietf.org/doc/html/rfc6901) string specifying where to modify the request body
- One of the following:
  - `value`: The value to insert at that location; it can be of any type including nested types
  - `delete = true`: Deletes the field at the specified location, if present.

<Tip>

You can also set `extra_body` for a variant entry.
The model provider `extra_body` entries take priority over variant `extra_body` entries.

Additionally, you can set `extra_body` at inference-time.
The values provided at inference-time take priority over the values in the configuration file.

</Tip>

<Accordion title="

Example: `extra_body`

">

If TensorZero would normally send this request body to the provider...

```json
{
  "project": "tensorzero",
  "safety_checks": {
    "no_internet": false,
    "no_agi": true
  }
}
```

...then the following `extra_body`...

```toml
extra_body = [
  { pointer = "/agi", value = true},
  { pointer = "/safety_checks/no_agi", value = { bypass = "on" }}
]
```

...overrides the request body to:

```json
{
  "agi": true,
  "project": "tensorzero",
  "safety_checks": {
    "no_internet": false,
    "no_agi": {
      "bypass": "on"
    }
  }
}
```

</Accordion>

### `extra_headers`

- **Type:** array of objects (see below)
- **Required:** no

The `extra_headers` field allows you to set or overwrite the request headers that TensorZero sends to a model provider.
This advanced feature is an "escape hatch" that lets you use provider-specific functionality that TensorZero hasn't implemented yet.

Each object in the array must have two fields:

- `name` (string): The name of the header to modify (e.g. `anthropic-beta`)
- One of the following:
  - `value` (string): The value of the header (e.g. `token-efficient-tools-2025-02-19`)
  - `delete = true`: Deletes the header from the request, if present

<Tip>

You can also set `extra_headers` for a variant entry.
The model provider `extra_headers` entries take priority over variant `extra_headers` entries.

</Tip>

<Accordion title="

Example: `extra_headers`

">

If TensorZero would normally send the following request headers to the provider...

```text
Safety-Checks: on
```

...then the following `extra_headers`...

```toml
extra_headers = [
  { name = "Safety-Checks", value = "off"},
  { name = "Intelligence-Level", value = "AGI"}
]
```

...overrides the request headers to:

```text
Safety-Checks: off
Intelligence-Level: AGI
```

</Accordion>

### `timeouts`

- **Type:** object
- **Required:** no

The `timeouts` object allows you to set granular timeouts for individual requests to a model provider.

You can define timeouts for non-streaming and streaming requests separately: `timeouts.non_streaming.total_ms` corresponds to the total request duration and `timeouts.streaming.ttft_ms` corresponds to the time to first token (TTFT).

For example, the following configuration sets a 15-second timeout for non-streaming requests and a 3-second timeout for streaming requests (TTFT):

```toml
[models.model_name.providers.provider_name]
# ...
timeouts = { non_streaming.total_ms = 15000, streaming.ttft_ms = 3000 }
# ...
```

This setting applies to individual requests to the model provider.
If you're using an advanced variant type that performs multiple requests, the timeout will apply to each request separately.
If you've defined retries and fallbacks, the timeout will apply to each retry and fallback separately.
This setting is particularly useful if you'd like to retry or fallback on a request that's taking too long.

You can also set timeouts at the model level and provider level.
Multiple timeouts can be active simultaneously.

Separately, you can set a global timeout for the entire inference request using the TensorZero client's `timeout` field (or simply killing the request if you're using a different client).

### `type`

- **Type:** string
- **Required:** yes

Defines the types of the provider. See [Integrations &raquo; Model Providers](/gateway/api-reference/inference/#content-block) for details.

The supported provider types are `anthropic`, `aws_bedrock`, `aws_sagemaker`, `azure`, `deepseek`, `fireworks`, `gcp_vertex_anthropic`, `gcp_vertex_gemini`, `google_ai_studio_gemini`, `groq`, `hyperbolic`, `mistral`, `openai`, `openrouter`, `sglang`, `tgi`, `together`, `vllm`, and `xai`.

The other fields in the provider sub-section depend on the provider type.

```toml title="tensorzero.toml"
[models.gpt-4o.providers.azure]
# ...
type = "azure"
# ...
```

<Accordion title='type: "anthropic"'>

##### `model_name`

- **Type:** string
- **Required:** yes

Defines the model name to use with the Anthropic API.
See <a href="https://docs.anthropic.com/en/docs/about-claude/models#model-names" target="_blank">Anthropic's documentation</a> for the list of available model names.

```toml title="tensorzero.toml"
[models.claude-3-haiku.providers.anthropic]
# ...
type = "anthropic"
model_name = "claude-3-haiku-20240307"
# ...
```

##### `api_key_location`

- **Type:** string or object
- **Required:** no (default: `env::ANTHROPIC_API_KEY` unless set otherwise in `provider_type.anthropic.defaults.api_key_location`)

Defines the location of the API key for the Anthropic provider.

Can be either a string for a single credential location, or an object with `default` and `fallback` fields for credential fallback support.

The supported locations are `env::ENVIRONMENT_VARIABLE`, `dynamic::ARGUMENT_NAME`, and `none`.

See [the API reference](/gateway/api-reference/inference/#credentials) and [Credential Management](/operations/manage-credentials/#configure-credential-fallbacks) for more details.

```toml title="tensorzero.toml"
[models.claude-3-haiku.providers.anthropic]
# ...
type = "anthropic"
api_key_location = "dynamic::anthropic_api_key"
# api_key_location = "env::ALTERNATE_ANTHROPIC_API_KEY"
# api_key_location = { default = "dynamic::anthropic_api_key", fallback = "env::ANTHROPIC_API_KEY" }
# ...
```

</Accordion>

<Accordion title='type: "aws_bedrock"'>

##### `allow_auto_detect_region`

- **Type:** boolean
- **Required:** no (default: `false`)

Defines whether to automatically detect the AWS region to use with the SageMaker API.
Under the hood, the gateway will use the AWS SDK to try to detect the region.
Alternatively, you can specify the region manually with the `region` field (recommended).

##### `model_id`

- **Type:** string
- **Required:** yes

Defines the model ID to use with the AWS Bedrock API.
See <a href="https://docs.aws.amazon.com/bedrock/latest/userguide/model-ids.html" target="_blank">AWS Bedrock's documentation</a> for the list of available model IDs.

```toml title="tensorzero.toml"
[models.claude-3-haiku.providers.aws_bedrock]
# ...
type = "aws_bedrock"
model_id = "anthropic.claude-3-haiku-20240307-v1:0"
# ...
```

<Tip>

Many AWS Bedrock models are only available through cross-region inference profiles.
For those models, the `model_id` requires special prefix (e.g. the `us.` prefix in `us.anthropic.claude-3-7-sonnet-20250219-v1:0`).
See the [AWS documentation on inference profiles](https://docs.aws.amazon.com/bedrock/latest/userguide/inference-profiles-support.html).

</Tip>

##### `region`

- **Type:** string
- **Required:** no (default: based on credentials if set, otherwise `us-east-1`)

Defines the AWS region to use with the AWS Bedrock API.

```toml title="tensorzero.toml"
[models.claude-3-haiku.providers.aws_bedrock]
# ...
type = "aws_bedrock"
region = "us-east-2"
# ...
```

</Accordion>

<Accordion title='type: "aws_sagemaker"'>

##### `allow_auto_detect_region`

- **Type:** boolean
- **Required:** no (default: `false`)

Defines whether to automatically detect the AWS region to use with the SageMaker API.
Under the hood, the gateway will use the AWS SDK to try to detect the region.
Alternatively, you can specify the region manually with the `region` field (recommended).

##### `endpoint_name`

- **Type:** string
- **Required:** yes

Defines the endpoint name to use with the AWS SageMaker API.

##### `hosted_provider`

- **Type:** string
- **Required:** yes

Defines the underlying model provider to use with the SageMaker API.
The `aws_sagemaker` provider is a wrapper on other providers.

Currently, the only supported `hosted_provider` options are:

- `openai` (including any OpenAI-compatible server e.g. Ollama)
- `tgi`

For example, if you're using Ollama, you can set:

```toml title="tensorzero.toml"
[models.claude-3-haiku.providers.aws_sagemaker]
# ...
type = "aws_sagemaker"
hosted_provider = "openai"
# ...
```

##### `model_name`

- **Type:** string
- **Required:** yes

Defines the model name to use with the AWS SageMaker API.

```toml title="tensorzero.toml"
[models.claude-3-haiku.providers.aws_sagemaker]
# ...
type = "aws_sagemaker"
model_name = "gemma3:1b"
# ...
```

##### `region`

- **Type:** string
- **Required:** no (default: based on credentials if set, otherwise `us-east-1`)

Defines the AWS region to use with the AWS Bedrock API.

```toml title="tensorzero.toml"
[models.claude-3-haiku.providers.aws_sagemaker]
# ...
type = "aws_sagemaker"
region = "us-east-2"
# ...
```

</Accordion>

<Accordion title='type: "azure"'>

The TensorZero Gateway handles the API version under the hood (currently `2025-04-01-preview`).
You only need to set the `deployment_id` and `endpoint` fields.

##### `api_key_location`

- **Type:** string or object
- **Required:** no (default: `env::AZURE_OPENAI_API_KEY` unless set otherwise in `provider_type.azure.defaults.api_key_location`)

Defines the location of the API key for the Azure OpenAI provider.

Can be either a string for a single credential location, or an object with `default` and `fallback` fields for credential fallback support.

The supported locations are `env::ENVIRONMENT_VARIABLE`, `dynamic::ARGUMENT_NAME`, and `none`.

See [the API reference](/gateway/api-reference/inference/#credentials) and [Credential Management](/operations/manage-credentials/#configure-credential-fallbacks) for more details.

```toml title="tensorzero.toml"
[models.gpt-4o-mini.providers.azure]
# ...
type = "azure"
api_key_location = "dynamic::azure_openai_api_key"
# api_key_location = "env::ALTERNATE_AZURE_OPENAI_API_KEY"
# api_key_location = { default = "dynamic::azure_openai_api_key", fallback = "env::AZURE_OPENAI_API_KEY" }
# ...
```

##### `deployment_id`

- **Type:** string
- **Required:** yes

Defines the deployment ID of the Azure OpenAI deployment.

See <a href="https://learn.microsoft.com/en-us/azure/ai-services/openai/concepts/models" target="_blank">Azure OpenAI's documentation</a> for the list of available models.

```toml title="tensorzero.toml"
[models.gpt-4o-mini.providers.azure]
# ...
type = "azure"
deployment_id = "gpt4o-mini-20240718"
# ...
```

##### `endpoint`

- **Type:** string
- **Required:** yes

Defines the endpoint of the Azure OpenAI deployment (protocol and hostname).

```toml title="tensorzero.toml"
[models.gpt-4o-mini.providers.azure]
# ...
type = "azure"
endpoint = "https://<your-endpoint>.openai.azure.com"
# ...
```

If the endpoint starts with `env::`, the succeeding value will be treated as an environment variable name and the gateway will attempt to retrieve the value from the environment on startup.
If the endpoint starts with `dynamic::`, the succeeding value will be treated as an dynamic credential name and the gateway will attempt to retrieve the value from the `dynamic_credentials` field on each inference it is needed.

</Accordion>

<Accordion title='type: "deepseek"'>

##### `api_key_location`

- **Type:** string or object
- **Required:** no (default: `env::DEEPSEEK_API_KEY` unless set otherwise in `provider_type.deepseek.defaults.api_key_location`)

Defines the location of the API key for the DeepSeek provider.

Can be either a string for a single credential location, or an object with `default` and `fallback` fields for credential fallback support.

The supported locations are `env::ENVIRONMENT_VARIABLE` and `dynamic::ARGUMENT_NAME` (see [the API reference](/gateway/api-reference/inference/#credentials) and [Credential Management](/operations/manage-credentials/#configure-credential-fallbacks) for more details).

```toml title="tensorzero.toml"
[models.deepseek_chat.providers.deepseek]
# ...
type = "deepseek"
api_key_location = "dynamic::deepseek_api_key"
# api_key_location = "env::ALTERNATE_DEEPSEEK_API_KEY"
# api_key_location = { default = "dynamic::deepseek_api_key", fallback = "env::DEEPSEEK_API_KEY" }
# ...
```

##### `model_name`

- **Type:** string
- **Required:** yes

Defines the model name to use with the DeepSeek API.
Currently supported models are `deepseek-chat` (DeepSeek-v3) and `deepseek-reasoner` (R1).

```toml title="tensorzero.toml"
[models.deepseek_chat.providers.deepseek]
# ...
type = "deepseek"
model_name = "deepseek-chat"
# ...
```

</Accordion>

<Accordion title='type: "fireworks"'>

##### `api_key_location`

- **Type:** string or object
- **Required:** no (default: `env::FIREWORKS_API_KEY` unless set otherwise in `provider_type.fireworks.defaults.api_key_location`)

Defines the location of the API key for the Fireworks provider.

Can be either a string for a single credential location, or an object with `default` and `fallback` fields for credential fallback support.

The supported locations are `env::ENVIRONMENT_VARIABLE` and `dynamic::ARGUMENT_NAME` (see [the API reference](/gateway/api-reference/inference/#credentials) and [Credential Management](/operations/manage-credentials/#configure-credential-fallbacks) for more details).

```toml title="tensorzero.toml"
[models."llama-3.1-8b-instruct".providers.fireworks]
# ...
type = "fireworks"
api_key_location = "dynamic::fireworks_api_key"
# api_key_location = "env::ALTERNATE_FIREWORKS_API_KEY"
# api_key_location = { default = "dynamic::fireworks_api_key", fallback = "env::FIREWORKS_API_KEY" }
# ...
```

##### `model_name`

- **Type:** string
- **Required:** yes

Defines the model name to use with the Fireworks API.

See <a href="https://fireworks.ai/models" target="_blank">Fireworks' documentation</a> for the list of available model names.
You can also deploy your own models on Fireworks AI.

```toml title="tensorzero.toml"
[models."llama-3.1-8b-instruct".providers.fireworks]
# ...
type = "fireworks"
model_name = "accounts/fireworks/models/llama-v3p1-8b-instruct"
# ...
```

</Accordion>

<Accordion title='type: "gcp_vertex_anthropic"'>

##### `credential_location`

- **Type:** string or object
- **Required:** no (default: `path_from_env::GCP_VERTEX_CREDENTIALS_PATH` unless otherwise set in `provider_type.gcp_vertex_anthropic.defaults.credential_location`)

Defines the location of the credentials for the GCP Vertex Anthropic provider.

Can be either a string for a single credential location, or an object with `default` and `fallback` fields for credential fallback support.

The supported locations are `env::PATH_TO_CREDENTIALS_FILE`, `path_from_env::ENVIRONMENT_VARIABLE`, `dynamic::CREDENTIALS_ARGUMENT_NAME`, `path::PATH_TO_CREDENTIALS_FILE`, and `sdk` (use Google Cloud SDK to auto-discover credentials).

See [the API reference](/gateway/api-reference/inference/#credentials) and [Credential Management](/operations/manage-credentials/#configure-credential-fallbacks) for more details.

```toml title="tensorzero.toml"
[models.claude-3-haiku.providers.gcp_vertex]
# ...
type = "gcp_vertex_anthropic"
credential_location = "dynamic::gcp_credentials_path"
# credential_location = "path_from_env::GCP_VERTEX_CREDENTIALS_PATH"
# credential_location = "path::/etc/secrets/gcp-key.json"
# credential_location = "sdk"
# credential_location = { default = "sdk", fallback = "path::/etc/secrets/gcp-key.json" }
# ...
```

##### `endpoint_id`

- **Type:** string
- **Required:** no (exactly one of `endpoint_id` or `model_id` must be set)

Defines the endpoint ID of the GCP Vertex AI Anthropic model.

Use `model_id` for off-the-shelf models and `endpoint_id` for fine-tuned models and custom endpoints.

##### `location`

- **Type:** string
- **Required:** yes

Defines the location (region) of the GCP Vertex AI Anthropic model.

```toml title="tensorzero.toml"
[models.claude-3-haiku.providers.gcp_vertex]
# ...
type = "gcp_vertex_anthropic"
location = "us-central1"
# ...
```

##### `model_id`

- **Type:** string
- **Required:** no (exactly one of `model_id` or `endpoint_id` must be set)

Defines the model ID of the GCP Vertex AI model.

See <a href="https://docs.anthropic.com/en/api/claude-on-vertex-ai#api-model-names" target="_blank">Anthropic's GCP documentation</a> for the list of available model IDs.

```toml title="tensorzero.toml"
[models.claude-3-haiku.providers.gcp_vertex]
# ...
type = "gcp_vertex_anthropic"
model_id = "claude-3-haiku@20240307"
# ...
```

Use `model_id` for off-the-shelf models and `endpoint_id` for fine-tuned models and custom endpoints.

##### `project_id`

- **Type:** string
- **Required:** yes

Defines the project ID of the GCP Vertex AI model.

```toml title="tensorzero.toml"
[models.claude-3-haiku-2024030.providers.gcp_vertex]
# ...
type = "gcp_vertex"
project_id = "your-project-id"
# ...
```

</Accordion>

<Accordion title='type: "gcp_vertex_gemini"'>

##### `credential_location`

- **Type:** string or object
- **Required:** no (default: `path_from_env::GCP_VERTEX_CREDENTIALS_PATH` unless otherwise set in `provider_type.gcp_vertex_gemini.defaults.credential_location`)

Defines the location of the credentials for the GCP Vertex Gemini provider.

Can be either a string for a single credential location, or an object with `default` and `fallback` fields for credential fallback support.

The supported locations are `env::PATH_TO_CREDENTIALS_FILE`, `path_from_env::ENVIRONMENT_VARIABLE`, `dynamic::CREDENTIALS_ARGUMENT_NAME`, `path::PATH_TO_CREDENTIALS_FILE`, and `sdk` (use Google Cloud SDK to auto-discover credentials).

See [the API reference](/gateway/api-reference/inference/#credentials) and [Credential Management](/operations/manage-credentials/#configure-credential-fallbacks) for more details.

```toml title="tensorzero.toml"
[models."gemini-1.5-flash".providers.gcp_vertex]
# ...
type = "gcp_vertex_gemini"
credential_location = "dynamic::gcp_credentials_path"
# credential_location = "path_from_env::GCP_VERTEX_CREDENTIALS_PATH"
# credential_location = "path::/etc/secrets/gcp-key.json"
# credential_location = "sdk"
# credential_location = { default = "sdk", fallback = "path::/etc/secrets/gcp-key.json" }
# ...
```

##### `endpoint_id`

- **Type:** string
- **Required:** no (exactly one of `endpoint_id` or `model_id` must be set)

Defines the endpoint ID of the GCP Vertex AI Gemini model.

Use `model_id` for off-the-shelf models and `endpoint_id` for fine-tuned models and custom endpoints.

##### `location`

- **Type:** string
- **Required:** yes

Defines the location (region) of the GCP Vertex Gemini model.

```toml title="tensorzero.toml"
[models."gemini-1.5-flash".providers.gcp_vertex]
# ...
type = "gcp_vertex_gemini"
location = "us-central1"
# ...
```

##### `model_id`

- **Type:** string
- **Required:** no (exactly one of `model_id` or `endpoint_id` must be set)

Defines the model ID of the GCP Vertex AI model.

See [GCP Vertex AI's documentation](https://cloud.google.com/vertex-ai/generative-ai/docs/learn/model-versions) for the list of available model IDs.

```toml title="tensorzero.toml"
[models."gemini-1.5-flash".providers.gcp_vertex]
# ...
type = "gcp_vertex_gemini"
model_id = "gemini-1.5-flash-001"
# ...
```

##### `project_id`

- **Type:** string
- **Required:** yes

Defines the project ID of the GCP Vertex AI model.

```toml title="tensorzero.toml"
[models."gemini-1.5-flash".providers.gcp_vertex]
# ...
type = "gcp_vertex_gemini"
project_id = "your-project-id"
# ...
```

</Accordion>

<Accordion title='type: "google_ai_studio_gemini"'>

##### `api_key_location`

- **Type:** string or object
- **Required:** no (default: `env::GOOGLE_AI_STUDIO_API_KEY` unless otherwise set in `provider_type.google_ai_studio.defaults.credential_location`)

Defines the location of the API key for the Google AI Studio Gemini provider.

Can be either a string for a single credential location, or an object with `default` and `fallback` fields for credential fallback support.

The supported locations are `env::ENVIRONMENT_VARIABLE` and `dynamic::ARGUMENT_NAME` (see [the API reference](/gateway/api-reference/inference/#credentials) and [Credential Management](/operations/manage-credentials/#configure-credential-fallbacks) for more details).

```toml title="tensorzero.toml"
[models."gemini-1.5-flash".providers.google_ai_studio_gemini]
# ...
type = "google_ai_studio_gemini"
api_key_location = "dynamic::google_ai_studio_api_key"
# api_key_location = "env::ALTERNATE_GOOGLE_AI_STUDIO_API_KEY"
# api_key_location = { default = "dynamic::google_ai_studio_api_key", fallback = "env::GOOGLE_AI_STUDIO_API_KEY" }
# ...
```

##### `model_name`

- **Type:** string
- **Required:** yes

Defines the model name to use with the Google AI Studio Gemini API.

See [Google AI Studio's documentation](https://ai.google.dev/gemini-api/docs/models/gemini) for the list of available model names.

```toml title="tensorzero.toml"
[models."gemini-1.5-flash".providers.google_ai_studio_gemini]
# ...
type = "google_ai_studio_gemini"
model_name = "gemini-1.5-flash-001"
# ...
```

</Accordion>

<Accordion title='type: "groq"'>

##### `api_key_location`

- **Type:** string or object
- **Required:** no (default: `env::GROQ_API_KEY` unless otherwise set in `provider_type.groq.defaults.credential_location`)

Defines the location of the API key for the Groq provider.

Can be either a string for a single credential location, or an object with `default` and `fallback` fields for credential fallback support.

The supported locations are `env::ENVIRONMENT_VARIABLE` and `dynamic::ARGUMENT_NAME` (see [the API reference](/gateway/api-reference/inference/#credentials) and [Credential Management](/operations/manage-credentials/#configure-credential-fallbacks) for more details).

```toml title="tensorzero.toml"
[models.llama4_scout_17b_16e_instruct.providers.groq]
# ...
type = "groq"
api_key_location = "dynamic::groq_api_key"
# api_key_location = "env::ALTERNATE_GROQ_API_KEY"
# api_key_location = { default = "dynamic::groq_api_key", fallback = "env::GROQ_API_KEY" }
# ...
```

##### `model_name`

- **Type:** string
- **Required:** yes

Defines the model name to use with the Groq API.

See [Groq's documentation](https://groq.com/pricing) for the list of available model names.

```toml title="tensorzero.toml"
[models.llama4_scout_17b_16e_instruct.providers.groq]
# ...
type = "groq"
model_name = "meta-llama/llama-4-scout-17b-16e-instruct"
# ...
```

</Accordion>

<Accordion title='type: "hyperbolic"'>

##### `api_key_location`

- **Type:** string or object
- **Required:** no (default: `env::HYPERBOLIC_API_KEY` unless otherwise set in `provider_type.hyperbolic.defaults.api_key_location`)

Defines the location of the API key for the Hyperbolic provider.

Can be either a string for a single credential location, or an object with `default` and `fallback` fields for credential fallback support.

The supported locations are `env::ENVIRONMENT_VARIABLE` and `dynamic::ARGUMENT_NAME` (see [the API reference](/gateway/api-reference/inference/#credentials) and [Credential Management](/operations/manage-credentials/#configure-credential-fallbacks) for more details).

```toml title="tensorzero.toml"
[models."meta-llama/Meta-Llama-3-70B-Instruct".providers.hyperbolic]
# ...
type = "hyperbolic"
api_key_location = "dynamic::hyperbolic_api_key"
# api_key_location = "env::ALTERNATE_HYPERBOLIC_API_KEY"
# api_key_location = { default = "dynamic::hyperbolic_api_key", fallback = "env::HYPERBOLIC_API_KEY" }
# ...
```

##### `model_name`

- **Type:** string
- **Required:** yes

Defines the model name to use with the Hyperbolic API.

See [Hyperbolic's documentation](https://app.hyperbolic.xyz/models) for the list of available model names.

```toml title="tensorzero.toml"
[models."meta-llama/Meta-Llama-3-70B-Instruct".providers.hyperbolic]
# ...
type = "hyperbolic"
model_name = "meta-llama/Meta-Llama-3-70B-Instruct"
# ...
```

</Accordion>

<Accordion title='type: "mistral"'>

##### `api_key_location`

- **Type:** string or object
- **Required:** no (default: `env::MISTRAL_API_KEY` unless otherwise set in `provider_type.mistral.defaults.api_key_location`)

Defines the location of the API key for the Mistral provider.

Can be either a string for a single credential location, or an object with `default` and `fallback` fields for credential fallback support.

The supported locations are `env::ENVIRONMENT_VARIABLE` and `dynamic::ARGUMENT_NAME` (see [the API reference](/gateway/api-reference/inference/#credentials) and [Credential Management](/operations/manage-credentials/#configure-credential-fallbacks) for more details).

```toml title="tensorzero.toml"
[models."open-mistral-nemo".providers.mistral]
# ...
type = "mistral"
api_key_location = "dynamic::mistral_api_key"
# api_key_location = "env::ALTERNATE_MISTRAL_API_KEY"
# api_key_location = { default = "dynamic::mistral_api_key", fallback = "env::MISTRAL_API_KEY" }
# ...
```

##### `model_name`

- **Type:** string
- **Required:** yes

Defines the model name to use with the Mistral API.

See [Mistral's documentation](https://docs.mistral.ai/getting-started/models/) for the list of available model names.

```toml title="tensorzero.toml"
[models."open-mistral-nemo".providers.mistral]
# ...
type = "mistral"
model_name = "open-mistral-nemo-2407"
# ...
```

</Accordion>

<Accordion title='type: "openai"'>

##### `api_base`

- **Type:** string
- **Required:** no (default: `https://api.openai.com/v1/`)

Defines the base URL of the OpenAI API.

You can use the `api_base` field to use an API provider that is compatible with the OpenAI API.
However, many providers are only "approximately compatible" with the OpenAI API, so you might need to use a specialized model provider in those cases.

```toml title="tensorzero.toml"
[models."gpt-4o".providers.openai]
# ...
type = "openai"
api_base = "https://api.openai.com/v1/"
# ...
```

##### `api_key_location`

- **Type:** string
- **Required:** no (default: `env::OPENAI_API_KEY` unless otherwise set in `provider_types.openai.defaults.api_key_location`)

Defines the location of the API key for the OpenAI provider. The supported locations are `env::ENVIRONMENT_VARIABLE`, `dynamic::ARGUMENT_NAME`, and `none` (see [the API reference](/gateway/api-reference/inference/#credentials) for more details).

```toml title="tensorzero.toml"
[models.gpt-4o-mini.providers.openai]
# ...
type = "openai"
api_key_location = "dynamic::openai_api_key"
# api_key_location = "env::ALTERNATE_OPENAI_API_KEY"
# api_key_location = "none"
# ...
```

##### `api_type`

- **Type:** string
- **Required:** no (default: `chat_completions`)

Determines which OpenAI API endpoint to use.
The default value is `chat_completions` for the standard Chat Completions API.
Set to `responses` to use the Responses API, which provides access to built-in tools like web search and reasoning capabilities.

```toml title="tensorzero.toml"
[models.gpt-5-mini-responses.providers.openai]
# ...
type = "openai"
api_type = "responses"
# ...
```

##### `include_encrypted_reasoning`

- **Type:** boolean
- **Required:** no (default: `false`)

Enables encrypted reasoning (thought blocks) when using the Responses API.
This parameter allows the model to show its internal reasoning process before generating the final response.

**Only available when `api_type = "responses"`.**

```toml title="tensorzero.toml"
[models.gpt-5-mini-responses.providers.openai]
# ...
type = "openai"
api_type = "responses"
include_encrypted_reasoning = true
# ...
```

##### `model_name`

- **Type:** string
- **Required:** yes

Defines the model name to use with the OpenAI API.

See [OpenAI's documentation](https://platform.openai.com/docs/models) for the list of available model names.

```toml title="tensorzero.toml"
[models.gpt-4o-mini.providers.openai]
# ...
type = "openai"
model_name = "gpt-4o-mini-2024-07-18"
# ...
```

##### `provider_tools`

<<<<<<< HEAD
- **Type:** string or object
- **Required:** no (default: `env::OPENAI_API_KEY` unless otherwise set in `provider_types.openai.defaults.api_key_location`)

Defines the location of the API key for the OpenAI provider.

Can be either a string for a single credential location, or an object with `default` and `fallback` fields for credential fallback support.

The supported locations are `env::ENVIRONMENT_VARIABLE`, `dynamic::ARGUMENT_NAME`, and `none` (see [the API reference](/gateway/api-reference/inference/#credentials) and [Credential Management](/operations/manage-credentials/#configure-credential-fallbacks) for more details).
=======
- **Type:** array of objects
- **Required:** no (default: `[]`)

Configures built-in tools provided by OpenAI.
Currently supports OpenAI's built-in web search tool.

**Only available when `api_type = "responses"`.**
>>>>>>> d62f2fed

```toml title="tensorzero.toml"
[models.gpt-5-mini-responses-web-search.providers.openai]
# ...
type = "openai"
<<<<<<< HEAD
api_key_location = "dynamic::openai_api_key"
# api_key_location = "env::ALTERNATE_OPENAI_API_KEY"
# api_key_location = "none"
# api_key_location = { default = "dynamic::openai_api_key", fallback = "env::OPENAI_API_KEY" }
=======
api_type = "responses"
provider_tools = [{type = "web_search"}]  # built-in OpenAI web search tool
>>>>>>> d62f2fed
# ...
```

</Accordion>

<Accordion title='type: "openrouter"'>

##### `api_key_location`

- **Type:** string or object
- **Required:** no (default: `env::OPENROUTER_API_KEY` unless otherwise set in `provider_types.openrouter.defaults.api_key_location`)

Defines the location of the API key for the OpenRouter provider.

Can be either a string for a single credential location, or an object with `default` and `fallback` fields for credential fallback support.

The supported locations are `env::ENVIRONMENT_VARIABLE` and `dynamic::ARGUMENT_NAME` (see [the API reference](/gateway/api-reference/inference/#credentials) and [Credential Management](/operations/manage-credentials/#configure-credential-fallbacks) for more details).

```toml title="tensorzero.toml"
[models.gpt4_turbo.providers.openrouter]
# ...
type = "openrouter"
api_key_location = "dynamic::openrouter_api_key"
# api_key_location = "env::ALTERNATE_OPENROUTER_API_KEY"
# api_key_location = { default = "dynamic::openrouter_api_key", fallback = "env::OPENROUTER_API_KEY" }
# ...
```

##### `model_name`

- **Type:** string
- **Required:** yes

Defines the model name to use with the OpenRouter API.

See [OpenRouter's documentation](https://openrouter.ai/models) for the list of available model names.

```toml title="tensorzero.toml"
[models.gpt4_turbo.providers.openrouter]
# ...
type = "openrouter"
model_name = "openai/gpt4.1"
# ...
```

</Accordion>

<Accordion title='type: "sglang"'>

##### `api_base`

- **Type:** string
- **Required:** yes

Defines the base URL of the SGLang API.

```toml title="tensorzero.toml"
[models.llama.providers.sglang]
# ...
type = "sglang"
api_base = "http://localhost:8080/v1/"
# ...
```

##### `api_key_location`

- **Type:** string or object
- **Required:** no (default: `none`)

Defines the location of the API key for the SGLang provider.

Can be either a string for a single credential location, or an object with `default` and `fallback` fields for credential fallback support.

The supported locations are `env::ENVIRONMENT_VARIABLE`, `dynamic::ARGUMENT_NAME`, and `none` (see [the API reference](/gateway/api-reference/inference/#credentials) and [Credential Management](/operations/manage-credentials/#configure-credential-fallbacks) for more details).

```toml title="tensorzero.toml"
[models.llama.providers.sglang]
# ...
type = "sglang"
api_key_location = "dynamic::sglang_api_key"
# api_key_location = "env::ALTERNATE_SGLANG_API_KEY"
# api_key_location = "none"  # if authentication is disabled
# api_key_location = { default = "dynamic::sglang_api_key", fallback = "env::SGLANG_API_KEY" }
# ...
```

</Accordion>

<Accordion title='type: "together"'>

##### `api_key_location`

- **Type:** string or object
- **Required:** no (default: `env::TOGETHER_API_KEY` unless otherwise set in `provider_types.together.defaults.api_key_location`)

Defines the location of the API key for the Together AI provider.

Can be either a string for a single credential location, or an object with `default` and `fallback` fields for credential fallback support.

The supported locations are `env::ENVIRONMENT_VARIABLE` and `dynamic::ARGUMENT_NAME` (see [the API reference](/gateway/api-reference/inference/#credentials) and [Credential Management](/operations/manage-credentials/#configure-credential-fallbacks) for more details).

```toml title="tensorzero.toml"
[models.llama3_1_8b_instruct_turbo.providers.together]
# ...
type = "together"
api_key_location = "dynamic::together_api_key"
# api_key_location = "env::ALTERNATE_TOGETHER_API_KEY"
# api_key_location = { default = "dynamic::together_api_key", fallback = "env::TOGETHER_API_KEY" }
# ...
```

##### `model_name`

- **Type:** string
- **Required:** yes

Defines the model name to use with the Together API.

See [Together's documentation](https://docs.together.ai/docs/chat-models) for the list of available model names.

You can also deploy your own models on Together AI.

```toml title="tensorzero.toml"
[models.llama3_1_8b_instruct_turbo.providers.together]
# ...
type = "together"
model_name = "meta-llama/Meta-Llama-3.1-8B-Instruct-Turbo"
# ...
```

</Accordion>

<Accordion title='type: "vllm"'>

##### `api_base`

- **Type:** string
- **Required:** yes (default: `http://localhost:8000/v1/`)

Defines the base URL of the VLLM API.

```toml title="tensorzero.toml"
[models."phi-3.5-mini-instruct".providers.vllm]
# ...
type = "vllm"
api_base = "http://localhost:8000/v1/"
# ...
```

##### `model_name`

- **Type:** string
- **Required:** yes

Defines the model name to use with the vLLM API.

```toml title="tensorzero.toml"
[models."phi-3.5-mini-instruct".providers.vllm]
# ...
type = "vllm"
model_name = "microsoft/Phi-3.5-mini-instruct"
# ...
```

##### `api_key_location`

- **Type:** string or object
- **Required:** no (default: `env::VLLM_API_KEY`)

Defines the location of the API key for the vLLM provider.

Can be either a string for a single credential location, or an object with `default` and `fallback` fields for credential fallback support.

The supported locations are `env::ENVIRONMENT_VARIABLE`, `dynamic::ARGUMENT_NAME`, and `none` (see [the API reference](/gateway/api-reference/inference/#credentials) and [Credential Management](/operations/manage-credentials/#configure-credential-fallbacks) for more details).

```toml title="tensorzero.toml"
[models."phi-3.5-mini-instruct".providers.vllm]
# ...
type = "vllm"
api_key_location = "dynamic::vllm_api_key"
# api_key_location = "env::ALTERNATE_VLLM_API_KEY"
# api_key_location = "none"
# api_key_location = { default = "dynamic::vllm_api_key", fallback = "env::VLLM_API_KEY" }
# ...
```

</Accordion>

<Accordion title='type: "xai"'>

##### `api_key_location`

- **Type:** string or object
- **Required:** no (default: `env::XAI_API_KEY` unless otherwise set in `provider_types.xai.defaults.api_key_location`)

Defines the location of the API key for the xAI provider.

Can be either a string for a single credential location, or an object with `default` and `fallback` fields for credential fallback support.

The supported locations are `env::ENVIRONMENT_VARIABLE` and `dynamic::ARGUMENT_NAME` (see [the API reference](/gateway/api-reference/inference/#credentials) and [Credential Management](/operations/manage-credentials/#configure-credential-fallbacks) for more details).

```toml title="tensorzero.toml"
[models.grok_2_1212.providers.xai]
# ...
type = "xai"
api_key_location = "dynamic::xai_api_key"
# api_key_location = "env::ALTERNATE_XAI_API_KEY"
# api_key_location = { default = "dynamic::xai_api_key", fallback = "env::XAI_API_KEY" }
# ...
```

##### `model_name`

- **Type:** string
- **Required:** yes

Defines the model name to use with the xAI API.

See [xAI's documentation](https://docs.x.ai/docs/models) for the list of available model names.

```toml title="tensorzero.toml"
[models.grok_2_1212.providers.xai]
# ...
type = "xai"
model_name = "grok-2-1212"
# ...
```

</Accordion>

<Accordion title='type: "tgi"'>

##### `api_base`

- **Type:** string
- **Required:** yes

Defines the base URL of the TGI API.

```toml title="tensorzero.toml"
[models.phi_4.providers.tgi]
# ...
type = "tgi"
api_base = "http://localhost:8080/v1/"
# ...
```

##### `api_key_location`

- **Type:** string or object
- **Required:** no (default: `none`)

Defines the location of the API key for the TGI provider.

Can be either a string for a single credential location, or an object with `default` and `fallback` fields for credential fallback support.

The supported locations are `env::ENVIRONMENT_VARIABLE`, `dynamic::ARGUMENT_NAME`, and `none` (see [the API reference](/gateway/api-reference/inference/#credentials) and [Credential Management](/operations/manage-credentials/#configure-credential-fallbacks) for more details).

```toml title="tensorzero.toml"
[models.phi_4.providers.tgi]
# ...
type = "tgi"
api_key_location = "dynamic::tgi_api_key"
# api_key_location = "env::ALTERNATE_TGI_API_KEY"
# api_key_location = "none"  # if authentication is disabled
# api_key_location = { default = "dynamic::tgi_api_key", fallback = "env::TGI_API_KEY" }
# ...
```

</Accordion>

## `[embedding_models.model_name]`

The `[embedding_models.model_name]` section defines the behavior of an embedding model.
You can define multiple models by including multiple `[embedding_models.model_name]` sections.

A model is provider agnostic, and the relevant providers are defined in the `providers` sub-section (see below).

If your `model_name` is not a basic string, it can be escaped with quotation marks.
For example, periods are not allowed in basic strings, so you can define `embedding-0.1` as `[embedding_models."embedding-0.1"]`.

```toml title="tensorzero.toml"
[embedding_models.openai-text-embedding-3-small]
# fieldA = ...
# fieldB = ...
# ...

[embedding_models."t0-text-embedding-3.5-massive"]
# fieldA = ...
# fieldB = ...
# ...
```

### `routing`

- **Type:** array of strings
- **Required:** yes

A list of provider names to route requests to.
The providers must be defined in the `providers` sub-section (see below).
The TensorZero Gateway will attempt to route a request to the first provider in the list, and fallback to subsequent providers in order if the request is not successful.

```toml mark="openai" mark="azure"
// tensorzero.toml
[embedding_models.model-name]
# ...
routing = ["openai", "alternative-provider"]
# ...

[embedding_models.model-name.providers.openai]
# ...

[embedding_models.model-name.providers.alternative-provider]
# ...
```

### `timeout_ms`

- **Type:** integer
- **Required:** no

The total time allowed (in milliseconds) for the embedding model to complete the request.
This timeout applies to the entire request, including all provider attempts in the routing list.

If a provider times out, the next provider in the routing list will be attempted.
If all providers timeout or the model-level timeout is reached, an error will be returned.

```toml title="tensorzero.toml"
[embedding_models.model-name]
routing = ["openai"]
timeout_ms = 5000  # 5 second timeout
# ...
```

## `[embedding_models.model_name.providers.provider_name]`

The `providers` sub-section defines the behavior of a specific provider for a model.
You can define multiple providers by including multiple `[embedding_models.model_name.providers.provider_name]` sections.

If your `provider_name` is not a basic string, it can be escaped with quotation marks.
For example, periods are not allowed in basic strings, so you can define `vllm.internal` as `[embedding_models.model_name.providers."vllm.internal"]`.

```toml mark="openai" mark="azure"
// tensorzero.toml
[embedding_models.model-name]
# ...
routing = ["openai", "alternative-provider"]
# ...

[embedding_models.model-name.providers.openai]
# ...

[embedding_models.model-name.providers.alternative-provider]
# ...
```

### `extra_body`

- **Type:** array of objects (see below)
- **Required:** no

The `extra_body` field allows you to modify the request body that TensorZero sends to the embedding model provider.
This advanced feature is an "escape hatch" that lets you use provider-specific functionality that TensorZero hasn't implemented yet.

Each object in the array must have two fields:

- `pointer`: A [JSON Pointer](https://datatracker.ietf.org/doc/html/rfc6901) string specifying where to modify the request body
- One of the following:
  - `value`: The value to insert at that location; it can be of any type including nested types
  - `delete = true`: Deletes the field at the specified location, if present.

<Tip>

You can also set `extra_body` at inference-time.
The values provided at inference-time take priority over the values in the configuration file.

</Tip>

```toml title="tensorzero.toml"
[embedding_models.openai-text-embedding-3-small.providers.openai]
type = "openai"
extra_body = [
  { pointer = "/dimensions", value = 1536 }
]
```

### `timeout_ms`

- **Type:** integer
- **Required:** no

The total time allowed (in milliseconds) for this specific provider to complete the embedding request.

If the provider times out, the next provider in the routing list will be attempted (if any).

```toml title="tensorzero.toml"
[embedding_models.model-name.providers.openai]
type = "openai"
timeout_ms = 3000  # 3 second timeout for this provider
# ...
```

### `type`

- **Type:** string
- **Required:** yes

Defines the types of the provider. See [Integrations &raquo; Model Providers](/integrations/model-providers) for details.

The other fields in the provider sub-section depend on the provider type.

```toml title="tensorzero.toml"
[embedding_models.model-name.providers.openai]
# ...
type = "openai"
# ...
```

<Accordion title='type: "openai"'>

##### `api_base`

- **Type:** string
- **Required:** no (default: `https://api.openai.com/v1/`)

Defines the base URL of the OpenAI API.

You can use the `api_base` field to use an API provider that is compatible with the OpenAI API.
However, many providers are only "approximately compatible" with the OpenAI API, so you might need to use a specialized model provider in those cases.

```toml title="tensorzero.toml"
[embedding_models.openai-text-embedding-3-small.providers.openai]
# ...
type = "openai"
api_base = "https://api.openai.com/v1/"
# ...
```

##### `api_key_location`

- **Type:** string or object
- **Required:** no (default: `env::OPENAI_API_KEY`)

Defines the location of the API key for the OpenAI provider.

Can be either a string for a single credential location, or an object with `default` and `fallback` fields for credential fallback support.

The supported locations are `env::ENVIRONMENT_VARIABLE`, `dynamic::ARGUMENT_NAME`, and `none` (see [the API reference](/gateway/api-reference/inference/#credentials) and [Credential Management](/operations/manage-credentials/#configure-credential-fallbacks) for more details).

```toml title="tensorzero.toml"
[embedding_models.openai-text-embedding-3-small.providers.openai]
# ...
type = "openai"
api_key_location = "dynamic::openai_api_key"
# api_key_location = "env::ALTERNATE_OPENAI_API_KEY"
# api_key_location = "none"
# api_key_location = { default = "dynamic::openai_api_key", fallback = "env::OPENAI_API_KEY" }
# ...
```

##### `model_name`

- **Type:** string
- **Required:** yes

Defines the model name to use with the OpenAI API.

See [OpenAI's documentation](https://platform.openai.com/docs/models/embeddings) for the list of available model names.

```toml title="tensorzero.toml"
[embedding_models.openai-text-embedding-3-small.providers.openai]
# ...
type = "openai"
model_name = "text-embedding-3-small"
# ...
```

</Accordion>

## `[provider_types]`

The `provider_types` section of the configuration allows users to specify global settings that are related to the handling of a particular inference provider type (like `"openai"` or `"anthropic"`), such as where to look by default for credentials.

<Accordion title="[provider_types.anthropic]">

##### `defaults.api_key_location`

- **Type:** string or object
- **Required:** no (default: `env::ANTHROPIC_API_KEY`)

Defines the default location of the API key for Anthropic models.

Can be either a string for a single credential location, or an object with `default` and `fallback` fields for credential fallback support.

The supported locations are `env::ENVIRONMENT_VARIABLE` and `dynamic::ARGUMENT_NAME` (see [the API reference](/gateway/api-reference/inference/#credentials) and [Credential Management](/operations/manage-credentials/#configure-credential-fallbacks) for more details).

```toml title="tensorzero.toml"
[provider_types.anthropic.defaults]
# ...
api_key_location = "dynamic::anthropic_api_key"
# api_key_location = "env::ALTERNATE_ANTHROPIC_API_KEY"
# api_key_location = { default = "dynamic::anthropic_api_key", fallback = "env::ANTHROPIC_API_KEY" }
# ...
```

</Accordion>

<Accordion title="[provider_types.azure]">

##### `defaults.api_key_location`

- **Type:** string or object
- **Required:** no (default: `env::AZURE_OPENAI_API_KEY`)

Defines the default location of the API key for Azure models.

Can be either a string for a single credential location, or an object with `default` and `fallback` fields for credential fallback support.

The supported locations are `env::ENVIRONMENT_VARIABLE` and `dynamic::ARGUMENT_NAME` (see [the API reference](/gateway/api-reference/inference/#credentials) and [Credential Management](/operations/manage-credentials/#configure-credential-fallbacks) for more details).

```toml title="tensorzero.toml"
[provider_types.azure.defaults]
# ...
api_key_location = "dynamic::azure_openai_api_key"
# api_key_location = { default = "dynamic::azure_openai_api_key", fallback = "env::AZURE_OPENAI_API_KEY" }
# ...
```

</Accordion>

<Accordion title="[provider_types.deepseek]">

##### `defaults.api_key_location`

- **Type:** string or object
- **Required:** no (default: `env::DEEPSEEK_API_KEY`)

Defines the location of the API key for the DeepSeek provider.

Can be either a string for a single credential location, or an object with `default` and `fallback` fields for credential fallback support.

The supported locations are `env::ENVIRONMENT_VARIABLE` and `dynamic::ARGUMENT_NAME` (see [the API reference](/gateway/api-reference/inference/#credentials) and [Credential Management](/operations/manage-credentials/#configure-credential-fallbacks) for more details).

```toml title="tensorzero.toml"
[provider_types.deepseek.defaults]
# ...
api_key_location = "dynamic::deepseek_api_key"
# api_key_location = { default = "dynamic::deepseek_api_key", fallback = "env::DEEPSEEK_API_KEY" }
# ...
```

</Accordion>

<Accordion title="[provider_types.fireworks]">

##### `defaults.api_key_location`

- **Type:** string or object
- **Required:** no (default: `env::FIREWORKS_API_KEY`)

Defines the location of the API key for the Fireworks provider.

Can be either a string for a single credential location, or an object with `default` and `fallback` fields for credential fallback support.

The supported locations are `env::ENVIRONMENT_VARIABLE` and `dynamic::ARGUMENT_NAME` (see [the API reference](/gateway/api-reference/inference/#credentials) and [Credential Management](/operations/manage-credentials/#configure-credential-fallbacks) for more details).

```toml title="tensorzero.toml"
[provider_types.fireworks.defaults]
# ...
api_key_location = "dynamic::fireworks_api_key"
# api_key_location = { default = "dynamic::fireworks_api_key", fallback = "env::FIREWORKS_API_KEY" }
# ...
```

</Accordion>

<Accordion title="[provider_types.gcp_vertex_anthropic]">

##### `defaults.credential_location`

- **Type:** string or object
- **Required:** no (default: `path_from_env::GCP_VERTEX_CREDENTIALS_PATH`)

Defines the location of the credentials for the GCP Vertex Anthropic provider.

Can be either a string for a single credential location, or an object with `default` and `fallback` fields for credential fallback support.

The supported locations are `env::PATH_TO_CREDENTIALS_FILE`, `dynamic::CREDENTIALS_ARGUMENT_NAME`, `path::PATH_TO_CREDENTIALS_FILE`, and `path_from_env::ENVIRONMENT_VARIABLE` (see [the API reference](/gateway/api-reference/inference/#credentials) and [Credential Management](/operations/manage-credentials/#configure-credential-fallbacks) for more details).

```toml title="tensorzero.toml"
[provider_types.gcp_vertex_anthropic.defaults]
# ...
credential_location = "dynamic::gcp_credentials_path"
# credential_location = "path::/etc/secrets/gcp-key.json"
# credential_location = { default = "sdk", fallback = "path::/etc/secrets/gcp-key.json" }
# ...
```

</Accordion>

<Accordion title="[provider_types.gcp_vertex_gemini]">

#### `batch`

- **Type:** object
- **Required:** no (default: `null`)

The `batch` object allows you to configure batch processing for GCP Vertex models.
Today we support batch inference through GCP Vertex using Google cloud storage as documented [here](https://cloud.google.com/vertex-ai/docs/tabular-data/classification-regression/get-batch-predictions#api:-cloud-storage).
To do this you must also have object_storage (see the [object_storage](#object_storage) section) configured using GCP.

```toml title="tensorzero.toml"
[provider_types.gcp_vertex_gemini.batch]
storage_type = "cloud_storage"
input_uri_prefix = "gs://my-bucket/batch-inputs/"
output_uri_prefix = "gs://my-bucket/batch-outputs/"
```

The `batch` object supports the following configuration:

##### `storage_type`

- **Type:** string
- **Required:** no (default `"none"`)

Defines the storage type for batch processing. Currently, only `"cloud_storage"` and `"none"` are supported.

##### `input_uri_prefix`

- **Type:** string
- **Required:** yes when `storage_type` is `"cloud_storage"`

Defines the Google Cloud Storage URI prefix where batch input files will be stored.

##### `output_uri_prefix`

- **Type:** string
- **Required:** yes when `storage_type` is `"cloud_storage"`

Defines the Google Cloud Storage URI prefix where batch output files will be stored.

##### `defaults.credential_location`

- **Type:** string or object
- **Required:** no (default: `path_from_env::GCP_VERTEX_CREDENTIALS_PATH`)

Defines the location of the credentials for the GCP Vertex Gemini provider.

Can be either a string for a single credential location, or an object with `default` and `fallback` fields for credential fallback support.

The supported locations are `env::PATH_TO_CREDENTIALS_FILE`, `dynamic::CREDENTIALS_ARGUMENT_NAME`, `path::PATH_TO_CREDENTIALS_FILE`, and `path_from_env::ENVIRONMENT_VARIABLE` (see [the API reference](/gateway/api-reference/inference/#credentials) and [Credential Management](/operations/manage-credentials/#configure-credential-fallbacks) for more details).

```toml title="tensorzero.toml"
[provider_types.gcp_vertex_gemini.defaults]
# ...
credential_location = "dynamic::gcp_credentials_path"
# credential_location = "path::/etc/secrets/gcp-key.json"
# credential_location = { default = "sdk", fallback = "path::/etc/secrets/gcp-key.json" }
# ...
```

</Accordion>

<Accordion title="[provider_types.google_ai_studio]">

##### `defaults.api_key_location`

- **Type:** string or object
- **Required:** no (default: `env::GOOGLE_AI_STUDIO_API_KEY`)

Defines the location of the API key for the Google AI Studio provider.

Can be either a string for a single credential location, or an object with `default` and `fallback` fields for credential fallback support.

The supported locations are `env::ENVIRONMENT_VARIABLE` and `dynamic::ARGUMENT_NAME` (see [the API reference](/gateway/api-reference/inference/#credentials) and [Credential Management](/operations/manage-credentials/#configure-credential-fallbacks) for more details).

```toml title="tensorzero.toml"
[provider_types.google_ai_studio.defaults]
# ...
api_key_location = "dynamic::google_ai_studio_api_key"
# api_key_location = { default = "dynamic::google_ai_studio_api_key", fallback = "env::GOOGLE_AI_STUDIO_API_KEY" }
# ...
```

</Accordion>

<Accordion title="[provider_types.groq]">

##### `defaults.api_key_location`

- **Type:** string or object
- **Required:** no (default: `env::GROQ_API_KEY`)

Defines the location of the API key for the Groq provider.

Can be either a string for a single credential location, or an object with `default` and `fallback` fields for credential fallback support.

The supported locations are `env::ENVIRONMENT_VARIABLE` and `dynamic::ARGUMENT_NAME` (see [the API reference](/gateway/api-reference/inference/#credentials) and [Credential Management](/operations/manage-credentials/#configure-credential-fallbacks) for more details).

```toml title="tensorzero.toml"
[provider_types.groq.defaults]
# ...
api_key_location = "dynamic::groq_api_key"
# api_key_location = { default = "dynamic::groq_api_key", fallback = "env::GROQ_API_KEY" }
# ...
```

</Accordion>

<Accordion title="[provider_types.hyperbolic]">

##### `defaults.api_key_location`

- **Type:** string or object
- **Required:** no (default: `env::HYPERBOLIC_API_KEY`)

Defines the location of the API key for the Hyperbolic provider.

Can be either a string for a single credential location, or an object with `default` and `fallback` fields for credential fallback support.

The supported locations are `env::ENVIRONMENT_VARIABLE` and `dynamic::ARGUMENT_NAME` (see [the API reference](/gateway/api-reference/inference/#credentials) and [Credential Management](/operations/manage-credentials/#configure-credential-fallbacks) for more details).

```toml title="tensorzero.toml"
[provider_types.hyperbolic.defaults]
# ...
api_key_location = "dynamic::hyperbolic_api_key"
# api_key_location = { default = "dynamic::hyperbolic_api_key", fallback = "env::HYPERBOLIC_API_KEY" }
# ...
```

</Accordion>

<Accordion title="[provider_types.mistral]">

##### `defaults.api_key_location`

- **Type:** string or object
- **Required:** no (default: `env::MISTRAL_API_KEY`)

Defines the location of the API key for the Mistral provider.

Can be either a string for a single credential location, or an object with `default` and `fallback` fields for credential fallback support.

The supported locations are `env::ENVIRONMENT_VARIABLE` and `dynamic::ARGUMENT_NAME` (see [the API reference](/gateway/api-reference/inference/#credentials) and [Credential Management](/operations/manage-credentials/#configure-credential-fallbacks) for more details).

```toml title="tensorzero.toml"
[provider_types.mistral.defaults]
# ...
api_key_location = "dynamic::mistral_api_key"
# api_key_location = { default = "dynamic::mistral_api_key", fallback = "env::MISTRAL_API_KEY" }
# ...
```

</Accordion>

<Accordion title="[provider_types.openai]">

##### `defaults.api_key_location`

- **Type:** string or object
- **Required:** no (default: `env::OPENAI_API_KEY`)

Defines the location of the API key for the OpenAI provider.

Can be either a string for a single credential location, or an object with `default` and `fallback` fields for credential fallback support.

The supported locations are `env::ENVIRONMENT_VARIABLE` and `dynamic::ARGUMENT_NAME` (see [the API reference](/gateway/api-reference/inference/#credentials) and [Credential Management](/operations/manage-credentials/#configure-credential-fallbacks) for more details).

```toml title="tensorzero.toml"
[provider_types.openai.defaults]
# ...
api_key_location = "dynamic::openai_api_key"
# api_key_location = { default = "dynamic::openai_api_key", fallback = "env::OPENAI_API_KEY" }
# ...
```

</Accordion>

<Accordion title="[provider_types.openrouter]">

##### `defaults.api_key_location`

- **Type:** string or object
- **Required:** no (default: `env::OPENROUTER_API_KEY`)

Defines the location of the API key for the OpenRouter provider.

Can be either a string for a single credential location, or an object with `default` and `fallback` fields for credential fallback support.

The supported locations are `env::ENVIRONMENT_VARIABLE` and `dynamic::ARGUMENT_NAME` (see [the API reference](/gateway/api-reference/inference/#credentials) and [Credential Management](/operations/manage-credentials/#configure-credential-fallbacks) for more details).

```toml title="tensorzero.toml"
[provider_types.openrouter.defaults]
# ...
api_key_location = "dynamic::openrouter_api_key"
# api_key_location = { default = "dynamic::openrouter_api_key", fallback = "env::OPENROUTER_API_KEY" }
# ...
```

</Accordion>

<Accordion title="[provider_types.together]">

##### `defaults.api_key_location`

- **Type:** string or object
- **Required:** no (default: `env::TOGETHER_API_KEY`)

Defines the location of the API key for the Together provider.

Can be either a string for a single credential location, or an object with `default` and `fallback` fields for credential fallback support.

The supported locations are `env::ENVIRONMENT_VARIABLE` and `dynamic::ARGUMENT_NAME` (see [the API reference](/gateway/api-reference/inference/#credentials) and [Credential Management](/operations/manage-credentials/#configure-credential-fallbacks) for more details).

```toml title="tensorzero.toml"
[provider_types.together.defaults]
# ...
api_key_location = "dynamic::together_api_key"
# api_key_location = { default = "dynamic::together_api_key", fallback = "env::TOGETHER_API_KEY" }
# ...
```

</Accordion>

<Accordion title="[provider_types.xai]">

##### `defaults.api_key_location`

- **Type:** string or object
- **Required:** no (default: `env::XAI_API_KEY`)

Defines the location of the API key for the xAI provider.

Can be either a string for a single credential location, or an object with `default` and `fallback` fields for credential fallback support.

The supported locations are `env::ENVIRONMENT_VARIABLE` and `dynamic::ARGUMENT_NAME` (see [the API reference](/gateway/api-reference/inference/#credentials) and [Credential Management](/operations/manage-credentials/#configure-credential-fallbacks) for more details).

```toml title="tensorzero.toml"
[provider_types.xai.defaults]
# ...
api_key_location = "dynamic::xai_api_key"
# api_key_location = { default = "dynamic::xai_api_key", fallback = "env::XAI_API_KEY" }
# ...
```

</Accordion>

## `[functions.function_name]`

The `[functions.function_name]` section defines the behavior of a function.
You can define multiple functions by including multiple `[functions.function_name]` sections.

A function can have multiple variants, and each variant is defined in the `variants` sub-section (see below).
A function expresses the abstract behavior of an LLM call (e.g. the schemas for the messages), and its variants express concrete instantiations of that LLM call (e.g. specific templates and models).

If your `function_name` is not a basic string, it can be escaped with quotation marks.
For example, periods are not allowed in basic strings, so you can define `summarize-2.0` as `[functions."summarize-2.0"]`.

```toml title="tensorzero.toml"
[functions.draft-email]
# fieldA = ...
# fieldB = ...
# ...

[functions.summarize-email]
# fieldA = ...
# fieldB = ...
# ...
```

### `assistant_schema`

- **Type:** string (path)
- **Required:** no

Defines the path to the assistant schema file.
The path is relative to the configuration file.

If provided, the assistant schema file should contain a <a href="https://json-schema.org/" target="_blank">JSON Schema</a> for the assistant messages.
The variables in the schema are used for templating the assistant messages.
If a schema is provided, all function variants must also provide an assistant template (see below).

```toml title="tensorzero.toml"
[functions.draft-email]
# ...
assistant_schema = "./functions/draft-email/assistant_schema.json"
# ...

[functions.draft-email.variants.prompt-v1]
# ...
assistant_template = "./functions/draft-email/prompt-v1/assistant_template.minijinja"
# ...
```

### `description`

- **Type:** string
- **Required:** no

Defines a description of the function.

In the future, this description will inform automated optimization recipes.

```toml title="tensorzero.toml"
[functions.extract_data]
# ...
description = "Extract the sender's name (e.g. 'John Doe'), email address (e.g. 'john.doe@example.com'), and phone number (e.g. '+1234567890') from a customer's email."
# ...
```

### `system_schema`

- **Type:** string (path)
- **Required:** no

Defines the path to the system schema file.
The path is relative to the configuration file.

If provided, the system schema file should contain a <a href="https://json-schema.org/" target="_blank">JSON Schema</a> for the system message.
The variables in the schema are used for templating the system message.
If a schema is provided, all function variants must also provide a system template (see below).

```toml title="tensorzero.toml"
[functions.draft-email]
# ...
system_schema = "./functions/draft-email/system_schema.json"
# ...

[functions.draft-email.variants.prompt-v1]
# ...
system_template = "./functions/draft-email/prompt-v1/system_template.minijinja"
# ...
```

### `type`

- **Type:** string
- **Required:** yes

Defines the type of the function.

The supported function types are `chat` and `json`.

Most other fields in the function section depend on the function type.

```toml title="tensorzero.toml"
[functions.draft-email]
# ...
type = "chat"
# ...
```

<Accordion title='type: "chat"'>

##### `parallel_tool_calls`

- **Type:** boolean
- **Required:** no

Determines whether the function should be allowed to call multiple tools in a single conversation turn.

If not set, TensorZero will default to the model provider's default behavior.

Most model providers do not support this feature. In those cases, this field will be ignored.

```toml title="tensorzero.toml"
[functions.draft-email]
# ...
type = "chat"
parallel_tool_calls = true
# ...
```

##### `tool_choice`

- **Type:** string
- **Required:** no (default: `auto`)

Determines the tool choice strategy for the function.

The supported tool choice strategies are:

- `none`: The function should not use any tools.
- `auto`: The model decides whether or not to use a tool. If it decides to use a tool, it also decides which tools to use.
- `required`: The model should use a tool. If multiple tools are available, the model decides which tool to use.
- `{ specific = "tool_name" }`: The model should use a specific tool. The tool must be defined in the `tools` field (see below).

```toml mark="run-python"
// tensorzero.toml
[functions.solve-math-problem]
# ...
type = "chat"
tool_choice = "auto"
tools = [
  # ...
  "run-python"
  # ...
]
# ...

[tools.run-python]
# ...

```

```toml mark="query-database"
// tensorzero.toml
[functions.generate-query]
# ...
type = "chat"
tool_choice = { specific = "query-database" }
tools = [
  # ...
  "query-database"
  # ...
]
# ...

[tools.query-database]
# ...
```

##### `tools`

- **Type:** array of strings
- **Required:** no (default: `[]`)

Determines the tools that the function can use.

The supported tools are defined in `[tools.tool_name]` sections (see below).

```toml mark="query-database"
// tensorzero.toml
[functions.draft-email]
# ...
type = "chat"
tools = [
  # ...
  "query-database"
  # ...
]
# ...

[tools.query-database]
# ...
```

</Accordion>

<Accordion title='type: "json"'>

##### `output_schema`

- **Type:** string (path)
- **Required:** no (default: `{}`, the empty JSON schema that accepts any valid JSON output)

Defines the path to the output schema file, which should contain a <a href="https://json-schema.org/" target="_blank">JSON Schema</a> for the output of the function.
The path is relative to the configuration file.

This schema is used for validating the output of the function.

```toml title="tensorzero.toml"
[functions.extract-customer-info]
# ...
type = "json"
output_schema = "./functions/extract-customer-info/output_schema.json"
# ...
```

</Accordion>

### `user_schema`

- **Type:** string (path)
- **Required:** no

Defines the path to the user schema file.
The path is relative to the configuration file.

If provided, the user schema file should contain a <a href="https://json-schema.org/" target="_blank">JSON Schema</a> for the user messages.
The variables in the schema are used for templating the user messages.
If a schema is provided, all function variants must also provide a user template (see below).

```toml title="tensorzero.toml"
[functions.draft-email]
# ...
user_schema = "./functions/draft-email/user_schema.json"
# ...

[functions.draft-email.variants.prompt-v1]
# ...
user_template = "./functions/draft-email/prompt-v1/user_template.minijinja"
# ...
```

## `[functions.function_name.variants.variant_name]`

The `variants` sub-section defines the behavior of a specific variant of a function.
You can define multiple variants by including multiple `[functions.function_name.variants.variant_name]` sections.

If your `variant_name` is not a basic string, it can be escaped with quotation marks.
For example, periods are not allowed in basic strings, so you can define `llama-3.1-8b-instruct` as `[functions.function_name.variants."llama-3.1-8b-instruct"]`.

```toml mark="draft-email"
// tensorzero.toml
[functions.draft-email]
# ...

[functions.draft-email.variants."llama-3.1-8b-instruct"]
# ...

[functions.draft-email.variants.claude-3-haiku]
# ...
```

### `type`

- **Type:** string
- **Required:** yes

Defines the type of the variant.

TensorZero currently supports the following variant types:

| Type                                       | Description                                                                                                                                                                                                                                             |
| :----------------------------------------- | ------------------------------------------------------------------------------------------------------------------------------------------------------------------------------------------------------------------------------------------------------- |
| `chat_completion`                          | Uses a chat completion model to generate responses by processing a series of messages in a conversational format. This is typically what you use out of the box with most LLMs.                                                                         |
| `experimental_best_of_n`                   | Generates multiple response candidates with other variants, and selects the best one using an evaluator model.                                                                                                                                          |
| `experimental_chain_of_thought`            | Encourages the model to reason step by step using a chain-of-thought prompting strategy, which is particularly useful for tasks requiring logical reasoning or multi-step problem-solving. Only available for non-streaming requests to JSON functions. |
| `experimental_dynamic_in_context_learning` | Selects similar high-quality examples using an embedding of the input, and incorporates them into the prompt to enhance context and improve response quality.                                                                                           |
| `experimental_mixture_of_n`                | Generates multiple response candidates with other variants, and combines the responses using a fuser model.                                                                                                                                             |

```toml title="tensorzero.toml"
[functions.draft-email.variants.prompt-v1]
# ...
type = "chat_completion"
# ...
```

<Accordion title='type: "chat_completion"'>

##### `assistant_template`

- **Type:** string (path)
- **Required:** no

Defines the path to the assistant template file.
The path is relative to the configuration file.

This file should contain a <a href="https://docs.rs/minijinja/latest/minijinja/syntax/index.html" target="_blank">MiniJinja</a> template for the assistant messages.
If the template uses any variables, the variables should be defined in the function's `assistant_schema` field.

```toml title="tensorzero.toml"
[functions.draft-email]
# ...
assistant_schema = "./functions/draft-email/assistant_schema.json"
# ...

[functions.draft-email.variants.prompt-v1]
# ...
assistant_template = "./functions/draft-email/prompt-v1/assistant_template.minijinja"
# ...
```

##### `extra_body`

- **Type:** array of objects (see below)
- **Required:** no

The `extra_body` field allows you to modify the request body that TensorZero sends to a variant's model provider.
This advanced feature is an "escape hatch" that lets you use provider-specific functionality that TensorZero hasn't implemented yet.

Each object in the array must have two fields:

- `pointer`: A [JSON Pointer](https://datatracker.ietf.org/doc/html/rfc6901) string specifying where to modify the request body
- One of the following:
  - `value`: The value to insert at that location; it can be of any type including nested types
  - `delete = true`: Deletes the field at the specified location, if present.

<Tip>

You can also set `extra_body` for a model provider entry.
The model provider `extra_body` entries take priority over variant `extra_body` entries.

Additionally, you can set `extra_body` at inference-time.
The values provided at inference-time take priority over the values in the configuration file.

</Tip>

<Accordion title="

Example: `extra_body`

">

If TensorZero would normally send this request body to the provider...

```json
{
  "project": "tensorzero",
  "safety_checks": {
    "no_internet": false,
    "no_agi": true
  }
}
```

...then the following `extra_body`...

```toml
extra_body = [
  { pointer = "/agi", value = true},
  { pointer = "/safety_checks/no_agi", value = { bypass = "on" }}
]
```

...overrides the request body to:

```json
{
  "agi": true,
  "project": "tensorzero",
  "safety_checks": {
    "no_internet": false,
    "no_agi": {
      "bypass": "on"
    }
  }
}
```

</Accordion>

##### `extra_headers`

- **Type:** array of objects (see below)
- **Required:** no

The `extra_headers` field allows you to set or overwrite the request headers that TensorZero sends to a model provider.
This advanced feature is an "escape hatch" that lets you use provider-specific functionality that TensorZero hasn't implemented yet.

Each object in the array must have two fields:

- `name` (string): The name of the header to modify (e.g. `anthropic-beta`)
- One of the following:
  - `value` (string): The value of the header (e.g. `token-efficient-tools-2025-02-19`)
  - `delete = true`: Deletes the header from the request, if present

<Tip>

You can also set `extra_headers` for a model provider entry.
The model provider `extra_headers` entries take priority over variant `extra_headers` entries.

</Tip>

<Accordion title="

Example: `extra_headers`

">

If TensorZero would normally send the following request headers to the provider...

```text
Safety-Checks: on
```

...then the following `extra_headers`...

```toml
extra_headers = [
  { name = "Safety-Checks", value = "off"},
  { name = "Intelligence-Level", value = "AGI"}
]
```

...overrides the request headers to:

```text
Safety-Checks: off
Intelligence-Level: AGI
```

</Accordion>

##### `frequency_penalty`

- **Type:** float
- **Required:** no (default: `null`)

Penalizes new tokens based on their frequency in the text so far if positive, encourages them if negative.

```toml title="tensorzero.toml"
[functions.draft-email.variants.prompt-v1]
# ...
frequency_penalty = 0.2
# ...
```

##### `json_mode`

- **Type:** string
- **Required:** yes for `json` functions, forbidden for `chat` functions

Defines the strategy for generating JSON outputs.

The supported modes are:

- `off`: Make a chat completion request without any special JSON handling (not recommended).
- `on`: Make a chat completion request with JSON mode (if supported by the provider).
- `strict`: Make a chat completion request with strict JSON mode (if supported by the provider). For example, the TensorZero Gateway uses Structured Outputs for OpenAI.
- `implicit_tool`: Make a special-purpose tool use request under the hood, and convert the tool call into a JSON response.

```toml title="tensorzero.toml"
[functions.draft-email.variants.prompt-v1]
# ...
json_mode = "strict"
# ...
```

##### `max_tokens`

- **Type:** integer
- **Required:** no (default: `null`)

Defines the maximum number of tokens to generate.

```toml title="tensorzero.toml"
[functions.draft-email.variants.prompt-v1]
# ...
max_tokens = 100
# ...
```

##### `model`

- **Type:** string
- **Required:** yes

The name of the model to call.

<table>
  <tbody>
    <tr>
      <td width="50%">
        <b>To call...</b>
      </td>
      <td width="50%">
        <b>Use this format...</b>
      </td>
    </tr>
    <tr>
      <td width="50%">
        A model defined as <code>[models.my_model]</code> in your{" "}
        <code>tensorzero.toml</code>
        configuration file
      </td>
      <td width="50%">
        <code>model_name="my_model"</code>
      </td>
    </tr>
    <tr>
      <td width="50%">
        A model offered by a model provider, without defining it in your
        <code>tensorzero.toml</code> configuration file (if supported, see
        below)
      </td>
      <td width="50%">
        `model_name="{provider_type}::{model_name}"`
      </td>
    </tr>
  </tbody>
</table>

<Tip>

The following model providers support short-hand model names: `anthropic`, `deepseek`, `fireworks`, `google_ai_studio_gemini`, `gcp_vertex_gemini`, `gcp_vertex_anthropic`, `hyperbolic`, `groq`, `mistral`, `openai`, `openrouter`, `together`, and `xai`.

</Tip>

For example, if you have the following configuration:

```toml title="tensorzero.toml"
[models.gpt-4o]
routing = ["openai", "azure"]

[models.gpt-4o.providers.openai]
# ...

[models.gpt-4o.providers.azure]
# ...
```

Then:

- `model = "gpt-4o"` calls the `gpt-4o` model in your configuration, which supports fallback from `openai` to `azure`. See [Retries & Fallbacks](/gateway/guides/retries-fallbacks/) for details.
- `model = "openai::gpt-4o"` calls the OpenAI API directly for the `gpt-4o` model, ignoring the `gpt-4o` model defined above.

##### `presence_penalty`

- **Type:** float
- **Required:** no (default: `null`)

Penalizes new tokens based on that have already appeared in the text so far if positive, encourages them if negative.

```toml title="tensorzero.toml"
[functions.draft-email.variants.prompt-v1]
# ...
presence_penalty = 0.5
# ...
```

##### `retries`

- **Type:** object with optional keys `num_retries` and `max_delay_s`
- **Required:** no (defaults to `num_retries = 0` and a `max_delay_s = 10`)

TensorZero's retry strategy is truncated exponential backoff with jitter.
The `num_retries` parameter defines the number of retries (not including the initial request).
The `max_delay_s` parameter defines the maximum delay between retries.

```toml title="tensorzero.toml"
[functions.draft-email.variants.prompt-v1]
# ...
retries = { num_retries = 3, max_delay_s = 10 }
# ...
```

##### `seed`

- **Type:** integer
- **Required:** no (default: `null`)

Defines the seed to use for the variant.

```toml title="tensorzero.toml"
[functions.draft-email.variants.prompt-v1]
# ...
seed = 42
```

##### `system_template`

- **Type:** string (path)
- **Required:** no

Defines the path to the system template file.
The path is relative to the configuration file.

This file should contain a <a href="https://docs.rs/minijinja/latest/minijinja/syntax/index.html" target="_blank">MiniJinja</a> template for the system messages.
If the template uses any variables, the variables should be defined in the function's `system_schema` field.

```toml title="tensorzero.toml"
[functions.draft-email]
# ...
system_schema = "./functions/draft-email/system_schema.json"
# ...

[functions.draft-email.variants.prompt-v1]
# ...
system_template = "./functions/draft-email/prompt-v1/system_template.minijinja"
# ...
```

##### `temperature`

- **Type:** float
- **Required:** no (default: `null`)

Defines the temperature to use for the variant.

```toml title="tensorzero.toml"
[functions.draft-email.variants.prompt-v1]
# ...
temperature = 0.5
# ...
```

##### `timeouts`

- **Type:** object
- **Required:** no

The `timeouts` object allows you to set granular timeouts for requests using this variant.

You can define timeouts for non-streaming and streaming requests separately: `timeouts.non_streaming.total_ms` corresponds to the total request duration and `timeouts.streaming.ttft_ms` corresponds to the time to first token (TTFT).

For example, the following configuration sets a 15-second timeout for non-streaming requests and a 3-second timeout for streaming requests (TTFT):

```toml
[functions.function_name.variants.variant_name]
# ...
timeouts = { non_streaming.total_ms = 15000, streaming.ttft_ms = 3000 }
# ...
```

The specified timeouts apply to the scope of an entire variant inference request, including all retries and fallbacks across its model's providers.
You can also set timeouts at the model level and provider level.
Multiple timeouts can be active simultaneously.

##### `top_p`

- **Type:** float, between 0 and 1
- **Required:** no (default: `null`)

Defines the `top_p` to use for the variant during [nucleus sampling](https://en.wikipedia.org/wiki/Top-p_sampling).
Typically at most one of `top_p` and `temperature` is set.

```toml title="tensorzero.toml"
[functions.draft-email.variants.prompt-v1]
# ...
top_p = 0.3
# ...
```

##### `user_template`

- **Type:** string (path)
- **Required:** no

Defines the path to the user template file.
The path is relative to the configuration file.

This file should contain a <a href="https://docs.rs/minijinja/latest/minijinja/syntax/index.html" target="_blank">MiniJinja</a> template for the user messages.
If the template uses any variables, the variables should be defined in the function's `user_schema` field.

```toml title="tensorzero.toml"
[functions.draft-email]
# ...
user_schema = "./functions/draft-email/user_schema.json"
# ...

[functions.draft-email.variants.prompt-v1]
# ...
user_template = "./functions/draft-email/prompt-v1/user_template.minijinja"
# ...
```

##### `weight`

- **Type:** float
- **Required:** no (default: 0)

Defines the weight of the variant.
When you call a function, the weight determines the relative importance of the variant when sampling.

Variants will be sampled with a probability proportional to their weight.
For example, if variant A has a weight of `1.0` and variant B has a weight of `3.0`, variant A will be sampled with probability `1.0 / (1.0 + 3.0) = 25%` and variant B will be sampled with probability `3.0 / (1.0 + 3.0) = 75%`.

You can disable a variant by setting its weight to `0`.
The variant will only be used if there are no other variants available for sampling or if the variant is requested explicitly in the request with `variant_name`.
This is useful for defining fallback variants, which won't be used unless no other variants are available.

```toml title="tensorzero.toml"
[functions.draft-email.variants.prompt-v1]
# ...
weight = 1.0
# ...
```

</Accordion>

<Accordion title='type: "experimental_best_of_n"'>

##### `candidates`

- **Type:** list of strings
- **Required:** yes

This inference strategy generates N candidate responses, and an evaluator model selects the best one.
This approach allows you to leverage multiple prompts or variants to increase the likelihood of getting a high-quality response.

The `candidates` parameter specifies a list of variant names used to generate candidate responses.
For example, if you have two variants defined (`promptA` and `promptB`), you could set up the `candidates` list to generate two responses using `promptA` and one using `promptB` using the snippet below.
The evaluator would then choose the best response from these three candidates.

```toml title="tensorzero.toml"
[functions.draft-email.variants.promptA]
type = "chat_completion"
# ...

[functions.draft-email.variants.promptB]
type = "chat_completion"
# ...

[functions.draft-email.variants.best-of-n]
type = "experimental_best_of_n"
candidates = ["promptA", "promptA", "promptB"] # 3 candidate generations
# ...
```

##### `evaluator`

- **Type:** object
- **Required:** yes

The `evaluator` parameter specifies the configuration for the model that will evaluate and select the best response from the generated candidates.

The evaluator is configured similarly to a `chat_completion` variant for a JSON function, but without the `type` field.
The prompts here should be prompts that you would use to solve the original problem, as the gateway has special-purpose handling and templates to convert them to an evaluator.

The evaluator can optionally include a `json_mode` parameter (see the `json_mode` documentation under `chat_completion` variants). If not specified, it defaults to `strict`.

```toml
[functions.draft-email.variants.best-of-n]
type = "experimental_best_of_n"
# ...

[functions.draft-email.variants.best-of-n.evaluator]
# Same fields as a `chat_completion` variant (excl.`type`), e.g.:
# user_template = "functions/draft-email/best-of-n/user.minijinja"
# ...
```

##### `timeout_s`

- **Type:** float
- **Required:** no (default: 300s)

The `timeout_s` parameter specifies the maximum time in seconds allowed for generating candidate responses.
Any candidate that takes longer than this duration to generate a response will be dropped from consideration.

```toml
[functions.draft-email.variants.best-of-n]
type = "experimental_best_of_n"
timeout_s = 60
# ...
```

##### `timeouts`

- **Type:** object
- **Required:** no

The `timeouts` object allows you to set granular timeouts for requests using this variant.

You can define timeouts for non-streaming and streaming requests separately: `timeouts.non_streaming.total_ms` corresponds to the total request duration and `timeouts.streaming.ttft_ms` corresponds to the time to first token (TTFT).

For example, the following configuration sets a 15-second timeout for non-streaming requests and a 3-second timeout for streaming requests (TTFT):

```toml
[functions.function_name.variants.variant_name]
# ...
timeouts = { non_streaming.total_ms = 15000, streaming.ttft_ms = 3000 }
# ...
```

The specified timeouts apply to the scope of an entire variant inference request, including all inference requests to candidates and the evaluator.
You can also set timeouts at the model level and provider level.
Multiple timeouts can be active simultaneously.

##### `weight`

- **Type:** float
- **Required:** no (default: 0)

Defines the weight of the variant.
When you call a function, the weight determines the relative importance of the variant when sampling.

Variants will be sampled with a probability proportional to their weight.
For example, if variant A has a weight of `1.0` and variant B has a weight of `3.0`, variant A will be sampled with probability `1.0 / (1.0 + 3.0) = 25%` and variant B will be sampled with probability `3.0 / (1.0 + 3.0) = 75%`.

You can disable a variant by setting its weight to `0`.
The variant will only be used if there are no other variants available for sampling or if the variant is requested explicitly in the request with `variant_name`.
This is useful for defining fallback variants, which won't be used unless no other variants are available.

```toml title="tensorzero.toml"
[functions.draft-email.variants.prompt-v1]
# ...
weight = 1.0
# ...
```

</Accordion>

<Accordion title='type: "experimental_chain_of_thought"'>

The `experimental_chain_of_thought` variant type uses the same configuration as a `chat_completion` variant.

<Warning>

This variant type is only available for non-streaming requests to JSON functions.

</Warning>

</Accordion>

<Accordion title='type: "experimental_mixture_of_n"'>

##### `candidates`

- **Type:** list of strings
- **Required:** yes

This inference strategy generates N candidate responses, and a fuser model combines them to produce a final answer.
This approach allows you to leverage multiple prompts or variants to increase the likelihood of getting a high-quality response.

The `candidates` parameter specifies a list of variant names used to generate candidate responses.
For example, if you have two variants defined (`promptA` and `promptB`), you could set up the `candidates` list to generate two responses using `promptA` and one using `promptB` using the snippet below.
The fuser would then combine the three responses.

```toml title="tensorzero.toml"
[functions.draft-email.variants.promptA]
type = "chat_completion"
# ...

[functions.draft-email.variants.promptB]
type = "chat_completion"
# ...

[functions.draft-email.variants.mixture-of-n]
type = "experimental_mixture_of_n"
candidates = ["promptA", "promptA", "promptB"] # 3 candidate generations
# ...
```

##### `fuser`

- **Type:** object
- **Required:** yes for `json` functions, forbidden for `chat` functions

The `fuser` parameter specifies the configuration for the model that will evaluate and combine the elements.

The fuser is configured similarly to a `chat_completion` variant, but without the `type` field.
The prompts here should be prompts that you would use to solve the original problem, as the gateway has special-purpose handling and templates to convert them to a fuser.

```toml
[functions.draft-email.variants.mixture-of-n]
type = "experimental_mixture_of_n"
# ...

[functions.draft-email.variants.mixture-of-n.fuser]
# Same fields as a `chat_completion` variant (excl.`type`), e.g.:
# user_template = "functions/draft-email/mixture-of-n/user.minijinja"
# ...
```

##### `timeout_s`

- **Type:** float
- **Required:** no (default: 300s)

The `timeout_s` parameter specifies the maximum time in seconds allowed for generating candidate responses.
Any candidate that takes longer than this duration to generate a response will be dropped from consideration.

```toml
[functions.draft-email.variants.mixture-of-n]
type = "experimental_mixture_of_n"
timeout_s = 60
# ...
```

##### `timeouts`

- **Type:** object
- **Required:** no

The `timeouts` object allows you to set granular timeouts for requests using this variant.

You can define timeouts for non-streaming and streaming requests separately: `timeouts.non_streaming.total_ms` corresponds to the total request duration and `timeouts.streaming.ttft_ms` corresponds to the time to first token (TTFT).

For example, the following configuration sets a 15-second timeout for non-streaming requests and a 3-second timeout for streaming requests (TTFT):

```toml
[functions.function_name.variants.variant_name]
# ...
timeouts = { non_streaming.total_ms = 15000, streaming.ttft_ms = 3000 }
# ...
```

The specified timeouts apply to the scope of an entire variant inference request, including all inference requests to candidates and the fuser.
You can also set timeouts at the model level and provider level.
Multiple timeouts can be active simultaneously.

##### `weight`

- **Type:** float
- **Required:** no (default: 0)

Defines the weight of the variant.
When you call a function, the weight determines the relative importance of the variant when sampling.

Variants will be sampled with a probability proportional to their weight.
For example, if variant A has a weight of `1.0` and variant B has a weight of `3.0`, variant A will be sampled with probability `1.0 / (1.0 + 3.0) = 25%` and variant B will be sampled with probability `3.0 / (1.0 + 3.0) = 75%`.

You can disable a variant by setting its weight to `0`.
The variant will only be used if there are no other variants available for sampling or if the variant is requested explicitly in the request with `variant_name`.
This is useful for defining fallback variants, which won't be used unless no other variants are available.

```toml
[functions.draft-email.variants.mixture-of-n]
# ...
weight = 1.0
# ...
```

</Accordion>

<Accordion title='type: "experimental_dynamic_in_context_learning"'>

##### `embedding_model`

- **Type:** string
- **Required:** yes

The name of the embedding model to call.

<table>
  <tbody>
    <tr>
      <td width="50%">
        <b>To call...</b>
      </td>
      <td width="50%">
        <b>Use this format...</b>
      </td>
    </tr>
    <tr>
      <td width="50%">
        A model defined as <code>[models.my_model]</code> in your{" "}
        <code>tensorzero.toml</code>
        configuration file
      </td>
      <td width="50%">
        <code>model_name="my_model"</code>
      </td>
    </tr>
    <tr>
      <td width="50%">
        A model offered by a model provider, without defining it in your
        <code>tensorzero.toml</code> configuration file (if supported, see
        below)
      </td>
      <td width="50%">
        `model_name="{provider_type}::{model_name}"`
      </td>
    </tr>
  </tbody>
</table>

<Tip>

The following model providers support short-hand model names: `anthropic`, `deepseek`, `fireworks`, `google_ai_studio_gemini`, `gcp_vertex_gemini`, `gcp_vertex_anthropic`, `hyperbolic`, `groq`, `mistral`, `openai`, `openrouter`, `together`, and `xai`.

</Tip>

For example, if you have the following configuration:

```toml title="tensorzero.toml"
[embedding_models.text-embedding-3-small]
#...

[embedding_models.text-embedding-3-small.providers.openai]
# ...

[embedding_models.text-embedding-3-small.providers.azure]
# ...
```

Then:

- `embedding_model = "text-embedding-3-small"` calls the `text-embedding-3-small` model in your configuration.
- `embedding_model = "openai::text-embedding-3-small"` calls the OpenAI API directly for the `text-embedding-3-small` model, ignoring the `text-embedding-3-small` model defined above.

##### `extra_body`

- **Type:** array of objects (see below)
- **Required:** no

The `extra_body` field allows you to modify the request body that TensorZero sends to a variant's model provider.
This advanced feature is an "escape hatch" that lets you use provider-specific functionality that TensorZero hasn't implemented yet.

For `experimental_dynamic_in_context_learning` variants, `extra_body` only applies to the chat completion request.

Each object in the array must have two fields:

- `pointer`: A [JSON Pointer](https://datatracker.ietf.org/doc/html/rfc6901) string specifying where to modify the request body
- One of the following:
  - `value`: The value to insert at that location; it can be of any type including nested types
  - `delete = true`: Deletes the field at the specified location, if present.

<Tip>

You can also set `extra_body` for a model provider entry.
The model provider `extra_body` entries take priority over variant `extra_body` entries.

Additionally, you can set `extra_body` at inference-time.
The values provided at inference-time take priority over the values in the configuration file.

</Tip>

<Accordion title="

Example: `extra_body`

">

If TensorZero would normally send this request body to the provider...

```json
{
  "project": "tensorzero",
  "safety_checks": {
    "no_internet": false,
    "no_agi": true
  }
}
```

...then the following `extra_body`...

```toml
extra_body = [
  { pointer = "/agi", value = true},
  { pointer = "/safety_checks/no_agi", value = { bypass = "on" }}
]
```

...overrides the request body to:

```json
{
  "agi": true,
  "project": "tensorzero",
  "safety_checks": {
    "no_internet": false,
    "no_agi": {
      "bypass": "on"
    }
  }
}
```

</Accordion>

##### `extra_headers`

- **Type:** array of objects (see below)
- **Required:** no

The `extra_headers` field allows you to set or overwrite the request headers that TensorZero sends to a model provider.
This advanced feature is an "escape hatch" that lets you use provider-specific functionality that TensorZero hasn't implemented yet.

Each object in the array must have two fields:

- `name` (string): The name of the header to modify (e.g. `anthropic-beta`)
- One of the following:
  - `value` (string): The value of the header (e.g. `token-efficient-tools-2025-02-19`)
  - `delete = true`: Deletes the header from the request, if present

<Tip>

You can also set `extra_headers` for a model provider entry.
The model provider `extra_headers` entries take priority over variant `extra_headers` entries.

</Tip>

<Accordion title="

Example: `extra_headers`

">

If TensorZero would normally send the following request headers to the provider...

```text
Safety-Checks: on
```

...then the following `extra_headers`...

```toml
extra_headers = [
  { name = "Safety-Checks", value = "off"},
  { name = "Intelligence-Level", value = "AGI"}
]
```

...overrides the request headers to:

```text
Safety-Checks: off
Intelligence-Level: AGI
```

</Accordion>

##### `json_mode`

- **Type:** string
- **Required:** yes for `json` functions, forbidden for `chat` functions

Defines the strategy for generating JSON outputs.

The supported modes are:

- `off`: Make a chat completion request without any special JSON handling (not recommended).
- `on`: Make a chat completion request with JSON mode (if supported by the provider).
- `strict`: Make a chat completion request with strict JSON mode (if supported by the provider). For example, the TensorZero Gateway uses Structured Outputs for OpenAI.
- `implicit_tool`: Make a special-purpose tool use request under the hood, and convert the tool call into a JSON response.

```toml title="tensorzero.toml"
[functions.draft-email.variants.prompt-v1]
# ...
json_mode = "strict"
# ...
```

##### `k`

- **Type:** non-negative integer
- **Required:** yes

Defines the number of examples to retrieve for the inference.

```toml title="tensorzero.toml"
[functions.draft-email.variants.dicl]
# ...
k = 10
# ...
```

##### `max_distance`

- **Type:** non-negative float
- **Required:** no (default: none)

Filters retrieved examples based on their cosine distance from the input embedding.
Only examples with a cosine distance less than or equal to the specified threshold are included in the prompt.

If all examples are filtered out due to this threshold, the variant falls back to default chat completion behavior.

##### `max_tokens`

- **Type:** integer
- **Required:** no (default: `null`)

Defines the maximum number of tokens to generate.

```toml title="tensorzero.toml"
[functions.draft-email.variants.prompt-v1]
# ...
max_tokens = 100
# ...
```

##### `model`

- **Type:** string
- **Required:** yes

The name of the model to call.

<table>
  <tbody>
    <tr>
      <td width="50%">
        <b>To call...</b>
      </td>
      <td width="50%">
        <b>Use this format...</b>
      </td>
    </tr>
    <tr>
      <td width="50%">
        A model defined as <code>[models.my_model]</code> in your{" "}
        <code>tensorzero.toml</code>
        configuration file
      </td>
      <td width="50%">
        <code>model_name="my_model"</code>
      </td>
    </tr>
    <tr>
      <td width="50%">
        A model offered by a model provider, without defining it in your
        <code>tensorzero.toml</code> configuration file (if supported, see
        below)
      </td>
      <td width="50%">
        `model_name="{provider_type}::{model_name}"`
      </td>
    </tr>
  </tbody>
</table>

<Tip>

The following model providers support short-hand model names: `anthropic`, `deepseek`, `fireworks`, `google_ai_studio_gemini`, `gcp_vertex_gemini`, `gcp_vertex_anthropic`, `hyperbolic`, `groq`, `mistral`, `openai`, `openrouter`, `together`, and `xai`.

</Tip>

For example, if you have the following configuration:

```toml title="tensorzero.toml"
[models.gpt-4o]
routing = ["openai", "azure"]

[models.gpt-4o.providers.openai]
# ...

[models.gpt-4o.providers.azure]
# ...
```

Then:

- `model = "gpt-4o"` calls the `gpt-4o` model in your configuration, which supports fallback from `openai` to `azure`. See [Retries & Fallbacks](/gateway/guides/retries-fallbacks/) for details.
- `model = "openai::gpt-4o"` calls the OpenAI API directly for the `gpt-4o` model, ignoring the `gpt-4o` model defined above.

##### `retries`

- **Type:** object with optional keys `num_retries` and `max_delay_s`
- **Required:** no (defaults to `num_retries = 0` and a `max_delay_s = 10`)

TensorZero's retry strategy is truncated exponential backoff with jitter.
The `num_retries` parameter defines the number of retries (not including the initial request).
The `max_delay_s` parameter defines the maximum delay between retries.

```toml title="tensorzero.toml"
[functions.draft-email.variants.prompt-v1]
# ...
retries = { num_retries = 3, max_delay_s = 10 }
# ...
```

##### `seed`

- **Type:** integer
- **Required:** no (default: `null`)

Defines the seed to use for the variant.

```toml title="tensorzero.toml"
[functions.draft-email.variants.prompt-v1]
# ...
seed = 42
```

##### `system_instructions`

- **Type:** string (path)
- **Required:** no

Defines the path to the system instructions file.
The path is relative to the configuration file.

The system instruction is a text file that will be added to the evaluator's system prompt.
Unlike `system_template`, it doesn't support variables.
This file contains static instructions that define the behavior and role of the AI assistant for the specific function variant.

```toml title="tensorzero.toml"
[functions.draft-email.variants.dicl]
# ...
system_instructions = "./functions/draft-email/prompt-v1/system_template.txt"
# ...
```

##### `temperature`

- **Type:** float
- **Required:** no (default: `null`)

Defines the temperature to use for the variant.

```toml title="tensorzero.toml"
[functions.draft-email.variants.prompt-v1]
# ...
temperature = 0.5
# ...
```

##### `timeouts`

- **Type:** object
- **Required:** no

The `timeouts` object allows you to set granular timeouts for requests using this variant.

You can define timeouts for non-streaming and streaming requests separately: `timeouts.non_streaming.total_ms` corresponds to the total request duration and `timeouts.streaming.ttft_ms` corresponds to the time to first token (TTFT).

For example, the following configuration sets a 15-second timeout for non-streaming requests and a 3-second timeout for streaming requests (TTFT):

```toml
[functions.function_name.variants.variant_name]
# ...
timeouts = { non_streaming.total_ms = 15000, streaming.ttft_ms = 3000 }
# ...
```

The specified timeouts apply to the scope of an entire variant inference request, including both inference requests to the embedding model and the generation model.
You can also set timeouts at the model level and provider level.
Multiple timeouts can be active simultaneously.

##### `weight`

- **Type:** float
- **Required:** no (default: 0)

Defines the weight of the variant.
When you call a function, the weight determines the relative importance of the variant when sampling.

Variants will be sampled with a probability proportional to their weight.
For example, if variant A has a weight of `1.0` and variant B has a weight of `3.0`, variant A will be sampled with probability `1.0 / (1.0 + 3.0) = 25%` and variant B will be sampled with probability `3.0 / (1.0 + 3.0) = 75%`.

You can disable a variant by setting its weight to `0`.
The variant will only be used if there are no other variants available for sampling or if the variant is requested explicitly in the request with `variant_name`.
This is useful for defining fallback variants, which won't be used unless no other variants are available.

```toml title="tensorzero.toml"
[functions.draft-email.variants.prompt-v1]
# ...
weight = 1.0
# ...
```

</Accordion>

#### `type: "experimental_chain_of_thought"`

Besides the type parameter, this variant has the same configuration options as the `chat_completion` variant type.
Please refer to that documentation to see what options are available.

## `[metrics]`

The `[metrics]` section defines the behavior of a metric.
You can define multiple metrics by including multiple `[metrics.metric_name]` sections.

The metric name can't be `comment` or `demonstration`, as those names are reserved for internal use.

If your `metric_name` is not a basic string, it can be escaped with quotation marks.
For example, periods are not allowed in basic strings, so you can define `beats-gpt-4.1` as `[metrics."beats-gpt-4.1"]`.

```toml title="tensorzero.toml"
[metrics.task-completed]
# fieldA = ...
# fieldB = ...
# ...

[metrics.user-rating]
# fieldA = ...
# fieldB = ...
# ...
```

### `level`

- **Type:** string
- **Required:** yes

Defines whether the metric applies to individual inference or across entire episodes.

The supported levels are `inference` and `episode`.

```toml title="tensorzero.toml"
[metrics.valid-output]
# ...
level = "inference"
# ...

[metrics.task-completed]
# ...
level = "episode"
# ...
```

### `optimize`

- **Type:** string
- **Required:** yes

Defines whether the metric should be maximized or minimized.

The supported values are `max` and `min`.

```toml title="tensorzero.toml"
[metrics.mistakes-made]
# ...
optimize = "min"
# ...

[metrics.user-rating]
# ...
optimize = "max"
# ...
```

### `type`

- **Type:** string
- **Required:** yes

Defines the type of the metric.

The supported metric types are `boolean` and `float`.

```toml title="tensorzero.toml"
[metrics.user-rating]
# ...
type = "float"
# ...

[metrics.task-completed]
# ...
type = "boolean"
# ...
```

## `[tools.tool_name]`

The `[tools.tool_name]` section defines the behavior of a tool.
You can define multiple tools by including multiple `[tools.tool_name]` sections.

If your `tool_name` is not a basic string, it can be escaped with quotation marks.
For example, periods are not allowed in basic strings, so you can define `run-python-3.10` as `[tools."run-python-3.10"]`.

You can enable a tool for a function by adding it to the function's `tools` field.

```toml mark="get-temperature"
// tensorzero.toml
[functions.weather-chatbot]
# ...
type = "chat"
tools = [
  # ...
  "get-temperature"
  # ...
]
# ...

[tools.get-temperature]
# ...
```

### `description`

- **Type:** string
- **Required:** yes

Defines the description of the tool provided to the model.

You can typically materially improve the quality of responses by providing a detailed description of the tool.

```toml title="tensorzero.toml"
[tools.get-temperature]
# ...
description = "Get the current temperature in a given location (e.g. \"Tokyo\") using the specified unit (must be \"celsius\" or \"fahrenheit\")."
# ...
```

### `parameters`

- **Type:** string (path)
- **Required:** yes

Defines the path to the parameters file.
The path is relative to the configuration file.

This file should contain a <a href="https://json-schema.org/" target="_blank">JSON Schema</a> for the parameters of the tool.

```toml title="tensorzero.toml"
[tools.get-temperature]
# ...
parameters = "./tools/get-temperature.json"
# ...
```

### `strict`

- **Type:** boolean
- **Required:** no (default: `false`)

If set to `true`, the TensorZero Gateway attempts to use strict JSON generation for the tool parameters.
This typically improves the quality of responses.

Only a few providers support strict JSON generation.
For example, the TensorZero Gateway uses Structured Outputs for OpenAI.
If the provider does not support strict mode, the TensorZero Gateway ignores this field.

```toml title="tensorzero.toml"
[tools.get-temperature]
# ...
strict = true
# ...
```

### `name`

- **Type:** string
- **Required:** no (defaults to the tool ID)

Defines the tool name to be sent to model providers.

By default, TensorZero will use the tool ID in the configuration as the tool name sent to model providers.
For example, if you define a tool as `[tools.my_tool]` but don't specify the `name`, the name will be `my_tool`.
This field allows you to specify a different name to be sent.

This field is particularly useful if you want to define multiple tools that share the same name (e.g. for different functions).
At inference time, the gateway ensures that an inference request doesn't have multiple tools with the same name.

## `[object_storage]`

The `[object_storage]` section defines the behavior of object storage, which is used for storing images used during multimodal inference.

### `type`

- **Type:** string
- **Required:** yes

Defines the type of object storage to use.

The supported types are:

- `s3_compatible`: Use an S3-compatible object storage service.
- `filesystem`: Store images in a local directory.
- `disabled`: Disable object storage.

See the following sections for more details on each type.

<Accordion title='type: "s3_compatible"'>

If you set `type = "s3_compatible"`, TensorZero will use an S3-compatible object storage service to store and retrieve images.

The TensorZero Gateway will attempt to retrieve credentials from the following resources in order of priority:

1. `S3_ACCESS_KEY_ID` and `S3_SECRET_ACCESS_KEY` environment variables
2. `AWS_ACCESS_KEY_ID` and `AWS_SECRET_ACCESS_KEY` environment variables
3. Credentials from the AWS SDK (default profile)

If you set `type = "s3_compatible"`, the following fields are available.

##### `endpoint`

- **Type:** string
- **Required:** no (defaults to AWS S3)

Defines the endpoint of the object storage service.
You can use this field to specify a custom endpoint for the object storage service (e.g. GCP Cloud Storage, Cloudflare R2, and many more).

##### `bucket_name`

- **Type:** string
- **Required:** no

Defines the name of the bucket to use for object storage.
You should provide a bucket name unless it's specified in the `endpoint` field.

##### `region`

- **Type:** string
- **Required:** no

Defines the region of the object storage service (if applicable).

This is required for some providers (e.g. AWS S3).
If the provider does not require a region, this field can be omitted.

##### `allow_http`

- **Type:** boolean
- **Required:** no (defaults to `false`)

Normally, the TensorZero Gateway will require HTTPS to access the object storage service.
If set to `true`, the TensorZero Gateway will instead use HTTP to access the object storage service.
This is useful for local development (e.g. a local MinIO deployment), but not recommended for production environments.

<Warning>

For production environments, we strongly recommend you disable the `allow_http` setting and use a secure method of authentication in combination with a production-grade object storage service.

</Warning>

</Accordion>

<Accordion title='type: "filesystem"'>

##### `path`

- **Type:** string
- **Required:** yes

Defines the path to the directory to use for object storage.

</Accordion>

<Accordion title='type: "disabled"'>

If you set `type = "disabled"`, the TensorZero Gateway will not store or retrieve images.
There are no additional fields available for this type.

</Accordion>

## `[rate_limiting]`

The `[rate_limiting]` section allows you to configure granular rate limits for your TensorZero Gateway.
Rate limits help you control usage, manage costs, and prevent abuse.

See [Enforce Custom Rate Limits](/operations/enforce-custom-rate-limits/) for a comprehensive guide on rate limiting.

### `enabled`

- **Type:** boolean
- **Required:** no (default: `true`)

Enable or disable rate limiting enforcement.
When set to `false`, rate limiting rules will not be enforced even if they are defined.

```toml
[rate_limiting]
enabled = true
```

### `[[rate_limiting.rules]]`

Rate limiting rules are defined as an array of rule configurations.
Each rule specifies rate limits for specific resources (model inferences, tokens), time windows, scopes, and priorities.

#### Rate Limit Fields

You can set rate limits for different resources and time windows using the following field formats:

- `model_inferences_per_second`
- `model_inferences_per_minute`
- `model_inferences_per_hour`
- `model_inferences_per_day`
- `model_inferences_per_week`
- `model_inferences_per_month`
- `tokens_per_second`
- `tokens_per_minute`
- `tokens_per_hour`
- `tokens_per_day`
- `tokens_per_week`
- `tokens_per_month`

Each rate limit field can be specified in two formats:

**Simple Format:** A single integer value that sets both the capacity and refill rate to the same value.

```toml
[[rate_limiting.rules]]
model_inferences_per_minute = 100
tokens_per_hour = 10000
```

**Bucket Format:** An object with explicit `capacity` and `refill_rate` fields for fine-grained control over the token bucket algorithm.

```toml
[[rate_limiting.rules]]
tokens_per_minute = { capacity = 1000, refill_rate = 500 }
```

<Note>

The simple format is equivalent to setting `capacity` and `refill_rate` to the same value.
The bucket format allows you to configure burst capacity independently from the sustained rate.

</Note>

#### `priority`

- **Type:** integer
- **Required:** yes (unless `always` is set to `true`)

Defines the priority of the rule.
When multiple rules match a request, only the rules with the highest priority value are applied.

```toml
[[rate_limiting.rules]]
model_inferences_per_minute = 10
priority = 1
```

#### `always`

- **Type:** boolean
- **Required:** no (mutually exclusive with `priority`)

When set to `true`, this rule will always be applied regardless of priority.
This is useful for global fallback limits.

You cannot specify both `always` and `priority` in the same rule.

```toml
[[rate_limiting.rules]]
tokens_per_hour = 1000000
always = true
```

#### `scope`

- **Type:** array of scope objects
- **Required:** no (default: `[]`)

Defines the scope to which the rate limit applies.
Scopes allow you to apply rate limits to specific subsets of requests based on tags.

The following scopes are supported:

- Tags:
  - `tag_key` (string): The tag key to match against.
  - `tag_value` (string): The tag value to match against. This can be:
    - `tensorzero::each`: Apply the limit separately to each unique value of the tag.
    - `tensorzero::total`: Apply the limit to the aggregate of all requests with this tag, regardless of the tag's value.
    - Any other string: Apply the limit only when the tag has this specific value.

For example:

```toml
# Each individual user can make a maximum of 1 model inference per minute
[[rate_limiting.rules]]
priority = 0
model_inferences_per_minute = 1
scope = [
    { tag_key = "user_id", tag_value = "tensorzero::each" }
]

# But override the individual limit for the CEO
[[rate_limiting.rules]]
priority = 1
model_inferences_per_minute = 5
scope = [
    { tag_key = "user_id", tag_value = "ceo" }
]
```<|MERGE_RESOLUTION|>--- conflicted
+++ resolved
@@ -1153,10 +1153,14 @@
 
 ##### `api_key_location`
 
-- **Type:** string
+- **Type:** string or object
 - **Required:** no (default: `env::OPENAI_API_KEY` unless otherwise set in `provider_types.openai.defaults.api_key_location`)
 
-Defines the location of the API key for the OpenAI provider. The supported locations are `env::ENVIRONMENT_VARIABLE`, `dynamic::ARGUMENT_NAME`, and `none` (see [the API reference](/gateway/api-reference/inference/#credentials) for more details).
+Defines the location of the API key for the OpenAI provider.
+
+Can be either a string for a single credential location, or an object with `default` and `fallback` fields for credential fallback support.
+
+The supported locations are `env::ENVIRONMENT_VARIABLE`, `dynamic::ARGUMENT_NAME`, and `none` (see [the API reference](/gateway/api-reference/inference/#credentials) and [Credential Management](/operations/manage-credentials/#configure-credential-fallbacks) for more details).
 
 ```toml title="tensorzero.toml"
 [models.gpt-4o-mini.providers.openai]
@@ -1165,6 +1169,7 @@
 api_key_location = "dynamic::openai_api_key"
 # api_key_location = "env::ALTERNATE_OPENAI_API_KEY"
 # api_key_location = "none"
+# api_key_location = { default = "dynamic::openai_api_key", fallback = "env::OPENAI_API_KEY" }
 # ...
 ```
 
@@ -1223,7 +1228,6 @@
 
 ##### `provider_tools`
 
-<<<<<<< HEAD
 - **Type:** string or object
 - **Required:** no (default: `env::OPENAI_API_KEY` unless otherwise set in `provider_types.openai.defaults.api_key_location`)
 
@@ -1232,29 +1236,13 @@
 Can be either a string for a single credential location, or an object with `default` and `fallback` fields for credential fallback support.
 
 The supported locations are `env::ENVIRONMENT_VARIABLE`, `dynamic::ARGUMENT_NAME`, and `none` (see [the API reference](/gateway/api-reference/inference/#credentials) and [Credential Management](/operations/manage-credentials/#configure-credential-fallbacks) for more details).
-=======
-- **Type:** array of objects
-- **Required:** no (default: `[]`)
-
-Configures built-in tools provided by OpenAI.
-Currently supports OpenAI's built-in web search tool.
-
-**Only available when `api_type = "responses"`.**
->>>>>>> d62f2fed
 
 ```toml title="tensorzero.toml"
 [models.gpt-5-mini-responses-web-search.providers.openai]
 # ...
 type = "openai"
-<<<<<<< HEAD
-api_key_location = "dynamic::openai_api_key"
-# api_key_location = "env::ALTERNATE_OPENAI_API_KEY"
-# api_key_location = "none"
-# api_key_location = { default = "dynamic::openai_api_key", fallback = "env::OPENAI_API_KEY" }
-=======
 api_type = "responses"
 provider_tools = [{type = "web_search"}]  # built-in OpenAI web search tool
->>>>>>> d62f2fed
 # ...
 ```
 
