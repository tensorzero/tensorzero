---
title: Configuration Reference
description: Learn how to configure the TensorZero Gateway.
---

The configuration file is the backbone of TensorZero.
It defines the behavior of the gateway, including the models and their providers, functions and their variants, tools, metrics, and more.
Developers express the behavior of LLM calls by defining the relevant prompt templates, schemas, and other parameters in this configuration file.

The configuration file is a <a href="https://toml.io/en/" target="_blank">TOML</a> file with a few major sections (TOML tables): `gateway`, `clickhouse`, `postgres`, `models`, `model_providers`, `functions`, `variants`, `tools`, `metrics`, `rate_limiting`, and `object_storage`.

## `[gateway]`

The `[gateway]` section defines the behavior of the TensorZero Gateway.

### `auth.cache.enabled`

- **Type:** boolean
- **Required:** no (default: `true`)

Enable caching of authentication database queries.
When enabled, the gateway caches authentication results to reduce database load and improve performance.

See [Set up auth for TensorZero](/operations/set-up-auth-for-tensorzero) for more details.

### `auth.cache.ttl_ms`

- **Type:** integer
- **Required:** no (default: `1000`)

The time-to-live (TTL) in milliseconds for cached authentication queries.
By default, authentication results are cached for 1 second (1000 ms).

```toml title="tensorzero.toml"
[gateway.auth.cache]
enabled = true
ttl_ms = 60_000  # Cache for one minute
```

See [Set up auth for TensorZero](/operations/set-up-auth-for-tensorzero) for more details.

### `auth.enabled`

- **Type:** boolean
- **Required:** no (default: `false`)

Enable authentication for the TensorZero Gateway.
When enabled, all gateway endpoints except `/status` and `/health` will require a valid API key.

You must set up Postgres to use authentication features.
API keys can be created and managed through the TensorZero UI or CLI.

```toml title="tensorzero.toml"
[gateway]
auth.enabled = true
```

See [Set up auth for TensorZero](/operations/set-up-auth-for-tensorzero) for a complete guide.

### `base_path`

- **Type:** string
- **Required:** no (default: `/`)

If set, the gateway will prefix its HTTP endpoints with this base path.

For example, if `base_path` is set to `/custom/prefix`, the inference endpoint will become `/custom/prefix/inference` instead of `/inference`.

### `bind_address`

- **Type:** string
- **Required:** no (default: `[::]:3000`)

Defines the socket address (including port) to bind the TensorZero Gateway to.

You can bind the gateway to IPv4 and/or IPv6 addresses.
To bind to an IPv6 address, you can set this field to a value like `[::]:3000`.
Depending on the operating system, this value binds only to IPv6 (e.g. Windows) or to both (e.g. Linux by default).

```toml title="tensorzero.toml"
[gateway]
# ...
bind_address = "0.0.0.0:3000"
# ...
```

### `debug`

- **Type:** boolean
- **Required:** no (default: `false`)

Typically, TensorZero will not include inputs and outputs in logs or errors to avoid leaking sensitive data.
It may be helpful during development to be able to see more information about requests and responses.
When this field is set to `true`, the gateway will log more verbose errors to assist with debugging.

### `disable_pseudonymous_usage_analytics`

- **Type:** boolean
- **Required:** no (default: `false`)

If set to `true`, TensorZero will not collect or share [pseudonymous usage analytics](/deployment/tensorzero-gateway/#disabling-pseudonymous-usage-analytics).

### `export.otlp.traces.enabled`

- **Type:** boolean
- **Required:** no (default: `false`)

Enable [exporting traces to an external OpenTelemetry-compatible observability system](/operations/export-opentelemetry-traces).

<Warning>

Note that you will still need to set the `OTEL_EXPORTER_OTLP_TRACES_ENDPOINT` environment variable. See the above-linked guide for details.

</Warning>

### `export.otlp.traces.extra_headers`

- **Type:** object (map of string to string)
- **Required:** no (default: `{}`)

Static headers to include in all OTLP trace export requests.
This is useful for adding metadata to OTLP exports.

These headers are merged with any dynamic headers sent via HTTP request headers.
When the same header key is present in both static and dynamic headers, the dynamic header value takes precedence.

```toml title="tensorzero.toml"
[gateway.export.otlp.traces]
# ...
extra_headers.space_id = "123"
extra_headers."X-Custom-Header" = "custom-value"
# ...
```

<Warning>
  Avoid storing sensitive credentials directly in configuration files. See
  [Export OpenTelemetry traces](/operations/export-opentelemetry-traces) for
  instructions on sending headers dynamically.
</Warning>

### `export.otlp.traces.format`

- **Type:** either "opentelemetry" or "openinference"
- **Required:** no (default: `"opentelemetry"`)

If set to `"opentelemetry"`, TensorZero will set `gen_ai` attributes based on the [OpenTelemetry GenAI semantic conventions](https://github.com/open-telemetry/semantic-conventions/tree/main/docs/gen-ai).
If set to `"openinference"`, TensorZero will set attributes based on the [OpenInference semantic conventions](https://github.com/Arize-ai/openinference/blob/main/spec/llm_spans.md).

### `fetch_and_encode_input_files_before_inference`

- **Type:** boolean
- **Required:** no (default: `false`)

Controls how the gateway handles remote input files (e.g., images, PDFs) during multimodal inference.

If set to `true`, the gateway will fetch remote input files and send them as a base64-encoded payload in the prompt.
This is recommended to ensure that TensorZero and the model providers see identical inputs, which is important for observability and reproducibility.

If set to `false`, TensorZero will forward the input file URLs directly to the model provider (when supported) and fetch them for observability in parallel with inference.
This can be more efficient, but may result in different content being observed if the URL content changes between when the provider fetches it and when TensorZero fetches it for observability.

### `global_outbound_http_timeout_ms`

- **Type:** integer
- **Required:** no (default: `300000` = 5 minutes)

Sets the global timeout in milliseconds for all outbound HTTP requests made by TensorZero to external services such as model providers and APIs.

By default, all HTTP requests will timeout after 5 minutes (300,000 ms).
This timeout is intentionally set high to accommodate slow model responses, but you can customize it based on your requirements.

The `global_outbound_http_timeout_ms` acts as an upper bound for all more specific timeout configurations in your system.
Any variant-level timeouts (e.g., `timeouts.non_streaming.total_ms`, `timeouts.streaming.ttft_ms`), provider-level timeouts, or embedding model timeouts must be less than or equal to this global timeout.

<Warning>

Setting this value too low may cause legitimate requests to timeout before receiving a response from the model provider.

</Warning>

### `observability.async_writes`

- **Type:** boolean
- **Required:** no (default: `false`)

Enabling this setting will improve the latency of the gateway by offloading the responsibility of writing inferences, feedback, and other data to ClickHouse to a background task, instead of waiting for ClickHouse to complete the writes.
Each database insert is handled immediately in separate background tasks.

See the ["Optimize latency and throughput" guide](/deployment/optimize-latency-and-throughput) for best practices.

You can't enable `async_writes` and `batch_writes` at the same time.

<Warning>

If you enable this setting, make sure that the gateway lives long enough to complete the writes.
This can be problematic in serverless environments that terminate the gateway instance after the response is returned but before the writes are completed.

</Warning>

### `observability.batch_writes`

- **Type:** object
- **Required:** no (default: disabled)

Enabling this setting will improve the latency and throughput of the gateway by offloading the responsibility of writing inferences, feedback, and other data to ClickHouse to a background task, instead of waiting for ClickHouse to complete the writes.
With `batch_writes`, multiple records are collected and written together in batches to improve efficiency.

The `batch_writes` object supports the following fields:

- `enabled` (boolean): Must be set to `true` to enable batch writes
- `flush_interval_ms` (integer, optional): Maximum time in milliseconds to wait before flushing a batch (default: `100`)
- `max_rows` (integer, optional): Maximum number of rows to collect before flushing a batch (default: `1000`)

```toml tensorzero.toml
[gateway]
# ...
observability.batch_writes = { enabled = true, flush_interval_ms = 200, max_rows = 500 }
# ...
```

See the ["Optimize latency and throughput" guide](/deployment/optimize-latency-and-throughput) for best practices.

You can't enable `async_writes` and `batch_writes` at the same time.

<Warning>

If you enable this setting, make sure that the gateway lives long enough to complete the writes.
This can be problematic in serverless environments that terminate the gateway instance after the response is returned but before the writes are completed.

</Warning>

### `observability.enabled`

- **Type:** boolean
- **Required:** no (default: `null`)

Enable the observability features of the TensorZero Gateway.
If `true`, the gateway will throw an error on startup if it fails to validate the ClickHouse connection.
If `null`, the gateway will log a warning but continue if ClickHouse is not available, and it will use ClickHouse if available.
If `false`, the gateway will not use ClickHouse.

```toml title="tensorzero.toml"
[gateway]
# ...
observability.enabled = true
# ...
```

### `observability.disable_automatic_migrations`

- **Type:** boolean
- **Required:** no (default `false`)

Disable automatic running of the TensorZero migrations when the TensorZero Gateway launches.
If `true`, then the migrations are not applied upon launch and must instead be applied manually
by running `docker run --rm -e TENSORZERO_CLICKHOUSE_URL=$TENSORZERO_CLICKHOUSE_URL tensorzero/gateway:{version} --run-clickhouse-migrations` or `docker compose run --rm gateway --run-clickhouse-migrations`.
If `false`, then the migrations are run automatically upon launch.

<<<<<<< HEAD
### `metrics.tensorzero_inference_latency_overhead_seconds_histogram_buckets`

- **Type:** array of floats
- **Required:** no (default: disabled)

Enable the `tensorzero_inference_latency_overhead_seconds_histogram` Prometheus metric with the specified histogram buckets.
This metric tracks the latency overhead introduced by TensorZero on HTTP requests.

The buckets must be in strictly ascending order and contain at least one value.

```toml title="tensorzero.toml"
[gateway.metrics]
tensorzero_inference_latency_overhead_seconds_histogram_buckets = [0.001, 0.01, 0.1]
```

See [Export Prometheus metrics](/operations/export-prometheus-metrics) for more details.
=======
### `relay`

Configure gateway relay to forward inference requests through another TensorZero Gateway.
See [Centralize auth, rate limits, and more](/operations/centralize-auth-rate-limits-and-more) for a complete guide.

#### `api_key_location`

- **Type:** string or object
- **Required:** no

Defines the location of the API key for authenticating with the relay gateway.
If unset, no API key will be sent.

This field can be either a string for a single credential location, or an object with `default` and `fallback` fields for credential fallback support.

The supported locations are `env::ENVIRONMENT_VARIABLE`, `dynamic::ARGUMENT_NAME`, and `none`.

See [the API reference](/gateway/api-reference/inference/#credentials) and [Credential Management](/operations/manage-credentials/#configure-credential-fallbacks) for more details.

```toml title="tensorzero.toml"
[gateway.relay]
gateway_url = "http://relay-gateway:3000"
api_key_location = "env::TENSORZERO_RELAY_API_KEY"
# api_key_location = "dynamic::relay_api_key"
# api_key_location = { default = "dynamic::relay_api_key", fallback = "env::TENSORZERO_RELAY_API_KEY" }
```

#### `gateway_url`

- **Type:** string (URL)
- **Required:** no

The base URL of the relay gateway to forward inference requests to.
When set, all model inference requests will be forwarded to this gateway URL instead of calling the model providers directly.

```toml title="tensorzero.toml"
[gateway.relay]
gateway_url = "http://relay-gateway:3000"
```
>>>>>>> 83fdf7af

### `template_filesystem_access.base_path`

- **Type:** string
- **Required:** no (default disabled)

Set `template_filesystem_access.base_path` to allow MiniJinja templates to load sub-templates using the `{% include %}` and `{% import %}` directives.

The directives will be relative to `base_path` and can only access files within that directory or its subdirectories.
The `base_path` can be absolute or relative to the configuration file's location.

## `[models.model_name]`

The `[models.model_name]` section defines the behavior of a model.
You can define multiple models by including multiple `[models.model_name]` sections.

A model is provider agnostic, and the relevant providers are defined in the `providers` sub-section (see below).

If your `model_name` is not a basic string, it can be escaped with quotation marks.
For example, periods are not allowed in basic strings, so you can define `llama-3.1-8b-instruct` as `[models."llama-3.1-8b-instruct"]`.

```toml title="tensorzero.toml"
[models.claude-3-haiku-20240307]
# fieldA = ...
# fieldB = ...
# ...

[models."llama-3.1-8b-instruct"]
# fieldA = ...
# fieldB = ...
# ...
```

### `routing`

- **Type:** array of strings
- **Required:** yes

A list of provider names to route requests to.
The providers must be defined in the `providers` sub-section (see below).
The TensorZero Gateway will attempt to route a request to the first provider in the list, and fallback to subsequent providers in order if the request is not successful.

```toml mark="openai" mark="azure"
// tensorzero.toml
[models.gpt-4o]
# ...
routing = ["openai", "azure"]
# ...

[models.gpt-4o.providers.openai]
# ...

[models.gpt-4o.providers.azure]
# ...
```

### `skip_relay`

- **Type:** boolean
- **Required:** no (default: `false`)

When set to `true`, this model will bypass the [relay gateway](/operations/centralize-auth-rate-limits-and-more) and call its providers directly.
This is useful when you want certain models to skip centralized controls like rate limits or credential management.

```toml title="tensorzero.toml"
[models.gpt-4o-edge]
routing = ["openai"]
skip_relay = true

[models.gpt-4o-edge.providers.openai]
type = "openai"
model_name = "gpt-4o"
```

Models that skip the relay won't benefit from centralized rate limits, auth policies, or credential management enforced by the relay gateway.
The edge gateway must have the necessary provider credentials configured to make direct requests.

### `timeouts`

- **Type:** object
- **Required:** no

The `timeouts` object allows you to set granular timeouts for requests to this model.

You can define timeouts for non-streaming and streaming requests separately: `timeouts.non_streaming.total_ms` corresponds to the total request duration and `timeouts.streaming.ttft_ms` corresponds to the time to first token (TTFT).

For example, the following configuration sets a 15-second timeout for non-streaming requests and a 3-second timeout for streaming requests (TTFT):

```toml
[models.model_name]
# ...
timeouts = { non_streaming.total_ms = 15000, streaming.ttft_ms = 3000 }
# ...
```

The specified timeouts apply to the scope of an entire model inference request, including all retries and fallbacks across its providers.
You can also set timeouts at the variant level and provider level.
Multiple timeouts can be active simultaneously.

## `[models.model_name.providers.provider_name]`

The `providers` sub-section defines the behavior of a specific provider for a model.
You can define multiple providers by including multiple `[models.model_name.providers.provider_name]` sections.

If your `provider_name` is not a basic string, it can be escaped with quotation marks.
For example, periods are not allowed in basic strings, so you can define `vllm.internal` as `[models.model_name.providers."vllm.internal"]`.

```toml mark="gpt-4o" mark="openai" mark="azure"
// tensorzero.toml
[models.gpt-4o]
# ...
routing = ["openai", "azure"]
# ...

[models.gpt-4o.providers.openai]
# ...

[models.gpt-4o.providers.azure]
# ...
```

### `extra_body`

- **Type:** array of objects (see below)
- **Required:** no

The `extra_body` field allows you to modify the request body that TensorZero sends to a model provider.
This advanced feature is an "escape hatch" that lets you use provider-specific functionality that TensorZero hasn't implemented yet.

Each object in the array must have two fields:

- `pointer`: A [JSON Pointer](https://datatracker.ietf.org/doc/html/rfc6901) string specifying where to modify the request body
- One of the following:
  - `value`: The value to insert at that location; it can be of any type including nested types
  - `delete = true`: Deletes the field at the specified location, if present.

<Tip>

You can also set `extra_body` for a variant entry.
The model provider `extra_body` entries take priority over variant `extra_body` entries.

Additionally, you can set `extra_body` at inference-time.
The values provided at inference-time take priority over the values in the configuration file.

</Tip>

<Accordion title="

Example: `extra_body`

">

If TensorZero would normally send this request body to the provider...

```json
{
  "project": "tensorzero",
  "safety_checks": {
    "no_internet": false,
    "no_agi": true
  }
}
```

...then the following `extra_body`...

```toml
extra_body = [
  { pointer = "/agi", value = true},
  { pointer = "/safety_checks/no_agi", value = { bypass = "on" }}
]
```

...overrides the request body to:

```json
{
  "agi": true,
  "project": "tensorzero",
  "safety_checks": {
    "no_internet": false,
    "no_agi": {
      "bypass": "on"
    }
  }
}
```

</Accordion>

### `extra_headers`

- **Type:** array of objects (see below)
- **Required:** no

The `extra_headers` field allows you to set or overwrite the request headers that TensorZero sends to a model provider.
This advanced feature is an "escape hatch" that lets you use provider-specific functionality that TensorZero hasn't implemented yet.

Each object in the array must have two fields:

- `name` (string): The name of the header to modify (e.g. `anthropic-beta`)
- One of the following:
  - `value` (string): The value of the header (e.g. `token-efficient-tools-2025-02-19`)
  - `delete = true`: Deletes the header from the request, if present

<Tip>

You can also set `extra_headers` for a variant entry.
The model provider `extra_headers` entries take priority over variant `extra_headers` entries.

</Tip>

<Accordion title="

Example: `extra_headers`

">

If TensorZero would normally send the following request headers to the provider...

```text
Safety-Checks: on
```

...then the following `extra_headers`...

```toml
extra_headers = [
  { name = "Safety-Checks", value = "off"},
  { name = "Intelligence-Level", value = "AGI"}
]
```

...overrides the request headers to:

```text
Safety-Checks: off
Intelligence-Level: AGI
```

</Accordion>

### `timeouts`

- **Type:** object
- **Required:** no

The `timeouts` object allows you to set granular timeouts for individual requests to a model provider.

You can define timeouts for non-streaming and streaming requests separately: `timeouts.non_streaming.total_ms` corresponds to the total request duration and `timeouts.streaming.ttft_ms` corresponds to the time to first token (TTFT).

For example, the following configuration sets a 15-second timeout for non-streaming requests and a 3-second timeout for streaming requests (TTFT):

```toml
[models.model_name.providers.provider_name]
# ...
timeouts = { non_streaming.total_ms = 15000, streaming.ttft_ms = 3000 }
# ...
```

This setting applies to individual requests to the model provider.
If you're using an advanced variant type that performs multiple requests, the timeout will apply to each request separately.
If you've defined retries and fallbacks, the timeout will apply to each retry and fallback separately.
This setting is particularly useful if you'd like to retry or fallback on a request that's taking too long.

You can also set timeouts at the model level and provider level.
Multiple timeouts can be active simultaneously.

Separately, you can set a global timeout for the entire inference request using the TensorZero client's `timeout` field (or simply killing the request if you're using a different client).

### `type`

- **Type:** string
- **Required:** yes

Defines the types of the provider. See [Integrations &raquo; Model Providers](/gateway/api-reference/inference/#content-block) for details.

The supported provider types are `anthropic`, `aws_bedrock`, `aws_sagemaker`, `azure`, `deepseek`, `fireworks`, `gcp_vertex_anthropic`, `gcp_vertex_gemini`, `google_ai_studio_gemini`, `groq`, `hyperbolic`, `mistral`, `openai`, `openrouter`, `sglang`, `tgi`, `together`, `vllm`, and `xai`.

The other fields in the provider sub-section depend on the provider type.

```toml title="tensorzero.toml"
[models.gpt-4o.providers.azure]
# ...
type = "azure"
# ...
```

<Accordion title='type: "anthropic"'>

##### `model_name`

- **Type:** string
- **Required:** yes

Defines the model name to use with the Anthropic API.
See <a href="https://docs.anthropic.com/en/docs/about-claude/models#model-names" target="_blank">Anthropic's documentation</a> for the list of available model names.

```toml title="tensorzero.toml"
[models.claude-3-haiku.providers.anthropic]
# ...
type = "anthropic"
model_name = "claude-3-haiku-20240307"
# ...
```

##### `api_key_location`

- **Type:** string or object
- **Required:** no (default: `env::ANTHROPIC_API_KEY` unless set otherwise in `provider_type.anthropic.defaults.api_key_location`)

Defines the location of the API key for the Anthropic provider.

This field can be either a string for a single credential location, or an object with `default` and `fallback` fields for credential fallback support.

The supported locations are `env::ENVIRONMENT_VARIABLE`, `dynamic::ARGUMENT_NAME`, and `none`.

See [the API reference](/gateway/api-reference/inference/#credentials) and [Credential Management](/operations/manage-credentials/#configure-credential-fallbacks) for more details.

```toml title="tensorzero.toml"
[models.claude-3-haiku.providers.anthropic]
# ...
type = "anthropic"
api_key_location = "dynamic::anthropic_api_key"
# api_key_location = "env::ALTERNATE_ANTHROPIC_API_KEY"
# api_key_location = { default = "dynamic::anthropic_api_key", fallback = "env::ANTHROPIC_API_KEY" }
# ...
```

##### `api_base`

- **Type:** string
- **Required:** no (default: `https://api.anthropic.com/v1/messages`)

Overrides the base URL used for Anthropic Messages API requests. The value should include the full endpoint path (for example `https://example.com/v1/messages`).

```toml title="tensorzero.toml"
[models.claude-3-haiku.providers.anthropic]
# ...
type = "anthropic"
api_base = "https://example.com/v1/messages"
# ...
```

##### `beta_structured_outputs`

- **Type:** boolean
- **Required:** no (default: `false`)

Enables Anthropic's beta structured outputs feature, which provides native support for strict JSON schema validation and strict tool parameter validation.

When enabled:

- Adds the `anthropic-beta: structured-outputs-2025-11-13` header to requests
- For JSON functions with `json_mode = "strict"`, forwards the output schema in the `output_format` field
- For tools with `strict = true`, forwards the `strict` parameter to enable strict validation

```toml title="tensorzero.toml"
[models.claude_structured.providers.anthropic]
type = "anthropic"
model_name = "claude-sonnet-4-5-20250929"
beta_structured_outputs = true
```

</Accordion>

<Accordion title='type: "aws_bedrock"'>

##### `allow_auto_detect_region`

- **Type:** boolean
- **Required:** no (default: `false`)

Defines whether to automatically detect the AWS region to use with the SageMaker API.
Under the hood, the gateway will use the AWS SDK to try to detect the region.
Alternatively, you can specify the region manually with the `region` field (recommended).

##### `model_id`

- **Type:** string
- **Required:** yes

Defines the model ID to use with the AWS Bedrock API.
See <a href="https://docs.aws.amazon.com/bedrock/latest/userguide/model-ids.html" target="_blank">AWS Bedrock's documentation</a> for the list of available model IDs.

```toml title="tensorzero.toml"
[models.claude-3-haiku.providers.aws_bedrock]
# ...
type = "aws_bedrock"
model_id = "anthropic.claude-3-haiku-20240307-v1:0"
# ...
```

<Tip>

Many AWS Bedrock models are only available through cross-region inference profiles.
For those models, the `model_id` requires special prefix (e.g. the `us.` prefix in `us.anthropic.claude-sonnet-4-5-20250929-v1:0`).
See the [AWS documentation on inference profiles](https://docs.aws.amazon.com/bedrock/latest/userguide/inference-profiles-support.html).

</Tip>

##### `region`

- **Type:** string
- **Required:** no (default: based on credentials if set, otherwise `us-east-1`)

Defines the AWS region to use with the AWS Bedrock API.

```toml title="tensorzero.toml"
[models.claude-3-haiku.providers.aws_bedrock]
# ...
type = "aws_bedrock"
region = "us-east-2"
# ...
```

</Accordion>

<Accordion title='type: "aws_sagemaker"'>

##### `allow_auto_detect_region`

- **Type:** boolean
- **Required:** no (default: `false`)

Defines whether to automatically detect the AWS region to use with the SageMaker API.
Under the hood, the gateway will use the AWS SDK to try to detect the region.
Alternatively, you can specify the region manually with the `region` field (recommended).

##### `endpoint_name`

- **Type:** string
- **Required:** yes

Defines the endpoint name to use with the AWS SageMaker API.

##### `hosted_provider`

- **Type:** string
- **Required:** yes

Defines the underlying model provider to use with the SageMaker API.
The `aws_sagemaker` provider is a wrapper on other providers.

Currently, the only supported `hosted_provider` options are:

- `openai` (including any OpenAI-compatible server e.g. Ollama)
- `tgi`

For example, if you're using Ollama, you can set:

```toml title="tensorzero.toml"
[models.claude-3-haiku.providers.aws_sagemaker]
# ...
type = "aws_sagemaker"
hosted_provider = "openai"
# ...
```

##### `model_name`

- **Type:** string
- **Required:** yes

Defines the model name to use with the AWS SageMaker API.

```toml title="tensorzero.toml"
[models.claude-3-haiku.providers.aws_sagemaker]
# ...
type = "aws_sagemaker"
model_name = "gemma3:1b"
# ...
```

##### `region`

- **Type:** string
- **Required:** no (default: based on credentials if set, otherwise `us-east-1`)

Defines the AWS region to use with the AWS Bedrock API.

```toml title="tensorzero.toml"
[models.claude-3-haiku.providers.aws_sagemaker]
# ...
type = "aws_sagemaker"
region = "us-east-2"
# ...
```

</Accordion>

<Accordion title='type: "azure"'>

The TensorZero Gateway handles the API version under the hood (currently `2025-04-01-preview`).
You only need to set the `deployment_id` and `endpoint` fields.

##### `api_key_location`

- **Type:** string or object
- **Required:** no (default: `env::AZURE_OPENAI_API_KEY` unless set otherwise in `provider_type.azure.defaults.api_key_location`)

Defines the location of the API key for the Azure OpenAI provider.

This field can be either a string for a single credential location, or an object with `default` and `fallback` fields for credential fallback support.

The supported locations are `env::ENVIRONMENT_VARIABLE`, `dynamic::ARGUMENT_NAME`, and `none`.

See [the API reference](/gateway/api-reference/inference/#credentials) and [Credential Management](/operations/manage-credentials/#configure-credential-fallbacks) for more details.

```toml title="tensorzero.toml"
[models.gpt-4o-mini.providers.azure]
# ...
type = "azure"
api_key_location = "dynamic::azure_openai_api_key"
# api_key_location = "env::ALTERNATE_AZURE_OPENAI_API_KEY"
# api_key_location = { default = "dynamic::azure_openai_api_key", fallback = "env::AZURE_OPENAI_API_KEY" }
# ...
```

##### `deployment_id`

- **Type:** string
- **Required:** yes

Defines the deployment ID of the Azure OpenAI deployment.

See <a href="https://learn.microsoft.com/en-us/azure/ai-services/openai/concepts/models" target="_blank">Azure OpenAI's documentation</a> for the list of available models.

```toml title="tensorzero.toml"
[models.gpt-4o-mini.providers.azure]
# ...
type = "azure"
deployment_id = "gpt4o-mini-20240718"
# ...
```

##### `endpoint`

- **Type:** string
- **Required:** yes

Defines the endpoint of the Azure OpenAI deployment (protocol and hostname).

```toml title="tensorzero.toml"
[models.gpt-4o-mini.providers.azure]
# ...
type = "azure"
endpoint = "https://<your-endpoint>.openai.azure.com"
# ...
```

If the endpoint starts with `env::`, the succeeding value will be treated as an environment variable name and the gateway will attempt to retrieve the value from the environment on startup.
If the endpoint starts with `dynamic::`, the succeeding value will be treated as an dynamic credential name and the gateway will attempt to retrieve the value from the `dynamic_credentials` field on each inference it is needed.

</Accordion>

<Accordion title='type: "deepseek"'>

##### `api_key_location`

- **Type:** string or object
- **Required:** no (default: `env::DEEPSEEK_API_KEY` unless set otherwise in `provider_type.deepseek.defaults.api_key_location`)

Defines the location of the API key for the DeepSeek provider.

This field can be either a string for a single credential location, or an object with `default` and `fallback` fields for credential fallback support.

The supported locations are `env::ENVIRONMENT_VARIABLE` and `dynamic::ARGUMENT_NAME` (see [the API reference](/gateway/api-reference/inference/#credentials) and [Credential Management](/operations/manage-credentials/#configure-credential-fallbacks) for more details).

```toml title="tensorzero.toml"
[models.deepseek_chat.providers.deepseek]
# ...
type = "deepseek"
api_key_location = "dynamic::deepseek_api_key"
# api_key_location = "env::ALTERNATE_DEEPSEEK_API_KEY"
# api_key_location = { default = "dynamic::deepseek_api_key", fallback = "env::DEEPSEEK_API_KEY" }
# ...
```

##### `model_name`

- **Type:** string
- **Required:** yes

Defines the model name to use with the DeepSeek API.
Currently supported models are `deepseek-chat` (DeepSeek-v3) and `deepseek-reasoner` (R1).

```toml title="tensorzero.toml"
[models.deepseek_chat.providers.deepseek]
# ...
type = "deepseek"
model_name = "deepseek-chat"
# ...
```

</Accordion>

<Accordion title='type: "fireworks"'>

##### `api_key_location`

- **Type:** string or object
- **Required:** no (default: `env::FIREWORKS_API_KEY` unless set otherwise in `provider_type.fireworks.defaults.api_key_location`)

Defines the location of the API key for the Fireworks provider.

This field can be either a string for a single credential location, or an object with `default` and `fallback` fields for credential fallback support.

The supported locations are `env::ENVIRONMENT_VARIABLE` and `dynamic::ARGUMENT_NAME` (see [the API reference](/gateway/api-reference/inference/#credentials) and [Credential Management](/operations/manage-credentials/#configure-credential-fallbacks) for more details).

```toml title="tensorzero.toml"
[models."llama-3.1-8b-instruct".providers.fireworks]
# ...
type = "fireworks"
api_key_location = "dynamic::fireworks_api_key"
# api_key_location = "env::ALTERNATE_FIREWORKS_API_KEY"
# api_key_location = { default = "dynamic::fireworks_api_key", fallback = "env::FIREWORKS_API_KEY" }
# ...
```

##### `model_name`

- **Type:** string
- **Required:** yes

Defines the model name to use with the Fireworks API.

See <a href="https://fireworks.ai/models" target="_blank">Fireworks' documentation</a> for the list of available model names.
You can also deploy your own models on Fireworks AI.

```toml title="tensorzero.toml"
[models."llama-3.1-8b-instruct".providers.fireworks]
# ...
type = "fireworks"
model_name = "accounts/fireworks/models/llama-v3p3-70b-instruct"
# ...
```

</Accordion>

<Accordion title='type: "gcp_vertex_anthropic"'>

##### `credential_location`

- **Type:** string or object
- **Required:** no (default: `path_from_env::GCP_VERTEX_CREDENTIALS_PATH` unless otherwise set in `provider_type.gcp_vertex_anthropic.defaults.credential_location`)

Defines the location of the credentials for the GCP Vertex Anthropic provider.

This field can be either a string for a single credential location, or an object with `default` and `fallback` fields for credential fallback support.

The supported locations are `env::PATH_TO_CREDENTIALS_FILE`, `path_from_env::ENVIRONMENT_VARIABLE`, `dynamic::CREDENTIALS_ARGUMENT_NAME`, `path::PATH_TO_CREDENTIALS_FILE`, and `sdk` (use Google Cloud SDK to auto-discover credentials).

See [the API reference](/gateway/api-reference/inference/#credentials) and [Credential Management](/operations/manage-credentials/#configure-credential-fallbacks) for more details.

```toml title="tensorzero.toml"
[models.claude-3-haiku.providers.gcp_vertex]
# ...
type = "gcp_vertex_anthropic"
credential_location = "dynamic::gcp_credentials_path"
# credential_location = "path_from_env::GCP_VERTEX_CREDENTIALS_PATH"
# credential_location = "path::/etc/secrets/gcp-key.json"
# credential_location = "sdk"
# credential_location = { default = "sdk", fallback = "path::/etc/secrets/gcp-key.json" }
# ...
```

##### `endpoint_id`

- **Type:** string
- **Required:** no (exactly one of `endpoint_id` or `model_id` must be set)

Defines the endpoint ID of the GCP Vertex AI Anthropic model.

Use `model_id` for off-the-shelf models and `endpoint_id` for fine-tuned models and custom endpoints.

##### `location`

- **Type:** string
- **Required:** yes

Defines the location (region) of the GCP Vertex AI Anthropic model.

```toml title="tensorzero.toml"
[models.claude-3-haiku.providers.gcp_vertex]
# ...
type = "gcp_vertex_anthropic"
location = "us-central1"
# ...
```

##### `model_id`

- **Type:** string
- **Required:** no (exactly one of `model_id` or `endpoint_id` must be set)

Defines the model ID of the GCP Vertex AI model.

See <a href="https://docs.anthropic.com/en/api/claude-on-vertex-ai#api-model-names" target="_blank">Anthropic's GCP documentation</a> for the list of available model IDs.

```toml title="tensorzero.toml"
[models.claude-3-haiku.providers.gcp_vertex]
# ...
type = "gcp_vertex_anthropic"
model_id = "claude-3-haiku@20240307"
# ...
```

Use `model_id` for off-the-shelf models and `endpoint_id` for fine-tuned models and custom endpoints.

##### `project_id`

- **Type:** string
- **Required:** yes

Defines the project ID of the GCP Vertex AI model.

```toml title="tensorzero.toml"
[models.claude-3-haiku-2024030.providers.gcp_vertex]
# ...
type = "gcp_vertex"
project_id = "your-project-id"
# ...
```

</Accordion>

<Accordion title='type: "gcp_vertex_gemini"'>

##### `credential_location`

- **Type:** string or object
- **Required:** no (default: `path_from_env::GCP_VERTEX_CREDENTIALS_PATH` unless otherwise set in `provider_type.gcp_vertex_gemini.defaults.credential_location`)

Defines the location of the credentials for the GCP Vertex Gemini provider.

This field can be either a string for a single credential location, or an object with `default` and `fallback` fields for credential fallback support.

The supported locations are `env::PATH_TO_CREDENTIALS_FILE`, `path_from_env::ENVIRONMENT_VARIABLE`, `dynamic::CREDENTIALS_ARGUMENT_NAME`, `path::PATH_TO_CREDENTIALS_FILE`, and `sdk` (use Google Cloud SDK to auto-discover credentials).

See [the API reference](/gateway/api-reference/inference/#credentials) and [Credential Management](/operations/manage-credentials/#configure-credential-fallbacks) for more details.

```toml title="tensorzero.toml"
[models."gemini-1.5-flash".providers.gcp_vertex]
# ...
type = "gcp_vertex_gemini"
credential_location = "dynamic::gcp_credentials_path"
# credential_location = "path_from_env::GCP_VERTEX_CREDENTIALS_PATH"
# credential_location = "path::/etc/secrets/gcp-key.json"
# credential_location = "sdk"
# credential_location = { default = "sdk", fallback = "path::/etc/secrets/gcp-key.json" }
# ...
```

##### `endpoint_id`

- **Type:** string
- **Required:** no (exactly one of `endpoint_id` or `model_id` must be set)

Defines the endpoint ID of the GCP Vertex AI Gemini model.

Use `model_id` for off-the-shelf models and `endpoint_id` for fine-tuned models and custom endpoints.

##### `location`

- **Type:** string
- **Required:** yes

Defines the location (region) of the GCP Vertex Gemini model.

```toml title="tensorzero.toml"
[models."gemini-1.5-flash".providers.gcp_vertex]
# ...
type = "gcp_vertex_gemini"
location = "us-central1"
# ...
```

##### `model_id`

- **Type:** string
- **Required:** no (exactly one of `model_id` or `endpoint_id` must be set)

Defines the model ID of the GCP Vertex AI model.

See [GCP Vertex AI's documentation](https://cloud.google.com/vertex-ai/generative-ai/docs/learn/model-versions) for the list of available model IDs.

```toml title="tensorzero.toml"
[models."gemini-1.5-flash".providers.gcp_vertex]
# ...
type = "gcp_vertex_gemini"
model_id = "gemini-1.5-flash-001"
# ...
```

##### `project_id`

- **Type:** string
- **Required:** yes

Defines the project ID of the GCP Vertex AI model.

```toml title="tensorzero.toml"
[models."gemini-1.5-flash".providers.gcp_vertex]
# ...
type = "gcp_vertex_gemini"
project_id = "your-project-id"
# ...
```

</Accordion>

<Accordion title='type: "google_ai_studio_gemini"'>

##### `api_key_location`

- **Type:** string or object
- **Required:** no (default: `env::GOOGLE_AI_STUDIO_API_KEY` unless otherwise set in `provider_type.google_ai_studio.defaults.credential_location`)

Defines the location of the API key for the Google AI Studio Gemini provider.

This field can be either a string for a single credential location, or an object with `default` and `fallback` fields for credential fallback support.

The supported locations are `env::ENVIRONMENT_VARIABLE` and `dynamic::ARGUMENT_NAME` (see [the API reference](/gateway/api-reference/inference/#credentials) and [Credential Management](/operations/manage-credentials/#configure-credential-fallbacks) for more details).

```toml title="tensorzero.toml"
[models."gemini-1.5-flash".providers.google_ai_studio_gemini]
# ...
type = "google_ai_studio_gemini"
api_key_location = "dynamic::google_ai_studio_api_key"
# api_key_location = "env::ALTERNATE_GOOGLE_AI_STUDIO_API_KEY"
# api_key_location = { default = "dynamic::google_ai_studio_api_key", fallback = "env::GOOGLE_AI_STUDIO_API_KEY" }
# ...
```

##### `model_name`

- **Type:** string
- **Required:** yes

Defines the model name to use with the Google AI Studio Gemini API.

See [Google AI Studio's documentation](https://ai.google.dev/gemini-api/docs/models/gemini) for the list of available model names.

```toml title="tensorzero.toml"
[models."gemini-1.5-flash".providers.google_ai_studio_gemini]
# ...
type = "google_ai_studio_gemini"
model_name = "gemini-1.5-flash-001"
# ...
```

</Accordion>

<Accordion title='type: "groq"'>

##### `api_key_location`

- **Type:** string or object
- **Required:** no (default: `env::GROQ_API_KEY` unless otherwise set in `provider_type.groq.defaults.credential_location`)

Defines the location of the API key for the Groq provider.

This field can be either a string for a single credential location, or an object with `default` and `fallback` fields for credential fallback support.

The supported locations are `env::ENVIRONMENT_VARIABLE` and `dynamic::ARGUMENT_NAME` (see [the API reference](/gateway/api-reference/inference/#credentials) and [Credential Management](/operations/manage-credentials/#configure-credential-fallbacks) for more details).

```toml title="tensorzero.toml"
[models.llama4_scout_17b_16e_instruct.providers.groq]
# ...
type = "groq"
api_key_location = "dynamic::groq_api_key"
# api_key_location = "env::ALTERNATE_GROQ_API_KEY"
# api_key_location = { default = "dynamic::groq_api_key", fallback = "env::GROQ_API_KEY" }
# ...
```

##### `model_name`

- **Type:** string
- **Required:** yes

Defines the model name to use with the Groq API.

See [Groq's documentation](https://groq.com/pricing) for the list of available model names.

```toml title="tensorzero.toml"
[models.llama4_scout_17b_16e_instruct.providers.groq]
# ...
type = "groq"
model_name = "meta-llama/llama-4-scout-17b-16e-instruct"
# ...
```

</Accordion>

<Accordion title='type: "hyperbolic"'>

##### `api_key_location`

- **Type:** string or object
- **Required:** no (default: `env::HYPERBOLIC_API_KEY` unless otherwise set in `provider_type.hyperbolic.defaults.api_key_location`)

Defines the location of the API key for the Hyperbolic provider.

This field can be either a string for a single credential location, or an object with `default` and `fallback` fields for credential fallback support.

The supported locations are `env::ENVIRONMENT_VARIABLE` and `dynamic::ARGUMENT_NAME` (see [the API reference](/gateway/api-reference/inference/#credentials) and [Credential Management](/operations/manage-credentials/#configure-credential-fallbacks) for more details).

```toml title="tensorzero.toml"
[models."meta-llama/Meta-Llama-3-70B-Instruct".providers.hyperbolic]
# ...
type = "hyperbolic"
api_key_location = "dynamic::hyperbolic_api_key"
# api_key_location = "env::ALTERNATE_HYPERBOLIC_API_KEY"
# api_key_location = { default = "dynamic::hyperbolic_api_key", fallback = "env::HYPERBOLIC_API_KEY" }
# ...
```

##### `model_name`

- **Type:** string
- **Required:** yes

Defines the model name to use with the Hyperbolic API.

See [Hyperbolic's documentation](https://app.hyperbolic.xyz/models) for the list of available model names.

```toml title="tensorzero.toml"
[models."meta-llama/Meta-Llama-3-70B-Instruct".providers.hyperbolic]
# ...
type = "hyperbolic"
model_name = "meta-llama/Meta-Llama-3-70B-Instruct"
# ...
```

</Accordion>

<Accordion title='type: "mistral"'>

##### `api_key_location`

- **Type:** string or object
- **Required:** no (default: `env::MISTRAL_API_KEY` unless otherwise set in `provider_type.mistral.defaults.api_key_location`)

Defines the location of the API key for the Mistral provider.

This field can be either a string for a single credential location, or an object with `default` and `fallback` fields for credential fallback support.

The supported locations are `env::ENVIRONMENT_VARIABLE` and `dynamic::ARGUMENT_NAME` (see [the API reference](/gateway/api-reference/inference/#credentials) and [Credential Management](/operations/manage-credentials/#configure-credential-fallbacks) for more details).

```toml title="tensorzero.toml"
[models."open-mistral-nemo".providers.mistral]
# ...
type = "mistral"
api_key_location = "dynamic::mistral_api_key"
# api_key_location = "env::ALTERNATE_MISTRAL_API_KEY"
# api_key_location = { default = "dynamic::mistral_api_key", fallback = "env::MISTRAL_API_KEY" }
# ...
```

##### `model_name`

- **Type:** string
- **Required:** yes

Defines the model name to use with the Mistral API.

See [Mistral's documentation](https://docs.mistral.ai/getting-started/models/) for the list of available model names.

```toml title="tensorzero.toml"
[models."open-mistral-nemo".providers.mistral]
# ...
type = "mistral"
model_name = "open-mistral-nemo-2407"
# ...
```

</Accordion>

<Accordion title='type: "openai"'>

##### `api_base`

- **Type:** string
- **Required:** no (default: `https://api.openai.com/v1/`)

Defines the base URL of the OpenAI API.

You can use the `api_base` field to use an API provider that is compatible with the OpenAI API.
However, many providers are only "approximately compatible" with the OpenAI API, so you might need to use a specialized model provider in those cases.

```toml title="tensorzero.toml"
[models."gpt-4o".providers.openai]
# ...
type = "openai"
api_base = "https://api.openai.com/v1/"
# ...
```

##### `api_key_location`

- **Type:** string or object
- **Required:** no (default: `env::OPENAI_API_KEY` unless otherwise set in `provider_types.openai.defaults.api_key_location`)

Defines the location of the API key for the OpenAI provider.

This field can be either a string for a single credential location, or an object with `default` and `fallback` fields for credential fallback support.

The supported locations are `env::ENVIRONMENT_VARIABLE`, `dynamic::ARGUMENT_NAME`, and `none` (see [the API reference](/gateway/api-reference/inference/#credentials) and [Credential Management](/operations/manage-credentials/#configure-credential-fallbacks) for more details).

```toml title="tensorzero.toml"
[models.gpt-4o-mini.providers.openai]
# ...
type = "openai"
api_key_location = "dynamic::openai_api_key"
# api_key_location = "env::ALTERNATE_OPENAI_API_KEY"
# api_key_location = "none"
# api_key_location = { default = "dynamic::openai_api_key", fallback = "env::OPENAI_API_KEY" }
# ...
```

##### `api_type`

- **Type:** string
- **Required:** no (default: `chat_completions`)

Determines which OpenAI API endpoint to use.
The default value is `chat_completions` for the standard Chat Completions API.
Set to `responses` to use the Responses API, which provides access to built-in tools like web search and reasoning capabilities.

```toml title="tensorzero.toml"
[models.gpt-5-mini-responses.providers.openai]
# ...
type = "openai"
api_type = "responses"
# ...
```

##### `include_encrypted_reasoning`

- **Type:** boolean
- **Required:** no (default: `false`)

Enables encrypted reasoning (thought blocks) when using the Responses API.
This parameter allows the model to show its internal reasoning process before generating the final response.

**Only available when `api_type = "responses"`.**

```toml title="tensorzero.toml"
[models.gpt-5-mini-responses.providers.openai]
# ...
type = "openai"
api_type = "responses"
include_encrypted_reasoning = true
# ...
```

##### `model_name`

- **Type:** string
- **Required:** yes

Defines the model name to use with the OpenAI API.

See [OpenAI's documentation](https://platform.openai.com/docs/models) for the list of available model names.

```toml title="tensorzero.toml"
[models.gpt-4o-mini.providers.openai]
# ...
type = "openai"
model_name = "gpt-4o-mini-2024-07-18"
# ...
```

##### `provider_tools`

- **Type:** array of objects
- **Required:** no (default: `[]`)

Defines provider-specific built-in tools that are available for this model provider.
These are tools that run server-side on the provider's infrastructure (e.g., OpenAI's web search tool).

Each object in the array should contain the provider-specific tool configuration as defined by the provider's API.
For example, OpenAI's Responses API supports a `web_search` tool that enables the model to search the web for information.

This field can be set statically in the configuration file or dynamically at inference time via the `provider_tools` parameter in the `/inference` endpoint or `tensorzero::provider_tools` in the OpenAI-compatible endpoint.
See the [Inference API Reference](/gateway/api-reference/inference/#provider_tools) for more details on dynamic usage.

```toml title="tensorzero.toml"
[models.gpt-5-mini-responses-web-search.providers.openai]
# ...
type = "openai"
api_type = "responses"
provider_tools = [{type = "web_search"}]  # Enable OpenAI's built-in web search tool
# ...
```

</Accordion>

<Accordion title='type: "openrouter"'>

##### `api_key_location`

- **Type:** string or object
- **Required:** no (default: `env::OPENROUTER_API_KEY` unless otherwise set in `provider_types.openrouter.defaults.api_key_location`)

Defines the location of the API key for the OpenRouter provider.

This field can be either a string for a single credential location, or an object with `default` and `fallback` fields for credential fallback support.

The supported locations are `env::ENVIRONMENT_VARIABLE` and `dynamic::ARGUMENT_NAME` (see [the API reference](/gateway/api-reference/inference/#credentials) and [Credential Management](/operations/manage-credentials/#configure-credential-fallbacks) for more details).

```toml title="tensorzero.toml"
[models.gpt4_turbo.providers.openrouter]
# ...
type = "openrouter"
api_key_location = "dynamic::openrouter_api_key"
# api_key_location = "env::ALTERNATE_OPENROUTER_API_KEY"
# api_key_location = { default = "dynamic::openrouter_api_key", fallback = "env::OPENROUTER_API_KEY" }
# ...
```

##### `model_name`

- **Type:** string
- **Required:** yes

Defines the model name to use with the OpenRouter API.

See [OpenRouter's documentation](https://openrouter.ai/models) for the list of available model names.

```toml title="tensorzero.toml"
[models.gpt4_turbo.providers.openrouter]
# ...
type = "openrouter"
model_name = "openai/gpt4.1"
# ...
```

</Accordion>

<Accordion title='type: "sglang"'>

##### `api_base`

- **Type:** string
- **Required:** yes

Defines the base URL of the SGLang API.

```toml title="tensorzero.toml"
[models.llama.providers.sglang]
# ...
type = "sglang"
api_base = "http://localhost:8080/v1/"
# ...
```

##### `api_key_location`

- **Type:** string or object
- **Required:** no (default: `none`)

Defines the location of the API key for the SGLang provider.

This field can be either a string for a single credential location, or an object with `default` and `fallback` fields for credential fallback support.

The supported locations are `env::ENVIRONMENT_VARIABLE`, `dynamic::ARGUMENT_NAME`, and `none` (see [the API reference](/gateway/api-reference/inference/#credentials) and [Credential Management](/operations/manage-credentials/#configure-credential-fallbacks) for more details).

```toml title="tensorzero.toml"
[models.llama.providers.sglang]
# ...
type = "sglang"
api_key_location = "dynamic::sglang_api_key"
# api_key_location = "env::ALTERNATE_SGLANG_API_KEY"
# api_key_location = "none"  # if authentication is disabled
# api_key_location = { default = "dynamic::sglang_api_key", fallback = "env::SGLANG_API_KEY" }
# ...
```

</Accordion>

<Accordion title='type: "together"'>

##### `api_key_location`

- **Type:** string or object
- **Required:** no (default: `env::TOGETHER_API_KEY` unless otherwise set in `provider_types.together.defaults.api_key_location`)

Defines the location of the API key for the Together AI provider.

This field can be either a string for a single credential location, or an object with `default` and `fallback` fields for credential fallback support.

The supported locations are `env::ENVIRONMENT_VARIABLE` and `dynamic::ARGUMENT_NAME` (see [the API reference](/gateway/api-reference/inference/#credentials) and [Credential Management](/operations/manage-credentials/#configure-credential-fallbacks) for more details).

```toml title="tensorzero.toml"
[models.llama3_3_70b_instruct_turbo.providers.together]
# ...
type = "together"
api_key_location = "dynamic::together_api_key"
# api_key_location = "env::ALTERNATE_TOGETHER_API_KEY"
# api_key_location = { default = "dynamic::together_api_key", fallback = "env::TOGETHER_API_KEY" }
# ...
```

##### `model_name`

- **Type:** string
- **Required:** yes

Defines the model name to use with the Together API.

See [Together's documentation](https://docs.together.ai/docs/chat-models) for the list of available model names.

You can also deploy your own models on Together AI.

```toml title="tensorzero.toml"
[models.llama3_3_70b_instruct_turbo.providers.together]
# ...
type = "together"
model_name = "meta-llama/Meta-Llama-3.1-8B-Instruct-Turbo"
# ...
```

</Accordion>

<Accordion title='type: "vllm"'>

##### `api_base`

- **Type:** string
- **Required:** yes (default: `http://localhost:8000/v1/`)

Defines the base URL of the VLLM API.

```toml title="tensorzero.toml"
[models."phi-3.5-mini-instruct".providers.vllm]
# ...
type = "vllm"
api_base = "http://localhost:8000/v1/"
# ...
```

##### `model_name`

- **Type:** string
- **Required:** yes

Defines the model name to use with the vLLM API.

```toml title="tensorzero.toml"
[models."phi-3.5-mini-instruct".providers.vllm]
# ...
type = "vllm"
model_name = "microsoft/Phi-3.5-mini-instruct"
# ...
```

##### `api_key_location`

- **Type:** string or object
- **Required:** no (default: `env::VLLM_API_KEY`)

Defines the location of the API key for the vLLM provider.

This field can be either a string for a single credential location, or an object with `default` and `fallback` fields for credential fallback support.

The supported locations are `env::ENVIRONMENT_VARIABLE`, `dynamic::ARGUMENT_NAME`, and `none` (see [the API reference](/gateway/api-reference/inference/#credentials) and [Credential Management](/operations/manage-credentials/#configure-credential-fallbacks) for more details).

```toml title="tensorzero.toml"
[models."phi-3.5-mini-instruct".providers.vllm]
# ...
type = "vllm"
api_key_location = "dynamic::vllm_api_key"
# api_key_location = "env::ALTERNATE_VLLM_API_KEY"
# api_key_location = "none"
# api_key_location = { default = "dynamic::vllm_api_key", fallback = "env::VLLM_API_KEY" }
# ...
```

</Accordion>

<Accordion title='type: "xai"'>

##### `api_key_location`

- **Type:** string or object
- **Required:** no (default: `env::XAI_API_KEY` unless otherwise set in `provider_types.xai.defaults.api_key_location`)

Defines the location of the API key for the xAI provider.

This field can be either a string for a single credential location, or an object with `default` and `fallback` fields for credential fallback support.

The supported locations are `env::ENVIRONMENT_VARIABLE` and `dynamic::ARGUMENT_NAME` (see [the API reference](/gateway/api-reference/inference/#credentials) and [Credential Management](/operations/manage-credentials/#configure-credential-fallbacks) for more details).

```toml title="tensorzero.toml"
[models.grok_4_1_fast_non_reasoning.providers.xai]
# ...
type = "xai"
api_key_location = "dynamic::xai_api_key"
# api_key_location = "env::ALTERNATE_XAI_API_KEY"
# api_key_location = { default = "dynamic::xai_api_key", fallback = "env::XAI_API_KEY" }
# ...
```

##### `model_name`

- **Type:** string
- **Required:** yes

Defines the model name to use with the xAI API.

See [xAI's documentation](https://docs.x.ai/docs/models) for the list of available model names.

```toml title="tensorzero.toml"
[models.grok_4_1_fast_non_reasoning.providers.xai]
# ...
type = "xai"
model_name = "grok-4-1-fast-non-reasoning"
# ...
```

</Accordion>

<Accordion title='type: "tgi"'>

##### `api_base`

- **Type:** string
- **Required:** yes

Defines the base URL of the TGI API.

```toml title="tensorzero.toml"
[models.phi_4.providers.tgi]
# ...
type = "tgi"
api_base = "http://localhost:8080/v1/"
# ...
```

##### `api_key_location`

- **Type:** string or object
- **Required:** no (default: `none`)

Defines the location of the API key for the TGI provider.

This field can be either a string for a single credential location, or an object with `default` and `fallback` fields for credential fallback support.

The supported locations are `env::ENVIRONMENT_VARIABLE`, `dynamic::ARGUMENT_NAME`, and `none` (see [the API reference](/gateway/api-reference/inference/#credentials) and [Credential Management](/operations/manage-credentials/#configure-credential-fallbacks) for more details).

```toml title="tensorzero.toml"
[models.phi_4.providers.tgi]
# ...
type = "tgi"
api_key_location = "dynamic::tgi_api_key"
# api_key_location = "env::ALTERNATE_TGI_API_KEY"
# api_key_location = "none"  # if authentication is disabled
# api_key_location = { default = "dynamic::tgi_api_key", fallback = "env::TGI_API_KEY" }
# ...
```

</Accordion>

## `[embedding_models.model_name]`

The `[embedding_models.model_name]` section defines the behavior of an embedding model.
You can define multiple models by including multiple `[embedding_models.model_name]` sections.

A model is provider agnostic, and the relevant providers are defined in the `providers` sub-section (see below).

If your `model_name` is not a basic string, it can be escaped with quotation marks.
For example, periods are not allowed in basic strings, so you can define `embedding-0.1` as `[embedding_models."embedding-0.1"]`.

```toml title="tensorzero.toml"
[embedding_models.openai-text-embedding-3-small]
# fieldA = ...
# fieldB = ...
# ...

[embedding_models."t0-text-embedding-3.5-massive"]
# fieldA = ...
# fieldB = ...
# ...
```

### `routing`

- **Type:** array of strings
- **Required:** yes

A list of provider names to route requests to.
The providers must be defined in the `providers` sub-section (see below).
The TensorZero Gateway will attempt to route a request to the first provider in the list, and fallback to subsequent providers in order if the request is not successful.

```toml mark="openai" mark="azure"
// tensorzero.toml
[embedding_models.model-name]
# ...
routing = ["openai", "alternative-provider"]
# ...

[embedding_models.model-name.providers.openai]
# ...

[embedding_models.model-name.providers.alternative-provider]
# ...
```

### `timeout_ms`

- **Type:** integer
- **Required:** no

The total time allowed (in milliseconds) for the embedding model to complete the request.
This timeout applies to the entire request, including all provider attempts in the routing list.

If a provider times out, the next provider in the routing list will be attempted.
If all providers timeout or the model-level timeout is reached, an error will be returned.

```toml title="tensorzero.toml"
[embedding_models.model-name]
routing = ["openai"]
timeout_ms = 5000  # 5 second timeout
# ...
```

## `[embedding_models.model_name.providers.provider_name]`

The `providers` sub-section defines the behavior of a specific provider for a model.
You can define multiple providers by including multiple `[embedding_models.model_name.providers.provider_name]` sections.

If your `provider_name` is not a basic string, it can be escaped with quotation marks.
For example, periods are not allowed in basic strings, so you can define `vllm.internal` as `[embedding_models.model_name.providers."vllm.internal"]`.

```toml mark="openai" mark="azure"
// tensorzero.toml
[embedding_models.model-name]
# ...
routing = ["openai", "alternative-provider"]
# ...

[embedding_models.model-name.providers.openai]
# ...

[embedding_models.model-name.providers.alternative-provider]
# ...
```

### `extra_body`

- **Type:** array of objects (see below)
- **Required:** no

The `extra_body` field allows you to modify the request body that TensorZero sends to the embedding model provider.
This advanced feature is an "escape hatch" that lets you use provider-specific functionality that TensorZero hasn't implemented yet.

Each object in the array must have two fields:

- `pointer`: A [JSON Pointer](https://datatracker.ietf.org/doc/html/rfc6901) string specifying where to modify the request body
- One of the following:
  - `value`: The value to insert at that location; it can be of any type including nested types
  - `delete = true`: Deletes the field at the specified location, if present.

<Tip>

You can also set `extra_body` at inference-time.
The values provided at inference-time take priority over the values in the configuration file.

</Tip>

```toml title="tensorzero.toml"
[embedding_models.openai-text-embedding-3-small.providers.openai]
type = "openai"
extra_body = [
  { pointer = "/dimensions", value = 1536 }
]
```

### `timeout_ms`

- **Type:** integer
- **Required:** no

The total time allowed (in milliseconds) for this specific provider to complete the embedding request.

If the provider times out, the next provider in the routing list will be attempted (if any).

```toml title="tensorzero.toml"
[embedding_models.model-name.providers.openai]
type = "openai"
timeout_ms = 3000  # 3 second timeout for this provider
# ...
```

### `type`

- **Type:** string
- **Required:** yes

Defines the types of the provider. See [Integrations &raquo; Model Providers](/integrations/model-providers) for details.

The other fields in the provider sub-section depend on the provider type.

```toml title="tensorzero.toml"
[embedding_models.model-name.providers.openai]
# ...
type = "openai"
# ...
```

<Accordion title='type: "openai"'>

##### `api_base`

- **Type:** string
- **Required:** no (default: `https://api.openai.com/v1/`)

Defines the base URL of the OpenAI API.

You can use the `api_base` field to use an API provider that is compatible with the OpenAI API.
However, many providers are only "approximately compatible" with the OpenAI API, so you might need to use a specialized model provider in those cases.

```toml title="tensorzero.toml"
[embedding_models.openai-text-embedding-3-small.providers.openai]
# ...
type = "openai"
api_base = "https://api.openai.com/v1/"
# ...
```

##### `api_key_location`

- **Type:** string or object
- **Required:** no (default: `env::OPENAI_API_KEY`)

Defines the location of the API key for the OpenAI provider.

This field can be either a string for a single credential location, or an object with `default` and `fallback` fields for credential fallback support.

The supported locations are `env::ENVIRONMENT_VARIABLE`, `dynamic::ARGUMENT_NAME`, and `none` (see [the API reference](/gateway/api-reference/inference/#credentials) and [Credential Management](/operations/manage-credentials/#configure-credential-fallbacks) for more details).

```toml title="tensorzero.toml"
[embedding_models.openai-text-embedding-3-small.providers.openai]
# ...
type = "openai"
api_key_location = "dynamic::openai_api_key"
# api_key_location = "env::ALTERNATE_OPENAI_API_KEY"
# api_key_location = "none"
# api_key_location = { default = "dynamic::openai_api_key", fallback = "env::OPENAI_API_KEY" }
# ...
```

##### `model_name`

- **Type:** string
- **Required:** yes

Defines the model name to use with the OpenAI API.

See [OpenAI's documentation](https://platform.openai.com/docs/models/embeddings) for the list of available model names.

```toml title="tensorzero.toml"
[embedding_models.openai-text-embedding-3-small.providers.openai]
# ...
type = "openai"
model_name = "text-embedding-3-small"
# ...
```

</Accordion>

## `[provider_types]`

The `provider_types` section of the configuration allows users to specify global settings that are related to the handling of a particular inference provider type (like `"openai"` or `"anthropic"`), such as where to look by default for credentials.

<Accordion title="[provider_types.anthropic]">

##### `defaults.api_key_location`

- **Type:** string or object
- **Required:** no (default: `env::ANTHROPIC_API_KEY`)

Defines the default location of the API key for Anthropic models.

This field can be either a string for a single credential location, or an object with `default` and `fallback` fields for credential fallback support.

The supported locations are `env::ENVIRONMENT_VARIABLE` and `dynamic::ARGUMENT_NAME` (see [the API reference](/gateway/api-reference/inference/#credentials) and [Credential Management](/operations/manage-credentials/#configure-credential-fallbacks) for more details).

```toml title="tensorzero.toml"
[provider_types.anthropic.defaults]
# ...
api_key_location = "dynamic::anthropic_api_key"
# api_key_location = "env::ALTERNATE_ANTHROPIC_API_KEY"
# api_key_location = { default = "dynamic::anthropic_api_key", fallback = "env::ANTHROPIC_API_KEY" }
# ...
```

</Accordion>

<Accordion title="[provider_types.azure]">

##### `defaults.api_key_location`

- **Type:** string or object
- **Required:** no (default: `env::AZURE_OPENAI_API_KEY`)

Defines the default location of the API key for Azure models.

This field can be either a string for a single credential location, or an object with `default` and `fallback` fields for credential fallback support.

The supported locations are `env::ENVIRONMENT_VARIABLE` and `dynamic::ARGUMENT_NAME` (see [the API reference](/gateway/api-reference/inference/#credentials) and [Credential Management](/operations/manage-credentials/#configure-credential-fallbacks) for more details).

```toml title="tensorzero.toml"
[provider_types.azure.defaults]
# ...
api_key_location = "dynamic::azure_openai_api_key"
# api_key_location = { default = "dynamic::azure_openai_api_key", fallback = "env::AZURE_OPENAI_API_KEY" }
# ...
```

</Accordion>

<Accordion title="[provider_types.deepseek]">

##### `defaults.api_key_location`

- **Type:** string or object
- **Required:** no (default: `env::DEEPSEEK_API_KEY`)

Defines the location of the API key for the DeepSeek provider.

This field can be either a string for a single credential location, or an object with `default` and `fallback` fields for credential fallback support.

The supported locations are `env::ENVIRONMENT_VARIABLE` and `dynamic::ARGUMENT_NAME` (see [the API reference](/gateway/api-reference/inference/#credentials) and [Credential Management](/operations/manage-credentials/#configure-credential-fallbacks) for more details).

```toml title="tensorzero.toml"
[provider_types.deepseek.defaults]
# ...
api_key_location = "dynamic::deepseek_api_key"
# api_key_location = { default = "dynamic::deepseek_api_key", fallback = "env::DEEPSEEK_API_KEY" }
# ...
```

</Accordion>

<Accordion title="[provider_types.fireworks]">

##### `defaults.api_key_location`

- **Type:** string or object
- **Required:** no (default: `env::FIREWORKS_API_KEY`)

Defines the location of the API key for the Fireworks provider.

This field can be either a string for a single credential location, or an object with `default` and `fallback` fields for credential fallback support.

The supported locations are `env::ENVIRONMENT_VARIABLE` and `dynamic::ARGUMENT_NAME` (see [the API reference](/gateway/api-reference/inference/#credentials) and [Credential Management](/operations/manage-credentials/#configure-credential-fallbacks) for more details).

```toml title="tensorzero.toml"
[provider_types.fireworks.defaults]
# ...
api_key_location = "dynamic::fireworks_api_key"
# api_key_location = { default = "dynamic::fireworks_api_key", fallback = "env::FIREWORKS_API_KEY" }
# ...
```

#### `sft`

- **Type:** object
- **Required:** no (default: `null`)

The `sft` object configures supervised fine-tuning for Fireworks models.

##### `account_id`

- **Type:** string
- **Required:** yes

Your Fireworks account ID, used for fine-tuning job management.

</Accordion>

<Accordion title="[provider_types.gcp_vertex_anthropic]">

##### `defaults.credential_location`

- **Type:** string or object
- **Required:** no (default: `path_from_env::GCP_VERTEX_CREDENTIALS_PATH`)

Defines the location of the credentials for the GCP Vertex Anthropic provider.

This field can be either a string for a single credential location, or an object with `default` and `fallback` fields for credential fallback support.

The supported locations are `env::PATH_TO_CREDENTIALS_FILE`, `dynamic::CREDENTIALS_ARGUMENT_NAME`, `path::PATH_TO_CREDENTIALS_FILE`, and `path_from_env::ENVIRONMENT_VARIABLE` (see [the API reference](/gateway/api-reference/inference/#credentials) and [Credential Management](/operations/manage-credentials/#configure-credential-fallbacks) for more details).

```toml title="tensorzero.toml"
[provider_types.gcp_vertex_anthropic.defaults]
# ...
credential_location = "dynamic::gcp_credentials_path"
# credential_location = "path::/etc/secrets/gcp-key.json"
# credential_location = { default = "sdk", fallback = "path::/etc/secrets/gcp-key.json" }
# ...
```

</Accordion>

<Accordion title="[provider_types.gcp_vertex_gemini]">

#### `batch`

- **Type:** object
- **Required:** no (default: `null`)

The `batch` object allows you to configure batch processing for GCP Vertex models.
Today we support batch inference through GCP Vertex using Google cloud storage as documented [here](https://cloud.google.com/vertex-ai/docs/tabular-data/classification-regression/get-batch-predictions#api:-cloud-storage).
To do this you must also have object_storage (see the [object_storage](#object_storage) section) configured using GCP.

```toml title="tensorzero.toml"
[provider_types.gcp_vertex_gemini.batch]
storage_type = "cloud_storage"
input_uri_prefix = "gs://my-bucket/batch-inputs/"
output_uri_prefix = "gs://my-bucket/batch-outputs/"
```

The `batch` object supports the following configuration:

##### `storage_type`

- **Type:** string
- **Required:** no (default `"none"`)

Defines the storage type for batch processing. Currently, only `"cloud_storage"` and `"none"` are supported.

##### `input_uri_prefix`

- **Type:** string
- **Required:** yes when `storage_type` is `"cloud_storage"`

Defines the Google Cloud Storage URI prefix where batch input files will be stored.

##### `output_uri_prefix`

- **Type:** string
- **Required:** yes when `storage_type` is `"cloud_storage"`

Defines the Google Cloud Storage URI prefix where batch output files will be stored.

#### `sft`

- **Type:** object
- **Required:** no (default: `null`)

The `sft` object configures supervised fine-tuning for GCP Vertex Gemini models.

##### `bucket_name`

- **Type:** string
- **Required:** yes

The Google Cloud Storage bucket name for storing fine-tuning data.

##### `bucket_path_prefix`

- **Type:** string
- **Required:** no

Optional path prefix within the bucket for organizing fine-tuning data.

##### `kms_key_name`

- **Type:** string
- **Required:** no

Optional Cloud KMS key name for encrypting fine-tuning data.

##### `project_id`

- **Type:** string
- **Required:** yes

The GCP project ID where fine-tuning jobs will run.

##### `region`

- **Type:** string
- **Required:** yes

The GCP region for fine-tuning operations (e.g., `"us-central1"`).

##### `service_account`

- **Type:** string
- **Required:** no

Optional service account email for fine-tuning operations.

##### `defaults.credential_location`

- **Type:** string or object
- **Required:** no (default: `path_from_env::GCP_VERTEX_CREDENTIALS_PATH`)

Defines the location of the credentials for the GCP Vertex Gemini provider.

This field can be either a string for a single credential location, or an object with `default` and `fallback` fields for credential fallback support.

The supported locations are `env::PATH_TO_CREDENTIALS_FILE`, `dynamic::CREDENTIALS_ARGUMENT_NAME`, `path::PATH_TO_CREDENTIALS_FILE`, and `path_from_env::ENVIRONMENT_VARIABLE` (see [the API reference](/gateway/api-reference/inference/#credentials) and [Credential Management](/operations/manage-credentials/#configure-credential-fallbacks) for more details).

```toml title="tensorzero.toml"
[provider_types.gcp_vertex_gemini.defaults]
# ...
credential_location = "dynamic::gcp_credentials_path"
# credential_location = "path::/etc/secrets/gcp-key.json"
# credential_location = { default = "sdk", fallback = "path::/etc/secrets/gcp-key.json" }
# ...
```

</Accordion>

<Accordion title="[provider_types.google_ai_studio]">

##### `defaults.api_key_location`

- **Type:** string or object
- **Required:** no (default: `env::GOOGLE_AI_STUDIO_API_KEY`)

Defines the location of the API key for the Google AI Studio provider.

This field can be either a string for a single credential location, or an object with `default` and `fallback` fields for credential fallback support.

The supported locations are `env::ENVIRONMENT_VARIABLE` and `dynamic::ARGUMENT_NAME` (see [the API reference](/gateway/api-reference/inference/#credentials) and [Credential Management](/operations/manage-credentials/#configure-credential-fallbacks) for more details).

```toml title="tensorzero.toml"
[provider_types.google_ai_studio.defaults]
# ...
api_key_location = "dynamic::google_ai_studio_api_key"
# api_key_location = { default = "dynamic::google_ai_studio_api_key", fallback = "env::GOOGLE_AI_STUDIO_API_KEY" }
# ...
```

</Accordion>

<Accordion title="[provider_types.groq]">

##### `defaults.api_key_location`

- **Type:** string or object
- **Required:** no (default: `env::GROQ_API_KEY`)

Defines the location of the API key for the Groq provider.

This field can be either a string for a single credential location, or an object with `default` and `fallback` fields for credential fallback support.

The supported locations are `env::ENVIRONMENT_VARIABLE` and `dynamic::ARGUMENT_NAME` (see [the API reference](/gateway/api-reference/inference/#credentials) and [Credential Management](/operations/manage-credentials/#configure-credential-fallbacks) for more details).

```toml title="tensorzero.toml"
[provider_types.groq.defaults]
# ...
api_key_location = "dynamic::groq_api_key"
# api_key_location = { default = "dynamic::groq_api_key", fallback = "env::GROQ_API_KEY" }
# ...
```

</Accordion>

<Accordion title="[provider_types.hyperbolic]">

##### `defaults.api_key_location`

- **Type:** string or object
- **Required:** no (default: `env::HYPERBOLIC_API_KEY`)

Defines the location of the API key for the Hyperbolic provider.

This field can be either a string for a single credential location, or an object with `default` and `fallback` fields for credential fallback support.

The supported locations are `env::ENVIRONMENT_VARIABLE` and `dynamic::ARGUMENT_NAME` (see [the API reference](/gateway/api-reference/inference/#credentials) and [Credential Management](/operations/manage-credentials/#configure-credential-fallbacks) for more details).

```toml title="tensorzero.toml"
[provider_types.hyperbolic.defaults]
# ...
api_key_location = "dynamic::hyperbolic_api_key"
# api_key_location = { default = "dynamic::hyperbolic_api_key", fallback = "env::HYPERBOLIC_API_KEY" }
# ...
```

</Accordion>

<Accordion title="[provider_types.mistral]">

##### `defaults.api_key_location`

- **Type:** string or object
- **Required:** no (default: `env::MISTRAL_API_KEY`)

Defines the location of the API key for the Mistral provider.

This field can be either a string for a single credential location, or an object with `default` and `fallback` fields for credential fallback support.

The supported locations are `env::ENVIRONMENT_VARIABLE` and `dynamic::ARGUMENT_NAME` (see [the API reference](/gateway/api-reference/inference/#credentials) and [Credential Management](/operations/manage-credentials/#configure-credential-fallbacks) for more details).

```toml title="tensorzero.toml"
[provider_types.mistral.defaults]
# ...
api_key_location = "dynamic::mistral_api_key"
# api_key_location = { default = "dynamic::mistral_api_key", fallback = "env::MISTRAL_API_KEY" }
# ...
```

</Accordion>

<Accordion title="[provider_types.openai]">

##### `defaults.api_key_location`

- **Type:** string or object
- **Required:** no (default: `env::OPENAI_API_KEY`)

Defines the location of the API key for the OpenAI provider.

This field can be either a string for a single credential location, or an object with `default` and `fallback` fields for credential fallback support.

The supported locations are `env::ENVIRONMENT_VARIABLE` and `dynamic::ARGUMENT_NAME` (see [the API reference](/gateway/api-reference/inference/#credentials) and [Credential Management](/operations/manage-credentials/#configure-credential-fallbacks) for more details).

```toml title="tensorzero.toml"
[provider_types.openai.defaults]
# ...
api_key_location = "dynamic::openai_api_key"
# api_key_location = { default = "dynamic::openai_api_key", fallback = "env::OPENAI_API_KEY" }
# ...
```

</Accordion>

<Accordion title="[provider_types.openrouter]">

##### `defaults.api_key_location`

- **Type:** string or object
- **Required:** no (default: `env::OPENROUTER_API_KEY`)

Defines the location of the API key for the OpenRouter provider.

This field can be either a string for a single credential location, or an object with `default` and `fallback` fields for credential fallback support.

The supported locations are `env::ENVIRONMENT_VARIABLE` and `dynamic::ARGUMENT_NAME` (see [the API reference](/gateway/api-reference/inference/#credentials) and [Credential Management](/operations/manage-credentials/#configure-credential-fallbacks) for more details).

```toml title="tensorzero.toml"
[provider_types.openrouter.defaults]
# ...
api_key_location = "dynamic::openrouter_api_key"
# api_key_location = { default = "dynamic::openrouter_api_key", fallback = "env::OPENROUTER_API_KEY" }
# ...
```

</Accordion>

<Accordion title="[provider_types.together]">

##### `defaults.api_key_location`

- **Type:** string or object
- **Required:** no (default: `env::TOGETHER_API_KEY`)

Defines the location of the API key for the Together provider.

This field can be either a string for a single credential location, or an object with `default` and `fallback` fields for credential fallback support.

The supported locations are `env::ENVIRONMENT_VARIABLE` and `dynamic::ARGUMENT_NAME` (see [the API reference](/gateway/api-reference/inference/#credentials) and [Credential Management](/operations/manage-credentials/#configure-credential-fallbacks) for more details).

```toml title="tensorzero.toml"
[provider_types.together.defaults]
# ...
api_key_location = "dynamic::together_api_key"
# api_key_location = { default = "dynamic::together_api_key", fallback = "env::TOGETHER_API_KEY" }
# ...
```

#### `sft`

- **Type:** object
- **Required:** no (default: `null`)

The `sft` object configures supervised fine-tuning for Together models.

##### `hf_api_token`

- **Type:** string
- **Required:** no

Hugging Face API token for pushing fine-tuned models to the Hugging Face Hub.

##### `wandb_api_key`

- **Type:** string
- **Required:** no

Weights & Biases API key for experiment tracking during fine-tuning.

##### `wandb_base_url`

- **Type:** string
- **Required:** no

Custom Weights & Biases API base URL (for self-hosted instances).

##### `wandb_project_name`

- **Type:** string
- **Required:** no

Weights & Biases project name for organizing fine-tuning experiments.

</Accordion>

<Accordion title="[provider_types.xai]">

##### `defaults.api_key_location`

- **Type:** string or object
- **Required:** no (default: `env::XAI_API_KEY`)

Defines the location of the API key for the xAI provider.

This field can be either a string for a single credential location, or an object with `default` and `fallback` fields for credential fallback support.

The supported locations are `env::ENVIRONMENT_VARIABLE` and `dynamic::ARGUMENT_NAME` (see [the API reference](/gateway/api-reference/inference/#credentials) and [Credential Management](/operations/manage-credentials/#configure-credential-fallbacks) for more details).

```toml title="tensorzero.toml"
[provider_types.xai.defaults]
# ...
api_key_location = "dynamic::xai_api_key"
# api_key_location = { default = "dynamic::xai_api_key", fallback = "env::XAI_API_KEY" }
# ...
```

</Accordion>

## `[functions.function_name]`

The `[functions.function_name]` section defines the behavior of a function.
You can define multiple functions by including multiple `[functions.function_name]` sections.

A function can have multiple variants, and each variant is defined in the `variants` sub-section (see below).
A function expresses the abstract behavior of an LLM call (e.g. the schemas for the messages), and its variants express concrete instantiations of that LLM call (e.g. specific templates and models).

If your `function_name` is not a basic string, it can be escaped with quotation marks.
For example, periods are not allowed in basic strings, so you can define `summarize-2.0` as `[functions."summarize-2.0"]`.

```toml title="tensorzero.toml"
[functions.draft-email]
# fieldA = ...
# fieldB = ...
# ...

[functions.summarize-email]
# fieldA = ...
# fieldB = ...
# ...
```

### `assistant_schema`

- **Type:** string (path)
- **Required:** no

Defines the path to the assistant schema file.
The path is relative to the configuration file.

If provided, the assistant schema file should contain a <a href="https://json-schema.org/" target="_blank">JSON Schema</a> for the assistant messages.
The variables in the schema are used for templating the assistant messages.
If a schema is provided, all function variants must also provide an assistant template (see below).

```toml title="tensorzero.toml"
[functions.draft-email]
# ...
assistant_schema = "./functions/draft-email/assistant_schema.json"
# ...

[functions.draft-email.variants.prompt-v1]
# ...
assistant_template = "./functions/draft-email/prompt-v1/assistant_template.minijinja"
# ...
```

### `description`

- **Type:** string
- **Required:** no

Defines a description of the function.

In the future, this description will inform automated optimization recipes.

```toml title="tensorzero.toml"
[functions.extract_data]
# ...
description = "Extract the sender's name (e.g. 'John Doe'), email address (e.g. 'john.doe@example.com'), and phone number (e.g. '+1234567890') from a customer's email."
# ...
```

### `system_schema`

- **Type:** string (path)
- **Required:** no

Defines the path to the system schema file.
The path is relative to the configuration file.

If provided, the system schema file should contain a <a href="https://json-schema.org/" target="_blank">JSON Schema</a> for the system message.
The variables in the schema are used for templating the system message.
If a schema is provided, all function variants must also provide a system template (see below).

```toml title="tensorzero.toml"
[functions.draft-email]
# ...
system_schema = "./functions/draft-email/system_schema.json"
# ...

[functions.draft-email.variants.prompt-v1]
# ...
system_template = "./functions/draft-email/prompt-v1/system_template.minijinja"
# ...
```

### `type`

- **Type:** string
- **Required:** yes

Defines the type of the function.

The supported function types are `chat` and `json`.

Most other fields in the function section depend on the function type.

```toml title="tensorzero.toml"
[functions.draft-email]
# ...
type = "chat"
# ...
```

<Accordion title='type: "chat"'>

##### `parallel_tool_calls`

- **Type:** boolean
- **Required:** no

Determines whether the function should be allowed to call multiple tools in a single conversation turn.

If not set, TensorZero will default to the model provider's default behavior.

Most model providers do not support this feature. In those cases, this field will be ignored.

```toml title="tensorzero.toml"
[functions.draft-email]
# ...
type = "chat"
parallel_tool_calls = true
# ...
```

##### `tool_choice`

- **Type:** string
- **Required:** no (default: `auto`)

Determines the tool choice strategy for the function.

The supported tool choice strategies are:

- `none`: The function should not use any tools.
- `auto`: The model decides whether or not to use a tool. If it decides to use a tool, it also decides which tools to use.
- `required`: The model should use a tool. If multiple tools are available, the model decides which tool to use.
- `{ specific = "tool_name" }`: The model should use a specific tool. The tool must be defined in the `tools` field (see below).

```toml mark="run-python"
// tensorzero.toml
[functions.solve-math-problem]
# ...
type = "chat"
tool_choice = "auto"
tools = [
  # ...
  "run-python"
  # ...
]
# ...

[tools.run-python]
# ...

```

```toml mark="query-database"
// tensorzero.toml
[functions.generate-query]
# ...
type = "chat"
tool_choice = { specific = "query-database" }
tools = [
  # ...
  "query-database"
  # ...
]
# ...

[tools.query-database]
# ...
```

##### `tools`

- **Type:** array of strings
- **Required:** no (default: `[]`)

Determines the tools that the function can use.

The supported tools are defined in `[tools.tool_name]` sections (see below).

```toml mark="query-database"
// tensorzero.toml
[functions.draft-email]
# ...
type = "chat"
tools = [
  # ...
  "query-database"
  # ...
]
# ...

[tools.query-database]
# ...
```

</Accordion>

<Accordion title='type: "json"'>

##### `output_schema`

- **Type:** string (path)
- **Required:** no (default: `{}`, the empty JSON schema that accepts any valid JSON output)

Defines the path to the output schema file, which should contain a <a href="https://json-schema.org/" target="_blank">JSON Schema</a> for the output of the function.
The path is relative to the configuration file.

This schema is used for validating the output of the function.

```toml title="tensorzero.toml"
[functions.extract-customer-info]
# ...
type = "json"
output_schema = "./functions/extract-customer-info/output_schema.json"
# ...
```

<Tip>

See [Generate structured outputs](/gateway/generate-structured-outputs) for a comprehensive guide with examples.

</Tip>

</Accordion>

### `user_schema`

- **Type:** string (path)
- **Required:** no

Defines the path to the user schema file.
The path is relative to the configuration file.

If provided, the user schema file should contain a <a href="https://json-schema.org/" target="_blank">JSON Schema</a> for the user messages.
The variables in the schema are used for templating the user messages.
If a schema is provided, all function variants must also provide a user template (see below).

```toml title="tensorzero.toml"
[functions.draft-email]
# ...
user_schema = "./functions/draft-email/user_schema.json"
# ...

[functions.draft-email.variants.prompt-v1]
# ...
user_template = "./functions/draft-email/prompt-v1/user_template.minijinja"
# ...
```

## `[functions.function_name.variants.variant_name]`

The `variants` sub-section defines the behavior of a specific variant of a function.
You can define multiple variants by including multiple `[functions.function_name.variants.variant_name]` sections.

If your `variant_name` is not a basic string, it can be escaped with quotation marks.
For example, periods are not allowed in basic strings, so you can define `llama-3.1-8b-instruct` as `[functions.function_name.variants."llama-3.1-8b-instruct"]`.

```toml mark="draft-email"
// tensorzero.toml
[functions.draft-email]
# ...

[functions.draft-email.variants."llama-3.1-8b-instruct"]
# ...

[functions.draft-email.variants.claude-3-haiku]
# ...
```

### `type`

- **Type:** string
- **Required:** yes

Defines the type of the variant.

TensorZero currently supports the following variant types:

| Type                                       | Description                                                                                                                                                                     |
| :----------------------------------------- | ------------------------------------------------------------------------------------------------------------------------------------------------------------------------------- |
| `chat_completion`                          | Uses a chat completion model to generate responses by processing a series of messages in a conversational format. This is typically what you use out of the box with most LLMs. |
| `experimental_best_of_n`                   | Generates multiple response candidates with other variants, and selects the best one using an evaluator model.                                                                  |
| `experimental_dynamic_in_context_learning` | Selects similar high-quality examples using an embedding of the input, and incorporates them into the prompt to enhance context and improve response quality.                   |
| `experimental_mixture_of_n`                | Generates multiple response candidates with other variants, and combines the responses using a fuser model.                                                                     |

```toml title="tensorzero.toml"
[functions.draft-email.variants.prompt-v1]
# ...
type = "chat_completion"
# ...
```

<Accordion title='type: "chat_completion"'>

##### `assistant_template`

- **Type:** string (path)
- **Required:** no

Defines the path to the assistant template file.
The path is relative to the configuration file.

This file should contain a <a href="https://docs.rs/minijinja/latest/minijinja/syntax/index.html" target="_blank">MiniJinja</a> template for the assistant messages.
If the template uses any variables, the variables should be defined in the function's `assistant_schema` field.

```toml title="tensorzero.toml"
[functions.draft-email]
# ...
assistant_schema = "./functions/draft-email/assistant_schema.json"
# ...

[functions.draft-email.variants.prompt-v1]
# ...
assistant_template = "./functions/draft-email/prompt-v1/assistant_template.minijinja"
# ...
```

##### `extra_body`

- **Type:** array of objects (see below)
- **Required:** no

The `extra_body` field allows you to modify the request body that TensorZero sends to a variant's model provider.
This advanced feature is an "escape hatch" that lets you use provider-specific functionality that TensorZero hasn't implemented yet.

Each object in the array must have two fields:

- `pointer`: A [JSON Pointer](https://datatracker.ietf.org/doc/html/rfc6901) string specifying where to modify the request body
- One of the following:
  - `value`: The value to insert at that location; it can be of any type including nested types
  - `delete = true`: Deletes the field at the specified location, if present.

<Tip>

You can also set `extra_body` for a model provider entry.
The model provider `extra_body` entries take priority over variant `extra_body` entries.

Additionally, you can set `extra_body` at inference-time.
The values provided at inference-time take priority over the values in the configuration file.

</Tip>

<Accordion title="

Example: `extra_body`

">

If TensorZero would normally send this request body to the provider...

```json
{
  "project": "tensorzero",
  "safety_checks": {
    "no_internet": false,
    "no_agi": true
  }
}
```

...then the following `extra_body`...

```toml
extra_body = [
  { pointer = "/agi", value = true},
  { pointer = "/safety_checks/no_agi", value = { bypass = "on" }}
]
```

...overrides the request body to:

```json
{
  "agi": true,
  "project": "tensorzero",
  "safety_checks": {
    "no_internet": false,
    "no_agi": {
      "bypass": "on"
    }
  }
}
```

</Accordion>

##### `extra_headers`

- **Type:** array of objects (see below)
- **Required:** no

The `extra_headers` field allows you to set or overwrite the request headers that TensorZero sends to a model provider.
This advanced feature is an "escape hatch" that lets you use provider-specific functionality that TensorZero hasn't implemented yet.

Each object in the array must have two fields:

- `name` (string): The name of the header to modify (e.g. `anthropic-beta`)
- One of the following:
  - `value` (string): The value of the header (e.g. `token-efficient-tools-2025-02-19`)
  - `delete = true`: Deletes the header from the request, if present

<Tip>

You can also set `extra_headers` for a model provider entry.
The model provider `extra_headers` entries take priority over variant `extra_headers` entries.

</Tip>

<Accordion title="

Example: `extra_headers`

">

If TensorZero would normally send the following request headers to the provider...

```text
Safety-Checks: on
```

...then the following `extra_headers`...

```toml
extra_headers = [
  { name = "Safety-Checks", value = "off"},
  { name = "Intelligence-Level", value = "AGI"}
]
```

...overrides the request headers to:

```text
Safety-Checks: off
Intelligence-Level: AGI
```

</Accordion>

##### `frequency_penalty`

- **Type:** float
- **Required:** no (default: `null`)

Penalizes new tokens based on their frequency in the text so far if positive, encourages them if negative.

```toml title="tensorzero.toml"
[functions.draft-email.variants.prompt-v1]
# ...
frequency_penalty = 0.2
# ...
```

##### `json_mode`

- **Type:** string
- **Required:** yes for `json` functions, forbidden for `chat` functions

Defines the strategy for generating JSON outputs.

The supported modes are:

- `off`: Make a chat completion request without any special JSON handling (not recommended).
- `on`: Make a chat completion request with JSON mode (if supported by the provider).
- `strict`: Make a chat completion request with strict JSON mode (if supported by the provider). For example, the TensorZero Gateway uses Structured Outputs for OpenAI.
- `tool`: Make a special-purpose tool use request under the hood, and convert the tool call into a JSON response.

```toml title="tensorzero.toml"
[functions.draft-email.variants.prompt-v1]
# ...
json_mode = "strict"
# ...
```

<Tip>

See [Generate structured outputs](/gateway/generate-structured-outputs) for a comprehensive guide with examples.

</Tip>

##### `max_tokens`

- **Type:** integer
- **Required:** no (default: `null`)

Defines the maximum number of tokens to generate.

```toml title="tensorzero.toml"
[functions.draft-email.variants.prompt-v1]
# ...
max_tokens = 100
# ...
```

##### `model`

- **Type:** string
- **Required:** yes

The name of the model to call.

<table>
  <tbody>
    <tr>
      <td width="50%">
        <b>To call...</b>
      </td>
      <td width="50%">
        <b>Use this format...</b>
      </td>
    </tr>
    <tr>
      <td width="50%">
        A model defined as <code>[models.my_model]</code> in your{" "}
        <code>tensorzero.toml</code>
        configuration file
      </td>
      <td width="50%">
        <code>model_name="my_model"</code>
      </td>
    </tr>
    <tr>
      <td width="50%">
        A model offered by a model provider, without defining it in your
        <code>tensorzero.toml</code> configuration file (if supported, see
        below)
      </td>
      <td width="50%">
        `model_name="{provider_type}::{model_name}"`
      </td>
    </tr>
  </tbody>
</table>

<Tip>

The following model providers support short-hand model names: `anthropic`, `deepseek`, `fireworks`, `google_ai_studio_gemini`, `gcp_vertex_gemini`, `gcp_vertex_anthropic`, `hyperbolic`, `groq`, `mistral`, `openai`, `openrouter`, `together`, and `xai`.

</Tip>

For example, if you have the following configuration:

```toml title="tensorzero.toml"
[models.gpt-4o]
routing = ["openai", "azure"]

[models.gpt-4o.providers.openai]
# ...

[models.gpt-4o.providers.azure]
# ...
```

Then:

- `model = "gpt-4o"` calls the `gpt-4o` model in your configuration, which supports fallback from `openai` to `azure`. See [Retries & Fallbacks](/gateway/guides/retries-fallbacks/) for details.
- `model = "openai::gpt-4o"` calls the OpenAI API directly for the `gpt-4o` model using the Chat Completions API, ignoring the `gpt-4o` model defined above.
- `model = "openai::responses::gpt-5-codex"` calls the OpenAI Responses API directly for the `gpt-5-codex` model. See [OpenAI Responses API](/gateway/call-the-openai-responses-api/) for details.

##### `presence_penalty`

- **Type:** float
- **Required:** no (default: `null`)

Penalizes new tokens based on that have already appeared in the text so far if positive, encourages them if negative.

```toml title="tensorzero.toml"
[functions.draft-email.variants.prompt-v1]
# ...
presence_penalty = 0.5
# ...
```

##### `reasoning_effort`

- **Type:** string
- **Required:** no (default: `null`)

Controls the reasoning effort level for reasoning models.

<Warning>

Only some model providers support this parameter. TensorZero will warn and ignore it if unsupported.

</Warning>

<Tip>

Some providers (e.g. Anthropic, Gemini) support `thinking_budget_tokens` instead.

</Tip>

```toml title="tensorzero.toml"
[functions.draft-email.variants.prompt-v1]
# ...
reasoning_effort = "medium"
# ...
```

##### `retries`

- **Type:** object with optional keys `num_retries` and `max_delay_s`
- **Required:** no (defaults to `num_retries = 0` and a `max_delay_s = 10`)

TensorZero's retry strategy is truncated exponential backoff with jitter.
The `num_retries` parameter defines the number of retries (not including the initial request).
The `max_delay_s` parameter defines the maximum delay between retries.

```toml title="tensorzero.toml"
[functions.draft-email.variants.prompt-v1]
# ...
retries = { num_retries = 3, max_delay_s = 10 }
# ...
```

##### `seed`

- **Type:** integer
- **Required:** no (default: `null`)

Defines the seed to use for the variant.

```toml title="tensorzero.toml"
[functions.draft-email.variants.prompt-v1]
# ...
seed = 42
```

##### `service_tier`

- **Type:** string
- **Required:** no (default: `"auto"`)

Controls the priority and latency characteristics of inference requests.

The supported values are:

- `auto`: Let the provider automatically select the appropriate service tier (default).
- `default`: Use the provider's standard service tier.
- `priority`: Use a higher-priority service tier with lower latency (may have higher costs).
- `flex`: Use a lower-priority service tier optimized for cost efficiency (may have higher latency).

<Warning>

Only some model providers support this parameter.
TensorZero will warn and ignore it if unsupported.

</Warning>

##### `stop_sequences`

- **Type:** array of strings
- **Required:** no (default: `null`)

Defines a list of sequences where the model will stop generating further tokens.
When the model encounters any of these sequences in its output, it will immediately stop generation.

##### `system_template`

- **Type:** string (path)
- **Required:** no

Defines the path to the system template file.
The path is relative to the configuration file.

This file should contain a <a href="https://docs.rs/minijinja/latest/minijinja/syntax/index.html" target="_blank">MiniJinja</a> template for the system messages.
If the template uses any variables, the variables should be defined in the function's `system_schema` field.

```toml title="tensorzero.toml"
[functions.draft-email]
# ...
system_schema = "./functions/draft-email/system_schema.json"
# ...

[functions.draft-email.variants.prompt-v1]
# ...
system_template = "./functions/draft-email/prompt-v1/system_template.minijinja"
# ...
```

##### `temperature`

- **Type:** float
- **Required:** no (default: `null`)

Defines the temperature to use for the variant.

```toml title="tensorzero.toml"
[functions.draft-email.variants.prompt-v1]
# ...
temperature = 0.5
# ...
```

##### `thinking_budget_tokens`

- **Type:** integer
- **Required:** no (default: `null`)

Controls the thinking budget in tokens for reasoning models.

For Anthropic, this value corresponds to `thinking.budget_tokens`.
For Gemini, this value corresponds to `generationConfig.thinkingConfig.thinkingBudget`.

<Warning>

Only some model providers support this parameter. TensorZero will warn and ignore it if unsupported.

</Warning>

<Tip>

Some providers (e.g. OpenAI) support `reasoning_effort` instead.

</Tip>

```toml title="tensorzero.toml"
[functions.draft-email.variants.prompt-v1]
# ...
thinking_budget_tokens = 10000
# ...
```

##### `timeouts`

- **Type:** object
- **Required:** no

The `timeouts` object allows you to set granular timeouts for requests using this variant.

You can define timeouts for non-streaming and streaming requests separately: `timeouts.non_streaming.total_ms` corresponds to the total request duration and `timeouts.streaming.ttft_ms` corresponds to the time to first token (TTFT).

For example, the following configuration sets a 15-second timeout for non-streaming requests and a 3-second timeout for streaming requests (TTFT):

```toml
[functions.function_name.variants.variant_name]
# ...
timeouts = { non_streaming.total_ms = 15000, streaming.ttft_ms = 3000 }
# ...
```

The specified timeouts apply to the scope of an entire variant inference request, including all retries and fallbacks across its model's providers.
You can also set timeouts at the model level and provider level.
Multiple timeouts can be active simultaneously.

##### `top_p`

- **Type:** float, between 0 and 1
- **Required:** no (default: `null`)

Defines the `top_p` to use for the variant during [nucleus sampling](https://en.wikipedia.org/wiki/Top-p_sampling).
Typically at most one of `top_p` and `temperature` is set.

```toml title="tensorzero.toml"
[functions.draft-email.variants.prompt-v1]
# ...
top_p = 0.3
# ...
```

##### `verbosity`

- **Type:** string
- **Required:** no (default: `null`)

Controls the verbosity level of model outputs.

<Warning>

Only some model providers support this parameter. TensorZero will warn and ignore it if unsupported.

</Warning>

```toml title="tensorzero.toml"
[functions.draft-email.variants.prompt-v1]
# ...
verbosity = "low"
# ...
```

##### `user_template`

- **Type:** string (path)
- **Required:** no

Defines the path to the user template file.
The path is relative to the configuration file.

This file should contain a <a href="https://docs.rs/minijinja/latest/minijinja/syntax/index.html" target="_blank">MiniJinja</a> template for the user messages.
If the template uses any variables, the variables should be defined in the function's `user_schema` field.

```toml title="tensorzero.toml"
[functions.draft-email]
# ...
user_schema = "./functions/draft-email/user_schema.json"
# ...

[functions.draft-email.variants.prompt-v1]
# ...
user_template = "./functions/draft-email/prompt-v1/user_template.minijinja"
# ...
```

</Accordion>

<Accordion title='type: "experimental_best_of_n"'>

##### `candidates`

- **Type:** list of strings
- **Required:** yes

This inference strategy generates N candidate responses, and an evaluator model selects the best one.
This approach allows you to leverage multiple prompts or variants to increase the likelihood of getting a high-quality response.

The `candidates` parameter specifies a list of variant names used to generate candidate responses.
For example, if you have two variants defined (`promptA` and `promptB`), you could set up the `candidates` list to generate two responses using `promptA` and one using `promptB` using the snippet below.
The evaluator would then choose the best response from these three candidates.

```toml title="tensorzero.toml"
[functions.draft-email.variants.promptA]
type = "chat_completion"
# ...

[functions.draft-email.variants.promptB]
type = "chat_completion"
# ...

[functions.draft-email.variants.best-of-n]
type = "experimental_best_of_n"
candidates = ["promptA", "promptA", "promptB"] # 3 candidate generations
# ...
```

##### `evaluator`

- **Type:** object
- **Required:** yes

The `evaluator` parameter specifies the configuration for the model that will evaluate and select the best response from the generated candidates.

The evaluator is configured similarly to a `chat_completion` variant for a JSON function, but without the `type` field.
The prompts here should be prompts that you would use to solve the original problem, as the gateway has special-purpose handling and templates to convert them to an evaluator.

The evaluator can optionally include a `json_mode` parameter (see the `json_mode` documentation under `chat_completion` variants). If not specified, it defaults to `strict`.

```toml
[functions.draft-email.variants.best-of-n]
type = "experimental_best_of_n"
# ...

[functions.draft-email.variants.best-of-n.evaluator]
# Same fields as a `chat_completion` variant (excl.`type`), e.g.:
# user_template = "functions/draft-email/best-of-n/user.minijinja"
# ...
```

##### `timeouts`

- **Type:** object
- **Required:** no

The `timeouts` object allows you to set granular timeouts for requests using this variant.

You can define timeouts for non-streaming and streaming requests separately: `timeouts.non_streaming.total_ms` corresponds to the total request duration and `timeouts.streaming.ttft_ms` corresponds to the time to first token (TTFT).

For example, the following configuration sets a 15-second timeout for non-streaming requests and a 3-second timeout for streaming requests (TTFT):

```toml
[functions.function_name.variants.variant_name]
# ...
timeouts = { non_streaming.total_ms = 15000, streaming.ttft_ms = 3000 }
# ...
```

The specified timeouts apply to the scope of an entire variant inference request, including all inference requests to candidates and the evaluator.
You can also set timeouts at the model level and provider level.
Multiple timeouts can be active simultaneously.

</Accordion>

<Accordion title='type: "experimental_mixture_of_n"'>

##### `candidates`

- **Type:** list of strings
- **Required:** yes

This inference strategy generates N candidate responses, and a fuser model combines them to produce a final answer.
This approach allows you to leverage multiple prompts or variants to increase the likelihood of getting a high-quality response.

The `candidates` parameter specifies a list of variant names used to generate candidate responses.
For example, if you have two variants defined (`promptA` and `promptB`), you could set up the `candidates` list to generate two responses using `promptA` and one using `promptB` using the snippet below.
The fuser would then combine the three responses.

```toml title="tensorzero.toml"
[functions.draft-email.variants.promptA]
type = "chat_completion"
# ...

[functions.draft-email.variants.promptB]
type = "chat_completion"
# ...

[functions.draft-email.variants.mixture-of-n]
type = "experimental_mixture_of_n"
candidates = ["promptA", "promptA", "promptB"] # 3 candidate generations
# ...
```

##### `fuser`

- **Type:** object
- **Required:** yes for `json` functions, forbidden for `chat` functions

The `fuser` parameter specifies the configuration for the model that will evaluate and combine the elements.

The fuser is configured similarly to a `chat_completion` variant, but without the `type` field.
The prompts here should be prompts that you would use to solve the original problem, as the gateway has special-purpose handling and templates to convert them to a fuser.

```toml
[functions.draft-email.variants.mixture-of-n]
type = "experimental_mixture_of_n"
# ...

[functions.draft-email.variants.mixture-of-n.fuser]
# Same fields as a `chat_completion` variant (excl.`type`), e.g.:
# user_template = "functions/draft-email/mixture-of-n/user.minijinja"
# ...
```

##### `timeouts`

- **Type:** object
- **Required:** no

The `timeouts` object allows you to set granular timeouts for requests using this variant.

You can define timeouts for non-streaming and streaming requests separately: `timeouts.non_streaming.total_ms` corresponds to the total request duration and `timeouts.streaming.ttft_ms` corresponds to the time to first token (TTFT).

For example, the following configuration sets a 15-second timeout for non-streaming requests and a 3-second timeout for streaming requests (TTFT):

```toml
[functions.function_name.variants.variant_name]
# ...
timeouts = { non_streaming.total_ms = 15000, streaming.ttft_ms = 3000 }
# ...
```

The specified timeouts apply to the scope of an entire variant inference request, including all inference requests to candidates and the fuser.
You can also set timeouts at the model level and provider level.
Multiple timeouts can be active simultaneously.

</Accordion>

<Accordion title='type: "experimental_dynamic_in_context_learning"'>

##### `embedding_model`

- **Type:** string
- **Required:** yes

The name of the embedding model to call.

<table>
  <tbody>
    <tr>
      <td width="50%">
        <b>To call...</b>
      </td>
      <td width="50%">
        <b>Use this format...</b>
      </td>
    </tr>
    <tr>
      <td width="50%">
        A model defined as <code>[models.my_model]</code> in your{" "}
        <code>tensorzero.toml</code>
        configuration file
      </td>
      <td width="50%">
        <code>model_name="my_model"</code>
      </td>
    </tr>
    <tr>
      <td width="50%">
        A model offered by a model provider, without defining it in your
        <code>tensorzero.toml</code> configuration file (if supported, see
        below)
      </td>
      <td width="50%">
        `model_name="{provider_type}::{model_name}"`
      </td>
    </tr>
  </tbody>
</table>

<Tip>

The following model providers support short-hand model names: `anthropic`, `deepseek`, `fireworks`, `google_ai_studio_gemini`, `gcp_vertex_gemini`, `gcp_vertex_anthropic`, `hyperbolic`, `groq`, `mistral`, `openai`, `openrouter`, `together`, and `xai`.

</Tip>

For example, if you have the following configuration:

```toml title="tensorzero.toml"
[embedding_models.text-embedding-3-small]
#...

[embedding_models.text-embedding-3-small.providers.openai]
# ...

[embedding_models.text-embedding-3-small.providers.azure]
# ...
```

Then:

- `embedding_model = "text-embedding-3-small"` calls the `text-embedding-3-small` model in your configuration.
- `embedding_model = "openai::text-embedding-3-small"` calls the OpenAI API directly for the `text-embedding-3-small` model, ignoring the `text-embedding-3-small` model defined above.

##### `extra_body`

- **Type:** array of objects (see below)
- **Required:** no

The `extra_body` field allows you to modify the request body that TensorZero sends to a variant's model provider.
This advanced feature is an "escape hatch" that lets you use provider-specific functionality that TensorZero hasn't implemented yet.

For `experimental_dynamic_in_context_learning` variants, `extra_body` only applies to the chat completion request.

Each object in the array must have two fields:

- `pointer`: A [JSON Pointer](https://datatracker.ietf.org/doc/html/rfc6901) string specifying where to modify the request body
- One of the following:
  - `value`: The value to insert at that location; it can be of any type including nested types
  - `delete = true`: Deletes the field at the specified location, if present.

<Tip>

You can also set `extra_body` for a model provider entry.
The model provider `extra_body` entries take priority over variant `extra_body` entries.

Additionally, you can set `extra_body` at inference-time.
The values provided at inference-time take priority over the values in the configuration file.

</Tip>

<Accordion title="

Example: `extra_body`

">

If TensorZero would normally send this request body to the provider...

```json
{
  "project": "tensorzero",
  "safety_checks": {
    "no_internet": false,
    "no_agi": true
  }
}
```

...then the following `extra_body`...

```toml
extra_body = [
  { pointer = "/agi", value = true},
  { pointer = "/safety_checks/no_agi", value = { bypass = "on" }}
]
```

...overrides the request body to:

```json
{
  "agi": true,
  "project": "tensorzero",
  "safety_checks": {
    "no_internet": false,
    "no_agi": {
      "bypass": "on"
    }
  }
}
```

</Accordion>

##### `extra_headers`

- **Type:** array of objects (see below)
- **Required:** no

The `extra_headers` field allows you to set or overwrite the request headers that TensorZero sends to a model provider.
This advanced feature is an "escape hatch" that lets you use provider-specific functionality that TensorZero hasn't implemented yet.

Each object in the array must have two fields:

- `name` (string): The name of the header to modify (e.g. `anthropic-beta`)
- One of the following:
  - `value` (string): The value of the header (e.g. `token-efficient-tools-2025-02-19`)
  - `delete = true`: Deletes the header from the request, if present

<Tip>

You can also set `extra_headers` for a model provider entry.
The model provider `extra_headers` entries take priority over variant `extra_headers` entries.

</Tip>

<Accordion title="

Example: `extra_headers`

">

If TensorZero would normally send the following request headers to the provider...

```text
Safety-Checks: on
```

...then the following `extra_headers`...

```toml
extra_headers = [
  { name = "Safety-Checks", value = "off"},
  { name = "Intelligence-Level", value = "AGI"}
]
```

...overrides the request headers to:

```text
Safety-Checks: off
Intelligence-Level: AGI
```

</Accordion>

##### `json_mode`

- **Type:** string
- **Required:** yes for `json` functions, forbidden for `chat` functions

Defines the strategy for generating JSON outputs.

The supported modes are:

- `off`: Make a chat completion request without any special JSON handling (not recommended).
- `on`: Make a chat completion request with JSON mode (if supported by the provider).
- `strict`: Make a chat completion request with strict JSON mode (if supported by the provider). For example, the TensorZero Gateway uses Structured Outputs for OpenAI.
- `tool`: Make a special-purpose tool use request under the hood, and convert the tool call into a JSON response.

```toml title="tensorzero.toml"
[functions.draft-email.variants.prompt-v1]
# ...
json_mode = "strict"
# ...
```

##### `k`

- **Type:** non-negative integer
- **Required:** yes

Defines the number of examples to retrieve for the inference.

```toml title="tensorzero.toml"
[functions.draft-email.variants.dicl]
# ...
k = 10
# ...
```

##### `max_distance`

- **Type:** non-negative float
- **Required:** no (default: none)

Filters retrieved examples based on their cosine distance from the input embedding.
Only examples with a cosine distance less than or equal to the specified threshold are included in the prompt.

If all examples are filtered out due to this threshold, the variant falls back to default chat completion behavior.

##### `max_tokens`

- **Type:** integer
- **Required:** no (default: `null`)

Defines the maximum number of tokens to generate.

```toml title="tensorzero.toml"
[functions.draft-email.variants.prompt-v1]
# ...
max_tokens = 100
# ...
```

##### `model`

- **Type:** string
- **Required:** yes

The name of the model to call.

<table>
  <tbody>
    <tr>
      <td width="50%">
        <b>To call...</b>
      </td>
      <td width="50%">
        <b>Use this format...</b>
      </td>
    </tr>
    <tr>
      <td width="50%">
        A model defined as <code>[models.my_model]</code> in your{" "}
        <code>tensorzero.toml</code>
        configuration file
      </td>
      <td width="50%">
        <code>model_name="my_model"</code>
      </td>
    </tr>
    <tr>
      <td width="50%">
        A model offered by a model provider, without defining it in your
        <code>tensorzero.toml</code> configuration file (if supported, see
        below)
      </td>
      <td width="50%">
        `model_name="{provider_type}::{model_name}"`
      </td>
    </tr>
  </tbody>
</table>

<Tip>

The following model providers support short-hand model names: `anthropic`, `deepseek`, `fireworks`, `google_ai_studio_gemini`, `gcp_vertex_gemini`, `gcp_vertex_anthropic`, `hyperbolic`, `groq`, `mistral`, `openai`, `openrouter`, `together`, and `xai`.

</Tip>

For example, if you have the following configuration:

```toml title="tensorzero.toml"
[models.gpt-4o]
routing = ["openai", "azure"]

[models.gpt-4o.providers.openai]
# ...

[models.gpt-4o.providers.azure]
# ...
```

Then:

- `model = "gpt-4o"` calls the `gpt-4o` model in your configuration, which supports fallback from `openai` to `azure`. See [Retries & Fallbacks](/gateway/guides/retries-fallbacks/) for details.
- `model = "openai::gpt-4o"` calls the OpenAI API directly for the `gpt-4o` model using the Chat Completions API, ignoring the `gpt-4o` model defined above.
- `model = "openai::responses::gpt-5-codex"` calls the OpenAI Responses API directly for the `gpt-5-codex` model. See [OpenAI Responses API](/gateway/call-the-openai-responses-api/) for details.

##### `retries`

- **Type:** object with optional keys `num_retries` and `max_delay_s`
- **Required:** no (defaults to `num_retries = 0` and a `max_delay_s = 10`)

TensorZero's retry strategy is truncated exponential backoff with jitter.
The `num_retries` parameter defines the number of retries (not including the initial request).
The `max_delay_s` parameter defines the maximum delay between retries.

```toml title="tensorzero.toml"
[functions.draft-email.variants.prompt-v1]
# ...
retries = { num_retries = 3, max_delay_s = 10 }
# ...
```

##### `seed`

- **Type:** integer
- **Required:** no (default: `null`)

Defines the seed to use for the variant.

```toml title="tensorzero.toml"
[functions.draft-email.variants.prompt-v1]
# ...
seed = 42
```

##### `system_instructions`

- **Type:** string (path)
- **Required:** no

Defines the path to the system instructions file.
The path is relative to the configuration file.

The system instruction is a text file that will be added to the evaluator's system prompt.
Unlike `system_template`, it doesn't support variables.
This file contains static instructions that define the behavior and role of the AI assistant for the specific function variant.

```toml title="tensorzero.toml"
[functions.draft-email.variants.dicl]
# ...
system_instructions = "./functions/draft-email/prompt-v1/system_template.txt"
# ...
```

##### `temperature`

- **Type:** float
- **Required:** no (default: `null`)

Defines the temperature to use for the variant.

```toml title="tensorzero.toml"
[functions.draft-email.variants.prompt-v1]
# ...
temperature = 0.5
# ...
```

##### `timeouts`

- **Type:** object
- **Required:** no

The `timeouts` object allows you to set granular timeouts for requests using this variant.

You can define timeouts for non-streaming and streaming requests separately: `timeouts.non_streaming.total_ms` corresponds to the total request duration and `timeouts.streaming.ttft_ms` corresponds to the time to first token (TTFT).

For example, the following configuration sets a 15-second timeout for non-streaming requests and a 3-second timeout for streaming requests (TTFT):

```toml
[functions.function_name.variants.variant_name]
# ...
timeouts = { non_streaming.total_ms = 15000, streaming.ttft_ms = 3000 }
# ...
```

The specified timeouts apply to the scope of an entire variant inference request, including both inference requests to the embedding model and the generation model.
You can also set timeouts at the model level and provider level.
Multiple timeouts can be active simultaneously.

</Accordion>

## `[functions.function_name.experimentation]`

This section configures experimentation (A/B testing) over a set of variants in a function.

At inference time, the gateway will sample a variant from the function to complete the request.
By default, the gateway will sample a variant uniformly at random (`type = "uniform"`).

TensorZero supports multiple types of experiments that can help you learn about the relative performance of the variants.

```toml title="tensorzero.toml"
[functions.draft-email.experimentation]
# fieldA = ...
# fieldB = ...
# ...
```

### `type`

- **Type:** string
- **Required:** yes

Determines the experiment type.

TensorZero currently supports the following experiment types:

| Type             | Description                                                                                                                                                                                                                     |
| :--------------- | ------------------------------------------------------------------------------------------------------------------------------------------------------------------------------------------------------------------------------- |
| `uniform`        | Samples variants uniformly at random. For example, if there are three candidate variants, each will be sampled with probability `1/3`.                                                                                          |
| `static_weights` | Samples variants according to user-specified weights. Weights must be nonnegative and are normalized to sum to 1. See the `candidate_variants` documentation below for how to specify weights.                                  |
| `track_and_stop` | Samples variants according to probabilities that dynamically update based on accumulating feedback data. Designed to maximize experiment efficiency by minimizing the number of inferences needed to identify the best variant. |

```toml title="tensorzero.toml"
[functions.draft-email.experimentation]
# ...
type = "track_and_stop"
# ...
```

<Accordion title='type: "uniform"'>

The `uniform` type samples variants uniformly at random.
This is the default behavior when no `[functions.function_name.experimentation]` section is specified.

By default, all variants defined in the function are sampled with equal probability.
You can optionally specify `candidate_variants` to sample uniformly from a subset of variants, and `fallback_variants` for sequential fallback behavior.
The behavior depends on which fields are specified:

| Configuration             | Behavior                                                                    |
| :------------------------ | :-------------------------------------------------------------------------- |
| No fields specified       | Samples uniformly from all variants in the function                         |
| Only `candidate_variants` | Samples uniformly from specified candidates                                 |
| Only `fallback_variants`  | Uses fallback variants sequentially (no uniform sampling)                   |
| Both specified            | Samples uniformly from candidates; if all fail, uses fallbacks sequentially |

### `candidate_variants`

- **Type:** array of strings
- **Required:** no

An optional set of variants to sample uniformly from.
Each variant must be defined via `[functions.function_name.variants.variant_name]` in the `variants` sub-section.

If not specified (and `fallback_variants` is also not specified), all variants are sampled uniformly.
If `fallback_variants` is specified but `candidate_variants` is not, no candidates are used (fallback-only mode).

```toml title="tensorzero.toml"
[functions.draft-email.experimentation]
type = "uniform"
candidate_variants = ["variant-a", "variant-b"]
```

### `fallback_variants`

- **Type:** array of strings
- **Required:** no

An optional set of function variants to use as fallback options.
Each variant must be defined via `[functions.function_name.variants.variant_name]` in the `variants` sub-section.

If all candidate variants fail during inference, the gateway will select variants sequentially from `fallback_variants` (in order, not uniformly).
This behaves like a ranked list where the first active fallback variant is always selected.

```toml title="tensorzero.toml"
[functions.draft-email.experimentation]
type = "uniform"
candidate_variants = ["variant-a", "variant-b"]
fallback_variants = ["fallback-variant"]
```

### Examples

**Default uniform sampling (all variants):**

```toml title="tensorzero.toml"
[functions.draft-email]
type = "chat"

[functions.draft-email.variants.variant-a] # 1/3 chance
# ...

[functions.draft-email.variants.variant-b] # 1/3 chance
# ...

[functions.draft-email.variants.variant-c] # 1/3 chance
# ...
```

**Explicit candidate variants:**

```toml title="tensorzero.toml"
[functions.draft-email.experimentation]
type = "uniform"
candidate_variants = ["variant-a", "variant-b"]  # each has 1/2 probability
# `variant-c` will not be sampled
```

**With fallback variants:**

```toml title="tensorzero.toml"
[functions.draft-email.experimentation]
type = "uniform"
candidate_variants = ["variant-a", "variant-b"]  # try these first, uniformly
fallback_variants = ["variant-c"]  # use if both candidates fail
```

**Fallback-only mode:**

```toml title="tensorzero.toml"
[functions.draft-email.experimentation]
type = "uniform"
fallback_variants = ["variant-a", "variant-b", "variant-c"]  # sequential
```

</Accordion>

<Accordion title='type: "static_weights"'>

The `static_weights` type samples variants according to user-specified weights.
This allows you to control the distribution of traffic across variants with fixed probabilities.

### `candidate_variants`

- **Type:** map of strings to floats
- **Required:** yes

A map from variant names to their sampling weights.
Each variant must be defined via `[functions.function_name.variants.variant_name]` in the `variants` sub-section.

Weights must be non-negative.
The gateway automatically normalizes the weights to sum to 1.0.
For example, weights of `{"variant-a" = 5.0, "variant-b" = 1.0}` result in sampling probabilities of `5/6` and `1/6` respectively.

```toml title="tensorzero.toml"
[functions.draft-email.experimentation]
type = "static_weights"
candidate_variants = {"prompt-v1" = 5.0, "prompt-v2" = 1.0}
# ...
```

### `fallback_variants`

- **Type:** array of strings
- **Required:** no

An optional set of function variants to use as fallback options.

Each variant must be defined via `[functions.function_name.variants.variant_name]` in the `variants` sub-section.
If all candidate variants fail during inference, or if the total weight of active candidate variants is zero, the gateway will sample uniformly at random from `fallback_variants`.

```toml title="tensorzero.toml"
[functions.draft-email.experimentation]
type = "static_weights"
candidate_variants = {"prompt-v1" = 2.0, "prompt-v2" = 1.0, "prompt-v3" = 0.5}
fallback_variants = ["fallback-prompt-a", "fallback-prompt-b"]
```

</Accordion>

<Accordion title='type: "track_and_stop"'>

### `candidate_variants`

- **Type:** array of strings
- **Required:** yes

The set of function variants to include in the experiment.
Each variant must be defined via `[functions.function_name.variants.variant_name]` in the the `variants` sub-section (see above).
Variants that are not included in `candidate_variants` will not be sampled.

```toml title="tensorzero.toml"
[functions.draft-email.experimentation]
# ...
candidate_variants = ["prompt-v1", "prompt-v2", "prompt-v3"]
# ...
```

##### `delta`

- **Type:** float
- **Required:** no (default: 0.05)

<Warning>

This field is for advanced users. The default value is sensible for most use cases.

</Warning>

The error tolerance.
The value of `delta` must be a probability in the `(0, 1)` range.

In simple terms, `delta` is the probability that the algorithm will incorrectly identify a variant as the winner.
A commonly used value in experimentation settings is `0.05`, which caps the probability that an epsilon-best variant is not chosen as the winner at 5%.

The `track_and_stop` algorithm aims to identify a "winner" variant that has the best average value for the chosen metric, or nearly the best (where "best" means highest if `optimize = "max"` or lowest if `optimize = "min"` for the chosen metric, and "nearly" is determined by a tolerance `epsilon`, defined below).
Once this variant is identified, random sampling ceases and the winner variant is used exclusively going forward.
The value `delta` instantiates a trade-off between the speed of identification and the confidence in the identified variant.
The smaller the value of `delta`, the higher the chance that the algorithm will correctly identify an epsilon-best variant, and the more data required to do so.

```toml title="tensorzero.toml"
[functions.draft-email.experimentation]
# ...
delta = 0.05
# ...
```

##### `epsilon`

- **Type:** float
- **Required:** no (default: 0.0)

<Warning>

This field is for advanced users. The default value is sensible for most use cases.

</Warning>

The sub-optimality tolerance.
The value must be nonnegative.

The `track_and_stop` algorithm aims to identify a "winner" variant whose average metric value is either the highest, or within epsilon of the highest.
Larger values of `epsilon` allow the algorithm to label a winner more quickly.
As an example, consider an experiment over three function variants with underlying (unknown) mean metric values of `[0.6, 0.8, 0.85]` for a metric with `optimize = "max"`.
If `delta = 0.05` and `epsilon = 0.05`, then the algorithm will label either the second or third variant as the winner with probability at least `1 - delta = 95%`.
If `delta = 0.05` and `epsilon = 0`, then the experiment will run longer and the algorithm will label the third variant as the winner with probability at least `95%`.
If `delta = 0.01` and `epsilon = 0`, then the experiment will run for even longer, and the algorithm will label the third variant as the winner with probability at least 99%.

It is always possible to set `epsilon = 0` to insist on identifying the strictly best variant with high probability.
Reasonable nonzero values of `epsilon` depend on the scale of the chosen metric.

```toml title="tensorzero.toml"
[functions.draft-email.experimentation]
# ...
epsilon = 0.03
# ...
```

### `fallback_variants`

- **Type:** array of string
- **Required:** no

An optional set of function variants to use as fallback options.

Each variant must be defined via `[functions.function_name.variants.variant_name]` in the the `variants` sub-section (see above).
If inference fails with all of the `candidate_variants`, then variants will be sampled uniformly at random from `fallback_variants`.

Feedback for these variants will not be used in the experiment itself; for example, if the experiment type is `track_and_stop`, the sampling probabilities will be dynamically updated based only on feedback for the `candidate_variants`.

```toml title="tensorzero.toml"
[functions.draft-email.experimentation]
candidate_variants = ["prompt-v1", "prompt-v2", "prompt-v3"]
fallback_variants = ["fallback-prompt-a", "fallback-prompt-b"]
# ...
```

##### `metric`

- **Type:** string
- **Required:** yes

The metric that should be tracked during the experiment.
The metric is used to dynamically update the sampling probabilities for the variants in a way that is designed to quickly identify high performing variants.

This must be one of the metrics defined in the `[metrics]` section.
`track_and_stop` can handle both inference-level and episode-level metrics.
Plots based on the chosen metric are displayed in the `Experimentation` section of the `Functions` tab in the TensorZero UI.

```toml title="tensorzero.toml"
[functions.draft-email.experimentation]
# ...
metric = "task-completed"
# ...
```

##### `min_prob`

- **Type:** float
- **Required:** no (default: `0`)

<Warning>

This field is for advanced users. The default value is sensible for most use cases.

</Warning>

The minimum sampling probability for each candidate variant.
The value must be nonnegative.
Note that `min_prob` times the number of `candidate_variants` must not exceed 1.0, since the minimum probabilities for all candidate variants must sum to at most 1.0.

The aim of a `track_and_stop` experiment is to identify an epsilon-best variant, without necessarily differentiating sub-optimal variants, so the primary use for this field is to enable the user to ensure that sufficient data is gathered to learn about the performance of sub-optimal variants.
Note that this field has no effect once `track_and_stop` picks a winner variant, since at that point random sampling ceases and the winner variant is used exclusively.

```toml title="tensorzero.toml"
[functions.draft-email.experimentation]
# ...
min_prob = 0.05
# ...
```

##### `min_samples_per_variant`

- **Type:** integer
- **Required:** no (default: 10)

<Warning>

This field is for advanced users. The default value is sensible for most use cases.

</Warning>

The minimum number of samples per variant required before random sampling begins.
The value must be greater than or equal to 1.
Sampling from the `candidate_variants` will proceed round-robin (deterministically) until each variant has at least `min_samples_per_variant` feedback data points, at which point random sampling will begin.
It is strongly recommended to set this value to at least 10 so that the feedback sample statistics can stabilize before they are used to guide the sampling probabilities.

```toml title="tensorzero.toml"
[functions.draft-email.experimentation]
# ...
min_samples_per_variant = 10
# ...
```

##### `update_period_s`

- **Type:** integer
- **Required:** no (default: 300)

<Warning>

This field is for advanced users. The default value is sensible for most use cases.

</Warning>

The frequency, in seconds, with which sampling probabilities are updated.

Lower values will lead to faster experiment convergence but will consume more computational resources.

Updating the sampling probabilities requires reading the latest feedback data from ClickHouse.
This is accomplished by a background task that interacts with the gateway instance.
More frequent updates (smaller values of `update_period_s`) relative to the feedback throughput enable the algorithm to more quickly guide the sampling probabilities toward their theoretical optimum, which allows it to more quickly label the "winner" variant.
For example, updating the sampling probabilities every ~100 inferences should lead to faster convergence than updating them every ~500 inferences.

```toml title="tensorzero.toml"
[functions.draft-email.experimentation]
# ...
update_period_s = 300
# ...
```

</Accordion>

## `[metrics]`

The `[metrics]` section defines the behavior of a metric.
You can define multiple metrics by including multiple `[metrics.metric_name]` sections.

The metric name can't be `comment` or `demonstration`, as those names are reserved for internal use.

If your `metric_name` is not a basic string, it can be escaped with quotation marks.
For example, periods are not allowed in basic strings, so you can define `beats-gpt-4.1` as `[metrics."beats-gpt-4.1"]`.

```toml title="tensorzero.toml"
[metrics.task-completed]
# fieldA = ...
# fieldB = ...
# ...

[metrics.user-rating]
# fieldA = ...
# fieldB = ...
# ...
```

### `level`

- **Type:** string
- **Required:** yes

Defines whether the metric applies to individual inference or across entire episodes.

The supported levels are `inference` and `episode`.

```toml title="tensorzero.toml"
[metrics.valid-output]
# ...
level = "inference"
# ...

[metrics.task-completed]
# ...
level = "episode"
# ...
```

### `optimize`

- **Type:** string
- **Required:** yes

Defines whether the metric should be maximized or minimized.

The supported values are `max` and `min`.

```toml title="tensorzero.toml"
[metrics.mistakes-made]
# ...
optimize = "min"
# ...

[metrics.user-rating]
# ...
optimize = "max"
# ...
```

### `type`

- **Type:** string
- **Required:** yes

Defines the type of the metric.

The supported metric types are `boolean` and `float`.

```toml title="tensorzero.toml"
[metrics.user-rating]
# ...
type = "float"
# ...

[metrics.task-completed]
# ...
type = "boolean"
# ...
```

## `[tools.tool_name]`

The `[tools.tool_name]` section defines the behavior of a tool.
You can define multiple tools by including multiple `[tools.tool_name]` sections.

If your `tool_name` is not a basic string, it can be escaped with quotation marks.
For example, periods are not allowed in basic strings, so you can define `run-python-3.10` as `[tools."run-python-3.10"]`.

You can enable a tool for a function by adding it to the function's `tools` field.

```toml mark="get-temperature"
// tensorzero.toml
[functions.weather-chatbot]
# ...
type = "chat"
tools = [
  # ...
  "get-temperature"
  # ...
]
# ...

[tools.get-temperature]
# ...
```

### `description`

- **Type:** string
- **Required:** yes

Defines the description of the tool provided to the model.

You can typically materially improve the quality of responses by providing a detailed description of the tool.

```toml title="tensorzero.toml"
[tools.get-temperature]
# ...
description = "Get the current temperature in a given location (e.g. \"Tokyo\") using the specified unit (must be \"celsius\" or \"fahrenheit\")."
# ...
```

### `parameters`

- **Type:** string (path)
- **Required:** yes

Defines the path to the parameters file.
The path is relative to the configuration file.

This file should contain a <a href="https://json-schema.org/" target="_blank">JSON Schema</a> for the parameters of the tool.

```toml title="tensorzero.toml"
[tools.get-temperature]
# ...
parameters = "./tools/get-temperature.json"
# ...
```

### `strict`

- **Type:** boolean
- **Required:** no (default: `false`)

If set to `true`, the TensorZero Gateway attempts to use strict JSON generation for the tool parameters.
This typically improves the quality of responses.

Only a few providers support strict JSON generation.
For example, the TensorZero Gateway uses Structured Outputs for OpenAI.
If the provider does not support strict mode, the TensorZero Gateway ignores this field.

```toml title="tensorzero.toml"
[tools.get-temperature]
# ...
strict = true
# ...
```

### `name`

- **Type:** string
- **Required:** no (defaults to the tool ID)

Defines the tool name to be sent to model providers.

By default, TensorZero will use the tool ID in the configuration as the tool name sent to model providers.
For example, if you define a tool as `[tools.my_tool]` but don't specify the `name`, the name will be `my_tool`.
This field allows you to specify a different name to be sent.

This field is particularly useful if you want to define multiple tools that share the same name (e.g. for different functions).
At inference time, the gateway ensures that an inference request doesn't have multiple tools with the same name.

## `[object_storage]`

The `[object_storage]` section defines the behavior of object storage, which is used for storing images used during multimodal inference.

### `type`

- **Type:** string
- **Required:** yes

Defines the type of object storage to use.

The supported types are:

- `s3_compatible`: Use an S3-compatible object storage service.
- `filesystem`: Store images in a local directory.
- `disabled`: Disable object storage.

See the following sections for more details on each type.

<Accordion title='type: "s3_compatible"'>

If you set `type = "s3_compatible"`, TensorZero will use an S3-compatible object storage service to store and retrieve images.

The TensorZero Gateway will attempt to retrieve credentials from the following resources in order of priority:

1. `S3_ACCESS_KEY_ID` and `S3_SECRET_ACCESS_KEY` environment variables
2. `AWS_ACCESS_KEY_ID` and `AWS_SECRET_ACCESS_KEY` environment variables
3. Credentials from the AWS SDK (default profile)

If you set `type = "s3_compatible"`, the following fields are available.

##### `endpoint`

- **Type:** string
- **Required:** no (defaults to AWS S3)

Defines the endpoint of the object storage service.
You can use this field to specify a custom endpoint for the object storage service (e.g. GCP Cloud Storage, Cloudflare R2, and many more).

##### `bucket_name`

- **Type:** string
- **Required:** no

Defines the name of the bucket to use for object storage.
You should provide a bucket name unless it's specified in the `endpoint` field.

##### `region`

- **Type:** string
- **Required:** no

Defines the region of the object storage service (if applicable).

This is required for some providers (e.g. AWS S3).
If the provider does not require a region, this field can be omitted.

##### `allow_http`

- **Type:** boolean
- **Required:** no (defaults to `false`)

Normally, the TensorZero Gateway will require HTTPS to access the object storage service.
If set to `true`, the TensorZero Gateway will instead use HTTP to access the object storage service.
This is useful for local development (e.g. a local MinIO deployment), but not recommended for production environments.

<Warning>

For production environments, we strongly recommend you disable the `allow_http` setting and use a secure method of authentication in combination with a production-grade object storage service.

</Warning>

</Accordion>

<Accordion title='type: "filesystem"'>

##### `path`

- **Type:** string
- **Required:** yes

Defines the path to the directory to use for object storage.

</Accordion>

<Accordion title='type: "disabled"'>

If you set `type = "disabled"`, the TensorZero Gateway will not store or retrieve images.
There are no additional fields available for this type.

</Accordion>

## `[postgres]`

The `[postgres]` section defines the configuration for PostgreSQL connectivity.

PostgreSQL is required for certain TensorZero features including [rate limiting](/operations/enforce-custom-rate-limits/) and [Track-and-Stop experimentation](/experimentation/run-adaptive-ab-tests/).
You can connect to PostgreSQL by setting the `TENSORZERO_POSTGRES_URL` environment variable.

### `connection_pool_size`

- **Type:** integer
- **Required:** no (default: `20`)

Defines the maximum number of connections in the PostgreSQL connection pool.

### `enabled`

- **Type:** boolean
- **Required:** no (default: `null`)

Enable PostgreSQL connectivity.
If `true`, the gateway will throw an error on startup if it fails to connect to PostgreSQL (requires `TENSORZERO_POSTGRES_URL` environment variable).
If `false`, the gateway will not use PostgreSQL even if the `TENSORZERO_POSTGRES_URL` environment variable is set.
If omitted, the gateway will connect to PostgreSQL if the `TENSORZERO_POSTGRES_URL` environment variable is set, otherwise it will disable PostgreSQL with a warning.

If you have features that require PostgreSQL (e.g. rate limiting, adaptive experimentation) configured but set `postgres.enabled = false` or don't provide the `TENSORZERO_POSTGRES_URL` environment variable, the gateway will fail to start with a configuration error.

## `[rate_limiting]`

The `[rate_limiting]` section allows you to configure granular rate limits for your TensorZero Gateway.
Rate limits help you control usage, manage costs, and prevent abuse.

See [Enforce Custom Rate Limits](/operations/enforce-custom-rate-limits/) for a comprehensive guide on rate limiting.

### `enabled`

- **Type:** boolean
- **Required:** no (default: `true`)

Enable or disable rate limiting enforcement.
When set to `false`, rate limiting rules will not be enforced even if they are defined.

```toml
[rate_limiting]
enabled = true
```

### `[[rate_limiting.rules]]`

Rate limiting rules are defined as an array of rule configurations.
Each rule specifies rate limits for specific resources (model inferences, tokens), time windows, scopes, and priorities.

#### Rate Limit Fields

You can set rate limits for different resources and time windows using the following field formats:

- `model_inferences_per_second`
- `model_inferences_per_minute`
- `model_inferences_per_hour`
- `model_inferences_per_day`
- `model_inferences_per_week`
- `model_inferences_per_month`
- `tokens_per_second`
- `tokens_per_minute`
- `tokens_per_hour`
- `tokens_per_day`
- `tokens_per_week`
- `tokens_per_month`

Each rate limit field can be specified in two formats:

**Simple Format:** A single integer value that sets both the capacity and refill rate to the same value.

```toml
[[rate_limiting.rules]]
model_inferences_per_minute = 100
tokens_per_hour = 10000
```

**Bucket Format:** An object with explicit `capacity` and `refill_rate` fields for fine-grained control over the token bucket algorithm.

```toml
[[rate_limiting.rules]]
tokens_per_minute = { capacity = 1000, refill_rate = 500 }
```

<Note>

The simple format is equivalent to setting `capacity` and `refill_rate` to the same value.
The bucket format allows you to configure burst capacity independently from the sustained rate.

</Note>

#### `priority`

- **Type:** integer
- **Required:** yes (unless `always` is set to `true`)

Defines the priority of the rule.
When multiple rules match a request, only the rules with the highest priority value are applied.

```toml
[[rate_limiting.rules]]
model_inferences_per_minute = 10
priority = 1
```

#### `always`

- **Type:** boolean
- **Required:** no (mutually exclusive with `priority`)

When set to `true`, this rule will always be applied regardless of priority.
This is useful for global fallback limits.

You cannot specify both `always` and `priority` in the same rule.

```toml
[[rate_limiting.rules]]
tokens_per_hour = 1000000
always = true
```

#### `scope`

- **Type:** array of scope objects
- **Required:** no (default: `[]`)

Defines the scope to which the rate limit applies.
Scopes allow you to apply rate limits to specific subsets of requests based on tags or API keys.

The following scopes are supported:

- Tags:
  - `tag_key` (string): The tag key to match against.
  - `tag_value` (string): The tag value to match against. This can be:
    - `tensorzero::each`: Apply the limit separately to each unique value of the tag.
    - `tensorzero::total`: Apply the limit to the aggregate of all requests with this tag, regardless of the tag's value.
    - Any other string: Apply the limit only when the tag has this specific value.

- API Key Public ID (requires authentication to be enabled):
  - `api_key_public_id` (string): The API key public ID to match against. This can be:
    - `tensorzero::each`: Apply the limit separately to each API key.
    - A specific 12-character public ID: Apply the limit only to requests authenticated with this API key.

For example:

```toml
# Each individual user can make a maximum of 1 model inference per minute
[[rate_limiting.rules]]
priority = 0
model_inferences_per_minute = 1
scope = [
    { tag_key = "user_id", tag_value = "tensorzero::each" }
]

# But override the individual limit for the CEO
[[rate_limiting.rules]]
priority = 1
model_inferences_per_minute = 5
scope = [
    { tag_key = "user_id", tag_value = "ceo" }
]

# Each API key can make a maximum of 100 model inferences per hour
[[rate_limiting.rules]]
priority = 0
model_inferences_per_hour = 100
scope = [
    { api_key_public_id = "tensorzero::each" }
]

# But override the limit for a specific API key
[[rate_limiting.rules]]
priority = 1
model_inferences_per_hour = 1000
scope = [
    { api_key_public_id = "xxxxxxxxxxxx" }
]
```<|MERGE_RESOLUTION|>--- conflicted
+++ resolved
@@ -178,6 +178,21 @@
 
 </Warning>
 
+### `metrics.tensorzero_inference_latency_overhead_seconds_histogram_buckets`
+
+- **Type:** array of floats
+- **Required:** no (default: disabled)
+
+Enable the `tensorzero_inference_latency_overhead_seconds_histogram` Prometheus metric with the specified histogram buckets.
+This metric tracks the latency overhead introduced by TensorZero on HTTP requests.
+
+The buckets must be in strictly ascending order and contain at least one value.
+
+```toml title="tensorzero.toml"
+[gateway.metrics]
+tensorzero_inference_latency_overhead_seconds_histogram_buckets = [0.001, 0.01, 0.1]
+```
+
 ### `observability.async_writes`
 
 - **Type:** boolean
@@ -256,24 +271,8 @@
 by running `docker run --rm -e TENSORZERO_CLICKHOUSE_URL=$TENSORZERO_CLICKHOUSE_URL tensorzero/gateway:{version} --run-clickhouse-migrations` or `docker compose run --rm gateway --run-clickhouse-migrations`.
 If `false`, then the migrations are run automatically upon launch.
 
-<<<<<<< HEAD
-### `metrics.tensorzero_inference_latency_overhead_seconds_histogram_buckets`
-
-- **Type:** array of floats
-- **Required:** no (default: disabled)
-
-Enable the `tensorzero_inference_latency_overhead_seconds_histogram` Prometheus metric with the specified histogram buckets.
-This metric tracks the latency overhead introduced by TensorZero on HTTP requests.
-
-The buckets must be in strictly ascending order and contain at least one value.
-
-```toml title="tensorzero.toml"
-[gateway.metrics]
-tensorzero_inference_latency_overhead_seconds_histogram_buckets = [0.001, 0.01, 0.1]
-```
-
 See [Export Prometheus metrics](/operations/export-prometheus-metrics) for more details.
-=======
+
 ### `relay`
 
 Configure gateway relay to forward inference requests through another TensorZero Gateway.
@@ -313,7 +312,6 @@
 [gateway.relay]
 gateway_url = "http://relay-gateway:3000"
 ```
->>>>>>> 83fdf7af
 
 ### `template_filesystem_access.base_path`
 
