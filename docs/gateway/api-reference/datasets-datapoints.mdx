---
title: "API Reference: Datasets & Datapoints"
sidebarTitle: Datasets & Datapoints
description: API reference for endpoints that manage datasets and datapoints.
---

In TensorZero, datasets are collections of data that can be used for workflows like evaluations and optimization recipes.
You can create and manage datasets using the TensorZero UI or programmatically using the TensorZero Gateway.

A dataset is a named collection of datapoints.
Each datapoint belongs to a function, with fields that depend on the function's type.
Broadly speaking, each datapoint largely mirrors the structure of an inference, with an input, an optional output, and other associated metadata (e.g. tags).

<Tip>

You can find a complete runnable example of how to use the datasets and datapoints API in our [GitHub repository](https://github.com/tensorzero/tensorzero/tree/main/examples/guides/datasets-datapoints).

</Tip>

## Endpoints & Methods

### List datapoints in a dataset

This endpoint returns a list of datapoints in the dataset.
Each datapoint is an object that includes all the relevant fields (e.g. input, output, tags).

- **Gateway Endpoint:** `GET /datasets/{dataset_name}/datapoints`
- **Client Method:** `list_datapoints`
- **Parameters:**
  - `dataset_name` (string)
  - `function` (string, optional)
  - `limit` (int, optional, defaults to 100)
  - `offset` (int, optional, defaults to 0)

If `function` is set, this method only returns datapoints in the dataset for the specified function.

### Get a datapoint

This endpoint returns the datapoint with the given ID, including all the relevant fields (e.g. input, output, tags).

- **Gateway Endpoint:** `GET /datasets/{dataset_name}/datapoints/{datapoint_id}`
- **Client Method:** `get_datapoint`
- **Parameters:**
  - `dataset_name` (string)
  - `datapoint_id` (string)

### Add datapoints to a dataset (or create a dataset)

This endpoint adds a list of datapoints to a dataset.
If the dataset does not exist, it will be created with the given name.

- **Gateway Endpoint:** `POST /datasets/{dataset_name}/datapoints`
- **Client Method:** `create_datapoints`
- **Parameters:**
  - `dataset_name` (string)
  - `datapoints` (list of objects, see below)

For `chat` functions, each datapoint object must have the following fields:

- `function_name` (string)
- `input` (object, identical to an inference's `input`)
- `output` (a list of objects, optional, each object must be a content block like in an inference's output)
- `allowed_tools` (list of strings, optional, identical to an inference's `allowed_tools`)
- `tool_choice` (string, optional, identical to an inference's `tool_choice`)
- `parallel_tool_calls` (boolean, optional, defaults to `false`)
- `tags` (map of string to string, optional)
- `name` (string, optional)

For `json` functions, each datapoint object must have the following fields:

- `function_name` (string)
- `input` (object, identical to an inference's `input`)
- `output` (object, optional, an object that matches the `output_schema` of the function)
- `output_schema` (object, optional, a dynamic JSON schema that overrides the output schema of the function)
- `tags` (map of string to string, optional)
- `name` (string, optional)

<<<<<<< HEAD
### Update datapoints in a dataset

This endpoint updates one or more datapoints in a dataset by creating new versions.
The original datapoint is marked as stale (i.e. a soft deletion), and a new datapoint is created with the updated values and a new ID.
The response returns the newly created IDs.

- **Gateway Endpoint:** `PATCH /v1/datasets/{dataset_name}/datapoints`
- **Client Method:** `update_datapoints`
=======
### Update datapoint metadata

This endpoint updates metadata fields for one or more datapoints in a dataset.
Unlike updating the full datapoint, this operation updates the datapoint in-place without creating a new version.

- **Gateway Endpoint:** `PATCH /v1/datasets/{dataset_name}/datapoints/metadata`
- **Client Method:** `update_datapoints_metadata`
>>>>>>> 3eeb4a26
- **Parameters:**
  - `dataset_name` (string)
  - `datapoints` (list of objects, see below)

The `datapoints` field must contain a list of objects.

<<<<<<< HEAD
Each object must have the fields `id` (string, UUIDv7) and `type` (`"chat"` or `"json"`).

The following fields are optional.
If provided, they will update the corresponding fields in the datapoint.
If omitted, the fields will remain unchanged.
If set to `null`, the fields will be cleared (as long as they are nullable).

For `chat` functions, you can update the following fields:

- `input` (object) - replaces the datapoint's input
- `output` (list of content blocks) - replaces the datapoint's output
- `tool_params` (object or null) - replaces the tool configuration (can be set to `null` to clear)
- `tags` (map of string to string) - replaces all tags
- `metadata` (object) - updates metadata fields:
  - `name` (string or null) - replaces the name (can be set to `null` to clear)

For `json` functions, you can update the following fields:

- `input` (object) - replaces the datapoint's input
- `output` (object or null) - replaces the output (validated against the output schema; can be set to `null` to clear)
- `output_schema` (object) - replaces the output schema
- `tags` (map of string to string) - replaces all tags
- `metadata` (object) - updates metadata fields:
  - `name` (string or null) - replaces the name (can be set to `null` to clear)

The endpoint returns an object with `ids`, a list of IDs (strings, UUIDv7) of the updated datapoints.
=======
Each object must have the field `id` (string, UUIDv7).

The following field is optional:

- `metadata` (object) - updates metadata fields:
  - `name` (string or null) - replaces the name (can be set to `null` to clear)

If the `metadata` field is omitted or `null`, no changes will be made to the datapoint.

The endpoint returns an object with `ids`, a list of IDs (strings, UUIDv7) of the updated datapoints.
These IDs are the same as the input IDs since the datapoints are updated in-place.
>>>>>>> 3eeb4a26

### Delete a datapoint

This endpoint performs a **soft deletion**: the datapoint is marked as stale and will be disregarded by the system in the future (e.g. when listing datapoints or running evaluations), but the data remains in the database.

- **Gateway Endpoint:** `DELETE /datasets/{dataset_name}/datapoints/{datapoint_id}`
- **Client Method:** `delete_datapoint`
- **Parameters:**
  - `dataset_name` (string)
  - `datapoint_id` (string)<|MERGE_RESOLUTION|>--- conflicted
+++ resolved
@@ -75,7 +75,6 @@
 - `tags` (map of string to string, optional)
 - `name` (string, optional)
 
-<<<<<<< HEAD
 ### Update datapoints in a dataset
 
 This endpoint updates one or more datapoints in a dataset by creating new versions.
@@ -84,22 +83,7 @@
 
 - **Gateway Endpoint:** `PATCH /v1/datasets/{dataset_name}/datapoints`
 - **Client Method:** `update_datapoints`
-=======
-### Update datapoint metadata
 
-This endpoint updates metadata fields for one or more datapoints in a dataset.
-Unlike updating the full datapoint, this operation updates the datapoint in-place without creating a new version.
-
-- **Gateway Endpoint:** `PATCH /v1/datasets/{dataset_name}/datapoints/metadata`
-- **Client Method:** `update_datapoints_metadata`
->>>>>>> 3eeb4a26
-- **Parameters:**
-  - `dataset_name` (string)
-  - `datapoints` (list of objects, see below)
-
-The `datapoints` field must contain a list of objects.
-
-<<<<<<< HEAD
 Each object must have the fields `id` (string, UUIDv7) and `type` (`"chat"` or `"json"`).
 
 The following fields are optional.
@@ -125,8 +109,27 @@
 - `metadata` (object) - updates metadata fields:
   - `name` (string or null) - replaces the name (can be set to `null` to clear)
 
+<Tip>
+
+If you're only updating datapoint metadata (e.g. `name`), the `update_datapoint_metadata` method below is an alternative that does not affect the datapoint ID.
+
+</Tip>
+
 The endpoint returns an object with `ids`, a list of IDs (strings, UUIDv7) of the updated datapoints.
-=======
+
+### Update datapoint metadata
+
+This endpoint updates metadata fields for one or more datapoints in a dataset.
+Unlike updating the full datapoint, this operation updates the datapoint in-place without creating a new version.
+
+- **Gateway Endpoint:** `PATCH /v1/datasets/{dataset_name}/datapoints/metadata`
+- **Client Method:** `update_datapoints_metadata`
+- **Parameters:**
+  - `dataset_name` (string)
+  - `datapoints` (list of objects, see below)
+
+The `datapoints` field must contain a list of objects.
+
 Each object must have the field `id` (string, UUIDv7).
 
 The following field is optional:
@@ -138,7 +141,6 @@
 
 The endpoint returns an object with `ids`, a list of IDs (strings, UUIDv7) of the updated datapoints.
 These IDs are the same as the input IDs since the datapoints are updated in-place.
->>>>>>> 3eeb4a26
 
 ### Delete a datapoint
 
