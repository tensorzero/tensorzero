use lazy_static::lazy_static;
use reqwest::Client;
use serde::de::Error as SerdeError;
use std::collections::HashMap;
use strum::VariantNames;
use tracing::instrument;
use url::Url;

#[cfg(any(test, feature = "e2e_tests"))]
use crate::inference::providers::dummy::DummyProvider;
use crate::inference::providers::google_ai_studio_gemini::GoogleAIStudioGeminiProvider;

<<<<<<< HEAD
use crate::inference::providers::hyperbolic::HyperbolicCredentials;
use crate::inference::providers::mistral::MistralCredentials;
use crate::inference::providers::openai::OpenAICredentials;
use crate::inference::providers::together::TogetherCredentials;
use crate::inference::providers::vllm::VLLMCredentials;
use crate::inference::providers::xai::XAICredentials;
=======
>>>>>>> bd3dbab3
use crate::inference::types::batch::{BatchModelInferenceResponse, BatchProviderInferenceResponse};
use crate::{
    endpoints::inference::InferenceCredentials,
    error::{Error, ErrorDetails},
    inference::{
        providers::{
<<<<<<< HEAD
            anthropic::AnthropicProvider,
            aws_bedrock::AWSBedrockProvider,
            azure::AzureProvider,
            fireworks::FireworksProvider,
            gcp_vertex_anthropic::GCPVertexAnthropicProvider,
            gcp_vertex_gemini::{GCPServiceAccountCredentials, GCPVertexGeminiProvider},
            hyperbolic::HyperbolicProvider,
            mistral::MistralProvider,
            openai::OpenAIProvider,
            provider_trait::InferenceProvider,
            together::TogetherProvider,
            vllm::VLLMProvider,
            xai::XAIProvider,
=======
            anthropic::AnthropicProvider, aws_bedrock::AWSBedrockProvider, azure::AzureProvider,
            fireworks::FireworksProvider, gcp_vertex_anthropic::GCPVertexAnthropicProvider,
            gcp_vertex_gemini::GCPVertexGeminiProvider, mistral::MistralProvider,
            openai::OpenAIProvider, provider_trait::InferenceProvider, together::TogetherProvider,
            vllm::VLLMProvider, xai::XAIProvider,
>>>>>>> bd3dbab3
        },
        types::{
            ModelInferenceRequest, ModelInferenceResponse, ProviderInferenceResponse,
            ProviderInferenceResponseChunk, ProviderInferenceResponseStream,
        },
    },
};
use serde::Deserialize;

#[derive(Debug, Deserialize)]
#[serde(deny_unknown_fields)]
pub struct ModelConfig {
    pub routing: Vec<String>, // [provider name A, provider name B, ...]
    pub providers: HashMap<String, ProviderConfig>, // provider name => provider config
}

impl ModelConfig {
    pub async fn infer<'a, 'request>(
        &'a self,
        request: &'request ModelInferenceRequest<'request>,
        client: &'request Client,
        api_keys: &'request InferenceCredentials,
    ) -> Result<ModelInferenceResponse<'a>, Error> {
        let mut provider_errors: HashMap<String, Error> = HashMap::new();
        for provider_name in &self.routing {
            let provider_config = self.providers.get(provider_name).ok_or_else(|| {
                Error::new(ErrorDetails::ProviderNotFound {
                    provider_name: provider_name.clone(),
                })
            })?;
            let response = provider_config.infer(request, client, api_keys).await;
            match response {
                Ok(response) => {
                    let model_inference_response =
                        ModelInferenceResponse::new(response, provider_name);
                    return Ok(model_inference_response);
                }
                Err(error) => {
                    provider_errors.insert(provider_name.to_string(), error);
                }
            }
        }
        Err(Error::new(ErrorDetails::ModelProvidersExhausted {
            provider_errors,
        }))
    }

    #[instrument(skip_all)]
    pub async fn infer_stream<'a, 'request>(
        &'a self,
        request: &'request ModelInferenceRequest<'request>,
        client: &'request Client,
        api_keys: &'request InferenceCredentials,
    ) -> Result<
        (
            ProviderInferenceResponseChunk,
            ProviderInferenceResponseStream,
            String,
            &'a str,
        ),
        Error,
    > {
        let mut provider_errors: HashMap<String, Error> = HashMap::new();
        for provider_name in &self.routing {
            let provider_config = self.providers.get(provider_name).ok_or_else(|| {
                Error::new(ErrorDetails::ProviderNotFound {
                    provider_name: provider_name.clone(),
                })
            })?;
            let response = provider_config
                .infer_stream(request, client, api_keys)
                .await;
            match response {
                Ok(response) => {
                    let (chunk, stream, raw_request) = response;
                    return Ok((chunk, stream, raw_request, provider_name));
                }
                Err(error) => {
                    provider_errors.insert(provider_name.to_string(), error);
                }
            }
        }
        Err(Error::new(ErrorDetails::ModelProvidersExhausted {
            provider_errors,
        }))
    }

    pub async fn start_batch_inference<'a, 'request>(
        &'a self,
        requests: &'request [ModelInferenceRequest<'request>],
        client: &'request Client,
        api_keys: &'request InferenceCredentials,
    ) -> Result<BatchModelInferenceResponse<'a>, Error> {
        let mut provider_errors: HashMap<String, Error> = HashMap::new();
        for provider_name in &self.routing {
            let provider_config = self.providers.get(provider_name).ok_or_else(|| {
                Error::new(ErrorDetails::ProviderNotFound {
                    provider_name: provider_name.clone(),
                })
            })?;
            let response = provider_config
                .start_batch_inference(requests, client, api_keys)
                .await;
            match response {
                Ok(response) => {
                    return Ok(BatchModelInferenceResponse::new(response, provider_name));
                }
                Err(error) => {
                    provider_errors.insert(provider_name.to_string(), error);
                }
            }
        }
        Err(Error::new(ErrorDetails::ModelProvidersExhausted {
            provider_errors,
        }))
    }

    pub fn validate(&self) -> Result<(), Error> {
        // Placeholder in case we want to add validation in the future
        Ok(())
    }
}

// NOTE: if one adds a new provider, make sure to add it to the set of `BLACKLISTED_NAMES` in `config_parser.rs`
#[derive(Debug)]
pub enum ProviderConfig {
    Anthropic(AnthropicProvider),
    AWSBedrock(AWSBedrockProvider),
    Azure(AzureProvider),
    Fireworks(FireworksProvider),
    GCPVertexAnthropic(GCPVertexAnthropicProvider),
    GCPVertexGemini(GCPVertexGeminiProvider),
    GoogleAIStudioGemini(GoogleAIStudioGeminiProvider),
    Hyperbolic(HyperbolicProvider),
    Mistral(MistralProvider),
    OpenAI(OpenAIProvider),
    Together(TogetherProvider),
    VLLM(VLLMProvider),
    XAI(XAIProvider),
    #[cfg(any(test, feature = "e2e_tests"))]
    Dummy(DummyProvider),
}

/// Helper struct for deserializing the ProviderConfig.
/// This is necessary because we want to load environment variables as we deserialize
/// and we need to be able to deserialize the correct one based on the "type" field.
/// Use the ProviderConfig struct for all post-initialization logic.
#[derive(Deserialize, VariantNames)]
#[strum(serialize_all = "lowercase")]
#[serde(tag = "type")]
#[serde(rename_all = "lowercase")]
#[serde(deny_unknown_fields)]
enum ProviderConfigHelper {
    Anthropic {
        model_name: String,
        api_key_location: Option<CredentialLocation>,
    },
    #[strum(serialize = "aws_bedrock")]
    #[serde(rename = "aws_bedrock")]
    AWSBedrock {
        model_id: String,
        region: Option<String>,
    },
    Azure {
        deployment_id: String,
        endpoint: Url,
        api_key_location: Option<CredentialLocation>,
    },
    #[strum(serialize = "gcp_vertex_anthropic")]
    #[serde(rename = "gcp_vertex_anthropic")]
    GCPVertexAnthropic {
        model_id: String,
        location: String,
        project_id: String,
        credential_location: Option<CredentialLocation>,
    },
    #[strum(serialize = "gcp_vertex_gemini")]
    #[serde(rename = "gcp_vertex_gemini")]
    GCPVertexGemini {
        model_id: String,
        location: String,
        project_id: String,
        credential_location: Option<CredentialLocation>,
    },
    #[strum(serialize = "google_ai_studio_gemini")]
    #[serde(rename = "google_ai_studio_gemini")]
    GoogleAIStudioGemini {
        model_name: String,
        api_key_location: Option<CredentialLocation>,
    },
    #[strum(serialize = "fireworks")]
    #[serde(rename = "fireworks")]
    Fireworks {
        model_name: String,
        api_key_location: Option<CredentialLocation>,
    },
    Mistral {
        model_name: String,
        api_key_location: Option<CredentialLocation>,
    },
    OpenAI {
        model_name: String,
        api_base: Option<Url>,
        api_key_location: Option<CredentialLocation>,
    },
    Together {
        model_name: String,
        api_key_location: Option<CredentialLocation>,
    },
    #[allow(clippy::upper_case_acronyms)]
    VLLM {
        model_name: String,
        api_base: Url,
        api_key_location: Option<CredentialLocation>,
    },
    #[allow(clippy::upper_case_acronyms)]
    XAI {
        model_name: String,
        api_key_location: Option<CredentialLocation>,
    },
    #[cfg(any(test, feature = "e2e_tests"))]
    Dummy {
        model_name: String,
        api_key_location: Option<CredentialLocation>,
    },
}

impl<'de> Deserialize<'de> for ProviderConfig {
    fn deserialize<D>(deserializer: D) -> Result<Self, D::Error>
    where
        D: serde::Deserializer<'de>,
    {
<<<<<<< HEAD
        /// Helper struct for deserializing the ProviderConfig.
        /// This is necessary because we want to load environment variables as we deserialize
        /// and we need to be able to deserialize the correct one based on the "type" field.
        /// Use the ProviderConfig struct for all post-initialization logic.
        #[derive(Deserialize)]
        #[serde(tag = "type")]
        #[serde(rename_all = "lowercase")]
        #[serde(deny_unknown_fields)]
        enum ProviderConfigHelper {
            Anthropic {
                model_name: String,
                #[serde(default = "providers::anthropic::default_api_key_location")]
                api_key_location: CredentialLocation,
            },
            #[serde(rename = "aws_bedrock")]
            AWSBedrock {
                model_id: String,
                region: Option<String>,
            },
            Azure {
                deployment_id: String,
                endpoint: Url,
                #[serde(default = "providers::azure::default_api_key_location")]
                api_key_location: CredentialLocation,
            },
            Fireworks {
                model_name: String,
                #[serde(default = "providers::fireworks::default_api_key_location")]
                api_key_location: CredentialLocation,
            },
            #[serde(rename = "gcp_vertex_anthropic")]
            GCPVertexAnthropic {
                model_id: String,
                location: String,
                project_id: String,
                #[serde(default = "providers::gcp_vertex_gemini::default_api_key_location")]
                credential_location: CredentialLocation,
            },
            #[serde(rename = "gcp_vertex_gemini")]
            GCPVertexGemini {
                model_id: String,
                location: String,
                project_id: String,
                #[serde(default = "providers::gcp_vertex_gemini::default_api_key_location")]
                credential_location: CredentialLocation,
            },
            #[serde(rename = "google_ai_studio_gemini")]
            GoogleAIStudioGemini {
                model_name: String,
                #[serde(default = "providers::google_ai_studio_gemini::default_api_key_location")]
                api_key_location: CredentialLocation,
            },
            Hyperbolic {
                model_name: String,
                #[serde(default = "providers::hyperbolic::default_api_key_location")]
                api_key_location: CredentialLocation,
            },
            Mistral {
                model_name: String,
                #[serde(default = "providers::mistral::default_api_key_location")]
                api_key_location: CredentialLocation,
            },
            OpenAI {
                model_name: String,
                api_base: Option<Url>,
                #[serde(default = "providers::openai::default_api_key_location")]
                api_key_location: CredentialLocation,
            },
            Together {
                model_name: String,
                #[serde(default = "providers::together::default_api_key_location")]
                api_key_location: CredentialLocation,
            },
            #[allow(clippy::upper_case_acronyms)]
            VLLM {
                model_name: String,
                api_base: Url,
                #[serde(default = "providers::vllm::default_api_key_location")]
                api_key_location: CredentialLocation,
            },
            #[allow(clippy::upper_case_acronyms)]
            XAI {
                model_name: String,
                #[serde(default = "providers::xai::default_api_key_location")]
                api_key_location: CredentialLocation,
            },
            #[cfg(any(test, feature = "e2e_tests"))]
            Dummy {
                model_name: String,
                #[serde(default = "providers::dummy::default_api_key_location")]
                api_key_location: CredentialLocation,
            },
        }

=======
>>>>>>> bd3dbab3
        let helper = ProviderConfigHelper::deserialize(deserializer)?;

        Ok(match helper {
            ProviderConfigHelper::Anthropic {
                model_name,
                api_key_location,
            } => ProviderConfig::Anthropic(
                AnthropicProvider::new(model_name, api_key_location)
                    .map_err(|e| D::Error::custom(e.to_string()))?,
            ),
            ProviderConfigHelper::AWSBedrock { model_id, region } => {
                let region = region.map(aws_types::region::Region::new);

                // NB: We need to make an async call here to initialize the AWS Bedrock client.

                let provider = tokio::task::block_in_place(move || {
                    tokio::runtime::Handle::current()
                        .block_on(async { AWSBedrockProvider::new(model_id, region).await })
                        .map_err(|e| {
                            serde::de::Error::custom(format!(
                                "Failed to initialize AWS Bedrock provider: {e}"
                            ))
                        })
                })?;

                ProviderConfig::AWSBedrock(provider)
            }
            ProviderConfigHelper::Azure {
                deployment_id,
                endpoint,
                api_key_location,
            } => ProviderConfig::Azure(
                AzureProvider::new(deployment_id, endpoint, api_key_location)
                    .map_err(|e| D::Error::custom(e.to_string()))?,
            ),
            ProviderConfigHelper::Fireworks {
                model_name,
                api_key_location,
            } => ProviderConfig::Fireworks(
                FireworksProvider::new(model_name, api_key_location)
                    .map_err(|e| D::Error::custom(e.to_string()))?,
            ),
            ProviderConfigHelper::GCPVertexAnthropic {
                model_id,
                location,
                project_id,
                credential_location: api_key_location,
            } => ProviderConfig::GCPVertexAnthropic(
                GCPVertexAnthropicProvider::new(model_id, location, project_id, api_key_location)
                    .map_err(|e| D::Error::custom(e.to_string()))?,
            ),
            ProviderConfigHelper::GCPVertexGemini {
                model_id,
                location,
                project_id,
                credential_location: api_key_location,
            } => ProviderConfig::GCPVertexGemini(
                GCPVertexGeminiProvider::new(model_id, location, project_id, api_key_location)
                    .map_err(|e| D::Error::custom(e.to_string()))?,
            ),
            ProviderConfigHelper::GoogleAIStudioGemini {
                model_name,
                api_key_location,
<<<<<<< HEAD
            } => {
                let credentials = match api_key_location {
                    CredentialLocation::Env(key_name) => GoogleAIStudioCredentials::Static(
                        env::var(key_name)
                            .map_err(|_| {
                                serde::de::Error::custom(
                                    ErrorDetails::ApiKeyMissing {
                                        provider_name: "Google AI Studio Gemini".to_string(),
                                    }
                                    .to_string(),
                                )
                            })?
                            .into(),
                    ),
                    CredentialLocation::Dynamic(key_name) => {
                        GoogleAIStudioCredentials::Dynamic(key_name)
                    }
                    _ => Err(serde::de::Error::custom(
                        "Invalid api_key_location for Google AI Studio Gemini provider".to_string(),
                    ))?,
                };
                let request_url = Url::parse(&format!(
                    "https://generativelanguage.googleapis.com/v1beta/models/{model_name}:generateContent",
                )).map_err(|e| D::Error::custom(format!("Failed to parse request URL: {}", e)))?;
                let streaming_request_url = Url::parse(&format!(
                    "https://generativelanguage.googleapis.com/v1beta/models/{model_name}:streamGenerateContent?alt=sse",
                )).map_err(|e| D::Error::custom(format!("Failed to parse streaming request URL: {}", e)))?;
                ProviderConfig::GoogleAIStudioGemini(GoogleAIStudioGeminiProvider {
                    request_url,
                    streaming_request_url,
                    credentials,
                })
            }
            ProviderConfigHelper::Hyperbolic {
                model_name,
                api_key_location,
            } => {
                let credentials = match api_key_location {
                    CredentialLocation::Env(key_name) => {
                        let api_key = env::var(key_name)
                            .map_err(|_| {
                                serde::de::Error::custom(
                                    ErrorDetails::ApiKeyMissing {
                                        provider_name: "Hyperbolic".to_string(),
                                    }
                                    .to_string(),
                                )
                            })?
                            .into();
                        HyperbolicCredentials::Static(api_key)
                    }
                    CredentialLocation::Dynamic(key_name) => {
                        HyperbolicCredentials::Dynamic(key_name)
                    }
                    _ => Err(serde::de::Error::custom(
                        "Invalid api_key_location for Hyperbolic provider".to_string(),
                    ))?,
                };
                ProviderConfig::Hyperbolic(HyperbolicProvider {
                    model_name,
                    credentials,
                })
            }
=======
            } => ProviderConfig::GoogleAIStudioGemini(
                GoogleAIStudioGeminiProvider::new(model_name, api_key_location)
                    .map_err(|e| D::Error::custom(e.to_string()))?,
            ),
>>>>>>> bd3dbab3
            ProviderConfigHelper::Mistral {
                model_name,
                api_key_location,
            } => ProviderConfig::Mistral(
                MistralProvider::new(model_name, api_key_location)
                    .map_err(|e| D::Error::custom(e.to_string()))?,
            ),
            ProviderConfigHelper::OpenAI {
                model_name,
                api_base,
                api_key_location,
            } => ProviderConfig::OpenAI(
                OpenAIProvider::new(model_name, api_base, api_key_location)
                    .map_err(|e| D::Error::custom(e.to_string()))?,
            ),
            ProviderConfigHelper::Together {
                model_name,
                api_key_location,
            } => ProviderConfig::Together(
                TogetherProvider::new(model_name, api_key_location)
                    .map_err(|e| D::Error::custom(e.to_string()))?,
            ),
            ProviderConfigHelper::VLLM {
                model_name,
                api_base,
                api_key_location,
            } => ProviderConfig::VLLM(
                VLLMProvider::new(model_name, api_base, api_key_location)
                    .map_err(|e| D::Error::custom(e.to_string()))?,
            ),
            ProviderConfigHelper::XAI {
                model_name,
                api_key_location,
            } => ProviderConfig::XAI(
                XAIProvider::new(model_name, api_key_location)
                    .map_err(|e| D::Error::custom(e.to_string()))?,
            ),
            #[cfg(any(test, feature = "e2e_tests"))]
            ProviderConfigHelper::Dummy {
                model_name,
                api_key_location,
            } => ProviderConfig::Dummy(
                DummyProvider::new(model_name, api_key_location)
                    .map_err(|e| D::Error::custom(e.to_string()))?,
            ),
        })
    }
}

impl ProviderConfig {
    async fn infer(
        &self,
        request: &ModelInferenceRequest<'_>,
        client: &Client,
        api_keys: &InferenceCredentials,
    ) -> Result<ProviderInferenceResponse, Error> {
        match self {
            ProviderConfig::Anthropic(provider) => provider.infer(request, client, api_keys).await,
            ProviderConfig::AWSBedrock(provider) => provider.infer(request, client, api_keys).await,
            ProviderConfig::Azure(provider) => provider.infer(request, client, api_keys).await,
            ProviderConfig::Fireworks(provider) => provider.infer(request, client, api_keys).await,
            ProviderConfig::GCPVertexAnthropic(provider) => {
                provider.infer(request, client, api_keys).await
            }
            ProviderConfig::GCPVertexGemini(provider) => {
                provider.infer(request, client, api_keys).await
            }
            ProviderConfig::GoogleAIStudioGemini(provider) => {
                provider.infer(request, client, api_keys).await
            }
            ProviderConfig::Hyperbolic(provider) => provider.infer(request, client, api_keys).await,
            ProviderConfig::Mistral(provider) => provider.infer(request, client, api_keys).await,
            ProviderConfig::OpenAI(provider) => provider.infer(request, client, api_keys).await,
            ProviderConfig::Together(provider) => provider.infer(request, client, api_keys).await,
            ProviderConfig::VLLM(provider) => provider.infer(request, client, api_keys).await,
            ProviderConfig::XAI(provider) => provider.infer(request, client, api_keys).await,
            #[cfg(any(test, feature = "e2e_tests"))]
            ProviderConfig::Dummy(provider) => provider.infer(request, client, api_keys).await,
        }
    }

    async fn infer_stream(
        &self,
        request: &ModelInferenceRequest<'_>,
        client: &Client,
        api_keys: &InferenceCredentials,
    ) -> Result<
        (
            ProviderInferenceResponseChunk,
            ProviderInferenceResponseStream,
            String,
        ),
        Error,
    > {
        match self {
            ProviderConfig::Anthropic(provider) => {
                provider.infer_stream(request, client, api_keys).await
            }
            ProviderConfig::AWSBedrock(provider) => {
                provider.infer_stream(request, client, api_keys).await
            }
            ProviderConfig::Azure(provider) => {
                provider.infer_stream(request, client, api_keys).await
            }
            ProviderConfig::Fireworks(provider) => {
                provider.infer_stream(request, client, api_keys).await
            }
            ProviderConfig::GCPVertexAnthropic(provider) => {
                provider.infer_stream(request, client, api_keys).await
            }
            ProviderConfig::GCPVertexGemini(provider) => {
                provider.infer_stream(request, client, api_keys).await
            }
            ProviderConfig::GoogleAIStudioGemini(provider) => {
                provider.infer_stream(request, client, api_keys).await
            }
            ProviderConfig::Hyperbolic(provider) => {
                provider.infer_stream(request, client, api_keys).await
            }
            ProviderConfig::Mistral(provider) => {
                provider.infer_stream(request, client, api_keys).await
            }
            ProviderConfig::OpenAI(provider) => {
                provider.infer_stream(request, client, api_keys).await
            }
            ProviderConfig::Together(provider) => {
                provider.infer_stream(request, client, api_keys).await
            }
            ProviderConfig::XAI(provider) => provider.infer_stream(request, client, api_keys).await,
            ProviderConfig::VLLM(provider) => {
                provider.infer_stream(request, client, api_keys).await
            }
            #[cfg(any(test, feature = "e2e_tests"))]
            ProviderConfig::Dummy(provider) => {
                provider.infer_stream(request, client, api_keys).await
            }
        }
    }

    async fn start_batch_inference<'a>(
        &self,
        requests: &'a [ModelInferenceRequest<'a>],
        client: &'a Client,
        api_keys: &'a InferenceCredentials,
    ) -> Result<BatchProviderInferenceResponse, Error> {
        match self {
            ProviderConfig::Anthropic(provider) => {
                provider
                    .start_batch_inference(requests, client, api_keys)
                    .await
            }
            ProviderConfig::AWSBedrock(provider) => {
                provider
                    .start_batch_inference(requests, client, api_keys)
                    .await
            }
            ProviderConfig::Azure(provider) => {
                provider
                    .start_batch_inference(requests, client, api_keys)
                    .await
            }
            ProviderConfig::Fireworks(provider) => {
                provider
                    .start_batch_inference(requests, client, api_keys)
                    .await
            }
            ProviderConfig::GCPVertexAnthropic(provider) => {
                provider
                    .start_batch_inference(requests, client, api_keys)
                    .await
            }
            ProviderConfig::GCPVertexGemini(provider) => {
                provider
                    .start_batch_inference(requests, client, api_keys)
                    .await
            }
            ProviderConfig::GoogleAIStudioGemini(provider) => {
                provider
                    .start_batch_inference(requests, client, api_keys)
                    .await
            }
            ProviderConfig::Hyperbolic(provider) => {
                provider
                    .start_batch_inference(requests, client, api_keys)
                    .await
            }
            ProviderConfig::Mistral(provider) => {
                provider
                    .start_batch_inference(requests, client, api_keys)
                    .await
            }
            ProviderConfig::OpenAI(provider) => {
                provider
                    .start_batch_inference(requests, client, api_keys)
                    .await
            }
            ProviderConfig::Together(provider) => {
                provider
                    .start_batch_inference(requests, client, api_keys)
                    .await
            }
            ProviderConfig::VLLM(provider) => {
                provider
                    .start_batch_inference(requests, client, api_keys)
                    .await
            }
            ProviderConfig::XAI(provider) => {
                provider
                    .start_batch_inference(requests, client, api_keys)
                    .await
            }
            #[cfg(any(test, feature = "e2e_tests"))]
            ProviderConfig::Dummy(provider) => {
                provider
                    .start_batch_inference(requests, client, api_keys)
                    .await
            }
        }
    }
}

pub enum CredentialLocation {
    Env(String),
    Dynamic(String),
    Path(String),
    None,
}

impl<'de> Deserialize<'de> for CredentialLocation {
    fn deserialize<D>(deserializer: D) -> Result<Self, D::Error>
    where
        D: serde::Deserializer<'de>,
    {
        let s = String::deserialize(deserializer)?;
        if let Some(inner) = s.strip_prefix("env::") {
            Ok(CredentialLocation::Env(inner.to_string()))
        } else if let Some(inner) = s.strip_prefix("dynamic::") {
            Ok(CredentialLocation::Dynamic(inner.to_string()))
        } else if let Some(inner) = s.strip_prefix("path::") {
            Ok(CredentialLocation::Path(inner.to_string()))
        } else if s == "none" {
            Ok(CredentialLocation::None)
        } else {
            Err(serde::de::Error::custom(format!(
                "Invalid ApiKeyLocation format: {}",
                s
            )))
        }
    }
}

lazy_static! {
    static ref RESERVED_MODEL_PREFIXES: Vec<String> = ProviderConfigHelper::VARIANTS
        .iter()
        .map(|&v| format!("{}::", v))
        .collect();
}

const SHORTHAND_MODEL_PREFIXES: &[&str] = &[
    "anthropic::",
    "fireworks::",
    "google_ai_studio_gemini::",
    "mistral::",
    "openai::",
    "together::",
    "xai::",
    "dummy::",
];

#[derive(Debug, Default, Deserialize)]
#[serde(try_from = "HashMap<String, ModelConfig>")]
pub struct ModelTable(HashMap<String, ModelConfig>);

impl TryFrom<HashMap<String, ModelConfig>> for ModelTable {
    type Error = String;

    fn try_from(map: HashMap<String, ModelConfig>) -> Result<Self, Self::Error> {
        for key in map.keys() {
            if RESERVED_MODEL_PREFIXES
                .iter()
                .any(|name| key.starts_with(name))
            {
                return Err(format!("Model name '{}' contains a reserved prefix", key));
            }
        }
        Ok(ModelTable(map))
    }
}

impl std::ops::Deref for ModelTable {
    type Target = HashMap<String, ModelConfig>;

    fn deref(&self) -> &Self::Target {
        &self.0
    }
}

impl ModelTable {
    /// Check that a model name is valid
    /// This is either true because it's in the table, or because it's a valid shorthand name
    /// In the latter case, we actually create a new model config in the table corresponding to the shorthand
    pub fn validate_or_create(&mut self, key: &str) -> Result<(), Error> {
        // Try direct lookup (if it's blacklisted, it's not in the table)
        // If it's shorthand and already in the table, it's valid
        if let Some(model_config) = self.0.get(key) {
            model_config.validate()?;
            return Ok(());
        }

        // Try matching shorthand prefixes
        if let Some(prefix) = SHORTHAND_MODEL_PREFIXES
            .iter()
            .find(|&&prefix| key.starts_with(prefix))
        {
            let model_name = match key.strip_prefix(prefix) {
                Some(name) => name,
                None => {
                    return Err(ErrorDetails::Config {
                        message: format!(
                            "Failed to strip prefix '{}' from model name '{}' This should never happen. Please file a bug report at https://github.com/tensorzero/tensorzero/issues/new",
                            prefix, key
                        ),
                    }
                    .into());
                }
            };
            // Remove the last two characters of the prefix to get the provider type
            let provider_type = &prefix[..prefix.len() - 2];
            let model_config = model_config_from_shorthand(provider_type, model_name)?;
            model_config.validate()?;
            self.0.insert(key.to_string(), model_config);
            return Ok(());
        }

        Err(ErrorDetails::Config {
            message: format!("Model name '{}' not found in model table", key),
        }
        .into())
    }
}

fn model_config_from_shorthand(
    provider_type: &str,
    model_name: &str,
) -> Result<ModelConfig, Error> {
    let model_name = model_name.to_string();
    let provider_config = match provider_type {
        "anthropic" => ProviderConfig::Anthropic(AnthropicProvider::new(model_name, None)?),
        "fireworks" => ProviderConfig::Fireworks(FireworksProvider::new(model_name, None)?),
        "google_ai_studio_gemini" => ProviderConfig::GoogleAIStudioGemini(
            GoogleAIStudioGeminiProvider::new(model_name, None)?,
        ),
        "mistral" => ProviderConfig::Mistral(MistralProvider::new(model_name, None)?),
        "openai" => ProviderConfig::OpenAI(OpenAIProvider::new(model_name, None, None)?),
        "together" => ProviderConfig::Together(TogetherProvider::new(model_name, None)?),
        "xai" => ProviderConfig::XAI(XAIProvider::new(model_name, None)?),
        #[cfg(any(test, feature = "e2e_tests"))]
        "dummy" => ProviderConfig::Dummy(DummyProvider::new(model_name, None)?),
        _ => {
            return Err(ErrorDetails::Config {
                message: format!("Invalid provider type: {}", provider_type),
            }
            .into());
        }
    };
    Ok(ModelConfig {
        routing: vec![provider_type.to_string()],
        providers: HashMap::from([(provider_type.to_string(), provider_config)]),
    })
}

#[cfg(test)]
mod tests {
    use std::borrow::Cow;

    use crate::inference::{
        providers::{
            anthropic::AnthropicCredentials,
            dummy::{
                DummyCredentials, DUMMY_INFER_RESPONSE_CONTENT, DUMMY_INFER_RESPONSE_RAW,
                DUMMY_INFER_USAGE, DUMMY_STREAMING_RESPONSE,
            },
        },
        types::{ContentBlockChunk, FunctionType, ModelInferenceRequestJsonMode, TextChunk},
    };
    use crate::tool::{ToolCallConfig, ToolChoice};
    use secrecy::SecretString;
    use tokio_stream::StreamExt;
    use tracing_test::traced_test;

    use super::*;

    #[tokio::test]
    async fn test_model_config_infer_routing() {
        let good_provider_config = ProviderConfig::Dummy(DummyProvider {
            model_name: "good".to_string(),
            credentials: DummyCredentials::None,
        });
        let bad_provider_config = ProviderConfig::Dummy(DummyProvider {
            model_name: "error".to_string(),
            credentials: DummyCredentials::None,
        });
        let model_config = ModelConfig {
            routing: vec!["good_provider".to_string()],
            providers: HashMap::from([("good_provider".to_string(), good_provider_config)]),
        };
        let tool_config = ToolCallConfig {
            tools_available: vec![],
            tool_choice: ToolChoice::Auto,
            parallel_tool_calls: false,
        };
        let api_keys = InferenceCredentials::default();

        // Try inferring the good model only
        let request = ModelInferenceRequest {
            messages: vec![],
            system: None,
            tool_config: Some(Cow::Borrowed(&tool_config)),
            temperature: None,
            top_p: None,
            presence_penalty: None,
            frequency_penalty: None,
            max_tokens: None,
            seed: None,
            stream: false,
            json_mode: ModelInferenceRequestJsonMode::Off,
            function_type: FunctionType::Chat,
            output_schema: None,
        };
        let response = model_config
            .infer(&request, &Client::new(), &api_keys)
            .await
            .unwrap();
        let content = response.output;
        assert_eq!(
            content,
            vec![DUMMY_INFER_RESPONSE_CONTENT.to_string().into()]
        );
        let raw = response.raw_response;
        assert_eq!(raw, DUMMY_INFER_RESPONSE_RAW);
        let usage = response.usage;
        assert_eq!(usage, DUMMY_INFER_USAGE);
        assert_eq!(response.model_provider_name, "good_provider");

        // Try inferring the bad model
        let model_config = ModelConfig {
            routing: vec!["error".to_string()],
            providers: HashMap::from([("error".to_string(), bad_provider_config)]),
        };
        let response = model_config
            .infer(&request, &Client::new(), &api_keys)
            .await
            .unwrap_err();
        assert_eq!(
            response,
            ErrorDetails::ModelProvidersExhausted {
                provider_errors: HashMap::from([(
                    "error".to_string(),
                    ErrorDetails::InferenceClient {
                        message: "Error sending request to Dummy provider.".to_string()
                    }
                    .into()
                )])
            }
            .into()
        );
    }

    #[tokio::test]
    #[traced_test]
    async fn test_model_config_infer_routing_fallback() {
        // Test that fallback works with bad --> good model provider

        let good_provider_config = ProviderConfig::Dummy(DummyProvider {
            model_name: "good".to_string(),
            credentials: DummyCredentials::None,
        });
        let bad_provider_config = ProviderConfig::Dummy(DummyProvider {
            model_name: "error".to_string(),
            credentials: DummyCredentials::None,
        });
        let api_keys = InferenceCredentials::default();
        // Try inferring the good model only
        let request = ModelInferenceRequest {
            messages: vec![],
            system: None,
            tool_config: None,
            temperature: None,
            top_p: None,
            presence_penalty: None,
            frequency_penalty: None,
            max_tokens: None,
            seed: None,
            stream: false,
            json_mode: ModelInferenceRequestJsonMode::Off,
            function_type: FunctionType::Chat,
            output_schema: None,
        };

        let model_config = ModelConfig {
            routing: vec!["error_provider".to_string(), "good_provider".to_string()],
            providers: HashMap::from([
                ("error_provider".to_string(), bad_provider_config),
                ("good_provider".to_string(), good_provider_config),
            ]),
        };

        let response = model_config
            .infer(&request, &Client::new(), &api_keys)
            .await
            .unwrap();
        // Ensure that the error for the bad provider was logged, but the request worked nonetheless
        assert!(logs_contain("Error sending request to Dummy provider"));
        let content = response.output;
        assert_eq!(
            content,
            vec![DUMMY_INFER_RESPONSE_CONTENT.to_string().into()]
        );
        let raw = response.raw_response;
        assert_eq!(raw, DUMMY_INFER_RESPONSE_RAW);
        let usage = response.usage;
        assert_eq!(usage, DUMMY_INFER_USAGE);
        assert_eq!(response.model_provider_name, "good_provider");
    }

    #[tokio::test]
    async fn test_model_config_infer_stream_routing() {
        let good_provider_config = ProviderConfig::Dummy(DummyProvider {
            model_name: "good".to_string(),
            credentials: DummyCredentials::None,
        });
        let bad_provider_config = ProviderConfig::Dummy(DummyProvider {
            model_name: "error".to_string(),
            credentials: DummyCredentials::None,
        });
        let api_keys = InferenceCredentials::default();
        let request = ModelInferenceRequest {
            messages: vec![],
            system: None,
            tool_config: None,
            temperature: None,
            top_p: None,
            presence_penalty: None,
            frequency_penalty: None,
            max_tokens: None,
            seed: None,
            stream: true,
            json_mode: ModelInferenceRequestJsonMode::Off,
            function_type: FunctionType::Chat,
            output_schema: None,
        };

        // Test good model
        let model_config = ModelConfig {
            routing: vec!["good_provider".to_string()],
            providers: HashMap::from([("good_provider".to_string(), good_provider_config)]),
        };
        let (initial_chunk, stream, raw_request, model_provider_name) = model_config
            .infer_stream(&request, &Client::new(), &api_keys)
            .await
            .unwrap();
        assert_eq!(
            initial_chunk.content,
            vec![ContentBlockChunk::Text(TextChunk {
                text: DUMMY_STREAMING_RESPONSE[0].to_string(),
                id: "0".to_string(),
            })],
        );
        assert_eq!(raw_request, "raw request");
        assert_eq!(model_provider_name, "good_provider");
        let mut collected_content: Vec<ContentBlockChunk> =
            vec![ContentBlockChunk::Text(TextChunk {
                text: DUMMY_STREAMING_RESPONSE[0].to_string(),
                id: "0".to_string(),
            })];
        let mut stream = Box::pin(stream);
        while let Some(Ok(chunk)) = stream.next().await {
            let mut content = chunk.content;
            assert!(content.len() <= 1);
            if content.len() == 1 {
                collected_content.push(content.pop().unwrap());
            }
        }
        let mut collected_content_str = String::new();
        for content in collected_content {
            match content {
                ContentBlockChunk::Text(text) => collected_content_str.push_str(&text.text),
                _ => panic!("Expected a text content block"),
            }
        }
        assert_eq!(collected_content_str, DUMMY_STREAMING_RESPONSE.join(""));

        // Test bad model
        let model_config = ModelConfig {
            routing: vec!["error".to_string()],
            providers: HashMap::from([("error".to_string(), bad_provider_config)]),
        };
        let response = model_config
            .infer_stream(&request, &Client::new(), &api_keys)
            .await;
        assert!(response.is_err());
        let error = match response {
            Err(error) => error,
            Ok(_) => panic!("Expected error, got Ok(_)"),
        };
        assert_eq!(
            error,
            ErrorDetails::ModelProvidersExhausted {
                provider_errors: HashMap::from([(
                    "error".to_string(),
                    ErrorDetails::InferenceClient {
                        message: "Error sending request to Dummy provider.".to_string()
                    }
                    .into()
                )])
            }
            .into()
        );
    }

    #[tokio::test]
    #[traced_test]
    async fn test_model_config_infer_stream_routing_fallback() {
        // Test that fallback works with bad --> good model provider (streaming)

        let good_provider_config = ProviderConfig::Dummy(DummyProvider {
            model_name: "good".to_string(),
            credentials: DummyCredentials::None,
        });
        let bad_provider_config = ProviderConfig::Dummy(DummyProvider {
            model_name: "error".to_string(),
            credentials: DummyCredentials::None,
        });
        let api_keys = InferenceCredentials::default();
        let request = ModelInferenceRequest {
            messages: vec![],
            system: None,
            tool_config: None,
            temperature: None,
            top_p: None,
            presence_penalty: None,
            frequency_penalty: None,
            max_tokens: None,
            seed: None,
            stream: true,
            json_mode: ModelInferenceRequestJsonMode::Off,
            function_type: FunctionType::Chat,
            output_schema: None,
        };

        // Test fallback
        let model_config = ModelConfig {
            routing: vec!["error_provider".to_string(), "good_provider".to_string()],
            providers: HashMap::from([
                ("error_provider".to_string(), bad_provider_config),
                ("good_provider".to_string(), good_provider_config),
            ]),
        };
        let (initial_chunk, stream, raw_request, model_provider_name) = model_config
            .infer_stream(&request, &Client::new(), &api_keys)
            .await
            .unwrap();
        assert_eq!(model_provider_name, "good_provider");
        // Ensure that the error for the bad provider was logged, but the request worked nonetheless
        assert!(logs_contain("Error sending request to Dummy provider"));
        assert_eq!(raw_request, "raw request");

        assert_eq!(
            initial_chunk.content,
            vec![ContentBlockChunk::Text(TextChunk {
                text: DUMMY_STREAMING_RESPONSE[0].to_string(),
                id: "0".to_string(),
            })],
        );

        let mut collected_content = initial_chunk.content;
        let mut stream = Box::pin(stream);
        while let Some(Ok(chunk)) = stream.next().await {
            let mut content = chunk.content;
            assert!(content.len() <= 1);
            if content.len() == 1 {
                collected_content.push(content.pop().unwrap());
            }
        }
        let mut collected_content_str = String::new();
        for content in collected_content {
            match content {
                ContentBlockChunk::Text(text) => collected_content_str.push_str(&text.text),
                _ => panic!("Expected a text content block"),
            }
        }
        assert_eq!(collected_content_str, DUMMY_STREAMING_RESPONSE.join(""));
    }

    #[tokio::test]
    async fn test_dynamic_api_keys() {
        let provider_config = ProviderConfig::Dummy(DummyProvider {
            model_name: "test_key".to_string(),
            credentials: DummyCredentials::Dynamic("TEST_KEY".to_string()),
        });
        let model_config = ModelConfig {
            routing: vec!["model".to_string()],
            providers: HashMap::from([("model".to_string(), provider_config)]),
        };
        let tool_config = ToolCallConfig {
            tools_available: vec![],
            tool_choice: ToolChoice::Auto,
            parallel_tool_calls: false,
        };
        let api_keys = InferenceCredentials::default();

        let request = ModelInferenceRequest {
            messages: vec![],
            system: None,
            tool_config: Some(Cow::Borrowed(&tool_config)),
            temperature: None,
            top_p: None,
            presence_penalty: None,
            frequency_penalty: None,
            max_tokens: None,
            seed: None,
            stream: false,
            json_mode: ModelInferenceRequestJsonMode::Off,
            function_type: FunctionType::Chat,
            output_schema: None,
        };
        let error = model_config
            .infer(&request, &Client::new(), &api_keys)
            .await
            .unwrap_err();
        assert_eq!(
            error,
            ErrorDetails::ModelProvidersExhausted {
                provider_errors: HashMap::from([(
                    "model".to_string(),
                    ErrorDetails::ApiKeyMissing {
                        provider_name: "Dummy".to_string()
                    }
                    .into()
                )])
            }
            .into()
        );

        let api_keys = HashMap::from([(
            "TEST_KEY".to_string(),
            SecretString::from("notgoodkey".to_string()),
        )]);
        let response = model_config
            .infer(&request, &Client::new(), &api_keys)
            .await
            .unwrap_err();
        assert_eq!(
            response,
            ErrorDetails::ModelProvidersExhausted {
                provider_errors: HashMap::from([(
                    "model".to_string(),
                    ErrorDetails::InferenceClient {
                        message: "Invalid API key for Dummy provider".to_string()
                    }
                    .into()
                )])
            }
            .into()
        );

        let provider_config = ProviderConfig::Dummy(DummyProvider {
            model_name: "test_key".to_string(),
            credentials: DummyCredentials::Dynamic("TEST_KEY".to_string()),
        });
        let model_config = ModelConfig {
            routing: vec!["model".to_string()],
            providers: HashMap::from([("model".to_string(), provider_config)]),
        };
        let tool_config = ToolCallConfig {
            tools_available: vec![],
            tool_choice: ToolChoice::Auto,
            parallel_tool_calls: false,
        };
        let api_keys = InferenceCredentials::default();

        let request = ModelInferenceRequest {
            messages: vec![],
            system: None,
            tool_config: Some(Cow::Borrowed(&tool_config)),
            temperature: None,
            top_p: None,
            presence_penalty: None,
            frequency_penalty: None,
            max_tokens: None,
            seed: None,
            stream: false,
            json_mode: ModelInferenceRequestJsonMode::Off,
            function_type: FunctionType::Chat,
            output_schema: None,
        };
        let error = model_config
            .infer(&request, &Client::new(), &api_keys)
            .await
            .unwrap_err();
        assert_eq!(
            error,
            ErrorDetails::ModelProvidersExhausted {
                provider_errors: HashMap::from([(
                    "model".to_string(),
                    ErrorDetails::ApiKeyMissing {
                        provider_name: "Dummy".to_string()
                    }
                    .into()
                )])
            }
            .into()
        );

        let api_keys = HashMap::from([(
            "TEST_KEY".to_string(),
            SecretString::from("good_key".to_string()),
        )]);
        let response = model_config
            .infer(&request, &Client::new(), &api_keys)
            .await
            .unwrap();
        assert_eq!(
            response.output,
            vec![DUMMY_INFER_RESPONSE_CONTENT.to_string().into()]
        );
    }

    #[test]
    fn test_validate_or_create_model_config() {
        let mut model_table = ModelTable::default();
        // Test that we can get or create a model config
        model_table.validate_or_create("dummy::gpt-4o").unwrap();
        assert_eq!(model_table.len(), 1);
        let model_config = model_table.get("dummy::gpt-4o").unwrap();
        assert_eq!(model_config.routing, vec!["dummy".to_string()]);
        let provider_config = model_config.providers.get("dummy").unwrap();
        match provider_config {
            ProviderConfig::Dummy(provider) => assert_eq!(provider.model_name, "gpt-4o"),
            _ => panic!("Expected Dummy provider"),
        }

        // Test that it is idempotent
        model_table.validate_or_create("dummy::gpt-4o").unwrap();
        assert_eq!(model_table.len(), 1);
        let model_config = model_table.get("dummy::gpt-4o").unwrap();
        assert_eq!(model_config.routing, vec!["dummy".to_string()]);
        let provider_config = model_config.providers.get("dummy").unwrap();
        match provider_config {
            ProviderConfig::Dummy(provider) => assert_eq!(provider.model_name, "gpt-4o"),
            _ => panic!("Expected Dummy provider"),
        }

        // Test that it fails if the model is not well-formed
        let model_config = model_table.validate_or_create("foo::bar");
        assert!(model_config.is_err());
        assert_eq!(
            model_config.unwrap_err(),
            ErrorDetails::Config {
                message: "Model name 'foo::bar' not found in model table".to_string()
            }
            .into()
        );
        // Test that it works with an initialized model
        let anthropic_provider_config = ProviderConfig::Anthropic(AnthropicProvider {
            model_name: "claude".to_string(),
            credentials: AnthropicCredentials::Static("".to_string().into()),
        });
        let anthropic_model_config = ModelConfig {
            routing: vec!["anthropic".to_string()],
            providers: HashMap::from([("anthropic".to_string(), anthropic_provider_config)]),
        };
        let mut model_table: ModelTable =
            HashMap::from([("claude".to_string(), anthropic_model_config)])
                .try_into()
                .unwrap();

        model_table.validate_or_create("dummy::claude").unwrap();
    }

    #[test]
    fn test_shorthand_prefixes_subset_of_reserved() {
        for &shorthand in SHORTHAND_MODEL_PREFIXES {
            assert!(
                RESERVED_MODEL_PREFIXES.contains(&shorthand.to_string()),
                "Shorthand prefix '{}' is not in RESERVED_MODEL_PREFIXES",
                shorthand
            );
        }
    }
}<|MERGE_RESOLUTION|>--- conflicted
+++ resolved
@@ -10,42 +10,18 @@
 use crate::inference::providers::dummy::DummyProvider;
 use crate::inference::providers::google_ai_studio_gemini::GoogleAIStudioGeminiProvider;
 
-<<<<<<< HEAD
-use crate::inference::providers::hyperbolic::HyperbolicCredentials;
-use crate::inference::providers::mistral::MistralCredentials;
-use crate::inference::providers::openai::OpenAICredentials;
-use crate::inference::providers::together::TogetherCredentials;
-use crate::inference::providers::vllm::VLLMCredentials;
-use crate::inference::providers::xai::XAICredentials;
-=======
->>>>>>> bd3dbab3
+use crate::inference::providers::hyperbolic::HyperbolicProvider;
 use crate::inference::types::batch::{BatchModelInferenceResponse, BatchProviderInferenceResponse};
 use crate::{
     endpoints::inference::InferenceCredentials,
     error::{Error, ErrorDetails},
     inference::{
         providers::{
-<<<<<<< HEAD
-            anthropic::AnthropicProvider,
-            aws_bedrock::AWSBedrockProvider,
-            azure::AzureProvider,
-            fireworks::FireworksProvider,
-            gcp_vertex_anthropic::GCPVertexAnthropicProvider,
-            gcp_vertex_gemini::{GCPServiceAccountCredentials, GCPVertexGeminiProvider},
-            hyperbolic::HyperbolicProvider,
-            mistral::MistralProvider,
-            openai::OpenAIProvider,
-            provider_trait::InferenceProvider,
-            together::TogetherProvider,
-            vllm::VLLMProvider,
-            xai::XAIProvider,
-=======
             anthropic::AnthropicProvider, aws_bedrock::AWSBedrockProvider, azure::AzureProvider,
             fireworks::FireworksProvider, gcp_vertex_anthropic::GCPVertexAnthropicProvider,
             gcp_vertex_gemini::GCPVertexGeminiProvider, mistral::MistralProvider,
             openai::OpenAIProvider, provider_trait::InferenceProvider, together::TogetherProvider,
             vllm::VLLMProvider, xai::XAIProvider,
->>>>>>> bd3dbab3
         },
         types::{
             ModelInferenceRequest, ModelInferenceResponse, ProviderInferenceResponse,
@@ -236,6 +212,10 @@
         model_name: String,
         api_key_location: Option<CredentialLocation>,
     },
+    Hyperbolic {
+        model_name: String,
+        api_key_location: Option<CredentialLocation>,
+    },
     #[strum(serialize = "fireworks")]
     #[serde(rename = "fireworks")]
     Fireworks {
@@ -278,103 +258,6 @@
     where
         D: serde::Deserializer<'de>,
     {
-<<<<<<< HEAD
-        /// Helper struct for deserializing the ProviderConfig.
-        /// This is necessary because we want to load environment variables as we deserialize
-        /// and we need to be able to deserialize the correct one based on the "type" field.
-        /// Use the ProviderConfig struct for all post-initialization logic.
-        #[derive(Deserialize)]
-        #[serde(tag = "type")]
-        #[serde(rename_all = "lowercase")]
-        #[serde(deny_unknown_fields)]
-        enum ProviderConfigHelper {
-            Anthropic {
-                model_name: String,
-                #[serde(default = "providers::anthropic::default_api_key_location")]
-                api_key_location: CredentialLocation,
-            },
-            #[serde(rename = "aws_bedrock")]
-            AWSBedrock {
-                model_id: String,
-                region: Option<String>,
-            },
-            Azure {
-                deployment_id: String,
-                endpoint: Url,
-                #[serde(default = "providers::azure::default_api_key_location")]
-                api_key_location: CredentialLocation,
-            },
-            Fireworks {
-                model_name: String,
-                #[serde(default = "providers::fireworks::default_api_key_location")]
-                api_key_location: CredentialLocation,
-            },
-            #[serde(rename = "gcp_vertex_anthropic")]
-            GCPVertexAnthropic {
-                model_id: String,
-                location: String,
-                project_id: String,
-                #[serde(default = "providers::gcp_vertex_gemini::default_api_key_location")]
-                credential_location: CredentialLocation,
-            },
-            #[serde(rename = "gcp_vertex_gemini")]
-            GCPVertexGemini {
-                model_id: String,
-                location: String,
-                project_id: String,
-                #[serde(default = "providers::gcp_vertex_gemini::default_api_key_location")]
-                credential_location: CredentialLocation,
-            },
-            #[serde(rename = "google_ai_studio_gemini")]
-            GoogleAIStudioGemini {
-                model_name: String,
-                #[serde(default = "providers::google_ai_studio_gemini::default_api_key_location")]
-                api_key_location: CredentialLocation,
-            },
-            Hyperbolic {
-                model_name: String,
-                #[serde(default = "providers::hyperbolic::default_api_key_location")]
-                api_key_location: CredentialLocation,
-            },
-            Mistral {
-                model_name: String,
-                #[serde(default = "providers::mistral::default_api_key_location")]
-                api_key_location: CredentialLocation,
-            },
-            OpenAI {
-                model_name: String,
-                api_base: Option<Url>,
-                #[serde(default = "providers::openai::default_api_key_location")]
-                api_key_location: CredentialLocation,
-            },
-            Together {
-                model_name: String,
-                #[serde(default = "providers::together::default_api_key_location")]
-                api_key_location: CredentialLocation,
-            },
-            #[allow(clippy::upper_case_acronyms)]
-            VLLM {
-                model_name: String,
-                api_base: Url,
-                #[serde(default = "providers::vllm::default_api_key_location")]
-                api_key_location: CredentialLocation,
-            },
-            #[allow(clippy::upper_case_acronyms)]
-            XAI {
-                model_name: String,
-                #[serde(default = "providers::xai::default_api_key_location")]
-                api_key_location: CredentialLocation,
-            },
-            #[cfg(any(test, feature = "e2e_tests"))]
-            Dummy {
-                model_name: String,
-                #[serde(default = "providers::dummy::default_api_key_location")]
-                api_key_location: CredentialLocation,
-            },
-        }
-
-=======
->>>>>>> bd3dbab3
         let helper = ProviderConfigHelper::deserialize(deserializer)?;
 
         Ok(match helper {
@@ -438,76 +321,17 @@
             ProviderConfigHelper::GoogleAIStudioGemini {
                 model_name,
                 api_key_location,
-<<<<<<< HEAD
-            } => {
-                let credentials = match api_key_location {
-                    CredentialLocation::Env(key_name) => GoogleAIStudioCredentials::Static(
-                        env::var(key_name)
-                            .map_err(|_| {
-                                serde::de::Error::custom(
-                                    ErrorDetails::ApiKeyMissing {
-                                        provider_name: "Google AI Studio Gemini".to_string(),
-                                    }
-                                    .to_string(),
-                                )
-                            })?
-                            .into(),
-                    ),
-                    CredentialLocation::Dynamic(key_name) => {
-                        GoogleAIStudioCredentials::Dynamic(key_name)
-                    }
-                    _ => Err(serde::de::Error::custom(
-                        "Invalid api_key_location for Google AI Studio Gemini provider".to_string(),
-                    ))?,
-                };
-                let request_url = Url::parse(&format!(
-                    "https://generativelanguage.googleapis.com/v1beta/models/{model_name}:generateContent",
-                )).map_err(|e| D::Error::custom(format!("Failed to parse request URL: {}", e)))?;
-                let streaming_request_url = Url::parse(&format!(
-                    "https://generativelanguage.googleapis.com/v1beta/models/{model_name}:streamGenerateContent?alt=sse",
-                )).map_err(|e| D::Error::custom(format!("Failed to parse streaming request URL: {}", e)))?;
-                ProviderConfig::GoogleAIStudioGemini(GoogleAIStudioGeminiProvider {
-                    request_url,
-                    streaming_request_url,
-                    credentials,
-                })
-            }
-            ProviderConfigHelper::Hyperbolic {
-                model_name,
-                api_key_location,
-            } => {
-                let credentials = match api_key_location {
-                    CredentialLocation::Env(key_name) => {
-                        let api_key = env::var(key_name)
-                            .map_err(|_| {
-                                serde::de::Error::custom(
-                                    ErrorDetails::ApiKeyMissing {
-                                        provider_name: "Hyperbolic".to_string(),
-                                    }
-                                    .to_string(),
-                                )
-                            })?
-                            .into();
-                        HyperbolicCredentials::Static(api_key)
-                    }
-                    CredentialLocation::Dynamic(key_name) => {
-                        HyperbolicCredentials::Dynamic(key_name)
-                    }
-                    _ => Err(serde::de::Error::custom(
-                        "Invalid api_key_location for Hyperbolic provider".to_string(),
-                    ))?,
-                };
-                ProviderConfig::Hyperbolic(HyperbolicProvider {
-                    model_name,
-                    credentials,
-                })
-            }
-=======
             } => ProviderConfig::GoogleAIStudioGemini(
                 GoogleAIStudioGeminiProvider::new(model_name, api_key_location)
                     .map_err(|e| D::Error::custom(e.to_string()))?,
             ),
->>>>>>> bd3dbab3
+            ProviderConfigHelper::Hyperbolic {
+                model_name,
+                api_key_location,
+            } => ProviderConfig::Hyperbolic(
+                HyperbolicProvider::new(model_name, api_key_location)
+                    .map_err(|e| D::Error::custom(e.to_string()))?,
+            ),
             ProviderConfigHelper::Mistral {
                 model_name,
                 api_key_location,
@@ -770,6 +594,7 @@
     "anthropic::",
     "fireworks::",
     "google_ai_studio_gemini::",
+    "hyperbolic::",
     "mistral::",
     "openai::",
     "together::",
@@ -860,6 +685,7 @@
         "google_ai_studio_gemini" => ProviderConfig::GoogleAIStudioGemini(
             GoogleAIStudioGeminiProvider::new(model_name, None)?,
         ),
+        "hyperbolic" => ProviderConfig::Hyperbolic(HyperbolicProvider::new(model_name, None)?),
         "mistral" => ProviderConfig::Mistral(MistralProvider::new(model_name, None)?),
         "openai" => ProviderConfig::OpenAI(OpenAIProvider::new(model_name, None, None)?),
         "together" => ProviderConfig::Together(TogetherProvider::new(model_name, None)?),
