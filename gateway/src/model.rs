--- conflicted
+++ resolved
@@ -5,8 +5,6 @@
 use std::collections::HashMap;
 use std::env;
 use tracing::instrument;
-use tracing::span;
-use tracing::Level;
 use url::Url;
 
 use crate::inference::providers::anthropic::AnthropicCredentials;
@@ -73,16 +71,6 @@
             let response = provider_config.infer(request, client, api_keys).await;
             match response {
                 Ok(response) => {
-<<<<<<< HEAD
-=======
-                    for (provider_name, error) in &provider_errors {
-                        let _span =
-                            span!(Level::WARN, "provider_error", provider_name = provider_name)
-                                .entered();
-                        error.log();
-                        // Span should exit automatically as it is dropped here
-                    }
->>>>>>> 1a801c0f
                     let model_inference_response =
                         ModelInferenceResponse::new(response, provider_name);
                     return Ok(model_inference_response);
@@ -124,16 +112,6 @@
                 .await;
             match response {
                 Ok(response) => {
-<<<<<<< HEAD
-=======
-                    for (provider_name, error) in &provider_errors {
-                        let _span =
-                            span!(Level::WARN, "provider_error", provider_name = provider_name)
-                                .entered();
-                        error.log();
-                        // Span should exit automatically as it is dropped here
-                    }
->>>>>>> 1a801c0f
                     let (chunk, stream, raw_request) = response;
                     return Ok((chunk, stream, raw_request, provider_name));
                 }
