--- conflicted
+++ resolved
@@ -14,16 +14,11 @@
 use crate::inference::providers::google_ai_studio_gemini::GoogleAIStudioGeminiProvider;
 
 use crate::inference::providers::hyperbolic::HyperbolicProvider;
-<<<<<<< HEAD
 use crate::inference::providers::tgi::TGIProvider;
-use crate::inference::types::batch::{BatchModelInferenceResponse, BatchProviderInferenceResponse};
-=======
-use crate::inference::types::batch::BatchRequestRow;
-use crate::inference::types::batch::PollBatchInferenceResponse;
 use crate::inference::types::batch::{
-    StartBatchModelInferenceResponse, StartBatchProviderInferenceResponse,
+    BatchRequestRow, PollBatchInferenceResponse, StartBatchModelInferenceResponse,
+    StartBatchProviderInferenceResponse,
 };
->>>>>>> 461ad225
 use crate::{
     endpoints::inference::InferenceCredentials,
     error::{Error, ErrorDetails},
@@ -646,6 +641,11 @@
                     .poll_batch_inference(batch_request, http_client, dynamic_api_keys)
                     .await
             }
+            ProviderConfig::TGI(provider) => {
+                provider
+                    .poll_batch_inference(batch_request, http_client, dynamic_api_keys)
+                    .await
+            }
             ProviderConfig::Together(provider) => {
                 provider
                     .poll_batch_inference(batch_request, http_client, dynamic_api_keys)
@@ -947,12 +947,9 @@
     use std::borrow::Cow;
 
     use crate::inference::{
-        providers::{
-            anthropic::AnthropicCredentials,
-            dummy::{
-                DummyCredentials, DUMMY_INFER_RESPONSE_CONTENT, DUMMY_INFER_RESPONSE_RAW,
-                DUMMY_INFER_USAGE, DUMMY_STREAMING_RESPONSE,
-            },
+        providers::dummy::{
+            DummyCredentials, DUMMY_INFER_RESPONSE_CONTENT, DUMMY_INFER_RESPONSE_RAW,
+            DUMMY_INFER_USAGE, DUMMY_STREAMING_RESPONSE,
         },
         types::{ContentBlockChunk, FunctionType, ModelInferenceRequestJsonMode, TextChunk},
     };
@@ -1447,10 +1444,8 @@
             .into()
         );
         // Test that it works with an initialized model
-        let anthropic_provider_config = ProviderConfig::Anthropic(AnthropicProvider {
-            model_name: "claude".to_string(),
-            credentials: AnthropicCredentials::Static("".to_string().into()),
-        });
+        let anthropic_provider_config =
+            ProviderConfig::Anthropic(AnthropicProvider::new("claude".to_string(), None).unwrap());
         let anthropic_model_config = ModelConfig {
             routing: vec!["anthropic".to_string()],
             providers: HashMap::from([("anthropic".to_string(), anthropic_provider_config)]),
