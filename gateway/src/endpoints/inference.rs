use axum::body::Body;
use axum::extract::State;
use axum::response::sse::{Event, Sse};
use axum::response::{IntoResponse, Response};
use axum::{debug_handler, Json};
use futures::stream::Stream;
use metrics::counter;
use serde::Deserialize;
use std::sync::Arc;
use std::time::Duration;
use tokio::time::Instant;
use tokio_stream::StreamExt;
use uuid::Uuid;

use crate::clickhouse::ClickHouseConnectionInfo;
<<<<<<< HEAD
use crate::config_parser::Config;
=======
use crate::config_parser::get_config;
>>>>>>> 71215651
use crate::error::{Error, ResultExt};
use crate::function::sample_variant;
use crate::gateway_util::{AppState, AppStateData, StructuredJson};
use crate::inference::types::{
    collect_chunks, FunctionConfig, Inference, InferenceResponse, InferenceResponseChunk,
    InferenceResponseStream, Input, ModelInferenceResponseChunk,
};
use crate::tool::{DynamicToolConfig, Tool, ToolCallConfig, ToolChoice};
use crate::uuid_util::validate_episode_id;
use crate::variant::Variant;

/// The expected payload is a JSON object with the following fields:
#[derive(Debug, Deserialize)]
#[serde(deny_unknown_fields)]
pub struct Params {
    // the function name
    function_name: String,
    // the episode ID (if not provided, it'll be set to inference_id)
    // NOTE: DO NOT GENERATE EPISODE IDS MANUALLY. THE API WILL DO THAT FOR YOU.
    episode_id: Option<Uuid>,
    // the input for the inference
    input: Input,
    // the maximum number of tokens to generate (if not provided, the default value will be used)
    #[allow(unused)] // TODO (#55): remove
    max_tokens: Option<u32>,
    // default False
    stream: Option<bool>,
    // if the client would like to pin a specific variant to be used
    // NOTE: YOU SHOULD TYPICALLY LET THE API SELECT A VARIANT FOR YOU (I.E. IGNORE THIS FIELD).
    //       ONLY PIN A VARIANT FOR SPECIAL USE CASES (E.G. DEBUGGING).
    variant_name: Option<String>,
    // if true, the inference will not be stored
    dryrun: Option<bool>,
    // TODO (make an issue): properly implement dynamic tool calling
    // If provided, the inference will only use the specified tools (a subset of the function's tools)
    // allowed_tools: Option<Vec<String>>,
    // If provided, the inference will use the specified tools in addition to the function's tools
    // additional_tools: Option<Vec<Tool>>,
    // If provided, the inference will use the specified tool choice
    // tool_choice: Option<ToolChoice>,
    // If true, the inference will use parallel tool calls
    // parallel_tool_calls: Option<bool>,
}

#[derive(Debug, Clone)]
struct InferenceMetadata {
    pub function_name: String,
    pub variant_name: String,
    pub episode_id: Uuid,
    pub input: Input,
    pub dryrun: bool,
    pub start_time: Instant,
}

/// A handler for the inference endpoint
#[debug_handler(state = AppStateData)]
pub async fn inference_handler(
    State(AppStateData {
        http_client,
        clickhouse_connection_info,
    }): AppState,
    StructuredJson(params): StructuredJson<Params>,
) -> Result<Response<Body>, Error> {
    // To be used for the Inference table processing_time measurements
    let start_time = Instant::now();
    // Get the function config or return an error if it doesn't exist
<<<<<<< HEAD
    let function = config.get_function(&params.function_name)?;
    // Collect the dynamic tool config
    // let dynamic_tool_config = DynamicToolConfig {
    //     allowed_tools: params.allowed_tools.as_ref(),
    //     additional_tools: params.additional_tools.as_ref(),
    //     tool_choice: params.tool_choice.as_ref(),
    //     parallel_tool_calls: params.parallel_tool_calls,
    // };
    let dynamic_tool_config = DynamicToolConfig {
        allowed_tools: None,
        additional_tools: None,
        tool_choice: None,
        parallel_tool_calls: None,
    };
    let dynamic_tool_config_string =
        serde_json::to_string(&dynamic_tool_config).map_err(|e| Error::Serialization {
            message: e.to_string(),
        })?;
    let tool_config = function.prepare_tool_config(&dynamic_tool_config, &config.tools)?;
=======
    let function = get_config().get_function(&params.function_name)?;

>>>>>>> 71215651
    // Clone the function variants so we can modify the collection as we sample them
    let mut variants = function.variants().clone();

    // If the function has no variants, return an error
    if variants.is_empty() {
        return Err(Error::InvalidFunctionVariants {
            message: format!("Function `{}` has no variants", params.function_name),
        });
    }

    // Validate the input
    function.validate_input(&params.input)?;

    // If a variant is pinned, only that variant should be attempted
    if let Some(ref variant_name) = params.variant_name {
        variants.retain(|k, _| k == variant_name);

        // If the pinned variant doesn't exist, return an error
        if variants.is_empty() {
            return Err(Error::UnknownVariant {
                name: variant_name.to_string(),
            });
        }
    }

    // Retrieve or generate the episode ID
    let episode_id = params.episode_id.unwrap_or(Uuid::now_v7());
    validate_episode_id(episode_id)?;

    // Should we store the results?
    let dryrun = params.dryrun.unwrap_or(false);

    // Increment the request count if we're not in dryrun mode
    if !dryrun {
        counter!(
            "request_count",
            "endpoint" => "inference",
            "function_name" => params.function_name.to_string(),
        )
        .increment(1);
    }

    // Should we stream the inference?
    let stream = params.stream.unwrap_or(false);

    // Keep track of which variants failed
    let mut variant_errors = vec![];

    // Keep sampling variants until one succeeds
    while !variants.is_empty() {
        let (variant_name, variant) =
            sample_variant(&mut variants, &params.function_name, &episode_id)?;
        if stream {
            let response = variant
                .infer_stream(
                    &params.input,
<<<<<<< HEAD
                    &config.models,
                    function,
                    tool_config.as_ref(),
=======
                    &get_config().models,
                    function.output_schema(),
>>>>>>> 71215651
                    &http_client,
                )
                .await;

            // Make sure the response worked (incl. first chunk) prior to launching the thread and starting to return chunks
            let (chunk, stream) = match response {
                Ok((chunk, stream)) => (chunk, stream),
                Err(e) => {
                    variant_errors.push(e);
                    continue;
                }
            };

            // Create InferenceMetadata for a streaming inference
            let inference_metadata = InferenceMetadata {
                function_name: params.function_name.clone(),
                variant_name,
                episode_id,
                input: params.input.clone(),
                dryrun,
                start_time,
            };

            let stream = create_stream(
<<<<<<< HEAD
                config.clone(),
=======
                function,
>>>>>>> 71215651
                inference_metadata,
                chunk,
                stream,
                clickhouse_connection_info,
                tool_config,
                dynamic_tool_config_string,
            );

            return Ok(Sse::new(stream)
                .keep_alive(axum::response::sse::KeepAlive::new())
                .into_response());
        } else {
            let response = variant
                .infer(
                    &params.input,
<<<<<<< HEAD
                    &config.models,
                    function,
                    tool_config.as_ref(),
=======
                    &get_config().models,
                    function.output_schema(),
>>>>>>> 71215651
                    &http_client,
                )
                .await;
            let response = match response {
                Ok(response) => response,
                Err(e) => {
                    variant_errors.push(e);
                    continue;
                }
            };
            let response_to_write = response.clone();

            if !dryrun {
                // Spawn a thread for a trailing write to ClickHouse so that it doesn't block the response
                tokio::spawn(async move {
                    write_inference(
                        &clickhouse_connection_info,
                        params.function_name,
                        variant_name,
                        params.input,
                        response_to_write,
                        episode_id,
                        start_time.elapsed(),
                        dynamic_tool_config_string,
                    )
                    .await;
                });
            }
            let response_value = serde_json::to_value(response).map_err(|e| Error::Inference {
                message: format!("Failed to convert response to JSON: {}", e),
            })?;
            return Ok(Json(response_value).into_response());
        }
    }
    // Eventually, if we get here, it means we tried every variant and none of them worked
    Err(Error::AllVariantsFailed {
        errors: variant_errors,
    })
}

fn create_stream(
<<<<<<< HEAD
    config: Arc<Config>,
=======
    function: &'static FunctionConfig,
>>>>>>> 71215651
    metadata: InferenceMetadata,
    first_chunk: ModelInferenceResponseChunk,
    mut stream: InferenceResponseStream,
    clickhouse_connection_info: ClickHouseConnectionInfo,
    tool_config: Option<ToolCallConfig>,
    dynamic_tool_config_string: String,
) -> impl Stream<Item = Result<Event, Error>> + Send {
    let tool_config = Arc::new(tool_config);
    async_stream::stream! {
        let function_result = config.get_function(&metadata.function_name);
        let function = match function_result {
            Ok(function) => function,
            Err(e) => {
                // This should never happen, we can't get this far without a valid function
                yield Err(e);
                return;
            }
        };
        let mut buffer = vec![first_chunk.clone()];

        // Send the first chunk
        if let Some(event) = prepare_event(function, &metadata, first_chunk).ok_or_log() {
            yield Ok(event);
        }

        while let Some(chunk) = stream.next().await {
            let chunk = match chunk.ok_or_log() {
                Some(c) => c,
                None => continue,
            };
            buffer.push(chunk.clone());
            let event = prepare_event(function, &metadata, chunk).ok_or_log();
            if let Some(event) = event {
                yield Ok(event);
            }
        }

        // Send the [DONE] event to signal the end of the stream
        yield Ok(Event::default().data("[DONE]"));

        // IMPORTANT: The following code will not be reached if the stream is interrupted.
        // Only do things that would be ok to skip in that case.
        //
        // For example, if we were using ClickHouse for billing, we would want to store the interrupted requests.
        //
        // If we really care about storing interrupted requests, we should use a drop guard:
        // https://github.com/tokio-rs/axum/discussions/1060

        if !metadata.dryrun {
            let inference_response: Result<InferenceResponse, Error> =
                // TODO (#30): probably get this from FunctionConfig
                collect_chunks(buffer, function.output_schema(), tool_config.as_deref());

            let inference_response = inference_response.ok_or_log();

            if let Some(inference_response) = inference_response {

                tokio::spawn(async move {
                    write_inference(
                        &clickhouse_connection_info,
                        metadata.function_name,
                        metadata.variant_name,
                        metadata.input,
                        inference_response,
                        metadata.episode_id,
                        metadata.start_time.elapsed(),
                        dynamic_tool_config_string,
                    )
                    .await;
                });
            }
        }
    }
}

fn prepare_event(
    function: &FunctionConfig,
    metadata: &InferenceMetadata,
    chunk: ModelInferenceResponseChunk,
) -> Result<Event, Error> {
    let mut chunk_json = match function {
        FunctionConfig::Chat(_) => {
            let chunk = InferenceResponseChunk::Chat(chunk.into());
            serde_json::to_value(chunk).map_err(|e| Error::Inference {
                message: format!("Failed to convert chunk to JSON: {}", e),
            })?
        }
        FunctionConfig::Json(_) => {
            unimplemented!()
        }
    };
    chunk_json["variant_name"] = metadata.variant_name.to_string().into();
    Event::default()
        .json_data(chunk_json)
        .map_err(|e| Error::Inference {
            message: format!("Failed to convert Value to Event: {}", e),
        })
}

async fn write_inference(
    clickhouse_connection_info: &ClickHouseConnectionInfo,
    function_name: String,
    variant_name: String,
    input: Input,
    response: InferenceResponse,
    episode_id: Uuid,
    processing_time: Duration,
    dynamic_tool_config: String,
) {
    match response {
        InferenceResponse::Chat(response) => {
            let serialized_input =
                match serde_json::to_string(&input).map_err(|e| Error::Serialization {
                    message: e.to_string(),
                }) {
                    Ok(serialized_input) => serialized_input,
                    Err(_) => return,
                };

            // Write the model responses to the ModelInference table
            let model_responses: Vec<serde_json::Value> =
                response.get_serialized_model_inferences(&serialized_input);
            for response in model_responses {
                clickhouse_connection_info
                    .write(&response, "ModelInference")
                    .await
                    .ok_or_log();
            }

            // Write the inference to the Inference table
            let inference = Inference::new(
                InferenceResponse::Chat(response),
                serialized_input,
                episode_id,
                function_name,
                variant_name,
                dynamic_tool_config,
                processing_time,
            );
            clickhouse_connection_info
                .write(&inference, "Inference")
                .await
                .ok_or_log();
        }
    }
}

#[cfg(test)]
mod tests {
    use super::*;

    use std::{collections::HashMap, time::Duration};
    use uuid::Uuid;

    use crate::inference::types::{
        ContentBlockChunk, FunctionConfigChat, ModelInferenceResponseChunk, TextChunk,
    };

    #[tokio::test]
    async fn test_prepare_event() {
        // Test case 1: Valid ModelInferenceResponseChunk
        let chunk = ModelInferenceResponseChunk {
            inference_id: Uuid::now_v7(),
            content: vec![ContentBlockChunk::Text(TextChunk {
                text: "Test content".to_string(),
                id: "0".to_string(),
            })],
            created: 0,
            usage: None,
            raw_response: "".to_string(),
            latency: Duration::from_millis(100),
        };
        let function = FunctionConfig::Chat(FunctionConfigChat {
            variants: HashMap::new(),
            system_schema: None,
            user_schema: None,
            assistant_schema: None,
            tools: vec![],
<<<<<<< HEAD
            ..Default::default()
=======
>>>>>>> 71215651
        });
        let inference_metadata = InferenceMetadata {
            function_name: "test_function".to_string(),
            variant_name: "test_variant".to_string(),
            episode_id: Uuid::now_v7(),
            input: Input {
                messages: vec![],
                system: None,
            },
            dryrun: false,
            start_time: Instant::now(),
        };

        let result = prepare_event(&function, &inference_metadata, chunk);
        assert!(result.is_ok());
        // TODO (#86): You could get the values of the private members using unsafe Rust.
        // For now, we won't and will rely on integration testing here.
        // This test doesn't do much so consider deleting or doing more.
    }
}<|MERGE_RESOLUTION|>--- conflicted
+++ resolved
@@ -6,18 +6,13 @@
 use futures::stream::Stream;
 use metrics::counter;
 use serde::Deserialize;
-use std::sync::Arc;
 use std::time::Duration;
 use tokio::time::Instant;
 use tokio_stream::StreamExt;
 use uuid::Uuid;
 
 use crate::clickhouse::ClickHouseConnectionInfo;
-<<<<<<< HEAD
-use crate::config_parser::Config;
-=======
 use crate::config_parser::get_config;
->>>>>>> 71215651
 use crate::error::{Error, ResultExt};
 use crate::function::sample_variant;
 use crate::gateway_util::{AppState, AppStateData, StructuredJson};
@@ -25,7 +20,7 @@
     collect_chunks, FunctionConfig, Inference, InferenceResponse, InferenceResponseChunk,
     InferenceResponseStream, Input, ModelInferenceResponseChunk,
 };
-use crate::tool::{DynamicToolConfig, Tool, ToolCallConfig, ToolChoice};
+use crate::tool::{DynamicToolConfig, ToolCallConfig};
 use crate::uuid_util::validate_episode_id;
 use crate::variant::Variant;
 
@@ -84,7 +79,7 @@
     // To be used for the Inference table processing_time measurements
     let start_time = Instant::now();
     // Get the function config or return an error if it doesn't exist
-<<<<<<< HEAD
+    let config = get_config();
     let function = config.get_function(&params.function_name)?;
     // Collect the dynamic tool config
     // let dynamic_tool_config = DynamicToolConfig {
@@ -103,11 +98,7 @@
         serde_json::to_string(&dynamic_tool_config).map_err(|e| Error::Serialization {
             message: e.to_string(),
         })?;
-    let tool_config = function.prepare_tool_config(&dynamic_tool_config, &config.tools)?;
-=======
-    let function = get_config().get_function(&params.function_name)?;
-
->>>>>>> 71215651
+    let tool_config = function.prepare_tool_config(&config.tools)?;
     // Clone the function variants so we can modify the collection as we sample them
     let mut variants = function.variants().clone();
 
@@ -164,14 +155,9 @@
             let response = variant
                 .infer_stream(
                     &params.input,
-<<<<<<< HEAD
                     &config.models,
                     function,
                     tool_config.as_ref(),
-=======
-                    &get_config().models,
-                    function.output_schema(),
->>>>>>> 71215651
                     &http_client,
                 )
                 .await;
@@ -196,11 +182,7 @@
             };
 
             let stream = create_stream(
-<<<<<<< HEAD
-                config.clone(),
-=======
                 function,
->>>>>>> 71215651
                 inference_metadata,
                 chunk,
                 stream,
@@ -216,14 +198,9 @@
             let response = variant
                 .infer(
                     &params.input,
-<<<<<<< HEAD
                     &config.models,
                     function,
                     tool_config.as_ref(),
-=======
-                    &get_config().models,
-                    function.output_schema(),
->>>>>>> 71215651
                     &http_client,
                 )
                 .await;
@@ -265,11 +242,7 @@
 }
 
 fn create_stream(
-<<<<<<< HEAD
-    config: Arc<Config>,
-=======
     function: &'static FunctionConfig,
->>>>>>> 71215651
     metadata: InferenceMetadata,
     first_chunk: ModelInferenceResponseChunk,
     mut stream: InferenceResponseStream,
@@ -277,17 +250,8 @@
     tool_config: Option<ToolCallConfig>,
     dynamic_tool_config_string: String,
 ) -> impl Stream<Item = Result<Event, Error>> + Send {
-    let tool_config = Arc::new(tool_config);
     async_stream::stream! {
-        let function_result = config.get_function(&metadata.function_name);
-        let function = match function_result {
-            Ok(function) => function,
-            Err(e) => {
-                // This should never happen, we can't get this far without a valid function
-                yield Err(e);
-                return;
-            }
-        };
+
         let mut buffer = vec![first_chunk.clone()];
 
         // Send the first chunk
@@ -321,7 +285,7 @@
         if !metadata.dryrun {
             let inference_response: Result<InferenceResponse, Error> =
                 // TODO (#30): probably get this from FunctionConfig
-                collect_chunks(buffer, function.output_schema(), tool_config.as_deref());
+                collect_chunks(buffer, function.output_schema(), tool_config.as_ref());
 
             let inference_response = inference_response.ok_or_log();
 
@@ -448,10 +412,7 @@
             user_schema: None,
             assistant_schema: None,
             tools: vec![],
-<<<<<<< HEAD
             ..Default::default()
-=======
->>>>>>> 71215651
         });
         let inference_metadata = InferenceMetadata {
             function_name: "test_function".to_string(),
