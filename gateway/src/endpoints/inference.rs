use axum::body::Body;
use axum::extract::State;
use axum::response::sse::{Event, Sse};
use axum::response::{IntoResponse, Response};
use axum::{debug_handler, Json};
use futures::stream::Stream;
use metrics::counter;
use serde::{Deserialize, Serialize};
use std::time::Duration;
use tokio::time::Instant;
use tokio_stream::StreamExt;
use uuid::Uuid;

use crate::clickhouse::ClickHouseConnectionInfo;
use crate::config_parser::get_config;
use crate::error::{Error, ResultExt};
use crate::function::sample_variant;
use crate::function::FunctionConfig;
use crate::gateway_util::{AppState, AppStateData, StructuredJson};
use crate::inference::types::{
    collect_chunks, ContentBlockChunk, ContentBlockOutput, Inference, InferenceResult,
    InferenceResultChunk, Input, JsonInferenceOutput, ModelInferenceResponseChunk,
    ModelInferenceResponseStream, Usage,
};
use crate::tool::{DynamicToolConfig, ToolCallConfig};
use crate::uuid_util::validate_episode_id;
use crate::variant::{InferenceConfig, Variant};

/// The expected payload is a JSON object with the following fields:
#[derive(Debug, Deserialize)]
#[serde(deny_unknown_fields)]
pub struct Params {
    // the function name
    function_name: String,
    // the episode ID (if not provided, it'll be set to inference_id)
    // NOTE: DO NOT GENERATE EPISODE IDS MANUALLY. THE API WILL DO THAT FOR YOU.
    episode_id: Option<Uuid>,
    // the input for the inference
    input: Input,
    // default False
    stream: Option<bool>,
    // Inference-time overrides for chat completion variants (use with caution)
    #[serde(default)]
    params: InferenceParams,
    // if the client would like to pin a specific variant to be used
    // NOTE: YOU SHOULD TYPICALLY LET THE API SELECT A VARIANT FOR YOU (I.E. IGNORE THIS FIELD).
    //       ONLY PIN A VARIANT FOR SPECIAL USE CASES (E.G. TESTING / DEBUGGING VARIANTS).
    variant_name: Option<String>,
    // if true, the inference will not be stored
    dryrun: Option<bool>,
    // TODO (#126): properly implement dynamic tool calling
    // If provided, the inference will only use the specified tools (a subset of the function's tools)
    // allowed_tools: Option<Vec<String>>,
    // If provided, the inference will use the specified tools in addition to the function's tools
    // additional_tools: Option<Vec<Tool>>,
    // If provided, the inference will use the specified tool choice
    // tool_choice: Option<ToolChoice>,
    // If true, the inference will use parallel tool calls
    // parallel_tool_calls: Option<bool>,
}

#[derive(Clone, Debug)]
struct InferenceMetadata {
    pub function_name: String,
    pub variant_name: String,
    pub episode_id: Uuid,
    pub input: Input,
    pub dryrun: bool,
    pub start_time: Instant,
    pub inference_params: InferenceParams,
}

#[derive(Clone, Debug, Default, Deserialize, Serialize)]
pub struct ChatInferenceParams {
    pub temperature: Option<f32>,
    pub max_tokens: Option<u32>,
    pub seed: Option<u32>,
}

#[derive(Clone, Debug, Default, Deserialize, Serialize)]
pub struct InferenceParams {
    pub chat_completion: ChatInferenceParams,
}

/// A handler for the inference endpoint
#[debug_handler(state = AppStateData)]
pub async fn inference_handler(
    State(AppStateData {
        http_client,
        clickhouse_connection_info,
    }): AppState,
    StructuredJson(params): StructuredJson<Params>,
) -> Result<Response<Body>, Error> {
    // To be used for the Inference table processing_time measurements
    let start_time = Instant::now();
    // Get the function config or return an error if it doesn't exist
    let config = get_config();
    let function = config.get_function(&params.function_name)?;
    // TODO (#126): implement dynamic tool calling
    // Collect the dynamic tool config
    // let dynamic_tool_config = DynamicToolConfig {
    //     allowed_tools: params.allowed_tools.as_ref(),
    //     additional_tools: params.additional_tools.as_ref(),
    //     tool_choice: params.tool_choice.as_ref(),
    //     parallel_tool_calls: params.parallel_tool_calls,
    // };
    let dynamic_tool_config = DynamicToolConfig {
        allowed_tools: None,
        additional_tools: None,
        tool_choice: None,
        parallel_tool_calls: None,
    };
    let dynamic_tool_config_string =
        serde_json::to_string(&dynamic_tool_config).map_err(|e| Error::Serialization {
            message: e.to_string(),
        })?;
    let tool_config = function.prepare_tool_config(&config.tools)?;
    // Collect the function variant names as a Vec<&str>
    let mut variant_names: Vec<&str> = function.variants().keys().map(AsRef::as_ref).collect();

    // If the function has no variants, return an error
    if variant_names.is_empty() {
        return Err(Error::InvalidFunctionVariants {
            message: format!("Function `{}` has no variants", params.function_name),
        });
    }

    // Validate the input
    function.validate_input(&params.input)?;

    // If a variant is pinned, only that variant should be attempted
    if let Some(ref variant_name) = params.variant_name {
        variant_names.retain(|k| k == variant_name);

        // If the pinned variant doesn't exist, return an error
        if variant_names.is_empty() {
            return Err(Error::UnknownVariant {
                name: variant_name.to_string(),
            });
        }
    }

    // Retrieve or generate the episode ID
    let episode_id = params.episode_id.unwrap_or(Uuid::now_v7());
    validate_episode_id(episode_id)?;

    // Should we store the results?
    let dryrun = params.dryrun.unwrap_or(false);

    // Increment the request count if we're not in dryrun mode
    if !dryrun {
        counter!(
            "request_count",
            "endpoint" => "inference",
            "function_name" => params.function_name.to_string(),
        )
        .increment(1);
    }

    // Should we stream the inference?
    let stream = params.stream.unwrap_or(false);

    // Keep track of which variants failed
    let mut variant_errors = vec![];
    let inference_config = InferenceConfig {
        models: &config.models,
        function,
        templates: &config.templates,
        tool_config: tool_config.as_ref(),
    };
    // Keep sampling variants until one succeeds
    while !variant_names.is_empty() {
        let (variant_name, variant) = sample_variant(
            &mut variant_names,
            function.variants(),
            &params.function_name,
            &episode_id,
        )?;
        // Will be edited by the variant as part of making the request so we must clone here
        let mut variant_inference_params = params.params.clone();

        if stream {
            let result = variant
                .infer_stream(
                    &params.input,
                    &inference_config,
                    &http_client,
                    &mut variant_inference_params,
                )
                .await;

            // Make sure the response worked (incl. first chunk) prior to launching the thread and starting to return chunks
            let (chunk, stream) = match result {
                Ok((chunk, stream)) => (chunk, stream),
                Err(e) => {
                    variant_errors.push(e);
                    continue;
                }
            };

            // Create InferenceMetadata for a streaming inference
            let inference_metadata = InferenceMetadata {
                function_name: params.function_name.clone(),
                variant_name: variant_name.to_string(),
                episode_id,
                input: params.input.clone(),
                dryrun,
                start_time,
                inference_params: variant_inference_params,
            };

            let stream = create_stream(
                function,
                inference_metadata,
                chunk,
                stream,
                clickhouse_connection_info,
                tool_config,
                dynamic_tool_config_string,
            );

            return Ok(Sse::new(stream)
                .keep_alive(axum::response::sse::KeepAlive::new())
                .into_response());
        } else {
            let result = variant
                .infer(
                    &params.input,
                    &inference_config,
                    &http_client,
                    &mut variant_inference_params,
                )
                .await;

            let result = match result {
                Ok(result) => result,
                Err(e) => {
                    variant_errors.push(e);
                    continue;
                }
            };

            if !dryrun {
                // Spawn a thread for a trailing write to ClickHouse so that it doesn't block the response
                let write_metadata = InferenceWriteMetadata {
                    function_name: params.function_name,
                    variant_name: variant_name.to_string(),
                    episode_id,
                    dynamic_tool_config: dynamic_tool_config_string,
                    inference_params: variant_inference_params,
                    processing_time: start_time.elapsed(),
                };

                let result_to_write = result.clone();

                tokio::spawn(async move {
                    write_inference(
                        &clickhouse_connection_info,
                        params.input,
                        result_to_write,
                        write_metadata,
                    )
                    .await;
                });
            }

            let response = InferenceResponse::new(result, episode_id, variant_name.to_string());

            let response_serialized =
                serde_json::to_value(response).map_err(|e| Error::Inference {
                    message: format!("Failed to convert response to JSON: {}", e),
                })?;

            return Ok(Json(response_serialized).into_response());
        }
    }

    // Eventually, if we get here, it means we tried every variant and none of them worked
    Err(Error::AllVariantsFailed {
        errors: variant_errors,
    })
}

fn create_stream(
    function: &'static FunctionConfig,
    metadata: InferenceMetadata,
    first_chunk: ModelInferenceResponseChunk,
    mut stream: ModelInferenceResponseStream,
    clickhouse_connection_info: ClickHouseConnectionInfo,
    tool_config: Option<ToolCallConfig>,
    dynamic_tool_config_string: String,
) -> impl Stream<Item = Result<Event, Error>> + Send {
    async_stream::stream! {
        let mut buffer = vec![first_chunk.clone()];

        // Send the first chunk
        if let Some(event) = prepare_event(function, &metadata, first_chunk).ok_or_log() {
            yield Ok(event);
        }

        while let Some(chunk) = stream.next().await {
            let chunk = match chunk.ok_or_log() {
                Some(c) => c,
                None => continue,
            };
            buffer.push(chunk.clone());
            let event = prepare_event(function, &metadata, chunk).ok_or_log();
            if let Some(event) = event {
                yield Ok(event);
            }
        }

        // Send the [DONE] event to signal the end of the stream
        yield Ok(Event::default().data("[DONE]"));

        // IMPORTANT: The following code will not be reached if the stream is interrupted.
        // Only do things that would be ok to skip in that case.
        //
        // For example, if we were using ClickHouse for billing, we would want to store the interrupted requests.
        //
        // If we really care about storing interrupted requests, we should use a drop guard:
        // https://github.com/tokio-rs/axum/discussions/1060

        if !metadata.dryrun {
            let inference_response: Result<InferenceResult, Error> =
                collect_chunks(buffer, function, tool_config.as_ref());

            let inference_response = inference_response.ok_or_log();

            if let Some(inference_response) = inference_response {
                let write_metadata = InferenceWriteMetadata {
                    function_name: metadata.function_name,
                    variant_name: metadata.variant_name,
                    episode_id: metadata.episode_id,
                    dynamic_tool_config: dynamic_tool_config_string,
                    inference_params: metadata.inference_params,
                    processing_time: metadata.start_time.elapsed(),
                };
                tokio::spawn(async move {
                    write_inference(
                        &clickhouse_connection_info,
                        metadata.input,
                        inference_response,
                        write_metadata,
                    )
                    .await;
                });
            }
        }
    }
}

fn prepare_event(
    function: &FunctionConfig,
    metadata: &InferenceMetadata,
    chunk: ModelInferenceResponseChunk,
) -> Result<Event, Error> {
    let result_chunk = match function {
        FunctionConfig::Chat(_) => InferenceResultChunk::Chat(chunk.into()),
        FunctionConfig::Json(_) => InferenceResultChunk::Json(chunk.into()),
    };
    let response_chunk = InferenceResponseChunk::new(
        result_chunk,
        metadata.episode_id,
        metadata.variant_name.clone(),
    );
    let chunk_json = serde_json::to_value(response_chunk).map_err(|e| Error::Inference {
        message: format!("Failed to convert chunk to JSON: {}", e),
    })?;
    Event::default()
        .json_data(chunk_json)
        .map_err(|e| Error::Inference {
            message: format!("Failed to convert Value to Event: {}", e),
        })
}

pub struct InferenceWriteMetadata {
    pub function_name: String,
    pub variant_name: String,
    pub episode_id: Uuid,
    pub dynamic_tool_config: String,
    pub inference_params: InferenceParams,
    pub processing_time: Duration,
}

async fn write_inference(
    clickhouse_connection_info: &ClickHouseConnectionInfo,
    input: Input,
    result: InferenceResult,
    metadata: InferenceWriteMetadata,
) {
    let serialized_input = match serde_json::to_string(&input).map_err(|e| Error::Serialization {
        message: e.to_string(),
    }) {
        Ok(serialized_input) => serialized_input,
        Err(e) => {
            e.log();
            return;
        }
    };
    let model_responses: Vec<serde_json::Value> =
        result.get_serialized_model_inferences(&serialized_input);
    // Write the model responses to the ModelInference table
    for response in model_responses {
        clickhouse_connection_info
            .write(&response, "ModelInference")
            .await
            .ok_or_log();
    }
<<<<<<< HEAD
    // TODO (viraj): add inference_params to the Inference table
    // related: how might inference-time params affect variants with multiple model inferences?
    // Write the inference to the Inference table
    let inference = Inference::new(result, serialized_input, metadata);
=======
    // Write the inference to the Inference table
    let inference = Inference::new(
        result,
        serialized_input,
        metadata.episode_id,
        metadata.function_name,
        metadata.variant_name,
        metadata.dynamic_tool_config,
        metadata.processing_time,
    );
>>>>>>> b1254052
    clickhouse_connection_info
        .write(&inference, "Inference")
        .await
        .ok_or_log();
}

/// InferenceResponse and InferenceResultChunk determine what gets serialized and sent to the client

#[derive(Clone, Debug, Serialize)]
#[serde(untagged, rename_all = "snake_case")]
enum InferenceResponse {
    Chat(ChatInferenceResponse),
    Json(JsonInferenceResponse),
}

#[derive(Clone, Debug, Serialize)]
struct ChatInferenceResponse {
    inference_id: Uuid,
    episode_id: Uuid,
    variant_name: String,
    output: Vec<ContentBlockOutput>,
    usage: Usage,
}

#[derive(Clone, Debug, Serialize)]
struct JsonInferenceResponse {
    inference_id: Uuid,
    episode_id: Uuid,
    variant_name: String,
    output: JsonInferenceOutput,
    usage: Usage,
}

impl InferenceResponse {
    fn new(inference_result: InferenceResult, episode_id: Uuid, variant_name: String) -> Self {
        match inference_result {
            InferenceResult::Chat(result) => InferenceResponse::Chat(ChatInferenceResponse {
                inference_id: result.inference_id,
                episode_id,
                variant_name,
                output: result.output,
                usage: result.usage,
            }),
            InferenceResult::Json(result) => InferenceResponse::Json(JsonInferenceResponse {
                inference_id: result.inference_id,
                episode_id,
                variant_name,
                output: result.output,
                usage: result.usage,
            }),
        }
    }
}

#[derive(Clone, Debug, Serialize)]
#[serde(untagged)]
enum InferenceResponseChunk {
    Chat(ChatInferenceResponseChunk),
    Json(JsonInferenceResponseChunk),
}

#[derive(Clone, Debug, Serialize)]
struct ChatInferenceResponseChunk {
    inference_id: Uuid,
    episode_id: Uuid,
    variant_name: String,
    content: Vec<ContentBlockChunk>,
    usage: Option<Usage>,
}

#[derive(Clone, Debug, Serialize)]
struct JsonInferenceResponseChunk {
    inference_id: Uuid,
    episode_id: Uuid,
    variant_name: String,
    raw: String,
    usage: Option<Usage>,
}

impl InferenceResponseChunk {
    fn new(inference_result: InferenceResultChunk, episode_id: Uuid, variant_name: String) -> Self {
        match inference_result {
            InferenceResultChunk::Chat(result) => {
                InferenceResponseChunk::Chat(ChatInferenceResponseChunk {
                    inference_id: result.inference_id,
                    episode_id,
                    variant_name,
                    content: result.content,
                    usage: result.usage,
                })
            }
            InferenceResultChunk::Json(result) => {
                InferenceResponseChunk::Json(JsonInferenceResponseChunk {
                    inference_id: result.inference_id,
                    episode_id,
                    variant_name,
                    raw: result.raw,
                    usage: result.usage,
                })
            }
<<<<<<< HEAD
        }
    }
}

impl ChatInferenceParams {
    pub fn include_variant_params(
        &mut self,
        temperature: Option<f32>,
        max_tokens: Option<u32>,
        seed: Option<u32>,
    ) {
        if self.temperature.is_none() {
            self.temperature = temperature;
        }
        if self.max_tokens.is_none() {
            self.max_tokens = max_tokens;
        }
        if self.seed.is_none() {
            self.seed = seed;
=======
>>>>>>> b1254052
        }
    }
}

#[cfg(test)]
mod tests {
    use super::*;

    use serde_json::json;
    use std::{collections::HashMap, time::Duration};
    use uuid::Uuid;

    use crate::function::{FunctionConfigChat, FunctionConfigJson};
    use crate::inference::types::{ContentBlockChunk, ModelInferenceResponseChunk, TextChunk};
    use crate::jsonschema_util::JSONSchemaFromPath;

    #[tokio::test]
    async fn test_prepare_event() {
        // Test case 1: Valid Chat ModelInferenceResponseChunk
        let chunk = ModelInferenceResponseChunk {
            inference_id: Uuid::now_v7(),
            content: vec![ContentBlockChunk::Text(TextChunk {
                text: "Test content".to_string(),
                id: "0".to_string(),
            })],
            created: 0,
            usage: None,
            raw_response: "".to_string(),
            latency: Duration::from_millis(100),
        };
        let function = FunctionConfig::Chat(FunctionConfigChat {
            variants: HashMap::new(),
            system_schema: None,
            user_schema: None,
            assistant_schema: None,
            tools: vec![],
            ..Default::default()
        });
        let inference_metadata = InferenceMetadata {
            function_name: "test_function".to_string(),
            variant_name: "test_variant".to_string(),
            episode_id: Uuid::now_v7(),
            input: Input {
                messages: vec![],
                system: None,
            },
            dryrun: false,
            inference_params: InferenceParams::default(),
            start_time: Instant::now(),
        };

        let result = prepare_event(&function, &inference_metadata, chunk);
        assert!(result.is_ok());
        // TODO (#86): You could get the values of the private members using unsafe Rust.
        // For now, we won't and will rely on integration testing here.
        // This test doesn't do much so consider deleting or doing more.

        // Test case 2: Valid JSON ModelInferenceResponseChunk
        let chunk = ModelInferenceResponseChunk {
            inference_id: Uuid::now_v7(),
            content: vec![ContentBlockChunk::Text(TextChunk {
                text: "Test content".to_string(),
                id: "0".to_string(),
            })],
            created: 0,
            usage: None,
            raw_response: "".to_string(),
            latency: Duration::from_millis(100),
        };
        let output_schema = json!({});
        let function = FunctionConfig::Json(FunctionConfigJson {
            variants: HashMap::new(),
            system_schema: None,
            user_schema: None,
            assistant_schema: None,
            output_schema: JSONSchemaFromPath::from_value(&output_schema),
        });
        let inference_metadata = InferenceMetadata {
            function_name: "test_function".to_string(),
            variant_name: "test_variant".to_string(),
            episode_id: Uuid::now_v7(),
            input: Input {
                messages: vec![],
                system: None,
            },
            dryrun: false,
<<<<<<< HEAD
            inference_params: InferenceParams::default(),
=======
>>>>>>> b1254052
            start_time: Instant::now(),
        };

        let result = prepare_event(&function, &inference_metadata, chunk);
        assert!(result.is_ok());
    }
}<|MERGE_RESOLUTION|>--- conflicted
+++ resolved
@@ -407,23 +407,8 @@
             .await
             .ok_or_log();
     }
-<<<<<<< HEAD
-    // TODO (viraj): add inference_params to the Inference table
-    // related: how might inference-time params affect variants with multiple model inferences?
     // Write the inference to the Inference table
     let inference = Inference::new(result, serialized_input, metadata);
-=======
-    // Write the inference to the Inference table
-    let inference = Inference::new(
-        result,
-        serialized_input,
-        metadata.episode_id,
-        metadata.function_name,
-        metadata.variant_name,
-        metadata.dynamic_tool_config,
-        metadata.processing_time,
-    );
->>>>>>> b1254052
     clickhouse_connection_info
         .write(&inference, "Inference")
         .await
@@ -524,7 +509,6 @@
                     usage: result.usage,
                 })
             }
-<<<<<<< HEAD
         }
     }
 }
@@ -544,8 +528,6 @@
         }
         if self.seed.is_none() {
             self.seed = seed;
-=======
->>>>>>> b1254052
         }
     }
 }
@@ -632,10 +614,7 @@
                 system: None,
             },
             dryrun: false,
-<<<<<<< HEAD
             inference_params: InferenceParams::default(),
-=======
->>>>>>> b1254052
             start_time: Instant::now(),
         };
 
