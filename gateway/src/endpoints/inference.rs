use axum::body::Body;
use axum::extract::State;
use axum::response::sse::{Event, Sse};
use axum::response::{IntoResponse, Response};
use axum::{debug_handler, Json};
use futures::stream::Stream;
use metrics::counter;
use serde::{Deserialize, Serialize};
use std::time::Duration;
use tokio::time::Instant;
use tokio_stream::StreamExt;
use uuid::Uuid;

use crate::clickhouse::ClickHouseConnectionInfo;
use crate::config_parser::get_config;
use crate::error::{Error, ResultExt};
use crate::function::sample_variant;
use crate::function::FunctionConfig;
use crate::gateway_util::{AppState, AppStateData, StructuredJson};
use crate::inference::types::{
    collect_chunks, ContentBlockChunk, ContentBlockOutput, InferenceDatabaseInsert,
    InferenceResult, InferenceResultChunk, Input, JsonInferenceOutput, ModelInferenceResponseChunk,
    ModelInferenceResponseStream, Usage,
};
<<<<<<< HEAD
use crate::tool::{DynamicToolParams, Tool, ToolCallConfig, ToolChoice};
=======
use crate::tool::{DynamicToolParams, ToolCallConfig};
>>>>>>> 2e798c8f
use crate::uuid_util::validate_episode_id;
use crate::variant::{InferenceConfig, Variant};

/// The expected payload is a JSON object with the following fields:
#[derive(Debug, Deserialize)]
#[serde(deny_unknown_fields)]
pub struct Params {
    // the function name
    function_name: String,
    // the episode ID (if not provided, it'll be set to inference_id)
    // NOTE: DO NOT GENERATE EPISODE IDS MANUALLY. THE API WILL DO THAT FOR YOU.
    episode_id: Option<Uuid>,
    // the input for the inference
    input: Input,
    // default False
    stream: Option<bool>,
<<<<<<< HEAD
    // Inference-time overrides for chat completion variants (use with caution)
=======
    // Inference-time overrides for variant types (use with caution)
>>>>>>> 2e798c8f
    #[serde(default)]
    params: InferenceParams,
    // if the client would like to pin a specific variant to be used
    // NOTE: YOU SHOULD TYPICALLY LET THE API SELECT A VARIANT FOR YOU (I.E. IGNORE THIS FIELD).
    //       ONLY PIN A VARIANT FOR SPECIAL USE CASES (E.G. TESTING / DEBUGGING VARIANTS).
    variant_name: Option<String>,
    // if true, the inference will not be stored
    dryrun: Option<bool>,
<<<<<<< HEAD
=======
    // dynamic information about tool calling. Don't directly include `dynamic_tool_params` in `Params`.
    #[serde(flatten)]
    dynamic_tool_params: DynamicToolParams,
    // `dynamic_tool_params` includes the following fields, passed at the top level of `Params`:
>>>>>>> 2e798c8f
    // If provided, the inference will only use the specified tools (a subset of the function's tools)
    allowed_tools: Option<Vec<String>>,
    // If provided, the inference will use the specified tools in addition to the function's tools
    additional_tools: Option<Vec<Tool>>,
    // If provided, the inference will use the specified tool choice
    tool_choice: Option<ToolChoice>,
    // If true, the inference will use parallel tool calls
    parallel_tool_calls: Option<bool>,
}

#[derive(Clone, Debug)]
struct InferenceMetadata {
    pub function_name: String,
    pub variant_name: String,
    pub episode_id: Uuid,
    pub input: Input,
    pub dryrun: bool,
    pub start_time: Instant,
    pub inference_params: InferenceParams,
<<<<<<< HEAD
}

#[derive(Clone, Debug, Default, Deserialize, Serialize)]
pub struct ChatInferenceParams {
    pub temperature: Option<f32>,
    pub max_tokens: Option<u32>,
    pub seed: Option<u32>,
}

#[derive(Clone, Debug, Default, Deserialize, Serialize)]
pub struct InferenceParams {
    pub chat_completion: ChatInferenceParams,
=======
>>>>>>> 2e798c8f
}

/// A handler for the inference endpoint
#[debug_handler(state = AppStateData)]
pub async fn inference_handler(
    State(AppStateData {
        http_client,
        clickhouse_connection_info,
    }): AppState,
    StructuredJson(params): StructuredJson<Params>,
) -> Result<Response<Body>, Error> {
    // To be used for the Inference table processing_time measurements
    let start_time = Instant::now();
    // Get the function config or return an error if it doesn't exist
    let config = get_config();
    let function = config.get_function(&params.function_name)?;
<<<<<<< HEAD
    // Collect the dynamic tool config
    let dynamic_tool_params = DynamicToolParams {
        allowed_tools: params.allowed_tools,
        additional_tools: params.additional_tools,
        tool_choice: params.tool_choice,
        parallel_tool_calls: params.parallel_tool_calls,
    };
    let dynamic_tool_params_string =
        serde_json::to_string(&dynamic_tool_params).map_err(|e| Error::Serialization {
            message: e.to_string(),
        })?;
    let mut tool_config = function.prepare_tool_config(dynamic_tool_params, &config.tools)?;
    // Collect the function variant names as a Vec<&str>
    let mut variant_names: Vec<&str> = function.variants().keys().map(AsRef::as_ref).collect();

    // If the function has no variants, return an error
    if variant_names.is_empty() {
=======
    // This is only mutable because dynamic tool params compile schemas concurrently with the inference.
    // The result of this compilation eventually is written to the struct, so we need mutability here.
    // See `DynamicToolConfig` and `DynamicJSONSchema` for more details.
    let tool_config = function.prepare_tool_config(params.dynamic_tool_params, &config.tools)?;
    // Collect the function variant names as a Vec<&str>
    let mut candidate_variant_names: Vec<&str> =
        function.variants().keys().map(AsRef::as_ref).collect();

    // If the function has no variants, return an error
    if candidate_variant_names.is_empty() {
>>>>>>> 2e798c8f
        return Err(Error::InvalidFunctionVariants {
            message: format!("Function `{}` has no variants", params.function_name),
        });
    }

    // Validate the input
    function.validate_input(&params.input)?;

    // If a variant is pinned, only that variant should be attempted
    if let Some(ref variant_name) = params.variant_name {
<<<<<<< HEAD
        variant_names.retain(|k| k == variant_name);

        // If the pinned variant doesn't exist, return an error
        if variant_names.is_empty() {
=======
        candidate_variant_names.retain(|k| k == variant_name);

        // If the pinned variant doesn't exist, return an error
        if candidate_variant_names.is_empty() {
>>>>>>> 2e798c8f
            return Err(Error::UnknownVariant {
                name: variant_name.to_string(),
            });
        }
    }

    // Retrieve or generate the episode ID
    let episode_id = params.episode_id.unwrap_or(Uuid::now_v7());
    validate_episode_id(episode_id)?;

    // Should we store the results?
    let dryrun = params.dryrun.unwrap_or(false);

    // Increment the request count if we're not in dryrun mode
    if !dryrun {
        counter!(
            "request_count",
            "endpoint" => "inference",
            "function_name" => params.function_name.to_string(),
        )
        .increment(1);
    }

    // Should we stream the inference?
    let stream = params.stream.unwrap_or(false);

    // Keep track of which variants failed
    let mut variant_errors = vec![];
<<<<<<< HEAD
    let mut inference_config = InferenceConfig {
        models: &config.models,
        function,
        templates: &config.templates,
        tool_config: tool_config.as_mut(),
    };
    // Keep sampling variants until one succeeds
    while !variant_names.is_empty() {
        let (variant_name, variant) = sample_variant(
            &mut variant_names,
=======
    let inference_config = InferenceConfig {
        models: &config.models,
        function,
        templates: &config.templates,
        tool_config: tool_config.as_ref(),
    };
    // Keep sampling variants until one succeeds
    while !candidate_variant_names.is_empty() {
        let (variant_name, variant) = sample_variant(
            &mut candidate_variant_names,
>>>>>>> 2e798c8f
            function.variants(),
            &params.function_name,
            &episode_id,
        )?;
        // Will be edited by the variant as part of making the request so we must clone here
        let mut variant_inference_params = params.params.clone();

        if stream {
            let result = variant
                .infer_stream(
                    &params.input,
                    &inference_config,
                    &http_client,
                    &mut variant_inference_params,
                )
                .await;

            // Make sure the response worked (incl. first chunk) prior to launching the thread and starting to return chunks
            let (chunk, stream) = match result {
                Ok((chunk, stream)) => (chunk, stream),
                Err(e) => {
                    variant_errors.push(e);
                    continue;
                }
            };

            // Create InferenceMetadata for a streaming inference
            let inference_metadata = InferenceMetadata {
                function_name: params.function_name.clone(),
                variant_name: variant_name.to_string(),
                episode_id,
                input: params.input.clone(),
                dryrun,
                start_time,
                inference_params: variant_inference_params,
            };

            let stream = create_stream(
                function,
                inference_metadata,
                chunk,
                stream,
                clickhouse_connection_info,
                tool_config,
<<<<<<< HEAD
                dynamic_tool_params_string,
=======
>>>>>>> 2e798c8f
            );

            return Ok(Sse::new(stream)
                .keep_alive(axum::response::sse::KeepAlive::new())
                .into_response());
        } else {
            let result = variant
                .infer(
                    &params.input,
<<<<<<< HEAD
                    &mut inference_config,
=======
                    &inference_config,
>>>>>>> 2e798c8f
                    &http_client,
                    &mut variant_inference_params,
                )
                .await;

            let result = match result {
                Ok(result) => result,
                Err(e) => {
                    variant_errors.push(e);
                    continue;
                }
            };

            if !dryrun {
                // Spawn a thread for a trailing write to ClickHouse so that it doesn't block the response
                let write_metadata = InferenceDatabaseInsertMetadata {
                    function_name: params.function_name,
                    variant_name: variant_name.to_string(),
                    episode_id,
<<<<<<< HEAD
                    dynamic_tool_params: dynamic_tool_params_string,
=======
                    tool_params: tool_config,
>>>>>>> 2e798c8f
                    inference_params: variant_inference_params,
                    processing_time: start_time.elapsed(),
                };

                let result_to_write = result.clone();

                tokio::spawn(async move {
                    write_inference(
                        &clickhouse_connection_info,
                        params.input,
                        result_to_write,
                        write_metadata,
                    )
                    .await;
                });
            }

            let response = InferenceResponse::new(result, episode_id, variant_name.to_string());

            let response_serialized =
                serde_json::to_value(response).map_err(|e| Error::Inference {
                    message: format!("Failed to convert response to JSON: {}", e),
                })?;

            return Ok(Json(response_serialized).into_response());
        }
    }

    // Eventually, if we get here, it means we tried every variant and none of them worked
    Err(Error::AllVariantsFailed {
        errors: variant_errors,
    })
}

fn create_stream(
    function: &'static FunctionConfig,
    metadata: InferenceMetadata,
    first_chunk: ModelInferenceResponseChunk,
    mut stream: ModelInferenceResponseStream,
    clickhouse_connection_info: ClickHouseConnectionInfo,
<<<<<<< HEAD
    mut tool_config: Option<ToolCallConfig>,
    dynamic_tool_params_string: String,
=======
    tool_config: Option<ToolCallConfig>,
>>>>>>> 2e798c8f
) -> impl Stream<Item = Result<Event, Error>> + Send {
    async_stream::stream! {
        let mut buffer = vec![first_chunk.clone()];

        // Send the first chunk
        if let Some(event) = prepare_event(function, &metadata, first_chunk).ok_or_log() {
            yield Ok(event);
        }

        while let Some(chunk) = stream.next().await {
            let chunk = match chunk.ok_or_log() {
                Some(c) => c,
                None => continue,
            };
            buffer.push(chunk.clone());
            let event = prepare_event(function, &metadata, chunk).ok_or_log();
            if let Some(event) = event {
                yield Ok(event);
            }
        }

        // Send the [DONE] event to signal the end of the stream
        yield Ok(Event::default().data("[DONE]"));

        // IMPORTANT: The following code will not be reached if the stream is interrupted.
        // Only do things that would be ok to skip in that case.
        //
        // For example, if we were using ClickHouse for billing, we would want to store the interrupted requests.
        //
        // If we really care about storing interrupted requests, we should use a drop guard:
        // https://github.com/tokio-rs/axum/discussions/1060

        if !metadata.dryrun {
            let inference_response: Result<InferenceResult, Error> =
<<<<<<< HEAD
                collect_chunks(buffer, function, tool_config.as_mut()).await;
=======
                collect_chunks(buffer, function, tool_config.as_ref()).await;
>>>>>>> 2e798c8f

            let inference_response = inference_response.ok_or_log();

            if let Some(inference_response) = inference_response {
                let write_metadata = InferenceDatabaseInsertMetadata {
                    function_name: metadata.function_name,
                    variant_name: metadata.variant_name,
                    episode_id: metadata.episode_id,
<<<<<<< HEAD
                    dynamic_tool_params: dynamic_tool_params_string,
=======
                    tool_params: tool_config,
>>>>>>> 2e798c8f
                    inference_params: metadata.inference_params,
                    processing_time: metadata.start_time.elapsed(),
                };
                tokio::spawn(async move {
                    write_inference(
                        &clickhouse_connection_info,
                        metadata.input,
                        inference_response,
                        write_metadata,
                    )
                    .await;
                });
            }
        }
    }
}

fn prepare_event(
    function: &FunctionConfig,
    metadata: &InferenceMetadata,
    chunk: ModelInferenceResponseChunk,
) -> Result<Event, Error> {
    let result_chunk = match function {
        FunctionConfig::Chat(_) => InferenceResultChunk::Chat(chunk.into()),
        FunctionConfig::Json(_) => InferenceResultChunk::Json(chunk.into()),
    };
    let response_chunk = InferenceResponseChunk::new(
        result_chunk,
        metadata.episode_id,
        metadata.variant_name.clone(),
    );
    let chunk_json = serde_json::to_value(response_chunk).map_err(|e| Error::Inference {
        message: format!("Failed to convert chunk to JSON: {}", e),
    })?;
    Event::default()
        .json_data(chunk_json)
        .map_err(|e| Error::Inference {
            message: format!("Failed to convert Value to Event: {}", e),
        })
}

<<<<<<< HEAD
pub struct InferenceWriteMetadata {
    pub function_name: String,
    pub variant_name: String,
    pub episode_id: Uuid,
    pub dynamic_tool_params: String,
=======
pub struct InferenceDatabaseInsertMetadata {
    pub function_name: String,
    pub variant_name: String,
    pub episode_id: Uuid,
    pub tool_params: Option<ToolCallConfig>,
>>>>>>> 2e798c8f
    pub inference_params: InferenceParams,
    pub processing_time: Duration,
}

async fn write_inference(
    clickhouse_connection_info: &ClickHouseConnectionInfo,
    input: Input,
    result: InferenceResult,
    metadata: InferenceDatabaseInsertMetadata,
) {
    let serialized_input = match serde_json::to_string(&input).map_err(|e| Error::Serialization {
        message: e.to_string(),
    }) {
        Ok(serialized_input) => serialized_input,
        Err(e) => {
            e.log();
            return;
        }
    };
    let model_responses: Vec<serde_json::Value> =
        result.get_serialized_model_inferences(&serialized_input);
    // Write the model responses to the ModelInference table
    for response in model_responses {
        clickhouse_connection_info
            .write(&response, "ModelInference")
            .await
            .ok_or_log();
    }
    // Write the inference to the Inference table
<<<<<<< HEAD
    let inference = Inference::new(result, serialized_input, metadata);
=======
    let inference = InferenceDatabaseInsert::new(result, serialized_input, metadata);
>>>>>>> 2e798c8f
    clickhouse_connection_info
        .write(&inference, "Inference")
        .await
        .ok_or_log();
}

/// InferenceResponse and InferenceResultChunk determine what gets serialized and sent to the client

#[derive(Clone, Debug, Serialize)]
#[serde(untagged, rename_all = "snake_case")]
enum InferenceResponse {
    Chat(ChatInferenceResponse),
    Json(JsonInferenceResponse),
}

#[derive(Clone, Debug, Serialize)]
struct ChatInferenceResponse {
    inference_id: Uuid,
    episode_id: Uuid,
    variant_name: String,
    output: Vec<ContentBlockOutput>,
    usage: Usage,
}

#[derive(Clone, Debug, Serialize)]
struct JsonInferenceResponse {
    inference_id: Uuid,
    episode_id: Uuid,
    variant_name: String,
    output: JsonInferenceOutput,
    usage: Usage,
}

impl InferenceResponse {
    fn new(inference_result: InferenceResult, episode_id: Uuid, variant_name: String) -> Self {
        match inference_result {
            InferenceResult::Chat(result) => InferenceResponse::Chat(ChatInferenceResponse {
                inference_id: result.inference_id,
                episode_id,
                variant_name,
                output: result.output,
                usage: result.usage,
            }),
            InferenceResult::Json(result) => InferenceResponse::Json(JsonInferenceResponse {
                inference_id: result.inference_id,
                episode_id,
                variant_name,
                output: result.output,
                usage: result.usage,
            }),
        }
    }
}

#[derive(Clone, Debug, Serialize)]
#[serde(untagged)]
enum InferenceResponseChunk {
    Chat(ChatInferenceResponseChunk),
    Json(JsonInferenceResponseChunk),
}

#[derive(Clone, Debug, Serialize)]
struct ChatInferenceResponseChunk {
    inference_id: Uuid,
    episode_id: Uuid,
    variant_name: String,
    content: Vec<ContentBlockChunk>,
    usage: Option<Usage>,
}

#[derive(Clone, Debug, Serialize)]
struct JsonInferenceResponseChunk {
    inference_id: Uuid,
    episode_id: Uuid,
    variant_name: String,
    raw: String,
    usage: Option<Usage>,
}

impl InferenceResponseChunk {
    fn new(inference_result: InferenceResultChunk, episode_id: Uuid, variant_name: String) -> Self {
        match inference_result {
            InferenceResultChunk::Chat(result) => {
                InferenceResponseChunk::Chat(ChatInferenceResponseChunk {
                    inference_id: result.inference_id,
                    episode_id,
                    variant_name,
                    content: result.content,
                    usage: result.usage,
                })
            }
            InferenceResultChunk::Json(result) => {
                InferenceResponseChunk::Json(JsonInferenceResponseChunk {
                    inference_id: result.inference_id,
                    episode_id,
                    variant_name,
                    raw: result.raw,
                    usage: result.usage,
                })
            }
        }
    }
}

<<<<<<< HEAD
impl ChatInferenceParams {
    pub fn include_variant_params(
=======
/// InferenceParams is the top-level struct for inference parameters.
/// We backfill these from the configs given in the variants used and ultimately write them to the database.
#[derive(Clone, Debug, Default, Deserialize, Serialize)]
pub struct InferenceParams {
    pub chat_completion: ChatCompletionInferenceParams,
}

#[derive(Clone, Debug, Default, Deserialize, Serialize)]
pub struct ChatCompletionInferenceParams {
    pub temperature: Option<f32>,
    pub max_tokens: Option<u32>,
    pub seed: Option<u32>,
}

impl ChatCompletionInferenceParams {
    pub fn backfill_with_variant_params(
>>>>>>> 2e798c8f
        &mut self,
        temperature: Option<f32>,
        max_tokens: Option<u32>,
        seed: Option<u32>,
    ) {
        if self.temperature.is_none() {
            self.temperature = temperature;
        }
        if self.max_tokens.is_none() {
            self.max_tokens = max_tokens;
        }
        if self.seed.is_none() {
            self.seed = seed;
        }
    }
}

#[cfg(test)]
mod tests {
    use super::*;

    use serde_json::json;
    use std::{collections::HashMap, time::Duration};
    use uuid::Uuid;

    use crate::function::{FunctionConfigChat, FunctionConfigJson};
    use crate::inference::types::{ContentBlockChunk, ModelInferenceResponseChunk, TextChunk};
    use crate::jsonschema_util::JSONSchemaFromPath;

    #[tokio::test]
    async fn test_prepare_event() {
        // Test case 1: Valid Chat ModelInferenceResponseChunk
        let chunk = ModelInferenceResponseChunk {
            inference_id: Uuid::now_v7(),
            content: vec![ContentBlockChunk::Text(TextChunk {
                text: "Test content".to_string(),
                id: "0".to_string(),
            })],
            created: 0,
            usage: None,
            raw_response: "".to_string(),
            latency: Duration::from_millis(100),
        };
        let function = FunctionConfig::Chat(FunctionConfigChat {
            variants: HashMap::new(),
            system_schema: None,
            user_schema: None,
            assistant_schema: None,
            tools: vec![],
            ..Default::default()
        });
        let inference_metadata = InferenceMetadata {
            function_name: "test_function".to_string(),
            variant_name: "test_variant".to_string(),
            episode_id: Uuid::now_v7(),
            input: Input {
                messages: vec![],
                system: None,
            },
            dryrun: false,
            inference_params: InferenceParams::default(),
            start_time: Instant::now(),
        };

        let result = prepare_event(&function, &inference_metadata, chunk);
        assert!(result.is_ok());
        // TODO (#86): You could get the values of the private members using unsafe Rust.
        // For now, we won't and will rely on integration testing here.
        // This test doesn't do much so consider deleting or doing more.

        // Test case 2: Valid JSON ModelInferenceResponseChunk
        let chunk = ModelInferenceResponseChunk {
            inference_id: Uuid::now_v7(),
            content: vec![ContentBlockChunk::Text(TextChunk {
                text: "Test content".to_string(),
                id: "0".to_string(),
            })],
            created: 0,
            usage: None,
            raw_response: "".to_string(),
            latency: Duration::from_millis(100),
        };
        let output_schema = json!({});
        let implicit_tool_call_config = ToolCallConfig::implicit_from_value(&output_schema);
        let function = FunctionConfig::Json(FunctionConfigJson {
            variants: HashMap::new(),
            system_schema: None,
            user_schema: None,
            assistant_schema: None,
            implicit_tool_call_config,
            output_schema: JSONSchemaFromPath::from_value(&output_schema),
        });
        let inference_metadata = InferenceMetadata {
            function_name: "test_function".to_string(),
            variant_name: "test_variant".to_string(),
            episode_id: Uuid::now_v7(),
            input: Input {
                messages: vec![],
                system: None,
            },
            dryrun: false,
            inference_params: InferenceParams::default(),
            start_time: Instant::now(),
        };

        let result = prepare_event(&function, &inference_metadata, chunk);
        assert!(result.is_ok());
    }
}<|MERGE_RESOLUTION|>--- conflicted
+++ resolved
@@ -22,11 +22,7 @@
     InferenceResult, InferenceResultChunk, Input, JsonInferenceOutput, ModelInferenceResponseChunk,
     ModelInferenceResponseStream, Usage,
 };
-<<<<<<< HEAD
-use crate::tool::{DynamicToolParams, Tool, ToolCallConfig, ToolChoice};
-=======
 use crate::tool::{DynamicToolParams, ToolCallConfig};
->>>>>>> 2e798c8f
 use crate::uuid_util::validate_episode_id;
 use crate::variant::{InferenceConfig, Variant};
 
@@ -43,11 +39,7 @@
     input: Input,
     // default False
     stream: Option<bool>,
-<<<<<<< HEAD
-    // Inference-time overrides for chat completion variants (use with caution)
-=======
     // Inference-time overrides for variant types (use with caution)
->>>>>>> 2e798c8f
     #[serde(default)]
     params: InferenceParams,
     // if the client would like to pin a specific variant to be used
@@ -56,21 +48,18 @@
     variant_name: Option<String>,
     // if true, the inference will not be stored
     dryrun: Option<bool>,
-<<<<<<< HEAD
-=======
     // dynamic information about tool calling. Don't directly include `dynamic_tool_params` in `Params`.
     #[serde(flatten)]
     dynamic_tool_params: DynamicToolParams,
     // `dynamic_tool_params` includes the following fields, passed at the top level of `Params`:
->>>>>>> 2e798c8f
     // If provided, the inference will only use the specified tools (a subset of the function's tools)
-    allowed_tools: Option<Vec<String>>,
+    // allowed_tools: Option<Vec<String>>,
     // If provided, the inference will use the specified tools in addition to the function's tools
-    additional_tools: Option<Vec<Tool>>,
+    // additional_tools: Option<Vec<Tool>>,
     // If provided, the inference will use the specified tool choice
-    tool_choice: Option<ToolChoice>,
+    // tool_choice: Option<ToolChoice>,
     // If true, the inference will use parallel tool calls
-    parallel_tool_calls: Option<bool>,
+    // parallel_tool_calls: Option<bool>,
 }
 
 #[derive(Clone, Debug)]
@@ -82,21 +71,6 @@
     pub dryrun: bool,
     pub start_time: Instant,
     pub inference_params: InferenceParams,
-<<<<<<< HEAD
-}
-
-#[derive(Clone, Debug, Default, Deserialize, Serialize)]
-pub struct ChatInferenceParams {
-    pub temperature: Option<f32>,
-    pub max_tokens: Option<u32>,
-    pub seed: Option<u32>,
-}
-
-#[derive(Clone, Debug, Default, Deserialize, Serialize)]
-pub struct InferenceParams {
-    pub chat_completion: ChatInferenceParams,
-=======
->>>>>>> 2e798c8f
 }
 
 /// A handler for the inference endpoint
@@ -113,28 +87,6 @@
     // Get the function config or return an error if it doesn't exist
     let config = get_config();
     let function = config.get_function(&params.function_name)?;
-<<<<<<< HEAD
-    // Collect the dynamic tool config
-    let dynamic_tool_params = DynamicToolParams {
-        allowed_tools: params.allowed_tools,
-        additional_tools: params.additional_tools,
-        tool_choice: params.tool_choice,
-        parallel_tool_calls: params.parallel_tool_calls,
-    };
-    let dynamic_tool_params_string =
-        serde_json::to_string(&dynamic_tool_params).map_err(|e| Error::Serialization {
-            message: e.to_string(),
-        })?;
-    let mut tool_config = function.prepare_tool_config(dynamic_tool_params, &config.tools)?;
-    // Collect the function variant names as a Vec<&str>
-    let mut variant_names: Vec<&str> = function.variants().keys().map(AsRef::as_ref).collect();
-
-    // If the function has no variants, return an error
-    if variant_names.is_empty() {
-=======
-    // This is only mutable because dynamic tool params compile schemas concurrently with the inference.
-    // The result of this compilation eventually is written to the struct, so we need mutability here.
-    // See `DynamicToolConfig` and `DynamicJSONSchema` for more details.
     let tool_config = function.prepare_tool_config(params.dynamic_tool_params, &config.tools)?;
     // Collect the function variant names as a Vec<&str>
     let mut candidate_variant_names: Vec<&str> =
@@ -142,7 +94,6 @@
 
     // If the function has no variants, return an error
     if candidate_variant_names.is_empty() {
->>>>>>> 2e798c8f
         return Err(Error::InvalidFunctionVariants {
             message: format!("Function `{}` has no variants", params.function_name),
         });
@@ -153,17 +104,10 @@
 
     // If a variant is pinned, only that variant should be attempted
     if let Some(ref variant_name) = params.variant_name {
-<<<<<<< HEAD
-        variant_names.retain(|k| k == variant_name);
-
-        // If the pinned variant doesn't exist, return an error
-        if variant_names.is_empty() {
-=======
         candidate_variant_names.retain(|k| k == variant_name);
 
         // If the pinned variant doesn't exist, return an error
         if candidate_variant_names.is_empty() {
->>>>>>> 2e798c8f
             return Err(Error::UnknownVariant {
                 name: variant_name.to_string(),
             });
@@ -192,18 +136,6 @@
 
     // Keep track of which variants failed
     let mut variant_errors = vec![];
-<<<<<<< HEAD
-    let mut inference_config = InferenceConfig {
-        models: &config.models,
-        function,
-        templates: &config.templates,
-        tool_config: tool_config.as_mut(),
-    };
-    // Keep sampling variants until one succeeds
-    while !variant_names.is_empty() {
-        let (variant_name, variant) = sample_variant(
-            &mut variant_names,
-=======
     let inference_config = InferenceConfig {
         models: &config.models,
         function,
@@ -214,7 +146,6 @@
     while !candidate_variant_names.is_empty() {
         let (variant_name, variant) = sample_variant(
             &mut candidate_variant_names,
->>>>>>> 2e798c8f
             function.variants(),
             &params.function_name,
             &episode_id,
@@ -259,10 +190,6 @@
                 stream,
                 clickhouse_connection_info,
                 tool_config,
-<<<<<<< HEAD
-                dynamic_tool_params_string,
-=======
->>>>>>> 2e798c8f
             );
 
             return Ok(Sse::new(stream)
@@ -272,11 +199,7 @@
             let result = variant
                 .infer(
                     &params.input,
-<<<<<<< HEAD
-                    &mut inference_config,
-=======
                     &inference_config,
->>>>>>> 2e798c8f
                     &http_client,
                     &mut variant_inference_params,
                 )
@@ -296,11 +219,7 @@
                     function_name: params.function_name,
                     variant_name: variant_name.to_string(),
                     episode_id,
-<<<<<<< HEAD
-                    dynamic_tool_params: dynamic_tool_params_string,
-=======
                     tool_params: tool_config,
->>>>>>> 2e798c8f
                     inference_params: variant_inference_params,
                     processing_time: start_time.elapsed(),
                 };
@@ -341,12 +260,7 @@
     first_chunk: ModelInferenceResponseChunk,
     mut stream: ModelInferenceResponseStream,
     clickhouse_connection_info: ClickHouseConnectionInfo,
-<<<<<<< HEAD
-    mut tool_config: Option<ToolCallConfig>,
-    dynamic_tool_params_string: String,
-=======
     tool_config: Option<ToolCallConfig>,
->>>>>>> 2e798c8f
 ) -> impl Stream<Item = Result<Event, Error>> + Send {
     async_stream::stream! {
         let mut buffer = vec![first_chunk.clone()];
@@ -381,11 +295,7 @@
 
         if !metadata.dryrun {
             let inference_response: Result<InferenceResult, Error> =
-<<<<<<< HEAD
-                collect_chunks(buffer, function, tool_config.as_mut()).await;
-=======
                 collect_chunks(buffer, function, tool_config.as_ref()).await;
->>>>>>> 2e798c8f
 
             let inference_response = inference_response.ok_or_log();
 
@@ -394,11 +304,7 @@
                     function_name: metadata.function_name,
                     variant_name: metadata.variant_name,
                     episode_id: metadata.episode_id,
-<<<<<<< HEAD
-                    dynamic_tool_params: dynamic_tool_params_string,
-=======
                     tool_params: tool_config,
->>>>>>> 2e798c8f
                     inference_params: metadata.inference_params,
                     processing_time: metadata.start_time.elapsed(),
                 };
@@ -440,19 +346,11 @@
         })
 }
 
-<<<<<<< HEAD
-pub struct InferenceWriteMetadata {
-    pub function_name: String,
-    pub variant_name: String,
-    pub episode_id: Uuid,
-    pub dynamic_tool_params: String,
-=======
 pub struct InferenceDatabaseInsertMetadata {
     pub function_name: String,
     pub variant_name: String,
     pub episode_id: Uuid,
     pub tool_params: Option<ToolCallConfig>,
->>>>>>> 2e798c8f
     pub inference_params: InferenceParams,
     pub processing_time: Duration,
 }
@@ -482,11 +380,7 @@
             .ok_or_log();
     }
     // Write the inference to the Inference table
-<<<<<<< HEAD
-    let inference = Inference::new(result, serialized_input, metadata);
-=======
     let inference = InferenceDatabaseInsert::new(result, serialized_input, metadata);
->>>>>>> 2e798c8f
     clickhouse_connection_info
         .write(&inference, "Inference")
         .await
@@ -591,10 +485,6 @@
     }
 }
 
-<<<<<<< HEAD
-impl ChatInferenceParams {
-    pub fn include_variant_params(
-=======
 /// InferenceParams is the top-level struct for inference parameters.
 /// We backfill these from the configs given in the variants used and ultimately write them to the database.
 #[derive(Clone, Debug, Default, Deserialize, Serialize)]
@@ -611,7 +501,6 @@
 
 impl ChatCompletionInferenceParams {
     pub fn backfill_with_variant_params(
->>>>>>> 2e798c8f
         &mut self,
         temperature: Option<f32>,
         max_tokens: Option<u32>,
