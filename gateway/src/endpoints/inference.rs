--- conflicted
+++ resolved
@@ -39,11 +39,7 @@
     input: Input,
     // default False
     stream: Option<bool>,
-<<<<<<< HEAD
-    // Inference-time overrides for chat completion variants (use with caution)
-=======
     // Inference-time overrides for variant types (use with caution)
->>>>>>> be32f9b2
     #[serde(default)]
     params: InferenceParams,
     // if the client would like to pin a specific variant to be used
@@ -71,21 +67,6 @@
     pub dryrun: bool,
     pub start_time: Instant,
     pub inference_params: InferenceParams,
-<<<<<<< HEAD
-}
-
-#[derive(Clone, Debug, Default, Deserialize, Serialize)]
-pub struct ChatInferenceParams {
-    pub temperature: Option<f32>,
-    pub max_tokens: Option<u32>,
-    pub seed: Option<u32>,
-}
-
-#[derive(Clone, Debug, Default, Deserialize, Serialize)]
-pub struct InferenceParams {
-    pub chat_completion: ChatInferenceParams,
-=======
->>>>>>> be32f9b2
 }
 
 /// A handler for the inference endpoint
@@ -109,26 +90,16 @@
         tool_choice: params.tool_choice,
         parallel_tool_calls: params.parallel_tool_calls,
     };
-    let dynamic_tool_params_string =
-        serde_json::to_string(&dynamic_tool_params).map_err(|e| Error::Serialization {
-            message: e.to_string(),
-        })?;
-<<<<<<< HEAD
+    // This is only mutable because dynamic tool params compile schemas concurrently with the inference.
+    // The result of this compilation eventually is written to the struct, so we need mutability here.
+    // See `DynamicToolConfig` and `DynamicJSONSchema` for more details.
     let mut tool_config = function.prepare_tool_config(dynamic_tool_params, &config.tools)?;
-    // Collect the function variant names as a Vec<&str>
-    let mut variant_names: Vec<&str> = function.variants().keys().map(AsRef::as_ref).collect();
-
-    // If the function has no variants, return an error
-    if variant_names.is_empty() {
-=======
-    let tool_config = function.prepare_tool_config(&config.tools)?;
     // Collect the function variant names as a Vec<&str>
     let mut candidate_variant_names: Vec<&str> =
         function.variants().keys().map(AsRef::as_ref).collect();
 
     // If the function has no variants, return an error
     if candidate_variant_names.is_empty() {
->>>>>>> be32f9b2
         return Err(Error::InvalidFunctionVariants {
             message: format!("Function `{}` has no variants", params.function_name),
         });
@@ -139,17 +110,10 @@
 
     // If a variant is pinned, only that variant should be attempted
     if let Some(ref variant_name) = params.variant_name {
-<<<<<<< HEAD
-        variant_names.retain(|k| k == variant_name);
-
-        // If the pinned variant doesn't exist, return an error
-        if variant_names.is_empty() {
-=======
         candidate_variant_names.retain(|k| k == variant_name);
 
         // If the pinned variant doesn't exist, return an error
         if candidate_variant_names.is_empty() {
->>>>>>> be32f9b2
             return Err(Error::UnknownVariant {
                 name: variant_name.to_string(),
             });
@@ -178,7 +142,6 @@
 
     // Keep track of which variants failed
     let mut variant_errors = vec![];
-<<<<<<< HEAD
     let mut inference_config = InferenceConfig {
         models: &config.models,
         function,
@@ -186,21 +149,9 @@
         tool_config: tool_config.as_mut(),
     };
     // Keep sampling variants until one succeeds
-    while !variant_names.is_empty() {
-        let (variant_name, variant) = sample_variant(
-            &mut variant_names,
-=======
-    let inference_config = InferenceConfig {
-        models: &config.models,
-        function,
-        templates: &config.templates,
-        tool_config: tool_config.as_ref(),
-    };
-    // Keep sampling variants until one succeeds
     while !candidate_variant_names.is_empty() {
         let (variant_name, variant) = sample_variant(
             &mut candidate_variant_names,
->>>>>>> be32f9b2
             function.variants(),
             &params.function_name,
             &episode_id,
@@ -245,7 +196,6 @@
                 stream,
                 clickhouse_connection_info,
                 tool_config,
-                dynamic_tool_params_string,
             );
 
             return Ok(Sse::new(stream)
@@ -255,11 +205,7 @@
             let result = variant
                 .infer(
                     &params.input,
-<<<<<<< HEAD
                     &mut inference_config,
-=======
-                    &inference_config,
->>>>>>> be32f9b2
                     &http_client,
                     &mut variant_inference_params,
                 )
@@ -279,11 +225,7 @@
                     function_name: params.function_name,
                     variant_name: variant_name.to_string(),
                     episode_id,
-<<<<<<< HEAD
-                    dynamic_tool_params: dynamic_tool_params_string,
-=======
-                    dynamic_tool_config: dynamic_tool_config_string,
->>>>>>> be32f9b2
+                    tool_params: tool_config,
                     inference_params: variant_inference_params,
                     processing_time: start_time.elapsed(),
                 };
@@ -325,7 +267,6 @@
     mut stream: ModelInferenceResponseStream,
     clickhouse_connection_info: ClickHouseConnectionInfo,
     mut tool_config: Option<ToolCallConfig>,
-    dynamic_tool_params_string: String,
 ) -> impl Stream<Item = Result<Event, Error>> + Send {
     async_stream::stream! {
         let mut buffer = vec![first_chunk.clone()];
@@ -369,11 +310,7 @@
                     function_name: metadata.function_name,
                     variant_name: metadata.variant_name,
                     episode_id: metadata.episode_id,
-<<<<<<< HEAD
-                    dynamic_tool_params: dynamic_tool_params_string,
-=======
-                    dynamic_tool_config: dynamic_tool_config_string,
->>>>>>> be32f9b2
+                    tool_params: tool_config,
                     inference_params: metadata.inference_params,
                     processing_time: metadata.start_time.elapsed(),
                 };
@@ -415,19 +352,11 @@
         })
 }
 
-<<<<<<< HEAD
-pub struct InferenceWriteMetadata {
-    pub function_name: String,
-    pub variant_name: String,
-    pub episode_id: Uuid,
-    pub dynamic_tool_params: String,
-=======
 pub struct InferenceDatabaseInsertMetadata {
     pub function_name: String,
     pub variant_name: String,
     pub episode_id: Uuid,
-    pub dynamic_tool_config: String,
->>>>>>> be32f9b2
+    pub tool_params: Option<ToolCallConfig>,
     pub inference_params: InferenceParams,
     pub processing_time: Duration,
 }
@@ -457,11 +386,7 @@
             .ok_or_log();
     }
     // Write the inference to the Inference table
-<<<<<<< HEAD
-    let inference = Inference::new(result, serialized_input, metadata);
-=======
     let inference = InferenceDatabaseInsert::new(result, serialized_input, metadata);
->>>>>>> be32f9b2
     clickhouse_connection_info
         .write(&inference, "Inference")
         .await
@@ -566,10 +491,6 @@
     }
 }
 
-<<<<<<< HEAD
-impl ChatInferenceParams {
-    pub fn include_variant_params(
-=======
 /// InferenceParams is the top-level struct for inference parameters.
 /// We backfill these from the configs given in the variants used and ultimately write them to the database.
 #[derive(Clone, Debug, Default, Deserialize, Serialize)]
@@ -586,7 +507,6 @@
 
 impl ChatCompletionInferenceParams {
     pub fn backfill_with_variant_params(
->>>>>>> be32f9b2
         &mut self,
         temperature: Option<f32>,
         max_tokens: Option<u32>,
