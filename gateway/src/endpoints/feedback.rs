use std::collections::HashMap;

use axum::extract::State;
use axum::{debug_handler, Json};
use metrics::counter;
use serde::Deserialize;
use serde_json::{json, Value};
use uuid::Uuid;

use crate::clickhouse::ClickHouseConnectionInfo;
use crate::config_parser::{Config, MetricConfigLevel, MetricConfigType};
use crate::error::Error;
use crate::function::FunctionConfig;
use crate::gateway_util::{AppState, AppStateData, StructuredJson};
use crate::inference::types::{parse_chat_output, ContentBlock, ContentBlockOutput, Text};
use crate::tool::{DynamicToolParams, StaticToolConfig, ToolCall, ToolCallConfig};

/// The expected payload is a JSON object with the following fields:
#[derive(Debug, Deserialize)]
#[serde(deny_unknown_fields)]
pub struct Params {
    // the episode ID client is providing feedback for (either this or `inference_id` must be set but not both)
    episode_id: Option<Uuid>,
    // the inference ID client is providing feedback for (either this or `episode_id` must be set but not both)
    inference_id: Option<Uuid>,
    // the name of the Metric to provide feedback for (this can always also be "comment" or "demonstration")
    metric_name: String,
    // the value of the feedback being provided
    value: Value,
    // if true, the feedback will not be stored
    dryrun: Option<bool>,
}

#[derive(Debug, PartialEq)]
enum FeedbackType {
    Comment,
    Demonstration,
    Float,
    Boolean,
}

impl From<&MetricConfigType> for FeedbackType {
    fn from(value: &MetricConfigType) -> Self {
        match value {
            MetricConfigType::Float => FeedbackType::Float,
            MetricConfigType::Boolean => FeedbackType::Boolean,
        }
    }
}

/// A handler for the feedback endpoint
#[debug_handler(state = AppStateData)]
pub async fn feedback_handler(
    State(AppStateData {
        config,
        clickhouse_connection_info,
        ..
    }): AppState,
    StructuredJson(params): StructuredJson<Params>,
) -> Result<Json<Value>, Error> {
    // Get the metric config or return an error if it doesn't exist
    let feedback_metadata = get_feedback_metadata(
        config,
        &params.metric_name,
        params.episode_id,
        params.inference_id,
    )?;

    let feedback_id = Uuid::now_v7();

    let dryrun = params.dryrun.unwrap_or(false);

    // Increment the request count if we're not in dryrun mode
    if !dryrun {
        counter!(
            "request_count",
            "endpoint" => "feedback",
            "metric_name" => params.metric_name.to_string()
        )
        .increment(1);
    }

    match feedback_metadata.r#type {
        FeedbackType::Comment => {
            write_comment(
                clickhouse_connection_info,
                feedback_metadata.target_id,
                params.value,
                feedback_metadata.level,
                feedback_id,
                dryrun,
            )
            .await?
        }
        FeedbackType::Demonstration => {
            write_demonstration(
                clickhouse_connection_info,
                config,
                feedback_metadata.target_id,
                params.value,
                feedback_id,
                dryrun,
            )
            .await?
        }
        FeedbackType::Float => {
            write_float(
                clickhouse_connection_info,
                &params.metric_name,
                feedback_metadata.target_id,
                params.value,
                feedback_id,
                dryrun,
            )
            .await?
        }
        FeedbackType::Boolean => {
            write_boolean(
                clickhouse_connection_info,
                &params.metric_name,
                feedback_metadata.target_id,
                params.value,
                feedback_id,
                dryrun,
            )
            .await?
        }
    }

    Ok(Json(json!({"feedback_id": feedback_id})))
}

#[derive(Debug)]
struct FeedbackMetadata<'a> {
    r#type: FeedbackType,
    level: &'a MetricConfigLevel,
    target_id: Uuid,
}

fn get_feedback_metadata<'a>(
    config: &'a Config,
    metric_name: &str,
    episode_id: Option<Uuid>,
    inference_id: Option<Uuid>,
) -> Result<FeedbackMetadata<'a>, Error> {
    if let (Some(_), Some(_)) = (episode_id, inference_id) {
        return Err(Error::InvalidRequest {
            message: "Both episode_id and inference_id cannot be provided".to_string(),
        });
    }
    let metric = config.get_metric(metric_name);
    let feedback_type = match metric.as_ref() {
        Ok(metric) => {
            let feedback_type: FeedbackType = (&metric.r#type).into();
            Ok(feedback_type)
        }
        Err(e) => match metric_name {
            "comment" => Ok(FeedbackType::Comment),
            "demonstration" => Ok(FeedbackType::Demonstration),
            _ => Err(Error::InvalidRequest {
                message: e.to_string(),
            }),
        },
    }?;
    let feedback_level = match metric {
        Ok(metric) => Ok(&metric.level),
        Err(_) => match feedback_type {
            FeedbackType::Demonstration => Ok(&MetricConfigLevel::Inference),
            _ => match (inference_id, episode_id) {
                (Some(_), None) => Ok(&MetricConfigLevel::Inference),
                (None, Some(_)) => Ok(&MetricConfigLevel::Episode),
                _ => Err(Error::InvalidRequest {
                    message: "Exactly one of inference_id or episode_id must be provided"
                        .to_string(),
                }),
            },
        },
    }?;
    let target_id = match feedback_level {
        MetricConfigLevel::Inference => inference_id,
        MetricConfigLevel::Episode => episode_id,
    }
    .ok_or(Error::InvalidRequest {
        message: format!(
            r#"Correct ID was not provided for feedback level "{}"."#,
            feedback_level
        ),
    })?;
    Ok(FeedbackMetadata {
        r#type: feedback_type,
        level: feedback_level,
        target_id,
    })
}

async fn write_comment(
    connection_info: ClickHouseConnectionInfo,
    target_id: Uuid,
    value: Value,
    level: &MetricConfigLevel,
    feedback_id: Uuid,
    dryrun: bool,
) -> Result<(), Error> {
    let value = value.as_str().ok_or(Error::InvalidRequest {
        message: "Feedback value for a comment must be a string".to_string(),
    })?;
    let payload = json!({
        "target_type": level,
        "target_id": target_id,
        "value": value,
        "id": feedback_id
    });
    if !dryrun {
        connection_info.write(&payload, "CommentFeedback").await?;
    }
    Ok(())
}

async fn write_demonstration(
    connection_info: ClickHouseConnectionInfo,
    config: &'static Config<'_>,
    inference_id: Uuid,
    value: Value,
    feedback_id: Uuid,
    dryrun: bool,
) -> Result<(), Error> {
    let function_name = get_function_name_from_inference_id(inference_id, &connection_info).await?;
    let function_config = config.get_function(&function_name)?;
    let parsed_value = validate_parse_demonstration(function_config, &config.tools, &value).await?;
    let payload = json!({"inference_id": inference_id, "value": parsed_value, "id": feedback_id});
    if !dryrun {
        connection_info
            .write(&payload, "DemonstrationFeedback")
            .await?;
    }
    Ok(())
}

async fn write_float(
    connection_info: ClickHouseConnectionInfo,
    metric_name: &str,
    target_id: Uuid,
    value: Value,
    feedback_id: Uuid,
    dryrun: bool,
) -> Result<(), Error> {
    let value = value.as_f64().ok_or(Error::InvalidRequest {
        message: format!("Feedback value for metric `{metric_name}` must be a number"),
    })?;
    let payload = json!({"target_id": target_id, "value": value, "metric_name": metric_name, "id": feedback_id});
    if !dryrun {
        connection_info
            .write(&payload, "FloatMetricFeedback")
            .await?;
    }
    Ok(())
}

async fn write_boolean(
    connection_info: ClickHouseConnectionInfo,
    metric_name: &str,
    target_id: Uuid,
    value: Value,
    feedback_id: Uuid,
    dryrun: bool,
) -> Result<(), Error> {
    let value = value.as_bool().ok_or(Error::InvalidRequest {
        message: format!("Feedback value for metric `{metric_name}` must be a boolean"),
    })?;
    let payload = json!({"target_id": target_id, "value": value, "metric_name": metric_name, "id": feedback_id});
    if !dryrun {
        connection_info
            .write(&payload, "BooleanMetricFeedback")
            .await?;
    }
    Ok(())
}

#[derive(Debug, Deserialize, PartialEq)]
struct DemonstrationToolCall {
    name: String,
    arguments: Value,
}

impl TryFrom<DemonstrationToolCall> for ToolCall {
    type Error = Error;
    fn try_from(value: DemonstrationToolCall) -> Result<Self, Self::Error> {
        Ok(ToolCall {
            name: value.name,
            arguments: serde_json::to_string(&value.arguments).map_err(|e| {
                Error::InvalidRequest {
                    message: format!(
                        "Failed to serialize demonstration tool call arguments: {}",
                        e
                    ),
                }
            })?,
            id: "".to_string(),
        })
    }
}

#[derive(Debug, Deserialize, PartialEq)]
#[serde(tag = "type", rename_all = "snake_case")]
enum DemonstrationContentBlock {
    Text(Text),
    ToolCall(DemonstrationToolCall),
}

impl TryFrom<DemonstrationContentBlock> for ContentBlock {
    type Error = Error;
    fn try_from(value: DemonstrationContentBlock) -> Result<Self, Self::Error> {
        match value {
            DemonstrationContentBlock::Text(text) => Ok(ContentBlock::Text(text)),
            DemonstrationContentBlock::ToolCall(tool_call) => {
                Ok(ContentBlock::ToolCall(tool_call.try_into()?))
            }
        }
    }
}

async fn get_function_name_from_inference_id(
    inference_id: Uuid,
    connection_info: &ClickHouseConnectionInfo,
) -> Result<String, Error> {
    let query = format!(
        "SELECT function_name FROM InferenceById WHERE id = '{}'",
        inference_id
    );
    let function_name = connection_info.run_query(query).await?.trim().to_string();
    if function_name.is_empty() {
        return Err(Error::InvalidRequest {
            message: "Inference ID does not exist".to_string(),
        });
    }
    Ok(function_name)
}

// Validates that the demonstration is correct.
// For chat functions, the value should be a string or a list of valid content blocks.
// For json functions, the value is validated against the output schema. If it passes,
// we construct the usual {"raw": str, "parsed": parsed_value} object, serialize it, and return it.
async fn validate_parse_demonstration(
    function_config: &'static FunctionConfig,
    tools: &'static HashMap<String, StaticToolConfig>,
    value: &Value,
) -> Result<String, Error> {
    match function_config {
        FunctionConfig::Chat(chat_config) => {
            // For chat functions, the value should either be a string or a list of valid content blocks.
            let content_blocks = match value {
                Value::String(s) => {
                    vec![DemonstrationContentBlock::Text(Text {
                        text: s.to_string(),
                    })]
                }
                Value::Array(content_blocks) => content_blocks
                    .iter()
                    .map(|block| {
                        serde_json::from_value::<DemonstrationContentBlock>(block.clone()).map_err(
                            |e| Error::InvalidRequest {
                                message: format!("Invalid demonstration content block: {}", e),
                            },
                        )
                    })
                    .collect::<Result<Vec<DemonstrationContentBlock>, Error>>()?,
                _ => {
                    return Err(Error::InvalidRequest {
<<<<<<< HEAD
                        message: "Demonstration must be a string".to_string(),
=======
                        message: "Demonstration must be a string or an array of content blocks"
                            .to_string(),
>>>>>>> 4ca6b349
                    });
                }
            };
            let tool_config = ToolCallConfig::new(
                &chat_config.tools,
                &chat_config.tool_choice,
                chat_config.parallel_tool_calls,
                tools,
<<<<<<< HEAD
=======
                // TODO (#348): Eventually we should allow dynamic tools here as well.
>>>>>>> 4ca6b349
                DynamicToolParams {
                    allowed_tools: None,
                    additional_tools: None,
                    tool_choice: None,
                    parallel_tool_calls: None,
                },
            )?;
            let content_blocks: Vec<ContentBlock> = content_blocks
                .into_iter()
                .map(|block| block.try_into())
                .collect::<Result<Vec<ContentBlock>, Error>>()?;
            let parsed_value = parse_chat_output(content_blocks, tool_config.as_ref()).await;
            for block in &parsed_value {
                if let ContentBlockOutput::ToolCall(tool_call) = block {
                    if tool_call.name.is_none() {
                        return Err(Error::InvalidRequest {
                            message: "Demonstration contains invalid tool name".to_string(),
                        });
                    }
                    if tool_call.arguments.is_none() {
                        return Err(Error::InvalidRequest {
                            message: "Demonstration contains invalid tool call arguments"
                                .to_string(),
                        });
                    }
                }
            }
            let serialized_parsed_content_blocks =
                serde_json::to_string(&parsed_value).map_err(|e| Error::InvalidRequest {
                    message: format!("Failed to serialize parsed value to json: {}", e),
                })?;
            Ok(serialized_parsed_content_blocks)
        }
        FunctionConfig::Json(json_config) => {
            // For json functions, the value should be a valid json object.
<<<<<<< HEAD
=======
            // TODO (#348): Eventually we should allow dynamic output_schema here as well.
>>>>>>> 4ca6b349
            json_config
                .output_schema
                .validate(value)
                .map_err(|e| Error::InvalidRequest {
                    message: format!("Demonstration does not fit function output schema: {}", e),
                })?;
            let raw = serde_json::to_string(value).map_err(|e| Error::InvalidRequest {
                message: format!("Failed to serialize demonstration to json: {}", e),
            })?;
            let json_inference_response = json!({"raw": raw, "parsed": value});
            let serialized_json_inference_response =
                serde_json::to_string(&json_inference_response).map_err(|e| {
                    Error::InvalidRequest {
                        message: format!(
                            "Failed to serialize json_inference_response to json: {}",
                            e
                        ),
                    }
                })?;
            Ok(serialized_json_inference_response)
        }
    }
}

#[cfg(test)]
mod tests {
    use super::*;
    use std::collections::HashMap;

    use crate::config_parser::{Config, GatewayConfig, MetricConfig, MetricConfigOptimize};
    use crate::function::{FunctionConfigChat, FunctionConfigJson};
    use crate::jsonschema_util::JSONSchemaFromPath;
    use crate::minijinja_util::TemplateConfig;
    use crate::testing::get_unit_test_app_state_data;
    use crate::tool::{ToolCallOutput, ToolChoice};

    #[tokio::test]
    async fn test_get_feedback_metadata() {
        // Case 1.1: Metric exists with name, is inference-level and a Float
        let mut metrics = HashMap::new();
        metrics.insert(
            "test_metric".to_string(),
            MetricConfig {
                r#type: MetricConfigType::Float,
                level: MetricConfigLevel::Inference,
                optimize: MetricConfigOptimize::Max,
            },
        );
        let config = Config {
            gateway: GatewayConfig::default(),
            models: HashMap::new(),
            metrics,
            functions: HashMap::new(),
            tools: HashMap::new(),
            templates: TemplateConfig::new(),
        };
        let inference_id = Uuid::now_v7();
        let metadata =
            get_feedback_metadata(&config, "test_metric", None, Some(inference_id)).unwrap();
        assert_eq!(metadata.r#type, FeedbackType::Float);
        assert_eq!(metadata.level, &MetricConfigLevel::Inference);
        assert_eq!(metadata.target_id, inference_id);

        // Case 1.2: ID not provided
        let metadata = get_feedback_metadata(&config, "test_metric", None, None).unwrap_err();
        assert_eq!(
            metadata,
            Error::InvalidRequest {
                message: "Correct ID was not provided for feedback level \"inference\"."
                    .to_string(),
            }
        );
        // Case 1.3: ID provided but not for the correct level
        let metadata =
            get_feedback_metadata(&config, "test_metric", Some(Uuid::now_v7()), None).unwrap_err();
        assert_eq!(
            metadata,
            Error::InvalidRequest {
                message: "Correct ID was not provided for feedback level \"inference\"."
                    .to_string(),
            }
        );

        // Case 1.4: Both ids are provided
        let metadata = get_feedback_metadata(
            &config,
            "test_metric",
            Some(Uuid::now_v7()),
            Some(Uuid::now_v7()),
        )
        .unwrap_err();
        assert_eq!(
            metadata,
            Error::InvalidRequest {
                message: "Both episode_id and inference_id cannot be provided".to_string(),
            }
        );

        // Case 2.1: Comment Feedback, episode-level
        let episode_id = Uuid::now_v7();
        let metadata = get_feedback_metadata(&config, "comment", Some(episode_id), None).unwrap();
        assert_eq!(metadata.r#type, FeedbackType::Comment);
        assert_eq!(metadata.level, &MetricConfigLevel::Episode);
        assert_eq!(metadata.target_id, episode_id);

        // Case 2.2: Comment Feedback, inference-level
        let metadata = get_feedback_metadata(&config, "comment", None, Some(inference_id)).unwrap();
        assert_eq!(metadata.r#type, FeedbackType::Comment);
        assert_eq!(metadata.level, &MetricConfigLevel::Inference);
        assert_eq!(metadata.target_id, inference_id);

        // Case 2.3: Comment feedback but both ids are provided
        let metadata =
            get_feedback_metadata(&config, "comment", Some(episode_id), Some(inference_id))
                .unwrap_err();
        assert_eq!(
            metadata,
            Error::InvalidRequest {
                message: "Both episode_id and inference_id cannot be provided".to_string(),
            }
        );

        // Case 3.1 Demonstration Feedback with only inference id
        let metadata =
            get_feedback_metadata(&config, "demonstration", None, Some(inference_id)).unwrap();
        assert_eq!(metadata.r#type, FeedbackType::Demonstration);
        assert_eq!(metadata.level, &MetricConfigLevel::Inference);
        assert_eq!(metadata.target_id, inference_id);

        // Case 3.2 Demonstration Feedback with only episode id
        let metadata =
            get_feedback_metadata(&config, "demonstration", Some(episode_id), None).unwrap_err();
        assert_eq!(
            metadata,
            Error::InvalidRequest {
                message: "Correct ID was not provided for feedback level \"inference\"."
                    .to_string(),
            }
        );

        // Case 3.3 Demonstration Feedback with both IDs
        let metadata = get_feedback_metadata(
            &config,
            "demonstration",
            Some(episode_id),
            Some(inference_id),
        )
        .unwrap_err();
        assert_eq!(
            metadata,
            Error::InvalidRequest {
                message: "Both episode_id and inference_id cannot be provided".to_string(),
            }
        );

        // Case 4.1 Boolean Feedback with episode level and episode id
        let metric_config = MetricConfig {
            r#type: MetricConfigType::Boolean,
            level: MetricConfigLevel::Episode,
            optimize: MetricConfigOptimize::Max,
        };
        let mut metrics = HashMap::new();
        metrics.insert("test_metric".to_string(), metric_config);
        let config = Config {
            gateway: GatewayConfig::default(),
            models: HashMap::new(),
            metrics,
            functions: HashMap::new(),
            tools: HashMap::new(),
            templates: TemplateConfig::new(),
        };
        let episode_id = Uuid::now_v7();
        let metadata =
            get_feedback_metadata(&config, "test_metric", Some(episode_id), None).unwrap();
        assert_eq!(metadata.r#type, FeedbackType::Boolean);
        assert_eq!(metadata.level, &MetricConfigLevel::Episode);
        assert_eq!(metadata.target_id, episode_id);

        // Case 4.2 Boolean Feedback with both ids
        let metadata =
            get_feedback_metadata(&config, "test_metric", Some(episode_id), Some(inference_id))
                .unwrap_err();
        assert_eq!(
            metadata,
            Error::InvalidRequest {
                message: "Both episode_id and inference_id cannot be provided".to_string(),
            }
        );
    }

    #[tokio::test]
    async fn test_feedback_handler() {
        // Test a Comment Feedback
        let config = Box::leak(Box::new(Config {
            gateway: GatewayConfig::default(),
            models: HashMap::new(),
            metrics: HashMap::new(),
            functions: HashMap::new(),
            tools: HashMap::new(),
            templates: TemplateConfig::new(),
        }));
        let app_state_data = get_unit_test_app_state_data(config, true);
        let episode_id = Uuid::now_v7();
        let value = json!("test comment");
        let params = Params {
            episode_id: Some(episode_id),
            inference_id: None,
            metric_name: "comment".to_string(),
            value: value.clone(),
            dryrun: Some(false),
        };
        let response =
            feedback_handler(State(app_state_data.clone()), StructuredJson(params)).await;
        assert!(response.is_ok());
        let response_json = response.unwrap();
        let feedback_id = response_json.get("feedback_id").unwrap();
        assert!(feedback_id.is_string());

        // Check that the feedback was written
        let mock_data = app_state_data
            .clickhouse_connection_info
            .read("CommentFeedback", "target_id", &episode_id.to_string())
            .await
            .unwrap();
        let retrieved_target_id = mock_data.get("target_id").unwrap();
        assert_eq!(retrieved_target_id, &episode_id.to_string());
        let retrieved_value = mock_data.get("value").unwrap();
        assert_eq!(retrieved_value, &value);
        let retrieved_target_type = mock_data.get("target_type").unwrap().as_str().unwrap();
        assert_eq!(retrieved_target_type, "episode");

        // Test a Demonstration Feedback
        let episode_id = Uuid::now_v7();
        let value = json!("test demonstration");
        let params = Params {
            // Demonstrations shouldn't work with episode id
            episode_id: Some(episode_id),
            inference_id: None,
            metric_name: "demonstration".to_string(),
            value: value.clone(),
            dryrun: Some(false),
        };
        let response = feedback_handler(State(app_state_data.clone()), StructuredJson(params))
            .await
            .unwrap_err();
        assert_eq!(
            response,
            Error::InvalidRequest {
                message: "Correct ID was not provided for feedback level \"inference\"."
                    .to_string(),
            }
        );

        let inference_id = Uuid::now_v7();
        let params = Params {
            episode_id: None,
            inference_id: Some(inference_id),
            metric_name: "demonstration".to_string(),
            value: value.clone(),
            dryrun: Some(false),
        };
        let response =
            feedback_handler(State(app_state_data.clone()), StructuredJson(params)).await;
        let err = response.unwrap_err();
        assert_eq!(
            err,
            Error::InvalidRequest {
                message: "Inference ID does not exist".to_string(),
            }
        );

        // Test a Float Feedback (episode level)
        let mut metrics = HashMap::new();
        metrics.insert(
            "test_float".to_string(),
            MetricConfig {
                r#type: MetricConfigType::Float,
                level: MetricConfigLevel::Episode,
                optimize: MetricConfigOptimize::Max,
            },
        );
        let config = Box::leak(Box::new(Config {
            gateway: GatewayConfig::default(),
            models: HashMap::new(),
            metrics,
            functions: HashMap::new(),
            tools: HashMap::new(),
            templates: TemplateConfig::new(),
        }));
        let app_state_data = get_unit_test_app_state_data(config, true);
        let value = json!(4.5);
        let inference_id = Uuid::now_v7();
        let episode_id = Uuid::now_v7();
        let params = Params {
            episode_id: None,
            inference_id: Some(inference_id),
            metric_name: "test_float".to_string(),
            value: value.clone(),
            dryrun: Some(false),
        };
        let response = feedback_handler(State(app_state_data.clone()), StructuredJson(params))
            .await
            .unwrap_err();
        assert_eq!(
            response,
            Error::InvalidRequest {
                message: "Correct ID was not provided for feedback level \"episode\".".to_string(),
            }
        );

        let params = Params {
            episode_id: Some(episode_id),
            inference_id: None,
            metric_name: "test_float".to_string(),
            value: value.clone(),
            dryrun: Some(false),
        };
        let response =
            feedback_handler(State(app_state_data.clone()), StructuredJson(params)).await;
        assert!(response.is_ok());
        let response_json = response.unwrap();
        let feedback_id = response_json.get("feedback_id").unwrap();
        assert!(feedback_id.is_string());

        // Check that the feedback was written
        let mock_data = app_state_data
            .clickhouse_connection_info
            .read("FloatMetricFeedback", "target_id", &episode_id.to_string())
            .await
            .unwrap();
        let retrieved_name = mock_data.get("metric_name").unwrap();
        assert_eq!(retrieved_name, "test_float");
        let retrieved_target_id = mock_data.get("target_id").unwrap();
        assert_eq!(retrieved_target_id, &episode_id.to_string());
        let retrieved_value = mock_data.get("value").unwrap();
        assert_eq!(retrieved_value, &value);

        // Test Boolean feedback with inference-level
        let mut metrics = HashMap::new();
        metrics.insert(
            "test_boolean".to_string(),
            MetricConfig {
                r#type: MetricConfigType::Boolean,
                level: MetricConfigLevel::Inference,
                optimize: MetricConfigOptimize::Max,
            },
        );
        let config = Box::leak(Box::new(Config {
            gateway: GatewayConfig::default(),
            models: HashMap::new(),
            metrics,
            functions: HashMap::new(),
            tools: HashMap::new(),
            templates: TemplateConfig::new(),
        }));
        let app_state_data = get_unit_test_app_state_data(config, true);
        let value = json!(true);
        let inference_id = Uuid::now_v7();
        let params = Params {
            episode_id: None,
            inference_id: Some(inference_id),
            metric_name: "test_boolean".to_string(),
            value: value.clone(),
            dryrun: None,
        };
        let response =
            feedback_handler(State(app_state_data.clone()), StructuredJson(params)).await;
        assert!(response.is_ok());
        let response_json = response.unwrap();
        let feedback_id = response_json.get("feedback_id").unwrap();
        assert!(feedback_id.is_string());

        // Check that the feedback was written
        let mock_data = app_state_data
            .clickhouse_connection_info
            .read(
                "BooleanMetricFeedback",
                "target_id",
                &inference_id.to_string(),
            )
            .await
            .unwrap();
        let retrieved_name = mock_data.get("metric_name").unwrap();
        assert_eq!(retrieved_name, "test_boolean");
        let retrieved_target_id = mock_data.get("target_id").unwrap();
        assert_eq!(retrieved_target_id, &inference_id.to_string());
        let retrieved_value = mock_data.get("value").unwrap();
        assert_eq!(retrieved_value, &value);

        // Test dryrun
        let inference_id = Uuid::now_v7();
        let params = Params {
            episode_id: None,
            inference_id: Some(inference_id),
            metric_name: "test_boolean".to_string(),
            value: value.clone(),
            dryrun: Some(true),
        };
        let response =
            feedback_handler(State(app_state_data.clone()), StructuredJson(params)).await;
        assert!(response.is_ok());
        let response_json = response.unwrap();
        let feedback_id = response_json.get("feedback_id").unwrap();
        assert!(feedback_id.is_string());

        // Check that the feedback was not written
        let mock_data = app_state_data
            .clickhouse_connection_info
            .read(
                "BooleanMetricFeedback",
                "target_id",
                &inference_id.to_string(),
            )
            .await;
        assert!(mock_data.is_none());
    }

    #[tokio::test]
    async fn test_validate_parse_demonstration() {
        let weather_tool_config_static = StaticToolConfig {
            name: "get_temperature".to_string(),
            description: "Get the current temperature in a given location".to_string(),
            parameters: JSONSchemaFromPath::from_value(&json!({
                "type": "object",
                "properties": {
                    "location": {"type": "string"},
                    "unit": {"type": "string", "enum": ["celsius", "fahrenheit"]}
                },
                "required": ["location"]
            }))
            .unwrap(),
            strict: false,
        };
        let tools = Box::leak(Box::new(HashMap::from([(
            "get_temperature".to_string(),
            weather_tool_config_static,
        )])));
        let function_config_chat_tools =
            Box::leak(Box::new(FunctionConfig::Chat(FunctionConfigChat {
                variants: HashMap::new(),
                system_schema: None,
                user_schema: None,
                assistant_schema: None,
                tools: vec!["get_temperature".to_string()],
                tool_choice: ToolChoice::Auto,
                parallel_tool_calls: false,
            })));

        // Case 1: a string passed to a chat function
        let value = json!("Hello, world!");
        let parsed_value = validate_parse_demonstration(function_config_chat_tools, tools, &value)
            .await
            .unwrap();
        let expected_parsed_value = serde_json::to_string(&vec![ContentBlock::Text(Text {
            text: "Hello, world!".to_string(),
        })])
        .unwrap();
        assert_eq!(expected_parsed_value, parsed_value);

        // Case 2: a tool call to get_temperature, which exists
        let value = json!([{"type": "tool_call", "name": "get_temperature", "arguments": {"location": "London", "unit": "celsius"}}]
        );
        let parsed_value = validate_parse_demonstration(function_config_chat_tools, tools, &value)
            .await
            .unwrap();
        let expected_parsed_value =
            serde_json::to_string(&vec![ContentBlockOutput::ToolCall(ToolCallOutput {
                id: "".to_string(),
                name: Some("get_temperature".to_string()),
                raw_name: "get_temperature".to_string(),
                arguments: Some(json!({"location": "London", "unit": "celsius"})),
                raw_arguments: serde_json::to_string(
                    &json!({"location": "London", "unit": "celsius"}),
                )
                .unwrap(),
            })])
            .unwrap();
        assert_eq!(expected_parsed_value, parsed_value);

        // Case 3: a tool call to get_humidity, which does not exist
        let value = json!([{"type": "tool_call", "name": "get_humidity", "arguments": {"location": "London", "unit": "celsius"}}]
        );
        let err = validate_parse_demonstration(function_config_chat_tools, tools, &value)
            .await
            .unwrap_err();
        assert_eq!(
            err,
            Error::InvalidRequest {
                message: "Demonstration contains invalid tool name".to_string(),
            }
        );

        // Case 4: a tool call to get_temperature, which exists but has bad arguments (place instead of location)
        let value = json!([{"type": "tool_call", "name": "get_temperature", "arguments": {"place": "London", "unit": "celsius"}}]
        );
        let err = validate_parse_demonstration(function_config_chat_tools, tools, &value)
            .await
            .unwrap_err();
        assert_eq!(
            err,
            Error::InvalidRequest {
                message: "Demonstration contains invalid tool call arguments".to_string(),
            }
        );

        // Let's try a JSON function
        let output_schema = json!({
          "$schema": "http://json-schema.org/draft-07/schema#",
          "type": "object",
          "properties": {
            "name": {
              "type": "string"
            },
            "age": {
              "type": "integer",
              "minimum": 0
            }
          },
          "required": ["name", "age"],
          "additionalProperties": false
        });
        let implicit_tool_call_config = ToolCallConfig::implicit_from_value(&output_schema);
        let output_schema = JSONSchemaFromPath::from_value(&output_schema).unwrap();
        let function_config = Box::leak(Box::new(FunctionConfig::Json(FunctionConfigJson {
            variants: HashMap::new(),
            system_schema: None,
            user_schema: None,
            assistant_schema: None,
            output_schema,
            implicit_tool_call_config,
        })));

        // Case 5: a JSON function with correct output
        let value = json!({
            "name": "John",
            "age": 30
        });
        let parsed_value = validate_parse_demonstration(function_config, tools, &value)
            .await
            .unwrap();
        let expected_parsed_value = serde_json::to_string(&json!({
            "raw": serde_json::to_string(&value).unwrap(),
            "parsed": value
        }))
        .unwrap();
        assert_eq!(expected_parsed_value, parsed_value);

        // Case 6: a JSON function with incorrect output
        let value = json!("Hello, world!");
        validate_parse_demonstration(function_config, tools, &value)
            .await
            .unwrap_err();
    }
}<|MERGE_RESOLUTION|>--- conflicted
+++ resolved
@@ -366,12 +366,8 @@
                     .collect::<Result<Vec<DemonstrationContentBlock>, Error>>()?,
                 _ => {
                     return Err(Error::InvalidRequest {
-<<<<<<< HEAD
-                        message: "Demonstration must be a string".to_string(),
-=======
                         message: "Demonstration must be a string or an array of content blocks"
                             .to_string(),
->>>>>>> 4ca6b349
                     });
                 }
             };
@@ -380,10 +376,7 @@
                 &chat_config.tool_choice,
                 chat_config.parallel_tool_calls,
                 tools,
-<<<<<<< HEAD
-=======
                 // TODO (#348): Eventually we should allow dynamic tools here as well.
->>>>>>> 4ca6b349
                 DynamicToolParams {
                     allowed_tools: None,
                     additional_tools: None,
@@ -419,10 +412,7 @@
         }
         FunctionConfig::Json(json_config) => {
             // For json functions, the value should be a valid json object.
-<<<<<<< HEAD
-=======
             // TODO (#348): Eventually we should allow dynamic output_schema here as well.
->>>>>>> 4ca6b349
             json_config
                 .output_schema
                 .validate(value)
