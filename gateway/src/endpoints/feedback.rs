--- conflicted
+++ resolved
@@ -433,250 +433,6 @@
         );
     }
 
-<<<<<<< HEAD
-    #[tokio::test]
-    async fn test_feedback_handler() {
-        // Test a Comment Feedback
-        let config = Config {
-            gateway: None,
-            clickhouse: None,
-            models: HashMap::new(),
-            metrics: HashMap::new(),
-            functions: HashMap::new(),
-            tools: HashMap::new(),
-        };
-        let app_state_data = get_unit_test_app_state_data(config, Some(true));
-        let episode_id = Uuid::now_v7();
-        let value = json!("test comment");
-        let params = Params {
-            episode_id: Some(episode_id),
-            inference_id: None,
-            metric_name: "comment".to_string(),
-            value: value.clone(),
-            dryrun: Some(false),
-        };
-        let response =
-            feedback_handler(State(app_state_data.clone()), StructuredJson(params)).await;
-        assert!(response.is_ok());
-        let response_json = response.unwrap();
-        let feedback_id = response_json.get("feedback_id").unwrap();
-        assert!(feedback_id.is_string());
-
-        // Check that the feedback was written
-        let mock_data = app_state_data
-            .clickhouse_connection_info
-            .read("CommentFeedback", "target_id", &episode_id.to_string())
-            .await
-            .unwrap();
-        let retrieved_target_id = mock_data.get("target_id").unwrap();
-        assert_eq!(retrieved_target_id, &episode_id.to_string());
-        let retrieved_value = mock_data.get("value").unwrap();
-        assert_eq!(retrieved_value, &value);
-        let retrieved_target_type = mock_data.get("target_type").unwrap().as_str().unwrap();
-        assert_eq!(retrieved_target_type, "episode");
-
-        // Test a Demonstration Feedback
-        let episode_id = Uuid::now_v7();
-        let value = json!("test demonstration");
-        let params = Params {
-            // Demonstrations shouldn't work with episode id
-            episode_id: Some(episode_id),
-            inference_id: None,
-            metric_name: "demonstration".to_string(),
-            value: value.clone(),
-            dryrun: Some(false),
-        };
-        let response = feedback_handler(State(app_state_data.clone()), StructuredJson(params))
-            .await
-            .unwrap_err();
-        assert_eq!(
-            response,
-            Error::InvalidRequest {
-                message: "Correct ID was not provided for feedback level \"inference\"."
-                    .to_string(),
-            }
-        );
-
-        let inference_id = Uuid::now_v7();
-        let params = Params {
-            episode_id: None,
-            inference_id: Some(inference_id),
-            metric_name: "demonstration".to_string(),
-            value: value.clone(),
-            dryrun: Some(false),
-        };
-        let response =
-            feedback_handler(State(app_state_data.clone()), StructuredJson(params)).await;
-        assert!(response.is_ok());
-        let response_json = response.unwrap();
-        let feedback_id = response_json.get("feedback_id").unwrap();
-        assert!(feedback_id.is_string());
-
-        // Check that the feedback was written
-        let mock_data = app_state_data
-            .clickhouse_connection_info
-            .read(
-                "DemonstrationFeedback",
-                "inference_id",
-                &inference_id.to_string(),
-            )
-            .await
-            .unwrap();
-        let retrieved_target_id = mock_data.get("inference_id").unwrap();
-        assert_eq!(retrieved_target_id, &inference_id.to_string());
-        let retrieved_value = mock_data.get("value").unwrap();
-        assert_eq!(retrieved_value, &value);
-
-        // Test a Float Feedback (episode level)
-        let mut metrics = HashMap::new();
-        metrics.insert(
-            "test_float".to_string(),
-            MetricConfig {
-                r#type: MetricConfigType::Float,
-                level: MetricConfigLevel::Episode,
-                optimize: MetricConfigOptimize::Max,
-            },
-        );
-        let config = Config {
-            gateway: None,
-            clickhouse: None,
-            models: HashMap::new(),
-            metrics,
-            functions: HashMap::new(),
-            tools: HashMap::new(),
-        };
-        let app_state_data = get_unit_test_app_state_data(config, Some(true));
-        let value = json!(4.5);
-        let inference_id = Uuid::now_v7();
-        let episode_id = Uuid::now_v7();
-        let params = Params {
-            episode_id: None,
-            inference_id: Some(inference_id),
-            metric_name: "test_float".to_string(),
-            value: value.clone(),
-            dryrun: Some(false),
-        };
-        let response = feedback_handler(State(app_state_data.clone()), StructuredJson(params))
-            .await
-            .unwrap_err();
-        assert_eq!(
-            response,
-            Error::InvalidRequest {
-                message: "Correct ID was not provided for feedback level \"episode\".".to_string(),
-            }
-        );
-
-        let params = Params {
-            episode_id: Some(episode_id),
-            inference_id: None,
-            metric_name: "test_float".to_string(),
-            value: value.clone(),
-            dryrun: Some(false),
-        };
-        let response =
-            feedback_handler(State(app_state_data.clone()), StructuredJson(params)).await;
-        assert!(response.is_ok());
-        let response_json = response.unwrap();
-        let feedback_id = response_json.get("feedback_id").unwrap();
-        assert!(feedback_id.is_string());
-
-        // Check that the feedback was written
-        let mock_data = app_state_data
-            .clickhouse_connection_info
-            .read("FloatMetricFeedback", "target_id", &episode_id.to_string())
-            .await
-            .unwrap();
-        let retrieved_name = mock_data.get("name").unwrap();
-        assert_eq!(retrieved_name, "test_float");
-        let retrieved_target_id = mock_data.get("target_id").unwrap();
-        assert_eq!(retrieved_target_id, &episode_id.to_string());
-        let retrieved_value = mock_data.get("value").unwrap();
-        assert_eq!(retrieved_value, &value);
-        let retrieved_target_type = mock_data.get("target_type").unwrap();
-        assert_eq!(retrieved_target_type, "episode");
-
-        // Test Boolean feedback with inference-level
-        let mut metrics = HashMap::new();
-        metrics.insert(
-            "test_boolean".to_string(),
-            MetricConfig {
-                r#type: MetricConfigType::Boolean,
-                level: MetricConfigLevel::Inference,
-                optimize: MetricConfigOptimize::Max,
-            },
-        );
-        let config = Config {
-            gateway: None,
-            clickhouse: None,
-            models: HashMap::new(),
-            metrics,
-            functions: HashMap::new(),
-            tools: HashMap::new(),
-        };
-        let app_state_data = get_unit_test_app_state_data(config, Some(true));
-        let value = json!(true);
-        let inference_id = Uuid::now_v7();
-        let params = Params {
-            episode_id: None,
-            inference_id: Some(inference_id),
-            metric_name: "test_boolean".to_string(),
-            value: value.clone(),
-            dryrun: None,
-        };
-        let response =
-            feedback_handler(State(app_state_data.clone()), StructuredJson(params)).await;
-        assert!(response.is_ok());
-        let response_json = response.unwrap();
-        let feedback_id = response_json.get("feedback_id").unwrap();
-        assert!(feedback_id.is_string());
-
-        // Check that the feedback was written
-        let mock_data = app_state_data
-            .clickhouse_connection_info
-            .read(
-                "BooleanMetricFeedback",
-                "target_id",
-                &inference_id.to_string(),
-            )
-            .await
-            .unwrap();
-        let retrieved_name = mock_data.get("name").unwrap();
-        assert_eq!(retrieved_name, "test_boolean");
-        let retrieved_target_id = mock_data.get("target_id").unwrap();
-        assert_eq!(retrieved_target_id, &inference_id.to_string());
-        let retrieved_value = mock_data.get("value").unwrap();
-        assert_eq!(retrieved_value, &value);
-        let retrieved_target_type = mock_data.get("target_type").unwrap();
-        assert_eq!(retrieved_target_type, "inference");
-
-        // Test dryrun
-        let inference_id = Uuid::now_v7();
-        let params = Params {
-            episode_id: None,
-            inference_id: Some(inference_id),
-            metric_name: "test_boolean".to_string(),
-            value: value.clone(),
-            dryrun: Some(true),
-        };
-        let response =
-            feedback_handler(State(app_state_data.clone()), StructuredJson(params)).await;
-        assert!(response.is_ok());
-        let response_json = response.unwrap();
-        let feedback_id = response_json.get("feedback_id").unwrap();
-        assert!(feedback_id.is_string());
-
-        // Check that the feedback was not written
-        let mock_data = app_state_data
-            .clickhouse_connection_info
-            .read(
-                "BooleanMetricFeedback",
-                "target_id",
-                &inference_id.to_string(),
-            )
-            .await;
-        assert!(mock_data.is_none());
-    }
-=======
     // TODO (#122): If we migrate back to Config in AppState, we can re-enable this test
     // #[tokio::test]
     // async fn test_feedback_handler() {
@@ -920,5 +676,4 @@
     //         .await;
     //     assert!(mock_data.is_none());
     // }
->>>>>>> 71215651
 }