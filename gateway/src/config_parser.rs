--- conflicted
+++ resolved
@@ -4,13 +4,9 @@
 use std::sync::OnceLock;
 
 use crate::error::Error;
-<<<<<<< HEAD
 use crate::inference::types::{
     FunctionConfig, FunctionConfigChat, FunctionConfigJson, VariantConfig,
 };
-=======
-use crate::function::{FunctionConfig, FunctionConfigChat, FunctionConfigJson};
->>>>>>> 6da41157
 use crate::jsonschema_util::JSONSchemaFromPath;
 use crate::minijinja_util::initialize_templates;
 use crate::model::ModelConfig;
@@ -111,11 +107,7 @@
         let tools = config
             .tools
             .into_iter()
-<<<<<<< HEAD
             .map(|(name, config)| config.load(base_path, name.clone()).map(|c| (name, c)))
-=======
-            .map(|(name, config)| config.load(base_path).map(|c| (name, c)))
->>>>>>> 6da41157
             .collect::<Result<HashMap<String, ToolConfig>, Error>>()?;
         let config = Config {
             gateway: config.gateway,
@@ -220,21 +212,12 @@
                         }
 
                         // Check that tools that are specified are present
-<<<<<<< HEAD
-                        for tool in &function.tools {
-                            self.get_tool(tool).map_err(|_| {
-                                    Error::Config {
-                                        message: format!("Invalid Config: `functions.{function_name}.tools`: tool `{tool}` is not present in the config"),
-                                    }
-                                })?;
-=======
                         for tool in function.tools.iter() {
                             self.get_tool(tool).map_err(|_| {
                                 Error::Config {
                                     message: format!("Invalid Config: `functions.{function_name}.tools`: tool `{tool}` is not present in the config"),
                                 }
                             })?;
->>>>>>> 6da41157
                         }
                     }
                     FunctionConfig::Json(function) => {
@@ -450,13 +433,10 @@
     assistant_schema: Option<PathBuf>,
     #[serde(default)]
     tools: Vec<String>, // tool names
-<<<<<<< HEAD
     #[serde(default)]
     tool_choice: ToolChoice,
     #[serde(default)]
     parallel_tool_calls: bool,
-=======
->>>>>>> 6da41157
 }
 
 #[derive(Debug, Deserialize)]
@@ -491,11 +471,8 @@
                     user_schema,
                     assistant_schema,
                     tools: params.tools,
-<<<<<<< HEAD
                     tool_choice: params.tool_choice,
                     parallel_tool_calls: params.parallel_tool_calls,
-=======
->>>>>>> 6da41157
                 }))
             }
             UninitializedFunctionConfig::Json(params) => {
@@ -532,16 +509,10 @@
 }
 
 impl UninitializedToolConfig {
-<<<<<<< HEAD
     pub fn load<P: AsRef<Path>>(self, base_path: P, name: String) -> Result<ToolConfig, Error> {
         let parameters = JSONSchemaFromPath::new(self.parameters, base_path.as_ref())?;
         Ok(ToolConfig {
             name,
-=======
-    pub fn load<P: AsRef<Path>>(self, base_path: P) -> Result<ToolConfig, Error> {
-        let parameters = JSONSchemaFromPath::new(self.parameters, base_path.as_ref())?;
-        Ok(ToolConfig {
->>>>>>> 6da41157
             description: self.description,
             parameters,
         })
@@ -709,10 +680,6 @@
             .insert("enable_agi".into(), true.into());
         let base_path = PathBuf::new();
         let result = Config::load_from_toml(config, &base_path);
-<<<<<<< HEAD
-        println!("{:?}", result);
-=======
->>>>>>> 6da41157
         assert!(result
             .unwrap_err()
             .to_string()
