--- conflicted
+++ resolved
@@ -10,10 +10,7 @@
 use migrations::migration_0003::Migration0003;
 use migrations::migration_0004::Migration0004;
 use migrations::migration_0005::Migration0005;
-<<<<<<< HEAD
-=======
 use migrations::migration_0006::Migration0006;
->>>>>>> 5b57449f
 
 pub async fn run(clickhouse: &ClickHouseConnectionInfo) -> Result<(), Error> {
     // This is a no-op if the database already exists
@@ -29,10 +26,7 @@
     run_migration(&Migration0003 { clickhouse }).await?;
     run_migration(&Migration0004 { clickhouse }).await?;
     run_migration(&Migration0005 { clickhouse }).await?;
-<<<<<<< HEAD
-=======
     run_migration(&Migration0006 { clickhouse }).await?;
->>>>>>> 5b57449f
     // NOTE:
     // When we add more migrations, we need to add a test that applies them in a cumulative (N^2) way.
     //
