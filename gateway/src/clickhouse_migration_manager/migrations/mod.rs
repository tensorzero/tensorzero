use crate::{
    clickhouse::ClickHouseConnectionInfo,
    error::{Error, ErrorDetails},
};

pub mod migration_0000;
pub mod migration_0001;
pub mod migration_0002;
pub mod migration_0003;
pub mod migration_0004;
pub mod migration_0005;
<<<<<<< HEAD
pub mod migration_0006;
=======

/// Returns true if the table exists, false if it does not
/// Errors if the query fails
async fn check_table_exists(
    clickhouse: &ClickHouseConnectionInfo,
    table: &str,
    migration_id: &str,
) -> Result<bool, Error> {
    let query = format!(
        "SELECT 1 FROM system.tables WHERE database = '{}' AND name = '{}'",
        clickhouse.database(),
        table
    );
    match clickhouse.run_query(query).await {
        Err(e) => {
            return Err(ErrorDetails::ClickHouseMigration {
                id: migration_id.to_string(),
                message: e.to_string(),
            }
            .into())
        }
        Ok(response) => {
            if response.trim() != "1" {
                return Ok(false);
            }
        }
    }
    Ok(true)
}
>>>>>>> 80fc818c
<|MERGE_RESOLUTION|>--- conflicted
+++ resolved
@@ -9,9 +9,7 @@
 pub mod migration_0003;
 pub mod migration_0004;
 pub mod migration_0005;
-<<<<<<< HEAD
 pub mod migration_0006;
-=======
 
 /// Returns true if the table exists, false if it does not
 /// Errors if the query fails
@@ -40,5 +38,4 @@
         }
     }
     Ok(true)
-}
->>>>>>> 80fc818c
+}