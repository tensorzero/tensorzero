use crate::clickhouse::ClickHouseConnectionInfo;
use crate::clickhouse_migration_manager::migration_trait::Migration;
use crate::error::Error;

/// This migration is used to create the initial tables in the ClickHouse database.
///
/// It is used to create the following tables:
/// - BooleanMetricFeedback
/// - CommentFeedback
/// - DemonstrationFeedback
/// - FloatMetricFeedback
/// - Inference
/// - ModelInference

pub struct Migration0000<'a> {
    pub clickhouse: &'a ClickHouseConnectionInfo,
}

impl<'a> Migration for Migration0000<'a> {
    /// Check if you can connect to the database
    async fn can_apply(&self) -> Result<(), Error> {
        self.clickhouse
            .health()
            .await
            .map_err(|e| Error::ClickHouseMigration {
                id: "0000".to_string(),
                message: e.to_string(),
            })
    }

    /// Check if the tables exist
    async fn should_apply(&self) -> Result<bool, Error> {
        let database = self.clickhouse.database();

        let tables = vec![
            "BooleanMetricFeedback",
            "CommentFeedback",
            "DemonstrationFeedback",
            "FloatMetricFeedback",
            "Inference",
            "ModelInference",
        ];

        for table in tables {
            let query = format!(
                r#"SELECT EXISTS(
                    SELECT 1
                    FROM system.tables
                    WHERE database = '{database}' AND name = '{table}'
                )"#
            );

            match self.clickhouse.run_query(query).await {
                // If `can_apply` succeeds but this fails, it likely means the database does not exist
                Err(_) => return Ok(true),
                Ok(response) => {
                    if response.trim() != "1" {
                        return Ok(true);
                    }
                }
            }
        }

        Ok(false)
    }

    async fn apply(&self) -> Result<(), Error> {
        // Create the database if it doesn't exist
        self.clickhouse.create_database().await?;

        // Create the `BooleanMetricFeedback` table
        let query = r#"
            CREATE TABLE IF NOT EXISTS BooleanMetricFeedback
            (
                id UUID,
                target_id UUID,
                metric_name LowCardinality(String),
                value Bool
            ) ENGINE = MergeTree()
            ORDER BY (metric_name, target_id);
        "#;
        let _ = self.clickhouse.run_query(query.to_string()).await?;

        // Create the `BooleanMetricFeedback` table
        let query = r#"
            CREATE TABLE IF NOT EXISTS BooleanMetricFeedback
            (
                id UUID,
                target_id UUID,
                metric_name LowCardinality(String),
                value Bool
            ) ENGINE = MergeTree()
            ORDER BY (metric_name, target_id);
        "#;
        let _ = self.clickhouse.run_query(query.to_string()).await?;

        // Create the `CommentFeedback` table
        let query = r#"
            CREATE TABLE IF NOT EXISTS CommentFeedback
            (
                id UUID,
                target_id UUID,
                target_type Enum('inference' = 1, 'episode' = 2),
                value String
            ) ENGINE = MergeTree()
            ORDER BY target_id;
        "#;
        let _ = self.clickhouse.run_query(query.to_string()).await?;

        // Create the `DemonstrationFeedback` table
        let query = r#"
           CREATE TABLE IF NOT EXISTS DemonstrationFeedback
            (
                id UUID,
                inference_id UUID,
                value String
            ) ENGINE = MergeTree()
            ORDER BY inference_id;
        "#;
        let _ = self.clickhouse.run_query(query.to_string()).await?;

        // Create the `FloatMetricFeedback` table
        let query = r#"
            CREATE TABLE IF NOT EXISTS FloatMetricFeedback
            (
                id UUID,
                target_id UUID,
                metric_name LowCardinality(String),
                value Float32
            ) ENGINE = MergeTree()
            ORDER BY (metric_name, target_id);
        "#;
        let _ = self.clickhouse.run_query(query.to_string()).await?;

        // Create the `Inference` table
        let query = r#"
            CREATE TABLE IF NOT EXISTS Inference
            (
                id UUID,
                function_name LowCardinality(String),
                variant_name LowCardinality(String),
                episode_id UUID,
                input String,
                output String,
<<<<<<< HEAD
                dynamic_tool_params String,
=======
                tool_params String,
>>>>>>> 2e798c8f
                inference_params String,
                processing_time_ms UInt32,
            ) ENGINE = MergeTree()
            ORDER BY (function_name, variant_name, episode_id);
        "#;
        let _ = self.clickhouse.run_query(query.to_string()).await?;

        // Create the `ModelInference` table
        let query = r#"
            CREATE TABLE IF NOT EXISTS ModelInference
            (
                id UUID,
                inference_id UUID,
                input String,
                -- Serialized content blocks as output by model
                output String,
                raw_response String,
                input_tokens UInt32,
                output_tokens UInt32,
                response_time_ms UInt32,
                ttft_ms Nullable(UInt32),
            ) ENGINE = MergeTree()
            ORDER BY inference_id;
        "#;
        let _ = self.clickhouse.run_query(query.to_string()).await?;

        Ok(())
    }

    fn rollback_instructions(&self) -> String {
        let database = self.clickhouse.database();

        format!(
            "\
            **CAREFUL: THIS WILL DELETE ALL DATA**\n\
            \n\
            -- Drop the database\n\
            DROP DATABASE IF EXISTS {database};\n\
            \n\
            **CAREFUL: THIS WILL DELETE ALL DATA**\n\
            "
        )
    }

    /// Check if the migration has succeeded (i.e. it should not be applied again)
    async fn has_succeeded(&self) -> Result<bool, Error> {
        let should_apply = self.should_apply().await?;
        Ok(!should_apply)
    }
}<|MERGE_RESOLUTION|>--- conflicted
+++ resolved
@@ -142,11 +142,7 @@
                 episode_id UUID,
                 input String,
                 output String,
-<<<<<<< HEAD
-                dynamic_tool_params String,
-=======
                 tool_params String,
->>>>>>> 2e798c8f
                 inference_params String,
                 processing_time_ms UInt32,
             ) ENGINE = MergeTree()
