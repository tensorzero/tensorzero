use jsonschema::JSONSchema;
use serde::Serialize;
use serde_json::Value;
use std::fs;
use std::path::{Path, PathBuf};
use std::sync::Arc;
use tokio::sync::{OnceCell, RwLock};
use tokio::task::JoinHandle;

use crate::error::Error;

#[derive(Debug, Serialize)]
pub enum JsonSchemaRef<'a> {
    Static(&'a JSONSchemaFromPath),
    Dynamic(&'a DynamicJSONSchema),
}

impl<'a> JsonSchemaRef<'a> {
    pub async fn validate(&self, instance: &Value) -> Result<(), Error> {
        match self {
            JsonSchemaRef::Static(schema) => schema.validate(instance),
            JsonSchemaRef::Dynamic(schema) => schema.validate(instance).await,
        }
    }

    pub fn value(&'a self) -> &'a Value {
        match self {
            JsonSchemaRef::Static(schema) => schema.value,
            JsonSchemaRef::Dynamic(schema) => &schema.value,
        }
    }
}

#[derive(Clone, Debug, Serialize)]
pub struct JSONSchemaFromPath {
    #[serde(skip)]
    pub compiled: Arc<JSONSchema>,
    pub value: &'static serde_json::Value,
}

impl PartialEq for JSONSchemaFromPath {
    fn eq(&self, other: &Self) -> bool {
        self.value == other.value
    }
}

impl Default for JSONSchemaFromPath {
    fn default() -> Self {
        // Create an empty JSON object
        let empty_schema: serde_json::Value = serde_json::json!({});

        // Leak the memory to create a 'static reference
        let static_schema: &'static serde_json::Value = Box::leak(Box::new(empty_schema));

        // Compile the schema
        #[allow(clippy::expect_used)]
        let compiled_schema =
            JSONSchema::compile(static_schema).expect("Failed to compile empty schema");

        Self {
            compiled: Arc::new(compiled_schema),
            value: static_schema,
        }
    }
}

impl JSONSchemaFromPath {
    /// Just instantiates the struct, does not load the schema
    /// You should call `load` to load the schema
    pub fn new<P: AsRef<Path>>(path: PathBuf, base_path: P) -> Result<Self, Error> {
        let path = base_path.as_ref().join(path);
        let content = fs::read_to_string(&path).map_err(|e| Error::JsonSchema {
            message: format!("Failed to read JSON Schema `{}`: {}", path.display(), e),
        })?;

        let schema: serde_json::Value =
            serde_json::from_str(&content).map_err(|e| Error::JsonSchema {
                message: format!("Failed to parse JSON Schema `{}`: {}", path.display(), e),
            })?;
        // We can 'leak' memory here because we want the schema to exist for the duration of the process
        let schema_boxed: &'static serde_json::Value = Box::leak(Box::new(schema));
        let compiled_schema = JSONSchema::compile(schema_boxed).map_err(|e| Error::JsonSchema {
            message: format!("Failed to compile JSON Schema `{}`: {}", path.display(), e),
        })?;
        let compiled = Arc::new(compiled_schema);
        let value = schema_boxed;
        Ok(Self { compiled, value })
    }

    // NOTE: This function is used only for tests
    pub fn from_value(value: &serde_json::Value) -> Self {
        let schema_boxed: &'static serde_json::Value = Box::leak(Box::new(value.clone()));
        #[allow(clippy::unwrap_used)]
        let compiled_schema = JSONSchema::compile(schema_boxed).unwrap();
        Self {
            compiled: Arc::new(compiled_schema),
            value: schema_boxed,
        }
    }

    pub fn validate(&self, instance: &serde_json::Value) -> Result<(), Error> {
        self.compiled
            .validate(instance)
            .map_err(|e| Error::JsonSchemaValidation {
                messages: e
                    .into_iter()
                    .map(|error| error.to_string())
                    .collect::<Vec<String>>(),
                data: instance.clone(),
                schema: self.value.clone(),
            })
    }
}

type CompilationTask = Arc<RwLock<Option<JoinHandle<Result<Arc<JSONSchema>, Error>>>>>;
/// This is a JSONSchema that is compiled on the fly.
/// This is useful for schemas that are not known at compile time, in particular, for dynamic tool definitions.
/// In order to avoid blocking the inference, we compile the schema asynchronously as the inference runs.
/// We use a tokio::sync::OnceCell to ensure that the schema is compiled only once, and an RwLock to manage
/// interior mutability of the JoinHandle on the compilation task (I don't think this is strictly necessary but Rust will complain without it).
///
/// The public API of this struct should look very normal except validation is `async`
/// There are just `new` and `validate` methods.
#[derive(Debug, Serialize, Clone)]
pub struct DynamicJSONSchema {
    pub value: Value,
    #[serde(skip)]
    compiled_schema: OnceCell<Arc<JSONSchema>>,
    #[serde(skip)]
    compilation_task: CompilationTask,
}

impl PartialEq for DynamicJSONSchema {
    fn eq(&self, other: &Self) -> bool {
        self.value == other.value
    }
}

impl DynamicJSONSchema {
    pub fn new(schema: Value) -> Self {
        let schema_clone = schema.clone();
        let compilation_task = tokio::task::spawn_blocking(move || {
            JSONSchema::compile(&schema_clone)
<<<<<<< HEAD
                .map_err(|e| Error::JsonSchema {
=======
                .map_err(|e| Error::DynamicJsonSchema {
>>>>>>> 5ba1f24f
                    message: e.to_string(),
                })
                .map(Arc::new)
        });
        Self {
            value: schema,
            compiled_schema: OnceCell::new(),
            compilation_task: Arc::new(RwLock::new(Some(compilation_task))),
        }
    }

    pub async fn validate(&self, instance: &Value) -> Result<(), Error> {
        // This will block until the schema is compiled
        // We don't take the result here because we want the mutable borrow to end
        self.get_or_init_compiled_schema().await?;

        let compiled_schema = match self.compiled_schema.get() {
            Some(compiled_schema) => compiled_schema,
            None => {
                return Err(Error::DynamicJsonSchema {
                    message: "Schema compilation failed".to_string(),
                })
            }
        };

        compiled_schema.validate(instance).map_err(|e| {
            let messages = e.into_iter().map(|error| error.to_string()).collect();
            Error::JsonSchemaValidation {
                messages,
                data: instance.clone(),
                schema: self.value.clone(),
            }
        })
    }

    async fn get_or_init_compiled_schema(&self) -> Result<(), Error> {
        self.compiled_schema
            .get_or_try_init(|| async {
                let mut task_guard = self.compilation_task.write().await;
                if let Some(task) = task_guard.take() {
                    task.await.map_err(|e| Error::JsonSchema {
                        message: format!("Task join error in DynamicJSONSchema: {}", e),
                    })?
                } else {
                    Err(Error::JsonSchema {
                        message: "Schema compilation already completed.".to_string(),
                    })?
                }
            })
            .await?;
        Ok(())
    }
}

#[cfg(test)]
mod tests {
    use super::*;
    use std::io::Write;
    use tempfile::NamedTempFile;

    #[test]
    fn test_valid_schema() {
        let schema = r#"
        {
            "type": "object",
            "properties": {
                "name": { "type": "string" },
                "age": { "type": "integer" }
            },
            "required": ["name"],
            "additionalProperties": false
        }
        "#;

        let mut temp_file = NamedTempFile::new().expect("Failed to create temporary file");
        write!(temp_file, "{}", schema).expect("Failed to write schema to temporary file");

        let schema = JSONSchemaFromPath::new(temp_file.path().to_owned(), PathBuf::from(""))
            .expect("Failed to load schema");

        let instance = serde_json::json!({
            "name": "John Doe",
        });
        assert!(schema.validate(&instance).is_ok());

        let instance = serde_json::json!({
            "name": "John Doe",
            "age": 30,
        });
        assert!(schema.validate(&instance).is_ok());

        let instance = serde_json::json!({
            "name": "John Doe",
            "age": 30,
            "role": "admin"
        });
        assert!(schema.validate(&instance).is_err());

        let instance = serde_json::json!({
            "age": "not a number"
        });
        assert!(schema.validate(&instance).is_err());

        let instance = serde_json::json!({});
        assert!(schema.validate(&instance).is_err());
    }

    #[test]
    fn test_invalid_schema() {
        let invalid_schema = r#"
        {
            "type": "invalid",
            "properties": {
                "name": { "type": "string" }
            }
        }
        "#;

        let mut temp_file = NamedTempFile::new().expect("Failed to create temporary file");
        write!(temp_file, "{}", invalid_schema)
            .expect("Failed to write invalid schema to temporary file");

        let result = JSONSchemaFromPath::new(temp_file.path().to_owned(), PathBuf::from(""));
        assert_eq!(
            result.unwrap_err().to_string(),
            format!(
                "Failed to compile JSON Schema `{}`: \"invalid\" is not valid under any of the schemas listed in the 'anyOf' keyword",
                temp_file.path().display()
            )
        )
    }

    #[test]
    fn test_nonexistent_file() {
        let result =
            JSONSchemaFromPath::new(PathBuf::from("nonexistent_file.json"), PathBuf::from(""));
        assert_eq!(
            result.unwrap_err().to_string(),
            "Failed to read JSON Schema `nonexistent_file.json`: No such file or directory (os error 2)".to_string()
        )
    }

    #[tokio::test]
    async fn test_dynamic_schema() {
        let schema = serde_json::json!({
            "type": "object",
            "properties": {
                "name": { "type": "string" }
            }
        });

        let dynamic_schema = DynamicJSONSchema::new(schema);
        let instance = serde_json::json!({
            "name": "John Doe",
        });
        assert!(dynamic_schema.validate(&instance).await.is_ok());
    }
}<|MERGE_RESOLUTION|>--- conflicted
+++ resolved
@@ -141,11 +141,7 @@
         let schema_clone = schema.clone();
         let compilation_task = tokio::task::spawn_blocking(move || {
             JSONSchema::compile(&schema_clone)
-<<<<<<< HEAD
-                .map_err(|e| Error::JsonSchema {
-=======
                 .map_err(|e| Error::DynamicJsonSchema {
->>>>>>> 5ba1f24f
                     message: e.to_string(),
                 })
                 .map(Arc::new)
