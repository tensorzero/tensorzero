--- conflicted
+++ resolved
@@ -44,10 +44,7 @@
         Ok(Self { compiled, value })
     }
 
-<<<<<<< HEAD
-=======
-    // NOTE: This function is used only for integration tests
->>>>>>> 04d01886
+    // NOTE: This function is used only for tests
     pub fn from_value(value: &serde_json::Value) -> Self {
         let schema_boxed: &'static serde_json::Value = Box::leak(Box::new(value.clone()));
         #[allow(clippy::unwrap_used)]
