//! Internal route definitions for the TensorZero Gateway API.
//!
//! These routes are for internal use. They are unstable and might change without notice,
//! and do not export any OpenTelemetry spans.

use axum::{
    Router,
    routing::{get, post, put},
};
use tensorzero_core::endpoints;
use tensorzero_core::utils::gateway::AppStateData;

pub fn build_internal_non_otel_enabled_routes() -> Router<AppStateData> {
    Router::new()
        // Deprecated (#4652): Remove the endpoint without the `/internal` prefix.
        .route(
            "/variant_sampling_probabilities",
            get(endpoints::variant_probabilities::get_variant_sampling_probabilities_handler),
        )
        .route(
            "/internal/functions/{function_name}/variant_sampling_probabilities",
            get(endpoints::variant_probabilities::get_variant_sampling_probabilities_by_function_handler),
        )
        .route(
            "/internal/functions/{function_name}/metrics",
            get(endpoints::functions::internal::get_function_metrics_handler),
        )
        .route(
            "/internal/functions/{function_name}/inference-stats",
            get(endpoints::internal::inference_stats::get_inference_stats_handler),
        )
        .route(
            "/internal/functions/{function_name}/inference-stats/{metric_name}",
            get(endpoints::internal::inference_stats::get_inference_with_feedback_stats_handler),
        )
        .route(
            "/internal/model_inferences/{inference_id}",
            get(endpoints::internal::model_inferences::get_model_inferences_handler),
        )
        .route(
            "/internal/inference_metadata",
            get(endpoints::internal::inference_metadata::get_inference_metadata_handler),
        )
        .route(
            "/internal/ui-config",
            get(endpoints::ui::get_config::ui_config_handler),
        )
        .route(
            "/internal/episodes",
            get(endpoints::episodes::internal::list_episodes_handler),
        )
        .route(
            "/internal/episodes/bounds",
            get(endpoints::episodes::internal::query_episode_table_bounds_handler),
        )
        .route(
            "/internal/datasets/{dataset_name}/datapoints",
            #[expect(deprecated)]
            post(endpoints::datasets::deprecated_create_datapoints_from_inferences_handler),
        )
        .route(
            "/internal/datasets/{dataset_name}/datapoints/clone",
            post(endpoints::datasets::internal::clone_datapoints_handler),
        )
        .route(
            "/internal/datasets/{dataset_name}/datapoints/{datapoint_id}",
            put(endpoints::datasets::update_datapoint_handler),
        )
        .route(
            "/internal/datasets/{dataset_name}/datapoints/count",
            get(endpoints::datasets::internal::get_datapoint_count_handler),
        )
        .route(
            "/internal/object_storage",
            get(endpoints::object_storage::get_object_handler),
        )
        .route(
            "/internal/datasets",
            get(endpoints::datasets::v1::list_datasets_handler),
        )
         // Model statistics endpoints
         .route(
             "/internal/models/count",
             get(endpoints::internal::models::count_models_handler),
         )
        // Evaluation endpoints
        .route(
            "/internal/evaluations/run-stats",
            get(endpoints::internal::evaluations::get_evaluation_run_stats_handler),
        )
        .route(
                        "/internal/evaluations/runs",
            get(endpoints::internal::evaluations::list_evaluation_runs_handler),
        )
        .route(
            "/internal/models/usage",
            get(endpoints::internal::models::get_model_usage_handler),
        )
        .route(
            "/internal/models/latency",
            get(endpoints::internal::models::get_model_latency_handler),
        )
        // Config snapshot endpoints
        .route(
            "/internal/config",
            get(endpoints::internal::config::get_live_config_handler),
        )
        .route(
            "/internal/config/{hash}",
            get(endpoints::internal::config::get_config_by_hash_handler),
        )
<<<<<<< HEAD
        // Inference count endpoint
        .route(
            "/internal/inferences/count",
            post(endpoints::internal::count_inferences::count_inferences_handler),
=======
        // Action endpoint for executing with historical config snapshots
        .route(
            "/internal/action",
            post(endpoints::internal::action::action_handler),
>>>>>>> 5e122af0
        )
}<|MERGE_RESOLUTION|>--- conflicted
+++ resolved
@@ -109,16 +109,14 @@
             "/internal/config/{hash}",
             get(endpoints::internal::config::get_config_by_hash_handler),
         )
-<<<<<<< HEAD
         // Inference count endpoint
         .route(
             "/internal/inferences/count",
             post(endpoints::internal::count_inferences::count_inferences_handler),
-=======
+        )
         // Action endpoint for executing with historical config snapshots
         .route(
             "/internal/action",
             post(endpoints::internal::action::action_handler),
->>>>>>> 5e122af0
         )
 }