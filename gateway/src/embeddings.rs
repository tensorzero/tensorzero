<<<<<<< HEAD
use std::{borrow::Cow, collections::HashMap, future::Future};
=======
use std::{collections::HashMap, future::Future};
>>>>>>> 344819dd

use crate::{
    endpoints::inference::InferenceApiKeys,
    error::Error,
    inference::{
<<<<<<< HEAD
        providers::{openai::OpenAIProvider, provider_trait::HasCredentials},
=======
        providers::openai::OpenAIProvider,
        providers::provider_trait::HasCredentials,
>>>>>>> 344819dd
        types::{current_timestamp, Latency, ModelInferenceResponseWithMetadata, Usage},
    },
    model::ProviderConfig,
};
use reqwest::Client;
<<<<<<< HEAD
use secrecy::SecretString;
=======
>>>>>>> 344819dd
use serde::Deserialize;
use uuid::Uuid;

#[cfg(any(test, feature = "e2e_tests"))]
use crate::inference::providers::dummy::DummyProvider;

#[derive(Debug, Deserialize)]
pub struct EmbeddingModelConfig {
    pub routing: Vec<String>,
    pub providers: HashMap<String, EmbeddingProviderConfig>,
}

impl EmbeddingModelConfig {
    pub async fn embed(
        &self,
        request: &EmbeddingRequest,
        client: &Client,
    ) -> Result<EmbeddingResponse, Error> {
        let mut provider_errors: HashMap<String, Error> = HashMap::new();
        for provider_name in &self.routing {
            let provider_config =
                self.providers
                    .get(provider_name)
                    .ok_or(Error::ProviderNotFound {
                        provider_name: provider_name.clone(),
                    })?;
            let response = provider_config.embed(request, client).await;
            match response {
                Ok(response) => {
                    for error in provider_errors.values() {
                        error.log();
                    }
                    let embedding_response = EmbeddingResponse::new(response, provider_name);
                    return Ok(embedding_response);
                }
                Err(error) => {
                    provider_errors.insert(provider_name.to_string(), error);
                }
            }
        }
        Err(Error::ModelProvidersExhausted { provider_errors })
    }

    pub fn validate(&self) -> Result<(), Error> {
        // Ensure that all providers have credentials
        if !self
            .providers
            .values()
            .all(|provider| provider.has_credentials())
        {
            return Err(Error::ModelValidation {
                message: "At least one provider lacks credentials".to_string(),
            });
        }
        Ok(())
    }
}

#[derive(Debug, PartialEq)]
pub struct EmbeddingRequest {
    pub input: String,
}

#[derive(Debug, PartialEq)]
pub struct EmbeddingProviderResponse {
    pub id: Uuid,
    pub embedding: Vec<f32>,
    pub created: u64,
    pub raw_request: String,
    pub raw_response: String,
    pub usage: Usage,
    pub latency: Latency,
}

#[derive(Debug, PartialEq)]
pub struct EmbeddingResponse<'a> {
    pub id: Uuid,
    pub embedding: Vec<f32>,
    pub created: u64,
    pub raw_request: String,
    pub raw_response: String,
    pub usage: Usage,
    pub latency: Latency,
    pub embedding_provider_name: &'a str,
}

pub struct EmbeddingResponseWithMetadata<'a> {
    pub id: Uuid,
    pub embedding: Vec<f32>,
    pub created: u64,
    pub raw_request: String,
    pub raw_response: String,
    pub usage: Usage,
    pub latency: Latency,
    pub embedding_provider_name: &'a str,
    pub embedding_model_name: &'a str,
}

impl<'a> EmbeddingResponse<'a> {
    pub fn new(
        embedding_provider_response: EmbeddingProviderResponse,
        embedding_provider_name: &'a str,
    ) -> Self {
        Self {
            id: embedding_provider_response.id,
            embedding: embedding_provider_response.embedding,
            created: embedding_provider_response.created,
            raw_request: embedding_provider_response.raw_request,
            raw_response: embedding_provider_response.raw_response,
            usage: embedding_provider_response.usage,
            latency: embedding_provider_response.latency,
            embedding_provider_name,
        }
    }
}

impl<'a> EmbeddingResponseWithMetadata<'a> {
    pub fn new(embedding_response: EmbeddingResponse<'a>, embedding_model_name: &'a str) -> Self {
        Self {
            id: embedding_response.id,
            embedding: embedding_response.embedding,
            created: embedding_response.created,
            raw_request: embedding_response.raw_request,
            raw_response: embedding_response.raw_response,
            usage: embedding_response.usage,
            latency: embedding_response.latency,
            embedding_provider_name: embedding_response.embedding_provider_name,
            embedding_model_name,
        }
    }
}

impl<'a> From<EmbeddingResponseWithMetadata<'a>> for ModelInferenceResponseWithMetadata<'a> {
    fn from(response: EmbeddingResponseWithMetadata<'a>) -> Self {
        Self {
            id: response.id,
            content: vec![],
            created: response.created,
            raw_request: response.raw_request,
            raw_response: response.raw_response,
            usage: response.usage,
            latency: response.latency,
            model_provider_name: response.embedding_provider_name,
            model_name: response.embedding_model_name,
        }
    }
}

pub trait EmbeddingProvider: HasCredentials {
    fn embed(
        &self,
        request: &EmbeddingRequest,
        client: &Client,
    ) -> impl Future<Output = Result<EmbeddingProviderResponse, Error>> + Send;
}

#[derive(Debug)]
pub enum EmbeddingProviderConfig {
    OpenAI(OpenAIProvider),
    #[cfg(any(test, feature = "e2e_tests"))]
    Dummy(DummyProvider),
}

impl<'de> Deserialize<'de> for EmbeddingProviderConfig {
    fn deserialize<D>(deserializer: D) -> Result<Self, D::Error>
    where
        D: serde::Deserializer<'de>,
    {
        let provider_config = ProviderConfig::deserialize(deserializer)?;

        Ok(match provider_config {
            ProviderConfig::OpenAI(provider) => EmbeddingProviderConfig::OpenAI(provider),
            _ => {
                return Err(serde::de::Error::custom(format!(
                    "Unsupported provider config: {:?}",
                    provider_config
                )));
            }
        })
    }
}

impl HasCredentials for EmbeddingProviderConfig {
    fn has_credentials(&self) -> bool {
        match self {
            EmbeddingProviderConfig::OpenAI(provider) => provider.has_credentials(),
            #[cfg(any(test, feature = "e2e_tests"))]
            EmbeddingProviderConfig::Dummy(provider) => provider.has_credentials(),
        }
    }
<<<<<<< HEAD

    fn get_api_key<'a>(
        &'a self,
        api_keys: &'a InferenceApiKeys,
    ) -> Result<Cow<'a, SecretString>, Error> {
        match self {
            EmbeddingProviderConfig::OpenAI(provider) => provider.get_api_key(api_keys),
            #[cfg(any(test, feature = "e2e_tests"))]
            EmbeddingProviderConfig::Dummy(provider) => provider.get_api_key(api_keys),
        }
    }
=======
>>>>>>> 344819dd
}

impl EmbeddingProvider for EmbeddingProviderConfig {
    async fn embed(
        &self,
        request: &EmbeddingRequest,
        client: &Client,
    ) -> Result<EmbeddingProviderResponse, Error> {
        match self {
            EmbeddingProviderConfig::OpenAI(provider) => provider.embed(request, client).await,
            #[cfg(any(test, feature = "e2e_tests"))]
            EmbeddingProviderConfig::Dummy(provider) => provider.embed(request, client).await,
        }
    }
}

impl EmbeddingProviderResponse {
    pub fn new(
        embedding: Vec<f32>,
        raw_request: String,
        raw_response: String,
        usage: Usage,
        latency: Latency,
    ) -> Self {
        Self {
            id: Uuid::now_v7(),
            embedding,
            created: current_timestamp(),
            raw_request,
            raw_response,
            usage,
            latency,
        }
    }
}

#[cfg(test)]
mod tests {
    use tracing_test::traced_test;

    use super::*;

    #[traced_test]
    #[tokio::test]
    async fn test_embedding_fallbacks() {
        let bad_provider = EmbeddingProviderConfig::Dummy(DummyProvider {
            model_name: "error".to_string(),
        });
        let good_provider = EmbeddingProviderConfig::Dummy(DummyProvider {
            model_name: "good".to_string(),
        });
        let fallback_embedding_model = EmbeddingModelConfig {
            routing: vec!["error".to_string(), "good".to_string()],
            providers: HashMap::from([
                ("error".to_string(), bad_provider),
                ("good".to_string(), good_provider),
            ]),
        };
        let request = EmbeddingRequest {
            input: "Hello, world!".to_string(),
        };
        let client = Client::new();
        let response = fallback_embedding_model.embed(&request, &client).await;
        assert!(response.is_ok());
        assert!(logs_contain("Error sending request to Dummy provider."))
    }

    #[test]
    fn test_validate() {
        let bad_provider = EmbeddingProviderConfig::Dummy(DummyProvider {
            model_name: "error".to_string(),
        });
        let good_provider = EmbeddingProviderConfig::Dummy(DummyProvider {
            model_name: "good".to_string(),
        });
        let fallback_embedding_model = EmbeddingModelConfig {
            routing: vec!["error".to_string(), "good".to_string()],
            providers: HashMap::from([
                ("error".to_string(), bad_provider),
                ("good".to_string(), good_provider),
            ]),
        };
        assert!(fallback_embedding_model.validate().is_ok());

        // If at least one provider has bad credentials, the validation should fail
        let bad_credential_provider = EmbeddingProviderConfig::Dummy(DummyProvider {
            model_name: "bad_credentials".to_string(),
        });
        let good_provider = EmbeddingProviderConfig::Dummy(DummyProvider {
            model_name: "good".to_string(),
        });
        let bad_credential_embedding_model = EmbeddingModelConfig {
            routing: vec!["bad_credentials".to_string(), "good".to_string()],
            providers: HashMap::from([
                ("bad_credentials".to_string(), bad_credential_provider),
                ("good".to_string(), good_provider),
            ]),
        };
        assert!(bad_credential_embedding_model.validate().is_err());
    }
}<|MERGE_RESOLUTION|>--- conflicted
+++ resolved
@@ -1,28 +1,17 @@
-<<<<<<< HEAD
 use std::{borrow::Cow, collections::HashMap, future::Future};
-=======
-use std::{collections::HashMap, future::Future};
->>>>>>> 344819dd
 
 use crate::{
     endpoints::inference::InferenceApiKeys,
     error::Error,
     inference::{
-<<<<<<< HEAD
-        providers::{openai::OpenAIProvider, provider_trait::HasCredentials},
-=======
         providers::openai::OpenAIProvider,
         providers::provider_trait::HasCredentials,
->>>>>>> 344819dd
         types::{current_timestamp, Latency, ModelInferenceResponseWithMetadata, Usage},
     },
     model::ProviderConfig,
 };
 use reqwest::Client;
-<<<<<<< HEAD
 use secrecy::SecretString;
-=======
->>>>>>> 344819dd
 use serde::Deserialize;
 use uuid::Uuid;
 
@@ -213,7 +202,6 @@
             EmbeddingProviderConfig::Dummy(provider) => provider.has_credentials(),
         }
     }
-<<<<<<< HEAD
 
     fn get_api_key<'a>(
         &'a self,
@@ -225,8 +213,6 @@
             EmbeddingProviderConfig::Dummy(provider) => provider.get_api_key(api_keys),
         }
     }
-=======
->>>>>>> 344819dd
 }
 
 impl EmbeddingProvider for EmbeddingProviderConfig {
