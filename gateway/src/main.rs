use clap::Parser;
use futures::{FutureExt, StreamExt};
use mimalloc::MiMalloc;
use secrecy::ExposeSecret;
use std::fmt::Display;
use std::future::{Future, IntoFuture};
use std::io::ErrorKind;
use std::net::SocketAddr;
use std::process::ExitCode;
use std::time::Duration;
use tokio::signal;
use tokio_stream::wrappers::IntervalStream;
use tower_http::metrics::in_flight_requests::InFlightRequestsCounter;

use autopilot_worker::{AutopilotWorkerConfig, AutopilotWorkerHandle, spawn_autopilot_worker};
use durable_tools::EmbeddedInferenceClient;
use tensorzero_auth::constants::{DEFAULT_ORGANIZATION, DEFAULT_WORKSPACE};
use tensorzero_core::config::{Config, ConfigFileGlob};
use tensorzero_core::db::clickhouse::migration_manager::manual_run_clickhouse_migrations;
use tensorzero_core::db::postgres::{PostgresConnectionInfo, manual_run_postgres_migrations};
use tensorzero_core::endpoints::status::TENSORZERO_VERSION;
use tensorzero_core::error;
use tensorzero_core::observability;
use tensorzero_core::utils::gateway;

mod cli;
mod router;
mod routes;

use cli::GatewayArgs;

#[global_allocator]
static GLOBAL: MiMalloc = MiMalloc;

#[expect(clippy::print_stdout)]
fn print_key(key: &secrecy::SecretString) {
    println!("{}", key.expose_secret());
}

async fn handle_create_api_key() -> Result<(), Box<dyn std::error::Error>> {
    // Read the Postgres URL from the environment
    let postgres_url = std::env::var("TENSORZERO_POSTGRES_URL")
        .map_err(|_| "TENSORZERO_POSTGRES_URL environment variable not set")?;

    // Create connection pool (alpha version for tensorzero-auth)
    let pool = sqlx::PgPool::connect(&postgres_url).await?;

    // Create the key with default organization and workspace
    let key =
        tensorzero_auth::postgres::create_key(DEFAULT_ORGANIZATION, DEFAULT_WORKSPACE, None, &pool)
            .await?;

    // Print only the API key to stdout for easy machine parsing
    print_key(&key);

    Ok(())
}

async fn handle_disable_api_key(public_id: &str) -> Result<(), Box<dyn std::error::Error>> {
    let postgres_url = std::env::var("TENSORZERO_POSTGRES_URL")
        .map_err(|_| "TENSORZERO_POSTGRES_URL environment variable not set")?;
    let pool = sqlx::PgPool::connect(&postgres_url).await?;

    let disabled_time = tensorzero_auth::postgres::disable_key(public_id, &pool).await?;

    tracing::info!("Deleted API key {public_id} at {disabled_time}");

    Ok(())
}

#[tokio::main]
async fn main() -> Result<(), ExitCode> {
    let args = GatewayArgs::parse();
    // Set up logs and metrics immediately, so that we can use `tracing`.
    // OTLP will be enabled based on the config file
    // We start with empty headers and update them after loading the config
    let delayed_log_config = observability::setup_observability(args.log_format, true)
        .await
        .log_err_pretty("Failed to set up logs")?;

    let git_sha = tensorzero_core::built_info::GIT_COMMIT_HASH_SHORT.unwrap_or("unknown");

    if args.early_exit_commands.create_api_key {
        handle_create_api_key()
            .await
            .log_err_pretty("Failed to create API key")?;
        return Ok(());
    }

    if let Some(public_id) = args.early_exit_commands.disable_api_key {
        handle_disable_api_key(&public_id)
            .await
            .log_err_pretty("Failed to delete API key")?;

        return Ok(());
    }

    if args.early_exit_commands.run_clickhouse_migrations {
        manual_run_clickhouse_migrations()
            .await
            .log_err_pretty("Failed to run ClickHouse migrations")?;
        tracing::info!("ClickHouse is ready.");
        return Ok(());
    }

    if args.early_exit_commands.run_postgres_migrations {
        manual_run_postgres_migrations()
            .await
            .log_err_pretty("Failed to run PostgreSQL migrations")?;
        tracing::info!("Postgres is ready.");
        return Ok(());
    }

    tracing::info!("Starting TensorZero Gateway {TENSORZERO_VERSION} (commit: {git_sha})");

    // Handle `--config-file` or `--default-config`
    let (unwritten_config, glob) = match (args.default_config, args.config_file) {
        (true, Some(_)) => {
            tracing::error!("You must not specify both `--config-file` and `--default-config`.");
            return Err(ExitCode::from(1));
        }
        (false, None) => {
            tracing::error!("You must specify either `--config-file` or `--default-config`.");
            return Err(ExitCode::from(1));
        }
        (true, None) => {
            tracing::warn!(
                "No config file provided, so only default functions will be available. Use `--config-file path/to/tensorzero.toml` to specify a config file."
            );
            (
                Config::new_empty()
                    .await
                    .log_err_pretty("Failed to load default config")?,
                None,
            )
        }
        (false, Some(path)) => {
            let glob = ConfigFileGlob::new_from_path(&path)
                .log_err_pretty("Failed to process config file glob")?;
            (

                    Config::load_and_verify_from_path(&glob)
                        .await
                        .ok() // Don't print the error here, since it was already printed when it was constructed
                        .log_err_pretty(&format!(
                            "Failed to load config. Config file glob `{}` resolved to the following files:\n{}",
                            glob.glob,
                            glob.paths.iter().map(|p| p.display().to_string()).collect::<Vec<_>>().join("\n")
                        ))?,
                Some(glob),
            )
        }
    };

    let metrics_handle = observability::setup_metrics(Some(&unwritten_config.gateway.metrics))
        .log_err_pretty("Failed to set up metrics")?;

    if unwritten_config.gateway.debug {
        delayed_log_config
            .delayed_debug_logs
            .enable_debug()
            .log_err_pretty("Failed to enable debug logs")?;
    }

    // Note: We only enable OTLP after config file parsing/loading is complete,
    // so that the config file can control whether OTLP is enabled or not.
    // This means that any tracing spans created before this point will not be exported to OTLP.
    // For now, this is fine, as we only ever export spans for inference/batch/feedback requests,
    // which cannot have occurred up until this point.
    // If we ever want to emit earlier OTLP spans, we'll need to come up with a different way
    // of doing OTLP initialization (e.g. buffer spans, and submit them once we know if OTLP should be enabled).
    // See `build_opentelemetry_layer` for the details of exactly what spans we export.
    if unwritten_config.gateway.export.otlp.traces.enabled {
        if std::env::var("OTEL_EXPORTER_OTLP_TRACES_ENDPOINT").is_err() {
            // This makes it easier to run the gateway in local development and CI
            if cfg!(feature = "e2e_tests") {
                tracing::warn!(
                    "Running without explicit `OTEL_EXPORTER_OTLP_TRACES_ENDPOINT` environment variable in e2e tests mode."
                );
            } else {
                tracing::error!(
                    "The `gateway.export.otlp.traces.enabled` configuration option is `true`, but environment variable `OTEL_EXPORTER_OTLP_TRACES_ENDPOINT` is not set. Please set it to the OTLP endpoint (e.g. `http://localhost:4317`)."
                );
                return Err(ExitCode::from(1));
            }
        }

        // Set config-level OTLP headers if we have a tracer wrapper
        if let Some(ref tracer_wrapper) = delayed_log_config.otel_tracer
            && !unwritten_config
                .gateway
                .export
                .otlp
                .traces
                .extra_headers
                .is_empty()
        {
            tracer_wrapper
                .set_static_otlp_traces_extra_headers(
                    &unwritten_config.gateway.export.otlp.traces.extra_headers,
                )
                .log_err_pretty("Failed to set OTLP config headers")?;
        }

        match delayed_log_config.delayed_otel {
            Ok(delayed_otel) => {
                delayed_otel
                    .enable_otel()
                    .log_err_pretty("Failed to enable OpenTelemetry")?;
            }
            Err(e) => {
                tracing::error!(
                    "Could not enable OpenTelemetry export due to previous error: `{e}`. Exiting."
                );
                return Err(ExitCode::from(1));
            }
        }
    } else if let Err(e) = delayed_log_config.delayed_otel {
        tracing::warn!(
            "[gateway.export.otlp.traces.enabled] is `false`, so ignoring OpenTelemetry error: `{e}`"
        );
    }

    // Initialize GatewayHandle
    let gateway_handle = gateway::GatewayHandle::new(unwritten_config)
        .await
        .log_err_pretty("Failed to initialize AppState")?;

    // Start autopilot worker if configured
<<<<<<< HEAD
    let _autopilot_worker_handle = spawn_autopilot_worker_if_configured(&gateway_handle);
=======
    let autopilot_worker_handle = spawn_autopilot_worker_if_configured(&gateway_handle).await?;
>>>>>>> f03ef7d8

    // Create a new observability_enabled_pretty string for the log message below
    let postgres_enabled_pretty =
        get_postgres_status_string(&gateway_handle.app_state.postgres_connection_info);

    let config = gateway_handle.app_state.config.clone();

    // Set debug mode
    error::set_debug(config.gateway.debug).log_err_pretty("Failed to set debug mode")?;
    error::set_unstable_error_json(config.gateway.unstable_error_json)
        .log_err_pretty("Failed to set unstable error JSON")?;

    let base_path = config.gateway.base_path.as_deref().unwrap_or("/");
    if !base_path.starts_with("/") {
        tracing::error!("[gateway.base_path] must start with a `/` : `{base_path}`");
        return Err(ExitCode::from(1));
    }
    let base_path = base_path.trim_end_matches("/");

    if args.early_exit_commands.validate_and_exit {
        tracing::info!("Config file is valid. Exiting.");
        return Ok(());
    }

    let (router, in_flight_requests_counter) = router::build_axum_router(
        base_path,
        delayed_log_config.otel_tracer.clone(),
        gateway_handle.app_state.clone(),
        metrics_handle,
    );

    // Bind to the socket address specified in the config, or default to 0.0.0.0:3000
    let bind_address = config
        .gateway
        .bind_address
        .unwrap_or_else(|| SocketAddr::from(([0, 0, 0, 0], 3000)));

    let listener = match tokio::net::TcpListener::bind(bind_address).await {
        Ok(listener) => listener,
        Err(e) if e.kind() == ErrorKind::AddrInUse => {
            tracing::error!(
                "Failed to bind to socket address {bind_address}: {e}. Tip: Ensure no other process is using port {} or try a different port.",
                bind_address.port()
            );
            return Err(ExitCode::from(1));
        }
        Err(e) => {
            tracing::error!("Failed to bind to socket address {bind_address}: {e}");
            return Err(ExitCode::from(1));
        }
    };

    // This will give us the chosen port if the user specified a port of 0
    let actual_bind_address = listener
        .local_addr()
        .log_err_pretty("Failed to get bind address from listener")?;

    // Print the bind address
    tracing::info!("TensorZero Gateway is listening on {actual_bind_address}");

    // Print the base path if set
    if base_path.is_empty() {
        tracing::info!("├ API Base Path: /");
    } else {
        tracing::info!("├ API Base Path: {base_path}");
    }

    // Print the configuration being used
    print_configuration_info(glob.as_ref());

    // Print whether observability is enabled
    tracing::info!(
        "├ Observability (ClickHouse): {}",
        gateway_handle.app_state.clickhouse_connection_info
    );
    if config.gateway.observability.batch_writes.enabled {
        tracing::info!(
            "├ Batch Writes: enabled (flush_interval_ms = {}, max_rows = {})",
            config.gateway.observability.batch_writes.flush_interval_ms,
            config.gateway.observability.batch_writes.max_rows
        );
    } else {
        tracing::info!("├ Batch Writes: disabled");
    }
    if config.gateway.observability.async_writes {
        tracing::info!("├ Async Writes: enabled");
    } else {
        tracing::info!("├ Async Writes: disabled");
    }

    // Print whether postgres is enabled
    tracing::info!("├ Postgres: {postgres_enabled_pretty}");

    if let Some(gateway_url) = config
        .gateway
        .relay
        .as_ref()
        .and_then(|relay| relay.original_config.gateway_url.as_ref())
    {
        tracing::info!("├ Relay mode: enabled (gateway_url = {gateway_url})");
    } else {
        tracing::info!("├ Relay mode: disabled");
    }

    // Print whether Autopilot Worker is enabled
<<<<<<< HEAD
    if _autopilot_worker_handle.is_some() {
=======
    if autopilot_worker_handle.is_some() {
>>>>>>> f03ef7d8
        tracing::info!("├ Autopilot Worker: enabled");
    } else {
        tracing::info!("├ Autopilot Worker: disabled");
    }

    // Print whether OpenTelemetry is enabled
    if config.gateway.export.otlp.traces.enabled {
        tracing::info!("└ OpenTelemetry: enabled");
    } else {
        tracing::info!("└ OpenTelemetry: disabled");
    }

    let shutdown_signal = shutdown_signal().shared();

    let server_fut = axum::serve(listener, router)
        .with_graceful_shutdown(shutdown_signal.clone())
        .into_future()
        .map(|r| {
            let _ = r.log_err_pretty("Failed to start server");
        })
        .shared();

    // This is a purely informational logging task, so we don't need to wait for it to finish.
    #[expect(clippy::disallowed_methods)]
    tokio::spawn(monitor_server_shutdown(
        shutdown_signal,
        server_fut.clone(),
        in_flight_requests_counter,
    ));

    // Wait for the server to finish - this happens once the shutdown signal is received,
    // and after axum completes its graceful shutdown.
    //
    // The overall shutdown happens in multiple phases:
    // 1. The 'shutdown_signal' resolves (e.g. due to a Ctrl-C signal)
    // 2. Axum detects the shutdown signal via `with_graceful_shutdown`.
    //    It stops accepting new requests, and finishes processing existing requests
    // 3. The 'server_fut' future resolves when Axum itself is finished. However,
    //     we still might have running `tokio::task`s with spans that descend from
    //     HTTP request spans (e.g. rate-limiting `return_tickets` calls)
    // 4. When OpenTelemetry is enabled, we call `tracer_wrapper.shutdown()`.
    //    * We first wait for all of the spans descending from HTTP requests to finish.
    //      At this point, no new OTEL-exported spans should be created, or they might
    //      not be exported to OTLP before we exit.
    //    * We then start the shutdown of all our OpenTelemetry exporters, and wait
    //      for them to complete.
    // 5.  Our `GatewayHandle` drops, and blocks on any final remaining shutdown tasks
    //     (e.g. the ClickHouse batch writer task)
    server_fut.await;

    if let Some(tracer_wrapper) = delayed_log_config.otel_tracer {
        tracing::info!("Shutting down OpenTelemetry exporter");
        tracer_wrapper
            .shutdown(delayed_log_config.leak_detector.as_ref())
            .await;
        tracing::info!("OpenTelemetry exporter shut down");
    }
    Ok(())
}

/// A background task that waits for the server shutdown to initiate, and then logs status information every 5 seconds until
/// the server completes its shutdown.
async fn monitor_server_shutdown(
    shutdown_signal: impl Future<Output = ()>,
    server_fut: impl Future<Output = ()>,
    in_flight_requests_counter: InFlightRequestsCounter,
) {
    // First, wait for the shutdown signal
    shutdown_signal.await;
    // The server should now be shutting down, so print a message every 5 seconds until it completes
    IntervalStream::new(tokio::time::interval(Duration::from_secs(5)))
        .take_until(server_fut)
        .for_each(|_| async {
            tracing::info!(
                "Server shutdown in progress: {} in-flight requests remaining",
                in_flight_requests_counter.get()
            );
        })
        .await;
    tracing::info!("Server shutdown complete");
}

fn get_postgres_status_string(postgres: &PostgresConnectionInfo) -> String {
    match postgres {
        PostgresConnectionInfo::Disabled => "disabled".to_string(),
        PostgresConnectionInfo::Enabled { .. } => "enabled".to_string(),
        // Mock variant only exists in test builds, but the gateway binary should never use it
        #[cfg(test)]
        #[expect(unreachable_patterns)]
        _ => "test".to_string(),
    }
}

pub async fn shutdown_signal() {
    // If any errors occur in these futures, we log them and return from the future
    // This will cause the `tokio::select!` block to resolve - i.e. we treat it as
    // though a shutdown signal was immediately received.
    let ctrl_c = async {
        let _ = signal::ctrl_c()
            .await
            .log_err_pretty("Failed to install Ctrl+C handler");
    };

    #[cfg(unix)]
    let terminate = async {
        if let Ok(mut sig) = signal::unix::signal(signal::unix::SignalKind::terminate())
            .log_err_pretty("Failed to install SIGTERM handler")
        {
            sig.recv().await;
        }
    };

    #[cfg(not(unix))]
    let terminate = std::future::pending::<()>();

    #[cfg(unix)]
    let hangup = async {
        if let Ok(mut sig) = signal::unix::signal(signal::unix::SignalKind::hangup())
            .log_err_pretty("Failed to install SIGHUP handler")
        {
            sig.recv().await;
        }
    };

    #[cfg(not(unix))]
    let hangup = std::future::pending::<()>();

    tokio::select! {
        () = ctrl_c => {
            tracing::info!("Received Ctrl+C signal");
        }
        () = terminate => {
            tracing::info!("Received SIGTERM signal");
        }
        () = hangup => {
            tokio::time::sleep(std::time::Duration::from_secs(1)).await;
            tracing::info!("Received SIGHUP signal");
        }
    };
}

/// Spawn the autopilot worker if environment variables are set.
<<<<<<< HEAD
fn spawn_autopilot_worker_if_configured(
    gateway_handle: &gateway::GatewayHandle,
) -> Option<AutopilotWorkerHandle> {
    // Only start if autopilot client is configured
    if gateway_handle.app_state.autopilot_client.is_none() {
        tracing::debug!("Autopilot worker not configured: TENSORZERO_AUTOPILOT_API_KEY not set");
        return None;
=======
async fn spawn_autopilot_worker_if_configured(
    gateway_handle: &gateway::GatewayHandle,
) -> Result<Option<AutopilotWorkerHandle>, ExitCode> {
    // Only start if autopilot client is configured
    if gateway_handle.app_state.autopilot_client.is_none() {
        tracing::debug!("Autopilot worker not configured: TENSORZERO_AUTOPILOT_API_KEY not set");
        return Ok(None);
>>>>>>> f03ef7d8
    }

    // Only start if postgres is enabled (needed for durable task queue)
    let pool = match &gateway_handle.app_state.postgres_connection_info {
        PostgresConnectionInfo::Enabled { pool, .. } => pool.clone(),
        PostgresConnectionInfo::Disabled => {
<<<<<<< HEAD
            tracing::debug!(
                "Autopilot worker not configured: Postgres is required for the durable task queue"
            );
            return None;
        }
        #[cfg(test)]
        #[expect(unreachable_patterns)]
        _ => return None,
=======
            tracing::error!(
                "TENSORZERO_AUTOPILOT_API_KEY env var set, but Postgres is not enabled."
            );
            return Err(ExitCode::from(1));
        }
        #[cfg(test)]
        #[expect(unreachable_patterns)]
        _ => return Ok(None),
>>>>>>> f03ef7d8
    };

    // Create an embedded inference client using the gateway's state
    let inference_client = std::sync::Arc::new(EmbeddedInferenceClient::new(
        gateway_handle.app_state.config.clone(),
        gateway_handle.app_state.http_client.clone(),
        gateway_handle.app_state.clickhouse_connection_info.clone(),
        gateway_handle.app_state.postgres_connection_info.clone(),
        gateway_handle.app_state.deferred_tasks.clone(),
        gateway_handle.app_state.autopilot_client.clone(),
    ));

    let config = AutopilotWorkerConfig::new(pool, inference_client);

<<<<<<< HEAD
    spawn_autopilot_worker(
        &gateway_handle.app_state.deferred_tasks,
        gateway_handle.cancel_token.clone(),
        config,
    )
=======
    Ok(Some(
        spawn_autopilot_worker(
            &gateway_handle.app_state.deferred_tasks,
            gateway_handle.cancel_token.clone(),
            config,
        )
        .await
        .log_err_pretty("Failed to spawn autopilot worker")?,
    ))
>>>>>>> f03ef7d8
}

/// ┌──────────────────────────────────────────────────────────────────────────┐
/// │                           MAIN.RS ESCAPE HATCH                           │
/// └──────────────────────────────────────────────────────────────────────────┘
///
/// We don't allow panic, escape, unwrap, or similar methods in the codebase,
/// except for the private `expect_pretty` method, which is to be used only in
/// main.rs during initialization. After initialization, we expect all code to
/// handle errors gracefully.
///
/// We use `expect_pretty` for better DX when handling errors in main.rs.
/// `expect_pretty` will print an error message and return an `ExitCode`.
/// This is propagated in `main` via `?`, so that we exit the process while still
/// running drop impls.
trait LogErrPretty<T> {
    fn log_err_pretty(self, msg: &str) -> Result<T, ExitCode>;
}

impl<T, E: Display> LogErrPretty<T> for Result<T, E> {
    fn log_err_pretty(self, msg: &str) -> Result<T, ExitCode> {
        match self {
            Ok(value) => Ok(value),
            Err(err) => {
                tracing::error!("{msg}: {err}");
                Err(ExitCode::from(1))
            }
        }
    }
}

impl<T> LogErrPretty<T> for Option<T> {
    fn log_err_pretty(self, msg: &str) -> Result<T, ExitCode> {
        match self {
            Some(value) => Ok(value),
            None => {
                tracing::error!("{msg}");
                Err(ExitCode::from(1))
            }
        }
    }
}

/// Trait for configuration glob information, so that we can create a mocked version in tests
trait ConfigGlobInfo {
    fn glob(&self) -> &str;
    fn paths(&self) -> &[std::path::PathBuf];
}

impl ConfigGlobInfo for tensorzero_core::config::ConfigFileGlob {
    fn glob(&self) -> &str {
        &self.glob
    }

    fn paths(&self) -> &[std::path::PathBuf] {
        &self.paths
    }
}

fn print_configuration_info(glob: Option<&impl ConfigGlobInfo>) {
    if let Some(glob) = glob {
        match glob.paths().len() {
            0 => {
                tracing::warn!(
                    "├ Configuration: glob `{}` did not match any files.",
                    glob.glob()
                );
            }
            _ => {
                tracing::info!("├ Configuration: glob `{}` resolved to:", glob.glob());

                for (i, path) in glob.paths().iter().enumerate() {
                    if i < glob.paths().len() - 1 {
                        tracing::info!("│ ├ {}", path.to_string_lossy());
                    } else {
                        tracing::info!("│ └ {}", path.to_string_lossy());
                    }
                }
            }
        }
    } else {
        tracing::info!("├ Configuration: default");
    }
}

#[cfg(test)]
mod tests {
    use super::*;
    use std::path::PathBuf;

    // Mock implementation for testing
    struct MockConfigGlob {
        glob: String,
        paths: Vec<PathBuf>,
    }

    impl ConfigGlobInfo for MockConfigGlob {
        fn glob(&self) -> &str {
            &self.glob
        }

        fn paths(&self) -> &[PathBuf] {
            &self.paths
        }
    }

    #[test]
    fn test_print_configuration_info_default() {
        let logs_contain = tensorzero_core::utils::testing::capture_logs();
        let glob: Option<&MockConfigGlob> = None;
        print_configuration_info(glob);

        assert!(logs_contain("├ Configuration: default"));
    }

    #[test]
    fn test_print_configuration_info_glob_no_matches() {
        let logs_contain = tensorzero_core::utils::testing::capture_logs();
        // Create a mock with no paths for testing
        let glob = MockConfigGlob {
            glob: "*.nonexistent".to_string(),
            paths: vec![],
        };

        print_configuration_info(Some(&glob));

        assert!(logs_contain(
            "├ Configuration: glob `*.nonexistent` did not match any files."
        ));
    }

    #[test]
    fn test_print_configuration_info_glob_single_path() {
        let logs_contain = tensorzero_core::utils::testing::capture_logs();
        let glob = MockConfigGlob {
            glob: "config/*.toml".to_string(),
            paths: vec![PathBuf::from("config/app.toml")],
        };

        print_configuration_info(Some(&glob));

        assert!(logs_contain(
            "├ Configuration: glob `config/*.toml` resolved to:"
        ));
        assert!(logs_contain("│ └ config/app.toml"));
    }

    #[test]
    fn test_print_configuration_info_glob_multiple_paths() {
        let logs_contain = tensorzero_core::utils::testing::capture_logs();
        let glob = MockConfigGlob {
            glob: "config/**/*.toml".to_string(),
            paths: vec![
                PathBuf::from("config/app.toml"),
                PathBuf::from("config/database.toml"),
                PathBuf::from("config/prod/settings.toml"),
            ],
        };

        print_configuration_info(Some(&glob));

        assert!(logs_contain(
            "├ Configuration: glob `config/**/*.toml` resolved to:"
        ));
        assert!(logs_contain("│ ├ config/app.toml"));
        assert!(logs_contain("│ ├ config/database.toml"));
        assert!(logs_contain("│ └ config/prod/settings.toml"));
    }
}<|MERGE_RESOLUTION|>--- conflicted
+++ resolved
@@ -227,11 +227,7 @@
         .log_err_pretty("Failed to initialize AppState")?;
 
     // Start autopilot worker if configured
-<<<<<<< HEAD
-    let _autopilot_worker_handle = spawn_autopilot_worker_if_configured(&gateway_handle);
-=======
     let autopilot_worker_handle = spawn_autopilot_worker_if_configured(&gateway_handle).await?;
->>>>>>> f03ef7d8
 
     // Create a new observability_enabled_pretty string for the log message below
     let postgres_enabled_pretty =
@@ -337,11 +333,7 @@
     }
 
     // Print whether Autopilot Worker is enabled
-<<<<<<< HEAD
-    if _autopilot_worker_handle.is_some() {
-=======
     if autopilot_worker_handle.is_some() {
->>>>>>> f03ef7d8
         tracing::info!("├ Autopilot Worker: enabled");
     } else {
         tracing::info!("├ Autopilot Worker: disabled");
@@ -484,15 +476,6 @@
 }
 
 /// Spawn the autopilot worker if environment variables are set.
-<<<<<<< HEAD
-fn spawn_autopilot_worker_if_configured(
-    gateway_handle: &gateway::GatewayHandle,
-) -> Option<AutopilotWorkerHandle> {
-    // Only start if autopilot client is configured
-    if gateway_handle.app_state.autopilot_client.is_none() {
-        tracing::debug!("Autopilot worker not configured: TENSORZERO_AUTOPILOT_API_KEY not set");
-        return None;
-=======
 async fn spawn_autopilot_worker_if_configured(
     gateway_handle: &gateway::GatewayHandle,
 ) -> Result<Option<AutopilotWorkerHandle>, ExitCode> {
@@ -500,23 +483,12 @@
     if gateway_handle.app_state.autopilot_client.is_none() {
         tracing::debug!("Autopilot worker not configured: TENSORZERO_AUTOPILOT_API_KEY not set");
         return Ok(None);
->>>>>>> f03ef7d8
     }
 
     // Only start if postgres is enabled (needed for durable task queue)
     let pool = match &gateway_handle.app_state.postgres_connection_info {
         PostgresConnectionInfo::Enabled { pool, .. } => pool.clone(),
         PostgresConnectionInfo::Disabled => {
-<<<<<<< HEAD
-            tracing::debug!(
-                "Autopilot worker not configured: Postgres is required for the durable task queue"
-            );
-            return None;
-        }
-        #[cfg(test)]
-        #[expect(unreachable_patterns)]
-        _ => return None,
-=======
             tracing::error!(
                 "TENSORZERO_AUTOPILOT_API_KEY env var set, but Postgres is not enabled."
             );
@@ -525,7 +497,6 @@
         #[cfg(test)]
         #[expect(unreachable_patterns)]
         _ => return Ok(None),
->>>>>>> f03ef7d8
     };
 
     // Create an embedded inference client using the gateway's state
@@ -540,13 +511,6 @@
 
     let config = AutopilotWorkerConfig::new(pool, inference_client);
 
-<<<<<<< HEAD
-    spawn_autopilot_worker(
-        &gateway_handle.app_state.deferred_tasks,
-        gateway_handle.cancel_token.clone(),
-        config,
-    )
-=======
     Ok(Some(
         spawn_autopilot_worker(
             &gateway_handle.app_state.deferred_tasks,
@@ -556,7 +520,6 @@
         .await
         .log_err_pretty("Failed to spawn autopilot worker")?,
     ))
->>>>>>> f03ef7d8
 }
 
 /// ┌──────────────────────────────────────────────────────────────────────────┐
