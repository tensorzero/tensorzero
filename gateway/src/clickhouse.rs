--- conflicted
+++ resolved
@@ -259,14 +259,6 @@
     table: &str,
     tables: &mut RwLockWriteGuard<'_, HashMap<String, Vec<serde_json::Value>>>,
 ) -> Result<(), Error> {
-<<<<<<< HEAD
-    let row_value = serde_json::to_value(row).map_err(|e| {
-        Error::new(ErrorDetails::Serialization {
-            message: e.to_string(),
-        })
-    })?;
-    tables.entry(table.to_string()).or_default().push(row_value);
-=======
     for row in rows {
         let row_value = serde_json::to_value(row).map_err(|e| {
             Error::new(ErrorDetails::Serialization {
@@ -275,7 +267,6 @@
         })?;
         tables.entry(table.to_string()).or_default().push(row_value);
     }
->>>>>>> 5b57449f
     Ok(())
 }
 
@@ -285,13 +276,6 @@
     rows: &[impl Serialize + Send + Sync],
     table: &str,
 ) -> Result<(), Error> {
-<<<<<<< HEAD
-    let row_json = serde_json::to_string(row).map_err(|e| {
-        Error::new(ErrorDetails::Serialization {
-            message: e.to_string(),
-        })
-    })?;
-=======
     if rows.is_empty() {
         // Empty rows is a no-op
         return Ok(());
@@ -309,7 +293,6 @@
         .collect();
     let rows_json = rows_json?;
     let rows_json = rows_json.join("\n");
->>>>>>> 5b57449f
 
     // We can wait for the async insert since we're spawning a new tokio task to do the insert
     let query = format!(
