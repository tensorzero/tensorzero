--- conflicted
+++ resolved
@@ -261,18 +261,8 @@
     #[default]
     Auto,
     Required,
-<<<<<<< HEAD
     // Forces the LLM to call a specific tool. The String is the name of the tool.
     Specific(String),
-    // It is occasionally helpful to make an "implicit" tool call to enforce that a JSON schema is followed
-    // In this case, the tool call is not exposed to the client, but the output is still validated against the schema
-    // Implicit means that the tool will always be called "respond" and that we should convert it back to chat-style output
-    // before response.
-    Implicit,
-=======
-    // Forces the LLM to call a particular tool, the String is the name of the Tool
-    Tool(String),
->>>>>>> 082c6c99
 }
 
 #[derive(Clone, Debug, PartialEq, Serialize)]
