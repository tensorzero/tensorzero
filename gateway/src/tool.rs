--- conflicted
+++ resolved
@@ -20,10 +20,7 @@
 
 /// A Tool object describes how a tool can be dynamically configured by the user.
 #[derive(Clone, Debug, Deserialize, PartialEq, Serialize)]
-<<<<<<< HEAD
-=======
 #[serde(deny_unknown_fields)]
->>>>>>> 0b967f4c
 pub struct Tool {
     pub description: String,
     pub parameters: Value,
@@ -501,7 +498,6 @@
     }
 }
 
-<<<<<<< HEAD
 impl From<ToolCallConfigDatabaseInsert> for ToolCallConfig {
     fn from(db_insert: ToolCallConfigDatabaseInsert) -> Self {
         Self {
@@ -523,8 +519,6 @@
     }
 }
 
-=======
->>>>>>> 0b967f4c
 mod tests {
     use super::*;
     use lazy_static::lazy_static;
