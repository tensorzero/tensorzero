--- conflicted
+++ resolved
@@ -1,4 +1,3 @@
-<<<<<<< HEAD
 use std::{collections::HashMap, path::Path};
 
 use serde::{Deserialize, Serialize};
@@ -7,31 +6,30 @@
 use crate::{error::Error, jsonschema_util::JSONSchemaFromPath};
 
 /// Contains the configuration information for a specific tool
-#[derive(Clone, Debug, Deserialize, PartialEq)]
+#[derive(Debug, PartialEq)]
 pub struct ToolConfig {
     pub description: String,
     pub parameters: JSONSchemaFromPath,
     // This should get set at `load` time
-    #[serde(default)]
-    pub tool: Option<Tool>,
+    pub tool: Tool,
 }
 
 /// Contains all information required to tell an LLM what tools it can call
 /// and what sorts of tool calls (parallel, none, etc) it is allowed to respond with.
 #[derive(Clone, Debug, PartialEq)]
-pub struct ToolCallConfig<'a> {
-    pub tools_available: Vec<&'a ToolConfig>,
-    pub tool_choice: &'a ToolChoice,
+pub struct ToolCallConfig {
+    pub tools_available: Vec<&'static ToolConfig>,
+    pub tool_choice: &'static ToolChoice,
     pub parallel_tool_calls: bool,
 }
 
-impl<'a> ToolCallConfig<'a> {
+impl ToolCallConfig {
     pub fn new(
-        function_tools: &'a Vec<String>,
-        function_tool_choice: &'a ToolChoice,
+        function_tools: &'static Vec<String>,
+        function_tool_choice: &'static ToolChoice,
         function_parallel_tool_calls: bool,
-        static_tools: &'a HashMap<String, ToolConfig>,
-        _dynamic_tool_config: &'a DynamicToolConfig,
+        static_tools: &'static HashMap<String, ToolConfig>,
+        // _dynamic_tool_config: &'a DynamicToolConfig,
     ) -> Result<Self, Error> {
         // TODO (add issue): support dynamic tool calling properly
         // let allowed_tool_names = match dynamic_tool_config.allowed_tools {
@@ -68,9 +66,10 @@
     }
 
     pub fn get_tool(&self, name: &str) -> Option<&ToolConfig> {
-        self.tools_available.iter().find(
-            |tool_cfg| matches!(tool_cfg.tool, Some(Tool::Function { name: n, .. }) if n == name),
-        ).copied()
+        self.tools_available
+            .iter()
+            .find(|tool_cfg| matches!(tool_cfg.tool, Tool::Function { name: n, .. } if n == name))
+            .copied()
     }
 }
 
@@ -81,19 +80,6 @@
     pub additional_tools: Option<&'a Vec<Tool>>,
     pub tool_choice: Option<&'a ToolChoice>,
     pub parallel_tool_calls: Option<bool>,
-}
-
-impl ToolConfig {
-    pub fn load<P: AsRef<Path>>(&mut self, name: String, base_path: P) -> Result<(), Error> {
-        self.parameters.load(base_path)?;
-        let parameters = self.parameters.value()?.clone();
-        self.tool = Some(Tool::Function {
-            name,
-            parameters,
-            description: Some(self.description.clone()),
-        });
-        Ok(())
-    }
 }
 
 /// The Tool type is used to represent a tool that is available to the model.
@@ -181,12 +167,4 @@
     pub id: String,
     pub name: String,
     pub arguments: String,
-=======
-use crate::jsonschema_util::JSONSchemaFromPath;
-
-#[derive(Debug)]
-pub struct ToolConfig {
-    pub description: String,
-    pub parameters: JSONSchemaFromPath,
->>>>>>> 71215651
 }