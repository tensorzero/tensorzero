--- conflicted
+++ resolved
@@ -3,13 +3,8 @@
 pub mod config_parser; // TensorZero config file
 pub mod embeddings; // embedding inference
 pub mod endpoints; // API endpoints
-<<<<<<< HEAD
-mod error; // error handling
+pub mod error; // error handling
 pub mod function; // types and methods for working with TensorZero functions
-=======
-pub mod error; // error handling
-mod function; // types and methods for working with TensorZero functions
->>>>>>> 886526f8
 pub mod gateway_util; // utilities for gateway
 pub mod inference; // model inference
 pub mod jsonschema_util; // utilities for working with JSON schemas
