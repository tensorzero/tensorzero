<<<<<<< HEAD
use serde_json::Value;
=======
>>>>>>> 71215651
use sha2::{Digest, Sha256};
use std::collections::HashMap;
use uuid::Uuid;

use crate::error::Error;
use crate::inference::types::{FunctionConfig, Input, InputMessageContent, Role, VariantConfig};
use crate::jsonschema_util::JSONSchemaFromPath;
<<<<<<< HEAD
use crate::tool::{DynamicToolConfig, ToolCallConfig, ToolConfig};
=======
use crate::variant::VariantConfig;

#[derive(Debug)]
pub enum FunctionConfig {
    Chat(FunctionConfigChat),
    Json(FunctionConfigJson),
}
>>>>>>> 71215651

impl FunctionConfig {
    pub fn variants(&self) -> &HashMap<String, VariantConfig> {
        match self {
            FunctionConfig::Chat(params) => &params.variants,
            FunctionConfig::Json(params) => &params.variants,
        }
    }

    // TODO (viraj): rip this
    pub fn output_schema(&self) -> Option<&JSONSchemaFromPath> {
        match self {
            FunctionConfig::Chat(_) => None,
            FunctionConfig::Json(params) => Some(&params.output_schema),
        }
    }
}

<<<<<<< HEAD
=======
#[derive(Debug)]
pub struct FunctionConfigChat {
    pub variants: HashMap<String, VariantConfig>, // variant name => variant config
    pub system_schema: Option<JSONSchemaFromPath>,
    pub user_schema: Option<JSONSchemaFromPath>,
    pub assistant_schema: Option<JSONSchemaFromPath>,
    pub tools: Vec<String>, // tool names
}

#[derive(Debug)]
pub struct FunctionConfigJson {
    pub variants: HashMap<String, VariantConfig>, // variant name => variant config
    pub system_schema: Option<JSONSchemaFromPath>,
    pub user_schema: Option<JSONSchemaFromPath>,
    pub assistant_schema: Option<JSONSchemaFromPath>,
    pub output_schema: JSONSchemaFromPath, // schema is mandatory for JSON functions
}

>>>>>>> 71215651
impl FunctionConfig {
    /// Validate the input against the function's input schemas.
    /// The validation is done based on the function's type:
    /// - For a chat function, the input is validated against the system, user, and assistant schemas.
    /// - For a JSON function, the input is validated against the system, user, and assistant schemas.
    ///   We also enforce that no dynamic tool calling information should be passed to JSON functions
    ///   as they can't call tools.
    pub fn validate_input(&self, input: &Input) -> Result<(), Error> {
        match &self {
            FunctionConfig::Chat(params) => {
                validate_all_text_input(
                    params.system_schema.as_ref(),
                    params.user_schema.as_ref(),
                    params.assistant_schema.as_ref(),
                    input,
                )?;
            }
            FunctionConfig::Json(params) => {
                validate_all_text_input(
                    params.system_schema.as_ref(),
                    params.user_schema.as_ref(),
                    params.assistant_schema.as_ref(),
                    input,
                )?;
            }
        }
        Ok(())
    }

    pub fn prepare_tool_config<'a>(
        &'a self,
        dynamic_tool_config: &'a DynamicToolConfig,
        static_tools: &'a HashMap<String, ToolConfig>,
    ) -> Result<Option<ToolCallConfig<'a>>, Error> {
        match self {
            FunctionConfig::Chat(params) => Ok(Some(ToolCallConfig::new(
                &params.tools,
                &params.tool_choice,
                params.parallel_tool_calls,
                static_tools,
                dynamic_tool_config,
            )?)),
            FunctionConfig::Json(_) => {
                if dynamic_tool_config.allowed_tools.is_some() {
                    return Err(Error::InvalidRequest {
                        message: "Cannot pass `allowed_tools` to a JSON function.".to_string(),
                    });
                }
                if dynamic_tool_config.additional_tools.is_some() {
                    return Err(Error::InvalidRequest {
                        message: "Cannot pass `additional_tools` to a JSON function.".to_string(),
                    });
                }
                if dynamic_tool_config.tool_choice.is_some() {
                    return Err(Error::InvalidRequest {
                        message: "Cannot pass `tool_choice` to a JSON function".to_string(),
                    });
                }
                Ok(None)
            }
        }
    }
}

/// Validate all input messages that contain text.
/// The validation is done based on the input's role and the function's schemas.
/// We first validate the system message (if it exists)
/// Next we validate all messages containing text blocks.
/// If there are multiple text blocks in a message we reject.
fn validate_all_text_input(
    system_schema: Option<&JSONSchemaFromPath>,
    user_schema: Option<&JSONSchemaFromPath>,
    assistant_schema: Option<&JSONSchemaFromPath>,
    input: &Input,
) -> Result<(), Error> {
    match (input.system.as_ref(), system_schema) {
        // If there is any system message passed we validate it
        (Some(system), _) => validate_single_message(system, system_schema, None),
        // If there is no system message and no schema we accept
        (None, None) => Ok(()),
        // If no system message is passed and we have a schema we fail
        (None, Some(_)) => Err(Error::InvalidMessage {
            message: "`input.system` is empty but a system template is present.".to_string(),
        }),
    }?;
    for (index, message) in input.messages.iter().enumerate() {
        let mut content: Option<&Value> = None;
        for block in message.content.iter() {
            if let InputMessageContent::Text { value } = block {
                // Throw an error if we have multiple text blocks in a message
                if content.is_some() {
                    return Err(Error::InvalidMessage {
                        message: format!(
                            "Message at index {index} has multiple text content blocks"
                        ),
                    });
                }
                content = Some(value);
            }
        }
        if let Some(content) = content {
            match &message.role {
                Role::Assistant => validate_single_message(
                    content,
                    assistant_schema,
                    Some((index, &message.role)),
                )?,
                Role::User => {
                    validate_single_message(content, user_schema, Some((index, &message.role)))?
                }
            }
        }
    }
    Ok(())
}

/// Validates a single message according to the following rules:
/// If there is no schema, the message `content` must be a string
/// Otherwise, the message must contain JSON content that matches the schema
fn validate_single_message(
    content: &Value,
    schema: Option<&JSONSchemaFromPath>,
    index_role: Option<(usize, &Role)>,
) -> Result<(), Error> {
    match schema {
        Some(schema) => schema.validate(content),
        None => {
            if content.is_string() {
                Ok(())
            } else {
                Err(match index_role {
                    Some(index_role) => Error::InvalidMessage {
                        message: format!("Message at index {} has non-string content but there is no schema given for role {}.", index_role.0, index_role.1),
                    },
                    None => Error::InvalidMessage {message:"Message has non-string content but there is no schema given for role system.".to_string()},
                })
            }
        }
    }
}

/// Sample a variant from the function based on variant weights (uniform random selection)
pub fn sample_variant(
    variants: &mut HashMap<String, VariantConfig>,
    function_name: &str,
    episode_id: &Uuid,
) -> Result<(String, VariantConfig), Error> {
    // Compute the total weight of all variants
    let total_weight = variants
        .values()
        .map(|variant| variant.weight())
        .sum::<f64>();

    // If the total weight is non-positive, perform uniform sampling
    // NOTE: We enforce non-negative weights at the config parsing stage,
    //       but there's a chance we pin a weight-zero variant in the config.
    //       This check also ensures that we catch any regressions we might introduce in the future.
    if total_weight <= 0. {
        // Perform uniform sampling if total weight is non-positive
        let random_index =
            (get_uniform_value(function_name, episode_id) * variants.len() as f64).floor() as usize;
        let sampled_variant_name = variants
            .keys()
            .nth(random_index)
            .ok_or_else(|| Error::InvalidFunctionVariants {
                message: format!("Function `{function_name}` has no variants"),
            })?
            .clone();
        return variants
            .remove(&sampled_variant_name)
            .map(|variant| (sampled_variant_name, variant))
            .ok_or_else(|| Error::InvalidFunctionVariants {
                message: format!(
                    "Failed to remove sampled variant from function `{function_name}`"
                ),
            });
    }

    // Sample a random threshold between 0 and the total weight
    let random_threshold = get_uniform_value(function_name, episode_id) * total_weight;

    // Iterate over the variants to find the one that corresponds to the sampled threshold
    let mut cumulative_weight = 0.;
    let mut sampled_variant_name = String::new();
    for (variant_name, variant) in variants.iter() {
        cumulative_weight += variant.weight();
        if cumulative_weight > random_threshold {
            sampled_variant_name.clone_from(variant_name);
            break;
        }
    }

    // If we didn't find a variant (which should only happen due to rare numerical precision issues),
    // use the last variant as a fallback
    if sampled_variant_name.is_empty() {
        sampled_variant_name.clone_from(variants.keys().last().ok_or_else(|| {
            Error::InvalidFunctionVariants {
                message: format!("Function `{function_name}` has no variants"),
            }
        })?);
    }

    // Remove and return the sampled variant
    variants
        .remove(&sampled_variant_name)
        .map(|variant| (sampled_variant_name, variant))
        .ok_or_else(|| Error::InvalidFunctionVariants {
            message: format!("Failed to remove sampled variant from function `{function_name}`"),
        })
}

/// Implements a uniform distribution over the interval [0, 1) using a hash function.
/// This function is deterministic but should have good statistical properties.
fn get_uniform_value(function_name: &str, episode_id: &Uuid) -> f64 {
    let mut hasher = Sha256::new();
    hasher.update(function_name.as_bytes());
    hasher.update(episode_id.as_bytes());
    let hash_value = hasher.finalize();
    let truncated_hash =
        u32::from_be_bytes([hash_value[0], hash_value[1], hash_value[2], hash_value[3]]);
    truncated_hash as f64 / u32::MAX as f64
}

#[cfg(test)]
mod tests {
    use crate::inference::types::{
        ChatCompletionConfig, FunctionConfigChat, FunctionConfigJson, InputMessage,
    };

    use super::*;
    use serde_json::json;
    use std::{io::Write, path::PathBuf};
    use tempfile::NamedTempFile;

    fn create_test_schema() -> JSONSchemaFromPath {
        let schema = r#"
        {
            "type": "object",
            "properties": {
                "name": { "type": "string" }
            },
            "required": ["name"],
            "additionalProperties": false
        }
        "#;

        let mut temp_file = NamedTempFile::new().expect("Failed to create temporary file");
        write!(temp_file, "{}", schema).expect("Failed to write schema to temporary file");

        JSONSchemaFromPath::new(temp_file.path().to_owned(), PathBuf::new())
            .expect("Failed to create schema")
    }

    #[test]
    fn test_validate_input_chat_no_schema() {
        let chat_config = FunctionConfigChat {
            variants: HashMap::new(),
            system_schema: None,
            user_schema: None,
            assistant_schema: None,
            tools: vec![],
<<<<<<< HEAD
            ..Default::default()
=======
>>>>>>> 71215651
        };
        let function_config = FunctionConfig::Chat(chat_config);

        let messages = vec![
            InputMessage {
                role: Role::User,
                content: vec!["user content".to_string().into()],
            },
            InputMessage {
                role: Role::Assistant,
                content: vec!["assistant content".to_string().into()],
            },
        ];

        let input = Input {
            system: Some(json!("system content")),
            messages,
        };

        assert!(function_config.validate_input(&input).is_ok());

        let messages = vec![
            InputMessage {
                role: Role::User,
                content: vec!["user content".to_string().into()],
            },
            InputMessage {
                role: Role::Assistant,
                content: vec![json!({ "name": "assistant name" }).into()],
            },
        ];
        let input = Input {
            system: Some(json!("system name")),
            messages,
        };

        let validation_result = function_config.validate_input(&input);
        assert_eq!(
            validation_result.unwrap_err(),
            Error::InvalidMessage {
                message: "Message at index 1 has non-string content but there is no schema given for role assistant.".to_string()
            }
        );
    }

    #[test]
    fn test_validate_input_chat_system_schema() {
        let system_schema = create_test_schema();
        let system_value = system_schema.value.clone();
        let chat_config = FunctionConfigChat {
            variants: HashMap::new(),
            system_schema: Some(system_schema),
            user_schema: None,
            assistant_schema: None,
            tools: vec![],
<<<<<<< HEAD
            ..Default::default()
=======
>>>>>>> 71215651
        };
        let function_config = FunctionConfig::Chat(chat_config);

        let messages = vec![
            InputMessage {
                role: Role::User,
                content: vec!["user content".to_string().into()],
            },
            InputMessage {
                role: Role::Assistant,
                content: vec!["assistant content".to_string().into()],
            },
        ];
        let input = Input {
            system: Some(json!("system content")),
            messages,
        };

        let validation_result = function_config.validate_input(&input);
        assert_eq!(
            validation_result.unwrap_err(),
            Error::JsonSchemaValidation {
                messages: vec!["\"system content\" is not of type \"object\"".to_string()],
                data: json!("system content"),
                schema: system_value,
            }
        );

        let messages = vec![
            InputMessage {
                role: Role::User,
                content: vec!["user content".to_string().into()],
            },
            InputMessage {
                role: Role::Assistant,
                content: vec!["assistant content".to_string().into()],
            },
        ];
        let input = Input {
            system: Some(json!({ "name": "system name" })),
            messages,
        };

        assert!(function_config.validate_input(&input).is_ok());
    }

    #[test]
    fn test_validate_input_chat_user_schema() {
        let user_schema = create_test_schema();
        let user_value = user_schema.value.clone();
        let chat_config = FunctionConfigChat {
            variants: HashMap::new(),
            system_schema: None,
            user_schema: Some(user_schema),
            assistant_schema: None,
            tools: vec![],
<<<<<<< HEAD
            ..Default::default()
=======
>>>>>>> 71215651
        };
        let function_config = FunctionConfig::Chat(chat_config);

        let messages = vec![
            InputMessage {
                role: Role::User,
                content: vec!["user content".to_string().into()],
            },
            InputMessage {
                role: Role::Assistant,
                content: vec!["assistant content".to_string().into()],
            },
        ];
        let input = Input {
            system: Some(json!("system content")),
            messages,
        };
        let validation_result = function_config.validate_input(&input);
        assert_eq!(
            validation_result.unwrap_err(),
            Error::JsonSchemaValidation {
                messages: vec!["\"user content\" is not of type \"object\"".to_string()],
                data: json!("user content"),
                schema: user_value,
            }
        );

        let messages = vec![
            InputMessage {
                role: Role::User,
                content: vec![json!({ "name": "user name" }).into()],
            },
            InputMessage {
                role: Role::Assistant,
                content: vec!["assistant content".to_string().into()],
            },
        ];
        let input = Input {
            system: Some(json!("system content")),
            messages,
        };

        assert!(function_config.validate_input(&input).is_ok());
    }

    #[test]
    fn test_validate_input_chat_assistant_schema() {
        let assistant_schema = create_test_schema();
        let assistant_value = assistant_schema.value.clone();
        let chat_config = FunctionConfigChat {
            variants: HashMap::new(),
            system_schema: None,
            user_schema: None,
<<<<<<< HEAD
            assistant_schema: Some(assistant_schema.clone()),
            tools: vec![],
            ..Default::default()
=======
            assistant_schema: Some(assistant_schema),
            tools: vec![],
>>>>>>> 71215651
        };
        let function_config = FunctionConfig::Chat(chat_config);

        let messages = vec![
            InputMessage {
                role: Role::User,
                content: vec!["user content".to_string().into()],
            },
            InputMessage {
                role: Role::Assistant,
                content: vec!["assistant content".to_string().into()],
            },
        ];
        let input = Input {
            system: Some(json!("system content")),
            messages,
        };
        let validation_result = function_config.validate_input(&input);
        assert_eq!(
            validation_result.unwrap_err(),
            Error::JsonSchemaValidation {
                messages: vec!["\"assistant content\" is not of type \"object\"".to_string()],
                data: json!("assistant content"),
                schema: assistant_value,
            }
        );

        let messages = vec![
            InputMessage {
                role: Role::User,
                content: vec!["user content".to_string().into()],
            },
            InputMessage {
                role: Role::Assistant,
                content: vec![json!({ "name": "assistant name" }).into()],
            },
        ];
        let input = Input {
            system: Some(json!("system content")),
            messages,
        };

        assert!(function_config.validate_input(&input).is_ok());
    }

    #[test]
    fn test_validate_input_chat_all_schemas() {
        let system_schema = create_test_schema();
        let user_schema = create_test_schema();
        let assistant_schema = create_test_schema();
        let system_value = system_schema.value.clone();
        let chat_config = FunctionConfigChat {
            variants: HashMap::new(),
            system_schema: Some(system_schema),
            user_schema: Some(user_schema),
            assistant_schema: Some(assistant_schema),
            tools: vec![],
<<<<<<< HEAD
            ..Default::default()
=======
>>>>>>> 71215651
        };
        let function_config = FunctionConfig::Chat(chat_config);

        let messages = vec![
            InputMessage {
                role: Role::User,
                content: vec!["user content".to_string().into()],
            },
            InputMessage {
                role: Role::Assistant,
                content: vec!["assistant content".to_string().into()],
            },
        ];

        let input = Input {
            system: Some(json!("system content")),
            messages,
        };

        let validation_result = function_config.validate_input(&input);
        assert_eq!(
            validation_result.unwrap_err(),
            Error::JsonSchemaValidation {
                messages: vec!["\"system content\" is not of type \"object\"".to_string()],
                data: json!("system content"),
                schema: system_value,
            }
        );

        let messages = vec![
            InputMessage {
                role: Role::User,
                content: vec![json!({ "name": "user name" }).into()],
            },
            InputMessage {
                role: Role::Assistant,
                content: vec![json!({ "name": "assistant name" }).into()],
            },
        ];

        let input = Input {
            system: Some(json!({ "name": "system name" })),
            messages,
        };

        assert!(function_config.validate_input(&input).is_ok());
    }

    #[test]
    fn test_validate_input_json_no_schema() {
        let tool_config = FunctionConfigJson {
            variants: HashMap::new(),
            system_schema: None,
            user_schema: None,
            assistant_schema: None,
            output_schema: JSONSchemaFromPath::from_value(&json!({})),
        };
        let function_config = FunctionConfig::Json(tool_config);

        let messages = vec![
            InputMessage {
                role: Role::User,
                content: vec!["user content".to_string().into()],
            },
            InputMessage {
                role: Role::Assistant,
                content: vec!["assistant content".to_string().into()],
            },
        ];

        let input = Input {
            system: Some(json!("system content")),
            messages,
        };

        assert!(function_config.validate_input(&input).is_ok());

        let messages = vec![
            InputMessage {
                role: Role::User,
                content: vec![json!({ "name": "user name" }).into()],
            },
            InputMessage {
                role: Role::Assistant,
                content: vec![json!({ "name": "assistant name" }).into()],
            },
        ];

        let input = Input {
            system: Some(json!("system content")),
            messages,
        };

        let validation_result = function_config.validate_input(&input);
        assert_eq!(
            validation_result.unwrap_err(),
            Error::InvalidMessage {
                message: "Message at index 0 has non-string content but there is no schema given for role user.".to_string()
            }
        );
    }

    #[test]
    fn test_validate_input_json_system_schema() {
        let system_schema = create_test_schema();
        let system_value = system_schema.value.clone();
        let tool_config = FunctionConfigJson {
            variants: HashMap::new(),
            system_schema: Some(system_schema),
            user_schema: None,
            assistant_schema: None,
            output_schema: JSONSchemaFromPath::from_value(&json!({})),
        };
        let function_config = FunctionConfig::Json(tool_config);

        let messages = vec![
            InputMessage {
                role: Role::User,
                content: vec!["user content".to_string().into()],
            },
            InputMessage {
                role: Role::Assistant,
                content: vec![json!("assistant content").to_string().into()],
            },
        ];

        let input = Input {
            system: Some(json!("system content")),
            messages,
        };

        let validation_result = function_config.validate_input(&input);
        assert_eq!(
            validation_result.unwrap_err(),
            Error::JsonSchemaValidation {
                messages: vec!["\"system content\" is not of type \"object\"".to_string()],
                data: json!("system content"),
                schema: system_value,
            }
        );

        let messages = vec![
            InputMessage {
                role: Role::User,
                content: vec!["user content".to_string().into()],
            },
            InputMessage {
                role: Role::Assistant,
                content: vec![json!("assistant content").to_string().into()],
            },
        ];

        let input = Input {
            system: Some(json!({ "name": "system name" })),
            messages,
        };

        assert!(function_config.validate_input(&input).is_ok());
    }

    #[test]
    fn test_validate_input_json_user_schema() {
        let user_schema = create_test_schema();
        let user_value = user_schema.value.clone();
        let tool_config = FunctionConfigJson {
            variants: HashMap::new(),
            system_schema: None,
            user_schema: Some(user_schema),
            assistant_schema: None,
            output_schema: JSONSchemaFromPath::from_value(&json!({})),
        };
        let function_config = FunctionConfig::Json(tool_config);

        let messages = vec![
            InputMessage {
                role: Role::User,
                content: vec!["user content".to_string().into()],
            },
            InputMessage {
                role: Role::Assistant,
                content: vec![json!("assistant content").to_string().into()],
            },
        ];

        let input = Input {
            system: Some(json!("system content")),
            messages,
        };

        let validation_result = function_config.validate_input(&input);
        assert_eq!(
            validation_result.unwrap_err(),
            Error::JsonSchemaValidation {
                messages: vec!["\"user content\" is not of type \"object\"".to_string()],
                data: json!("user content"),
                schema: user_value,
            }
        );

        let messages = vec![
            InputMessage {
                role: Role::User,
                content: vec![json!({ "name": "user name" }).into()],
            },
            InputMessage {
                role: Role::Assistant,
                content: vec!["assistant content".to_string().into()],
            },
        ];
        let input = Input {
            system: Some(json!("system content")),
            messages,
        };

        assert!(function_config.validate_input(&input).is_ok());
    }

    #[test]
    fn test_validate_input_json_assistant_schema() {
        let assistant_schema = create_test_schema();
        let assistant_value = assistant_schema.value.clone();
        let tool_config = FunctionConfigJson {
            variants: HashMap::new(),
            system_schema: None,
            user_schema: None,
            assistant_schema: Some(assistant_schema),
            output_schema: JSONSchemaFromPath::from_value(&json!({})),
        };
        let function_config = FunctionConfig::Json(tool_config);

        let messages = vec![
            InputMessage {
                role: Role::User,
                content: vec!["user content".to_string().into()],
            },
            InputMessage {
                role: Role::Assistant,
                content: vec!["assistant content".to_string().into()],
            },
        ];
        let input = Input {
            system: Some(json!("system content")),
            messages,
        };

        let validation_result = function_config.validate_input(&input);
        assert_eq!(
            validation_result.unwrap_err(),
            Error::JsonSchemaValidation {
                messages: vec!["\"assistant content\" is not of type \"object\"".to_string()],
                data: json!("assistant content"),
                schema: assistant_value,
            }
        );

        let messages = vec![
            InputMessage {
                role: Role::User,
                content: vec!["user content".to_string().into()],
            },
            InputMessage {
                role: Role::Assistant,
                content: vec![json!({ "name": "assistant name" }).into()],
            },
        ];
        let input = Input {
            system: Some(json!("system content")),
            messages,
        };

        assert!(function_config.validate_input(&input).is_ok());
    }

    #[test]
    fn test_validate_input_json_all_schemas() {
        let system_schema = create_test_schema();
        let user_schema = create_test_schema();
        let assistant_schema = create_test_schema();
        let system_value = system_schema.value.clone();
        let tool_config = FunctionConfigJson {
            variants: HashMap::new(),
            system_schema: Some(system_schema),
            user_schema: Some(user_schema),
            assistant_schema: Some(assistant_schema),
            output_schema: JSONSchemaFromPath::from_value(&json!({})),
        };
        let function_config = FunctionConfig::Json(tool_config);

        let messages = vec![
            InputMessage {
                role: Role::User,
                content: vec!["user content".to_string().into()],
            },
            InputMessage {
                role: Role::Assistant,
                content: vec![json!("assistant content").to_string().into()],
            },
        ];
        let input = Input {
            system: Some(json!("system content")),
            messages,
        };

        let validation_result = function_config.validate_input(&input);
        assert_eq!(
            validation_result.unwrap_err(),
            Error::JsonSchemaValidation {
                messages: vec!["\"system content\" is not of type \"object\"".to_string()],
                data: json!("system content"),
                schema: system_value,
            }
        );

        let messages = vec![
            InputMessage {
                role: Role::User,
                content: vec![json!({ "name": "user name" }).into()],
            },
            InputMessage {
                role: Role::Assistant,
                content: vec![json!({ "name": "assistant name" }).into()],
            },
        ];

        let input = Input {
            system: Some(json!({ "name": "system name" })),
            messages,
        };

        assert!(function_config.validate_input(&input).is_ok());
    }

    /// Tests the `sample_variant` function with a variety of test cases through Monte Carlo simulations.
    ///
    /// NOTE: If this test fails, it might be due to sampling. Please run it again to check if the
    ///       issue persists.
    #[test]
    fn test_sample_variant() {
        // Helper function to create a HashMap of variant names to their weights
        fn create_variants(variant_weights: &[(&str, f64)]) -> HashMap<String, VariantConfig> {
            variant_weights
                .iter()
                .map(|&(name, weight)| {
                    (
                        name.to_string(),
                        VariantConfig::ChatCompletion(ChatCompletionConfig {
                            weight,
                            model: "model-name".to_string(),
                            system_template: None,
                            user_template: None,
                            assistant_template: None,
                        }),
                    )
                })
                .collect()
        }

        // Helper function to test the distribution of variant weights by sampling them many times
        // and checking if the observed distribution is close to the expected distribution
        fn test_variant_distribution(
            variants: &HashMap<String, VariantConfig>,
            sample_size: usize,
            tolerance: f64,
        ) {
            let total_weight: f64 = variants.values().map(|v| v.weight()).sum();
            let mut counts: HashMap<String, usize> = HashMap::new();

            for _ in 0..sample_size {
                let (variant_name, _) =
                    sample_variant(&mut variants.clone(), "test_function", &Uuid::now_v7())
                        .unwrap();
                *counts.entry(variant_name.clone()).or_insert(0) += 1;
            }

            for (variant_name, variant) in variants {
                let expected_prob = variant.weight() / total_weight;
                let actual_prob =
                    *counts.get(variant_name).unwrap_or(&0) as f64 / sample_size as f64;
                let diff = (expected_prob - actual_prob).abs();

                assert!(
                    diff <= tolerance,
                    "Probability for variant {} is outside the acceptable range",
                    variant_name
                );
            }
        }

        // Test case 1: Equal weights
        let variants = create_variants(&[("A", 1.0), ("B", 1.0), ("C", 1.0)]);
        test_variant_distribution(&variants, 10_000, 0.02);

        // Test case 2: Unequal weights
        let variants = create_variants(&[("X", 1.0), ("Y", 2.0), ("Z", 3.0)]);
        test_variant_distribution(&variants, 10_000, 0.02);

        // Test case 3: Extreme weights
        let variants = create_variants(&[("Rare", 0.01), ("Common", 0.99)]);
        test_variant_distribution(&variants, 10_000, 0.005);

        // Test case 4: Single weights
        let variants = create_variants(&[("Solo", 1.0)]);
        test_variant_distribution(&variants, 10_000, 0.0);

        // Test case 5: All zero weights
        let variants = create_variants(&[("A", 0.0), ("B", 0.0), ("C", 0.0)]);
        let sample_size = 10_000;
        let mut counts: HashMap<String, usize> = HashMap::new();

        for _ in 0..sample_size {
            let (variant_name, _) =
                sample_variant(&mut variants.clone(), "test_function", &Uuid::now_v7()).unwrap();
            *counts.entry(variant_name).or_insert(0) += 1;
        }

        // Check if all variants are sampled approximately equally
        let expected_count = sample_size / variants.len();
        let tolerance = (expected_count as f64 * 0.1) as usize; // 10% tolerance

        for (variant_name, count) in counts {
            assert!(
                (count as i32 - expected_count as i32).abs() <= tolerance as i32,
                "Variant {} was not sampled uniformly. Expected {} +/- {}, got {}",
                variant_name,
                expected_count,
                tolerance,
                count
            );
        }
    }

    #[test]
    fn test_get_uniform_value() {
        // Test with function name and episode ID
        let episode_id = Uuid::now_v7();
        let value1 = get_uniform_value("test_function", &episode_id);
        let value2 = get_uniform_value("test_function", &episode_id);

        // Values should be the same due to deterministic input
        assert_eq!(value1, value2);
        assert!((0.0..1.0).contains(&value1));
        assert!((0.0..1.0).contains(&value2));

        // Test with different function names
        let value3 = get_uniform_value("another_function", &episode_id);
        assert_ne!(value1, value3);
        assert!((0.0..1.0).contains(&value3));

        // Test with different episode IDs
        let value4 = get_uniform_value("test_function", &Uuid::now_v7());
        assert_ne!(value1, value4);
        assert_ne!(value3, value4);
        assert!((0.0..1.0).contains(&value4));
    }
}<|MERGE_RESOLUTION|>--- conflicted
+++ resolved
@@ -1,7 +1,4 @@
-<<<<<<< HEAD
 use serde_json::Value;
-=======
->>>>>>> 71215651
 use sha2::{Digest, Sha256};
 use std::collections::HashMap;
 use uuid::Uuid;
@@ -9,17 +6,7 @@
 use crate::error::Error;
 use crate::inference::types::{FunctionConfig, Input, InputMessageContent, Role, VariantConfig};
 use crate::jsonschema_util::JSONSchemaFromPath;
-<<<<<<< HEAD
-use crate::tool::{DynamicToolConfig, ToolCallConfig, ToolConfig};
-=======
-use crate::variant::VariantConfig;
-
-#[derive(Debug)]
-pub enum FunctionConfig {
-    Chat(FunctionConfigChat),
-    Json(FunctionConfigJson),
-}
->>>>>>> 71215651
+use crate::tool::{ToolCallConfig, ToolConfig};
 
 impl FunctionConfig {
     pub fn variants(&self) -> &HashMap<String, VariantConfig> {
@@ -38,27 +25,6 @@
     }
 }
 
-<<<<<<< HEAD
-=======
-#[derive(Debug)]
-pub struct FunctionConfigChat {
-    pub variants: HashMap<String, VariantConfig>, // variant name => variant config
-    pub system_schema: Option<JSONSchemaFromPath>,
-    pub user_schema: Option<JSONSchemaFromPath>,
-    pub assistant_schema: Option<JSONSchemaFromPath>,
-    pub tools: Vec<String>, // tool names
-}
-
-#[derive(Debug)]
-pub struct FunctionConfigJson {
-    pub variants: HashMap<String, VariantConfig>, // variant name => variant config
-    pub system_schema: Option<JSONSchemaFromPath>,
-    pub user_schema: Option<JSONSchemaFromPath>,
-    pub assistant_schema: Option<JSONSchemaFromPath>,
-    pub output_schema: JSONSchemaFromPath, // schema is mandatory for JSON functions
-}
-
->>>>>>> 71215651
 impl FunctionConfig {
     /// Validate the input against the function's input schemas.
     /// The validation is done based on the function's type:
@@ -90,33 +56,33 @@
 
     pub fn prepare_tool_config<'a>(
         &'a self,
-        dynamic_tool_config: &'a DynamicToolConfig,
-        static_tools: &'a HashMap<String, ToolConfig>,
-    ) -> Result<Option<ToolCallConfig<'a>>, Error> {
+        // dynamic_tool_config: &'a DynamicToolConfig,
+        static_tools: &'static HashMap<String, ToolConfig>,
+    ) -> Result<Option<ToolCallConfig>, Error> {
         match self {
             FunctionConfig::Chat(params) => Ok(Some(ToolCallConfig::new(
                 &params.tools,
                 &params.tool_choice,
                 params.parallel_tool_calls,
                 static_tools,
-                dynamic_tool_config,
+                // dynamic_tool_config,
             )?)),
             FunctionConfig::Json(_) => {
-                if dynamic_tool_config.allowed_tools.is_some() {
-                    return Err(Error::InvalidRequest {
-                        message: "Cannot pass `allowed_tools` to a JSON function.".to_string(),
-                    });
-                }
-                if dynamic_tool_config.additional_tools.is_some() {
-                    return Err(Error::InvalidRequest {
-                        message: "Cannot pass `additional_tools` to a JSON function.".to_string(),
-                    });
-                }
-                if dynamic_tool_config.tool_choice.is_some() {
-                    return Err(Error::InvalidRequest {
-                        message: "Cannot pass `tool_choice` to a JSON function".to_string(),
-                    });
-                }
+                // if dynamic_tool_config.allowed_tools.is_some() {
+                //     return Err(Error::InvalidRequest {
+                //         message: "Cannot pass `allowed_tools` to a JSON function.".to_string(),
+                //     });
+                // }
+                // if dynamic_tool_config.additional_tools.is_some() {
+                //     return Err(Error::InvalidRequest {
+                //         message: "Cannot pass `additional_tools` to a JSON function.".to_string(),
+                //     });
+                // }
+                // if dynamic_tool_config.tool_choice.is_some() {
+                //     return Err(Error::InvalidRequest {
+                //         message: "Cannot pass `tool_choice` to a JSON function".to_string(),
+                //     });
+                // }
                 Ok(None)
             }
         }
@@ -320,10 +286,7 @@
             user_schema: None,
             assistant_schema: None,
             tools: vec![],
-<<<<<<< HEAD
             ..Default::default()
-=======
->>>>>>> 71215651
         };
         let function_config = FunctionConfig::Chat(chat_config);
 
@@ -379,10 +342,7 @@
             user_schema: None,
             assistant_schema: None,
             tools: vec![],
-<<<<<<< HEAD
             ..Default::default()
-=======
->>>>>>> 71215651
         };
         let function_config = FunctionConfig::Chat(chat_config);
 
@@ -439,10 +399,7 @@
             user_schema: Some(user_schema),
             assistant_schema: None,
             tools: vec![],
-<<<<<<< HEAD
             ..Default::default()
-=======
->>>>>>> 71215651
         };
         let function_config = FunctionConfig::Chat(chat_config);
 
@@ -496,14 +453,9 @@
             variants: HashMap::new(),
             system_schema: None,
             user_schema: None,
-<<<<<<< HEAD
             assistant_schema: Some(assistant_schema.clone()),
             tools: vec![],
             ..Default::default()
-=======
-            assistant_schema: Some(assistant_schema),
-            tools: vec![],
->>>>>>> 71215651
         };
         let function_config = FunctionConfig::Chat(chat_config);
 
@@ -561,10 +513,7 @@
             user_schema: Some(user_schema),
             assistant_schema: Some(assistant_schema),
             tools: vec![],
-<<<<<<< HEAD
             ..Default::default()
-=======
->>>>>>> 71215651
         };
         let function_config = FunctionConfig::Chat(chat_config);
 
