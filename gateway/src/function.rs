--- conflicted
+++ resolved
@@ -170,26 +170,15 @@
                 };
 
                 // If the parsed output fails validation, we log the error and set `parsed_output` to None
-<<<<<<< HEAD
-                let parsed_output = if let Some(parsed_output) = parsed_output {
-                    match output_schema.validate(&parsed_output).await {
-=======
                 let parsed_output = match parsed_output {
                     Some(parsed_output) => match output_schema.validate(&parsed_output).await {
->>>>>>> 5ba1f24f
                         Ok(_) => Some(parsed_output),
                         Err(e) => {
                             e.log();
                             None
                         }
-<<<<<<< HEAD
-                    }
-                } else {
-                    None
-=======
                     },
                     None => None,
->>>>>>> 5ba1f24f
                 };
                 Ok(InferenceResult::Json(JsonInferenceResult::new(
                     inference_id,
@@ -1489,10 +1478,7 @@
             id: Uuid::now_v7(),
             created: Instant::now().elapsed().as_secs(),
             content: content_blocks.clone(),
-<<<<<<< HEAD
             raw_request: raw_request.clone(),
-=======
->>>>>>> 5ba1f24f
             raw_response: "content".to_string(),
             usage: usage.clone(),
             model_provider_name: "model_provider_name",
@@ -1534,10 +1520,7 @@
             id: Uuid::now_v7(),
             created: Instant::now().elapsed().as_secs(),
             content: content_blocks.clone(),
-<<<<<<< HEAD
             raw_request: raw_request.clone(),
-=======
->>>>>>> 5ba1f24f
             raw_response: "content".to_string(),
             usage: usage.clone(),
             model_provider_name: "model_provider_name",
@@ -1581,10 +1564,7 @@
             id: Uuid::now_v7(),
             created: Instant::now().elapsed().as_secs(),
             content: content_blocks.clone(),
-<<<<<<< HEAD
             raw_request: raw_request.clone(),
-=======
->>>>>>> 5ba1f24f
             raw_response: "content".to_string(),
             usage: usage.clone(),
             model_provider_name: "model_provider_name",
@@ -1631,10 +1611,7 @@
             id: Uuid::now_v7(),
             created: Instant::now().elapsed().as_secs(),
             content: content_blocks.clone(),
-<<<<<<< HEAD
             raw_request: raw_request.clone(),
-=======
->>>>>>> 5ba1f24f
             raw_response: "content".to_string(),
             usage: usage.clone(),
             model_provider_name: "model_provider_name",
@@ -1663,8 +1640,6 @@
             }
             _ => panic!("Expected a JSON inference result"),
         }
-<<<<<<< HEAD
-=======
 
         // Test with an empty output schema
         let output_schema = json!({});
@@ -1691,6 +1666,7 @@
             id: Uuid::now_v7(),
             created: Instant::now().elapsed().as_secs(),
             content: content_blocks.clone(),
+            raw_request: raw_request.clone(),
             raw_response: "content".to_string(),
             usage: usage.clone(),
             model_provider_name: "model_provider_name",
@@ -1717,6 +1693,5 @@
             }
             _ => panic!("Expected a JSON inference result"),
         }
->>>>>>> 5ba1f24f
     }
 }