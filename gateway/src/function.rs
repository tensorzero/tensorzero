use serde_json::Value;
use sha2::{Digest, Sha256};
use std::collections::HashMap;
use uuid::Uuid;

use crate::error::Error;
use crate::inference::types::{Input, InputMessageContent, Role};
use crate::jsonschema_util::JSONSchemaFromPath;
use crate::tool::{ToolCallConfig, ToolChoice, ToolConfig};
use crate::variant::VariantConfig;

#[derive(Debug)]
pub enum FunctionConfig {
    Chat(FunctionConfigChat),
    Json(FunctionConfigJson),
}

#[derive(Debug, Default)]
pub struct FunctionConfigChat {
    pub variants: HashMap<String, VariantConfig>, // variant name => variant config
    pub system_schema: Option<JSONSchemaFromPath>,
    pub user_schema: Option<JSONSchemaFromPath>,
    pub assistant_schema: Option<JSONSchemaFromPath>,
    pub tools: Vec<String>, // tool names
    pub tool_choice: ToolChoice,
    pub parallel_tool_calls: bool,
}

#[derive(Debug)]
pub struct FunctionConfigJson {
    pub variants: HashMap<String, VariantConfig>, // variant name => variant config
    pub system_schema: Option<JSONSchemaFromPath>,
    pub user_schema: Option<JSONSchemaFromPath>,
    pub assistant_schema: Option<JSONSchemaFromPath>,
    pub output_schema: JSONSchemaFromPath, // schema is mandatory for JSON functions
}
impl FunctionConfig {
    pub fn variants(&self) -> &HashMap<String, VariantConfig> {
        match self {
            FunctionConfig::Chat(params) => &params.variants,
            FunctionConfig::Json(params) => &params.variants,
        }
    }
}

impl FunctionConfig {
    /// Validate the input against the function's input schemas.
    /// The validation is done based on the function's type:
    /// - For a chat function, the input is validated against the system, user, and assistant schemas.
    /// - For a JSON function, the input is validated against the system, user, and assistant schemas.
    ///
    /// We do not validate ContentBlocks that are not text (tool calls and tool responses).
    ///  TODO (#30):
    ///   We should also enforce that no dynamic tool calling information should be passed to JSON functions
    ///   as they can't call tools.
    pub fn validate_input(&self, input: &Input) -> Result<(), Error> {
        match &self {
            FunctionConfig::Chat(params) => {
                validate_all_text_input(
                    params.system_schema.as_ref(),
                    params.user_schema.as_ref(),
                    params.assistant_schema.as_ref(),
                    input,
                )?;
            }
            FunctionConfig::Json(params) => {
                validate_all_text_input(
                    params.system_schema.as_ref(),
                    params.user_schema.as_ref(),
                    params.assistant_schema.as_ref(),
                    input,
                )?;
            }
        }
        Ok(())
    }

    pub fn prepare_tool_config(
        &'static self,
        // TODO (#126): implement dynamic tool calling
        // dynamic_tool_config: &'a DynamicToolConfig,
        static_tools: &'static HashMap<String, ToolConfig>,
    ) -> Result<Option<ToolCallConfig>, Error> {
        match self {
            FunctionConfig::Chat(params) => Ok(Some(ToolCallConfig::new(
                &params.tools,
                &params.tool_choice,
                params.parallel_tool_calls,
                static_tools,
                // TODO (#126): implement dynamic tool calling
                // dynamic_tool_config,
            )?)),
            FunctionConfig::Json(_) => {
                // if dynamic_tool_config.allowed_tools.is_some() {
                //     return Err(Error::InvalidRequest {
                //         message: "Cannot pass `allowed_tools` to a JSON function.".to_string(),
                //     });
                // }
                // if dynamic_tool_config.additional_tools.is_some() {
                //     return Err(Error::InvalidRequest {
                //         message: "Cannot pass `additional_tools` to a JSON function.".to_string(),
                //     });
                // }
                // if dynamic_tool_config.tool_choice.is_some() {
                //     return Err(Error::InvalidRequest {
                //         message: "Cannot pass `tool_choice` to a JSON function".to_string(),
                //     });
                // }
                Ok(None)
            }
        }
    }
}

/// Validate all input messages that contain text.
/// The validation is done based on the input's role and the function's schemas.
/// We first validate the system message (if it exists)
/// Next we validate all messages containing text blocks.
/// If there are multiple text blocks in a message we reject.
fn validate_all_text_input(
    system_schema: Option<&JSONSchemaFromPath>,
    user_schema: Option<&JSONSchemaFromPath>,
    assistant_schema: Option<&JSONSchemaFromPath>,
    input: &Input,
) -> Result<(), Error> {
    match (input.system.as_ref(), system_schema) {
        // If there is any system message passed we validate it
        (Some(system), _) => validate_single_message(system, system_schema, None),
        // If there is no system message and no schema we accept
        (None, None) => Ok(()),
        // If no system message is passed and we have a schema we fail
        (None, Some(_)) => Err(Error::InvalidMessage {
            message: "`input.system` is empty but a system template is present.".to_string(),
        }),
    }?;
    for (index, message) in input.messages.iter().enumerate() {
        let mut content: Option<&Value> = None;
        for block in message.content.iter() {
            if let InputMessageContent::Text { value } = block {
                // Throw an error if we have multiple text blocks in a message
                if content.is_some() {
                    return Err(Error::InvalidMessage {
                        message: format!(
                            "Message at index {index} has multiple text content blocks"
                        ),
                    });
                }
                content = Some(value);
            }
        }
        if let Some(content) = content {
            match &message.role {
                Role::Assistant => validate_single_message(
                    content,
                    assistant_schema,
                    Some((index, &message.role)),
                )?,
                Role::User => {
                    validate_single_message(content, user_schema, Some((index, &message.role)))?
                }
            }
        }
    }
    Ok(())
}

/// Validates a single message according to the following rules:
/// If there is no schema, the message `content` must be a string
/// Otherwise, the message must contain JSON content that matches the schema
fn validate_single_message(
    content: &Value,
    schema: Option<&JSONSchemaFromPath>,
    index_role: Option<(usize, &Role)>,
) -> Result<(), Error> {
    match schema {
        Some(schema) => schema.validate(content),
        None => {
            if content.is_string() {
                Ok(())
            } else {
                Err(match index_role {
                    Some(index_role) => Error::InvalidMessage {
                        message: format!("Message at index {} has non-string content but there is no schema given for role {}.", index_role.0, index_role.1),
                    },
                    None => Error::InvalidMessage {message:"Message has non-string content but there is no schema given for role system.".to_string()},
                })
            }
        }
    }
}

/// Sample a variant from the function based on variant weights (uniform random selection)
pub fn sample_variant(
    variants: &mut HashMap<String, VariantConfig>,
    function_name: &str,
    episode_id: &Uuid,
) -> Result<(String, VariantConfig), Error> {
    // Compute the total weight of all variants
    let total_weight = variants
        .values()
        .map(|variant| variant.weight())
        .sum::<f64>();

    // If the total weight is non-positive, perform uniform sampling
    // NOTE: We enforce non-negative weights at the config parsing stage,
    //       but there's a chance we pin a weight-zero variant in the config.
    //       This check also ensures that we catch any regressions we might introduce in the future.
    if total_weight <= 0. {
        // Perform uniform sampling if total weight is non-positive
        let random_index =
            (get_uniform_value(function_name, episode_id) * variants.len() as f64).floor() as usize;
        let sampled_variant_name = variants
            .keys()
            .nth(random_index)
            .ok_or_else(|| Error::InvalidFunctionVariants {
                message: format!("Function `{function_name}` has no variants"),
            })?
            .clone();
        return variants
            .remove(&sampled_variant_name)
            .map(|variant| (sampled_variant_name, variant))
            .ok_or_else(|| Error::InvalidFunctionVariants {
                message: format!(
                    "Failed to remove sampled variant from function `{function_name}`"
                ),
            });
    }

    // Sample a random threshold between 0 and the total weight
    let random_threshold = get_uniform_value(function_name, episode_id) * total_weight;

    // Iterate over the variants to find the one that corresponds to the sampled threshold
    let mut cumulative_weight = 0.;
    let mut sampled_variant_name = String::new();
    for (variant_name, variant) in variants.iter() {
        cumulative_weight += variant.weight();
        if cumulative_weight > random_threshold {
            sampled_variant_name.clone_from(variant_name);
            break;
        }
    }

    // If we didn't find a variant (which should only happen due to rare numerical precision issues),
    // use the last variant as a fallback
    if sampled_variant_name.is_empty() {
        sampled_variant_name.clone_from(variants.keys().last().ok_or_else(|| {
            Error::InvalidFunctionVariants {
                message: format!("Function `{function_name}` has no variants"),
            }
        })?);
    }

    // Remove and return the sampled variant
    variants
        .remove(&sampled_variant_name)
        .map(|variant| (sampled_variant_name, variant))
        .ok_or_else(|| Error::InvalidFunctionVariants {
            message: format!("Failed to remove sampled variant from function `{function_name}`"),
        })
}

/// Implements a uniform distribution over the interval [0, 1) using a hash function.
/// This function is deterministic but should have good statistical properties.
fn get_uniform_value(function_name: &str, episode_id: &Uuid) -> f64 {
    let mut hasher = Sha256::new();
    hasher.update(function_name.as_bytes());
    hasher.update(episode_id.as_bytes());
    let hash_value = hasher.finalize();
    let truncated_hash =
        u32::from_be_bytes([hash_value[0], hash_value[1], hash_value[2], hash_value[3]]);
    truncated_hash as f64 / u32::MAX as f64
}

#[cfg(test)]
mod tests {
<<<<<<< HEAD
    use crate::inference::types::{
        ChatCompletionConfig, FunctionConfigChat, FunctionConfigJson, InputMessage, JsonEnforcement,
    };
=======
    use crate::inference::types::InputMessage;
    use crate::variant::ChatCompletionConfig;
>>>>>>> b93d9d74

    use super::*;
    use serde_json::json;
    use std::{io::Write, path::PathBuf};
    use tempfile::NamedTempFile;

    fn create_test_schema() -> JSONSchemaFromPath {
        let schema = r#"
        {
            "type": "object",
            "properties": {
                "name": { "type": "string" }
            },
            "required": ["name"],
            "additionalProperties": false
        }
        "#;

        let mut temp_file = NamedTempFile::new().expect("Failed to create temporary file");
        write!(temp_file, "{}", schema).expect("Failed to write schema to temporary file");

        JSONSchemaFromPath::new(temp_file.path().to_owned(), PathBuf::new())
            .expect("Failed to create schema")
    }

    #[test]
    fn test_validate_input_chat_no_schema() {
        let chat_config = FunctionConfigChat {
            variants: HashMap::new(),
            system_schema: None,
            user_schema: None,
            assistant_schema: None,
            tools: vec![],
            ..Default::default()
        };
        let function_config = FunctionConfig::Chat(chat_config);

        let messages = vec![
            InputMessage {
                role: Role::User,
                content: vec!["user content".to_string().into()],
            },
            InputMessage {
                role: Role::Assistant,
                content: vec!["assistant content".to_string().into()],
            },
        ];

        let input = Input {
            system: Some(json!("system content")),
            messages,
        };

        assert!(function_config.validate_input(&input).is_ok());

        let messages = vec![
            InputMessage {
                role: Role::User,
                content: vec!["user content".to_string().into()],
            },
            InputMessage {
                role: Role::Assistant,
                content: vec![json!({ "name": "assistant name" }).into()],
            },
        ];
        let input = Input {
            system: Some(json!("system name")),
            messages,
        };

        let validation_result = function_config.validate_input(&input);
        assert_eq!(
            validation_result.unwrap_err(),
            Error::InvalidMessage {
                message: "Message at index 1 has non-string content but there is no schema given for role assistant.".to_string()
            }
        );

        // Test case for multiple text content blocks in one message
        let messages = vec![
            InputMessage {
                role: Role::User,
                content: vec![
                    "first user content".to_string().into(),
                    "second user content".to_string().into(),
                ],
            },
            InputMessage {
                role: Role::Assistant,
                content: vec!["assistant content".to_string().into()],
            },
        ];
        let input = Input {
            system: Some(json!("system content")),
            messages,
        };

        let validation_result = function_config.validate_input(&input);
        assert_eq!(
            validation_result.unwrap_err(),
            Error::InvalidMessage {
                message: "Message at index 0 has multiple text content blocks".to_string()
            }
        );
    }

    #[test]
    fn test_validate_input_chat_system_schema() {
        let system_schema = create_test_schema();
        let system_value = system_schema.value.clone();
        let chat_config = FunctionConfigChat {
            variants: HashMap::new(),
            system_schema: Some(system_schema),
            user_schema: None,
            assistant_schema: None,
            tools: vec![],
            ..Default::default()
        };
        let function_config = FunctionConfig::Chat(chat_config);

        let messages = vec![
            InputMessage {
                role: Role::User,
                content: vec!["user content".to_string().into()],
            },
            InputMessage {
                role: Role::Assistant,
                content: vec!["assistant content".to_string().into()],
            },
        ];
        let input = Input {
            system: Some(json!("system content")),
            messages,
        };

        let validation_result = function_config.validate_input(&input);
        assert_eq!(
            validation_result.unwrap_err(),
            Error::JsonSchemaValidation {
                messages: vec!["\"system content\" is not of type \"object\"".to_string()],
                data: json!("system content"),
                schema: system_value,
            }
        );

        let messages = vec![
            InputMessage {
                role: Role::User,
                content: vec!["user content".to_string().into()],
            },
            InputMessage {
                role: Role::Assistant,
                content: vec!["assistant content".to_string().into()],
            },
        ];
        let input = Input {
            system: Some(json!({ "name": "system name" })),
            messages,
        };

        assert!(function_config.validate_input(&input).is_ok());
    }

    #[test]
    fn test_validate_input_chat_user_schema() {
        let user_schema = create_test_schema();
        let user_value = user_schema.value.clone();
        let chat_config = FunctionConfigChat {
            variants: HashMap::new(),
            system_schema: None,
            user_schema: Some(user_schema),
            assistant_schema: None,
            tools: vec![],
            ..Default::default()
        };
        let function_config = FunctionConfig::Chat(chat_config);

        let messages = vec![
            InputMessage {
                role: Role::User,
                content: vec!["user content".to_string().into()],
            },
            InputMessage {
                role: Role::Assistant,
                content: vec!["assistant content".to_string().into()],
            },
        ];
        let input = Input {
            system: Some(json!("system content")),
            messages,
        };
        let validation_result = function_config.validate_input(&input);
        assert_eq!(
            validation_result.unwrap_err(),
            Error::JsonSchemaValidation {
                messages: vec!["\"user content\" is not of type \"object\"".to_string()],
                data: json!("user content"),
                schema: user_value,
            }
        );

        let messages = vec![
            InputMessage {
                role: Role::User,
                content: vec![json!({ "name": "user name" }).into()],
            },
            InputMessage {
                role: Role::Assistant,
                content: vec!["assistant content".to_string().into()],
            },
        ];
        let input = Input {
            system: Some(json!("system content")),
            messages,
        };

        assert!(function_config.validate_input(&input).is_ok());
    }

    #[test]
    fn test_validate_input_chat_assistant_schema() {
        let assistant_schema = create_test_schema();
        let assistant_value = assistant_schema.value.clone();
        let chat_config = FunctionConfigChat {
            variants: HashMap::new(),
            system_schema: None,
            user_schema: None,
            assistant_schema: Some(assistant_schema),
            tools: vec![],
            ..Default::default()
        };
        let function_config = FunctionConfig::Chat(chat_config);

        let messages = vec![
            InputMessage {
                role: Role::User,
                content: vec!["user content".to_string().into()],
            },
            InputMessage {
                role: Role::Assistant,
                content: vec!["assistant content".to_string().into()],
            },
        ];
        let input = Input {
            system: Some(json!("system content")),
            messages,
        };
        let validation_result = function_config.validate_input(&input);
        assert_eq!(
            validation_result.unwrap_err(),
            Error::JsonSchemaValidation {
                messages: vec!["\"assistant content\" is not of type \"object\"".to_string()],
                data: json!("assistant content"),
                schema: assistant_value,
            }
        );

        let messages = vec![
            InputMessage {
                role: Role::User,
                content: vec!["user content".to_string().into()],
            },
            InputMessage {
                role: Role::Assistant,
                content: vec![json!({ "name": "assistant name" }).into()],
            },
        ];
        let input = Input {
            system: Some(json!("system content")),
            messages,
        };

        assert!(function_config.validate_input(&input).is_ok());
    }

    #[test]
    fn test_validate_input_chat_all_schemas() {
        let system_schema = create_test_schema();
        let user_schema = create_test_schema();
        let assistant_schema = create_test_schema();
        let system_value = system_schema.value.clone();
        let chat_config = FunctionConfigChat {
            variants: HashMap::new(),
            system_schema: Some(system_schema),
            user_schema: Some(user_schema),
            assistant_schema: Some(assistant_schema),
            tools: vec![],
            ..Default::default()
        };
        let function_config = FunctionConfig::Chat(chat_config);

        let messages = vec![
            InputMessage {
                role: Role::User,
                content: vec!["user content".to_string().into()],
            },
            InputMessage {
                role: Role::Assistant,
                content: vec!["assistant content".to_string().into()],
            },
        ];

        let input = Input {
            system: Some(json!("system content")),
            messages,
        };

        let validation_result = function_config.validate_input(&input);
        assert_eq!(
            validation_result.unwrap_err(),
            Error::JsonSchemaValidation {
                messages: vec!["\"system content\" is not of type \"object\"".to_string()],
                data: json!("system content"),
                schema: system_value,
            }
        );

        let messages = vec![
            InputMessage {
                role: Role::User,
                content: vec![json!({ "name": "user name" }).into()],
            },
            InputMessage {
                role: Role::Assistant,
                content: vec![json!({ "name": "assistant name" }).into()],
            },
        ];

        let input = Input {
            system: Some(json!({ "name": "system name" })),
            messages,
        };

        assert!(function_config.validate_input(&input).is_ok());
    }

    #[test]
    fn test_validate_input_json_no_schema() {
        let tool_config = FunctionConfigJson {
            variants: HashMap::new(),
            system_schema: None,
            user_schema: None,
            assistant_schema: None,
            output_schema: JSONSchemaFromPath::from_value(&json!({})),
            json_mode: JsonEnforcement::Default,
        };
        let function_config = FunctionConfig::Json(tool_config);

        let messages = vec![
            InputMessage {
                role: Role::User,
                content: vec!["user content".to_string().into()],
            },
            InputMessage {
                role: Role::Assistant,
                content: vec!["assistant content".to_string().into()],
            },
        ];

        let input = Input {
            system: Some(json!("system content")),
            messages,
        };

        assert!(function_config.validate_input(&input).is_ok());

        let messages = vec![
            InputMessage {
                role: Role::User,
                content: vec![json!({ "name": "user name" }).into()],
            },
            InputMessage {
                role: Role::Assistant,
                content: vec![json!({ "name": "assistant name" }).into()],
            },
        ];

        let input = Input {
            system: Some(json!("system content")),
            messages,
        };

        let validation_result = function_config.validate_input(&input);
        assert_eq!(
            validation_result.unwrap_err(),
            Error::InvalidMessage {
                message: "Message at index 0 has non-string content but there is no schema given for role user.".to_string()
            }
        );
    }

    #[test]
    fn test_validate_input_json_system_schema() {
        let system_schema = create_test_schema();
        let system_value = system_schema.value.clone();
        let tool_config = FunctionConfigJson {
            variants: HashMap::new(),
            system_schema: Some(system_schema),
            user_schema: None,
            assistant_schema: None,
            output_schema: JSONSchemaFromPath::from_value(&json!({})),
            json_mode: JsonEnforcement::Default,
        };
        let function_config = FunctionConfig::Json(tool_config);

        let messages = vec![
            InputMessage {
                role: Role::User,
                content: vec!["user content".to_string().into()],
            },
            InputMessage {
                role: Role::Assistant,
                content: vec![json!("assistant content").to_string().into()],
            },
        ];

        let input = Input {
            system: Some(json!("system content")),
            messages,
        };

        let validation_result = function_config.validate_input(&input);
        assert_eq!(
            validation_result.unwrap_err(),
            Error::JsonSchemaValidation {
                messages: vec!["\"system content\" is not of type \"object\"".to_string()],
                data: json!("system content"),
                schema: system_value,
            }
        );

        let messages = vec![
            InputMessage {
                role: Role::User,
                content: vec!["user content".to_string().into()],
            },
            InputMessage {
                role: Role::Assistant,
                content: vec![json!("assistant content").to_string().into()],
            },
        ];

        let input = Input {
            system: Some(json!({ "name": "system name" })),
            messages,
        };

        assert!(function_config.validate_input(&input).is_ok());
    }

    #[test]
    fn test_validate_input_json_user_schema() {
        let user_schema = create_test_schema();
        let user_value = user_schema.value.clone();
        let tool_config = FunctionConfigJson {
            variants: HashMap::new(),
            system_schema: None,
            user_schema: Some(user_schema),
            assistant_schema: None,
            output_schema: JSONSchemaFromPath::from_value(&json!({})),
            json_mode: JsonEnforcement::Default,
        };
        let function_config = FunctionConfig::Json(tool_config);

        let messages = vec![
            InputMessage {
                role: Role::User,
                content: vec!["user content".to_string().into()],
            },
            InputMessage {
                role: Role::Assistant,
                content: vec![json!("assistant content").to_string().into()],
            },
        ];

        let input = Input {
            system: Some(json!("system content")),
            messages,
        };

        let validation_result = function_config.validate_input(&input);
        assert_eq!(
            validation_result.unwrap_err(),
            Error::JsonSchemaValidation {
                messages: vec!["\"user content\" is not of type \"object\"".to_string()],
                data: json!("user content"),
                schema: user_value,
            }
        );

        let messages = vec![
            InputMessage {
                role: Role::User,
                content: vec![json!({ "name": "user name" }).into()],
            },
            InputMessage {
                role: Role::Assistant,
                content: vec!["assistant content".to_string().into()],
            },
        ];
        let input = Input {
            system: Some(json!("system content")),
            messages,
        };

        assert!(function_config.validate_input(&input).is_ok());
    }

    #[test]
    fn test_validate_input_json_assistant_schema() {
        let assistant_schema = create_test_schema();
        let assistant_value = assistant_schema.value.clone();
        let tool_config = FunctionConfigJson {
            variants: HashMap::new(),
            system_schema: None,
            user_schema: None,
            assistant_schema: Some(assistant_schema),
            output_schema: JSONSchemaFromPath::from_value(&json!({})),
            json_mode: JsonEnforcement::Default,
        };
        let function_config = FunctionConfig::Json(tool_config);

        let messages = vec![
            InputMessage {
                role: Role::User,
                content: vec!["user content".to_string().into()],
            },
            InputMessage {
                role: Role::Assistant,
                content: vec!["assistant content".to_string().into()],
            },
        ];
        let input = Input {
            system: Some(json!("system content")),
            messages,
        };

        let validation_result = function_config.validate_input(&input);
        assert_eq!(
            validation_result.unwrap_err(),
            Error::JsonSchemaValidation {
                messages: vec!["\"assistant content\" is not of type \"object\"".to_string()],
                data: json!("assistant content"),
                schema: assistant_value,
            }
        );

        let messages = vec![
            InputMessage {
                role: Role::User,
                content: vec!["user content".to_string().into()],
            },
            InputMessage {
                role: Role::Assistant,
                content: vec![json!({ "name": "assistant name" }).into()],
            },
        ];
        let input = Input {
            system: Some(json!("system content")),
            messages,
        };

        assert!(function_config.validate_input(&input).is_ok());
    }

    #[test]
    fn test_validate_input_json_all_schemas() {
        let system_schema = create_test_schema();
        let user_schema = create_test_schema();
        let assistant_schema = create_test_schema();
        let system_value = system_schema.value.clone();
        let tool_config = FunctionConfigJson {
            variants: HashMap::new(),
            system_schema: Some(system_schema),
            user_schema: Some(user_schema),
            assistant_schema: Some(assistant_schema),
            output_schema: JSONSchemaFromPath::from_value(&json!({})),
            json_mode: JsonEnforcement::Default,
        };
        let function_config = FunctionConfig::Json(tool_config);

        let messages = vec![
            InputMessage {
                role: Role::User,
                content: vec!["user content".to_string().into()],
            },
            InputMessage {
                role: Role::Assistant,
                content: vec![json!("assistant content").to_string().into()],
            },
        ];
        let input = Input {
            system: Some(json!("system content")),
            messages,
        };

        let validation_result = function_config.validate_input(&input);
        assert_eq!(
            validation_result.unwrap_err(),
            Error::JsonSchemaValidation {
                messages: vec!["\"system content\" is not of type \"object\"".to_string()],
                data: json!("system content"),
                schema: system_value,
            }
        );

        let messages = vec![
            InputMessage {
                role: Role::User,
                content: vec![json!({ "name": "user name" }).into()],
            },
            InputMessage {
                role: Role::Assistant,
                content: vec![json!({ "name": "assistant name" }).into()],
            },
        ];

        let input = Input {
            system: Some(json!({ "name": "system name" })),
            messages,
        };

        assert!(function_config.validate_input(&input).is_ok());
    }

    /// Tests the `sample_variant` function with a variety of test cases through Monte Carlo simulations.
    ///
    /// NOTE: If this test fails, it might be due to sampling. Please run it again to check if the
    ///       issue persists.
    #[test]
    fn test_sample_variant() {
        // Helper function to create a HashMap of variant names to their weights
        fn create_variants(variant_weights: &[(&str, f64)]) -> HashMap<String, VariantConfig> {
            variant_weights
                .iter()
                .map(|&(name, weight)| {
                    (
                        name.to_string(),
                        VariantConfig::ChatCompletion(ChatCompletionConfig {
                            weight,
                            model: "model-name".to_string(),
                            system_template: None,
                            user_template: None,
                            assistant_template: None,
                        }),
                    )
                })
                .collect()
        }

        // Helper function to test the distribution of variant weights by sampling them many times
        // and checking if the observed distribution is close to the expected distribution
        fn test_variant_distribution(
            variants: &HashMap<String, VariantConfig>,
            sample_size: usize,
            tolerance: f64,
        ) {
            let total_weight: f64 = variants.values().map(|v| v.weight()).sum();
            let mut counts: HashMap<String, usize> = HashMap::new();

            for _ in 0..sample_size {
                let (variant_name, _) =
                    sample_variant(&mut variants.clone(), "test_function", &Uuid::now_v7())
                        .unwrap();
                *counts.entry(variant_name.clone()).or_insert(0) += 1;
            }

            for (variant_name, variant) in variants {
                let expected_prob = variant.weight() / total_weight;
                let actual_prob =
                    *counts.get(variant_name).unwrap_or(&0) as f64 / sample_size as f64;
                let diff = (expected_prob - actual_prob).abs();

                assert!(
                    diff <= tolerance,
                    "Probability for variant {} is outside the acceptable range",
                    variant_name
                );
            }
        }

        // Test case 1: Equal weights
        let variants = create_variants(&[("A", 1.0), ("B", 1.0), ("C", 1.0)]);
        test_variant_distribution(&variants, 10_000, 0.02);

        // Test case 2: Unequal weights
        let variants = create_variants(&[("X", 1.0), ("Y", 2.0), ("Z", 3.0)]);
        test_variant_distribution(&variants, 10_000, 0.02);

        // Test case 3: Extreme weights
        let variants = create_variants(&[("Rare", 0.01), ("Common", 0.99)]);
        test_variant_distribution(&variants, 10_000, 0.005);

        // Test case 4: Single weights
        let variants = create_variants(&[("Solo", 1.0)]);
        test_variant_distribution(&variants, 10_000, 0.0);

        // Test case 5: All zero weights
        let variants = create_variants(&[("A", 0.0), ("B", 0.0), ("C", 0.0)]);
        let sample_size = 10_000;
        let mut counts: HashMap<String, usize> = HashMap::new();

        for _ in 0..sample_size {
            let (variant_name, _) =
                sample_variant(&mut variants.clone(), "test_function", &Uuid::now_v7()).unwrap();
            *counts.entry(variant_name).or_insert(0) += 1;
        }

        // Check if all variants are sampled approximately equally
        let expected_count = sample_size / variants.len();
        let tolerance = (expected_count as f64 * 0.1) as usize; // 10% tolerance

        for (variant_name, count) in counts {
            assert!(
                (count as i32 - expected_count as i32).abs() <= tolerance as i32,
                "Variant {} was not sampled uniformly. Expected {} +/- {}, got {}",
                variant_name,
                expected_count,
                tolerance,
                count
            );
        }
    }

    #[test]
    fn test_get_uniform_value() {
        // Test with function name and episode ID
        let episode_id = Uuid::now_v7();
        let value1 = get_uniform_value("test_function", &episode_id);
        let value2 = get_uniform_value("test_function", &episode_id);

        // Values should be the same due to deterministic input
        assert_eq!(value1, value2);
        assert!((0.0..1.0).contains(&value1));
        assert!((0.0..1.0).contains(&value2));

        // Test with different function names
        let value3 = get_uniform_value("another_function", &episode_id);
        assert_ne!(value1, value3);
        assert!((0.0..1.0).contains(&value3));

        // Test with different episode IDs
        let value4 = get_uniform_value("test_function", &Uuid::now_v7());
        assert_ne!(value1, value4);
        assert_ne!(value3, value4);
        assert!((0.0..1.0).contains(&value4));
    }
}<|MERGE_RESOLUTION|>--- conflicted
+++ resolved
@@ -1,3 +1,4 @@
+use serde::Deserialize;
 use serde_json::Value;
 use sha2::{Digest, Sha256};
 use std::collections::HashMap;
@@ -26,6 +27,16 @@
     pub parallel_tool_calls: bool,
 }
 
+#[derive(Debug, Default, Deserialize, PartialEq)]
+#[serde(rename_all = "snake_case")]
+pub enum JsonEnforcement {
+    #[default]
+    Default,
+    Strict,
+    ImplicitTool,
+    Off,
+}
+
 #[derive(Debug)]
 pub struct FunctionConfigJson {
     pub variants: HashMap<String, VariantConfig>, // variant name => variant config
@@ -33,7 +44,9 @@
     pub user_schema: Option<JSONSchemaFromPath>,
     pub assistant_schema: Option<JSONSchemaFromPath>,
     pub output_schema: JSONSchemaFromPath, // schema is mandatory for JSON functions
+    pub json_mode: JsonEnforcement,
 }
+
 impl FunctionConfig {
     pub fn variants(&self) -> &HashMap<String, VariantConfig> {
         match self {
@@ -273,14 +286,8 @@
 
 #[cfg(test)]
 mod tests {
-<<<<<<< HEAD
-    use crate::inference::types::{
-        ChatCompletionConfig, FunctionConfigChat, FunctionConfigJson, InputMessage, JsonEnforcement,
-    };
-=======
     use crate::inference::types::InputMessage;
     use crate::variant::ChatCompletionConfig;
->>>>>>> b93d9d74
 
     use super::*;
     use serde_json::json;
