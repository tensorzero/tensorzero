--- conflicted
+++ resolved
@@ -10,11 +10,7 @@
     JsonInferenceResult, ModelInferenceResponse, Role, Usage,
 };
 use crate::jsonschema_util::JSONSchemaFromPath;
-<<<<<<< HEAD
-use crate::tool::{DynamicToolParams, OwnedToolConfig, ToolCallConfig, ToolChoice};
-=======
 use crate::tool::{DynamicToolParams, StaticToolConfig, ToolCallConfig, ToolChoice};
->>>>>>> 2e798c8f
 use crate::variant::VariantConfig;
 
 #[derive(Debug)]
@@ -102,11 +98,7 @@
     pub fn prepare_tool_config(
         &'static self,
         dynamic_tool_params: DynamicToolParams,
-<<<<<<< HEAD
-        static_tools: &'static HashMap<String, OwnedToolConfig>,
-=======
         static_tools: &'static HashMap<String, StaticToolConfig>,
->>>>>>> 2e798c8f
     ) -> Result<Option<ToolCallConfig>, Error> {
         match self {
             FunctionConfig::Chat(params) => Ok(ToolCallConfig::new(
@@ -115,11 +107,7 @@
                 params.parallel_tool_calls,
                 static_tools,
                 dynamic_tool_params,
-<<<<<<< HEAD
-            )?)),
-=======
             )?),
->>>>>>> 2e798c8f
             FunctionConfig::Json(_) => {
                 if dynamic_tool_params.allowed_tools.is_some() {
                     return Err(Error::InvalidRequest {
@@ -152,7 +140,7 @@
         content_blocks: Vec<ContentBlock>,
         usage: Usage,
         model_inference_responses: Vec<ModelInferenceResponse>,
-        tool_config: Option<&mut ToolCallConfig>,
+        tool_config: Option<&ToolCallConfig>,
     ) -> Result<InferenceResult, Error> {
         match self {
             FunctionConfig::Chat(..) => Ok(InferenceResult::Chat(
@@ -292,21 +280,13 @@
 
 /// Sample a variant from the function based on variant weights (uniform random selection)
 pub fn sample_variant<'a>(
-<<<<<<< HEAD
-    variant_names: &mut Vec<&'a str>,
-=======
     candidate_variant_names: &mut Vec<&'a str>,
->>>>>>> 2e798c8f
     variants: &'a HashMap<String, VariantConfig>,
     function_name: &str,
     episode_id: &Uuid,
 ) -> Result<(&'a str, &'a VariantConfig), Error> {
     // Compute the total weight of variants present in variant_names
-<<<<<<< HEAD
-    let total_weight = variant_names
-=======
     let total_weight = candidate_variant_names
->>>>>>> 2e798c8f
         .iter()
         .filter_map(|name| variants.get(*name))
         .map(|variant| variant.weight())
@@ -317,26 +297,13 @@
     //       but there's a chance we pin a weight-zero variant in the config.
     //       This check also ensures that we catch any regressions we might introduce in the future.
     if total_weight <= 0. {
-<<<<<<< HEAD
-        if variant_names.is_empty() {
-=======
         if candidate_variant_names.is_empty() {
->>>>>>> 2e798c8f
             return Err(Error::InvalidFunctionVariants {
                 message: format!("Function `{function_name}` has no variants"),
             });
         }
         // Perform uniform sampling if total weight is non-positive
         let random_index = (get_uniform_value(function_name, episode_id)
-<<<<<<< HEAD
-            * variant_names.len() as f64)
-            .floor() as usize;
-        // Reorders this list (in place) by swapping the element at index with the last element.
-        // This should not matter and is more efficient than `remove`
-        let sampled_variant_name = if random_index < variant_names.len() {
-            // could panic if random_index is out of bounds
-            variant_names.swap_remove(random_index)
-=======
             * candidate_variant_names.len() as f64)
             .floor() as usize;
         // Reorders this list (in place) by swapping the element at index with the last element.
@@ -344,18 +311,13 @@
         let sampled_variant_name = if random_index < candidate_variant_names.len() {
             // could panic if random_index is out of bounds
             candidate_variant_names.swap_remove(random_index)
->>>>>>> 2e798c8f
         } else {
             return Err(Error::InvalidFunctionVariants {
                 message: format!(
                     "Invalid index {} for function `{}` with {} variants",
                     random_index,
                     function_name,
-<<<<<<< HEAD
-                    variant_names.len()
-=======
                     candidate_variant_names.len()
->>>>>>> 2e798c8f
                 ),
             });
         };
@@ -376,11 +338,7 @@
     // Iterate over the variants to find the one that corresponds to the sampled threshold
     let mut cumulative_weight = 0.;
     let mut sampled_variant_name = "";
-<<<<<<< HEAD
-    for (i, variant_name) in variant_names.iter().enumerate() {
-=======
     for (i, variant_name) in candidate_variant_names.iter().enumerate() {
->>>>>>> 2e798c8f
         let variant =
             variants
                 .get(*variant_name)
@@ -389,11 +347,7 @@
                 })?;
         cumulative_weight += variant.weight();
         if cumulative_weight > random_threshold {
-<<<<<<< HEAD
-            sampled_variant_name = variant_names.swap_remove(i);
-=======
             sampled_variant_name = candidate_variant_names.swap_remove(i);
->>>>>>> 2e798c8f
             break;
         }
     }
@@ -401,11 +355,7 @@
     // If we didn't find a variant (which should only happen due to rare numerical precision issues),
     // use the last variant as a fallback
     if sampled_variant_name.is_empty() {
-<<<<<<< HEAD
-        sampled_variant_name = variant_names.swap_remove(variants.len() - 1);
-=======
         sampled_variant_name = candidate_variant_names.swap_remove(variants.len() - 1);
->>>>>>> 2e798c8f
     }
 
     let variant = variants
