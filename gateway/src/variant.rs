--- conflicted
+++ resolved
@@ -55,20 +55,12 @@
     Off,
 }
 
-<<<<<<< HEAD
-/// For stuff that is taken from config rather than being passed in as a parameter.
-pub struct InferenceConfig<'a> {
-    pub models: &'a HashMap<String, ModelConfig>,
-    pub function: &'a FunctionConfig,
-    pub tool_config: Option<&'a mut ToolCallConfig>,
-=======
 /// Maps to the subset of Config that applies to the current inference request.
 /// It doesn't take into account inference-time overrides (e.g. dynamic tools).
 pub struct InferenceConfig<'a> {
     pub models: &'a HashMap<String, ModelConfig>,
     pub function: &'a FunctionConfig,
     pub tool_config: Option<&'a ToolCallConfig>,
->>>>>>> 2e798c8f
     pub templates: &'a TemplateConfig<'a>,
 }
 
@@ -76,11 +68,7 @@
     async fn infer(
         &self,
         input: &Input,
-<<<<<<< HEAD
-        inference_config: &mut InferenceConfig,
-=======
         inference_config: &InferenceConfig,
->>>>>>> 2e798c8f
         client: &Client,
         inference_params: &mut InferenceParams,
     ) -> Result<InferenceResult, Error>;
@@ -123,11 +111,7 @@
     async fn infer(
         &self,
         input: &Input,
-<<<<<<< HEAD
-        inference_config: &mut InferenceConfig<'_>,
-=======
         inference_config: &InferenceConfig<'_>,
->>>>>>> 2e798c8f
         client: &Client,
         inference_params: &mut InferenceParams,
     ) -> Result<InferenceResult, Error> {
@@ -237,17 +221,9 @@
             .map(|system| self.prepare_system_message(templates, system))
             .transpose()?;
         // NOTE: line below mutates the inference_params
-<<<<<<< HEAD
-        inference_params.chat_completion.include_variant_params(
-            self.temperature,
-            self.max_tokens,
-            self.seed,
-        );
-=======
         inference_params
             .chat_completion
             .backfill_with_variant_params(self.temperature, self.max_tokens, self.seed);
->>>>>>> 2e798c8f
         Ok(match function {
             FunctionConfig::Chat(_) => ModelInferenceRequest {
                 messages,
@@ -287,11 +263,7 @@
     async fn infer(
         &self,
         input: &Input,
-<<<<<<< HEAD
-        inference_config: &mut InferenceConfig<'_>,
-=======
         inference_config: &InferenceConfig<'_>,
->>>>>>> 2e798c8f
         client: &Client,
         inference_params: &mut InferenceParams,
     ) -> Result<InferenceResult, Error> {
@@ -299,11 +271,7 @@
             input,
             inference_config.function,
             inference_config.templates,
-<<<<<<< HEAD
-            inference_config.tool_config.as_deref(),
-=======
             inference_config.tool_config,
->>>>>>> 2e798c8f
             false,
             inference_params,
         )?;
@@ -327,11 +295,7 @@
                 raw_content,
                 usage,
                 model_inference_responses,
-<<<<<<< HEAD
-                inference_config.tool_config.as_deref_mut(),
-=======
                 inference_config.tool_config,
->>>>>>> 2e798c8f
             )
             .await
     }
@@ -347,11 +311,7 @@
             input,
             inference_config.function,
             inference_config.templates,
-<<<<<<< HEAD
-            inference_config.tool_config.as_deref(),
-=======
             inference_config.tool_config,
->>>>>>> 2e798c8f
             true,
             inference_params,
         )?;
@@ -372,11 +332,7 @@
     use futures::StreamExt;
     use serde_json::{json, Value};
 
-<<<<<<< HEAD
-    use crate::endpoints::inference::ChatInferenceParams;
-=======
     use crate::endpoints::inference::ChatCompletionInferenceParams;
->>>>>>> 2e798c8f
     use crate::function::{FunctionConfigChat, FunctionConfigJson};
     use crate::inference::providers::common::get_weather_tool_config;
     use crate::inference::providers::dummy::{DummyProvider, DUMMY_JSON_RESPONSE_RAW};
@@ -638,27 +594,14 @@
             messages,
         };
         let mut inference_params = InferenceParams::default();
-<<<<<<< HEAD
-        let mut inference_config = InferenceConfig {
-=======
         let inference_config = InferenceConfig {
->>>>>>> 2e798c8f
             models: &HashMap::new(),
             function: &function_config,
             templates: &templates,
             tool_config: None,
         };
         let result = chat_completion_config
-<<<<<<< HEAD
-            .infer(
-                &input,
-                &mut inference_config,
-                &client,
-                &mut inference_params,
-            )
-=======
             .infer(&input, &inference_config, &client, &mut inference_params)
->>>>>>> 2e798c8f
             .await
             .unwrap_err();
         match result {
@@ -680,27 +623,14 @@
             messages,
         };
         let models = HashMap::from([("invalid_model".to_string(), text_model_config.clone())]);
-<<<<<<< HEAD
-        let mut inference_config = InferenceConfig {
-=======
         let inference_config = InferenceConfig {
->>>>>>> 2e798c8f
             models: &models,
             function: &function_config,
             templates: &templates,
             tool_config: None,
         };
         let result = chat_completion_config
-<<<<<<< HEAD
-            .infer(
-                &input,
-                &mut inference_config,
-                &client,
-                &mut inference_params,
-            )
-=======
             .infer(&input, &inference_config, &client, &mut inference_params)
->>>>>>> 2e798c8f
             .await
             .unwrap_err();
         assert!(matches!(result, Error::UnknownModel { .. }), "{}", result);
@@ -715,27 +645,14 @@
         };
         let mut inference_params = InferenceParams::default();
         let models = HashMap::from([("error".to_string(), error_model_config.clone())]);
-<<<<<<< HEAD
-        let mut inference_config = InferenceConfig {
-=======
         let inference_config = InferenceConfig {
->>>>>>> 2e798c8f
             models: &models,
             function: &function_config,
             templates: &templates,
             tool_config: None,
         };
         let result = chat_completion_config
-<<<<<<< HEAD
-            .infer(
-                &input,
-                &mut inference_config,
-                &client,
-                &mut inference_params,
-            )
-=======
             .infer(&input, &inference_config, &client, &mut inference_params)
->>>>>>> 2e798c8f
             .await
             .unwrap_err();
         assert_eq!(
@@ -757,27 +674,14 @@
             ..Default::default()
         };
         let models = HashMap::from([("good".to_string(), text_model_config.clone())]);
-<<<<<<< HEAD
-        let mut inference_config = InferenceConfig {
-=======
         let inference_config = InferenceConfig {
->>>>>>> 2e798c8f
             models: &models,
             function: &function_config,
             templates: &templates,
             tool_config: None,
         };
         let result = chat_completion_config
-<<<<<<< HEAD
-            .infer(
-                &input,
-                &mut inference_config,
-                &client,
-                &mut inference_params,
-            )
-=======
             .infer(&input, &inference_config, &client, &mut inference_params)
->>>>>>> 2e798c8f
             .await
             .unwrap();
         assert!(matches!(result, InferenceResult::Chat(_)));
@@ -818,22 +722,6 @@
             }],
         };
         let models = HashMap::from([("tool".to_string(), tool_model_config.clone())]);
-<<<<<<< HEAD
-        let mut weather_tool_config = get_weather_tool_config();
-        let mut inference_config = InferenceConfig {
-            models: &models,
-            function: &function_config,
-            templates: &templates,
-            tool_config: Some(&mut weather_tool_config),
-        };
-        let result = chat_completion_config
-            .infer(
-                &input,
-                &mut inference_config,
-                &client,
-                &mut inference_params,
-            )
-=======
         let weather_tool_config = get_weather_tool_config();
         let inference_config = InferenceConfig {
             models: &models,
@@ -843,7 +731,6 @@
         };
         let result = chat_completion_config
             .infer(&input, &inference_config, &client, &mut inference_params)
->>>>>>> 2e798c8f
             .await
             .unwrap();
         assert!(matches!(result, InferenceResult::Chat(_)));
@@ -898,11 +785,7 @@
             output_schema,
             implicit_tool_call_config,
         });
-<<<<<<< HEAD
-        let mut inference_config = InferenceConfig {
-=======
         let inference_config = InferenceConfig {
->>>>>>> 2e798c8f
             models: &models,
             function: &json_function_config,
             templates: &templates,
@@ -910,16 +793,7 @@
         };
         let mut inference_params = InferenceParams::default();
         let result = chat_completion_config
-<<<<<<< HEAD
-            .infer(
-                &input,
-                &mut inference_config,
-                &client,
-                &mut inference_params,
-            )
-=======
             .infer(&input, &inference_config, &client, &mut inference_params)
->>>>>>> 2e798c8f
             .await
             .unwrap();
         match result {
@@ -951,11 +825,7 @@
         // Test case 6: JSON output was supposed to happen and it did
         let mut inference_params = InferenceParams::default();
         let models = HashMap::from([("json".to_string(), json_model_config.clone())]);
-<<<<<<< HEAD
-        let mut inference_config = InferenceConfig {
-=======
         let inference_config = InferenceConfig {
->>>>>>> 2e798c8f
             models: &models,
             function: &json_function_config,
             templates: &templates,
@@ -969,16 +839,7 @@
             ..Default::default()
         };
         let result = chat_completion_config
-<<<<<<< HEAD
-            .infer(
-                &input,
-                &mut inference_config,
-                &client,
-                &mut inference_params,
-            )
-=======
             .infer(&input, &inference_config, &client, &mut inference_params)
->>>>>>> 2e798c8f
             .await
             .unwrap();
         match result {
@@ -1166,11 +1027,7 @@
         assert_eq!(inference_params.chat_completion.seed, Some(69));
 
         let mut inference_params = InferenceParams {
-<<<<<<< HEAD
-            chat_completion: ChatInferenceParams {
-=======
             chat_completion: ChatCompletionInferenceParams {
->>>>>>> 2e798c8f
                 temperature: Some(1.),
                 max_tokens: Some(200),
                 seed: Some(420),
@@ -1195,11 +1052,7 @@
         // We will vary temperature, max_tokens, and seed
         let chat_completion_config = ChatCompletionConfig::default();
         let mut inference_params = InferenceParams {
-<<<<<<< HEAD
-            chat_completion: ChatInferenceParams {
-=======
             chat_completion: ChatCompletionInferenceParams {
->>>>>>> 2e798c8f
                 temperature: Some(0.9),
                 ..Default::default()
             },
