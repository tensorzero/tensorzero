--- conflicted
+++ resolved
@@ -7,13 +7,8 @@
 use crate::error::Error;
 use crate::function::FunctionConfig;
 use crate::inference::types::{
-<<<<<<< HEAD
     ContentBlock, FunctionType, Input, InputMessageContent, JSONMode, ModelInferenceRequest,
     ModelInferenceResponseChunk, RequestMessage, Role,
-=======
-    ChatInferenceResult, ContentBlock, FunctionType, Input, InputMessageContent, JSONMode,
-    ModelInferenceRequest, ModelInferenceResponseChunk, RequestMessage, Role,
->>>>>>> ddc25a1a
 };
 use crate::minijinja_util::TemplateConfig;
 use crate::tool::ToolCallConfig;
@@ -205,16 +200,10 @@
         &self,
         input: &Input,
         function: &FunctionConfig,
-<<<<<<< HEAD
+        templates: &TemplateConfig,
         tool_config: Option<&'a ToolCallConfig>,
         stream: bool,
     ) -> Result<ModelInferenceRequest<'a>, Error> {
-=======
-        tool_config: Option<&ToolCallConfig>,
-        templates: &TemplateConfig<'_>,
-        client: &Client,
-    ) -> Result<InferenceResult, Error> {
->>>>>>> ddc25a1a
         let messages = input
             .messages
             .iter()
@@ -265,9 +254,10 @@
         models: &HashMap<String, ModelConfig>,
         function: &FunctionConfig,
         tool_config: Option<&ToolCallConfig>,
+        templates: &TemplateConfig<'_>,
         client: &Client,
-    ) -> Result<InferenceResponse, Error> {
-        let request = self.prepare_request(input, function, tool_config, false)?;
+    ) -> Result<InferenceResult, Error> {
+        let request = self.prepare_request(input, function, templates, tool_config, false)?;
         let model_config = models.get(&self.model).ok_or(Error::UnknownModel {
             name: self.model.clone(),
         })?;
@@ -278,11 +268,7 @@
         let raw_content = model_inference_response.content.clone();
         let usage = model_inference_response.usage.clone();
         let model_inference_responses = vec![model_inference_response];
-<<<<<<< HEAD
         function.prepare_response(
-=======
-        Ok(InferenceResult::Chat(ChatInferenceResult::new(
->>>>>>> ddc25a1a
             inference_id,
             raw_content,
             usage,
@@ -299,50 +285,8 @@
         tool_config: Option<&ToolCallConfig>,
         templates: &TemplateConfig<'_>,
         client: &Client,
-<<<<<<< HEAD
-    ) -> Result<(ModelInferenceResponseChunk, InferenceResponseStream), Error> {
-        let request = self.prepare_request(input, function, tool_config, true)?;
-=======
     ) -> Result<(ModelInferenceResponseChunk, ModelInferenceResponseStream), Error> {
-        let messages = input
-            .messages
-            .iter()
-            .map(|message| self.prepare_request_message(templates, message))
-            .collect::<Result<Vec<_>, _>>()?;
-        let system = input
-            .system
-            .as_ref()
-            .map(|system| self.prepare_system_message(templates, system))
-            .transpose()?;
-        let request = match function {
-            FunctionConfig::Chat(_) => ModelInferenceRequest {
-                messages,
-                system,
-                tool_config,
-                temperature: None,
-                max_tokens: None,
-                stream: true,
-                json_mode: JSONMode::Off,
-                function_type: FunctionType::Chat,
-                output_schema: None,
-            },
-            FunctionConfig::Json(_) => ModelInferenceRequest {
-                messages,
-                system,
-                tool_config: None,
-                temperature: None,
-                max_tokens: None,
-                stream: true,
-                json_mode: JSONMode::Off,
-                function_type: FunctionType::Json,
-                output_schema: None,
-            }, // TODO (#30): do JSON mode properly
-
-               // We want this block to throw an error if somehow the jsonschema is missing
-               // but return None if the output schema is not provided.
-               // FunctionConfig::Json(json_function) => Some(json_function.output_schema.value()?),
-        };
->>>>>>> ddc25a1a
+        let request = self.prepare_request(input, function, templates, tool_config, true)?;
         let model_config = models.get(&self.model).ok_or(Error::UnknownModel {
             name: self.model.clone(),
         })?;
@@ -361,12 +305,8 @@
     use crate::inference::providers::common::WEATHER_TOOL_CONFIG;
     use crate::inference::providers::dummy::{DummyProvider, DUMMY_JSON_RESPONSE_RAW};
     use crate::inference::types::{ContentBlockOutput, Usage};
-<<<<<<< HEAD
     use crate::jsonschema_util::JSONSchemaFromPath;
-    use crate::minijinja_util::tests::idempotent_initialize_test_templates;
-=======
     use crate::minijinja_util::tests::get_test_template_config;
->>>>>>> ddc25a1a
     use crate::model::ProviderConfig;
     use crate::tool::ToolChoice;
     use crate::{
@@ -778,7 +718,6 @@
         }
 
         // Test case 5: JSON output was supposed to happen but it did not
-<<<<<<< HEAD
         let output_schema = serde_json::json!({
             "type": "object",
             "properties": {
@@ -798,24 +737,31 @@
             output_schema,
         });
         let result = chat_completion_config
-            .infer(&input, &models, &json_function_config, None, &client)
+            .infer(
+                &input,
+                &models,
+                &json_function_config,
+                None,
+                &templates,
+                &client,
+            )
             .await
             .unwrap();
         match result {
-            InferenceResponse::Json(json_response) => {
-                assert!(json_response.output.parsed.is_none());
-                assert_eq!(
-                    json_response.output.raw,
+            InferenceResult::Json(json_result) => {
+                assert!(json_result.output.parsed.is_none());
+                assert_eq!(
+                    json_result.output.raw,
                     r#"{"location":"Brooklyn","units":"celsius"}"#.to_string()
                 );
                 assert_eq!(
-                    json_response.usage,
+                    json_result.usage,
                     Usage {
                         prompt_tokens: 10,
                         completion_tokens: 10,
                     }
                 );
-                assert_eq!(json_response.model_inference_responses.len(), 1);
+                assert_eq!(json_result.model_inference_responses.len(), 1);
             }
             _ => unreachable!("Expected Json inference response"),
         }
@@ -838,90 +784,31 @@
             json_mode: JsonEnforcement::Default,
         };
         let result = chat_completion_config
-            .infer(&input, &models, &json_function_config, None, &client)
+            .infer(
+                &input,
+                &models,
+                &json_function_config,
+                None,
+                &templates,
+                &client,
+            )
             .await
             .unwrap();
         match result {
-            InferenceResponse::Json(json_response) => {
-                assert_eq!(
-                    json_response.output.parsed,
-                    Some(json!({"answer": "Hello"}))
-                );
-                assert_eq!(
-                    json_response.output.raw,
-                    DUMMY_JSON_RESPONSE_RAW.to_string()
-                );
-                assert_eq!(
-                    json_response.usage,
+            InferenceResult::Json(json_result) => {
+                assert_eq!(json_result.output.parsed, Some(json!({"answer": "Hello"})));
+                assert_eq!(json_result.output.raw, DUMMY_JSON_RESPONSE_RAW.to_string());
+                assert_eq!(
+                    json_result.usage,
                     Usage {
                         prompt_tokens: 10,
                         completion_tokens: 10,
                     }
                 );
-                assert_eq!(json_response.model_inference_responses.len(), 1);
+                assert_eq!(json_result.model_inference_responses.len(), 1);
             }
             _ => unreachable!("Expected Json inference response"),
         }
-=======
-        // let output_schema = serde_json::json!({
-        //     "type": "object",
-        //     "properties": {
-        //         "answer": {
-        //             "type": "string"
-        //         }
-        //     },
-        //     "required": ["answer"],
-        //     "additionalProperties": false
-        // });
-        // let output_schema = JSONSchemaFromPath::from_value(&output_schema);
-        // let result = chat_completion_config
-        //     .infer(
-        //         &input,
-        //         &models,
-        //         &function_config,
-        //         Some(&output_schema),
-        //         &client,
-        //     )
-        //     .await
-        //     .unwrap();
-        // assert!(matches!(result, InferenceResult::Chat(_)));
-        // match result {
-        //     InferenceResult::Chat(chat_response) => {
-        //         assert_eq!(
-        //             chat_response.content_blocks,
-        //             vec![DUMMY_INFER_RESPONSE_CONTENT.to_string().into()]
-        //         );
-        //         assert_eq!(chat_response.parsed_output, None,);
-        //     }
-        // }
-
-        // Test case 6: JSON output was supposed to happen and it did
-        // let models = HashMap::from([("json".to_string(), json_model_config.clone())]);
-        // let chat_completion_config = ChatCompletionConfig {
-        //     model: "json".to_string(),
-        //     weight: 1.0,
-        //     system_template: Some(system_template_name.into()),
-        //     user_template: Some(user_template_name.into()),
-        //     assistant_template: None,
-        // };
-        // let result = chat_completion_config
-        //     .infer(&input, &models, Some(&output_schema), &client)
-        //     .await
-        //     .unwrap();
-        // assert!(matches!(result, InferenceResult::Chat(_)));
-        // match result {
-        //     InferenceResult::Chat(chat_response) => {
-        //         assert_eq!(
-        //             chat_response.parsed_output,
-        //             Some(json!({"answer": "Hello"}))
-        //         );
-        //         assert_eq!(
-        //             chat_response.content_blocks,
-        //             vec![DUMMY_JSON_RESPONSE_RAW.to_string().into()]
-        //         );
-        //     }
-        // }
->>>>>>> ddc25a1a
     }
 
     #[tokio::test]
