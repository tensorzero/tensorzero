--- conflicted
+++ resolved
@@ -64,12 +64,12 @@
 }
 
 impl Variant for VariantConfig {
-    async fn infer<'a>(
+    async fn infer(
         &self,
         input: &Input,
         models: &HashMap<String, ModelConfig>,
         function: &FunctionConfig,
-        tool_config: Option<&ToolCallConfig<'a>>,
+        tool_config: Option<&ToolCallConfig>,
         client: &Client,
     ) -> Result<InferenceResponse, Error> {
         match self {
@@ -81,12 +81,12 @@
         }
     }
 
-    async fn infer_stream<'a>(
+    async fn infer_stream(
         &self,
         input: &Input,
         models: &HashMap<String, ModelConfig>,
         function: &FunctionConfig,
-        tool_config: Option<&ToolCallConfig<'a>>,
+        tool_config: Option<&ToolCallConfig>,
         client: &Client,
     ) -> Result<(ModelInferenceResponseChunk, InferenceResponseStream), Error> {
         match self {
@@ -153,12 +153,12 @@
 }
 
 impl Variant for ChatCompletionConfig {
-    async fn infer<'a>(
+    async fn infer(
         &self,
         input: &Input,
         models: &HashMap<String, ModelConfig>,
         function: &FunctionConfig,
-        tool_config: Option<&ToolCallConfig<'a>>,
+        tool_config: Option<&ToolCallConfig>,
         client: &Client,
     ) -> Result<InferenceResponse, Error> {
         let messages = input
@@ -171,7 +171,6 @@
             .as_ref()
             .map(|system| self.prepare_system_message(system))
             .transpose()?;
-<<<<<<< HEAD
         let request = match function {
             FunctionConfig::Chat(_) => ModelInferenceRequest {
                 messages,
@@ -199,23 +198,6 @@
                // We want this block to throw an error if somehow the jsonschema is missing
                // but return None if the output schema is not provided.
                // FunctionConfig::Json(json_function) => Some(json_function.output_schema.value()?),
-=======
-        let output_schema_value = output_schema.map(|s| s.value);
-        let tool_choice = ToolChoice::None;
-        let request = ModelInferenceRequest {
-            messages,
-            system,
-            tools_available: None,
-            tool_choice: tool_choice.clone(),
-            parallel_tool_calls: None,
-            temperature: None,
-            max_tokens: None,
-            stream: false,
-            // TODO (#99): add support for JSON mode
-            json_mode: JSONMode::Off,
-            function_type: FunctionType::Chat,
-            output_schema: output_schema_value,
->>>>>>> 71215651
         };
         let model_config = models.get(&self.model).ok_or(Error::UnknownModel {
             name: self.model.clone(),
@@ -236,12 +218,12 @@
         )))
     }
 
-    async fn infer_stream<'a>(
+    async fn infer_stream(
         &self,
         input: &Input,
         models: &HashMap<String, ModelConfig>,
         function: &FunctionConfig,
-        tool_config: Option<&ToolCallConfig<'a>>,
+        tool_config: Option<&ToolCallConfig>,
         client: &Client,
     ) -> Result<(ModelInferenceResponseChunk, InferenceResponseStream), Error> {
         let messages = input
@@ -254,7 +236,6 @@
             .as_ref()
             .map(|system| self.prepare_system_message(system))
             .transpose()?;
-<<<<<<< HEAD
         let request = match function {
             FunctionConfig::Chat(_) => ModelInferenceRequest {
                 messages,
@@ -282,21 +263,6 @@
                // We want this block to throw an error if somehow the jsonschema is missing
                // but return None if the output schema is not provided.
                // FunctionConfig::Json(json_function) => Some(json_function.output_schema.value()?),
-=======
-        let output_schema_value = output_schema.map(|s| s.value);
-        let request = ModelInferenceRequest {
-            messages,
-            system,
-            tools_available: None,
-            tool_choice: ToolChoice::None,
-            parallel_tool_calls: None,
-            temperature: None,
-            max_tokens: None,
-            stream: true,
-            json_mode: JSONMode::Off,
-            function_type: FunctionType::Chat,
-            output_schema: output_schema_value,
->>>>>>> 71215651
         };
         let model_config = models.get(&self.model).ok_or(Error::UnknownModel {
             name: self.model.clone(),
