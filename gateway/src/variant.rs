--- conflicted
+++ resolved
@@ -59,11 +59,7 @@
 pub struct InferenceConfig<'a> {
     pub models: &'a HashMap<String, ModelConfig>,
     pub function: &'a FunctionConfig,
-<<<<<<< HEAD
     pub tool_config: Option<&'a mut ToolCallConfig>,
-=======
-    pub tool_config: Option<&'a ToolCallConfig>,
->>>>>>> be32f9b2
     pub templates: &'a TemplateConfig<'a>,
 }
 
@@ -71,11 +67,7 @@
     async fn infer(
         &self,
         input: &Input,
-<<<<<<< HEAD
         inference_config: &mut InferenceConfig,
-=======
-        inference_config: &InferenceConfig,
->>>>>>> be32f9b2
         client: &Client,
         inference_params: &mut InferenceParams,
     ) -> Result<InferenceResult, Error>;
@@ -118,11 +110,7 @@
     async fn infer(
         &self,
         input: &Input,
-<<<<<<< HEAD
         inference_config: &mut InferenceConfig<'_>,
-=======
-        inference_config: &InferenceConfig<'_>,
->>>>>>> be32f9b2
         client: &Client,
         inference_params: &mut InferenceParams,
     ) -> Result<InferenceResult, Error> {
@@ -232,17 +220,9 @@
             .map(|system| self.prepare_system_message(templates, system))
             .transpose()?;
         // NOTE: line below mutates the inference_params
-<<<<<<< HEAD
-        inference_params.chat_completion.include_variant_params(
-            self.temperature,
-            self.max_tokens,
-            self.seed,
-        );
-=======
         inference_params
             .chat_completion
             .backfill_with_variant_params(self.temperature, self.max_tokens, self.seed);
->>>>>>> be32f9b2
         Ok(match function {
             FunctionConfig::Chat(_) => ModelInferenceRequest {
                 messages,
@@ -282,11 +262,7 @@
     async fn infer(
         &self,
         input: &Input,
-<<<<<<< HEAD
         inference_config: &mut InferenceConfig<'_>,
-=======
-        inference_config: &InferenceConfig<'_>,
->>>>>>> be32f9b2
         client: &Client,
         inference_params: &mut InferenceParams,
     ) -> Result<InferenceResult, Error> {
@@ -294,11 +270,7 @@
             input,
             inference_config.function,
             inference_config.templates,
-<<<<<<< HEAD
             inference_config.tool_config.as_deref(),
-=======
-            inference_config.tool_config,
->>>>>>> be32f9b2
             false,
             inference_params,
         )?;
@@ -315,7 +287,6 @@
         let raw_content = model_inference_response.content.clone();
         let usage = model_inference_response.usage.clone();
         let model_inference_responses = vec![model_inference_response];
-<<<<<<< HEAD
         inference_config
             .function
             .prepare_response(
@@ -326,15 +297,6 @@
                 inference_config.tool_config.as_deref_mut(),
             )
             .await
-=======
-        inference_config.function.prepare_response(
-            inference_id,
-            raw_content,
-            usage,
-            model_inference_responses,
-            inference_config.tool_config,
-        )
->>>>>>> be32f9b2
     }
 
     async fn infer_stream(
@@ -348,11 +310,7 @@
             input,
             inference_config.function,
             inference_config.templates,
-<<<<<<< HEAD
             inference_config.tool_config.as_deref(),
-=======
-            inference_config.tool_config,
->>>>>>> be32f9b2
             true,
             inference_params,
         )?;
@@ -373,11 +331,7 @@
     use futures::StreamExt;
     use serde_json::{json, Value};
 
-<<<<<<< HEAD
-    use crate::endpoints::inference::ChatInferenceParams;
-=======
     use crate::endpoints::inference::ChatCompletionInferenceParams;
->>>>>>> be32f9b2
     use crate::function::{FunctionConfigChat, FunctionConfigJson};
     use crate::inference::providers::common::get_weather_tool_config;
     use crate::inference::providers::dummy::{DummyProvider, DUMMY_JSON_RESPONSE_RAW};
@@ -639,27 +593,19 @@
             messages,
         };
         let mut inference_params = InferenceParams::default();
-<<<<<<< HEAD
         let mut inference_config = InferenceConfig {
-=======
-        let inference_config = InferenceConfig {
->>>>>>> be32f9b2
             models: &HashMap::new(),
             function: &function_config,
             templates: &templates,
             tool_config: None,
         };
         let result = chat_completion_config
-<<<<<<< HEAD
             .infer(
                 &input,
                 &mut inference_config,
                 &client,
                 &mut inference_params,
             )
-=======
-            .infer(&input, &inference_config, &client, &mut inference_params)
->>>>>>> be32f9b2
             .await
             .unwrap_err();
         match result {
@@ -681,27 +627,19 @@
             messages,
         };
         let models = HashMap::from([("invalid_model".to_string(), text_model_config.clone())]);
-<<<<<<< HEAD
         let mut inference_config = InferenceConfig {
-=======
-        let inference_config = InferenceConfig {
->>>>>>> be32f9b2
             models: &models,
             function: &function_config,
             templates: &templates,
             tool_config: None,
         };
         let result = chat_completion_config
-<<<<<<< HEAD
             .infer(
                 &input,
                 &mut inference_config,
                 &client,
                 &mut inference_params,
             )
-=======
-            .infer(&input, &inference_config, &client, &mut inference_params)
->>>>>>> be32f9b2
             .await
             .unwrap_err();
         assert!(matches!(result, Error::UnknownModel { .. }), "{}", result);
@@ -716,27 +654,19 @@
         };
         let mut inference_params = InferenceParams::default();
         let models = HashMap::from([("error".to_string(), error_model_config.clone())]);
-<<<<<<< HEAD
         let mut inference_config = InferenceConfig {
-=======
-        let inference_config = InferenceConfig {
->>>>>>> be32f9b2
             models: &models,
             function: &function_config,
             templates: &templates,
             tool_config: None,
         };
         let result = chat_completion_config
-<<<<<<< HEAD
             .infer(
                 &input,
                 &mut inference_config,
                 &client,
                 &mut inference_params,
             )
-=======
-            .infer(&input, &inference_config, &client, &mut inference_params)
->>>>>>> be32f9b2
             .await
             .unwrap_err();
         assert_eq!(
@@ -758,27 +688,19 @@
             ..Default::default()
         };
         let models = HashMap::from([("good".to_string(), text_model_config.clone())]);
-<<<<<<< HEAD
         let mut inference_config = InferenceConfig {
-=======
-        let inference_config = InferenceConfig {
->>>>>>> be32f9b2
             models: &models,
             function: &function_config,
             templates: &templates,
             tool_config: None,
         };
         let result = chat_completion_config
-<<<<<<< HEAD
             .infer(
                 &input,
                 &mut inference_config,
                 &client,
                 &mut inference_params,
             )
-=======
-            .infer(&input, &inference_config, &client, &mut inference_params)
->>>>>>> be32f9b2
             .await
             .unwrap();
         assert!(matches!(result, InferenceResult::Chat(_)));
@@ -819,7 +741,6 @@
             }],
         };
         let models = HashMap::from([("tool".to_string(), tool_model_config.clone())]);
-<<<<<<< HEAD
         let mut weather_tool_config = get_weather_tool_config();
         let mut inference_config = InferenceConfig {
             models: &models,
@@ -834,16 +755,6 @@
                 &client,
                 &mut inference_params,
             )
-=======
-        let inference_config = InferenceConfig {
-            models: &models,
-            function: &function_config,
-            templates: &templates,
-            tool_config: Some(&WEATHER_TOOL_CONFIG),
-        };
-        let result = chat_completion_config
-            .infer(&input, &inference_config, &client, &mut inference_params)
->>>>>>> be32f9b2
             .await
             .unwrap();
         assert!(matches!(result, InferenceResult::Chat(_)));
@@ -896,11 +807,7 @@
             user_schema: None,
             output_schema,
         });
-<<<<<<< HEAD
         let mut inference_config = InferenceConfig {
-=======
-        let inference_config = InferenceConfig {
->>>>>>> be32f9b2
             models: &models,
             function: &json_function_config,
             templates: &templates,
@@ -908,16 +815,12 @@
         };
         let mut inference_params = InferenceParams::default();
         let result = chat_completion_config
-<<<<<<< HEAD
             .infer(
                 &input,
                 &mut inference_config,
                 &client,
                 &mut inference_params,
             )
-=======
-            .infer(&input, &inference_config, &client, &mut inference_params)
->>>>>>> be32f9b2
             .await
             .unwrap();
         match result {
@@ -949,11 +852,7 @@
         // Test case 6: JSON output was supposed to happen and it did
         let mut inference_params = InferenceParams::default();
         let models = HashMap::from([("json".to_string(), json_model_config.clone())]);
-<<<<<<< HEAD
         let mut inference_config = InferenceConfig {
-=======
-        let inference_config = InferenceConfig {
->>>>>>> be32f9b2
             models: &models,
             function: &json_function_config,
             templates: &templates,
@@ -967,16 +866,12 @@
             ..Default::default()
         };
         let result = chat_completion_config
-<<<<<<< HEAD
             .infer(
                 &input,
                 &mut inference_config,
                 &client,
                 &mut inference_params,
             )
-=======
-            .infer(&input, &inference_config, &client, &mut inference_params)
->>>>>>> be32f9b2
             .await
             .unwrap();
         match result {
@@ -1164,11 +1059,7 @@
         assert_eq!(inference_params.chat_completion.seed, Some(69));
 
         let mut inference_params = InferenceParams {
-<<<<<<< HEAD
-            chat_completion: ChatInferenceParams {
-=======
             chat_completion: ChatCompletionInferenceParams {
->>>>>>> be32f9b2
                 temperature: Some(1.),
                 max_tokens: Some(200),
                 seed: Some(420),
@@ -1193,11 +1084,7 @@
         // We will vary temperature, max_tokens, and seed
         let chat_completion_config = ChatCompletionConfig::default();
         let mut inference_params = InferenceParams {
-<<<<<<< HEAD
-            chat_completion: ChatInferenceParams {
-=======
             chat_completion: ChatCompletionInferenceParams {
->>>>>>> be32f9b2
                 temperature: Some(0.9),
                 ..Default::default()
             },
