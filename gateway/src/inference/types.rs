use derive_builder::Builder;
use futures::Stream;
use serde::{Deserialize, Deserializer, Serialize};
use serde_json::Value;
use std::{
    collections::HashMap,
    fmt,
    pin::Pin,
    time::{Duration, SystemTime, UNIX_EPOCH},
};
use uuid::Uuid;

<<<<<<< HEAD
use crate::endpoints::inference::InferenceWriteMetadata;
=======
>>>>>>> 9d18b9a9
use crate::function::FunctionConfig;
use crate::tool::{ToolCall, ToolCallChunk, ToolCallConfig, ToolCallOutput, ToolResult};
use crate::{error::Error, variant::JsonEnforcement};

/// Data flow in TensorZero
///
/// The flow of an inference request through TensorZero can be viewed as a series of transformations between types.
/// Most of them are defined below.

/// A request is made that contains an Input
#[derive(Clone, Debug, Deserialize, Serialize)]
pub struct Input {
    pub system: Option<Value>,
    pub messages: Vec<InputMessage>,
}

/// InputMessage and Role are our representation of the input sent by the client
/// prior to any processing into LLM representations below.
#[derive(Clone, Debug, Serialize)]
#[serde(deny_unknown_fields)]
pub struct InputMessage {
    pub role: Role,
    pub content: Vec<InputMessageContent>,
}

#[derive(Clone, Debug, Deserialize, Serialize)]
#[serde(tag = "type", rename_all = "snake_case")]
pub enum InputMessageContent {
    Text { value: Value },
    ToolCall(ToolCall),
    ToolResult(ToolResult),
    // We may extend this in the future to include other types of content
}

#[derive(Clone, Copy, Debug, Deserialize, Serialize, PartialEq)]
#[serde(rename_all = "snake_case")]
pub enum Role {
    User,
    Assistant,
}

/// InputMessages are validated against the input schema of the Function
/// and then templated and transformed into RequestMessages for a particular Variant.
/// They might contain tool calls or tool results along with text.
/// The abstraction we use to represent this is ContentBlock, which is a union of Text, ToolCall, and ToolResult.
/// ContentBlocks are collected into RequestMessages.
/// These RequestMessages are collected into a ModelInferenceRequest,
/// which should contain all information needed by a ModelProvider to perform the
/// inference that is called for.

#[derive(Clone, Debug, PartialEq, Serialize)]
pub struct Text {
    pub text: String,
}

/// Core representation of the types of content that could go in or out of a model
#[derive(Clone, Debug, PartialEq, Serialize)]
#[serde(tag = "type", rename_all = "snake_case")]
pub enum ContentBlock {
    Text(Text),
    ToolCall(ToolCall),
    ToolResult(ToolResult),
}

#[derive(Clone, Debug, PartialEq, Serialize)]
#[serde(tag = "type", rename_all = "snake_case")]
pub enum ContentBlockOutput {
    Text(Text),
    ToolCall(ToolCallOutput),
}

/// A RequestMessage is a message sent to a model
#[derive(Clone, Debug, PartialEq)]
pub struct RequestMessage {
    pub role: Role,
    pub content: Vec<ContentBlock>,
}

#[derive(Clone, Debug, Default, Deserialize, PartialEq, Serialize)]
pub enum FunctionType {
    #[default]
    Chat,
    Json,
}

#[derive(Clone, Default, Debug, PartialEq)]
pub enum JSONMode {
    #[default]
    Off,
    On,
    Strict,
}

/// Top-level TensorZero type for an inference request to a particular model.
/// This should contain all the information required to make a valid inference request
/// for a provider, except for information about what model to actually request,
/// and to convert it back to the appropriate response format.
/// An example of the latter is that we might have prepared a request with Tools available
/// but the client actually just wants a chat response.
#[derive(Builder, Clone, Debug, Default)]
#[builder(setter(into, strip_option), default)]
pub struct ModelInferenceRequest<'a> {
    pub messages: Vec<RequestMessage>,
    pub system: Option<String>,
    pub tool_config: Option<&'a ToolCallConfig>,
    pub temperature: Option<f32>,
    pub max_tokens: Option<u32>,
    pub seed: Option<u32>,
    pub stream: bool,
    pub json_mode: JSONMode,
    pub function_type: FunctionType,
    pub output_schema: Option<&'a Value>,
}

/// Each provider transforms a ModelInferenceRequest into a provider-specific (private) inference request type
/// that is suitable for serialization directly into a request to the provider.
///
/// In both non-streaming and streaming inference, each ModelProvider recieves data from the provider in a
/// a (private) provider-specific format that is then transformed into a ModelInferenceResponse (non-streaming)
/// or a stream of ModelInferenceResponseChunks (streaming).

#[derive(Clone, Debug, PartialEq, Serialize)]
pub struct ModelInferenceResponse {
    pub id: Uuid,
    pub created: u64,
    pub content: Vec<ContentBlock>,
    pub raw_response: String,
    pub usage: Usage,
    pub latency: Latency,
}

#[derive(Clone, Debug, Default, PartialEq, Serialize)]
pub struct Usage {
    pub prompt_tokens: u32,
    pub completion_tokens: u32,
}

#[derive(Clone, Debug, PartialEq, Serialize)]
#[serde(untagged)]
pub enum Latency {
    Streaming {
        ttft: Duration,
        response_time: Duration,
    },
    NonStreaming {
        response_time: Duration,
    },
}

/// As a Variant might make use of multiple model inferences, we then combine
/// one or more ModelInferenceResponses into a single InferenceResult (but we keep the original ModelInferenceResponses around).
/// In the non-streaming case, this InferenceResult is converted into an InferenceResponse and sent to the client.
/// See below for streaming case.

/// This type contains the result of running a variant of a function
#[derive(Clone, Debug, Serialize)]
#[serde(tag = "type", rename_all = "snake_case")]
pub enum InferenceResult {
    Chat(ChatInferenceResult),
    Json(JsonInferenceResult),
}

// Determines the return type of Inference API for Chat-type functions
#[derive(Debug, Clone, Serialize)]
pub struct ChatInferenceResult {
    pub inference_id: Uuid,
    created: u64,
    pub output: Vec<ContentBlockOutput>,
    pub usage: Usage,
    pub model_inference_responses: Vec<ModelInferenceResponse>,
}

<<<<<<< HEAD
// Determines the return type of Inference API for Json-type functions
=======
>>>>>>> 9d18b9a9
#[derive(Clone, Debug, Serialize)]
pub struct JsonInferenceResult {
    pub inference_id: Uuid,
    created: u64,
    pub output: JsonInferenceOutput,
    pub usage: Usage,
    pub model_inference_responses: Vec<ModelInferenceResponse>,
}

#[derive(Clone, Debug, Serialize)]
pub struct JsonInferenceOutput {
    pub raw: String,
    pub parsed: Option<Value>,
}

/// In the streaming case we convert ModelInferenceResponseChunks into a InferenceResultChunk, which is then
/// converted into an InferenceResponseChunk and sent to the client.
/// We then collect all the InferenceResultChunks into an InferenceResult for validation and storage after the fact.

#[derive(Debug, Clone)]
pub struct ModelInferenceResponseChunk {
    pub inference_id: Uuid,
    pub content: Vec<ContentBlockChunk>,
    pub created: u64,
    pub usage: Option<Usage>,
    pub raw_response: String,
    pub latency: Duration,
}

#[derive(Clone, Debug, PartialEq, Serialize)]
#[serde(tag = "type", rename_all = "snake_case")]
pub enum ContentBlockChunk {
    Text(TextChunk),
    ToolCall(ToolCallChunk),
}

#[derive(Clone, Debug, PartialEq, Serialize)]
pub struct TextChunk {
    pub id: String,
    pub text: String,
}

#[derive(Clone, Debug, PartialEq, Serialize)]
pub struct ChatInferenceResultChunk {
    pub inference_id: Uuid,
    pub content: Vec<ContentBlockChunk>,
    pub created: u64,
    pub usage: Option<Usage>,
}

#[derive(Clone, Debug, PartialEq, Serialize)]
pub struct JsonInferenceResultChunk {
    pub inference_id: Uuid,
    pub raw: String,
    pub created: u64,
    pub usage: Option<Usage>,
}

#[derive(Clone, Debug, PartialEq, Serialize)]
#[serde(tag = "type")]
pub enum InferenceResultChunk {
    Chat(ChatInferenceResultChunk),
    Json(JsonInferenceResultChunk),
}

/// Alongside the response, we also store information about what happened during the request.
/// For this we convert the InferenceResult into an Inference and ModelInferences,
/// which are written to ClickHouse tables of the same name asynchronously.

#[derive(Serialize, Debug)]
pub struct Inference {
    pub id: Uuid,
    pub function_name: String,
    pub variant_name: String,
    pub episode_id: Uuid,
    pub input: String,
    pub output: String,
    pub dynamic_tool_config: String,
    pub inference_params: String,
    pub processing_time_ms: u32,
}

#[derive(Clone, Debug, PartialEq, Serialize)]
pub struct ModelInference {
    pub id: Uuid,
    pub inference_id: Uuid,
    pub input: String,
    pub output: String,
    pub raw_response: String,
    pub input_tokens: u32,
    pub output_tokens: u32,
    pub response_time_ms: u32,
    pub ttft_ms: Option<u32>,
}

#[cfg(test)]
impl From<String> for InputMessageContent {
    fn from(text: String) -> Self {
        InputMessageContent::Text {
            value: Value::String(text),
        }
    }
}

#[cfg(test)]
impl From<String> for ContentBlockOutput {
    fn from(text: String) -> Self {
        ContentBlockOutput::Text(Text { text })
    }
}

impl From<Value> for InputMessageContent {
    fn from(value: Value) -> Self {
        InputMessageContent::Text { value }
    }
}

impl<'de> Deserialize<'de> for InputMessage {
    fn deserialize<D>(deserializer: D) -> Result<Self, D::Error>
    where
        D: Deserializer<'de>,
    {
        #[derive(Deserialize)]
        struct Helper {
            role: Role,
            content: ContentHelper,
        }

        #[derive(Deserialize)]
        #[serde(untagged)]
        enum ContentHelper {
            Single(String),
            Multiple(Vec<InputMessageContent>),
        }

        let helper = Helper::deserialize(deserializer)?;

        let content = match helper.content {
            ContentHelper::Single(text) => {
                vec![InputMessageContent::Text {
                    value: Value::String(text),
                }]
            }
            ContentHelper::Multiple(content) => content,
        };

        Ok(InputMessage {
            role: helper.role,
            content,
        })
    }
}

impl fmt::Display for Role {
    fn fmt(&self, f: &mut fmt::Formatter<'_>) -> fmt::Result {
        match self {
            Role::User => write!(f, "user"),
            Role::Assistant => write!(f, "assistant"),
        }
    }
}

impl From<String> for ContentBlock {
    fn from(text: String) -> Self {
        ContentBlock::Text(Text { text })
    }
}

impl ModelInference {
    pub fn new(response: ModelInferenceResponse, input: String, inference_id: Uuid) -> Self {
        // TODO (#30): deal with tools
        let (latency_ms, ttft_ms) = match response.latency {
            Latency::Streaming {
                ttft,
                response_time,
            } => (
                response_time.as_millis() as u32,
                Some(ttft.as_millis() as u32),
            ),
            Latency::NonStreaming { response_time } => (response_time.as_millis() as u32, None),
        };
        Self {
            id: Uuid::now_v7(),
            inference_id,
            input,
            // We write the serialized JSON form of the ContentBlocks output by the model
            output: serde_json::to_string(&response.content).unwrap_or_default(),
            raw_response: response.raw_response,
            input_tokens: response.usage.prompt_tokens,
            output_tokens: response.usage.completion_tokens,
            response_time_ms: latency_ms,
            ttft_ms,
        }
    }
}

impl ModelInferenceResponse {
    pub fn new(content: Vec<ContentBlock>, raw: String, usage: Usage, latency: Latency) -> Self {
        Self {
            id: Uuid::now_v7(),
            created: current_timestamp(),
            content,
            raw_response: raw,
            usage,
            latency,
        }
    }
}

impl InferenceResult {
    pub fn get_serialized_model_inferences(&self, input: &str) -> Vec<serde_json::Value> {
        let model_inference_responses = match self {
            InferenceResult::Chat(chat_result) => &chat_result.model_inference_responses,
            InferenceResult::Json(json_result) => &json_result.model_inference_responses,
        };
        let inference_id = match self {
            InferenceResult::Chat(chat_result) => chat_result.inference_id,
            InferenceResult::Json(json_result) => json_result.inference_id,
        };
        model_inference_responses
            .iter()
            .map(|r| {
                let model_inference =
                    ModelInference::new(r.clone(), input.to_string(), inference_id);
                serde_json::to_value(model_inference).unwrap_or_default()
            })
            .collect()
    }
}

impl JsonInferenceResult {
    pub fn new(
        inference_id: Uuid,
        raw: String,
        parsed: Option<Value>,
        usage: Usage,
        model_inference_responses: Vec<ModelInferenceResponse>,
    ) -> Self {
        let output = JsonInferenceOutput { raw, parsed };
        Self {
            inference_id,
            created: current_timestamp(),
            output,
            usage,
            model_inference_responses,
        }
    }
}

impl ChatInferenceResult {
    pub fn new(
        inference_id: Uuid,
        raw_content: Vec<ContentBlock>,
        usage: Usage,
        model_inference_responses: Vec<ModelInferenceResponse>,
        tool_config: Option<&ToolCallConfig>,
    ) -> Self {
        #[allow(clippy::expect_used)]
        let created = SystemTime::now()
            .duration_since(UNIX_EPOCH)
            .expect("Time went backwards")
            .as_secs();
        let output = Self::parse_output(raw_content, tool_config);
        Self {
            inference_id,
            created,
            output,
            usage,
            model_inference_responses,
        }
    }

    fn parse_output(
        content: Vec<ContentBlock>,
        tool_config: Option<&ToolCallConfig>,
    ) -> Vec<ContentBlockOutput> {
        if content.is_empty() {
            Error::OutputParsing {
                raw_output: "".to_string(),
                message: "Output parsing failed due to empty content".to_string(),
            }
            .log();
            return vec![];
        }
        let mut output = Vec::new();
        for content in content.into_iter() {
            match content {
                ContentBlock::Text(text) => {
                    output.push(ContentBlockOutput::Text(text));
                }
                ContentBlock::ToolCall(tool_call) => {
                    // Parse the tool call arguments
                    let tool = tool_config.and_then(|t| t.get_tool(&tool_call.name));
                    let tool_call_output = ToolCallOutput::new(tool_call, tool);
                    output.push(ContentBlockOutput::ToolCall(tool_call_output));
                }
                ContentBlock::ToolResult(tool_result) => {
                    Error::OutputParsing {
                        raw_output: serde_json::to_string(&tool_result).unwrap_or_default(),
                        message: "Tool results are not supported in output for Chat functions"
                            .to_string(),
                    }
                    .log();
                }
            }
        }
        output
    }
}

impl Inference {
    pub fn new(
        inference_response: InferenceResult,
        input: String,
        metadata: InferenceWriteMetadata,
    ) -> Self {
        let processing_time_ms = metadata.processing_time.as_millis() as u32;
        match inference_response {
            InferenceResult::Chat(chat_response) => Self {
                id: chat_response.inference_id,
                function_name: metadata.function_name,
                variant_name: metadata.variant_name,
                episode_id: metadata.episode_id,
                input,
                dynamic_tool_config: metadata.dynamic_tool_config,
                inference_params: serde_json::to_string(&metadata.inference_params)
                    .unwrap_or_default(),
                output: serde_json::to_string(&chat_response.output).unwrap_or_default(),
                processing_time_ms,
            },
            InferenceResult::Json(json_result) => Self {
                id: json_result.inference_id,
<<<<<<< HEAD
                function_name: metadata.function_name,
                variant_name: metadata.variant_name,
                episode_id: metadata.episode_id,
                input,
                dynamic_tool_config: metadata.dynamic_tool_config,
                inference_params: serde_json::to_string(&metadata.inference_params)
                    .unwrap_or_default(),
=======
                function_name,
                variant_name,
                episode_id,
                input,
                dynamic_tool_config,
>>>>>>> 9d18b9a9
                output: serde_json::to_string(&json_result.output).unwrap_or_default(),
                processing_time_ms,
            },
        }
    }
}

// Function to get the current timestamp in seconds
fn current_timestamp() -> u64 {
    #[allow(clippy::expect_used)]
    SystemTime::now()
        .duration_since(UNIX_EPOCH)
        .expect("Time went backwards")
        .as_secs()
}

impl ModelInferenceResponseChunk {
    pub fn new(
        inference_id: Uuid,
        content: Vec<ContentBlockChunk>,
        usage: Option<Usage>,
        raw_response: String,
        latency: Duration,
    ) -> Self {
        Self {
            inference_id,
            content,
            created: current_timestamp(),
            usage,
            raw_response,
            latency,
        }
    }
}

impl From<ModelInferenceResponseChunk> for ChatInferenceResultChunk {
    fn from(chunk: ModelInferenceResponseChunk) -> Self {
        Self {
            inference_id: chunk.inference_id,
            content: chunk.content,
            created: chunk.created,
            usage: chunk.usage,
        }
    }
}

/// We use best-effort to reconstruct the raw response for JSON functions
/// They might either return a ToolCallChunk or a TextChunk
<<<<<<< HEAD
/// We take the string from either of these (in reverse order if there are multiple blocks)
/// and use that as the raw response.
impl From<ModelInferenceResponseChunk> for JsonInferenceResultChunk {
    fn from(chunk: ModelInferenceResponseChunk) -> Self {
        let mut raw = String::new();
        for content in chunk.content.into_iter().rev() {
            match content {
                ContentBlockChunk::Text(text) => {
                    raw.push_str(&text.text);
                }
                ContentBlockChunk::ToolCall(tool_call) => {
                    raw.push_str(&tool_call.arguments);
                }
            }
        }
=======
/// We take the string from either of these (from the last block if there are multiple)
/// and use that as the raw response.
impl From<ModelInferenceResponseChunk> for JsonInferenceResultChunk {
    fn from(mut chunk: ModelInferenceResponseChunk) -> Self {
        let raw = match chunk.content.pop() {
            Some(ContentBlockChunk::ToolCall(tool_call)) => tool_call.arguments.to_owned(),
            Some(ContentBlockChunk::Text(text)) => text.text.to_owned(),
            None => String::new(),
        };

>>>>>>> 9d18b9a9
        Self {
            inference_id: chunk.inference_id,
            raw,
            created: chunk.created,
            usage: chunk.usage,
        }
    }
}

pub fn collect_chunks(
    value: Vec<ModelInferenceResponseChunk>,
    function: &FunctionConfig,
    tool_config: Option<&ToolCallConfig>,
) -> Result<InferenceResult, Error> {
    // NOTE: We will eventually need this to be per-inference-response-type and sensitive to the type of variant and function being called.

    let inference_id = value
        .first()
        .ok_or(Error::TypeConversion {
            message: "Attempted to create an InferenceResult from an empty response chunk vector"
                .to_string(),
        })?
        .inference_id;
    let mut tool_call_blocks: HashMap<String, ContentBlock> = HashMap::new();
    let mut text_blocks: HashMap<String, ContentBlock> = HashMap::new();
    let raw: String = value
        .iter()
        .map(|chunk| chunk.raw_response.as_str())
        .collect::<Vec<&str>>()
        .join("\n");
    let mut usage: Usage = Usage::default();
    let mut ttft: Option<Duration> = None;
    let response_time = value
        .last()
        .ok_or(Error::TypeConversion {
            message: "Attempted to create an InferenceResult from an empty response chunk vector"
                .to_string(),
        })?
        .latency;
    for chunk in value {
        for content in chunk.content {
            match content {
                ContentBlockChunk::Text(text) => {
                    match text_blocks.get_mut(&text.id) {
                        // If there is already a text block, append to it
                        Some(ContentBlock::Text(Text {
                            text: existing_text,
                        })) => {
                            existing_text.push_str(&text.text);
                        }
                        // If there is no text block, create one
                        _ => {
                            // We put this here and below rather than in the loop start because we
                            // only want to set TTFT if there is some real content
                            if ttft.is_none() {
                                ttft = Some(chunk.latency);
                            }
                            text_blocks.insert(text.id, text.text.into());
                        }
                    }
                }
                ContentBlockChunk::ToolCall(tool_call) => {
                    match tool_call_blocks.get_mut(&tool_call.id) {
                        // If there is already a tool call block with this id, append to it
                        Some(ContentBlock::ToolCall(existing_tool_call)) => {
                            // We assume that the name and ID are present and complete in the first chunk
                            existing_tool_call.arguments.push_str(&tool_call.arguments);
                        }
                        // If there is no tool call block, create one
                        _ => {
                            if ttft.is_none() {
                                ttft = Some(chunk.latency);
                            }
                            tool_call_blocks.insert(
                                tool_call.id.clone(),
                                ContentBlock::ToolCall(tool_call.into()),
                            );
                        }
                    }
                }
            };
        }
        if let Some(chunk_usage) = chunk.usage {
            usage.prompt_tokens = usage
                .prompt_tokens
                .saturating_add(chunk_usage.prompt_tokens);
            usage.completion_tokens = usage
                .completion_tokens
                .saturating_add(chunk_usage.completion_tokens);
        }
    }

    let ttft = ttft.ok_or(Error::TypeConversion {
        message: "Never got TTFT because there was never content in the response.".to_string(),
    })?;
    let latency = Latency::Streaming {
        ttft,
        response_time,
    };
    let mut content_blocks: Vec<ContentBlock> = tool_call_blocks.into_values().collect();
    content_blocks.extend(text_blocks.into_values());
    let model_response = ModelInferenceResponse::new(
        content_blocks.clone(),
        raw.clone(),
        usage.clone(),
        latency.clone(),
    );
    function.prepare_response(
        inference_id,
        content_blocks,
        usage,
        vec![model_response],
        tool_config,
    )
}

impl From<ToolCallChunk> for ToolCall {
    fn from(tool_call: ToolCallChunk) -> Self {
        // TODO (#30): explicitly handle tools both for streaming and non-streaming
        // as well as for Chat and Tool-style Functions
        Self {
            id: tool_call.id,
            name: tool_call.name,
            arguments: tool_call.arguments,
        }
    }
}

pub type ModelInferenceResponseStream =
    Pin<Box<dyn Stream<Item = Result<ModelInferenceResponseChunk, Error>> + Send>>;

impl From<&JsonEnforcement> for JSONMode {
    fn from(json_enforcement: &JsonEnforcement) -> Self {
        match json_enforcement {
            JsonEnforcement::Default => JSONMode::On,
            JsonEnforcement::Strict => JSONMode::Strict,
            JsonEnforcement::ImplicitTool => JSONMode::Off,
            JsonEnforcement::Off => JSONMode::Off,
        }
    }
}

#[cfg(test)]
mod tests {
    use crate::function::{FunctionConfigChat, FunctionConfigJson};
    use crate::inference::providers::common::WEATHER_TOOL_CONFIG;
    use crate::jsonschema_util::JSONSchemaFromPath;
    use crate::tool::ToolChoice;

    use super::*;

    #[test]
    fn test_create_chat_inference_response() {
        // TODO (#30): handle the tool call case here. For now, we will always set those values to None.
        // Case 1: No output schema
        let inference_id = Uuid::now_v7();
        let content = vec!["Hello, world!".to_string().into()];
        let usage = Usage {
            prompt_tokens: 10,
            completion_tokens: 20,
        };
        let model_inference_responses = vec![ModelInferenceResponse::new(
            content.clone(),
            "".to_string(),
            usage.clone(),
            Latency::NonStreaming {
                response_time: Duration::default(),
            },
        )];
        let chat_inference_response = ChatInferenceResult::new(
            inference_id,
            content.clone(),
            usage.clone(),
            model_inference_responses,
            None,
        );
        let output_content = ["Hello, world!".to_string().into()];
        assert_eq!(chat_inference_response.output, output_content);
        assert_eq!(chat_inference_response.usage, usage);

        // Case 2: A tool call that fails argument validation
        let inference_id = Uuid::now_v7();
        let content = vec![ContentBlock::ToolCall(ToolCall {
            name: "get_weather".to_string(),
            arguments: r#"{"where": "the moon"}"#.to_string(),
            id: "0".to_string(),
        })];
        let model_inference_responses = vec![ModelInferenceResponse::new(
            content.clone(),
            "".to_string(),
            usage.clone(),
            Latency::NonStreaming {
                response_time: Duration::default(),
            },
        )];
        let chat_inference_response = ChatInferenceResult::new(
            inference_id,
            content,
            usage.clone(),
            model_inference_responses,
            Some(&WEATHER_TOOL_CONFIG),
        );
        assert_eq!(chat_inference_response.output.len(), 1);
        let tool_call_block = chat_inference_response.output.first().unwrap();
        match tool_call_block {
            ContentBlockOutput::ToolCall(tool_call) => {
                assert_eq!(tool_call.name, "get_weather");
                assert_eq!(tool_call.arguments, r#"{"where": "the moon"}"#);
                assert_eq!(tool_call.id, "0");
                assert_eq!(tool_call.parsed_name, Some("get_weather".to_string()));
                assert_eq!(tool_call.parsed_arguments, None);
            }
            _ => unreachable!(),
        }

        // Case 3: A tool call that fails name validation
        let inference_id = Uuid::now_v7();
        let content = vec![ContentBlock::ToolCall(ToolCall {
            name: "bad name".to_string(),
            arguments: r#"{"where": "the moon"}"#.to_string(),
            id: "0".to_string(),
        })];
        let model_inference_responses = vec![ModelInferenceResponse::new(
            content.clone(),
            "".to_string(),
            usage.clone(),
            Latency::NonStreaming {
                response_time: Duration::default(),
            },
        )];
        let chat_inference_response = ChatInferenceResult::new(
            inference_id,
            content,
            usage.clone(),
            model_inference_responses,
            Some(&WEATHER_TOOL_CONFIG),
        );
        assert_eq!(chat_inference_response.output.len(), 1);
        let tool_call_block = chat_inference_response.output.first().unwrap();
        match tool_call_block {
            ContentBlockOutput::ToolCall(tool_call) => {
                assert_eq!(tool_call.name, "bad name");
                assert_eq!(tool_call.arguments, r#"{"where": "the moon"}"#);
                assert_eq!(tool_call.id, "0");
                assert_eq!(tool_call.parsed_name, None);
                assert_eq!(tool_call.parsed_arguments, None);
            }
            _ => unreachable!(),
        }

        // Case 4: A tool call that passes validation
        let inference_id = Uuid::now_v7();
        let content = vec![ContentBlock::ToolCall(ToolCall {
            name: "get_weather".to_string(),
            arguments: r#"{"location": "the moon", "units": "celsius"}"#.to_string(),
            id: "0".to_string(),
        })];
        let model_inference_responses = vec![ModelInferenceResponse::new(
            content.clone(),
            "".to_string(),
            usage.clone(),
            Latency::NonStreaming {
                response_time: Duration::default(),
            },
        )];
        let chat_inference_response = ChatInferenceResult::new(
            inference_id,
            content,
            usage.clone(),
            model_inference_responses,
            Some(&WEATHER_TOOL_CONFIG),
        );
        assert_eq!(chat_inference_response.output.len(), 1);
        let tool_call_block = chat_inference_response.output.first().unwrap();
        match tool_call_block {
            ContentBlockOutput::ToolCall(tool_call) => {
                assert_eq!(tool_call.name, "get_weather");
                assert_eq!(
                    tool_call.arguments,
                    r#"{"location": "the moon", "units": "celsius"}"#
                );
                assert_eq!(tool_call.id, "0");
                assert_eq!(tool_call.parsed_name, Some("get_weather".to_string()));
                assert_eq!(
                    tool_call.parsed_arguments,
                    Some(
                        serde_json::from_str(r#"{"location": "the moon", "units": "celsius"}"#)
                            .unwrap()
                    )
                );
            }
            _ => unreachable!(),
        }
    }

    #[test]
    fn test_collect_chunks() {
        // Test case 1: empty chunks (should error)
        let tool_config = ToolCallConfig {
            tools_available: vec![],
            tool_choice: &ToolChoice::Auto,
            parallel_tool_calls: false,
        };
        let tool_config = Box::leak(Box::new(tool_config));
        let chunks = vec![];
        let function = FunctionConfig::Chat(FunctionConfigChat::default());
        let result = collect_chunks(chunks, &function, Some(tool_config));
        assert_eq!(
            result.unwrap_err(),
            Error::TypeConversion {
                message:
                    "Attempted to create an InferenceResult from an empty response chunk vector"
                        .to_string(),
            }
        );

        // Test case 2: non-empty chunks with no tool calls but content exists
        let inference_id = Uuid::now_v7();
        let created = current_timestamp();
        let content = vec![ContentBlockChunk::Text(TextChunk {
            text: "Hello,".to_string(),
            id: "0".to_string(),
        })];
        let latency = Duration::from_millis(150);
        let chunks = vec![
            ModelInferenceResponseChunk {
                inference_id,
                content,
                created,
                usage: None,
                raw_response: "{\"message\": \"Hello}".to_string(),
                latency,
            },
            ModelInferenceResponseChunk {
                inference_id,
                content: vec![ContentBlockChunk::Text(TextChunk {
                    text: " world!".to_string(),
                    id: "0".to_string(),
                })],
                created,
                usage: Some(Usage {
                    prompt_tokens: 2,
                    completion_tokens: 4,
                }),
                raw_response: ", world!\"}".to_string(),
                latency: Duration::from_millis(250),
            },
        ];
        let result = collect_chunks(chunks, &function, Some(tool_config)).unwrap();
        let chat_result = match result {
            InferenceResult::Chat(chat_result) => chat_result,
            _ => unreachable!("Expected Chat inference response"),
        };
        assert_eq!(chat_result.inference_id, inference_id);
        assert_eq!(chat_result.created, created);
        assert_eq!(chat_result.output, vec!["Hello, world!".to_string().into()]);
        assert_eq!(
            chat_result.usage,
            Usage {
                prompt_tokens: 2,
                completion_tokens: 4,
            }
        );

        // Test Case 3: a JSON string that passes validation and also include usage in each chunk
        let inference_id = Uuid::now_v7();
        let output_schema = JSONSchemaFromPath::from_value(&serde_json::json!({
            "type": "object",
            "properties": {
                "name": {"type": "string"},
                "age": {"type": "number"}
            },
            "required": ["name", "age"]
        }));
        let function_config = FunctionConfig::Json(FunctionConfigJson {
            variants: HashMap::new(),
            system_schema: None,
            user_schema: None,
            assistant_schema: None,
            output_schema,
        });
        let usage1 = Usage {
            prompt_tokens: 10,
            completion_tokens: 5,
        };
        let usage2 = Usage {
            prompt_tokens: 5,
            completion_tokens: 10,
        };
        let chunks = vec![
            ModelInferenceResponseChunk {
                inference_id,
                content: vec![ContentBlockChunk::Text(TextChunk {
                    text: "{\"name\":".to_string(),
                    id: "0".to_string(),
                })],
                created,
                usage: Some(usage1.clone()),
                raw_response: "{\"name\":".to_string(),
                latency: Duration::from_millis(150),
            },
            ModelInferenceResponseChunk {
                inference_id,
                content: vec![ContentBlockChunk::Text(TextChunk {
                    text: "\"John\",\"age\":30}".to_string(),
                    id: "0".to_string(),
                })],
                created,
                usage: Some(usage2.clone()),
                raw_response: "\"John\",\"age\":30}".to_string(),
                latency: Duration::from_millis(250),
            },
        ];
        let response = collect_chunks(chunks, &function_config, None).unwrap();
        match response {
            InferenceResult::Json(json_result) => {
                assert_eq!(json_result.inference_id, inference_id);
                assert_eq!(
                    json_result.output.parsed,
                    Some(serde_json::json!({"name": "John", "age": 30}))
                );
                assert_eq!(
                    json_result.output.raw,
                    "{\"name\":\"John\",\"age\":30}".to_string()
                );
                assert_eq!(
                    json_result.usage,
                    Usage {
                        prompt_tokens: 15,
                        completion_tokens: 15,
                    }
                );
            }
            _ => unreachable!("Expected Json inference response"),
        }

        // Test Case 4: a JSON string that fails validation and usage only in last chunk
        let inference_id = Uuid::now_v7();
        let created = current_timestamp();
        let usage = Usage {
            prompt_tokens: 10,
            completion_tokens: 5,
        };
        let chunks = vec![
            ModelInferenceResponseChunk {
                inference_id,
                content: vec![ContentBlockChunk::Text(TextChunk {
                    text: "{\"name\":".to_string(),
                    id: "0".to_string(),
                })],
                created,
                usage: Some(usage.clone()),
                raw_response: "{\"name\":".to_string(),
                latency: Duration::from_millis(100),
            },
            ModelInferenceResponseChunk {
                inference_id,
                content: vec![ContentBlockChunk::Text(TextChunk {
                    text: "\"John\"}".to_string(),
                    id: "0".to_string(),
                })],
                created,
                usage: None,
                raw_response: "\"John\"}".to_string(),
                latency: Duration::from_millis(200),
            },
        ];
        let result = collect_chunks(chunks, &function_config, None);
        assert!(result.is_ok());
        match result {
            Ok(InferenceResult::Json(json_result)) => {
                assert_eq!(json_result.inference_id, inference_id);
                assert_eq!(json_result.created, created);
                assert_eq!(json_result.usage, usage);
                assert_eq!(json_result.output.parsed, None);
                assert_eq!(json_result.output.raw, "{\"name\":\"John\"}".to_string());
            }
            _ => unreachable!("Expected Json inference response"),
        }

        // Test case 5: chunks with some None content
        let inference_id = Uuid::now_v7();
        let created = current_timestamp();
        let usage = Usage {
            prompt_tokens: 15,
            completion_tokens: 10,
        };
        let chunks = vec![
            ModelInferenceResponseChunk {
                inference_id,
                content: vec![ContentBlockChunk::Text(TextChunk {
                    text: "{\"name\":\"John\",".to_string(),
                    id: "0".to_string(),
                })],
                created,
                usage: Some(usage.clone()),
                raw_response: "{\"name\":\"John\",".to_string(),
                latency: Duration::from_millis(100),
            },
            ModelInferenceResponseChunk {
                inference_id,
                content: vec![],
                created,
                usage: None,
                raw_response: "".to_string(),
                latency: Duration::from_millis(200),
            },
            ModelInferenceResponseChunk {
                inference_id,
                content: vec![ContentBlockChunk::Text(TextChunk {
                    text: "\"age\":30}".to_string(),
                    id: "0".to_string(),
                })],
                created,
                usage: None,
                raw_response: "\"age\":30}".to_string(),
                latency: Duration::from_millis(300),
            },
        ];
        let result = collect_chunks(chunks, &function, Some(tool_config));
        assert!(result.is_ok());
        if let Ok(InferenceResult::Chat(chat_response)) = result {
            assert_eq!(chat_response.inference_id, inference_id);
            assert_eq!(chat_response.created, created);
            assert_eq!(
                chat_response.output,
                vec!["{\"name\":\"John\",\"age\":30}".to_string().into()]
            );
            assert_eq!(chat_response.usage, usage);
        } else {
            unreachable!("Expected Ok(InferenceResult::Chat), got {:?}", result);
        }
    }
}<|MERGE_RESOLUTION|>--- conflicted
+++ resolved
@@ -10,10 +10,7 @@
 };
 use uuid::Uuid;
 
-<<<<<<< HEAD
 use crate::endpoints::inference::InferenceWriteMetadata;
-=======
->>>>>>> 9d18b9a9
 use crate::function::FunctionConfig;
 use crate::tool::{ToolCall, ToolCallChunk, ToolCallConfig, ToolCallOutput, ToolResult};
 use crate::{error::Error, variant::JsonEnforcement};
@@ -176,7 +173,6 @@
     Json(JsonInferenceResult),
 }
 
-// Determines the return type of Inference API for Chat-type functions
 #[derive(Debug, Clone, Serialize)]
 pub struct ChatInferenceResult {
     pub inference_id: Uuid,
@@ -186,10 +182,6 @@
     pub model_inference_responses: Vec<ModelInferenceResponse>,
 }
 
-<<<<<<< HEAD
-// Determines the return type of Inference API for Json-type functions
-=======
->>>>>>> 9d18b9a9
 #[derive(Clone, Debug, Serialize)]
 pub struct JsonInferenceResult {
     pub inference_id: Uuid,
@@ -522,7 +514,6 @@
             },
             InferenceResult::Json(json_result) => Self {
                 id: json_result.inference_id,
-<<<<<<< HEAD
                 function_name: metadata.function_name,
                 variant_name: metadata.variant_name,
                 episode_id: metadata.episode_id,
@@ -530,13 +521,6 @@
                 dynamic_tool_config: metadata.dynamic_tool_config,
                 inference_params: serde_json::to_string(&metadata.inference_params)
                     .unwrap_or_default(),
-=======
-                function_name,
-                variant_name,
-                episode_id,
-                input,
-                dynamic_tool_config,
->>>>>>> 9d18b9a9
                 output: serde_json::to_string(&json_result.output).unwrap_or_default(),
                 processing_time_ms,
             },
@@ -585,23 +569,6 @@
 
 /// We use best-effort to reconstruct the raw response for JSON functions
 /// They might either return a ToolCallChunk or a TextChunk
-<<<<<<< HEAD
-/// We take the string from either of these (in reverse order if there are multiple blocks)
-/// and use that as the raw response.
-impl From<ModelInferenceResponseChunk> for JsonInferenceResultChunk {
-    fn from(chunk: ModelInferenceResponseChunk) -> Self {
-        let mut raw = String::new();
-        for content in chunk.content.into_iter().rev() {
-            match content {
-                ContentBlockChunk::Text(text) => {
-                    raw.push_str(&text.text);
-                }
-                ContentBlockChunk::ToolCall(tool_call) => {
-                    raw.push_str(&tool_call.arguments);
-                }
-            }
-        }
-=======
 /// We take the string from either of these (from the last block if there are multiple)
 /// and use that as the raw response.
 impl From<ModelInferenceResponseChunk> for JsonInferenceResultChunk {
@@ -612,7 +579,6 @@
             None => String::new(),
         };
 
->>>>>>> 9d18b9a9
         Self {
             inference_id: chunk.inference_id,
             raw,
