--- conflicted
+++ resolved
@@ -623,68 +623,6 @@
 pub type InferenceResponseStream =
     Pin<Box<dyn Stream<Item = Result<ModelInferenceResponseChunk, Error>> + Send>>;
 
-<<<<<<< HEAD
-/// Types that go with `function.rs`
-/// See that file for impls
-#[derive(Debug)]
-pub enum FunctionConfig {
-    Chat(FunctionConfigChat),
-    Json(FunctionConfigJson),
-}
-
-#[derive(Debug, Default, Deserialize, PartialEq)]
-#[serde(rename_all = "snake_case")]
-pub enum JsonEnforcement {
-    #[default]
-    Default,
-    Strict,
-    ImplicitTool,
-    Off,
-}
-
-#[derive(Debug, Default)]
-pub struct FunctionConfigChat {
-    pub variants: HashMap<String, VariantConfig>, // variant name => variant config
-    pub system_schema: Option<JSONSchemaFromPath>,
-    pub user_schema: Option<JSONSchemaFromPath>,
-    pub assistant_schema: Option<JSONSchemaFromPath>,
-    pub tools: Vec<String>, // tool names
-    pub tool_choice: ToolChoice,
-    pub parallel_tool_calls: bool,
-}
-
-#[derive(Debug)]
-pub struct FunctionConfigJson {
-    pub variants: HashMap<String, VariantConfig>, // variant name => variant config
-    pub system_schema: Option<JSONSchemaFromPath>,
-    pub user_schema: Option<JSONSchemaFromPath>,
-    pub assistant_schema: Option<JSONSchemaFromPath>,
-    pub output_schema: JSONSchemaFromPath, // schema is mandatory for JSON functions
-    pub json_mode: JsonEnforcement,
-}
-
-/// Types that go with `variant.rs`
-/// See that file for impls
-#[derive(Clone, Debug, Deserialize)]
-#[serde(tag = "type")]
-#[serde(rename_all = "snake_case")]
-#[serde(deny_unknown_fields)]
-pub enum VariantConfig {
-    ChatCompletion(ChatCompletionConfig),
-}
-
-#[derive(Clone, Debug, Deserialize)]
-#[serde(deny_unknown_fields)]
-pub struct ChatCompletionConfig {
-    pub weight: f64,
-    pub model: String, // TODO (#85): validate that this model exists in the model config
-    pub system_template: Option<PathBuf>,
-    pub user_template: Option<PathBuf>,
-    pub assistant_template: Option<PathBuf>,
-}
-
-=======
->>>>>>> b93d9d74
 #[cfg(test)]
 mod tests {
     use crate::function::FunctionConfigChat;
