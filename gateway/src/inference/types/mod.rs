use derive_builder::Builder;
use futures::Stream;
use serde::{Deserialize, Deserializer, Serialize};
use serde_json::Value;
use std::{
    borrow::Cow,
    collections::HashMap,
    fmt,
    pin::Pin,
    time::{Duration, SystemTime, UNIX_EPOCH},
};
use uuid::Uuid;

use crate::tool::{ToolCall, ToolCallChunk, ToolCallConfig, ToolCallOutput, ToolResult};
use crate::{endpoints::inference::InferenceDatabaseInsertMetadata, variant::InferenceConfig};
use crate::{endpoints::inference::InferenceParams, error::ErrorDetails};
use crate::{error::Error, variant::JsonMode};
use crate::{function::FunctionConfig, minijinja_util::TemplateConfig};
use crate::{jsonschema_util::DynamicJSONSchema, tool::ToolCallConfigDatabaseInsert};

pub mod batch;

/*
 * Data flow in TensorZero
 *
 * The flow of an inference request through TensorZero can be viewed as a series of transformations between types.
 * Most of them are defined below.
 */

/// A request is made that contains an Input
#[derive(Clone, Debug, Deserialize, Serialize, PartialEq)]
#[serde(deny_unknown_fields)]
pub struct Input {
    #[serde(skip_serializing_if = "Option::is_none")]
    pub system: Option<Value>,
    #[serde(default)]
    pub messages: Vec<InputMessage>,
}

/// InputMessage and Role are our representation of the input sent by the client
/// prior to any processing into LLM representations below.
#[derive(Clone, Debug, Serialize, PartialEq)]
#[serde(deny_unknown_fields)]
pub struct InputMessage {
    pub role: Role,
    pub content: Vec<InputMessageContent>,
}

#[derive(Clone, Debug, Deserialize, Serialize, PartialEq)]
#[serde(tag = "type", rename_all = "snake_case")]
pub enum InputMessageContent {
    Text { value: Value },
    ToolCall(ToolCall),
    ToolResult(ToolResult),
    // We may extend this in the future to include other types of content
}

#[derive(Clone, Copy, Debug, Deserialize, Serialize, PartialEq)]
#[serde(rename_all = "snake_case")]
pub enum Role {
    User,
    Assistant,
}

/// InputMessages are validated against the input schema of the Function
/// and then templated and transformed into RequestMessages for a particular Variant.
/// They might contain tool calls or tool results along with text.
/// The abstraction we use to represent this is ContentBlock, which is a union of Text, ToolCall, and ToolResult.
/// ContentBlocks are collected into RequestMessages.
/// These RequestMessages are collected into a ModelInferenceRequest,
/// which should contain all information needed by a ModelProvider to perform the
/// inference that is called for.

#[derive(Clone, Debug, Deserialize, PartialEq, Serialize)]
pub struct Text {
    pub text: String,
}

/// Core representation of the types of content that could go in or out of a model
#[derive(Clone, Debug, Deserialize, PartialEq, Serialize)]
#[serde(tag = "type", rename_all = "snake_case")]
pub enum ContentBlock {
    Text(Text),
    ToolCall(ToolCall),
    ToolResult(ToolResult),
}

#[derive(Clone, Debug, Deserialize, PartialEq, Serialize)]
#[serde(tag = "type", rename_all = "snake_case")]
pub enum ContentBlockOutput {
    Text(Text),
    ToolCall(ToolCallOutput),
}

/// A RequestMessage is a message sent to a model
#[derive(Clone, Debug, Deserialize, PartialEq, Serialize)]
pub struct RequestMessage {
    pub role: Role,
    pub content: Vec<ContentBlock>,
}

#[derive(Clone, Debug, Default, Deserialize, PartialEq, Serialize)]
pub enum FunctionType {
    #[default]
    Chat,
    Json,
}

#[derive(Clone, Default, Debug, PartialEq, Serialize)]
pub enum ModelInferenceRequestJsonMode {
    #[default]
    Off,
    On,
    Strict,
}

/// Top-level TensorZero type for an inference request to a particular model.
/// This should contain all the information required to make a valid inference request
/// for a provider, except for information about what model to actually request,
/// and to convert it back to the appropriate response format.
/// An example of the latter is that we might have prepared a request with Tools available
/// but the client actually just wants a chat response.
#[derive(Builder, Clone, Debug, Default, PartialEq)]
#[builder(setter(into, strip_option), default)]
pub struct ModelInferenceRequest<'a> {
    pub messages: Vec<RequestMessage>,
    pub system: Option<String>,
    pub tool_config: Option<Cow<'a, ToolCallConfig>>,
    pub temperature: Option<f32>,
    pub top_p: Option<f32>,
    pub max_tokens: Option<u32>,
    pub presence_penalty: Option<f32>,
    pub frequency_penalty: Option<f32>,
    pub seed: Option<u32>,
    pub stream: bool,
    pub json_mode: ModelInferenceRequestJsonMode,
    pub function_type: FunctionType,
    pub output_schema: Option<&'a Value>,
}

/// Each provider transforms a ModelInferenceRequest into a provider-specific (private) inference request type
/// that is suitable for serialization directly into a request to the provider.
///
/// In both non-streaming and streaming inference, each ModelProvider recieves data from the provider in a
/// a (private) provider-specific format that is then transformed into a ProviderInferenceResponse (non-streaming)
/// or a stream of ProviderInferenceResponseChunks (streaming).

#[derive(Clone, Debug, PartialEq, Serialize)]
pub struct ProviderInferenceResponse {
    pub id: Uuid,
    pub created: u64,
    pub output: Vec<ContentBlock>,
    pub system: Option<String>,
    pub input_messages: Vec<RequestMessage>,
    pub raw_request: String,
    pub raw_response: String,
    pub usage: Usage,
    pub latency: Latency,
}

#[derive(Clone, Debug, Default, PartialEq, Serialize)]
pub struct Usage {
    pub input_tokens: u32,
    pub output_tokens: u32,
}

#[derive(Clone, Debug, PartialEq, Serialize)]
#[serde(untagged)]
pub enum Latency {
    Streaming {
        ttft: Duration,
        response_time: Duration,
    },
    NonStreaming {
        response_time: Duration,
    },
    Batch,
}

/// After a ProviderInferenceResponse is returned to the Model,
/// it is converted into a ModelInferenceResponse that includes additional metadata (such as the model provider name).
#[derive(Clone, Debug, PartialEq, Serialize)]
pub struct ModelInferenceResponse<'a> {
    pub id: Uuid,
    pub created: u64,
    pub output: Vec<ContentBlock>,
    pub system: Option<String>,
    pub input_messages: Vec<RequestMessage>,
    pub raw_request: String,
    pub raw_response: String,
    pub usage: Usage,
    pub latency: Latency,
    pub model_provider_name: &'a str,
}

/// Finally, in the Variant we convert the ModelInferenceResponse into a ModelInferenceResponseWithMetadata
/// that includes additional metadata (such as the model name).
#[derive(Clone, Debug, PartialEq, Serialize)]
pub struct ModelInferenceResponseWithMetadata<'a> {
    pub id: Uuid,
    pub created: u64,
    pub output: Vec<ContentBlock>,
    pub system: Option<String>,
    pub input_messages: Vec<RequestMessage>,
    pub raw_request: String,
    pub raw_response: String,
    pub usage: Usage,
    pub latency: Latency,
    pub model_provider_name: &'a str,
    pub model_name: &'a str,
}

/* As a Variant might make use of multiple model inferences, we then combine
 * one or more ModelInferenceResults into a single InferenceResult (but we keep the original ModelInferenceResults around for storage).
 * In the non-streaming case, this InferenceResult is converted into an InferenceResponse and sent to the client.
 * See below for streaming case.
 */

/// This type contains the result of running a variant of a function
#[derive(Clone, Debug, Serialize)]
#[serde(tag = "type", rename_all = "snake_case")]
pub enum InferenceResult<'a> {
    Chat(ChatInferenceResult<'a>),
    Json(JsonInferenceResult<'a>),
}

#[derive(Clone, Debug, Serialize)]
pub struct ChatInferenceResult<'a> {
    pub inference_id: Uuid,
    created: u64,
    pub content: Vec<ContentBlockOutput>,
    pub usage: Usage,
    pub model_inference_results: Vec<ModelInferenceResponseWithMetadata<'a>>,
    pub inference_params: InferenceParams,
}

#[derive(Clone, Debug, Serialize)]
pub struct JsonInferenceResult<'a> {
    pub inference_id: Uuid,
    created: u64,
    pub output: JsonInferenceOutput,
    pub usage: Usage,
    pub model_inference_results: Vec<ModelInferenceResponseWithMetadata<'a>>,
    pub output_schema: Value,
    pub inference_params: InferenceParams,
}

#[derive(Clone, Debug, Deserialize, Serialize, PartialEq)]
pub struct JsonInferenceOutput {
    pub raw: String,
    pub parsed: Option<Value>,
}

/// In the streaming case we convert ProviderInferenceResponseChunks into a InferenceResultChunk, which is then
/// converted into an InferenceResponseChunk and sent to the client.
/// We then collect all the InferenceResultChunks into an InferenceResult for validation and storage after the fact.

#[derive(Debug, Clone, PartialEq)]
pub struct ProviderInferenceResponseChunk {
    pub inference_id: Uuid,
    pub content: Vec<ContentBlockChunk>,
    pub created: u64,
    pub usage: Option<Usage>,
    pub raw_response: String,
    pub latency: Duration,
}

#[derive(Clone, Debug, PartialEq, Serialize)]
#[serde(tag = "type", rename_all = "snake_case")]
pub enum ContentBlockChunk {
    Text(TextChunk),
    ToolCall(ToolCallChunk),
}

#[derive(Clone, Debug, PartialEq, Serialize)]
pub struct TextChunk {
    pub id: String,
    pub text: String,
}

#[derive(Clone, Debug, PartialEq, Serialize)]
pub struct ChatInferenceResultChunk {
    pub inference_id: Uuid,
    pub content: Vec<ContentBlockChunk>,
    pub created: u64,
    #[serde(skip_serializing_if = "Option::is_none")]
    pub usage: Option<Usage>,
    pub latency: Duration,
    pub raw_response: String,
}

#[derive(Clone, Debug, PartialEq, Serialize)]
pub struct JsonInferenceResultChunk {
    pub inference_id: Uuid,
    pub raw: String,
    pub created: u64,
    #[serde(skip_serializing_if = "Option::is_none")]
    pub usage: Option<Usage>,
    pub latency: Duration,
    pub raw_response: String,
}

#[derive(Clone, Debug, PartialEq, Serialize)]
#[serde(tag = "type")]
pub enum InferenceResultChunk {
    Chat(ChatInferenceResultChunk),
    Json(JsonInferenceResultChunk),
}

/// Alongside the response, we also store information about what happened during the request.
/// For this we convert the InferenceResult into a ChatInferenceDatabaseInsert or JsonInferenceDatabaseInsert and ModelInferenceDatabaseInserts,
/// which are written to ClickHouse tables of the same name asynchronously.

#[derive(Debug, Deserialize, Serialize)]
pub struct ChatInferenceDatabaseInsert {
    pub id: Uuid,
    pub function_name: String,
    pub variant_name: String,
    pub episode_id: Uuid,
<<<<<<< HEAD
    pub input: Input,
    pub output: Vec<ContentBlockOutput>,
=======
    pub input: String,  // serialized `Input`
    pub output: String, // serialized `Vec<ContentBlockOutput>`
>>>>>>> 6eb7f26d
    #[serde(skip_serializing_if = "Option::is_none")]
    pub tool_params: Option<ToolCallConfigDatabaseInsert>,
    pub inference_params: InferenceParams,
    pub processing_time_ms: Option<u32>,
    pub tags: HashMap<String, String>,
}

#[derive(Debug, Deserialize, Serialize)]
pub struct JsonInferenceDatabaseInsert {
    pub id: Uuid,
    pub function_name: String,
    pub variant_name: String,
    pub episode_id: Uuid,
<<<<<<< HEAD
    pub input: Input,
    pub output: JsonInferenceOutput,
=======
    pub input: String,  // serialized `Input`
    pub output: String, // serialized `JsonInferenceOutput`
>>>>>>> 6eb7f26d
    pub inference_params: InferenceParams,
    pub processing_time_ms: Option<u32>,
    pub output_schema: Value,
    pub tags: HashMap<String, String>,
}

#[derive(Debug, Serialize)]
#[serde(untagged)]
pub enum InferenceDatabaseInsert {
    Chat(ChatInferenceDatabaseInsert),
    Json(JsonInferenceDatabaseInsert),
}

#[derive(Clone, Debug, PartialEq, Serialize)]
pub struct ModelInferenceDatabaseInsert {
    pub id: Uuid,
    pub inference_id: Uuid,
    pub raw_request: String,
    pub raw_response: String,
    pub system: Option<String>,
    pub input_messages: String,
    pub output: String,
    pub input_tokens: u32,
    pub output_tokens: u32,
    pub response_time_ms: Option<u32>,
    pub model_name: String,
    pub model_provider_name: String,
    pub ttft_ms: Option<u32>,
}

#[cfg(test)]
impl From<String> for InputMessageContent {
    fn from(text: String) -> Self {
        InputMessageContent::Text {
            value: Value::String(text),
        }
    }
}

#[cfg(any(test, feature = "e2e_tests"))]
impl From<String> for ContentBlockOutput {
    fn from(text: String) -> Self {
        ContentBlockOutput::Text(Text { text })
    }
}

impl From<Value> for InputMessageContent {
    fn from(value: Value) -> Self {
        InputMessageContent::Text { value }
    }
}

impl<'de> Deserialize<'de> for InputMessage {
    fn deserialize<D>(deserializer: D) -> Result<Self, D::Error>
    where
        D: Deserializer<'de>,
    {
        #[derive(Deserialize)]
        struct Helper {
            role: Role,
            content: ContentHelper,
        }

        #[derive(Deserialize)]
        #[serde(untagged)]
        enum ContentHelper {
            Single(String),
            Object(serde_json::Map<String, Value>),
            Multiple(Vec<InputMessageContent>),
        }

        let helper = Helper::deserialize(deserializer)?;

        let content = match helper.content {
            ContentHelper::Single(text) => {
                vec![InputMessageContent::Text {
                    value: Value::String(text),
                }]
            }
            ContentHelper::Object(object) => {
                vec![InputMessageContent::Text {
                    value: Value::Object(object),
                }]
            }
            ContentHelper::Multiple(content) => content,
        };

        Ok(InputMessage {
            role: helper.role,
            content,
        })
    }
}

impl fmt::Display for Role {
    fn fmt(&self, f: &mut fmt::Formatter<'_>) -> fmt::Result {
        match self {
            Role::User => write!(f, "user"),
            Role::Assistant => write!(f, "assistant"),
        }
    }
}

impl From<String> for ContentBlock {
    fn from(text: String) -> Self {
        ContentBlock::Text(Text { text })
    }
}

impl<'a> ModelInferenceResponse<'a> {
    pub fn new(
        provider_inference_response: ProviderInferenceResponse,
        model_provider_name: &'a str,
    ) -> Self {
        Self {
            id: provider_inference_response.id,
            created: provider_inference_response.created,
            output: provider_inference_response.output,
            system: provider_inference_response.system,
            input_messages: provider_inference_response.input_messages,
            raw_request: provider_inference_response.raw_request,
            raw_response: provider_inference_response.raw_response,
            usage: provider_inference_response.usage,
            latency: provider_inference_response.latency,
            model_provider_name,
        }
    }
}

impl<'a> ModelInferenceResponseWithMetadata<'a> {
    pub fn new(model_inference_response: ModelInferenceResponse<'a>, model_name: &'a str) -> Self {
        Self {
            id: model_inference_response.id,
            created: model_inference_response.created,
            output: model_inference_response.output,
            system: model_inference_response.system,
            input_messages: model_inference_response.input_messages,
            raw_request: model_inference_response.raw_request,
            raw_response: model_inference_response.raw_response,
            usage: model_inference_response.usage,
            latency: model_inference_response.latency,
            model_provider_name: model_inference_response.model_provider_name,
            model_name,
        }
    }
}

impl ModelInferenceDatabaseInsert {
    pub fn new(result: ModelInferenceResponseWithMetadata, inference_id: Uuid) -> Self {
        let (latency_ms, ttft_ms) = match result.latency {
            Latency::Streaming {
                ttft,
                response_time,
            } => (
                Some(response_time.as_millis() as u32),
                Some(ttft.as_millis() as u32),
            ),
            Latency::NonStreaming { response_time } => {
                (Some(response_time.as_millis() as u32), None)
            }
            Latency::Batch => (None, None),
        };
        let serialized_input_messages = serialize_or_log(&result.input_messages);
        let serialized_output = serialize_or_log(&result.output);
        Self {
            id: Uuid::now_v7(),
            inference_id,
            raw_request: result.raw_request,
            raw_response: result.raw_response,
            system: result.system,
            input_messages: serialized_input_messages,
            output: serialized_output,
            input_tokens: result.usage.input_tokens,
            output_tokens: result.usage.output_tokens,
            response_time_ms: latency_ms,
            ttft_ms,
            model_provider_name: result.model_provider_name.to_string(),
            model_name: result.model_name.to_string(),
        }
    }
}

impl ProviderInferenceResponse {
    pub fn new(
        output: Vec<ContentBlock>,
        system: Option<String>,
        input_messages: Vec<RequestMessage>,
        raw_request: String,
        raw_response: String,
        usage: Usage,
        latency: Latency,
    ) -> Self {
        Self {
            id: Uuid::now_v7(),
            created: current_timestamp(),
            output,
            system,
            input_messages,
            raw_request,
            raw_response,
            usage,
            latency,
        }
    }
}

impl<'a> InferenceResult<'a> {
    pub fn get_serialized_model_inferences(&self) -> Vec<serde_json::Value> {
        let model_inference_responses = match self {
            InferenceResult::Chat(chat_result) => &chat_result.model_inference_results,
            InferenceResult::Json(json_result) => &json_result.model_inference_results,
        };
        let inference_id = match self {
            InferenceResult::Chat(chat_result) => chat_result.inference_id,
            InferenceResult::Json(json_result) => json_result.inference_id,
        };
        model_inference_responses
            .iter()
            .map(|r| {
                let model_inference = ModelInferenceDatabaseInsert::new(r.clone(), inference_id);
                serde_json::to_value(model_inference).unwrap_or_default()
            })
            .collect()
    }

    pub fn usage(&self) -> &Usage {
        match self {
            InferenceResult::Chat(chat_result) => &chat_result.usage,
            InferenceResult::Json(json_result) => &json_result.usage,
        }
    }

    pub fn set_usage(&mut self, usage: Usage) {
        match self {
            InferenceResult::Chat(chat_result) => chat_result.usage = usage,
            InferenceResult::Json(json_result) => json_result.usage = usage,
        }
    }

    pub fn mut_model_inference_results(
        &mut self,
    ) -> &mut Vec<ModelInferenceResponseWithMetadata<'a>> {
        match self {
            InferenceResult::Chat(chat_result) => &mut chat_result.model_inference_results,
            InferenceResult::Json(json_result) => &mut json_result.model_inference_results,
        }
    }

    pub fn owned_model_inference_results(self) -> Vec<ModelInferenceResponseWithMetadata<'a>> {
        match self {
            InferenceResult::Chat(chat_result) => chat_result.model_inference_results,
            InferenceResult::Json(json_result) => json_result.model_inference_results,
        }
    }
}

impl<'a> JsonInferenceResult<'a> {
    pub fn new(
        inference_id: Uuid,
        raw: String,
        parsed: Option<Value>,
        usage: Usage,
        model_inference_results: Vec<ModelInferenceResponseWithMetadata<'a>>,
        output_schema: Value,
        inference_params: InferenceParams,
    ) -> Self {
        let output = JsonInferenceOutput { raw, parsed };
        Self {
            inference_id,
            created: current_timestamp(),
            output,
            usage,
            model_inference_results,
            output_schema,
            inference_params,
        }
    }
}

impl<'a> ChatInferenceResult<'a> {
    pub async fn new(
        inference_id: Uuid,
        raw_content: Vec<ContentBlock>,
        usage: Usage,
        model_inference_results: Vec<ModelInferenceResponseWithMetadata<'a>>,
        tool_config: Option<&ToolCallConfig>,
        inference_params: InferenceParams,
    ) -> Self {
        let created = current_timestamp();
        let content = parse_chat_output(raw_content, tool_config).await;
        Self {
            inference_id,
            created,
            content,
            usage,
            model_inference_results,
            inference_params,
        }
    }
}

pub async fn parse_chat_output(
    content: Vec<ContentBlock>,
    tool_config: Option<&ToolCallConfig>,
) -> Vec<ContentBlockOutput> {
    if content.is_empty() {
        Error::new(ErrorDetails::Inference {
            message: "No content blocks in inference result".to_string(),
        });
    }

    let mut output = Vec::new();
    for content in content.into_iter() {
        match content {
            ContentBlock::Text(text) => {
                output.push(ContentBlockOutput::Text(text));
            }
            ContentBlock::ToolCall(tool_call) => {
                // Parse the tool call arguments
                let tool_call_output = ToolCallOutput::new(tool_call, tool_config).await;
                output.push(ContentBlockOutput::ToolCall(tool_call_output));
            }
            ContentBlock::ToolResult(tool_result) => {
                Error::new(ErrorDetails::OutputParsing {
                    message: "Tool results are not supported in output for Chat functions"
                        .to_string(),
                    raw_output: serde_json::to_string(&tool_result).unwrap_or_default(),
                });
            }
        }
    }
    output
}

impl ChatInferenceDatabaseInsert {
    pub fn new(
        chat_result: ChatInferenceResult,
        input: Input,
        metadata: InferenceDatabaseInsertMetadata,
    ) -> Self {
        let processing_time_ms = metadata
            .processing_time
            .map(|duration| duration.as_millis() as u32);

        let tool_params = metadata.tool_config.map(ToolCallConfigDatabaseInsert::from);
        let inference_params = chat_result.inference_params;

        Self {
            id: chat_result.inference_id,
            function_name: metadata.function_name,
            variant_name: metadata.variant_name,
            episode_id: metadata.episode_id,
            input,
            tool_params,
            inference_params,
            output: chat_result.content,
            processing_time_ms,
            tags: metadata.tags,
        }
    }
}

impl JsonInferenceDatabaseInsert {
    pub fn new(
        json_result: JsonInferenceResult,
        input: Input,
        metadata: InferenceDatabaseInsertMetadata,
    ) -> Self {
        let processing_time_ms = metadata
            .processing_time
            .map(|duration| duration.as_millis() as u32);

        let inference_params = json_result.inference_params;

        Self {
            id: json_result.inference_id,
            function_name: metadata.function_name,
            variant_name: metadata.variant_name,
            episode_id: metadata.episode_id,
            input,
            inference_params,
            output: json_result.output,
            processing_time_ms,
            output_schema: json_result.output_schema,
            tags: metadata.tags,
        }
    }
}

// Function to get the current timestamp in seconds
pub fn current_timestamp() -> u64 {
    #[allow(clippy::expect_used)]
    SystemTime::now()
        .duration_since(UNIX_EPOCH)
        .expect("Time went backwards")
        .as_secs()
}

impl ProviderInferenceResponseChunk {
    pub fn new(
        inference_id: Uuid,
        content: Vec<ContentBlockChunk>,
        usage: Option<Usage>,
        raw_response: String,
        latency: Duration,
    ) -> Self {
        Self {
            inference_id,
            content,
            created: current_timestamp(),
            usage,
            raw_response,
            latency,
        }
    }
}

impl InferenceResultChunk {
    pub fn inference_id(&self) -> Uuid {
        match self {
            InferenceResultChunk::Chat(chunk) => chunk.inference_id,
            InferenceResultChunk::Json(chunk) => chunk.inference_id,
        }
    }

    pub fn latency(&self) -> Duration {
        match self {
            InferenceResultChunk::Chat(chunk) => chunk.latency,
            InferenceResultChunk::Json(chunk) => chunk.latency,
        }
    }

    pub fn usage(&self) -> Option<&Usage> {
        match self {
            InferenceResultChunk::Chat(chunk) => chunk.usage.as_ref(),
            InferenceResultChunk::Json(chunk) => chunk.usage.as_ref(),
        }
    }

    pub fn raw_response(&self) -> &str {
        match self {
            InferenceResultChunk::Chat(chunk) => &chunk.raw_response,
            InferenceResultChunk::Json(chunk) => &chunk.raw_response,
        }
    }
}

impl InferenceResultChunk {
    pub fn new(chunk: ProviderInferenceResponseChunk, function: &FunctionConfig) -> Self {
        match function {
            FunctionConfig::Chat(_) => Self::Chat(chunk.into()),
            FunctionConfig::Json(_) => Self::Json(chunk.into()),
        }
    }
}

impl From<ProviderInferenceResponseChunk> for ChatInferenceResultChunk {
    fn from(chunk: ProviderInferenceResponseChunk) -> Self {
        Self {
            inference_id: chunk.inference_id,
            content: chunk.content,
            created: chunk.created,
            usage: chunk.usage,
            latency: chunk.latency,
            raw_response: chunk.raw_response,
        }
    }
}

impl From<ToolCallOutput> for ToolCall {
    fn from(output: ToolCallOutput) -> Self {
        Self {
            id: output.id,
            name: output.raw_name,
            arguments: output.raw_arguments,
        }
    }
}

impl From<ContentBlockOutput> for ContentBlock {
    fn from(output: ContentBlockOutput) -> Self {
        match output {
            ContentBlockOutput::Text(text) => ContentBlock::Text(text),
            ContentBlockOutput::ToolCall(tool_call_output) => {
                ContentBlock::ToolCall(tool_call_output.into())
            }
        }
    }
}

/// We use best-effort to reconstruct the raw response for JSON functions
/// They might either return a ToolCallChunk or a TextChunk
/// We take the string from either of these (from the last block if there are multiple)
/// and use that as the raw response.
impl From<ProviderInferenceResponseChunk> for JsonInferenceResultChunk {
    fn from(mut chunk: ProviderInferenceResponseChunk) -> Self {
        let raw = match chunk.content.pop() {
            Some(ContentBlockChunk::ToolCall(tool_call)) => tool_call.raw_arguments.to_owned(),
            Some(ContentBlockChunk::Text(text)) => text.text.to_owned(),
            None => String::new(),
        };

        Self {
            inference_id: chunk.inference_id,
            raw,
            created: chunk.created,
            usage: chunk.usage,
            latency: chunk.latency,
            raw_response: chunk.raw_response,
        }
    }
}

// Define the CollectChunksArgs struct with existing and new fields
pub struct CollectChunksArgs<'a, 'b> {
    pub value: Vec<InferenceResultChunk>,
    pub function: &'a FunctionConfig,
    pub model_name: &'a str,
    pub model_provider_name: &'a str,
    pub raw_request: String,
    pub inference_params: InferenceParams,
    pub system: Option<String>,
    pub input_messages: Vec<RequestMessage>,
    pub function_name: &'b str,
    pub variant_name: &'b str,
    pub dynamic_output_schema: Option<DynamicJSONSchema>,
    pub templates: &'a TemplateConfig<'a>,
    pub tool_config: Option<&'b ToolCallConfig>,
}

// Modify the collect_chunks function to accept CollectChunksArgs
// 'a ends up as static and 'b ends up as stack allocated in the caller (endpoints::inference::create_stream)
pub async fn collect_chunks<'a, 'b>(
    args: CollectChunksArgs<'a, 'b>,
) -> Result<InferenceResult<'a>, Error> {
    let CollectChunksArgs {
        value,
        function,
        model_name,
        model_provider_name,
        raw_request,
        inference_params,
        system,
        input_messages,
        function_name,
        variant_name,
        dynamic_output_schema,
        templates,
        tool_config,
    } = args;

    // NOTE: We will eventually need this to be per-inference-response-type and sensitive to the type of variant and function being called.

    let inference_id = value
        .first()
        .ok_or_else(|| {
            Error::new(ErrorDetails::TypeConversion {
                message:
                    "Attempted to create an InferenceResult from an empty response chunk vector"
                        .to_string(),
            })
        })?
        .inference_id();
    let mut tool_call_blocks: HashMap<String, ContentBlock> = HashMap::new();
    let mut text_blocks: HashMap<String, ContentBlock> = HashMap::new();
    let raw_response: String = value
        .iter()
        .map(|chunk| chunk.raw_response())
        .collect::<Vec<&str>>()
        .join("\n");
    let mut usage: Usage = Usage::default();
    let mut ttft: Option<Duration> = None;
    let response_time = value
        .last()
        .ok_or_else(|| {
            Error::new(ErrorDetails::TypeConversion {
                message:
                    "Attempted to create an InferenceResult from an empty response chunk vector"
                        .to_string(),
            })
        })?
        .latency();
    for chunk in value {
        if let Some(chunk_usage) = chunk.usage() {
            usage.input_tokens = usage.input_tokens.saturating_add(chunk_usage.input_tokens);
            usage.output_tokens = usage
                .output_tokens
                .saturating_add(chunk_usage.output_tokens);
        }
        match chunk {
            InferenceResultChunk::Chat(chunk) => {
                for content in chunk.content {
                    match content {
                        ContentBlockChunk::Text(text) => {
                            match text_blocks.get_mut(&text.id) {
                                // If there is already a text block, append to it
                                Some(ContentBlock::Text(Text {
                                    text: existing_text,
                                })) => {
                                    existing_text.push_str(&text.text);
                                }
                                // If there is no text block, create one
                                _ => {
                                    // We put this here and below rather than in the loop start because we
                                    // only want to set TTFT if there is some real content
                                    if ttft.is_none() {
                                        ttft = Some(chunk.latency);
                                    }
                                    text_blocks.insert(text.id, text.text.into());
                                }
                            }
                        }
                        ContentBlockChunk::ToolCall(tool_call) => {
                            match tool_call_blocks.get_mut(&tool_call.id) {
                                // If there is already a tool call block with this id, append to it
                                Some(ContentBlock::ToolCall(existing_tool_call)) => {
                                    // We assume that the name and ID are present and complete in the first chunk
                                    existing_tool_call
                                        .arguments
                                        .push_str(&tool_call.raw_arguments);
                                }
                                // If there is no tool call block, create one
                                _ => {
                                    if ttft.is_none() {
                                        ttft = Some(chunk.latency);
                                    }
                                    tool_call_blocks.insert(
                                        tool_call.id.clone(),
                                        ContentBlock::ToolCall(tool_call.into()),
                                    );
                                }
                            }
                        }
                    }
                }
            }
            InferenceResultChunk::Json(chunk) => {
                match text_blocks.get_mut("") {
                    // If there is already a text block, append to it
                    Some(ContentBlock::Text(Text {
                        text: existing_text,
                    })) => {
                        existing_text.push_str(&chunk.raw);
                    }
                    // If there is no text block, create one
                    _ => {
                        // We put this here and below rather than in the loop start because we
                        // only want to set TTFT if there is some real content
                        if ttft.is_none() {
                            ttft = Some(chunk.latency);
                        }
                        text_blocks.insert("".to_string(), chunk.raw.into());
                    }
                }
            }
        }
    }

    let ttft = ttft.ok_or_else(|| {
        Error::new(ErrorDetails::TypeConversion {
            message: "Never got TTFT because there was never content in the response.".to_string(),
        })
    })?;
    let latency = Latency::Streaming {
        ttft,
        response_time,
    };
    let mut content_blocks: Vec<ContentBlock> = tool_call_blocks.into_values().collect();
    content_blocks.extend(text_blocks.into_values());
    let model_response = ProviderInferenceResponse::new(
        content_blocks.clone(),
        system,
        input_messages,
        raw_request,
        raw_response,
        usage.clone(),
        latency.clone(),
    );
    let model_inference_response = ModelInferenceResponse::new(model_response, model_provider_name);
    let model_inference_result =
        ModelInferenceResponseWithMetadata::new(model_inference_response, model_name);
    let inference_config = InferenceConfig {
        function_name,
        variant_name: Some(variant_name),
        tool_config,
        templates,
        dynamic_output_schema: dynamic_output_schema.as_ref(),
    };
    function
        .prepare_response(
            inference_id,
            content_blocks,
            usage,
            vec![model_inference_result],
            &inference_config,
            inference_params,
        )
        .await
}

impl From<ToolCallChunk> for ToolCall {
    fn from(tool_call: ToolCallChunk) -> Self {
        Self {
            id: tool_call.id,
            name: tool_call.raw_name,
            arguments: tool_call.raw_arguments,
        }
    }
}

pub type ProviderInferenceResponseStream =
    Pin<Box<dyn Stream<Item = Result<ProviderInferenceResponseChunk, Error>> + Send>>;

pub type InferenceResultStream =
    Pin<Box<dyn Stream<Item = Result<InferenceResultChunk, Error>> + Send>>;

impl From<&JsonMode> for ModelInferenceRequestJsonMode {
    fn from(json_enforcement: &JsonMode) -> Self {
        match json_enforcement {
            JsonMode::On => ModelInferenceRequestJsonMode::On,
            JsonMode::Strict => ModelInferenceRequestJsonMode::Strict,
            JsonMode::ImplicitTool => ModelInferenceRequestJsonMode::Off,
            JsonMode::Off => ModelInferenceRequestJsonMode::Off,
        }
    }
}

impl<'a> std::iter::Sum<&'a Usage> for Usage {
    fn sum<I: Iterator<Item = &'a Usage>>(iter: I) -> Self {
        iter.fold(Usage::default(), |mut acc, u| {
            acc.input_tokens = acc.input_tokens.saturating_add(u.input_tokens);
            acc.output_tokens = acc.output_tokens.saturating_add(u.output_tokens);
            acc
        })
    }
}

/// Serializes a value that implements `Serialize` into a JSON string.
/// If serialization fails, it logs the error and returns an empty string.
///
/// # Arguments
///
/// * `value` - A reference to the value to be serialized.
///
/// # Returns
///
/// A `String` containing the serialized JSON, or an empty string if serialization fails.
pub fn serialize_or_log<T: Serialize>(value: &T) -> String {
    match serde_json::to_string(value) {
        Ok(serialized) => serialized,
        Err(e) => {
            Error::new(ErrorDetails::Serialization {
                message: format!("Failed to serialize value: {}", e),
            });
            String::new()
        }
    }
}

#[cfg(test)]
mod tests {
    use super::*;
    use crate::function::{FunctionConfigChat, FunctionConfigJson};
    use crate::inference::providers::common::get_temperature_tool_config;
    use crate::jsonschema_util::JSONSchemaFromPath;
    use crate::minijinja_util::TemplateConfig;
    use crate::tool::ToolConfig;
    use crate::tool::{DynamicToolConfig, ToolChoice};
    use serde_json::json;
    use tokio::time::Instant;

    #[tokio::test]
    async fn test_create_chat_inference_response() {
        // TODO (#30): handle the tool call case here. For now, we will always set those values to None.
        // Case 1: No output schema
        let inference_id = Uuid::now_v7();
        let content = vec!["Hello, world!".to_string().into()];
        let usage = Usage {
            input_tokens: 10,
            output_tokens: 20,
        };
        let raw_request = "raw request".to_string();
        let model_inference_responses = vec![ModelInferenceResponseWithMetadata {
            id: Uuid::now_v7(),
            created: Instant::now().elapsed().as_secs(),
            system: None,
            input_messages: vec![],
            output: content.clone(),
            raw_request: raw_request.clone(),
            raw_response: "".to_string(),
            usage: usage.clone(),
            latency: Latency::NonStreaming {
                response_time: Duration::default(),
            },
            model_provider_name: "test_provider",
            model_name: "test_model",
        }];
        let chat_inference_response = ChatInferenceResult::new(
            inference_id,
            content.clone(),
            usage.clone(),
            model_inference_responses,
            None,
            InferenceParams::default(),
        )
        .await;
        let output_content = ["Hello, world!".to_string().into()];
        assert_eq!(chat_inference_response.content, output_content);
        assert_eq!(chat_inference_response.usage, usage);
        assert_eq!(chat_inference_response.model_inference_results.len(), 1);
        let model_inference_result = chat_inference_response
            .model_inference_results
            .first()
            .unwrap();
        assert_eq!(model_inference_result.model_name, "test_model");
        assert_eq!(model_inference_result.model_provider_name, "test_provider");
        assert_eq!(model_inference_result.raw_request, raw_request);
        // Case 2: A tool call that fails argument validation
        let inference_id = Uuid::now_v7();
        let content = vec![ContentBlock::ToolCall(ToolCall {
            name: "get_temperature".to_string(),
            arguments: r#"{"where": "the moon"}"#.to_string(),
            id: "0".to_string(),
        })];
        let model_inference_responses = vec![ModelInferenceResponseWithMetadata {
            id: Uuid::now_v7(),
            created: Instant::now().elapsed().as_secs(),
            system: None,
            input_messages: vec![],
            output: content.clone(),
            raw_request: raw_request.clone(),
            raw_response: "".to_string(),
            usage: usage.clone(),
            latency: Latency::NonStreaming {
                response_time: Duration::default(),
            },
            model_provider_name: "test_provider",
            model_name: "test_model",
        }];

        let weather_tool_config = get_temperature_tool_config();
        let chat_inference_response = ChatInferenceResult::new(
            inference_id,
            content,
            usage.clone(),
            model_inference_responses,
            Some(&weather_tool_config),
            InferenceParams::default(),
        )
        .await;
        assert_eq!(chat_inference_response.content.len(), 1);
        let tool_call_block = chat_inference_response.content.first().unwrap();
        match tool_call_block {
            ContentBlockOutput::ToolCall(tool_call) => {
                assert_eq!(tool_call.raw_name, "get_temperature");
                assert_eq!(tool_call.raw_arguments, r#"{"where": "the moon"}"#);
                assert_eq!(tool_call.id, "0");
                assert_eq!(tool_call.name, Some("get_temperature".to_string()));
                assert_eq!(tool_call.arguments, None);
            }
            _ => panic!("Expected a tool call block"),
        }

        // Case 3: A tool call that fails name validation
        let inference_id = Uuid::now_v7();
        let content = vec![ContentBlock::ToolCall(ToolCall {
            name: "bad name".to_string(),
            arguments: r#"{"where": "the moon"}"#.to_string(),
            id: "0".to_string(),
        })];
        let model_inference_responses = vec![ModelInferenceResponseWithMetadata {
            id: Uuid::now_v7(),
            created: Instant::now().elapsed().as_secs(),
            system: None,
            input_messages: vec![],
            output: content.clone(),
            raw_request: raw_request.clone(),
            raw_response: "".to_string(),
            usage: usage.clone(),
            latency: Latency::NonStreaming {
                response_time: Duration::default(),
            },
            model_provider_name: "test_provider",
            model_name: "test_model",
        }];

        let chat_inference_response = ChatInferenceResult::new(
            inference_id,
            content,
            usage.clone(),
            model_inference_responses,
            Some(&weather_tool_config),
            InferenceParams::default(),
        )
        .await;
        assert_eq!(chat_inference_response.content.len(), 1);
        let tool_call_block = chat_inference_response.content.first().unwrap();
        match tool_call_block {
            ContentBlockOutput::ToolCall(tool_call) => {
                assert_eq!(tool_call.raw_name, "bad name");
                assert_eq!(tool_call.raw_arguments, r#"{"where": "the moon"}"#);
                assert_eq!(tool_call.id, "0");
                assert_eq!(tool_call.name, None);
                assert_eq!(tool_call.arguments, None);
            }
            _ => panic!("Expected a tool call block"),
        }

        // Case 4: A tool call that passes validation
        let inference_id = Uuid::now_v7();
        let content = vec![ContentBlock::ToolCall(ToolCall {
            name: "get_temperature".to_string(),
            arguments: r#"{"location": "the moon", "units": "celsius"}"#.to_string(),
            id: "0".to_string(),
        })];
        let model_inference_responses = vec![ModelInferenceResponseWithMetadata {
            id: Uuid::now_v7(),
            created: Instant::now().elapsed().as_secs(),
            system: None,
            input_messages: vec![],
            output: content.clone(),
            raw_request: raw_request.clone(),
            raw_response: "".to_string(),
            usage: usage.clone(),
            latency: Latency::NonStreaming {
                response_time: Duration::default(),
            },
            model_provider_name: "test_provider",
            model_name: "test_model",
        }];

        let chat_inference_response = ChatInferenceResult::new(
            inference_id,
            content,
            usage.clone(),
            model_inference_responses,
            Some(&weather_tool_config),
            InferenceParams::default(),
        )
        .await;
        assert_eq!(chat_inference_response.content.len(), 1);
        let tool_call_block = chat_inference_response.content.first().unwrap();
        match tool_call_block {
            ContentBlockOutput::ToolCall(tool_call) => {
                assert_eq!(tool_call.raw_name, "get_temperature");
                assert_eq!(
                    tool_call.raw_arguments,
                    r#"{"location": "the moon", "units": "celsius"}"#
                );
                assert_eq!(tool_call.id, "0");
                assert_eq!(tool_call.name, Some("get_temperature".to_string()));
                assert_eq!(
                    tool_call.arguments,
                    Some(
                        serde_json::from_str(r#"{"location": "the moon", "units": "celsius"}"#)
                            .unwrap()
                    )
                );
            }
            _ => panic!("Expected a tool call block"),
        }

        // Case 5: Parallel tool calls
        let inference_id = Uuid::now_v7();
        let content = vec![
            ContentBlock::ToolCall(ToolCall {
                name: "get_temperature".to_string(),
                arguments: r#"{"location": "moon", "units": "celsius"}"#.to_string(),
                id: "0".to_string(),
            }),
            ContentBlock::ToolCall(ToolCall {
                name: "get_temperature".to_string(),
                arguments: r#"{"location": "mars", "units": "celsius"}"#.to_string(),
                id: "1".to_string(),
            }),
        ];
        let model_inference_responses = vec![ModelInferenceResponseWithMetadata {
            id: Uuid::now_v7(),
            created: Instant::now().elapsed().as_secs(),
            system: None,
            input_messages: vec![],
            output: content.clone(),
            raw_request: raw_request.clone(),
            raw_response: "".to_string(),
            usage: usage.clone(),
            latency: Latency::NonStreaming {
                response_time: Duration::default(),
            },
            model_provider_name: "test_provider",
            model_name: "test_model",
        }];

        let chat_inference_response = ChatInferenceResult::new(
            inference_id,
            content,
            usage.clone(),
            model_inference_responses,
            Some(&weather_tool_config),
            InferenceParams::default(),
        )
        .await;
        assert_eq!(chat_inference_response.content.len(), 2);

        // Verify first tool call
        match &chat_inference_response.content[0] {
            ContentBlockOutput::ToolCall(tool_call) => {
                assert_eq!(tool_call.raw_name, "get_temperature");
                assert_eq!(
                    tool_call.raw_arguments,
                    r#"{"location": "moon", "units": "celsius"}"#
                );
                assert_eq!(tool_call.id, "0");
                assert_eq!(tool_call.name, Some("get_temperature".to_string()));
                assert_eq!(
                    tool_call.arguments,
                    Some(
                        serde_json::from_str(r#"{"location": "moon", "units": "celsius"}"#)
                            .unwrap()
                    )
                );
            }
            _ => panic!("Expected a tool call block"),
        }

        // Verify second tool call
        match &chat_inference_response.content[1] {
            ContentBlockOutput::ToolCall(tool_call) => {
                assert_eq!(tool_call.raw_name, "get_temperature");
                assert_eq!(
                    tool_call.raw_arguments,
                    r#"{"location": "mars", "units": "celsius"}"#
                );
                assert_eq!(tool_call.id, "1");
                assert_eq!(tool_call.name, Some("get_temperature".to_string()));
                assert_eq!(
                    tool_call.arguments,
                    Some(
                        serde_json::from_str(r#"{"location": "mars", "units": "celsius"}"#)
                            .unwrap()
                    )
                );
            }
            _ => panic!("Expected a tool call block"),
        }

        // Case 5b: Parallel tool calls with one invalid call
        let inference_id = Uuid::now_v7();
        let content = vec![
            ContentBlock::ToolCall(ToolCall {
                name: "get_temperature".to_string(),
                arguments: r#"{"location": "moon", "units": "celsius"}"#.to_string(),
                id: "0".to_string(),
            }),
            ContentBlock::ToolCall(ToolCall {
                name: "get_temperature".to_string(),
                arguments: r#"{"invalid": "args"}"#.to_string(),
                id: "1".to_string(),
            }),
        ];
        let model_inference_responses = vec![ModelInferenceResponseWithMetadata {
            id: Uuid::now_v7(),
            created: Instant::now().elapsed().as_secs(),
            system: None,
            input_messages: vec![],
            output: content.clone(),
            raw_request: raw_request.clone(),
            raw_response: "".to_string(),
            usage: usage.clone(),
            latency: Latency::NonStreaming {
                response_time: Duration::default(),
            },
            model_provider_name: "test_provider",
            model_name: "test_model",
        }];

        let chat_inference_response = ChatInferenceResult::new(
            inference_id,
            content,
            usage.clone(),
            model_inference_responses,
            Some(&weather_tool_config),
            InferenceParams::default(),
        )
        .await;
        assert_eq!(chat_inference_response.content.len(), 2);

        // Verify first tool call (valid)
        match &chat_inference_response.content[0] {
            ContentBlockOutput::ToolCall(tool_call) => {
                assert_eq!(tool_call.raw_name, "get_temperature");
                assert_eq!(
                    tool_call.raw_arguments,
                    r#"{"location": "moon", "units": "celsius"}"#
                );
                assert_eq!(tool_call.id, "0");
                assert_eq!(tool_call.name, Some("get_temperature".to_string()));
                assert_eq!(
                    tool_call.arguments,
                    Some(
                        serde_json::from_str(r#"{"location": "moon", "units": "celsius"}"#)
                            .unwrap()
                    )
                );
            }
            _ => panic!("Expected a tool call block"),
        }

        // Verify second tool call (invalid arguments)
        match &chat_inference_response.content[1] {
            ContentBlockOutput::ToolCall(tool_call) => {
                assert_eq!(tool_call.raw_name, "get_temperature");
                assert_eq!(tool_call.raw_arguments, r#"{"invalid": "args"}"#);
                assert_eq!(tool_call.id, "1");
                assert_eq!(tool_call.name, Some("get_temperature".to_string()));
                assert_eq!(tool_call.arguments, None); // Arguments should be None due to validation failure
            }
            _ => panic!("Expected a tool call block"),
        }

        // Case 6: Additional tools
        let inference_id = Uuid::now_v7();
        let additional_tool_config = ToolCallConfig {
            tools_available: vec![ToolConfig::Dynamic(DynamicToolConfig {
                name: "custom_tool".to_string(),
                description: "A custom tool".to_string(),
                parameters: DynamicJSONSchema::new(
                    serde_json::from_str(
                        r#"{
                    "type": "object",
                    "properties": {
                        "input": {"type": "string"}
                    },
                    "required": ["input"]
                }"#,
                    )
                    .unwrap(),
                ),
                strict: true,
            })],
            tool_choice: ToolChoice::None,
            parallel_tool_calls: false,
        };

        // Test valid arguments for additional tool
        let content = vec![ContentBlock::ToolCall(ToolCall {
            name: "custom_tool".to_string(),
            arguments: r#"{"input": "test"}"#.to_string(),
            id: "0".to_string(),
        })];
        let model_inference_responses = vec![ModelInferenceResponseWithMetadata {
            id: Uuid::now_v7(),
            created: Instant::now().elapsed().as_secs(),
            system: None,
            input_messages: vec![],
            output: content.clone(),
            raw_request: raw_request.clone(),
            raw_response: "".to_string(),
            usage: usage.clone(),
            latency: Latency::NonStreaming {
                response_time: Duration::default(),
            },
            model_provider_name: "test_provider",
            model_name: "test_model",
        }];

        let chat_inference_response = ChatInferenceResult::new(
            inference_id,
            content,
            usage.clone(),
            model_inference_responses,
            Some(&additional_tool_config),
            InferenceParams::default(),
        )
        .await;
        assert_eq!(chat_inference_response.content.len(), 1);

        // Verify valid tool call
        match &chat_inference_response.content[0] {
            ContentBlockOutput::ToolCall(tool_call) => {
                assert_eq!(tool_call.raw_name, "custom_tool");
                assert_eq!(tool_call.raw_arguments, r#"{"input": "test"}"#);
                assert_eq!(tool_call.id, "0");
                assert_eq!(tool_call.name, Some("custom_tool".to_string()));
                assert_eq!(
                    tool_call.arguments,
                    Some(serde_json::from_str(r#"{"input": "test"}"#).unwrap())
                );
            }
            _ => panic!("Expected a tool call block"),
        }

        // Test invalid arguments for additional tool
        let content = vec![ContentBlock::ToolCall(ToolCall {
            name: "custom_tool".to_string(),
            arguments: r#"{"wrong": "field"}"#.to_string(),
            id: "1".to_string(),
        })];
        let model_inference_responses = vec![ModelInferenceResponseWithMetadata {
            id: Uuid::now_v7(),
            created: Instant::now().elapsed().as_secs(),
            system: None,
            input_messages: vec![],
            output: content.clone(),
            raw_request: raw_request.clone(),
            raw_response: "".to_string(),
            usage: usage.clone(),
            latency: Latency::NonStreaming {
                response_time: Duration::default(),
            },
            model_provider_name: "test_provider",
            model_name: "test_model",
        }];

        let chat_inference_response = ChatInferenceResult::new(
            inference_id,
            content,
            usage.clone(),
            model_inference_responses,
            Some(&additional_tool_config),
            InferenceParams::default(),
        )
        .await;
        assert_eq!(chat_inference_response.content.len(), 1);

        // Verify invalid tool call
        match &chat_inference_response.content[0] {
            ContentBlockOutput::ToolCall(tool_call) => {
                assert_eq!(tool_call.raw_name, "custom_tool");
                assert_eq!(tool_call.raw_arguments, r#"{"wrong": "field"}"#);
                assert_eq!(tool_call.id, "1");
                assert_eq!(tool_call.name, Some("custom_tool".to_string()));
                assert_eq!(tool_call.arguments, None); // Arguments should be None due to validation failure
            }
            _ => panic!("Expected a tool call block"),
        }

        // Case 7: Allowed tools restriction
        let inference_id = Uuid::now_v7();
        let restricted_tool_config = ToolCallConfig {
            tools_available: vec![ToolConfig::Dynamic(DynamicToolConfig {
                name: "weather_tool".to_string(),
                description: "Get weather information".to_string(),
                parameters: DynamicJSONSchema::new(
                    serde_json::from_str(
                        r#"{
                    "type": "object",
                    "properties": {
                        "location": {"type": "string"},
                        "units": {"type": "string", "enum": ["celsius", "fahrenheit"]}
                    },
                    "required": ["location"]
                }"#,
                    )
                    .unwrap(),
                ),
                strict: true,
            })],
            tool_choice: ToolChoice::None,
            parallel_tool_calls: false,
        };

        // Test allowed tool call
        let content = vec![ContentBlock::ToolCall(ToolCall {
            name: "weather_tool".to_string(),
            arguments: r#"{"location": "moon", "units": "celsius"}"#.to_string(),
            id: "0".to_string(),
        })];
        let model_inference_responses = vec![ModelInferenceResponseWithMetadata {
            id: Uuid::now_v7(),
            created: Instant::now().elapsed().as_secs(),
            system: None,
            input_messages: vec![],
            output: content.clone(),
            raw_request: raw_request.clone(),
            raw_response: "".to_string(),
            usage: usage.clone(),
            latency: Latency::NonStreaming {
                response_time: Duration::default(),
            },
            model_provider_name: "test_provider",
            model_name: "test_model",
        }];

        let chat_inference_response = ChatInferenceResult::new(
            inference_id,
            content,
            usage.clone(),
            model_inference_responses,
            Some(&restricted_tool_config),
            InferenceParams::default(),
        )
        .await;
        assert_eq!(chat_inference_response.content.len(), 1);

        // Verify allowed tool call
        match &chat_inference_response.content[0] {
            ContentBlockOutput::ToolCall(tool_call) => {
                assert_eq!(tool_call.raw_name, "weather_tool");
                assert_eq!(
                    tool_call.raw_arguments,
                    r#"{"location": "moon", "units": "celsius"}"#
                );
                assert_eq!(tool_call.id, "0");
                assert_eq!(tool_call.name, Some("weather_tool".to_string()));
                assert_eq!(
                    tool_call.arguments,
                    Some(
                        serde_json::from_str(r#"{"location": "moon", "units": "celsius"}"#)
                            .unwrap()
                    )
                );
            }
            _ => panic!("Expected a tool call block"),
        }

        // Test disallowed tool call
        let content = vec![ContentBlock::ToolCall(ToolCall {
            name: "get_humidity".to_string(), // This tool is not in the restricted config
            arguments: r#"{"location": "moon"}"#.to_string(),
            id: "1".to_string(),
        })];
        let model_inference_responses = vec![ModelInferenceResponseWithMetadata {
            id: Uuid::now_v7(),
            created: Instant::now().elapsed().as_secs(),
            system: None,
            input_messages: vec![],
            output: content.clone(),
            raw_request: raw_request.clone(),
            raw_response: "".to_string(),
            usage: usage.clone(),
            latency: Latency::NonStreaming {
                response_time: Duration::default(),
            },
            model_provider_name: "test_provider",
            model_name: "test_model",
        }];

        let chat_inference_response = ChatInferenceResult::new(
            inference_id,
            content,
            usage.clone(),
            model_inference_responses,
            Some(&restricted_tool_config),
            InferenceParams::default(),
        )
        .await;
        assert_eq!(chat_inference_response.content.len(), 1);

        // Verify disallowed tool call
        match &chat_inference_response.content[0] {
            ContentBlockOutput::ToolCall(tool_call) => {
                assert_eq!(tool_call.raw_name, "get_humidity");
                assert_eq!(tool_call.raw_arguments, r#"{"location": "moon"}"#);
                assert_eq!(tool_call.id, "1");
                assert_eq!(tool_call.name, None); // Name should be None since tool is not allowed
                assert_eq!(tool_call.arguments, None); // Arguments should be None since tool is not allowed
            }
            _ => panic!("Expected a tool call block"),
        }
    }

    #[tokio::test]
    async fn test_collect_chunks() {
        // Test case 1: empty chunks (should error)
        let templates = TemplateConfig::default();

        let chunks = vec![];
        let function_config = FunctionConfig::Chat(FunctionConfigChat::default());
        let model_name = "test_model";
        let model_provider_name = "test_provider";
        let raw_request = "raw request".to_string();
        let collect_chunks_args = CollectChunksArgs {
            value: chunks,
            system: None,
            input_messages: vec![],
            function: &function_config,
            model_name,
            model_provider_name,
            raw_request: raw_request.clone(),
            inference_params: InferenceParams::default(),
            function_name: "",
            variant_name: "",
            dynamic_output_schema: None,
            templates: &templates,
            tool_config: None,
        };
        let result = collect_chunks(collect_chunks_args).await;
        assert_eq!(
            result.unwrap_err(),
            ErrorDetails::TypeConversion {
                message:
                    "Attempted to create an InferenceResult from an empty response chunk vector"
                        .to_string(),
            }
            .into()
        );

        // Test case 2: non-empty chunks with no tool calls but content exists
        let inference_id = Uuid::now_v7();
        let created = current_timestamp();
        let content = vec![ContentBlockChunk::Text(TextChunk {
            text: "Hello,".to_string(),
            id: "0".to_string(),
        })];
        let latency = Duration::from_millis(150);
        let chunks = vec![
            InferenceResultChunk::Chat(ChatInferenceResultChunk {
                inference_id,
                content,
                created,
                usage: None,
                raw_response: "{\"message\": \"Hello}".to_string(),
                latency,
            }),
            InferenceResultChunk::Chat(ChatInferenceResultChunk {
                inference_id,
                content: vec![ContentBlockChunk::Text(TextChunk {
                    text: " world!".to_string(),
                    id: "0".to_string(),
                })],
                created,
                usage: Some(Usage {
                    input_tokens: 2,
                    output_tokens: 4,
                }),
                raw_response: ", world!\"}".to_string(),
                latency: Duration::from_millis(250),
            }),
        ];
        let collect_chunks_args = CollectChunksArgs {
            value: chunks,
            system: None,
            input_messages: vec![],
            function: &function_config,
            model_name,
            model_provider_name,
            raw_request: raw_request.clone(),
            inference_params: InferenceParams::default(),
            function_name: "",
            variant_name: "",
            dynamic_output_schema: None,
            templates: &templates,
            tool_config: None,
        };
        let result = collect_chunks(collect_chunks_args).await.unwrap();
        let chat_result = match result {
            InferenceResult::Chat(chat_result) => chat_result,
            _ => panic!("Expected Chat inference response"),
        };
        assert_eq!(chat_result.inference_id, inference_id);
        assert_eq!(chat_result.created, created);
        assert_eq!(
            chat_result.content,
            vec!["Hello, world!".to_string().into()]
        );
        assert_eq!(
            chat_result.usage,
            Usage {
                input_tokens: 2,
                output_tokens: 4,
            }
        );
        assert_eq!(chat_result.model_inference_results.len(), 1);
        let model_inference_result = chat_result.model_inference_results.first().unwrap();
        assert_eq!(model_inference_result.model_name, model_name);
        assert_eq!(
            model_inference_result.model_provider_name,
            model_provider_name
        );
        assert_eq!(model_inference_result.raw_request, raw_request);
        // Test Case 3: a JSON string that passes validation and also include usage in each chunk
        let inference_id = Uuid::now_v7();
        let output_schema = serde_json::json!({
            "type": "object",
            "properties": {
                "name": {"type": "string"},
                "age": {"type": "number"}
            },
            "required": ["name", "age"]
        });
        let implicit_tool_call_config = ToolCallConfig::implicit_from_value(&output_schema);
        let output_schema = JSONSchemaFromPath::from_value(&output_schema).unwrap();
        let json_function_config = FunctionConfig::Json(FunctionConfigJson {
            variants: HashMap::new(),
            system_schema: None,
            user_schema: None,
            assistant_schema: None,
            implicit_tool_call_config,
            output_schema,
        });
        let usage1 = Usage {
            input_tokens: 10,
            output_tokens: 5,
        };
        let usage2 = Usage {
            input_tokens: 5,
            output_tokens: 10,
        };
        let chunks = vec![
            InferenceResultChunk::Json(JsonInferenceResultChunk {
                inference_id,
                raw: "{\"name\":".to_string(),
                created,
                usage: Some(usage1.clone()),
                raw_response: "{\"name\":".to_string(),
                latency: Duration::from_millis(150),
            }),
            InferenceResultChunk::Json(JsonInferenceResultChunk {
                inference_id,
                raw: "\"John\",\"age\":30}".to_string(),
                created,
                usage: Some(usage2.clone()),
                raw_response: "\"John\",\"age\":30}".to_string(),
                latency: Duration::from_millis(250),
            }),
        ];
        let collect_chunks_args = CollectChunksArgs {
            value: chunks,
            system: None,
            input_messages: vec![],
            function: &json_function_config,
            model_name,
            model_provider_name,
            raw_request: raw_request.clone(),
            inference_params: InferenceParams::default(),
            function_name: "",
            variant_name: "",
            dynamic_output_schema: None,
            templates: &templates,
            tool_config: None,
        };
        let response = collect_chunks(collect_chunks_args).await.unwrap();
        match response {
            InferenceResult::Json(json_result) => {
                assert_eq!(json_result.inference_id, inference_id);
                assert_eq!(
                    json_result.output.parsed,
                    Some(serde_json::json!({"name": "John", "age": 30}))
                );
                assert_eq!(
                    json_result.output.raw,
                    "{\"name\":\"John\",\"age\":30}".to_string()
                );
                assert_eq!(
                    json_result.usage,
                    Usage {
                        input_tokens: 15,
                        output_tokens: 15,
                    }
                );
                assert_eq!(json_result.model_inference_results.len(), 1);
                let model_inference_result = json_result.model_inference_results.first().unwrap();
                assert_eq!(model_inference_result.model_name, model_name);
                assert_eq!(
                    model_inference_result.model_provider_name,
                    model_provider_name
                );
                assert_eq!(model_inference_result.raw_request, raw_request);
            }
            _ => panic!("Expected Json inference response"),
        }

        // Test Case 4: a JSON string that fails validation and usage only in last chunk
        let inference_id = Uuid::now_v7();
        let created = current_timestamp();
        let usage = Usage {
            input_tokens: 10,
            output_tokens: 5,
        };
        let chunks = vec![
            InferenceResultChunk::Json(JsonInferenceResultChunk {
                inference_id,
                raw: "{\"name\":".to_string(),
                created,
                usage: Some(usage.clone()),
                raw_response: "{\"name\":".to_string(),
                latency: Duration::from_millis(100),
            }),
            InferenceResultChunk::Json(JsonInferenceResultChunk {
                inference_id,
                raw: "\"John\"}".to_string(),
                created,
                usage: None,
                raw_response: "\"John\"}".to_string(),
                latency: Duration::from_millis(200),
            }),
        ];
        let collect_chunks_args = CollectChunksArgs {
            value: chunks,
            system: None,
            input_messages: vec![],
            function: &json_function_config,
            model_name,
            model_provider_name,
            raw_request: raw_request.clone(),
            inference_params: InferenceParams::default(),
            function_name: "",
            variant_name: "",
            dynamic_output_schema: None,
            templates: &templates,
            tool_config: None,
        };
        let result = collect_chunks(collect_chunks_args).await;
        assert!(result.is_ok());
        match result {
            Ok(InferenceResult::Json(json_result)) => {
                assert_eq!(json_result.inference_id, inference_id);
                assert_eq!(json_result.created, created);
                assert_eq!(json_result.usage, usage);
                assert_eq!(json_result.output.parsed, None);
                assert_eq!(json_result.output.raw, "{\"name\":\"John\"}".to_string());
                assert_eq!(json_result.model_inference_results.len(), 1);
                let model_inference_result = json_result.model_inference_results.first().unwrap();
                assert_eq!(model_inference_result.model_name, model_name);
                assert_eq!(
                    model_inference_result.model_provider_name,
                    model_provider_name
                );
                assert_eq!(model_inference_result.raw_request, raw_request);
            }
            _ => panic!("Expected Json inference response"),
        }

        // Test case 5: chunks with some None content
        let inference_id = Uuid::now_v7();
        let created = current_timestamp();
        let usage = Usage {
            input_tokens: 15,
            output_tokens: 10,
        };
        let chunks = vec![
            InferenceResultChunk::Json(JsonInferenceResultChunk {
                inference_id,
                raw: "{\"name\":\"John\",".to_string(),
                created,
                usage: Some(usage.clone()),
                raw_response: "{\"name\":\"John\",".to_string(),
                latency: Duration::from_millis(100),
            }),
            InferenceResultChunk::Json(JsonInferenceResultChunk {
                inference_id,
                raw: "".to_string(),
                created,
                usage: None,
                raw_response: "".to_string(),
                latency: Duration::from_millis(200),
            }),
            InferenceResultChunk::Json(JsonInferenceResultChunk {
                inference_id,
                raw: "\"age\":30}".to_string(),
                created,
                usage: None,
                raw_response: "\"age\":30}".to_string(),
                latency: Duration::from_millis(300),
            }),
        ];
        let collect_chunks_args = CollectChunksArgs {
            value: chunks,
            system: None,
            input_messages: vec![],
            function: &function_config,
            model_name,
            model_provider_name,
            raw_request: raw_request.clone(),
            inference_params: InferenceParams::default(),
            function_name: "",
            variant_name: "",
            dynamic_output_schema: None,
            templates: &templates,
            tool_config: None,
        };
        let result = collect_chunks(collect_chunks_args).await;
        if let Ok(InferenceResult::Chat(chat_response)) = result {
            assert_eq!(chat_response.inference_id, inference_id);
            assert_eq!(chat_response.created, created);
            assert_eq!(
                chat_response.content,
                vec!["{\"name\":\"John\",\"age\":30}".to_string().into()]
            );
            assert_eq!(chat_response.usage, usage);
            assert_eq!(chat_response.model_inference_results.len(), 1);
            let model_inference_result = chat_response.model_inference_results.first().unwrap();
            assert_eq!(model_inference_result.model_name, model_name);
            assert_eq!(
                model_inference_result.model_provider_name,
                model_provider_name
            );
            assert_eq!(model_inference_result.raw_request, raw_request);
        } else {
            panic!("Expected Ok(InferenceResult::Chat), got {:?}", result);
        }

        // Test Case 6: a JSON function with implicit tool call config
        let inference_id = Uuid::now_v7();
        let created = current_timestamp();
        let output_schema = serde_json::json!({
            "type": "object",
            "properties": {
                "name": {"type": "string"},
                "age": {"type": "number"}
            },
            "required": ["name", "age"]
        });
        let implicit_tool_call_config = ToolCallConfig::implicit_from_value(&output_schema);
        let output_schema = JSONSchemaFromPath::from_value(&output_schema).unwrap();
        let json_function_config = FunctionConfig::Json(FunctionConfigJson {
            variants: HashMap::new(),
            system_schema: None,
            user_schema: None,
            assistant_schema: None,
            implicit_tool_call_config,
            output_schema,
        });
        let usage1 = Usage {
            input_tokens: 10,
            output_tokens: 5,
        };
        let usage2 = Usage {
            input_tokens: 5,
            output_tokens: 10,
        };
        let chunks = vec![
            InferenceResultChunk::Json(JsonInferenceResultChunk {
                inference_id,
                raw: "{\"name\":".to_string(),
                created,
                usage: Some(usage1.clone()),
                raw_response: "{\"name\":".to_string(),
                latency: Duration::from_millis(150),
            }),
            InferenceResultChunk::Json(JsonInferenceResultChunk {
                inference_id,
                raw: "\"John\",\"age\":30}".to_string(),
                created,
                usage: Some(usage2.clone()),
                raw_response: "\"John\",\"age\":30}".to_string(),
                latency: Duration::from_millis(250),
            }),
        ];
        let collect_chunks_args = CollectChunksArgs {
            value: chunks,
            system: None,
            input_messages: vec![],
            function: &json_function_config,
            model_name,
            model_provider_name,
            raw_request: raw_request.clone(),
            inference_params: InferenceParams::default(),
            function_name: "",
            variant_name: "",
            dynamic_output_schema: None,
            templates: &templates,
            tool_config: None,
        };
        let response = collect_chunks(collect_chunks_args).await.unwrap();
        match response {
            InferenceResult::Json(json_result) => {
                assert_eq!(json_result.inference_id, inference_id);
                assert_eq!(
                    json_result.output.parsed,
                    Some(serde_json::json!({"name": "John", "age": 30}))
                );
                assert_eq!(
                    json_result.output.raw,
                    "{\"name\":\"John\",\"age\":30}".to_string()
                );
                assert_eq!(
                    json_result.usage,
                    Usage {
                        input_tokens: 15,
                        output_tokens: 15,
                    }
                );
                assert_eq!(json_result.model_inference_results.len(), 1);
                let model_inference_result = json_result.model_inference_results.first().unwrap();
                assert_eq!(model_inference_result.model_name, model_name);
                assert_eq!(
                    model_inference_result.model_provider_name,
                    model_provider_name
                );
                assert_eq!(model_inference_result.raw_request, raw_request);
            }
            _ => panic!("Expected Json inference response"),
        }
        // Test Case 7: a JSON string with a dynamic schema that passes validation and also include usage in each chunk
        let inference_id = Uuid::now_v7();
        let static_output_schema = serde_json::json!({
            "type": "object",
            "properties": {
                "name": {"type": "string"},
            },
            "required": ["name"]
        });
        let implicit_tool_call_config = ToolCallConfig::implicit_from_value(&static_output_schema);
        let output_schema = JSONSchemaFromPath::from_value(&static_output_schema).unwrap();
        let json_function_config = FunctionConfig::Json(FunctionConfigJson {
            variants: HashMap::new(),
            system_schema: None,
            user_schema: None,
            assistant_schema: None,
            implicit_tool_call_config,
            output_schema,
        });
        let usage1 = Usage {
            input_tokens: 10,
            output_tokens: 5,
        };
        let usage2 = Usage {
            input_tokens: 5,
            output_tokens: 10,
        };
        let dynamic_output_schema = DynamicJSONSchema::new(serde_json::json!({
            "type": "object",
            "properties": {
                "name": {"type": "string"},
                "age": {"type": "number"}
            },
            "required": ["name", "age"]
        }));
        let templates = TemplateConfig::default();
        let chunks = vec![
            InferenceResultChunk::Json(JsonInferenceResultChunk {
                inference_id,
                raw: "{\"name\":".to_string(),
                created,
                usage: Some(usage1.clone()),
                raw_response: "{\"name\":".to_string(),
                latency: Duration::from_millis(150),
            }),
            InferenceResultChunk::Json(JsonInferenceResultChunk {
                inference_id,
                raw: "\"John\",\"age\":30}".to_string(),
                created,
                usage: Some(usage2.clone()),
                raw_response: "\"John\",\"age\":30}".to_string(),
                latency: Duration::from_millis(250),
            }),
        ];
        let collect_chunks_args = CollectChunksArgs {
            value: chunks,
            system: None,
            input_messages: vec![],
            function: &json_function_config,
            model_name,
            model_provider_name,
            raw_request: raw_request.clone(),
            inference_params: InferenceParams::default(),
            function_name: "",
            variant_name: "",
            dynamic_output_schema: Some(dynamic_output_schema),
            templates: &templates,
            tool_config: None,
        };
        let response = collect_chunks(collect_chunks_args).await.unwrap();
        match response {
            InferenceResult::Json(json_result) => {
                assert_eq!(json_result.inference_id, inference_id);
                assert_eq!(
                    json_result.output.parsed,
                    Some(serde_json::json!({"name": "John", "age": 30}))
                );
                assert_eq!(
                    json_result.output.raw,
                    "{\"name\":\"John\",\"age\":30}".to_string()
                );
                assert_eq!(
                    json_result.usage,
                    Usage {
                        input_tokens: 15,
                        output_tokens: 15,
                    }
                );
                assert_eq!(json_result.model_inference_results.len(), 1);
                let model_inference_result = json_result.model_inference_results.first().unwrap();
                assert_eq!(model_inference_result.model_name, model_name);
                assert_eq!(
                    model_inference_result.model_provider_name,
                    model_provider_name
                );
                assert_eq!(model_inference_result.raw_request, raw_request);
            }
            _ => panic!("Expected Json inference response"),
        }
    }

    #[test]
    fn test_deserialize_input_message() {
        // Test case for single string content
        let input = json!({
            "role": "user",
            "content": "Hello, world!"
        });
        let message: InputMessage = serde_json::from_value(input).unwrap();
        assert_eq!(message.role, Role::User);
        assert_eq!(message.content.len(), 1);
        match &message.content[0] {
            InputMessageContent::Text { value } => assert_eq!(value, "Hello, world!"),
            _ => panic!("Expected Text content"),
        }

        // Test case for object content
        let input = json!({
            "role": "assistant",
            "content": {"key": "value"}
        });
        let message: InputMessage = serde_json::from_value(input).unwrap();
        assert_eq!(message.role, Role::Assistant);
        assert_eq!(message.content.len(), 1);
        match &message.content[0] {
            InputMessageContent::Text { value } => {
                assert_eq!(value, &json!({"key": "value"}))
            }
            _ => panic!("Expected Text content"),
        }

        // Test case for multiple content items
        let input = json!({
            "role": "user",
            "content": [
                {"type": "text", "value": "Hello"},
                {"type": "tool_call", "id": "123", "name": "test_tool", "arguments": "{}"}
            ]
        });
        let message: InputMessage = serde_json::from_value(input).unwrap();
        assert_eq!(message.role, Role::User);
        assert_eq!(message.content.len(), 2);
        match &message.content[0] {
            InputMessageContent::Text { value } => assert_eq!(value, "Hello"),
            _ => panic!("Expected Text content"),
        }
        match &message.content[1] {
            InputMessageContent::ToolCall(tool_call) => {
                assert_eq!(tool_call.id, "123");
                assert_eq!(tool_call.name, "test_tool");
                assert_eq!(tool_call.arguments, "{}");
            }
            _ => panic!("Expected ToolCall content"),
        }
        // Test case for multiple content items with JSON object in text block
        let input = json!({
            "role": "user",
            "content": [
                {"type": "text", "value": {"complex": "json", "with": ["nested", "array"]}},
                {"type": "tool_call", "id": "456", "name": "another_tool", "arguments": "{\"key\": \"value\"}"}
            ]
        });
        let message: InputMessage = serde_json::from_value(input).unwrap();
        assert_eq!(message.role, Role::User);
        assert_eq!(message.content.len(), 2);
        match &message.content[0] {
            InputMessageContent::Text { value } => {
                assert_eq!(
                    value,
                    &json!({"complex": "json", "with": ["nested", "array"]})
                )
            }
            _ => panic!("Expected Text content with JSON object"),
        }
        match &message.content[1] {
            InputMessageContent::ToolCall(tool_call) => {
                assert_eq!(tool_call.id, "456");
                assert_eq!(tool_call.name, "another_tool");
                assert_eq!(tool_call.arguments, "{\"key\": \"value\"}");
            }
            _ => panic!("Expected ToolCall content"),
        }

        // Test case for invalid role
        let input = json!({
            "role": "invalid_role",
            "content": "Hello"
        });
        assert!(serde_json::from_value::<InputMessage>(input).is_err());

        // Test case for missing role
        let input = json!({
            "content": "Hello"
        });
        assert!(serde_json::from_value::<InputMessage>(input).is_err());

        // Test case for missing content
        let input = json!({
            "role": "user"
        });
        assert!(serde_json::from_value::<InputMessage>(input).is_err());

        // Test case for empty content array
        let input = json!({
            "role": "user",
            "content": []
        });
        let message: InputMessage = serde_json::from_value(input).unwrap();
        assert_eq!(message.role, Role::User);
        assert_eq!(message.content.len(), 0);

        // Test case for invalid content type
        let input = json!({
            "role": "user",
            "content": [{"type": "invalid_type", "value": "test"}]
        });
        assert!(serde_json::from_value::<InputMessage>(input).is_err());
    }
}<|MERGE_RESOLUTION|>--- conflicted
+++ resolved
@@ -317,13 +317,8 @@
     pub function_name: String,
     pub variant_name: String,
     pub episode_id: Uuid,
-<<<<<<< HEAD
     pub input: Input,
     pub output: Vec<ContentBlockOutput>,
-=======
-    pub input: String,  // serialized `Input`
-    pub output: String, // serialized `Vec<ContentBlockOutput>`
->>>>>>> 6eb7f26d
     #[serde(skip_serializing_if = "Option::is_none")]
     pub tool_params: Option<ToolCallConfigDatabaseInsert>,
     pub inference_params: InferenceParams,
@@ -337,13 +332,8 @@
     pub function_name: String,
     pub variant_name: String,
     pub episode_id: Uuid,
-<<<<<<< HEAD
     pub input: Input,
     pub output: JsonInferenceOutput,
-=======
-    pub input: String,  // serialized `Input`
-    pub output: String, // serialized `JsonInferenceOutput`
->>>>>>> 6eb7f26d
     pub inference_params: InferenceParams,
     pub processing_time_ms: Option<u32>,
     pub output_schema: Value,
