use crate::{endpoints::inference::InferenceParams, tool::ToolCallConfig};

use super::{ModelInferenceRequest, RequestMessage};
use serde::{Deserialize, Serialize};
use serde_json::Value;
use std::borrow::Cow;
use std::collections::HashMap;
use uuid::Uuid;

#[derive(Debug, Deserialize, Serialize)]
#[serde(rename_all = "snake_case")]
pub enum BatchStatus {
    Pending,
    Completed,
    Failed,
}

<<<<<<< HEAD
pub struct StartBatchProviderInferenceResponse {
=======
// Returned from start_batch_inference from an InferenceProvider
pub struct BatchProviderInferenceResponse {
>>>>>>> f16ee6d0
    pub batch_id: Uuid,
    pub inference_ids: Vec<Uuid>,
    pub batch_params: Value,
    pub status: BatchStatus,
}

<<<<<<< HEAD
pub struct StartBatchModelInferenceResponse<'a> {
=======
// Returned from poll_batch_inference from a model
pub struct BatchModelInferenceResponse<'a> {
>>>>>>> f16ee6d0
    pub batch_id: Uuid,
    pub inference_ids: Vec<Uuid>,
    pub batch_params: Value,
    pub model_provider_name: &'a str,
    pub status: BatchStatus,
}

impl<'a> StartBatchModelInferenceResponse<'a> {
    pub fn new(
        provider_batch_response: StartBatchProviderInferenceResponse,
        model_provider_name: &'a str,
    ) -> Self {
        Self {
            batch_id: provider_batch_response.batch_id,
            inference_ids: provider_batch_response.inference_ids,
            batch_params: provider_batch_response.batch_params,
            model_provider_name,
            status: provider_batch_response.status,
        }
    }
}

<<<<<<< HEAD
// TODO: add errors and stuff
#[derive(Debug)]
pub enum PollBatchInferenceResponse {
    Pending,
    Completed(BatchProviderInferenceResponse),
    Failed,
}

#[derive(Debug)]
pub struct BatchProviderInferenceResponse {
    pub batch_id: Uuid,
}

=======
// Returned from poll_batch_inference from a variant.
// Includes all the metadata that we need to write to ClickHouse.
>>>>>>> f16ee6d0
pub struct BatchModelInferenceWithMetadata<'a> {
    pub batch_id: Uuid,
    pub inference_ids: Vec<Uuid>,
    pub input_messages: Vec<Vec<RequestMessage>>,
    pub systems: Vec<Option<String>>,
    pub tool_configs: Vec<Option<Cow<'a, ToolCallConfig>>>,
    pub inference_params: Vec<InferenceParams>,
    pub output_schemas: Vec<Option<&'a Value>>,
    pub batch_params: Value,
    pub model_provider_name: &'a str,
    pub model_name: &'a str,
    pub status: BatchStatus,
}

impl<'a> BatchModelInferenceWithMetadata<'a> {
    pub fn new(
        model_batch_response: StartBatchModelInferenceResponse<'a>,
        model_inference_requests: Vec<ModelInferenceRequest<'a>>,
        model_name: &'a str,
        inference_params: Vec<InferenceParams>,
    ) -> Self {
        let mut input_messages: Vec<Vec<RequestMessage>> = vec![];
        let mut systems: Vec<Option<String>> = vec![];
        let mut tool_configs: Vec<Option<Cow<'a, ToolCallConfig>>> = vec![];
        let mut output_schemas: Vec<Option<&'a Value>> = vec![];
        for request in model_inference_requests {
            input_messages.push(request.messages);
            systems.push(request.system);
            tool_configs.push(request.tool_config);
            output_schemas.push(request.output_schema);
        }
        Self {
            batch_id: model_batch_response.batch_id,
            inference_ids: model_batch_response.inference_ids,
            input_messages,
            systems,
            tool_configs,
            inference_params,
            output_schemas,
            batch_params: model_batch_response.batch_params,
            model_provider_name: model_batch_response.model_provider_name,
            model_name,
            status: model_batch_response.status,
        }
    }
}

#[derive(Debug, Deserialize)]
pub struct BatchRequest {
    pub batch_id: Uuid,
    #[serde(deserialize_with = "deserialize_json_string")]
    pub batch_params: Value,
    pub model_name: String,
    pub model_provider_name: String,
    pub status: BatchStatus,
    pub errors: HashMap<String, String>,
}

fn deserialize_json_string<'de, D>(deserializer: D) -> Result<Value, D::Error>
where
    D: serde::Deserializer<'de>,
{
    let json_str = String::deserialize(deserializer)?;
    serde_json::from_str(&json_str).map_err(serde::de::Error::custom)
}<|MERGE_RESOLUTION|>--- conflicted
+++ resolved
@@ -15,24 +15,14 @@
     Failed,
 }
 
-<<<<<<< HEAD
 pub struct StartBatchProviderInferenceResponse {
-=======
-// Returned from start_batch_inference from an InferenceProvider
-pub struct BatchProviderInferenceResponse {
->>>>>>> f16ee6d0
     pub batch_id: Uuid,
     pub inference_ids: Vec<Uuid>,
     pub batch_params: Value,
     pub status: BatchStatus,
 }
 
-<<<<<<< HEAD
 pub struct StartBatchModelInferenceResponse<'a> {
-=======
-// Returned from poll_batch_inference from a model
-pub struct BatchModelInferenceResponse<'a> {
->>>>>>> f16ee6d0
     pub batch_id: Uuid,
     pub inference_ids: Vec<Uuid>,
     pub batch_params: Value,
@@ -55,7 +45,6 @@
     }
 }
 
-<<<<<<< HEAD
 // TODO: add errors and stuff
 #[derive(Debug)]
 pub enum PollBatchInferenceResponse {
@@ -69,10 +58,8 @@
     pub batch_id: Uuid,
 }
 
-=======
 // Returned from poll_batch_inference from a variant.
 // Includes all the metadata that we need to write to ClickHouse.
->>>>>>> f16ee6d0
 pub struct BatchModelInferenceWithMetadata<'a> {
     pub batch_id: Uuid,
     pub inference_ids: Vec<Uuid>,
